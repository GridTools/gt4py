import sys

from functional.fencil_processors.codegens.gtfn.gtfn_backend import generate
from functional.iterator.builtins import *
from functional.iterator.runtime import CartesianAxis, closure, fundef
from functional.iterator.tracing import trace_fendef


IDim = CartesianAxis("IDim")
JDim = CartesianAxis("JDim")
KDim = CartesianAxis("KDim")


@fundef
def copy_stencil(inp):
    return deref(inp)


def copy_fencil(isize, jsize, ksize, inp, out):
    closure(
        cartesian_domain(
            named_range(IDim, 0, isize), named_range(JDim, 0, jsize), named_range(KDim, 0, ksize)
        ),
        copy_stencil,
        out,
        [inp],
    )


if __name__ == "__main__":
    if len(sys.argv) != 2:
        raise RuntimeError(f"Usage: {sys.argv[0]} <output_file>")
    output_file = sys.argv[1]

<<<<<<< HEAD
    prog = trace_fendef(copy_fencil, [None] * 3)
=======
    prog = trace(copy_fencil, [None] * 5)
>>>>>>> a4188668
    generated_code = generate(prog, grid_type="Cartesian")

    with open(output_file, "w+") as output:
        output.write(generated_code)<|MERGE_RESOLUTION|>--- conflicted
+++ resolved
@@ -32,11 +32,7 @@
         raise RuntimeError(f"Usage: {sys.argv[0]} <output_file>")
     output_file = sys.argv[1]
 
-<<<<<<< HEAD
-    prog = trace_fendef(copy_fencil, [None] * 3)
-=======
-    prog = trace(copy_fencil, [None] * 5)
->>>>>>> a4188668
+    prog = trace_fendef(copy_fencil, [None] * 5)
     generated_code = generate(prog, grid_type="Cartesian")
 
     with open(output_file, "w+") as output:
