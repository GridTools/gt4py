import sys

from functional.fencil_processors.codegens.gtfn.gtfn_backend import generate
from functional.iterator.builtins import *
from functional.iterator.runtime import CartesianAxis, closure, fundef, offset
from functional.iterator.tracing import trace_fendef


@fundef
def ldif(d):
    return lambda inp: deref(shift(d, -1)(inp)) - deref(inp)


@fundef
def rdif(d):
    return lambda inp: ldif(d)(shift(d, 1)(inp))


@fundef
def dif2(d):
    return lambda inp: ldif(d)(lift(rdif(d))(inp))


i = offset("i")
j = offset("j")


@fundef
def lap(inp):
    return dif2(i)(inp) + dif2(j)(inp)


IDim = CartesianAxis("IDim")
JDim = CartesianAxis("JDim")
KDim = CartesianAxis("KDim")


def lap_fencil(i_size, j_size, k_size, i_off, j_off, k_off, out, inp):
    closure(
        cartesian_domain(
            named_range(IDim, i_off, i_size + i_off),
            named_range(JDim, j_off, j_size + j_off),
            named_range(KDim, k_off, k_size + k_off),
        ),
        lap,
        out,
        [inp],
    )


if __name__ == "__main__":
    if len(sys.argv) != 2:
        raise RuntimeError(f"Usage: {sys.argv[0]} <output_file>")
    output_file = sys.argv[1]

<<<<<<< HEAD
    prog = trace_fendef(lap_fencil, [None] * 3)
    generated_code = generate(prog, grid_type="Cartesian")
=======
    prog = trace(lap_fencil, [None] * 8)
    generated_code = generate(prog, grid_type="Cartesian", offset_provider={"i": IDim, "j": JDim})
>>>>>>> a4188668

    with open(output_file, "w+") as output:
        output.write(generated_code)<|MERGE_RESOLUTION|>--- conflicted
+++ resolved
@@ -53,13 +53,8 @@
         raise RuntimeError(f"Usage: {sys.argv[0]} <output_file>")
     output_file = sys.argv[1]
 
-<<<<<<< HEAD
-    prog = trace_fendef(lap_fencil, [None] * 3)
-    generated_code = generate(prog, grid_type="Cartesian")
-=======
-    prog = trace(lap_fencil, [None] * 8)
+    prog = trace_fendef(lap_fencil, [None] * 8)
     generated_code = generate(prog, grid_type="Cartesian", offset_provider={"i": IDim, "j": JDim})
->>>>>>> a4188668
 
     with open(output_file, "w+") as output:
         output.write(generated_code)