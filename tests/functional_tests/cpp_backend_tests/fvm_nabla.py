--- conflicted
+++ resolved
@@ -62,17 +62,12 @@
     output_file = sys.argv[1]
 
     # prog = trace(zavgS_fencil, [None] * 4) # TODO allow generating of 2 fencils
-<<<<<<< HEAD
     prog = trace_fendef(nabla_fencil, [None] * 6)
-    generated_code = generate(prog, grid_type="unstructured")
-=======
-    prog = trace(nabla_fencil, [None] * 6)
     offset_provider = {
         "V2E": SimpleNamespace(max_neighbors=6, has_skip_values=True),
         "E2V": SimpleNamespace(max_neighbors=2, has_skip_values=False),
     }
     generated_code = generate(prog, grid_type="unstructured", offset_provider=offset_provider)
->>>>>>> ecb8caf2
 
     with open(output_file, "w+") as output:
         output.write(generated_code)