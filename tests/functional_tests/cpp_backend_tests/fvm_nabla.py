import sys
from types import SimpleNamespace

from functional.fencil_processors.codegens.gtfn.gtfn_backend import generate
from functional.iterator.builtins import *
<<<<<<< HEAD
from functional.iterator.runtime import closure, fundef, offset
from functional.iterator.tracing import trace_fendef
=======
from functional.iterator.runtime import CartesianAxis, closure, fundef, offset
from functional.iterator.tracing import trace
>>>>>>> a4188668


E2V = offset("E2V")
V2E = offset("V2E")


@fundef
def compute_zavgS(pp, S_M):
    zavg = 0.5 * (deref(shift(E2V, 0)(pp)) + deref(shift(E2V, 1)(pp)))
    return make_tuple(tuple_get(0, deref(S_M)) * zavg, tuple_get(1, deref(S_M)) * zavg)


@fundef
def tuple_dot_fun(acc, zavgS, sign):
    return make_tuple(
        tuple_get(0, acc) + tuple_get(0, zavgS) * sign,
        tuple_get(1, acc) + tuple_get(1, zavgS) * sign,
    )


@fundef
def tuple_dot(a, b):
    return reduce(tuple_dot_fun, make_tuple(0.0, 0.0))(a, b)


@fundef
def compute_pnabla(pp, S_M, sign, vol):
    zavgS = lift(compute_zavgS)(pp, S_M)
    pnabla_M = tuple_dot(shift(V2E)(zavgS), sign)
    return make_tuple(tuple_get(0, pnabla_M) / deref(vol), tuple_get(1, pnabla_M) / deref(vol))


def zavgS_fencil(edge_domain, out, pp, S_M):
    closure(
        edge_domain,
        compute_zavgS,
        out,
        [pp, S_M],
    )


Vertex = CartesianAxis("Vertex")
K = CartesianAxis("K")


def nabla_fencil(n_vertices, n_levels, out, pp, S_M, sign, vol):
    closure(
        unstructured_domain(named_range(Vertex, 0, n_vertices), named_range(K, 0, n_levels)),
        compute_pnabla,
        out,
        [pp, S_M, sign, vol],
    )


if __name__ == "__main__":
    if len(sys.argv) != 2:
        raise RuntimeError(f"Usage: {sys.argv[0]} <output_file>")
    output_file = sys.argv[1]

    # prog = trace(zavgS_fencil, [None] * 4) # TODO allow generating of 2 fencils
<<<<<<< HEAD
    prog = trace_fendef(nabla_fencil, [None] * 6)
=======
    prog = trace(nabla_fencil, [None] * 7)
>>>>>>> a4188668
    offset_provider = {
        "V2E": SimpleNamespace(max_neighbors=6, has_skip_values=True),
        "E2V": SimpleNamespace(max_neighbors=2, has_skip_values=False),
    }
    generated_code = generate(prog, grid_type="unstructured", offset_provider=offset_provider)

    with open(output_file, "w+") as output:
        output.write(generated_code)<|MERGE_RESOLUTION|>--- conflicted
+++ resolved
@@ -3,13 +3,8 @@
 
 from functional.fencil_processors.codegens.gtfn.gtfn_backend import generate
 from functional.iterator.builtins import *
-<<<<<<< HEAD
-from functional.iterator.runtime import closure, fundef, offset
+from functional.iterator.runtime import CartesianAxis, closure, fundef, offset
 from functional.iterator.tracing import trace_fendef
-=======
-from functional.iterator.runtime import CartesianAxis, closure, fundef, offset
-from functional.iterator.tracing import trace
->>>>>>> a4188668
 
 
 E2V = offset("E2V")
@@ -70,11 +65,7 @@
     output_file = sys.argv[1]
 
     # prog = trace(zavgS_fencil, [None] * 4) # TODO allow generating of 2 fencils
-<<<<<<< HEAD
-    prog = trace_fendef(nabla_fencil, [None] * 6)
-=======
-    prog = trace(nabla_fencil, [None] * 7)
->>>>>>> a4188668
+    prog = trace_fendef(nabla_fencil, [None] * 7)
     offset_provider = {
         "V2E": SimpleNamespace(max_neighbors=6, has_skip_values=True),
         "E2V": SimpleNamespace(max_neighbors=2, has_skip_values=False),
