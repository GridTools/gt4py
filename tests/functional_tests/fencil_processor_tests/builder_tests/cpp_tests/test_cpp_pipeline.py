--- conflicted
+++ resolved
@@ -13,6 +13,7 @@
 # SPDX-License-Identifier: GPL-3.0-or-later
 
 
+import dataclasses
 import math
 
 import jinja2
@@ -20,14 +21,8 @@
 import pytest
 
 from functional.fencil_processors.builders import cache
-<<<<<<< HEAD
-from functional.fencil_processors.builders.cpp.bindings import create_bindings
-from functional.fencil_processors.builders.cpp.build import CMakeProject, CompileCommandProject
-from functional.fencil_processors.source_modules import cpp_gen as cpp
-=======
 from functional.fencil_processors.builders.cpp import bindings, build
 from functional.fencil_processors.source_modules import cpp_gen, source_modules
->>>>>>> 2478cdc0
 
 
 @pytest.fixture
@@ -70,13 +65,8 @@
     )
 
 
-<<<<<<< HEAD
 def test_gt_cpp_with_cmake(source_module_example):
-    wrapper = CMakeProject(
-=======
-def test_gtfn_cpp_with_cmake(source_module_example):
     wrapper = build.CMakeProject(
->>>>>>> 2478cdc0
         source_module=source_module_example,
         bindings_module=bindings.create_bindings(source_module_example),
         cache_strategy=cache.Strategy.SESSION,
@@ -89,14 +79,14 @@
 
 def test_gt_cpp_with_compile_command(source_module_example):
     wrapper = (
-        foo := CompileCommandProject(
+        foo := build.CompileCommandProject(
             source_module=source_module_example,
-            bindings_module=create_bindings(source_module_example),
+            bindings_module=bindings.create_bindings(source_module_example),
             cache_strategy=cache.Strategy.SESSION,
         )
     ).get_implementation()
-    print((foo.src_dir / "log.txt").read_text())
-    assert False
+    log = (foo.src_dir / "log.txt").read_text()
+    assert len(log.splitlines()) >= 2
     buf = np.zeros(shape=(6, 5), dtype=np.float32)
     sc = np.float32(3.1415926)
     res = wrapper(buf, sc)
@@ -104,9 +94,9 @@
 
 
 def test_compile_command_only_configures_once(source_module_example):
-    first_cc = CompileCommandProject(
+    first_cc = build.CompileCommandProject(
         source_module=source_module_example,
-        bindings_module=create_bindings(source_module_example),
+        bindings_module=bindings.create_bindings(source_module_example),
         cache_strategy=cache.Strategy.SESSION,
     )
 
@@ -114,19 +104,17 @@
 
     assert config_did_run is True
 
-    changed_source_module = source_modules.SourceModule(
+    changed_source_module = dataclasses.replace(
+        source_module_example,
         entry_point=source_modules.Function(
             "test_compile_command_only_configure_once_fencil",
             parameters=source_module_example.entry_point.parameters,
         ),
-        source_code=source_module_example.source_code,
-        library_deps=source_module_example.library_deps,
-        language=source_module_example.language,
     )
 
-    second_cc = CompileCommandProject(
+    second_cc = build.CompileCommandProject(
         source_module=changed_source_module,
-        bindings_module=create_bindings(changed_source_module),
+        bindings_module=bindings.create_bindings(changed_source_module),
         cache_strategy=cache.Strategy.SESSION,
     )
 
