# -*- coding: utf-8 -*-
#
# GT4Py Project - GridTools Framework
#
# Copyright (c) 2014-2021, ETH Zurich
# All rights reserved.
#
# This file is part of the GT4Py project and the GridTools framework.
# GT4Py is free software: you can redistribute it and/or modify it under
# the terms of the GNU General Public License as published by the
# Free Software Foundation, either version 3 of the License, or any later
# version. See the LICENSE.txt file at the top-level directory of this
# distribution for a copy of the license or check <https://www.gnu.org/licenses/>.
#
# SPDX-License-Identifier: GPL-3.0-or-later

from collections import namedtuple
from typing import TypeVar

import numpy as np
import pytest

from functional.common import DimensionKind
from functional.fencil_processors.runners import gtfn_cpu, roundtrip
from functional.ffront.decorator import field_operator, program, scan_operator
from functional.ffront.fbuiltins import (
    Dimension,
    Field,
    FieldOffset,
    broadcast,
    float64,
    int32,
    int64,
    max_over,
    neighbor_sum,
    where,
)
from functional.iterator.embedded import (
    NeighborTableOffsetProvider,
    index_field,
    np_as_located_field,
)


@pytest.fixture(params=[roundtrip.executor, gtfn_cpu.run_gtfn])
def fieldview_backend(request):
    yield request.param


def debug_itir(tree):
    """Compare tree snippets while debugging."""
    from devtools import debug

    from eve.codegen import format_python_source
    from functional.fencil_processors import EmbeddedDSL

    debug(format_python_source(EmbeddedDSL.apply(tree)))


DimsType = TypeVar("DimsType")
DType = TypeVar("DType")

IDim = Dimension("IDim")
JDim = Dimension("JDim")


def test_copy(fieldview_backend):
    size = 10
    a = np_as_located_field(IDim)(np.ones((size)))
    b = np_as_located_field(IDim)(np.zeros((size)))

    @field_operator(backend=fieldview_backend)
    def copy(inp: Field[[IDim], float64]) -> Field[[IDim], float64]:
        return inp

    copy(a, out=b, offset_provider={})

    assert np.allclose(a, b)


@pytest.mark.skip(reason="no lowering for returning a tuple of fields exists yet.")
def test_multicopy(fieldview_backend):
    size = 10
    a = np_as_located_field(IDim)(np.ones((size)))
    b = np_as_located_field(IDim)(np.ones((size)) * 3)
    c = np_as_located_field(IDim)(np.zeros((size)))
    d = np_as_located_field(IDim)(np.zeros((size)))

    @field_operator(backend=fieldview_backend)
    def multicopy(
        inp1: Field[[IDim], float64], inp2: Field[[IDim], float64]
    ) -> tuple[Field[[IDim], float64], Field[[IDim], float64]]:
        return inp1, inp2

    multicopy(a, b, out=(c, d), offset_provider={})

    assert np.allclose(a, c)
    assert np.allclose(b, d)


def test_arithmetic(fieldview_backend):
    size = 10
    a = np_as_located_field(IDim)(np.ones((size)))
    b = np_as_located_field(IDim)(np.ones((size)) * 2)
    c = np_as_located_field(IDim)(np.zeros((size)))

    @field_operator(backend=fieldview_backend)
    def arithmetic(
        inp1: Field[[IDim], float64], inp2: Field[[IDim], float64]
    ) -> Field[[IDim], float64]:
        return (inp1 + inp2) * 2.0

    arithmetic(a, b, out=c, offset_provider={})

    assert np.allclose((a.array() + b.array()) * 2.0, c)


def test_power(fieldview_backend):
    if fieldview_backend == gtfn_cpu.run_gtfn:
        pytest.xfail("gtfn does not yet support math builtins")

    size = 10
    a = np_as_located_field(IDim)(np.random.randn((size)))
    b = np_as_located_field(IDim)(np.zeros((size)))

    @field_operator(backend=fieldview_backend)
    def pow(inp1: Field[[IDim], float64]) -> Field[[IDim], float64]:
        return inp1**2

    pow(a, out=b, offset_provider={})

    assert np.allclose(a.array() ** 2, b)


def test_power_arithmetic(fieldview_backend):
    if fieldview_backend == gtfn_cpu.run_gtfn:
        pytest.xfail("gtfn does not yet support math builtins")

    size = 10
    a = np_as_located_field(IDim)(np.random.randn((size)))
    b = np_as_located_field(IDim)(np.zeros((size)))
    c = np_as_located_field(IDim)(np.random.randn((size)))

    @field_operator(backend=fieldview_backend)
    def power_arithmetic(
        inp1: Field[[IDim], float64], inp2: Field[[IDim], float64]
    ) -> Field[[IDim], float64]:
        return inp2 + ((inp1 + inp2) ** 2)

    power_arithmetic(a, c, out=b, offset_provider={})

    assert np.allclose(c.array() + ((c.array() + a.array()) ** 2), b)


def test_bit_logic(fieldview_backend):
    size = 10
    a = np_as_located_field(IDim)(np.full((size), True))
    b_data = np.full((size), True)
    b_data[5] = False
    b = np_as_located_field(IDim)(b_data)
    c = np_as_located_field(IDim)(np.full((size), False))

    @field_operator(backend=fieldview_backend)
    def bit_and(inp1: Field[[IDim], bool], inp2: Field[[IDim], bool]) -> Field[[IDim], bool]:
        return inp1 & inp2 & True

    bit_and(a, b, out=c, offset_provider={})

    assert np.allclose(a.array() & b.array(), c)


def test_unary_neg(fieldview_backend):
    size = 10
    a = np_as_located_field(IDim)(np.ones((size), dtype=int32))
    b = np_as_located_field(IDim)(np.zeros((size), dtype=int32))

    @field_operator(backend=fieldview_backend)
    def uneg(inp: Field[[IDim], int32]) -> Field[[IDim], int32]:
        return -inp

    uneg(a, out=b, offset_provider={})

    assert np.allclose(b, np.full((size), -1, dtype=int32))


def test_shift(fieldview_backend):
    size = 10
    Ioff = FieldOffset("Ioff", source=IDim, target=(IDim,))
    a = np_as_located_field(IDim)(np.arange(size + 1, dtype=np.float64))
    b = np_as_located_field(IDim)(np.zeros((size)))

    @field_operator
    def shift_by_one(inp: Field[[IDim], float64]) -> Field[[IDim], float64]:
        return inp(Ioff[1])

    @program(backend=fieldview_backend)
    def fencil(inp: Field[[IDim], float64], out: Field[[IDim], float64]) -> None:
        shift_by_one(inp, out=out)

    fencil(a, b, offset_provider={"Ioff": IDim})

    assert np.allclose(b.array(), np.arange(1, 11))


def test_fold_shifts(fieldview_backend):
    """Shifting the result of an addition should work."""
    size = 10
    Ioff = FieldOffset("Ioff", source=IDim, target=(IDim,))
    a = np_as_located_field(IDim)(np.arange(size + 1, dtype=np.float64))
    b = np_as_located_field(IDim)(np.ones((size + 2)) * 2)
    c = np_as_located_field(IDim)(np.zeros((size)))

    @field_operator
    def auto_lift(
        inp1: Field[[IDim], float64], inp2: Field[[IDim], float64]
    ) -> Field[[IDim], float64]:
        tmp = inp1 + inp2(Ioff[1])
        return tmp(Ioff[1])

    @program(backend=fieldview_backend)
    def fencil(
        inp1: Field[[IDim], float64], inp2: Field[[IDim], float64], out: Field[[IDim], float64]
    ) -> None:
        auto_lift(inp1, inp2, out=out)

    fencil(a, b, c, offset_provider={"Ioff": IDim})

    assert np.allclose(a[1:] + b[2:], c)


def test_tuples(fieldview_backend):
    if fieldview_backend == gtfn_cpu.run_gtfn:
        pytest.skip("Tuples are not supported yet.")
    size = 10
    a = np_as_located_field(IDim)(np.ones((size)))
    b = np_as_located_field(IDim)(np.ones((size)) * 2)
    c = np_as_located_field(IDim)(np.zeros((size)))

    @field_operator
    def tuples(
        inp1: Field[[IDim], float64], inp2: Field[[IDim], float64]
    ) -> Field[[IDim], float64]:
        inps = inp1, inp2
        scalars = 1.3, float64(5.0), float64("3.4")
        return (inps[0] * scalars[0] + inps[1] * scalars[1]) * scalars[2]

    @program(backend=fieldview_backend)
    def fencil(
        inp1: Field[[IDim], float64], inp2: Field[[IDim], float64], out: Field[[IDim], float64]
    ) -> None:
        tuples(inp1, inp2, out=out)

    fencil(a, b, c, offset_provider={})

    assert np.allclose((a.array() * 1.3 + b.array() * 5.0) * 3.4, c)


def test_promotion(fieldview_backend):
    Edge = Dimension("Edge")
    K = Dimension("K")

    size = 10
    ksize = 5
    a = np_as_located_field(Edge, K)(np.ones((size, ksize)))
    b = np_as_located_field(K)(np.ones((ksize)) * 2)
    c = np_as_located_field(Edge, K)(np.zeros((size, ksize)))

    @field_operator(backend=fieldview_backend)
    def promotion(
        inp1: Field[[Edge, K], float64], inp2: Field[[K], float64]
    ) -> Field[[Edge, K], float64]:
        return inp1 / inp2

    promotion(a, b, out=c, offset_provider={})

    assert np.allclose((a.array() / b.array()), c)


@pytest.fixture
def reduction_setup():
    num_vertices = 9
    edge = Dimension("Edge")
    vertex = Dimension("Vertex")
    v2edim = Dimension("V2E", kind=DimensionKind.LOCAL)
    e2vdim = Dimension("E2V", kind=DimensionKind.LOCAL)

    v2e_arr = np.array(
        [
            [0, 15, 2, 9],  # 0
            [1, 16, 0, 10],
            [2, 17, 1, 11],
            [3, 9, 5, 12],  # 3
            [4, 10, 3, 13],
            [5, 11, 4, 14],
            [6, 12, 8, 15],  # 6
            [7, 13, 6, 16],
            [8, 14, 7, 17],
        ]
    )

    # create e2v connectivity by inverting v2e
    num_edges = np.max(v2e_arr) + 1
    e2v_arr = [[] for _ in range(0, num_edges)]
    for v in range(0, v2e_arr.shape[0]):
        for e in v2e_arr[v]:
            e2v_arr[e].append(v)
    assert all(len(row) == 2 for row in e2v_arr)
    e2v_arr = np.asarray(e2v_arr)

    yield namedtuple(
        "ReductionSetup",
        [
            "num_vertices",
            "num_edges",
            "Edge",
            "Vertex",
            "V2EDim",
            "E2VDim",
            "V2E",
            "E2V",
            "inp",
            "out",
            "offset_provider",
            "v2e_table",
            "e2v_table",
        ],
    )(
        num_vertices=num_vertices,
        num_edges=num_edges,
        Edge=edge,
        Vertex=vertex,
        V2EDim=v2edim,
        E2VDim=e2vdim,
        V2E=FieldOffset("V2E", source=edge, target=(vertex, v2edim)),
        E2V=FieldOffset("E2V", source=vertex, target=(edge, e2vdim)),
        inp=index_field(edge, dtype=np.int64),
        out=np_as_located_field(vertex)(np.zeros([num_vertices], dtype=np.int64)),
        offset_provider={
            "V2E": NeighborTableOffsetProvider(v2e_arr, vertex, edge, 4),
            "E2V": NeighborTableOffsetProvider(e2v_arr, edge, vertex, 2, has_skip_values=False),
        },
        v2e_table=v2e_arr,
        e2v_table=e2v_arr,
    )  # type: ignore


def test_maxover_execution_sparse(reduction_setup, fieldview_backend):
    """Testing max_over functionality."""
    if fieldview_backend == gtfn_cpu.run_gtfn:
        pytest.skip("not yet supported.")
    rs = reduction_setup
    Vertex = rs.Vertex
    V2EDim = rs.V2EDim

    inp_field = np_as_located_field(Vertex, V2EDim)(rs.v2e_table)

    @field_operator(backend=fieldview_backend)
    def maxover_fieldoperator(inp_field: Field[[Vertex, V2EDim], int64]) -> Field[[Vertex], int64]:
        return max_over(inp_field, axis=V2EDim)

    maxover_fieldoperator(inp_field, out=rs.out, offset_provider=rs.offset_provider)

    ref = np.max(rs.v2e_table, axis=1)
    assert np.allclose(ref, rs.out)


def test_maxover_execution_negatives(reduction_setup, fieldview_backend):
    """Testing max_over functionality for negative values in array."""
    if fieldview_backend == gtfn_cpu.run_gtfn:
        pytest.skip("not yet supported.")
    rs = reduction_setup
    Edge = rs.Edge
    Vertex = rs.Vertex
    V2EDim = rs.V2EDim
    V2E = rs.V2E

    edge_num = np.max(rs.v2e_table)
    inp_field_arr = np.arange(-edge_num // 2, edge_num // 2 + 1, 1, dtype=int)
    inp_field = np_as_located_field(Edge)(inp_field_arr)

    @field_operator(backend=fieldview_backend)
    def maxover_negvals(
        edge_f: Field[[Edge], int64],
    ) -> Field[[Vertex], int64]:
        out = max_over(edge_f(V2E), axis=V2EDim)
        return out

    maxover_negvals(inp_field, out=rs.out, offset_provider=rs.offset_provider)

    ref = np.max(inp_field_arr[rs.v2e_table], axis=1)
    assert np.allclose(ref, rs.out)


def test_reduction_execution(reduction_setup, fieldview_backend):
    """Testing a trivial neighbor sum."""
    if fieldview_backend == gtfn_cpu.run_gtfn:
        pytest.skip("IndexFields are not supported yet.")
    rs = reduction_setup
    Edge = rs.Edge
    Vertex = rs.Vertex
    V2EDim = rs.V2EDim
    V2E = rs.V2E

    @field_operator
    def reduction(edge_f: Field[[Edge], int64]) -> Field[[Vertex], int64]:
        return neighbor_sum(edge_f(V2E), axis=V2EDim)

    @program(backend=fieldview_backend)
    def fencil(edge_f: Field[[Edge], int64], out: Field[[Vertex], int64]) -> None:
        reduction(edge_f, out=out)

    fencil(rs.inp, rs.out, offset_provider=rs.offset_provider)

    ref = np.sum(rs.v2e_table, axis=1)
    assert np.allclose(ref, rs.out)


def test_reduction_execution_nb(reduction_setup, fieldview_backend):
    """Testing a neighbor sum on a neighbor field."""
    if fieldview_backend == gtfn_cpu.run_gtfn:
        pytest.skip("not yet supported.")
    rs = reduction_setup
    V2EDim = rs.V2EDim

    nb_field = np_as_located_field(rs.Vertex, rs.V2EDim)(rs.v2e_table)

    @field_operator(backend=fieldview_backend)
    def reduction(nb_field: Field[[rs.Vertex, rs.V2EDim], int64]) -> Field[[rs.Vertex], int64]:  # type: ignore
        return neighbor_sum(nb_field, axis=V2EDim)

    reduction(nb_field, out=rs.out, offset_provider=rs.offset_provider)

    ref = np.sum(rs.v2e_table, axis=1)
    assert np.allclose(ref, rs.out)


def test_reduction_expression(reduction_setup, fieldview_backend):
    """Test reduction with an expression directly inside the call."""
    if fieldview_backend == gtfn_cpu.run_gtfn:
        pytest.skip("IndexFields are not supported yet.")
    rs = reduction_setup
    Vertex = rs.Vertex
    Edge = rs.Edge
    V2EDim = rs.V2EDim
    V2E = rs.V2E

    @field_operator
    def reduce_expr(edge_f: Field[[Edge], int64]) -> Field[[Vertex], int64]:
        tmp_nbh_tup = edge_f(V2E), edge_f(V2E)
        tmp_nbh = tmp_nbh_tup[0]
        return 3 * neighbor_sum(-edge_f(V2E) * tmp_nbh * 2, axis=V2EDim)

    @program(backend=fieldview_backend)
    def fencil(edge_f: Field[[Edge], int64], out: Field[[Vertex], int64]) -> None:
        reduce_expr(edge_f, out=out)

    fencil(rs.inp, rs.out, offset_provider=rs.offset_provider)

    ref = 3 * np.sum(-(rs.v2e_table**2) * 2, axis=1)
    assert np.allclose(ref, rs.out.array())


def test_scalar_arg(fieldview_backend):
    """Test scalar argument being turned into 0-dim field."""
    if fieldview_backend == gtfn_cpu.run_gtfn:
        pytest.skip("ConstantFields are not supported yet.")
    Vertex = Dimension("Vertex")
    size = 5
    inp = 5.0
    out = np_as_located_field(Vertex)(np.zeros([size]))

    @field_operator(backend=fieldview_backend)
    def scalar_arg(scalar_inp: float64) -> Field[[Vertex], float64]:
        return broadcast(scalar_inp + 1.0, (Vertex,))

    scalar_arg(inp, out=out, offset_provider={})

    ref = np.full([size], 6.0)
    assert np.allclose(ref, out.array())


def test_scalar_arg_with_field(fieldview_backend):
    if fieldview_backend == gtfn_cpu.run_gtfn:
        pytest.skip("IndexFields and ConstantFields are not supported yet.")
    Edge = Dimension("Edge")
    EdgeOffset = FieldOffset("EdgeOffset", source=Edge, target=(Edge,))
    size = 5
    inp = index_field(Edge)
    factor = 3.0
    out = np_as_located_field(Edge)(np.zeros((size), dtype=np.float64))

    @field_operator
    def scalar_and_field_args(
        inp: Field[[Edge], float64], factor: float64
    ) -> Field[[Edge], float64]:
        tmp = factor * inp
        return tmp(EdgeOffset[1])

    @program(backend=fieldview_backend)
    def fencil(out: Field[[Edge], float64], inp: Field[[Edge], float64], factor: float64) -> None:
        scalar_and_field_args(inp, factor, out=out)

    fencil(out, inp, factor, offset_provider={"EdgeOffset": Edge})

    ref = np.arange(1, size + 1) * factor
    assert np.allclose(ref, out.array())


def test_broadcast_simple(fieldview_backend):
    size = 10
    a = np_as_located_field(IDim)(np.arange(0, size, 1, dtype=int64))
    out = np_as_located_field(IDim, JDim)(np.zeros((size, size), dtype=int64))

    @field_operator(backend=fieldview_backend)
    def simple_broadcast(inp: Field[[IDim], int64]) -> Field[[IDim, JDim], int64]:
        return broadcast(inp, (IDim, JDim))

    simple_broadcast(a, out=out, offset_provider={})

    assert np.allclose(a.array()[:, np.newaxis], out)


def test_broadcast_scalar(fieldview_backend):
    size = 10
    out = np_as_located_field(IDim)(np.zeros((size)))

    @field_operator(backend=fieldview_backend)
    def scalar_broadcast() -> Field[[IDim], float64]:
        return broadcast(float(1.0), (IDim,))

    scalar_broadcast(out=out, offset_provider={})

    assert np.allclose(1, out)


def test_broadcast_two_fields(fieldview_backend):
    size = 10
    a = np_as_located_field(IDim)(np.arange(0, size, 1, dtype=int64))
    b = np_as_located_field(JDim)(np.arange(0, size, 1, dtype=int64))

    out = np_as_located_field(IDim, JDim)(np.zeros((size, size), dtype=int64))

    @field_operator(backend=fieldview_backend)
    def broadcast_two_fields(
        inp1: Field[[IDim], int64], inp2: Field[[JDim], int64]
    ) -> Field[[IDim, JDim], int64]:
        a = broadcast(inp1, (IDim, JDim))
        b = broadcast(inp2, (IDim, JDim))
        return a + b

    broadcast_two_fields(a, b, out=out, offset_provider={})

    expected = a.array()[:, np.newaxis] + b.array()[np.newaxis, :]

    assert np.allclose(expected, out)


def test_broadcast_shifted(fieldview_backend):
    Joff = FieldOffset("Joff", source=JDim, target=(JDim,))

    size = 10
    a = np_as_located_field(IDim)(np.arange(0, size, 1, dtype=int))
    out = np_as_located_field(IDim, JDim)(np.zeros((size, size), dtype=int64))

    @field_operator(backend=fieldview_backend)
    def simple_broadcast(inp: Field[[IDim], int64]) -> Field[[IDim, JDim], int64]:
        bcasted = broadcast(inp, (IDim, JDim))
        return bcasted(Joff[1])

    simple_broadcast(a, out=out, offset_provider={"Joff": JDim})

    assert np.allclose(a.array()[:, np.newaxis], out)


def test_conditional(fieldview_backend):
    size = 10
    mask = np_as_located_field(IDim)(np.zeros((size,), dtype=bool))
    mask.array()[0 : (size // 2)] = True
    a = np_as_located_field(IDim)(np.ones((size,)))
    b = np_as_located_field(IDim)(2 * np.ones((size,)))
    out = np_as_located_field(IDim)(np.zeros((size,)))

    @field_operator(backend=fieldview_backend)
    def conditional(
        mask: Field[[IDim], bool], a: Field[[IDim], float64], b: Field[[IDim], float64]
    ) -> Field[[IDim], float64]:
        return where(mask, a, b)

    conditional(mask, a, b, out=out, offset_provider={})

    assert np.allclose(np.where(mask, a, b), out)


def test_conditional_promotion(fieldview_backend):
    size = 10
    mask = np_as_located_field(IDim)(np.zeros((size,), dtype=bool))
    mask.array()[0 : (size // 2)] = True
    a = np_as_located_field(IDim)(np.ones((size,)))
    out = np_as_located_field(IDim)(np.zeros((size,)))

    @field_operator(backend=fieldview_backend)
    def conditional_promotion(
        mask: Field[[IDim], bool], a: Field[[IDim], float64]
    ) -> Field[[IDim], float64]:
        return where(mask, a, 10.0)

    conditional_promotion(mask, a, out=out, offset_provider={})

    assert np.allclose(np.where(mask, a, 10), out)


def test_conditional_promotion1(fieldview_backend):
    size = 10
    mask = np_as_located_field(IDim)(np.zeros((size,), dtype=bool))
    mask.array()[0 : (size // 2)] = True
    out = np_as_located_field(IDim)(np.zeros((size,)))

    @field_operator(backend=fieldview_backend)
    def conditional_promotion(
        mask: Field[[IDim], bool],
    ) -> Field[[IDim], float64]:
        return where(mask, 5.0, 10.0)

    conditional_promotion(mask, out=out, offset_provider={})

    assert np.allclose(np.where(mask, 5.0, 10), out)


def test_conditional_promotion2(fieldview_backend):
    size = 10
    mask = np_as_located_field(IDim, JDim)(np.zeros((size, size), dtype=bool))
    mask.array()[0 : (size // 2)] = True
    a = np_as_located_field(IDim)(np.ones((size,)))
    out = np_as_located_field(IDim, JDim)(np.zeros((size, size)))

    @field_operator(backend=fieldview_backend)
    def conditional_promotion(
        mask: Field[[IDim, JDim], bool],
        a: Field[[IDim], float64],
    ) -> Field[[IDim, JDim], float64]:
        return where(mask, a, 10.0)

    conditional_promotion(mask, a, out=out, offset_provider={})

    assert np.allclose(np.where(mask, a, 10), out)


def test_conditional_compareop(fieldview_backend):
    size = 10
    a = np_as_located_field(IDim)(np.ones((size,)))
    out = np_as_located_field(IDim)(np.zeros((size,)))

    @field_operator(backend=fieldview_backend)
    def conditional_promotion(a: Field[[IDim], float64]) -> Field[[IDim], float64]:
        return where(a != a, a, 10.0)

    conditional_promotion(a, out=out, offset_provider={})

    assert np.allclose(np.where(np.asarray(a) != np.asarray(a), a, 10), out)


def test_conditional_shifted(fieldview_backend):
    Ioff = FieldOffset("Ioff", source=IDim, target=(IDim,))

    size = 10
    mask = np_as_located_field(IDim)(np.zeros((size,), dtype=bool))
    mask.array()[size // 2] = True
    a = np_as_located_field(IDim)(np.arange(0, size, 1, dtype=float64))
    a = np_as_located_field(IDim)(np.arange(0, size, 1, dtype=float64))
    b = np_as_located_field(IDim)(np.zeros((size,)))
    out = np_as_located_field(IDim)(np.zeros((size,)))

    @field_operator()
    def conditional_shifted(
        mask: Field[[IDim], bool], a: Field[[IDim], float64], b: Field[[IDim], float64]
    ) -> Field[[IDim], float64]:
        tmp = where(mask, a, b)
        return tmp(Ioff[1])

    @program(backend=fieldview_backend)
    def conditional_program(
        mask: Field[[IDim], bool],
        a: Field[[IDim], float64],
        b: Field[[IDim], float64],
        out: Field[[IDim], float64],
    ):
        conditional_shifted(mask, a, b, out=out[:-1])

    conditional_program(mask, a, b, out, offset_provider={"Ioff": IDim})

    assert np.allclose(np.where(mask, a, b)[1:], out.array()[:-1])


def test_nested_tuple_return():
    size = 10
    a = np_as_located_field(IDim)(np.ones((size,)))
    b = np_as_located_field(IDim)(2 * np.ones((size,)))
    out = np_as_located_field(IDim)(np.zeros((size,)))

    @field_operator
    def pack_tuple(
        a: Field[[IDim], float64], b: Field[[IDim], float64]
    ) -> tuple[Field[[IDim], float64], tuple[Field[[IDim], float64], Field[[IDim], float64]]]:
        return (a, (a, b))

    @field_operator
    def combine(a: Field[[IDim], float64], b: Field[[IDim], float64]) -> Field[[IDim], float64]:
        packed = pack_tuple(a, b)
        return packed[0] + packed[1][0] + packed[1][1]

    combine(a, b, out=out, offset_provider={})

    assert np.allclose(2 * a.array() + b.array(), out)


def test_tuple_return_2(reduction_setup):
    rs = reduction_setup
    Edge = rs.Edge
    Vertex = rs.Vertex
    V2EDim = rs.V2EDim
    V2E = rs.V2E

    @field_operator
    def reduction_tuple(
        a: Field[[Edge], int64], b: Field[[Edge], int64]
    ) -> tuple[Field[[Vertex], int64], Field[[Vertex], int64], int64]:
        a = neighbor_sum(a(V2E), axis=V2EDim)
        b = neighbor_sum(b(V2E), axis=V2EDim)
        return a, b

    @field_operator
    def combine_tuple(a: Field[[Edge], int64], b: Field[[Edge], int64]) -> Field[[Vertex], int64]:
        packed = reduction_tuple(a, b)
        return packed[0] + packed[1]

    combine_tuple(rs.inp, rs.inp, out=rs.out, offset_provider=rs.offset_provider)

    ref = np.sum(rs.v2e_table, axis=1) * 2
    assert np.allclose(ref, rs.out)


@pytest.mark.xfail(raises=NotImplementedError)
def test_tuple_with_local_field_in_reduction_shifted(reduction_setup):
    rs = reduction_setup
    Edge = rs.Edge
    Vertex = rs.Vertex
    V2EDim = rs.V2EDim
    V2E = rs.V2E
    E2V = rs.E2V

    num_vertices = rs.num_vertices
    num_edges = rs.num_edges

    size = 10
    # TODO(tehrengruber): use different values per location
    a = np_as_located_field(Edge)(np.ones((num_edges,)))
    b = np_as_located_field(Vertex)(2 * np.ones((num_vertices,)))
    out = np_as_located_field(Edge)(np.zeros((num_edges,)))

    @field_operator
    def reduce_tuple_element(
        edge_field: Field[[Edge], float64], vertex_field: Field[[Vertex], float64]
    ) -> Field[[Edge], float64]:
        tup = edge_field(V2E), vertex_field
        # the shift inside the reduction fails as tup is a tuple of iterators
        #  (as it contains a local field) which can not be shifted
        red = neighbor_sum(tup[0] + vertex_field, axis=V2EDim)
        # even if the above is fixed we need to be careful with a subsequent
        #  shift as the lifted lambda will contain tup as an argument which -
        #  again - can not be shifted.
        return red(E2V[0])

    reduce_tuple_element(a, b, out=out, offset_provider=rs.offset_provider)

    # conn table used is inverted here on purpose
    red = np.sum(np.asarray(a)[rs.v2e_table] + np.asarray(b)[:, np.newaxis], axis=1)
    expected = red[rs.e2v_table][:, 0]

    assert np.allclose(expected, out)


@pytest.mark.parametrize("forward", [True, False])
def test_simple_scan(fieldview_backend, forward):
    if fieldview_backend == gtfn_cpu.run_gtfn:
        pytest.xfail("gtfn does not yet support scan pass.")

    KDim = Dimension("K", kind=DimensionKind.VERTICAL)
    size = 10
    init = 1.0
    out = np_as_located_field(KDim)(np.zeros((size,)))
    expected = np.arange(init + 1.0, init + 1.0 + size, 1)
    if not forward:
        expected = np.flip(expected)

    @scan_operator(axis=KDim, forward=forward, init=init, backend=fieldview_backend)
    def simple_scan_operator(carry: float) -> float:
        return carry + 1.0

    simple_scan_operator(out=out, offset_provider={})

    assert np.allclose(expected, out)


def test_solve_triag(fieldview_backend):
    if fieldview_backend == gtfn_cpu.run_gtfn:
        pytest.xfail("gtfn does not yet support scan pass.")

    KDim = Dimension("K", kind=DimensionKind.VERTICAL)
    shape = (3, 7, 5)
    rng = np.random.default_rng()
    a_np, b_np, c_np, d_np = (rng.normal(size=shape) for _ in range(4))
    b_np *= 2
    a, b, c, d = (
        np_as_located_field(IDim, JDim, KDim)(np_arr) for np_arr in [a_np, b_np, c_np, d_np]
    )
    out = np_as_located_field(IDim, JDim, KDim)(np.zeros(shape))

    # compute reference
    matrices = np.zeros(shape + shape[-1:])
    i = np.arange(shape[2])
    matrices[:, :, i[1:], i[:-1]] = a_np[:, :, 1:]
    matrices[:, :, i, i] = b_np
    matrices[:, :, i[:-1], i[1:]] = c_np[:, :, :-1]
    expected = np.linalg.solve(matrices, d_np)

    @scan_operator(axis=KDim, forward=True, init=(0.0, 0.0))
    def tridiag_forward(
        state: tuple[float, float], a: float, b: float, c: float, d: float
    ) -> tuple[float, float]:
        return (c / (b - a * state[0]), (d - a * state[1]) / (b - a * state[0]))

    @scan_operator(axis=KDim, forward=False, init=0.0)
    def tridiag_backward(x_kp1: float, cp: float, dp: float) -> float:
        return dp - cp * x_kp1

    @field_operator(backend=fieldview_backend)
    def solve_tridiag(
        a: Field[[IDim, JDim, KDim], float],
        b: Field[[IDim, JDim, KDim], float],
        c: Field[[IDim, JDim, KDim], float],
        d: Field[[IDim, JDim, KDim], float],
    ):
        cp, dp = tridiag_forward(a, b, c, d)
        return tridiag_backward(cp, dp)

    solve_tridiag(a, b, c, d, out=out, offset_provider={})

    np.allclose(expected, out)


<<<<<<< HEAD
def test_ternary_operator(reduction_setup):
    Edge = reduction_setup.Edge
    num_edges = reduction_setup.num_edges

    a = np_as_located_field(Edge)(2 * np.ones((num_edges,)))
    b = np_as_located_field(Edge)(2 * np.ones((num_edges,)))
    out = np_as_located_field(Edge)(np.zeros((num_edges,)))

    left = 2.0
    right = 3.0

    @field_operator
    def ternary_field_op(
        a: Field[[Edge], float], b: Field[[Edge], float], left: float, right: float
    ) -> Field[[Edge], float]:
        return a if left < right else b

    ternary_field_op(a, b, left, right, out=out, offset_provider={})
    e = np.asarray(a) + np.asarray(b) if left < right else np.asarray(b)
    np.allclose(e, out)

    @field_operator
    def ternary_field_op_scalars(left: float, right: float) -> Field[[Edge], float]:
        return broadcast(3.0, (Edge,)) if left < right else broadcast(4.0, (Edge,))

    ternary_field_op_scalars(left, right, out=out, offset_provider={})
    e = np.full(e.shape, 3.0) if left < right else e
    np.allclose(e, out)


def test_ternary_operator_tuple(reduction_setup):
    Edge = reduction_setup.Edge
    num_edges = reduction_setup.num_edges
    a = np_as_located_field(Edge)(np.ones((num_edges,)))
    b = np_as_located_field(Edge)(2 * np.ones((num_edges,)))
    out_1 = np_as_located_field(Edge)(np.zeros((num_edges,)))
    out_2 = np_as_located_field(Edge)(np.zeros((num_edges,)))

    left = 2.0
    right = 3.0

    @field_operator
    def ternary_field_op(
        a: Field[[Edge], float], b: Field[[Edge], float], left: float, right: float
    ) -> tuple[Field[[Edge], float], Field[[Edge], float]]:
        return (a, b) if left < right else (b, a)

    # TODO(tehrengruber): directly call field operator when the generated programs support `out` being a tuple
    @program
    def ternary_field(
        a: Field[[Edge], float],
        b: Field[[Edge], float],
        left: float,
        right: float,
        out_1: Field[[Edge], float],
        out_2: Field[[Edge], float],
    ):
        ternary_field_op(a, b, left, right, out=(out_1, out_2))

    ternary_field(a, b, left, right, out_1, out_2, offset_provider={})

    e, f = (np.asarray(a), np.asarray(b)) if 2 < 3 else (np.asarray(b), np.asarray(a))
    np.allclose(e, out_1)
    np.allclose(f, out_2)


def test_ternary_builtin_neighbor_sum(reduction_setup):
    rs = reduction_setup
    Edge = rs.Edge
    Vertex = rs.Vertex
    V2EDim = rs.V2EDim
    V2E = rs.V2E

    num_vertices = rs.num_vertices
    num_edges = rs.num_edges

    a = np_as_located_field(Edge)(np.ones((num_edges,)))
    b = np_as_located_field(Edge)(2 * np.ones((num_edges,)))
    out = np_as_located_field(Vertex)(np.zeros((num_vertices,)))

    @field_operator
    def ternary_reduce(a: Field[[Edge], float], b: Field[[Edge], float]) -> Field[[Vertex], float]:
        # line below does not work
        out = neighbor_sum(b(V2E) if 2 < 3 else a(V2E), axis=V2EDim)
        # out = neighbor_sum(b(V2E), axis=V2EDim) if 2 < 3 else neighbor_sum(a(V2E), axis=V2EDim)
        return out

    ternary_reduce(a, b, out=out, offset_provider=rs.offset_provider)

    expected = (
        np.sum(np.asarray(b)[rs.v2e_table], axis=1)
        if 2 < 3
        else np.sum(np.asarray(a)[rs.v2e_table], axis=1)
    )

    assert np.allclose(expected, out)


def test_ternary_scan():
    KDim = Dimension("K", kind=DimensionKind.VERTICAL)
    size = 10
    init = 1.0
    a = np_as_located_field(KDim)(np.ones((size,)))
    out = np_as_located_field(KDim)(np.zeros((size,)))
    expected = np.full(size, 2.0)

    @scan_operator(axis=KDim, forward=True, init=init)
    def simple_scan_operator(carry: float, a: float) -> float:
        return carry if carry > a else carry + 1.0

    simple_scan_operator(a, out=out, offset_provider={})

    assert np.allclose(expected, out)
=======
def test_docstring():
    size = 10
    a = np_as_located_field(IDim)(np.ones((size,)))

    @field_operator
    def fieldop_with_docstring(a: Field[[IDim], float64]) -> Field[[IDim], float64]:
        """My docstring."""
        return a

    @program
    def test_docstring(a: Field[[IDim], float64]) -> Field[[IDim], float64]:
        """My docstring."""
        fieldop_with_docstring(a, out=a)

    test_docstring(a, offset_provider={})
>>>>>>> 2c970213
<|MERGE_RESOLUTION|>--- conflicted
+++ resolved
@@ -609,42 +609,6 @@
     assert np.allclose(np.where(mask, a, 10), out)
 
 
-def test_conditional_promotion1(fieldview_backend):
-    size = 10
-    mask = np_as_located_field(IDim)(np.zeros((size,), dtype=bool))
-    mask.array()[0 : (size // 2)] = True
-    out = np_as_located_field(IDim)(np.zeros((size,)))
-
-    @field_operator(backend=fieldview_backend)
-    def conditional_promotion(
-        mask: Field[[IDim], bool],
-    ) -> Field[[IDim], float64]:
-        return where(mask, 5.0, 10.0)
-
-    conditional_promotion(mask, out=out, offset_provider={})
-
-    assert np.allclose(np.where(mask, 5.0, 10), out)
-
-
-def test_conditional_promotion2(fieldview_backend):
-    size = 10
-    mask = np_as_located_field(IDim, JDim)(np.zeros((size, size), dtype=bool))
-    mask.array()[0 : (size // 2)] = True
-    a = np_as_located_field(IDim)(np.ones((size,)))
-    out = np_as_located_field(IDim, JDim)(np.zeros((size, size)))
-
-    @field_operator(backend=fieldview_backend)
-    def conditional_promotion(
-        mask: Field[[IDim, JDim], bool],
-        a: Field[[IDim], float64],
-    ) -> Field[[IDim, JDim], float64]:
-        return where(mask, a, 10.0)
-
-    conditional_promotion(mask, a, out=out, offset_provider={})
-
-    assert np.allclose(np.where(mask, a, 10), out)
-
-
 def test_conditional_compareop(fieldview_backend):
     size = 10
     a = np_as_located_field(IDim)(np.ones((size,)))
@@ -848,7 +812,6 @@
     np.allclose(expected, out)
 
 
-<<<<<<< HEAD
 def test_ternary_operator(reduction_setup):
     Edge = reduction_setup.Edge
     num_edges = reduction_setup.num_edges
@@ -962,7 +925,8 @@
     simple_scan_operator(a, out=out, offset_provider={})
 
     assert np.allclose(expected, out)
-=======
+
+
 def test_docstring():
     size = 10
     a = np_as_located_field(IDim)(np.ones((size,)))
@@ -977,5 +941,4 @@
         """My docstring."""
         fieldop_with_docstring(a, out=a)
 
-    test_docstring(a, offset_provider={})
->>>>>>> 2c970213
+    test_docstring(a, offset_provider={})