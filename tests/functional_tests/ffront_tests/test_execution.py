# -*- coding: utf-8 -*-
#
# GT4Py Project - GridTools Framework
#
# Copyright (c) 2014-2021, ETH Zurich
# All rights reserved.
#
# This file is part of the GT4Py project and the GridTools framework.
# GT4Py is free software: you can redistribute it and/or modify it under
# the terms of the GNU General Public License as published by the
# Free Software Foundation, either version 3 of the License, or any later
# version. See the LICENSE.txt file at the top-level directory of this
# distribution for a copy of the license or check <https://www.gnu.org/licenses/>.
#
# SPDX-License-Identifier: GPL-3.0-or-later
import warnings
from collections import namedtuple
from functools import reduce
from typing import TypeVar

import numpy as np
import pytest

from functional.common import DimensionKind
from functional.ffront.decorator import field_operator, program, scan_operator
from functional.ffront.fbuiltins import (
    Dimension,
    Field,
    FieldOffset,
    broadcast,
    float64,
    int32,
    int64,
    max_over,
    min_over,
    minimum,
    neighbor_sum,
    where,
)
from functional.iterator.embedded import (
    NeighborTableOffsetProvider,
    index_field,
    np_as_located_field,
)
from functional.program_processors.runners import gtfn_cpu, roundtrip


@pytest.fixture(params=[roundtrip.executor, gtfn_cpu.run_gtfn])
def fieldview_backend(request):
    yield request.param


def debug_itir(tree):
    """Compare tree snippets while debugging."""
    from devtools import debug

    from eve.codegen import format_python_source
    from functional.program_processors import EmbeddedDSL

    debug(format_python_source(EmbeddedDSL.apply(tree)))


DimsType = TypeVar("DimsType")
DType = TypeVar("DType")

IDim = Dimension("IDim")
JDim = Dimension("JDim")


def test_copy(fieldview_backend):
    size = 10
    a = np_as_located_field(IDim)(np.ones((size)))
    b = np_as_located_field(IDim)(np.zeros((size)))

    @field_operator(backend=fieldview_backend)
    def copy(inp: Field[[IDim], float64]) -> Field[[IDim], float64]:
        return inp

    copy(a, out=b, offset_provider={})

    assert np.allclose(a, b)


@pytest.mark.skip(reason="no lowering for returning a tuple of fields exists yet.")
def test_multicopy(fieldview_backend):
    size = 10
    a = np_as_located_field(IDim)(np.ones((size)))
    b = np_as_located_field(IDim)(np.ones((size)) * 3)
    c = np_as_located_field(IDim)(np.zeros((size)))
    d = np_as_located_field(IDim)(np.zeros((size)))

    @field_operator(backend=fieldview_backend)
    def multicopy(
        inp1: Field[[IDim], float64], inp2: Field[[IDim], float64]
    ) -> tuple[Field[[IDim], float64], Field[[IDim], float64]]:
        return inp1, inp2

    multicopy(a, b, out=(c, d), offset_provider={})

    assert np.allclose(a, c)
    assert np.allclose(b, d)


def test_arithmetic(fieldview_backend):
    size = 10
    a = np_as_located_field(IDim)(np.ones((size)))
    b = np_as_located_field(IDim)(np.ones((size)) * 2)
    c = np_as_located_field(IDim)(np.zeros((size)))

    @field_operator(backend=fieldview_backend)
    def arithmetic(
        inp1: Field[[IDim], float64], inp2: Field[[IDim], float64]
    ) -> Field[[IDim], float64]:
        return (inp1 + inp2) * 2.0

    arithmetic(a, b, out=c, offset_provider={})

    assert np.allclose((a.array() + b.array()) * 2.0, c)


def test_power(fieldview_backend):
    size = 10
    a = np_as_located_field(IDim)(np.random.randn((size)))
    b = np_as_located_field(IDim)(np.zeros((size)))

    @field_operator(backend=fieldview_backend)
    def pow(inp1: Field[[IDim], float64]) -> Field[[IDim], float64]:
        return inp1**2

    pow(a, out=b, offset_provider={})

    assert np.allclose(a.array() ** 2, b)


def test_power_arithmetic(fieldview_backend):
    size = 10
    a = np_as_located_field(IDim)(np.random.randn((size)))
    b = np_as_located_field(IDim)(np.zeros((size)))
    c = np_as_located_field(IDim)(np.random.randn((size)))

    @field_operator(backend=fieldview_backend)
    def power_arithmetic(
        inp1: Field[[IDim], float64], inp2: Field[[IDim], float64]
    ) -> Field[[IDim], float64]:
        return inp2 + ((inp1 + inp2) ** 2)

    power_arithmetic(a, c, out=b, offset_provider={})

    assert np.allclose(c.array() + ((c.array() + a.array()) ** 2), b)


def test_bit_logic(fieldview_backend):
    size = 10
    a = np_as_located_field(IDim)(np.full((size), True))
    b_data = np.full((size), True)
    b_data[5] = False
    b = np_as_located_field(IDim)(b_data)
    c = np_as_located_field(IDim)(np.full((size), False))

    @field_operator(backend=fieldview_backend)
    def bit_and(inp1: Field[[IDim], bool], inp2: Field[[IDim], bool]) -> Field[[IDim], bool]:
        return inp1 & inp2 & True

    bit_and(a, b, out=c, offset_provider={})

    assert np.allclose(a.array() & b.array(), c)


def test_unary_neg(fieldview_backend):
    size = 10
    a = np_as_located_field(IDim)(np.ones((size), dtype=int32))
    b = np_as_located_field(IDim)(np.zeros((size), dtype=int32))

    @field_operator(backend=fieldview_backend)
    def uneg(inp: Field[[IDim], int32]) -> Field[[IDim], int32]:
        return -inp

    uneg(a, out=b, offset_provider={})

    assert np.allclose(b, np.full((size), -1, dtype=int32))


<<<<<<< HEAD
def test_unary_invert(fieldview_backend):
    size = 10
    a = np_as_located_field(IDim)(np.zeros((size,), dtype=bool))
    b = np_as_located_field(IDim)(np.zeros((size,), dtype=bool))

    @field_operator(backend=fieldview_backend)
    def tilde_fieldop(inp1: Field[[IDim], bool]) -> Field[[IDim], bool]:
        return ~inp1

    tilde_fieldop(a, out=b, offset_provider={})

    assert np.allclose(~a.array(), b)


def test_cartesian_shift(fieldview_backend):
=======
def test_shift(fieldview_backend):
>>>>>>> 8ecaf63b
    size = 10
    Ioff = FieldOffset("Ioff", source=IDim, target=(IDim,))
    a = np_as_located_field(IDim)(np.arange(size + 1, dtype=np.float64))
    b = np_as_located_field(IDim)(np.zeros((size)))

    @field_operator
    def shift_by_one(inp: Field[[IDim], float64]) -> Field[[IDim], float64]:
        return inp(Ioff[1])

    @program(backend=fieldview_backend)
    def fencil(inp: Field[[IDim], float64], out: Field[[IDim], float64]) -> None:
        shift_by_one(inp, out=out)

    fencil(a, b, offset_provider={"Ioff": IDim})

    assert np.allclose(b.array(), np.arange(1, 11))


def test_unstructured_shift(reduction_setup, fieldview_backend):
    Vertex = reduction_setup.Vertex
    Edge = reduction_setup.Edge
    E2V = reduction_setup.E2V

    a = np_as_located_field(Vertex)(np.zeros(reduction_setup.num_vertices))
    b = np_as_located_field(Edge)(np.zeros(reduction_setup.num_edges))

    @field_operator(backend=fieldview_backend)
    def shift_by_one(inp: Field[[Vertex], float64]) -> Field[[Edge], float64]:
        return inp(E2V[0])

    shift_by_one(a, out=b, offset_provider={"E2V": reduction_setup.offset_provider["E2V"]})

    ref = np.asarray(a)[reduction_setup.offset_provider["E2V"].tbl[:, 0]]

    assert np.allclose(b, ref)


def test_fold_shifts(fieldview_backend):
    """Shifting the result of an addition should work."""
    size = 10
    Ioff = FieldOffset("Ioff", source=IDim, target=(IDim,))
    a = np_as_located_field(IDim)(np.arange(size + 1, dtype=np.float64))
    b = np_as_located_field(IDim)(np.ones((size + 2)) * 2)
    c = np_as_located_field(IDim)(np.zeros((size)))

    @field_operator
    def auto_lift(
        inp1: Field[[IDim], float64], inp2: Field[[IDim], float64]
    ) -> Field[[IDim], float64]:
        return (inp1 + inp2(Ioff[1]))(Ioff[2])

    @program(backend=fieldview_backend)
    def fencil(
        inp1: Field[[IDim], float64], inp2: Field[[IDim], float64], out: Field[[IDim], float64]
    ) -> None:
        auto_lift(inp1, inp2, out=out)

    fencil(a, b, c, offset_provider={"Ioff": IDim})

    assert np.allclose(a[1:] + b[2:], c)


def test_tuples(fieldview_backend):
    size = 10
    a = np_as_located_field(IDim)(np.ones((size)))
    b = np_as_located_field(IDim)(np.ones((size)) * 2)
    c = np_as_located_field(IDim)(np.zeros((size)))

    @field_operator
    def tuples(
        inp1: Field[[IDim], float64], inp2: Field[[IDim], float64]
    ) -> Field[[IDim], float64]:
        inps = inp1, inp2
        scalars = 1.3, float64(5.0), float64("3.4")
        return (inps[0] * scalars[0] + inps[1] * scalars[1]) * scalars[2]

    @program(backend=fieldview_backend)
    def fencil(
        inp1: Field[[IDim], float64], inp2: Field[[IDim], float64], out: Field[[IDim], float64]
    ) -> None:
        tuples(inp1, inp2, out=out)

    fencil(a, b, c, offset_provider={})

    assert np.allclose((a.array() * 1.3 + b.array() * 5.0) * 3.4, c)


def test_promotion(fieldview_backend):
    Edge = Dimension("Edge")
    K = Dimension("K")

    size = 10
    ksize = 5
    a = np_as_located_field(Edge, K)(np.ones((size, ksize)))
    b = np_as_located_field(K)(np.ones((ksize)) * 2)
    c = np_as_located_field(Edge, K)(np.zeros((size, ksize)))

    @field_operator(backend=fieldview_backend)
    def promotion(
        inp1: Field[[Edge, K], float64], inp2: Field[[K], float64]
    ) -> Field[[Edge, K], float64]:
        return inp1 / inp2

    promotion(a, b, out=c, offset_provider={})

    assert np.allclose((a.array() / b.array()), c)


@pytest.fixture
def reduction_setup():
    num_vertices = 9
    edge = Dimension("Edge")
    vertex = Dimension("Vertex")
    v2edim = Dimension("V2E", kind=DimensionKind.LOCAL)
    e2vdim = Dimension("E2V", kind=DimensionKind.LOCAL)

    v2e_arr = np.array(
        [
            [0, 15, 2, 9],  # 0
            [1, 16, 0, 10],
            [2, 17, 1, 11],
            [3, 9, 5, 12],  # 3
            [4, 10, 3, 13],
            [5, 11, 4, 14],
            [6, 12, 8, 15],  # 6
            [7, 13, 6, 16],
            [8, 14, 7, 17],
        ],
        dtype=np.int32,
    )

    # create e2v connectivity by inverting v2e
    num_edges = np.max(v2e_arr) + 1
    e2v_arr = [[] for _ in range(0, num_edges)]
    for v in range(0, v2e_arr.shape[0]):
        for e in v2e_arr[v]:
            e2v_arr[e].append(v)
    assert all(len(row) == 2 for row in e2v_arr)
    e2v_arr = np.asarray(e2v_arr, dtype=np.int32)

    inp = index_field(edge, dtype=np.int64)
    inp = np_as_located_field(edge)(np.array([inp[i] for i in range(num_edges)]))

    yield namedtuple(
        "ReductionSetup",
        [
            "num_vertices",
            "num_edges",
            "Edge",
            "Vertex",
            "V2EDim",
            "E2VDim",
            "V2E",
            "E2V",
            "inp",
            "out",
            "offset_provider",
            "v2e_table",
            "e2v_table",
        ],
    )(
        num_vertices=num_vertices,
        num_edges=num_edges,
        Edge=edge,
        Vertex=vertex,
        V2EDim=v2edim,
        E2VDim=e2vdim,
        V2E=FieldOffset("V2E", source=edge, target=(vertex, v2edim)),
        E2V=FieldOffset("E2V", source=vertex, target=(edge, e2vdim)),
        inp=inp,
        out=np_as_located_field(vertex)(np.zeros([num_vertices], dtype=np.int64)),
        offset_provider={
            "V2E": NeighborTableOffsetProvider(v2e_arr, vertex, edge, 4),
            "E2V": NeighborTableOffsetProvider(e2v_arr, edge, vertex, 2, has_skip_values=False),
            "V2EDim": v2edim,
            "E2VDim": e2vdim,
        },
        v2e_table=v2e_arr,
        e2v_table=e2v_arr,
    )  # type: ignore


def test_maxover_execution_sparse(reduction_setup, fieldview_backend):
    """Testing max_over functionality."""
    rs = reduction_setup
    Vertex = rs.Vertex
    V2EDim = rs.V2EDim

    inp_field = np_as_located_field(Vertex, V2EDim)(rs.v2e_table.astype(np.int64))

    @field_operator(backend=fieldview_backend)
    def maxover_fieldoperator(inp_field: Field[[Vertex, V2EDim], int64]) -> Field[[Vertex], int64]:
        return max_over(inp_field, axis=V2EDim)

    maxover_fieldoperator(inp_field, out=rs.out, offset_provider=rs.offset_provider)

    ref = np.max(rs.v2e_table, axis=1)
    assert np.allclose(ref, rs.out)


def test_maxover_execution_negatives(reduction_setup, fieldview_backend):
    """Testing max_over functionality for negative values in array."""
    rs = reduction_setup
    Edge = rs.Edge
    Vertex = rs.Vertex
    V2EDim = rs.V2EDim
    V2E = rs.V2E

    edge_num = np.max(rs.v2e_table)
    inp_field_arr = np.arange(-edge_num // 2, edge_num // 2 + 1, 1, dtype=int)
    inp_field = np_as_located_field(Edge)(inp_field_arr)

    @field_operator(backend=fieldview_backend)
    def maxover_negvals(
        edge_f: Field[[Edge], int64],
    ) -> Field[[Vertex], int64]:
        out = max_over(edge_f(V2E), axis=V2EDim)
        return out

    maxover_negvals(inp_field, out=rs.out, offset_provider=rs.offset_provider)

    ref = np.max(inp_field_arr[rs.v2e_table], axis=1)
    assert np.allclose(ref, rs.out)


def test_minover_execution(reduction_setup, fieldview_backend):
    """Testing the min_over functionality"""
    rs = reduction_setup
    Vertex = rs.Vertex
    V2EDim = rs.V2EDim

    in_field = np_as_located_field(Vertex, V2EDim)(rs.v2e_table.astype(np.int32))
    out_field = np_as_located_field(Vertex)(np.zeros(rs.num_vertices, dtype=np.int32))

    @field_operator
    def minover_fieldoperator(input: Field[[Vertex, V2EDim], int32]) -> Field[[Vertex], int32]:
        return min_over(input, axis=V2EDim)

    minover_fieldoperator(in_field, out=out_field, offset_provider=rs.offset_provider)

    ref = np.min(rs.v2e_table, axis=1)
    assert np.allclose(ref, out_field)


def test_minover_execution_float(reduction_setup, fieldview_backend):
    """Testing the min_over functionality"""
    rs = reduction_setup
    Vertex = rs.Vertex
    V2EDim = rs.V2EDim

    in_array = np.random.default_rng().uniform(low=-1, high=1, size=rs.v2e_table.shape)
    in_field = np_as_located_field(Vertex, V2EDim)(in_array)
    out_field = np_as_located_field(Vertex)(np.zeros(rs.num_vertices))

    @field_operator
    def minover_fieldoperator(input: Field[[Vertex, V2EDim], float64]) -> Field[[Vertex], float64]:
        return min_over(input, axis=V2EDim)

    minover_fieldoperator(in_field, out=out_field, offset_provider=rs.offset_provider)

    ref = np.min(in_array, axis=1)
    assert np.allclose(ref, out_field)


def test_reduction_execution(reduction_setup, fieldview_backend):
    """Testing a trivial neighbor sum."""
    # if fieldview_backend == gtfn_cpu.run_gtfn:
    #    pytest.skip("IndexFields are not supported yet.")
    rs = reduction_setup
    Edge = rs.Edge
    Vertex = rs.Vertex
    V2EDim = rs.V2EDim
    V2E = rs.V2E

    @field_operator
    def reduction(edge_f: Field[[Edge], int64]) -> Field[[Vertex], int64]:
        return neighbor_sum(edge_f(V2E) + 1, axis=V2EDim)

    @program(backend=fieldview_backend)
    def fencil(edge_f: Field[[Edge], int64], out: Field[[Vertex], int64]) -> None:
        reduction(edge_f, out=out)

    fencil(rs.inp, rs.out, offset_provider=rs.offset_provider)

    ref = np.sum(rs.v2e_table + np.where(rs.v2e_table != -1, 1, 0), axis=1)
    assert np.allclose(ref, rs.out)


def test_reduction_execution_nb(reduction_setup, fieldview_backend):
    """Testing a neighbor sum on a neighbor field."""
    # if fieldview_backend == gtfn_cpu.run_gtfn:
    #    pytest.skip("not yet supported.")
    rs = reduction_setup
    V2EDim = rs.V2EDim

    nb_field = np_as_located_field(rs.Vertex, rs.V2EDim)(rs.v2e_table.astype(np.int64))

    @field_operator(backend=fieldview_backend)
    def reduction(nb_field: Field[[rs.Vertex, rs.V2EDim], int64]) -> Field[[rs.Vertex], int64]:  # type: ignore
        return neighbor_sum(nb_field, axis=V2EDim)

    reduction(nb_field, out=rs.out, offset_provider=rs.offset_provider)

    ref = np.sum(rs.v2e_table, axis=1)
    assert np.allclose(ref, rs.out)


def test_reduction_expression(reduction_setup, fieldview_backend):
    """Test reduction with an expression directly inside the call."""
    # if fieldview_backend == gtfn_cpu.run_gtfn:
    #    pytest.skip("IndexFields are not supported yet.")
    rs = reduction_setup
    Vertex = rs.Vertex
    Edge = rs.Edge
    V2EDim = rs.V2EDim
    V2E = rs.V2E

    @field_operator
    def reduce_expr(edge_f: Field[[Edge], int64]) -> Field[[Vertex], int64]:
        tmp_nbh_tup = edge_f(V2E), edge_f(V2E)
        tmp_nbh = tmp_nbh_tup[0]
        return 3 * neighbor_sum(-edge_f(V2E) * tmp_nbh * 2, axis=V2EDim)

    @program(backend=fieldview_backend)
    def fencil(edge_f: Field[[Edge], int64], out: Field[[Vertex], int64]) -> None:
        reduce_expr(edge_f, out=out)

    fencil(rs.inp, rs.out, offset_provider=rs.offset_provider)

    ref = 3 * np.sum(-(rs.v2e_table**2) * 2, axis=1)
    assert np.allclose(ref, rs.out.array())


def test_reduction_expression2(reduction_setup, fieldview_backend):
    # if fieldview_backend == gtfn_cpu.run_gtfn:
    #    pytest.skip("IndexFields are not supported yet.")
    rs = reduction_setup
    Vertex = rs.Vertex
    Edge = rs.Edge
    V2EDim = rs.V2EDim
    V2E = rs.V2E

    vertex_field = np_as_located_field(Vertex)(np.arange(0, rs.num_vertices, 1))
    edge_field = np_as_located_field(Edge)(np.arange(0, rs.num_edges, 1))
    vertex_v2e_field = np_as_located_field(Vertex, V2EDim)(rs.v2e_table.astype(np.int64))
    out = np_as_located_field(Vertex)(np.zeros(rs.num_vertices, dtype=np.int64))

    @field_operator
    def reduction(
        vertex_field: Field[[Vertex], int64],
        edge_field: Field[[Edge], int64],
        vertex_v2e_field: Field[[Vertex, V2EDim], int64],
    ):
        tmp = vertex_field + edge_field(V2E) + vertex_v2e_field
        return neighbor_sum(tmp, axis=V2EDim)

    reduction(
        vertex_field, edge_field, vertex_v2e_field, out=out, offset_provider=rs.offset_provider
    )

    ref = np.sum(
        vertex_field.array()[:, np.newaxis] + edge_field.array()[rs.v2e_table] + rs.v2e_table,
        axis=1,
    )
    assert np.allclose(ref, out.array())


def test_math_builtin_with_sparse_field(reduction_setup, fieldview_backend):
    # if fieldview_backend == gtfn_cpu.run_gtfn:
    #    pytest.skip("IndexFields are not supported yet.")
    rs = reduction_setup
    Vertex = rs.Vertex
    Edge = rs.Edge
    V2EDim = rs.V2EDim
    V2E = rs.V2E

    edge_field = np_as_located_field(Edge)(np.arange(0, rs.num_edges, 1, dtype=np.int32))
    vertex_v2e_field = np_as_located_field(Vertex, V2EDim)(rs.v2e_table.astype(np.int32))
    out = np_as_located_field(Vertex)(np.zeros(rs.num_vertices, dtype=np.int32))

    @field_operator
    def reduction(
        edge_field: Field[[Edge], int32], vertex_v2e_field: Field[[Vertex, V2EDim], int32]
    ):
        return neighbor_sum(minimum(edge_field(V2E), vertex_v2e_field), axis=V2EDim)

    reduction(edge_field, vertex_v2e_field, out=out, offset_provider=rs.offset_provider)

    ref = np.sum(np.minimum(edge_field.array()[rs.v2e_table], rs.v2e_table), axis=1)
    assert np.allclose(ref, out.array())


def test_scalar_arg(fieldview_backend):
    """Test scalar argument being turned into 0-dim field."""
    Vertex = Dimension("Vertex")
    size = 5
    inp = 5.0
    out = np_as_located_field(Vertex)(np.zeros([size]))

    @field_operator(backend=fieldview_backend)
    def scalar_arg(scalar_inp: float64) -> Field[[Vertex], float64]:
        return broadcast(scalar_inp + 1.0, (Vertex,))

    scalar_arg(inp, out=out, offset_provider={})

    ref = np.full([size], 6.0)
    assert np.allclose(ref, out.array())


def test_conditional_tuple_1():
    size = 10
    mask = np_as_located_field(IDim)(np.zeros((size,), dtype=bool))
    mask.array()[0 : (size // 2)] = True
    a = np_as_located_field(IDim)(np.ones((size,)))
    c = np_as_located_field(IDim)(np.zeros((size,)))
    d = np_as_located_field(IDim)(np.zeros((size,)))

    @field_operator
    def conditional_tuple(
        mask: Field[[IDim], bool], a: Field[[IDim], float64]
    ) -> tuple[Field[[IDim], float64], Field[[IDim], float64]]:
        return where(mask, (a, 3.0), (2.0, 7.0))

    @program
    def conditional_tuple_p(
        mask: Field[[IDim], bool],
        a: Field[[IDim], float64],
        c: Field[[IDim], float64],
        d: Field[[IDim], float64],
    ):
        conditional_tuple(mask, a, out=(c, d))

    conditional_tuple_p(mask, a, c, d, offset_provider={})

    assert np.allclose(
        np.where(mask, (a, np.full(size, 3.0)), (np.full(size, 2.0), np.full(size, 7.0))), (c, d)
    )


def test_conditional_nested_tuple():
    size = 10
    mask = np_as_located_field(IDim)(np.zeros((size,), dtype=bool))
    mask.array()[0 : (size // 2)] = True
    a = np_as_located_field(IDim)(np.ones((size,)))
    b = np_as_located_field(IDim)(np.ones((size,)))
    c = np_as_located_field(IDim)(np.zeros((size,)))
    d = np_as_located_field(IDim)(np.zeros((size,)))

    @field_operator
    def conditional_tuple_3_field_op(
        mask: Field[[IDim], bool], a: Field[[IDim], float64], b: Field[[IDim], float64]
    ) -> tuple[
        tuple[Field[[IDim], float64], Field[[IDim], float64]],
        tuple[Field[[IDim], float64], Field[[IDim], float64]],
    ]:
        return where(mask, ((a, b), (b, a)), ((5.0, 7.0), (7.0, 5.0)))

    conditional_tuple_3_field_op(mask, a, b, out=((c, d), (d, c)), offset_provider={})

    assert np.allclose(
        np.where(
            mask,
            ((a, b), (b, a)),
            ((np.full(size, 5.0), np.full(size, 7.0)), (np.full(size, 7.0), np.full(size, 5.0))),
        ),
        ((c, d), (d, c)),
    )


def test_nested_scalar_arg(fieldview_backend):
    Vertex = Dimension("Vertex")
    size = 5
    inp = 5.0
    out = np_as_located_field(Vertex)(np.zeros([size]))

    @field_operator(backend=fieldview_backend)
    def scalar_arg_inner(scalar_inp: float64) -> Field[[Vertex], float64]:
        return broadcast(scalar_inp + 1.0, (Vertex,))

    @field_operator(backend=fieldview_backend)
    def scalar_arg(scalar_inp: float64) -> Field[[Vertex], float64]:
        return scalar_arg_inner(scalar_inp + 1.0)

    scalar_arg(inp, out=out, offset_provider={})

    ref = np.full([size], 7.0)
    assert np.allclose(ref, out.array())


def test_scalar_arg_with_field(fieldview_backend):
    Edge = Dimension("Edge")
    EdgeOffset = FieldOffset("EdgeOffset", source=Edge, target=(Edge,))
    size = 5
    inp = index_field(Edge, dtype=float64)
    if fieldview_backend == gtfn_cpu.run_gtfn:
        warnings.warn(
            "IndexFields not supported in gtfn backend. Using a memory backed field instead."
        )
        # TODO(tehrengruber): if we choose the wrong size here the gtfn backend
        #  will happily executy, but give wrong results. we should implement
        #  checks for such cases at some point.
        inp = np_as_located_field(Edge)(np.array([inp[i] for i in range(size + 1)]))
    factor = 3.0
    out = np_as_located_field(Edge)(np.zeros((size), dtype=np.float64))

    @field_operator
    def scalar_and_field_args(
        inp: Field[[Edge], float64], factor: float64
    ) -> Field[[Edge], float64]:
        tmp = factor * inp
        return tmp(EdgeOffset[1])

    @program(backend=fieldview_backend)
    def fencil(out: Field[[Edge], float64], inp: Field[[Edge], float64], factor: float64) -> None:
        scalar_and_field_args(inp, factor, out=out)

    fencil(out, inp, factor, offset_provider={"EdgeOffset": Edge})

    ref = np.arange(1, size + 1) * factor
    assert np.allclose(ref, out.array())


def test_broadcast_simple(fieldview_backend):
    size = 10
    a = np_as_located_field(IDim)(np.arange(0, size, 1, dtype=int64))
    out = np_as_located_field(IDim, JDim)(np.zeros((size, size), dtype=int64))

    @field_operator(backend=fieldview_backend)
    def simple_broadcast(inp: Field[[IDim], int64]) -> Field[[IDim, JDim], int64]:
        return broadcast(inp, (IDim, JDim))

    simple_broadcast(a, out=out, offset_provider={})

    assert np.allclose(a.array()[:, np.newaxis], out)


def test_broadcast_scalar(fieldview_backend):
    size = 10
    out = np_as_located_field(IDim)(np.zeros((size)))

    @field_operator(backend=fieldview_backend)
    def scalar_broadcast() -> Field[[IDim], float64]:
        return broadcast(float(1.0), (IDim,))

    scalar_broadcast(out=out, offset_provider={})

    assert np.allclose(1, out)


def test_broadcast_two_fields(fieldview_backend):
    size = 10
    a = np_as_located_field(IDim)(np.arange(0, size, 1, dtype=int64))
    b = np_as_located_field(JDim)(np.arange(0, size, 1, dtype=int64))

    out = np_as_located_field(IDim, JDim)(np.zeros((size, size), dtype=int64))

    @field_operator(backend=fieldview_backend)
    def broadcast_two_fields(
        inp1: Field[[IDim], int64], inp2: Field[[JDim], int64]
    ) -> Field[[IDim, JDim], int64]:
        a = broadcast(inp1, (IDim, JDim))
        b = broadcast(inp2, (IDim, JDim))
        return a + b

    broadcast_two_fields(a, b, out=out, offset_provider={})

    expected = a.array()[:, np.newaxis] + b.array()[np.newaxis, :]

    assert np.allclose(expected, out)


def test_broadcast_shifted(fieldview_backend):
    Joff = FieldOffset("Joff", source=JDim, target=(JDim,))

    size = 10
    a = np_as_located_field(IDim)(np.arange(0, size, 1, dtype=int))
    out = np_as_located_field(IDim, JDim)(np.zeros((size, size), dtype=int64))

    @field_operator(backend=fieldview_backend)
    def simple_broadcast(inp: Field[[IDim], int64]) -> Field[[IDim, JDim], int64]:
        bcasted = broadcast(inp, (IDim, JDim))
        return bcasted(Joff[1])

    simple_broadcast(a, out=out, offset_provider={"Joff": JDim})

    assert np.allclose(a.array()[:, np.newaxis], out)


def test_conditional(fieldview_backend):
    size = 10
    mask = np_as_located_field(IDim)(np.zeros((size,), dtype=bool))
    mask.array()[0 : (size // 2)] = True
    a = np_as_located_field(IDim)(np.ones((size,)))
    b = np_as_located_field(IDim)(2 * np.ones((size,)))
    out = np_as_located_field(IDim)(np.zeros((size,)))

    @field_operator(backend=fieldview_backend)
    def conditional(
        mask: Field[[IDim], bool], a: Field[[IDim], float64], b: Field[[IDim], float64]
    ) -> Field[[IDim], float64]:
        return where(mask, a, b)

    conditional(mask, a, b, out=out, offset_provider={})

    assert np.allclose(np.where(mask, a, b), out)


def test_conditional_promotion(fieldview_backend):
    size = 10
    mask = np_as_located_field(IDim)(np.zeros((size,), dtype=bool))
    mask.array()[0 : (size // 2)] = True
    a = np_as_located_field(IDim)(np.ones((size,)))
    out = np_as_located_field(IDim)(np.zeros((size,)))

    @field_operator(backend=fieldview_backend)
    def conditional_promotion(
        mask: Field[[IDim], bool], a: Field[[IDim], float64]
    ) -> Field[[IDim], float64]:
        return where(mask, a, 10.0)

    conditional_promotion(mask, a, out=out, offset_provider={})

    assert np.allclose(np.where(mask, a, 10), out)


def test_conditional_compareop(fieldview_backend):
    size = 10
    a = np_as_located_field(IDim)(np.ones((size,)))
    out = np_as_located_field(IDim)(np.zeros((size,)))

    @field_operator(backend=fieldview_backend)
    def conditional_promotion(a: Field[[IDim], float64]) -> Field[[IDim], float64]:
        return where(a != a, a, 10.0)

    conditional_promotion(a, out=out, offset_provider={})

    assert np.allclose(np.where(np.asarray(a) != np.asarray(a), a, 10), out)


def test_conditional_shifted(fieldview_backend):
    Ioff = FieldOffset("Ioff", source=IDim, target=(IDim,))

    size = 10
    mask = np_as_located_field(IDim)(np.zeros((size,), dtype=bool))
    mask.array()[size // 2] = True
    a = np_as_located_field(IDim)(np.arange(0, size, 1, dtype=float64))
    b = np_as_located_field(IDim)(np.zeros((size,)))
    out = np_as_located_field(IDim)(np.zeros((size,)))

    @field_operator()
    def conditional_shifted(
        mask: Field[[IDim], bool], a: Field[[IDim], float64], b: Field[[IDim], float64]
    ) -> Field[[IDim], float64]:
        tmp = where(mask, a, b)
        return tmp(Ioff[1])

    @program(backend=fieldview_backend)
    def conditional_program(
        mask: Field[[IDim], bool],
        a: Field[[IDim], float64],
        b: Field[[IDim], float64],
        out: Field[[IDim], float64],
    ):
        conditional_shifted(mask, a, b, out=out[:-1])

    conditional_program(mask, a, b, out, offset_provider={"Ioff": IDim})

    assert np.allclose(np.where(mask, a, b)[1:], out.array()[:-1])


def test_nested_tuple_return():
    size = 10
    a = np_as_located_field(IDim)(np.ones((size,)))
    b = np_as_located_field(IDim)(2 * np.ones((size,)))
    out = np_as_located_field(IDim)(np.zeros((size,)))

    @field_operator
    def pack_tuple(
        a: Field[[IDim], float64], b: Field[[IDim], float64]
    ) -> tuple[Field[[IDim], float64], tuple[Field[[IDim], float64], Field[[IDim], float64]]]:
        return (a, (a, b))

    @field_operator
    def combine(a: Field[[IDim], float64], b: Field[[IDim], float64]) -> Field[[IDim], float64]:
        packed = pack_tuple(a, b)
        return packed[0] + packed[1][0] + packed[1][1]

    combine(a, b, out=out, offset_provider={})

    assert np.allclose(2 * a.array() + b.array(), out)


def test_tuple_return_2(reduction_setup):
    rs = reduction_setup
    Edge = rs.Edge
    Vertex = rs.Vertex
    V2EDim = rs.V2EDim
    V2E = rs.V2E

    @field_operator
    def reduction_tuple(
        a: Field[[Edge], int64], b: Field[[Edge], int64]
    ) -> tuple[Field[[Vertex], int64], Field[[Vertex], int64]]:
        a = neighbor_sum(a(V2E), axis=V2EDim)
        b = neighbor_sum(b(V2E), axis=V2EDim)
        return a, b

    @field_operator
    def combine_tuple(a: Field[[Edge], int64], b: Field[[Edge], int64]) -> Field[[Vertex], int64]:
        packed = reduction_tuple(a, b)
        return packed[0] + packed[1]

    combine_tuple(rs.inp, rs.inp, out=rs.out, offset_provider=rs.offset_provider)

    ref = np.sum(rs.v2e_table, axis=1) * 2
    assert np.allclose(ref, rs.out)


@pytest.mark.xfail(raises=NotImplementedError)
def test_tuple_with_local_field_in_reduction_shifted(reduction_setup):
    rs = reduction_setup
    Edge = rs.Edge
    Vertex = rs.Vertex
    V2EDim = rs.V2EDim
    E2VDim = rs.E2VDim
    V2E = rs.V2E
    E2V = rs.E2V

    num_vertices = rs.num_vertices
    num_edges = rs.num_edges

    size = 10
    # TODO(tehrengruber): use different values per location
    a = np_as_located_field(Edge)(np.random.randn(num_edges))
    b = np_as_located_field(Vertex)(np.random.randn(num_vertices))
    out = np_as_located_field(Edge)(np.zeros((num_edges,)))

    @field_operator
    def reduce_tuple_element(
        edge_field: Field[[Edge], float64], vertex_field: Field[[Vertex], float64]
    ) -> Field[[Edge], float64]:
        tup = edge_field(V2E), vertex_field
        red = neighbor_sum(tup[0] + vertex_field, axis=V2EDim)
        return neighbor_sum(red(E2V), axis=E2VDim)

    reduce_tuple_element(a, b, out=out, offset_provider=rs.offset_provider)

    red = np.sum(np.asarray(a)[rs.v2e_table] + np.asarray(b)[:, np.newaxis], axis=1)
    expected = np.sum(red[rs.e2v_table], axis=1)

    assert np.allclose(expected, out)


def test_tuple_arg(fieldview_backend):
    if fieldview_backend == gtfn_cpu.run_gtfn:
        pytest.skip("Tuple arguments are not supported in gtfn yet.")
    size = 10
    a = np_as_located_field(IDim)(np.ones((size,)))
    b = np_as_located_field(IDim)(2 * np.ones((size,)))
    out = np_as_located_field(IDim)(np.zeros((size,)))

    @field_operator(backend=fieldview_backend)
    def unpack_tuple(
        inp: tuple[tuple[Field[[IDim], float64], Field[[IDim], float64]], Field[[IDim], float64]]
    ) -> Field[[IDim], float64]:
        return 3.0 * inp[0][0] + inp[0][1] + inp[1]

    unpack_tuple(((a, b), a), out=out, offset_provider={})

    assert np.allclose(3 * a.array() + b.array() + a.array(), out)


@pytest.mark.parametrize("forward", [True, False])
def test_simple_scan(fieldview_backend, forward):
    if fieldview_backend == gtfn_cpu.run_gtfn:
        pytest.xfail("gtfn does not yet support scan pass.")

    KDim = Dimension("K", kind=DimensionKind.VERTICAL)
    size = 10
    init = 1.0
    out = np_as_located_field(KDim)(np.zeros((size,)))
    expected = np.arange(init + 1.0, init + 1.0 + size, 1)
    if not forward:
        expected = np.flip(expected)

    @scan_operator(axis=KDim, forward=forward, init=init, backend=fieldview_backend)
    def simple_scan_operator(carry: float) -> float:
        return carry + 1.0

    simple_scan_operator(out=out, offset_provider={})

    assert np.allclose(expected, out)


def test_solve_triag(fieldview_backend):
    if fieldview_backend == gtfn_cpu.run_gtfn:
        pytest.xfail("gtfn does not yet support scan pass.")

    KDim = Dimension("K", kind=DimensionKind.VERTICAL)
    shape = (3, 7, 5)
    rng = np.random.default_rng()
    a_np, b_np, c_np, d_np = (rng.normal(size=shape) for _ in range(4))
    b_np *= 2
    a, b, c, d = (
        np_as_located_field(IDim, JDim, KDim)(np_arr) for np_arr in [a_np, b_np, c_np, d_np]
    )
    out = np_as_located_field(IDim, JDim, KDim)(np.zeros(shape))

    # compute reference
    matrices = np.zeros(shape + shape[-1:])
    i = np.arange(shape[2])
    matrices[:, :, i[1:], i[:-1]] = a_np[:, :, 1:]
    matrices[:, :, i, i] = b_np
    matrices[:, :, i[:-1], i[1:]] = c_np[:, :, :-1]
    expected = np.linalg.solve(matrices, d_np)

    @scan_operator(axis=KDim, forward=True, init=(0.0, 0.0))
    def tridiag_forward(
        state: tuple[float, float], a: float, b: float, c: float, d: float
    ) -> tuple[float, float]:
        return (c / (b - a * state[0]), (d - a * state[1]) / (b - a * state[0]))

    @scan_operator(axis=KDim, forward=False, init=0.0)
    def tridiag_backward(x_kp1: float, cp: float, dp: float) -> float:
        return dp - cp * x_kp1

    @field_operator(backend=fieldview_backend)
    def solve_tridiag(
        a: Field[[IDim, JDim, KDim], float],
        b: Field[[IDim, JDim, KDim], float],
        c: Field[[IDim, JDim, KDim], float],
        d: Field[[IDim, JDim, KDim], float],
    ) -> Field[[IDim, JDim, KDim], float]:
        cp, dp = tridiag_forward(a, b, c, d)
        return tridiag_backward(cp, dp)

    solve_tridiag(a, b, c, d, out=out, offset_provider={})

    np.allclose(expected, out)


def test_ternary_operator(fieldview_backend):
    size = 10

    a = np_as_located_field(IDim)(2 * np.ones((size,)))
    b = np_as_located_field(IDim)(2 * np.ones((size,)))
    out = np_as_located_field(IDim)(np.zeros((size,)))

    left = 2.0
    right = 3.0

    @field_operator(backend=fieldview_backend)
    def ternary_field_op(
        a: Field[[IDim], float], b: Field[[IDim], float], left: float, right: float
    ) -> Field[[IDim], float]:
        return a if left < right else b

    ternary_field_op(a, b, left, right, out=out, offset_provider={})
    e = np.asarray(a) if left < right else np.asarray(b)
    np.allclose(e, out)

    @field_operator(backend=fieldview_backend)
    def ternary_field_op_scalars(left: float, right: float) -> Field[[IDim], float]:
        return broadcast(3.0, (IDim,)) if left > right else broadcast(4.0, (IDim,))

    ternary_field_op_scalars(left, right, out=out, offset_provider={})
    e = np.full(e.shape, 3.0) if left > right else e
    np.allclose(e, out)


def test_ternary_operator_tuple(fieldview_backend):
    size = 10
    a = np_as_located_field(IDim)(np.ones((size,)))
    b = np_as_located_field(IDim)(2 * np.ones((size,)))
    out_1 = np_as_located_field(IDim)(np.zeros((size,)))
    out_2 = np_as_located_field(IDim)(np.zeros((size,)))

    left = 2.0
    right = 3.0

    @field_operator(backend=fieldview_backend)
    def ternary_field_op(
        a: Field[[IDim], float], b: Field[[IDim], float], left: float, right: float
    ) -> tuple[Field[[IDim], float], Field[[IDim], float]]:
        return (a, b) if left < right else (b, a)

    ternary_field_op(a, b, left, right, out=(out_1, out_2), offset_provider={})

    e, f = (np.asarray(a), np.asarray(b)) if left < right else (np.asarray(b), np.asarray(a))
    np.allclose(e, out_1)
    np.allclose(f, out_2)


def test_ternary_builtin_neighbor_sum(fieldview_backend, reduction_setup):
    rs = reduction_setup
    Edge = rs.Edge
    Vertex = rs.Vertex
    V2EDim = rs.V2EDim
    V2E = rs.V2E

    num_vertices = rs.num_vertices
    num_edges = rs.num_edges

    a = np_as_located_field(Edge)(np.ones((num_edges,)))
    b = np_as_located_field(Edge)(2 * np.ones((num_edges,)))
    out = np_as_located_field(Vertex)(np.zeros((num_vertices,)))

    @field_operator(backend=fieldview_backend)
    def ternary_reduce(a: Field[[Edge], float], b: Field[[Edge], float]) -> Field[[Vertex], float]:
        out = neighbor_sum(b(V2E) if 2 < 3 else a(V2E), axis=V2EDim)
        return out

    ternary_reduce(a, b, out=out, offset_provider=rs.offset_provider)

    expected = (
        np.sum(np.asarray(b)[rs.v2e_table], axis=1)
        if 2 < 3
        else np.sum(np.asarray(a)[rs.v2e_table], axis=1)
    )

    assert np.allclose(expected, out)


def test_ternary_scan(fieldview_backend):
    KDim = Dimension("K", kind=DimensionKind.VERTICAL)
    size = 10
    init = 0.0
    a_float = 4
    a = np_as_located_field(KDim)(a_float * np.ones((size,)))
    out = np_as_located_field(KDim)(np.zeros((size,)))
    expected = np.asarray([i if i <= a_float else a_float + 1 for i in range(1, size + 1)])

    @scan_operator(backend=fieldview_backend, axis=KDim, forward=True, init=init)
    def simple_scan_operator(carry: float, a: float) -> float:
        return carry if carry > a else carry + 1.0

    simple_scan_operator(a, out=out, offset_provider={})

    assert np.allclose(expected, out)


@pytest.mark.parametrize("forward", [True, False])
def test_scan_nested_tuple_output(fieldview_backend, forward):
    if fieldview_backend == gtfn_cpu.run_gtfn:
        pytest.xfail("gtfn does not yet support scan pass or tuple out arguments.")

    KDim = Dimension("K", kind=DimensionKind.VERTICAL)
    size = 10
    init = (1.0, (2.0, 3.0))
    out1, out2, out3 = (np_as_located_field(KDim)(np.zeros((size,))) for _ in range(3))
    expected = np.arange(1.0, 1.0 + size, 1)
    if not forward:
        expected = np.flip(expected)

    @scan_operator(axis=KDim, forward=forward, init=init, backend=fieldview_backend)
    def simple_scan_operator(
        carry: tuple[float, tuple[float, float]]
    ) -> tuple[float, tuple[float, float]]:
        return (carry[0] + 1.0, (carry[1][0] + 1.0, carry[1][1] + 1.0))

    simple_scan_operator(out=(out1, (out2, out3)), offset_provider={})

    assert np.allclose(expected + 1.0, out1)
    assert np.allclose(expected + 2.0, out2)
    assert np.allclose(expected + 3.0, out3)


@pytest.mark.parametrize("forward", [True, False])
def test_scan_nested_tuple_input(fieldview_backend, forward):
    if fieldview_backend == gtfn_cpu.run_gtfn:
        pytest.xfail("gtfn does not yet support scan pass or tuple arguments.")

    KDim = Dimension("K", kind=DimensionKind.VERTICAL)
    size = 10
    init = 1.0
    inp1 = np_as_located_field(KDim)(np.ones(size))
    inp2 = np_as_located_field(KDim)(np.arange(0.0, size, 1))
    out = np_as_located_field(KDim)(np.zeros((size,)))

    prev_levels_iterator = lambda i: range(i + 1) if forward else range(size - 1, i - 1, -1)
    expected = np.asarray(
        [
            reduce(lambda prev, i: prev + inp1[i] + inp2[i], prev_levels_iterator(i), init)
            for i in range(size)
        ]
    )

    @scan_operator(axis=KDim, forward=forward, init=init, backend=fieldview_backend)
    def simple_scan_operator(carry: float, a: tuple[float, float]) -> float:
        return carry + a[0] + a[1]

    simple_scan_operator((inp1, inp2), out=out, offset_provider={})

    assert np.allclose(expected, out)


def test_docstring():
    size = 10
    a = np_as_located_field(IDim)(np.ones((size,)))

    @field_operator
    def fieldop_with_docstring(a: Field[[IDim], float64]) -> Field[[IDim], float64]:
        """My docstring."""
        return a

    @program
    def test_docstring(a: Field[[IDim], float64]) -> Field[[IDim], float64]:
        """My docstring."""
        fieldop_with_docstring(a, out=a)

    test_docstring(a, offset_provider={})


def test_domain(fieldview_backend):
    size = 10
    a = np_as_located_field(IDim, JDim)(np.ones((size, size)))

    @field_operator(backend=fieldview_backend)
    def fieldop_domain(a: Field[[IDim, JDim], float64]) -> Field[[IDim, JDim], float64]:
        return a + a

    @program
    def program_domain(a: Field[[IDim, JDim], float64]):
        fieldop_domain(a, out=a, domain={IDim: (1, 9), JDim: (4, 6)})

    program_domain(a, offset_provider={})

    expected = np.asarray(a)
    expected[1:9, 4:6] = 1 + 1

    assert np.allclose(expected, a)


def test_domain_input_bounds(fieldview_backend):
    if fieldview_backend == gtfn_cpu.run_gtfn:
        pytest.skip("FloorDiv and Power not fully supported in gtfn.")

    size = 10
    a = np_as_located_field(IDim, JDim)(np.ones((size, size)))
    lower_i = 1
    upper_i = 9
    lower_j = 4
    upper_j = 6

    @field_operator(backend=fieldview_backend)
    def fieldop_domain(a: Field[[IDim, JDim], float64]) -> Field[[IDim, JDim], float64]:
        return a + a

    @program
    def program_domain(
        a: Field[[IDim, JDim], float64],
        lower_i: int64,
        upper_i: int64,
        lower_j: int64,
        upper_j: int64,
    ):
        fieldop_domain(
            a,
            out=a,
            domain={IDim: (lower_i, upper_i // 1), JDim: (lower_j**1, upper_j)},
        )

    program_domain(a, lower_i, upper_i, lower_j, upper_j, offset_provider={})

    expected = np.asarray(a)
    expected[1:9, 4:6] = 1 + 1

    assert np.allclose(expected, a)


def test_domain_input_bounds_1(fieldview_backend):
    size = 10
    a = np_as_located_field(IDim, JDim)(np.ones((size, size)) * 2)
    lower_i = 1
    upper_i = 9
    lower_j = 4
    upper_j = 6

    @field_operator(backend=fieldview_backend)
    def fieldop_domain(a: Field[[IDim, JDim], float64]) -> Field[[IDim, JDim], float64]:
        return a * a

    @program
    def program_domain(
        a: Field[[IDim, JDim], float64],
        lower_i: int64,
        upper_i: int64,
        lower_j: int64,
        upper_j: int64,
    ):
        fieldop_domain(
            a,
            out=a,
            domain={IDim: (1 * lower_i, upper_i + 0), JDim: (lower_j - 0, upper_j)},
        )

    program_domain(a, lower_i, upper_i, lower_j, upper_j, offset_provider={})

    expected = np.asarray(a)
    expected[1:9, 4:6] = 2 * 2

    assert np.allclose(expected, a)


def test_domain_tuple(fieldview_backend):
    size = 10
    a = np_as_located_field(IDim, JDim)(np.ones((size, size)))
    b = np_as_located_field(IDim, JDim)(np.ones((size, size)))

    @field_operator(backend=fieldview_backend)
    def fieldop_domain_tuple(
        a: Field[[IDim, JDim], float64]
    ) -> tuple[Field[[IDim, JDim], float64], Field[[IDim, JDim], float64]]:
        return (a + a, a)

    @program
    def program_domain_tuple(a: Field[[IDim, JDim], float64], b: Field[[IDim, JDim], float64]):
        fieldop_domain_tuple(a, out=(b, a), domain={IDim: (1, 9), JDim: (4, 6)})

    program_domain_tuple(a, b, offset_provider={})

    expected = np.asarray(a)
    expected[1:9, 4:6] = 1 + 1

    assert np.allclose(np.asarray(a), a)
    assert np.allclose(expected, b)


def test_where_k_offset(fieldview_backend):
    size = 10
    KDim = Dimension("K", kind=DimensionKind.VERTICAL)
    Koff = FieldOffset("Koff", source=KDim, target=(KDim,))
    a = np_as_located_field(IDim, KDim)(np.ones((size, size)))
    out = np_as_located_field(IDim, KDim)(np.zeros((size, size)))
    k_index = index_field(KDim)
    if fieldview_backend == gtfn_cpu.run_gtfn:
        warnings.warn(
            "IndexFields not supported in gtfn backend. Using a memory backed field instead."
        )
        # TODO(tehrengruber): if we choose the wrong size here the gtfn backend
        #  will happily executy, but give wrong results. we should implement
        #  checks for such cases at some point.
        k_index = np_as_located_field(KDim)(np.array([k_index[i] for i in range(size)]))

    @field_operator(backend=fieldview_backend)
    def fieldop_where_k_offset(
        a: Field[[IDim, KDim], float64],
        k_index: Field[[KDim], int64],
    ) -> Field[[IDim, KDim], float64]:
        return where(k_index > 0, a(Koff[-1]), 2.0)

    fieldop_where_k_offset(a, k_index, out=out, offset_provider={"Koff": KDim})

    expected = np.where(np.arange(0, size, 1)[np.newaxis, :] > 0.0, a, 2.0)

    assert np.allclose(np.asarray(out), expected)


def test_undefined_symbols():
    from functional.ffront.foast_passes.type_deduction import FieldOperatorTypeDeductionError

    with pytest.raises(FieldOperatorTypeDeductionError, match="Undeclared symbol"):

        @field_operator
        def return_undefined():
            return undefined_symbol


def test_constant_closure_vars():
    from eve.utils import FrozenNamespace

    constants = FrozenNamespace(
        PI=np.float32(3.142),
        E=np.float32(2.718),
    )

    @field_operator
    def consume_constants(input: Field[[IDim], np.float32]) -> Field[[IDim], np.float32]:
        return constants.PI * constants.E * input

    input = np_as_located_field(IDim)(np.ones((1,), dtype=np.float32))
    output = np_as_located_field(IDim)(np.zeros((1,), dtype=np.float32))
    consume_constants(input, out=output, offset_provider={})
    assert np.allclose(np.asarray(output), constants.PI * constants.E)<|MERGE_RESOLUTION|>--- conflicted
+++ resolved
@@ -180,25 +180,7 @@
     assert np.allclose(b, np.full((size), -1, dtype=int32))
 
 
-<<<<<<< HEAD
-def test_unary_invert(fieldview_backend):
-    size = 10
-    a = np_as_located_field(IDim)(np.zeros((size,), dtype=bool))
-    b = np_as_located_field(IDim)(np.zeros((size,), dtype=bool))
-
-    @field_operator(backend=fieldview_backend)
-    def tilde_fieldop(inp1: Field[[IDim], bool]) -> Field[[IDim], bool]:
-        return ~inp1
-
-    tilde_fieldop(a, out=b, offset_provider={})
-
-    assert np.allclose(~a.array(), b)
-
-
 def test_cartesian_shift(fieldview_backend):
-=======
-def test_shift(fieldview_backend):
->>>>>>> 8ecaf63b
     size = 10
     Ioff = FieldOffset("Ioff", source=IDim, target=(IDim,))
     a = np_as_located_field(IDim)(np.arange(size + 1, dtype=np.float64))
