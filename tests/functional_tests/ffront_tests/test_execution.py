# -*- coding: utf-8 -*-
#
# GT4Py Project - GridTools Framework
#
# Copyright (c) 2014-2021, ETH Zurich
# All rights reserved.
#
# This file is part of the GT4Py project and the GridTools framework.
# GT4Py is free software: you can redistribute it and/or modify it under
# the terms of the GNU General Public License as published by the
# Free Software Foundation, either version 3 of the License, or any later
# version. See the LICENSE.txt file at the top-level directory of this
# distribution for a copy of the license or check <https://www.gnu.org/licenses/>.
#
# SPDX-License-Identifier: GPL-3.0-or-later
from functools import reduce

import numpy as np
import pytest as pytest

from functional.ffront.decorator import field_operator, program, scan_operator
from functional.ffront.fbuiltins import (
    Dimension,
    Field,
    FieldOffset,
    astype,
    broadcast,
    float64,
    int32,
    int64,
    max_over,
    min_over,
    neighbor_sum,
    where,
)
from functional.ffront.foast_passes.type_deduction import FieldOperatorTypeDeductionError
from functional.iterator.builtins import float32
from functional.iterator.embedded import (
    NeighborTableOffsetProvider,
    index_field,
    np_as_located_field,
)
from functional.program_processors.runners import gtfn_cpu, roundtrip


@pytest.fixture(params=[roundtrip.executor, gtfn_cpu.run_gtfn])
def fieldview_backend(request):
    yield request.param


def debug_itir(tree):
    """Compare tree snippets while debugging."""
    from devtools import debug

    from eve.codegen import format_python_source
    from functional.program_processors import EmbeddedDSL

    debug(format_python_source(EmbeddedDSL.apply(tree)))


from .ffront_test_utils import *


def test_copy(fieldview_backend):
    a_I_float = np_as_located_field(IDim)(np.random.randn(size).astype("float64"))
    b_I_float = np_as_located_field(IDim)(np.random.randn(size).astype("float64"))

    @field_operator(backend=fieldview_backend)
    def copy(inp: Field[[IDim], float64]) -> Field[[IDim], float64]:
        field_tuple = (inp, inp)
        field_0 = field_tuple[0]
        field_1 = field_tuple[1]
        return field_0

    copy(a_I_float, out=b_I_float, offset_provider={})

    assert np.allclose(a_I_float, b_I_float)


@pytest.mark.skip(reason="no lowering for returning a tuple of fields exists yet.")
def test_multicopy(fieldview_backend):
    a_I_float = np_as_located_field(IDim)(np.random.randn(size).astype("float64"))
    b_I_float = np_as_located_field(IDim)(np.random.randn(size).astype("float64"))
    out_I_float = np_as_located_field(IDim)(np.zeros((size), dtype=float64))
    out_I_float_1 = np_as_located_field(IDim)(np.zeros((size), dtype=float64))

    @field_operator(backend=fieldview_backend)
    def multicopy(
        inp1: Field[[IDim], float64], inp2: Field[[IDim], float64]
    ) -> tuple[Field[[IDim], float64], Field[[IDim], float64]]:
        return inp1, inp2

    assert np.allclose(a_I_float, out_I_float)
    assert np.allclose(b_I_float, out_I_float_1)


def test_cartesian_shift(fieldview_backend):
    a = np_as_located_field(IDim)(np.arange(size + 1, dtype=np.float64))
    out_I_float = np_as_located_field(IDim)(np.zeros((size), dtype=float64))

    @field_operator
    def shift_by_one(inp: Field[[IDim], float64]) -> Field[[IDim], float64]:
        return inp(Ioff[1])

    @program(backend=fieldview_backend)
    def fencil(inp: Field[[IDim], float64], out: Field[[IDim], float64]) -> None:
        shift_by_one(inp, out=out)

    fencil(a, out_I_float, offset_provider={"Ioff": IDim})

    assert np.allclose(out_I_float.array(), np.arange(1, 11))


def test_unstructured_shift(reduction_setup, fieldview_backend):
    Vertex = reduction_setup.Vertex
    Edge = reduction_setup.Edge
    E2V = reduction_setup.E2V

    a = np_as_located_field(Vertex)(np.zeros(reduction_setup.num_vertices))
    b = np_as_located_field(Edge)(np.zeros(reduction_setup.num_edges))

    @field_operator(backend=fieldview_backend)
    def shift_by_one(inp: Field[[Vertex], float64]) -> Field[[Edge], float64]:
        return inp(E2V[0])

    shift_by_one(a, out=b, offset_provider={"E2V": reduction_setup.offset_provider["E2V"]})

    ref = np.asarray(a)[reduction_setup.offset_provider["E2V"].table[slice(0, None), 0]]

    assert np.allclose(b, ref)


def test_fold_shifts(fieldview_backend):
    """Shifting the result of an addition should work."""
    a = np_as_located_field(IDim)(np.arange(size + 1, dtype=np.float64))
    b = np_as_located_field(IDim)(np.ones((size + 2)) * 2)
    out_I_float = np_as_located_field(IDim)(np.zeros((size), dtype=float64))

    @field_operator
    def auto_lift(
        inp1: Field[[IDim], float64], inp2: Field[[IDim], float64]
    ) -> Field[[IDim], float64]:
        tmp = inp1 + inp2(Ioff[1])
        return tmp(Ioff[1])

    @program(backend=fieldview_backend)
    def fencil(
        inp1: Field[[IDim], float64], inp2: Field[[IDim], float64], out: Field[[IDim], float64]
    ) -> None:
        auto_lift(inp1, inp2, out=out)

    fencil(a, b, out_I_float, offset_provider={"Ioff": IDim})

    assert np.allclose(a[1:] + b[2:], out_I_float)


def test_tuples(fieldview_backend):
    a_I_float = np_as_located_field(IDim)(np.random.randn(size).astype("float64"))
    b_I_float = np_as_located_field(IDim)(np.random.randn(size).astype("float64"))
    out_I_float = np_as_located_field(IDim)(np.zeros((size), dtype=float64))

    if fieldview_backend == gtfn_cpu.run_gtfn:
        pytest.skip("Tuples are not supported yet.")

    @field_operator
    def tuples(
        inp1: Field[[IDim], float64], inp2: Field[[IDim], float64]
    ) -> Field[[IDim], float64]:
        inps = inp1, inp2
        scalars = 1.3, float64(5.0), float64("3.4")
        return (inps[0] * scalars[0] + inps[1] * scalars[1]) * scalars[2]

    @program(backend=fieldview_backend)
    def fencil(
        inp1: Field[[IDim], float64], inp2: Field[[IDim], float64], out: Field[[IDim], float64]
    ) -> None:
        tuples(inp1, inp2, out=out)

    fencil(a_I_float, b_I_float, out_I_float, offset_provider={})

    assert np.allclose((a_I_float.array() * 1.3 + b_I_float.array() * 5.0) * 3.4, out_I_float)


def test_scalar_arg(fieldview_backend):
    """Test scalar argument being turned into 0-dim field."""
<<<<<<< HEAD
=======
    if fieldview_backend in [gtfn_cpu.run_gtfn, gtfn_cpu.run_gtfn_imperative]:
        pytest.skip("ConstantFields are not supported yet.")

>>>>>>> c1513c78
    inp = 5.0
    out = np_as_located_field(Vertex)(np.zeros([size]))

    @field_operator(backend=fieldview_backend)
    def scalar_arg(scalar_inp: float64) -> Field[[Vertex], float64]:
        return broadcast(scalar_inp + 1.0, (Vertex,))

    scalar_arg(inp, out=out, offset_provider={})

    ref = np.full([size], 6.0)
    assert np.allclose(ref, out.array())


def test_nested_scalar_arg(fieldview_backend):
<<<<<<< HEAD
=======
    if fieldview_backend in [gtfn_cpu.run_gtfn, gtfn_cpu.run_gtfn_imperative]:
        pytest.skip("ConstantFields are not supported yet.")

>>>>>>> c1513c78
    inp = 5.0
    out = np_as_located_field(Vertex)(np.zeros([size]))

    @field_operator(backend=fieldview_backend)
    def scalar_arg_inner(scalar_inp: float64) -> Field[[Vertex], float64]:
        return broadcast(scalar_inp + 1.0, (Vertex,))

    @field_operator(backend=fieldview_backend)
    def scalar_arg(scalar_inp: float64) -> Field[[Vertex], float64]:
        return scalar_arg_inner(scalar_inp + 1.0)

    scalar_arg(inp, out=out, offset_provider={})

    ref = np.full([size], 7.0)
    assert np.allclose(ref, out.array())


def test_scalar_arg_with_field(fieldview_backend):
    if fieldview_backend in [gtfn_cpu.run_gtfn, gtfn_cpu.run_gtfn_imperative]:
        pytest.skip("IndexFields and ConstantFields are not supported yet.")

    inp = index_field(Edge, dtype=float64)
    factor = 3.0
    out = np_as_located_field(Edge)(np.zeros((size), dtype=np.float64))

    @field_operator
    def scalar_and_field_args(
        inp: Field[[Edge], float64], factor: float64
    ) -> Field[[Edge], float64]:
        tmp = factor * inp
        return tmp(EdgeOffset[1])

    @program(backend=fieldview_backend)
    def fencil(out: Field[[Edge], float64], inp: Field[[Edge], float64], factor: float64) -> None:
        scalar_and_field_args(inp, factor, out=out)

    fencil(out, inp, factor, offset_provider={"EdgeOffset": Edge})

    ref = np.arange(1, size + 1) * factor
    assert np.allclose(ref, out.array())


def test_scalar_in_domain_spec_and_fo_call(fieldview_backend):
    if fieldview_backend == gtfn_cpu.run_gtfn:
        pytest.skip(
            "Scalar arguments not supported to be used in both domain specification "
            "and as an argument to a field operator."
        )

    size = 10
    out = np_as_located_field(Vertex)(np.zeros(10, dtype=int))

    @field_operator
    def foo(size: int) -> Field[[Vertex], int]:
        return broadcast(size, (Vertex,))

    @program(backend=fieldview_backend)
    def bar(size: int, out: Field[[Vertex], int]):
        foo(size, out=out, domain={Vertex: (0, size)})

    bar(size, out, offset_provider={})

    assert (out.array() == size).all()


def test_scalar_scan():
    size = 10
    KDim = Dimension("K", kind=DimensionKind.VERTICAL)
    qc = np_as_located_field(IDim, KDim)(np.zeros((size, size)))
    scalar = 1.0
    expected = np.full((size, size), np.arange(start=1, stop=11, step=1).astype(float64))

    @scan_operator(axis=KDim, forward=True, init=(0.0))
    def _scan_scalar(carry: float, qc_in: float, scalar: float) -> float:
        qc = qc_in + carry + scalar
        return qc

    @program
    def scan_scalar(qc: Field[[IDim, KDim], float], scalar: float):
        _scan_scalar(qc, scalar, out=qc)

    scan_scalar(qc, scalar, offset_provider={})
    assert np.allclose(np.asarray(qc), expected)


def test_tuple_scalar_scan():
    size = 10
    KDim = Dimension("K", kind=DimensionKind.VERTICAL)
    qc = np_as_located_field(IDim, KDim)(np.zeros((size, size)))
    tuple_scalar = (1.0, (1.0, 0.0))
    expected = np.full((size, size), np.arange(start=1, stop=11, step=1).astype(float64))

    @scan_operator(axis=KDim, forward=True, init=0.0)
    def _scan_tuple_scalar(
        state: float, qc_in: float, tuple_scalar: tuple[float, tuple[float, float]]
    ) -> float:
        return (qc_in + state + tuple_scalar[1][0] + tuple_scalar[1][1]) / tuple_scalar[0]

    @field_operator
    def scan_tuple_scalar(
        qc: Field[[IDim, KDim], float], tuple_scalar: tuple[float, tuple[float, float]]
    ) -> Field[[IDim, KDim], float]:
        return _scan_tuple_scalar(qc, tuple_scalar)

    scan_tuple_scalar(qc, tuple_scalar, out=qc, offset_provider={})
    assert np.allclose(np.asarray(qc), expected)


def test_astype_int(fieldview_backend):
    size = 10
    b_float_64 = np_as_located_field(IDim)(np.ones((size), dtype=np.float64))
    c_int64 = np_as_located_field(IDim)(np.ones((size,), dtype=np.int64))
    out_int_64 = np_as_located_field(IDim)(np.zeros((size,), dtype=np.int64))

    @field_operator(backend=fieldview_backend)
    def astype_fieldop_int(b: Field[[IDim], float64]) -> Field[[IDim], int64]:
        d = astype(b, int64)
        return d

    astype_fieldop_int(b_float_64, out=out_int_64, offset_provider={})
    assert np.allclose(c_int64.array(), out_int_64)


def test_astype_bool(fieldview_backend):
    b_float_64 = np_as_located_field(IDim)(np.ones((size), dtype=np.float64))
    c_bool = np_as_located_field(IDim)(np.ones((size,), dtype=bool))
    out_bool = np_as_located_field(IDim)(np.zeros((size,), dtype=bool))

    @field_operator(backend=fieldview_backend)
    def astype_fieldop_bool(b: Field[[IDim], float64]) -> Field[[IDim], bool]:
        d = astype(b, bool)
        return d

    astype_fieldop_bool(b_float_64, out=out_bool, offset_provider={})
    assert np.allclose(c_bool, out_bool)


def test_astype_float(fieldview_backend):
    c_int64 = np_as_located_field(IDim)(np.ones((size,), dtype=np.int64))
    c_int32 = np_as_located_field(IDim)(np.ones((size,), dtype=np.int32))
    out_int_32 = np_as_located_field(IDim)(np.zeros((size,), dtype=np.int32))

    @field_operator(backend=fieldview_backend)
    def astype_fieldop_float(b: Field[[IDim], int64]) -> Field[[IDim], int32]:
        d = astype(b, int32)
        return d

    astype_fieldop_float(c_int64, out=out_int_32, offset_provider={})
    assert np.allclose(c_int32.array(), out_int_32)


def test_nested_tuple_return():
    a_I_float = np_as_located_field(IDim)(np.random.randn(size).astype("float64"))
    b_I_float = np_as_located_field(IDim)(np.random.randn(size).astype("float64"))
    out_I_float = np_as_located_field(IDim)(np.zeros((size), dtype=float64))

    @field_operator
    def pack_tuple(
        a: Field[[IDim], float64], b: Field[[IDim], float64]
    ) -> tuple[Field[[IDim], float64], tuple[Field[[IDim], float64], Field[[IDim], float64]]]:
        return (a, (a, b))

    @field_operator
    def combine(a: Field[[IDim], float64], b: Field[[IDim], float64]) -> Field[[IDim], float64]:
        packed = pack_tuple(a, b)
        return packed[0] + packed[1][0] + packed[1][1]

    combine(a_I_float, b_I_float, out=out_I_float, offset_provider={})

    assert np.allclose(2 * a_I_float.array() + b_I_float.array(), out_I_float)


def test_tuple_return_2(reduction_setup):
    rs = reduction_setup
    Edge = rs.Edge
    Vertex = rs.Vertex
    V2EDim = rs.V2EDim
    V2E = rs.V2E

    @field_operator
    def reduction_tuple(
        a: Field[[Edge], int64], b: Field[[Edge], int64]
    ) -> tuple[Field[[Vertex], int64], Field[[Vertex], int64]]:
        a = neighbor_sum(a(V2E), axis=V2EDim)
        b = neighbor_sum(b(V2E), axis=V2EDim)
        return a, b

    @field_operator
    def combine_tuple(a: Field[[Edge], int64], b: Field[[Edge], int64]) -> Field[[Vertex], int64]:
        packed = reduction_tuple(a, b)
        return packed[0] + packed[1]

    combine_tuple(rs.inp, rs.inp, out=rs.out, offset_provider=rs.offset_provider)

    ref = np.sum(rs.v2e_table, axis=1) * 2
    assert np.allclose(ref, rs.out)


@pytest.mark.xfail(raises=NotImplementedError)
def test_tuple_with_local_field_in_reduction_shifted(reduction_setup):
    rs = reduction_setup
    Edge = rs.Edge
    Vertex = rs.Vertex
    V2EDim = rs.V2EDim
    V2E = rs.V2E
    E2V = rs.E2V

    num_vertices = rs.num_vertices
    num_edges = rs.num_edges

    # TODO(tehrengruber): use different values per location
    a = np_as_located_field(Edge)(np.ones((num_edges,)))
    b = np_as_located_field(Vertex)(2 * np.ones((num_vertices,)))
    out = np_as_located_field(Edge)(np.zeros((num_edges,)))

    @field_operator
    def reduce_tuple_element(
        edge_field: Field[[Edge], float64], vertex_field: Field[[Vertex], float64]
    ) -> Field[[Edge], float64]:
        tup = edge_field(V2E), vertex_field
        # the shift inside the reduction fails as tup is a tuple of iterators
        #  (as it contains a local field) which can not be shifted
        red = neighbor_sum(tup[0] + vertex_field, axis=V2EDim)
        # even if the above is fixed we need to be careful with a subsequent
        #  shift as the lifted lambda will contain tup as an argument which -
        #  again - can not be shifted.
        return red(E2V[0])

    reduce_tuple_element(a, b, out=out, offset_provider=rs.offset_provider)

    # conn table used is inverted here on purpose
    red = np.sum(np.asarray(a)[rs.v2e_table] + np.asarray(b)[:, np.newaxis], axis=1)
    expected = red[rs.e2v_table][:, 0]

    assert np.allclose(expected, out)


def test_tuple_arg(fieldview_backend):
    a_I_float = np_as_located_field(IDim)(np.random.randn(size).astype("float64"))
    b_I_float = np_as_located_field(IDim)(np.random.randn(size).astype("float64"))
    out_I_float = np_as_located_field(IDim)(np.zeros((size), dtype=float64))

    if fieldview_backend in [gtfn_cpu.run_gtfn, gtfn_cpu.run_gtfn_imperative]:
        pytest.skip("Tuple arguments are not supported in gtfn yet.")

    @field_operator(backend=fieldview_backend)
    def unpack_tuple(
        inp: tuple[tuple[Field[[IDim], float64], Field[[IDim], float64]], Field[[IDim], float64]]
    ) -> Field[[IDim], float64]:
        return 3.0 * inp[0][0] + inp[0][1] + inp[1]

    unpack_tuple(((a_I_float, b_I_float), a_I_float), out=out_I_float, offset_provider={})

    assert np.allclose(3 * a_I_float.array() + b_I_float.array() + a_I_float.array(), out_I_float)


@pytest.mark.parametrize("forward", [True, False])
def test_fieldop_from_scan(fieldview_backend, forward):
    if fieldview_backend in [gtfn_cpu.run_gtfn, gtfn_cpu.run_gtfn_imperative]:
        pytest.xfail("gtfn does not yet support scan pass.")
    init = 1.0
    out = np_as_located_field(KDim)(np.zeros((size,)))
    expected = np.arange(init + 1.0, init + 1.0 + size, 1)
    if not forward:
        expected = np.flip(expected)

    @field_operator
    def add(carry: float, foo: float) -> float:
        return carry + foo

    @scan_operator(axis=KDim, forward=forward, init=init, backend=fieldview_backend)
    def simple_scan_operator(carry: float) -> float:
        return add(carry, 1.0)

    simple_scan_operator(out=out, offset_provider={})

    assert np.allclose(expected, out)


def test_solve_triag(fieldview_backend):
    if fieldview_backend in [gtfn_cpu.run_gtfn, gtfn_cpu.run_gtfn_imperative]:
        pytest.xfail("gtfn does not yet support scan pass.")

    shape = (3, 7, 5)
    rng = np.random.default_rng()
    a_np, b_np, c_np, d_np = (rng.normal(size=shape) for _ in range(4))
    b_np *= 2
    a, b, c, d = (
        np_as_located_field(IDim, JDim, KDim)(np_arr) for np_arr in [a_np, b_np, c_np, d_np]
    )
    out = np_as_located_field(IDim, JDim, KDim)(np.zeros(shape))

    # compute reference
    matrices = np.zeros(shape + shape[-1:])
    i = np.arange(shape[2])
    matrices[:, :, i[1:], i[:-1]] = a_np[:, :, 1:]
    matrices[:, :, i, i] = b_np
    matrices[:, :, i[:-1], i[1:]] = c_np[:, :, :-1]
    expected = np.linalg.solve(matrices, d_np)

    @scan_operator(axis=KDim, forward=True, init=(0.0, 0.0))
    def tridiag_forward(
        state: tuple[float, float], a: float, b: float, c: float, d: float
    ) -> tuple[float, float]:
        return (c / (b - a * state[0]), (d - a * state[1]) / (b - a * state[0]))

    @scan_operator(axis=KDim, forward=False, init=0.0)
    def tridiag_backward(x_kp1: float, cp: float, dp: float) -> float:
        return dp - cp * x_kp1

    @field_operator(backend=fieldview_backend)
    def solve_tridiag(
        a: Field[[IDim, JDim, KDim], float],
        b: Field[[IDim, JDim, KDim], float],
        c: Field[[IDim, JDim, KDim], float],
        d: Field[[IDim, JDim, KDim], float],
    ) -> Field[[IDim, JDim, KDim], float]:
        cp, dp = tridiag_forward(a, b, c, d)
        return tridiag_backward(cp, dp)

    solve_tridiag(a, b, c, d, out=out, offset_provider={})

    np.allclose(expected, out)


def test_ternary_operator():
    a_I_float = np_as_located_field(IDim)(np.random.randn(size).astype("float64"))
    b_I_float = np_as_located_field(IDim)(np.random.randn(size).astype("float64"))
    out_I_float = np_as_located_field(IDim)(np.zeros((size), dtype=float64))

    left = 2.0
    right = 3.0

    @field_operator
    def ternary_field_op(
        a: Field[[IDim], float], b: Field[[IDim], float], left: float, right: float
    ) -> Field[[IDim], float]:
        return a if left < right else b

    ternary_field_op(a_I_float, b_I_float, left, right, out=out_I_float, offset_provider={})
    e = np.asarray(a_I_float) if left < right else np.asarray(b_I_float)
    np.allclose(e, out_I_float)

    @field_operator
    def ternary_field_op_scalars(left: float, right: float) -> Field[[IDim], float]:
        return broadcast(3.0, (IDim,)) if left > right else broadcast(4.0, (IDim,))

    ternary_field_op_scalars(left, right, out=out_I_float, offset_provider={})
    e = np.full(e.shape, 3.0) if left > right else e
    np.allclose(e, out_I_float)


def test_ternary_operator_tuple():
    a_I_float = np_as_located_field(IDim)(np.random.randn(size).astype("float64"))
    b_I_float = np_as_located_field(IDim)(np.random.randn(size).astype("float64"))
    out_I_float = np_as_located_field(IDim)(np.zeros((size), dtype=float64))
    out_I_float_1 = np_as_located_field(IDim)(np.zeros((size), dtype=float64))

    left = 2.0
    right = 3.0

    @field_operator
    def ternary_field_op(
        a: Field[[IDim], float], b: Field[[IDim], float], left: float, right: float
    ) -> tuple[Field[[IDim], float], Field[[IDim], float]]:
        return (a, b) if left < right else (b, a)

    ternary_field_op(
        a_I_float, b_I_float, left, right, out=(out_I_float, out_I_float_1), offset_provider={}
    )

    e, f = (
        (np.asarray(a_I_float), np.asarray(b_I_float))
        if left < right
        else (np.asarray(b_I_float), np.asarray(a_I_float))
    )
    np.allclose(e, out_I_float)
    np.allclose(f, out_I_float_1)


def test_ternary_builtin_neighbor_sum(reduction_setup):
    rs = reduction_setup
    Edge = rs.Edge
    Vertex = rs.Vertex
    V2EDim = rs.V2EDim
    V2E = rs.V2E

    num_vertices = rs.num_vertices
    num_edges = rs.num_edges

    a = np_as_located_field(Edge)(np.ones((num_edges,)))
    b = np_as_located_field(Edge)(2 * np.ones((num_edges,)))
    out = np_as_located_field(Vertex)(np.zeros((num_vertices,)))

    @field_operator
    def ternary_reduce(a: Field[[Edge], float], b: Field[[Edge], float]) -> Field[[Vertex], float]:
        out = neighbor_sum(b(V2E) if 2 < 3 else a(V2E), axis=V2EDim)
        return out

    ternary_reduce(a, b, out=out, offset_provider=rs.offset_provider)

    expected = (
        np.sum(np.asarray(b)[rs.v2e_table], axis=1)
        if 2 < 3
        else np.sum(np.asarray(a)[rs.v2e_table], axis=1)
    )

    assert np.allclose(expected, out)


def test_ternary_scan():
    init = 0.0
    a_float = 4
    a = np_as_located_field(KDim)(a_float * np.ones((size,)))
    out = np_as_located_field(KDim)(np.zeros((size,)))
    expected = np.asarray([i if i <= a_float else a_float + 1 for i in range(1, size + 1)])

    @scan_operator(axis=KDim, forward=True, init=init)
    def simple_scan_operator(carry: float, a: float) -> float:
        return carry if carry > a else carry + 1.0

    simple_scan_operator(a, out=out, offset_provider={})

    assert np.allclose(expected, out)


@pytest.mark.parametrize("forward", [True, False])
def test_scan_nested_tuple_output(fieldview_backend, forward):
    if fieldview_backend in [gtfn_cpu.run_gtfn, gtfn_cpu.run_gtfn_imperative]:
        pytest.xfail("gtfn does not yet support scan pass or tuple out arguments.")

    init = (1.0, (2.0, 3.0))
    out1, out2, out3 = (np_as_located_field(KDim)(np.zeros((size,))) for _ in range(3))
    expected = np.arange(1.0, 1.0 + size, 1)
    if not forward:
        expected = np.flip(expected)

    @scan_operator(axis=KDim, forward=forward, init=init, backend=fieldview_backend)
    def simple_scan_operator(
        carry: tuple[float, tuple[float, float]]
    ) -> tuple[float, tuple[float, float]]:
        return (carry[0] + 1.0, (carry[1][0] + 1.0, carry[1][1] + 1.0))

    simple_scan_operator(out=(out1, (out2, out3)), offset_provider={})

    assert np.allclose(expected + 1.0, out1)
    assert np.allclose(expected + 2.0, out2)
    assert np.allclose(expected + 3.0, out3)


@pytest.mark.parametrize("forward", [True, False])
def test_scan_nested_tuple_input(fieldview_backend, forward):
    if fieldview_backend in [gtfn_cpu.run_gtfn, gtfn_cpu.run_gtfn_imperative]:
        pytest.xfail("gtfn does not yet support scan pass or tuple arguments.")

    init = 1.0
    inp1 = np_as_located_field(KDim)(np.ones(size))
    inp2 = np_as_located_field(KDim)(np.arange(0.0, size, 1))
    out = np_as_located_field(KDim)(np.zeros((size,)))

    prev_levels_iterator = lambda i: range(i + 1) if forward else range(size - 1, i - 1, -1)
    expected = np.asarray(
        [
            reduce(lambda prev, i: prev + inp1[i] + inp2[i], prev_levels_iterator(i), init)
            for i in range(size)
        ]
    )

    @scan_operator(axis=KDim, forward=forward, init=init, backend=fieldview_backend)
    def simple_scan_operator(carry: float, a: tuple[float, float]) -> float:
        return carry + a[0] + a[1]

    simple_scan_operator((inp1, inp2), out=out, offset_provider={})

    assert np.allclose(expected, out)


def test_docstring():
    a_I_float = np_as_located_field(IDim)(np.random.randn(size).astype("float64"))

    @field_operator
    def fieldop_with_docstring(a: Field[[IDim], float64]) -> Field[[IDim], float64]:
        """My docstring."""
        return a

    @program
    def test_docstring(a: Field[[IDim], float64]):
        """My docstring."""
        fieldop_with_docstring(a, out=a)

    test_docstring(a_I_float, offset_provider={})


def test_domain(fieldview_backend):
    a_IJ_float = np_as_located_field(IDim, JDim)(np.ones((size, size), dtype=float64))

    @field_operator(backend=fieldview_backend)
    def fieldop_domain(a: Field[[IDim, JDim], float64]) -> Field[[IDim, JDim], float64]:
        return a + a

    @program
    def program_domain(a: Field[[IDim, JDim], float64]):
        fieldop_domain(a, out=a, domain={IDim: (1, 9), JDim: (4, 6)})

    program_domain(a_IJ_float, offset_provider={})

    expected = np.asarray(a_IJ_float)
    expected[1:9, 4:6] = 1 + 1

    assert np.allclose(expected, a_IJ_float)


def test_domain_input_bounds(fieldview_backend):
    if fieldview_backend in [gtfn_cpu.run_gtfn, gtfn_cpu.run_gtfn_imperative]:
        pytest.skip("FloorDiv not fully supported in gtfn.")
    a_IJ_float = np_as_located_field(IDim, JDim)(np.ones((size, size), dtype=float64))

    lower_i = 1
    upper_i = 9
    lower_j = 4
    upper_j = 6

    @field_operator(backend=fieldview_backend)
    def fieldop_domain(a: Field[[IDim, JDim], float64]) -> Field[[IDim, JDim], float64]:
        return a + a

    @program
    def program_domain(
        a: Field[[IDim, JDim], float64],
        lower_i: int64,
        upper_i: int64,
        lower_j: int64,
        upper_j: int64,
    ):
        fieldop_domain(
            a,
            out=a,
            domain={IDim: (lower_i, upper_i // 1), JDim: (lower_j**1, upper_j)},
        )

    program_domain(a_IJ_float, lower_i, upper_i, lower_j, upper_j, offset_provider={})

    expected = np.asarray(a_IJ_float)
    expected[1:9, 4:6] = 1 + 1

    assert np.allclose(expected, a_IJ_float)


def test_domain_input_bounds_1(fieldview_backend):
    a_IJ_float = np_as_located_field(IDim, JDim)(np.ones((size, size), dtype=float64))

    lower_i = 1
    upper_i = 9
    lower_j = 4
    upper_j = 6

    @field_operator(backend=fieldview_backend)
    def fieldop_domain(a: Field[[IDim, JDim], float64]) -> Field[[IDim, JDim], float64]:
        return a * a

    @program
    def program_domain(
        a: Field[[IDim, JDim], float64],
        lower_i: int64,
        upper_i: int64,
        lower_j: int64,
        upper_j: int64,
    ):
        fieldop_domain(
            a,
            out=a,
            domain={IDim: (1 * lower_i, upper_i + 0), JDim: (lower_j - 0, upper_j)},
        )

    program_domain(a_IJ_float, lower_i, upper_i, lower_j, upper_j, offset_provider={})

    expected = np.asarray(a_IJ_float)
    expected[1:9, 4:6] = 2 * 2

    assert np.allclose(expected, a_IJ_float)


def test_domain_tuple(fieldview_backend):
    a_IJ_float = np_as_located_field(IDim, JDim)(np.ones((size, size), dtype=float64))
    b2d_float = a_IJ_float

    @field_operator(backend=fieldview_backend)
    def fieldop_domain_tuple(
        a: Field[[IDim, JDim], float64]
    ) -> tuple[Field[[IDim, JDim], float64], Field[[IDim, JDim], float64]]:
        return (a + a, a)

    @program
    def program_domain_tuple(a: Field[[IDim, JDim], float64], b: Field[[IDim, JDim], float64]):
        fieldop_domain_tuple(a, out=(b, a), domain={IDim: (1, 9), JDim: (4, 6)})

    program_domain_tuple(a_IJ_float, b2d_float, offset_provider={})

    expected = np.asarray(a_IJ_float)
    expected[1:9, 4:6] = 1 + 1

    assert np.allclose(np.asarray(a_IJ_float), a_IJ_float)
    assert np.allclose(expected, b2d_float)


def test_where_k_offset(fieldview_backend):
    if fieldview_backend in [gtfn_cpu.run_gtfn, gtfn_cpu.run_gtfn_imperative]:
        pytest.skip("IndexFields are not supported yet.")
    a = np_as_located_field(IDim, KDim)(np.ones((size, size)))
    out = np_as_located_field(IDim, KDim)(np.zeros((size, size)))
    k_index = index_field(KDim)

    @field_operator(backend=fieldview_backend)
    def fieldop_where_k_offset(
        a: Field[[IDim, KDim], float64],
        k_index: Field[[KDim], int64],
    ) -> Field[[IDim, KDim], float64]:
        return where(k_index > 0, a(Koff[-1]), 2.0)

    fieldop_where_k_offset(a, k_index, out=out, offset_provider={"Koff": KDim})

    expected = np.where(np.arange(0, size, 1)[np.newaxis, :] > 0.0, a, 2.0)

    assert np.allclose(np.asarray(out), expected)


def test_undefined_symbols():
    with pytest.raises(FieldOperatorTypeDeductionError, match="Undeclared symbol"):

        @field_operator
        def return_undefined():
            return undefined_symbol


def test_zero_dims_fields(fieldview_backend):
    if fieldview_backend in [gtfn_cpu.run_gtfn, gtfn_cpu.run_gtfn_imperative]:
        pytest.skip("Implicit broadcast are not supported yet.")

    inp = np_as_located_field()(np.array(1.0))
    out = np_as_located_field()(np.array(0.0))

    @field_operator(backend=fieldview_backend)
    def implicit_broadcast_scalar(inp: Field[[], float]):
        return inp

    implicit_broadcast_scalar(inp, out=out, offset_provider={})
    assert np.allclose(out, np.array(1.0))


def test_implicit_broadcast_mixed_dims(fieldview_backend):
    if fieldview_backend == gtfn_cpu.run_gtfn:
        pytest.skip("Implicit broadcast are not supported yet.")

    input1 = np_as_located_field(IDim)(np.ones((10,)))
    inp = np_as_located_field()(np.array(1.0))
    out = np_as_located_field(IDim)(np.ones((10,)))

    @field_operator(backend=fieldview_backend)
    def fieldop_implicit_broadcast(
        zero_dim_inp: Field[[], float], inp: Field[[IDim], float], scalar: float
    ) -> Field[[IDim], float]:
        return inp + zero_dim_inp * scalar

    @field_operator(backend=fieldview_backend)
    def fieldop_implicit_broadcast_2(inp: Field[[IDim], float]) -> Field[[IDim], float]:
        fi = fieldop_implicit_broadcast(1.0, inp, 1.0)
        return fi

    fieldop_implicit_broadcast_2(input1, out=out, offset_provider={})
    assert np.allclose(out, np.asarray(inp) * 2)


def test_tuple_unpacking(fieldview_backend):
    size = 10
    inp = np_as_located_field(IDim)(np.ones((size)))
    out1 = np_as_located_field(IDim)(np.ones((size)))
    out2 = np_as_located_field(IDim)(np.ones((size)))
    out3 = np_as_located_field(IDim)(np.ones((size)))
    out4 = np_as_located_field(IDim)(np.ones((size)))

    @field_operator
    def unpack(
        inp: Field[[IDim], float64],
    ) -> tuple[
        Field[[IDim], float64],
        Field[[IDim], float64],
        Field[[IDim], float64],
        Field[[IDim], float64],
    ]:
        a, b, c, d = (inp + 2.0, inp + 3.0, inp + 5.0, inp + 7.0)
        return a, b, c, d

    unpack(inp, out=(out1, out2, out3, out4), offset_provider={})

    arr = inp.array()

    assert np.allclose(out1, arr + 2.0)
    assert np.allclose(out2, arr + 3.0)
    assert np.allclose(out3, arr + 5.0)
    assert np.allclose(out4, arr + 7.0)


def test_tuple_unpacking_star_multi(fieldview_backend):
    size = 10
    inp = np_as_located_field(IDim)(np.ones((size)))
    out = tuple(np_as_located_field(IDim)(np.ones(size) * i) for i in range(3 * 4))

    OutType = tuple[
        Field[[IDim], float64],
        Field[[IDim], float64],
        Field[[IDim], float64],
        Field[[IDim], float64],
        Field[[IDim], float64],
        Field[[IDim], float64],
        Field[[IDim], float64],
        Field[[IDim], float64],
        Field[[IDim], float64],
        Field[[IDim], float64],
        Field[[IDim], float64],
        Field[[IDim], float64],
    ]

    @field_operator
    def unpack(
        inp: Field[[IDim], float64],
    ) -> OutType:
        *a, a2, a3 = (inp, inp + 1.0, inp + 2.0, inp + 3.0)
        b1, *b, b3 = (inp + 4.0, inp + 5.0, inp + 6.0, inp + 7.0)
        c1, c2, *c = (inp + 8.0, inp + 9.0, inp + 10.0, inp + 11.0)

        return (a[0], a[1], a2, a3, b1, b[0], b[1], b3, c1, c2, c[0], c[1])

    unpack(inp, out=out, offset_provider={})

    for i in range(3 * 4):
        assert np.allclose(out[i], inp.array() + i)


def test_tuple_unpacking_too_many_values(fieldview_backend):
    with pytest.raises(
        FieldOperatorTypeDeductionError,
        match=(r"Could not deduce type: Too many values to unpack \(expected 3\)"),
    ):

        @field_operator
        def _star_unpack() -> tuple[int, float64, int]:
            a, b, c = (1, 2.0, 3, 4, 5, 6, 7.0)
            return a, b, c


def test_tuple_unpacking_too_many_values(fieldview_backend):
    with pytest.raises(
        FieldOperatorTypeDeductionError, match=(r"Assignment value must be of type tuple!")
    ):

        @field_operator
        def _invalid_unpack() -> tuple[int, float64, int]:
            a, b, c = 1
            return a


def test_constant_closure_vars():
    from eve.utils import FrozenNamespace

    constants = FrozenNamespace(
        PI=np.float32(3.142),
        E=np.float32(2.718),
    )

    @field_operator
    def consume_constants(input: Field[[IDim], np.float32]) -> Field[[IDim], np.float32]:
        return constants.PI * constants.E * input

    input = np_as_located_field(IDim)(np.ones((1,), dtype=np.float32))
    output = np_as_located_field(IDim)(np.zeros((1,), dtype=np.float32))
    consume_constants(input, out=output, offset_provider={})
    assert np.allclose(np.asarray(output), constants.PI * constants.E)<|MERGE_RESOLUTION|>--- conflicted
+++ resolved
@@ -183,12 +183,6 @@
 
 def test_scalar_arg(fieldview_backend):
     """Test scalar argument being turned into 0-dim field."""
-<<<<<<< HEAD
-=======
-    if fieldview_backend in [gtfn_cpu.run_gtfn, gtfn_cpu.run_gtfn_imperative]:
-        pytest.skip("ConstantFields are not supported yet.")
-
->>>>>>> c1513c78
     inp = 5.0
     out = np_as_located_field(Vertex)(np.zeros([size]))
 
@@ -203,12 +197,6 @@
 
 
 def test_nested_scalar_arg(fieldview_backend):
-<<<<<<< HEAD
-=======
-    if fieldview_backend in [gtfn_cpu.run_gtfn, gtfn_cpu.run_gtfn_imperative]:
-        pytest.skip("ConstantFields are not supported yet.")
-
->>>>>>> c1513c78
     inp = 5.0
     out = np_as_located_field(Vertex)(np.zeros([size]))
 
