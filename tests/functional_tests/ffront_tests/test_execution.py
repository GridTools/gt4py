# -*- coding: utf-8 -*-
#
# GT4Py Project - GridTools Framework
#
# Copyright (c) 2014-2021, ETH Zurich
# All rights reserved.
#
# This file is part of the GT4Py project and the GridTools framework.
# GT4Py is free software: you can redistribute it and/or modify it under
# the terms of the GNU General Public License as published by the
# Free Software Foundation, either version 3 of the License, or any later
# version. See the LICENSE.txt file at the top-level directory of this
# distribution for a copy of the license or check <https://www.gnu.org/licenses/>.
#
# SPDX-License-Identifier: GPL-3.0-or-later

from collections import namedtuple
from typing import TypeVar

import numpy as np
import pytest

<<<<<<< HEAD
from functional.ffront.decorator import field_operator, program, scan_operator
=======
from functional.fencil_processors import roundtrip
from functional.ffront.decorator import field_operator, program
>>>>>>> c202e520
from functional.ffront.fbuiltins import (
    Dimension,
    Field,
    FieldOffset,
    broadcast,
    float64,
    int32,
    int64,
    max_over,
    neighbor_sum,
    where,
)
from functional.iterator.embedded import (
    NeighborTableOffsetProvider,
    index_field,
    np_as_located_field,
)


fieldview_backend = roundtrip.executor


def debug_itir(tree):
    """Compare tree snippets while debugging."""
    from devtools import debug

    from eve.codegen import format_python_source
    from functional.fencil_processors import EmbeddedDSL

    debug(format_python_source(EmbeddedDSL.apply(tree)))


DimsType = TypeVar("DimsType")
DType = TypeVar("DType")

IDim = Dimension("IDim")
JDim = Dimension("JDim")


def test_copy():
    size = 10
    a = np_as_located_field(IDim)(np.ones((size)))
    b = np_as_located_field(IDim)(np.zeros((size)))

    @field_operator(backend=fieldview_backend)
    def copy(inp: Field[[IDim], float64]) -> Field[[IDim], float64]:
        return inp

    copy(a, out=b, offset_provider={})

    assert np.allclose(a, b)


@pytest.mark.skip(reason="no lowering for returning a tuple of fields exists yet.")
def test_multicopy():
    size = 10
    a = np_as_located_field(IDim)(np.ones((size)))
    b = np_as_located_field(IDim)(np.ones((size)) * 3)
    c = np_as_located_field(IDim)(np.zeros((size)))
    d = np_as_located_field(IDim)(np.zeros((size)))

    @field_operator(backend=fieldview_backend)
    def multicopy(
        inp1: Field[[IDim], float64], inp2: Field[[IDim], float64]
    ) -> tuple[Field[[IDim], float64], Field[[IDim], float64]]:
        return inp1, inp2

    multicopy(a, b, out=(c, d), offset_provider={})

    assert np.allclose(a, c)
    assert np.allclose(b, d)


def test_arithmetic():
    size = 10
    a = np_as_located_field(IDim)(np.ones((size)))
    b = np_as_located_field(IDim)(np.ones((size)) * 2)
    c = np_as_located_field(IDim)(np.zeros((size)))

    @field_operator(backend=fieldview_backend)
    def arithmetic(
        inp1: Field[[IDim], float64], inp2: Field[[IDim], float64]
    ) -> Field[[IDim], float64]:
        return (inp1 + inp2) * 2.0

    arithmetic(a, b, out=c, offset_provider={})

    assert np.allclose((a.array() + b.array()) * 2.0, c)


def test_power():
    size = 10
    a = np_as_located_field(IDim)(np.random.randn((size)))
    b = np_as_located_field(IDim)(np.zeros((size)))

    @field_operator(backend=fieldview_backend)
    def power(inp1: Field[[IDim], float64]) -> Field[[IDim], float64]:
        return inp1**2

    power(a, out=b, offset_provider={})

    assert np.allclose(a.array() ** 2, b)


def test_power_arithmetic():
    size = 10
    a = np_as_located_field(IDim)(np.random.randn((size)))
    b = np_as_located_field(IDim)(np.zeros((size)))
    c = np_as_located_field(IDim)(np.random.randn((size)))

    @field_operator(backend=fieldview_backend)
    def power_arithmetic(
        inp1: Field[[IDim], float64], inp2: Field[[IDim], float64]
    ) -> Field[[IDim], float64]:
        return inp2 + ((inp1 + inp2) ** 2)

    power_arithmetic(a, c, out=b, offset_provider={})

    assert np.allclose(c.array() + ((c.array() + a.array()) ** 2), b)


def test_bit_logic():
    size = 10
    a = np_as_located_field(IDim)(np.full((size), True))
    b_data = np.full((size), True)
    b_data[5] = False
    b = np_as_located_field(IDim)(b_data)
    c = np_as_located_field(IDim)(np.full((size), False))

    @field_operator(backend=fieldview_backend)
    def bit_and(inp1: Field[[IDim], bool], inp2: Field[[IDim], bool]) -> Field[[IDim], bool]:
        return inp1 & inp2 & True

    bit_and(a, b, out=c, offset_provider={})

    assert np.allclose(a.array() & b.array(), c)


def test_unary_neg():
    size = 10
    a = np_as_located_field(IDim)(np.ones((size), dtype=int32))
    b = np_as_located_field(IDim)(np.zeros((size), dtype=int32))

    @field_operator(backend=fieldview_backend)
    def uneg(inp: Field[[IDim], int32]) -> Field[[IDim], int32]:
        return -inp

    uneg(a, out=b, offset_provider={})

    assert np.allclose(b, np.full((size), -1, dtype=int32))


def test_shift():
    size = 10
    Ioff = FieldOffset("Ioff", source=IDim, target=(IDim,))
    a = np_as_located_field(IDim)(np.arange(size + 1))
    b = np_as_located_field(IDim)(np.zeros((size)))

    @field_operator
    def shift_by_one(inp: Field[[IDim], float64]) -> Field[[IDim], float64]:
        return inp(Ioff[1])

    @program(backend=fieldview_backend)
    def fencil(inp: Field[[IDim], float64], out: Field[[IDim], float64]) -> None:
        shift_by_one(inp, out=out)

    fencil(a, b, offset_provider={"Ioff": IDim})

    assert np.allclose(b.array(), np.arange(1, 11))


def test_fold_shifts():
    """Shifting the result of an addition should work."""
    size = 10
    Ioff = FieldOffset("Ioff", source=IDim, target=(IDim,))
    a = np_as_located_field(IDim)(np.arange(size + 1))
    b = np_as_located_field(IDim)(np.ones((size + 2)) * 2)
    c = np_as_located_field(IDim)(np.zeros((size)))

    @field_operator
    def auto_lift(
        inp1: Field[[IDim], float64], inp2: Field[[IDim], float64]
    ) -> Field[[IDim], float64]:
        tmp = inp1 + inp2(Ioff[1])
        return tmp(Ioff[1])

    @program(backend=fieldview_backend)
    def fencil(
        inp1: Field[[IDim], float64], inp2: Field[[IDim], float64], out: Field[[IDim], float64]
    ) -> None:
        auto_lift(inp1, inp2, out=out)

    fencil(a, b, c, offset_provider={"Ioff": IDim})

    assert np.allclose(a[1:] + b[2:], c)


def test_tuples():
    size = 10
    a = np_as_located_field(IDim)(np.ones((size)))
    b = np_as_located_field(IDim)(np.ones((size)) * 2)
    c = np_as_located_field(IDim)(np.zeros((size)))

    @field_operator
    def tuples(
        inp1: Field[[IDim], float64], inp2: Field[[IDim], float64]
    ) -> Field[[IDim], float64]:
        inps = inp1, inp2
        scalars = 1.3, float64(5.0), float64("3.4")
        return (inps[0] * scalars[0] + inps[1] * scalars[1]) * scalars[2]

    @program(backend=fieldview_backend)
    def fencil(
        inp1: Field[[IDim], float64], inp2: Field[[IDim], float64], out: Field[[IDim], float64]
    ) -> None:
        tuples(inp1, inp2, out=out)

    fencil(a, b, c, offset_provider={})

    assert np.allclose((a.array() * 1.3 + b.array() * 5.0) * 3.4, c)


def test_promotion():
    Edge = Dimension("Edge")
    K = Dimension("K")

    size = 10
    ksize = 5
    a = np_as_located_field(Edge, K)(np.ones((size, ksize)))
    b = np_as_located_field(K)(np.ones((ksize)) * 2)
    c = np_as_located_field(Edge, K)(np.zeros((size, ksize)))

    @field_operator(backend=fieldview_backend)
    def promotion(
        inp1: Field[[Edge, K], float64], inp2: Field[[K], float64]
    ) -> Field[[Edge, K], float64]:
        return inp1 / inp2

    promotion(a, b, out=c, offset_provider={})

    assert np.allclose((a.array() / b.array()), c)


@pytest.fixture
def reduction_setup():
    size = 9
    edge = Dimension("Edge")
    vertex = Dimension("Vertex")
    v2edim = Dimension("V2E", local=True)

    v2e_arr = np.array(
        [
            [0, 15, 2, 9],  # 0
            [1, 16, 0, 10],
            [2, 17, 1, 11],
            [3, 9, 5, 12],  # 3
            [4, 10, 3, 13],
            [5, 11, 4, 14],
            [6, 12, 8, 15],  # 6
            [7, 13, 6, 16],
            [8, 14, 7, 17],
        ]
    )

    yield namedtuple(
        "ReductionSetup",
        ["size", "Edge", "Vertex", "V2EDim", "V2E", "inp", "out", "v2e_table", "offset_provider"],
    )(
        size=9,
        Edge=edge,
        Vertex=vertex,
        V2EDim=v2edim,
        V2E=FieldOffset("V2E", source=edge, target=(vertex, v2edim)),
        inp=index_field(edge),
        out=np_as_located_field(vertex)(np.zeros([size])),
        offset_provider={"V2E": NeighborTableOffsetProvider(v2e_arr, vertex, edge, 4)},
        v2e_table=v2e_arr,
    )  # type: ignore


def test_maxover_execution_sparse(reduction_setup):
    """Testing max_over functionality."""
    rs = reduction_setup
    Vertex = rs.Vertex
    V2EDim = rs.V2EDim

    inp_field = np_as_located_field(Vertex, V2EDim)(rs.v2e_table)

    @field_operator
    def maxover_fieldoperator(
        inp_field: Field[[Vertex, V2EDim], int64]
    ) -> Field[[Vertex], int64]:
        return max_over(inp_field, axis=V2EDim)

    maxover_fieldoperator(inp_field, out=rs.out, offset_provider=rs.offset_provider)

    ref = np.max(rs.v2e_table, axis=1)
    assert np.allclose(ref, rs.out)


def test_maxover_execution_negatives(reduction_setup):
    """Testing max_over functionality for negative values in array."""
    rs = reduction_setup
    Edge = rs.Edge
    Vertex = rs.Vertex
    V2EDim = rs.V2EDim
    V2E = rs.V2E

    edge_num = np.max(rs.v2e_table)
    inp_field_arr = np.arange(-edge_num // 2, edge_num // 2 + 1, 1, dtype=int)
    inp_field = np_as_located_field(Edge)(inp_field_arr)

    @field_operator(backend=fieldview_backend)
    def maxover_negvals(
        edge_f: Field[[Edge], int64],
    ) -> Field[[Vertex], int64]:
        out = max_over(edge_f(V2E), axis=V2EDim)
        return out

    maxover_negvals(inp_field, out=rs.out, offset_provider=rs.offset_provider)

    ref = np.max(inp_field_arr[rs.v2e_table], axis=1)
    assert np.allclose(ref, rs.out)


def test_reduction_execution(reduction_setup):
    """Testing a trivial neighbor sum."""
    rs = reduction_setup
    Edge = rs.Edge
    Vertex = rs.Vertex
    V2EDim = rs.V2EDim
    V2E = rs.V2E

    @field_operator
    def reduction(edge_f: Field[[Edge], "float64"]) -> Field[[Vertex], float64]:
        return neighbor_sum(edge_f(V2E), axis=V2EDim)

    @program(backend=fieldview_backend)
    def fencil(edge_f: Field[[Edge], float64], out: Field[[Vertex], float64]) -> None:
        reduction(edge_f, out=out)

    fencil(rs.inp, rs.out, offset_provider=rs.offset_provider)

    ref = np.sum(rs.v2e_table, axis=1)
    assert np.allclose(ref, rs.out)


def test_reduction_execution_nb(reduction_setup):
    """Testing a neighbor sum on a neighbor field."""
    rs = reduction_setup
    V2EDim = rs.V2EDim
    V2E = rs.V2E

    nb_field = np_as_located_field(rs.Vertex, rs.V2EDim)(rs.v2e_table)

    @field_operator
    def reduction(nb_field: Field[[rs.Vertex, rs.V2EDim], int64]) -> Field[[rs.Vertex], int64]:  # type: ignore
        return neighbor_sum(nb_field, axis=V2EDim)

    reduction(nb_field, out=rs.out, offset_provider=rs.offset_provider)

    ref = np.sum(rs.v2e_table, axis=1)
    assert np.allclose(ref, rs.out)


def test_reduction_expression(reduction_setup):
    """Test reduction with an expression directly inside the call."""
    rs = reduction_setup
    Vertex = rs.Vertex
    Edge = rs.Edge
    V2EDim = rs.V2EDim
    V2E = rs.V2E

    @field_operator
    def reduce_expr(edge_f: Field[[Edge], "float64"]) -> Field[[Vertex], float64]:
        tmp_nbh_tup = edge_f(V2E), edge_f(V2E)
        tmp_nbh = tmp_nbh_tup[0]
        return 3.0 * neighbor_sum(-edge_f(V2E) * tmp_nbh * 2.0, axis=V2EDim)

    @program(backend=fieldview_backend)
    def fencil(edge_f: Field[[Edge], float64], out: Field[[Vertex], float64]) -> None:
        reduce_expr(edge_f, out=out)

    fencil(rs.inp, rs.out, offset_provider=rs.offset_provider)

    ref = 3 * np.sum(-(rs.v2e_table**2) * 2, axis=1)
    assert np.allclose(ref, rs.out.array())


def test_scalar_arg():
    """Test scalar argument being turned into 0-dim field."""
    Vertex = Dimension("Vertex")
    size = 5
    inp = 5.0
    out = np_as_located_field(Vertex)(np.zeros([size]))

    @field_operator(backend=fieldview_backend)
    def scalar_arg(scalar_inp: float64) -> Field[[Vertex], float64]:
        return broadcast(scalar_inp + 1.0, (Vertex,))

    scalar_arg(inp, out=out, offset_provider={})

    ref = np.full([size], 6.0)
    assert np.allclose(ref, out.array())


def test_scalar_arg_with_field():
    Edge = Dimension("Edge")
    EdgeOffset = FieldOffset("EdgeOffset", source=Edge, target=(Edge,))
    size = 5
    inp = index_field(Edge)
    factor = 3
    out = np_as_located_field(Edge)(np.zeros([size]))

    @field_operator
    def scalar_and_field_args(
        inp: Field[[Edge], float64], factor: float64
    ) -> Field[[Edge], float64]:
        tmp = factor * inp
        return tmp(EdgeOffset[1])

    @program(backend=fieldview_backend)
    def fencil(out: Field[[Edge], float64], inp: Field[[Edge], float64], factor: float64) -> None:
        scalar_and_field_args(inp, factor, out=out)

    fencil(out, inp, factor, offset_provider={"EdgeOffset": Edge})

    ref = np.arange(1, size + 1) * factor
    assert np.allclose(ref, out.array())


def test_broadcast_simple():
    size = 10
    a = np_as_located_field(IDim)(np.arange(0, size, 1, dtype=int))
    out = np_as_located_field(IDim, JDim)(np.zeros((size, size)))

<<<<<<< HEAD
    @field_operator(backend="roundtrip")
    def simple_broadcast(inp: Field[[IDim], int64]) -> Field[[IDim, JDim], int64]:
=======
    @field_operator(backend=fieldview_backend)
    def simple_broadcast(inp: Field[[IDim], float64]) -> Field[[IDim, JDim], float64]:
>>>>>>> c202e520
        return broadcast(inp, (IDim, JDim))

    simple_broadcast(a, out=out, offset_provider={})

    assert np.allclose(a.array()[:, np.newaxis], out)


def test_broadcast_scalar():
    size = 10
    out = np_as_located_field(IDim)(np.zeros((size)))

    @field_operator(backend=fieldview_backend)
    def scalar_broadcast() -> Field[[IDim], float64]:
        return broadcast(float(1.0), (IDim,))

    scalar_broadcast(out=out, offset_provider={})

    assert np.allclose(1, out)


def test_broadcast_two_fields():
    size = 10
    a = np_as_located_field(IDim)(np.arange(0, size, 1, dtype=int))
    b = np_as_located_field(JDim)(np.arange(0, size, 1, dtype=int))

    out = np_as_located_field(IDim, JDim)(np.zeros((size, size)))

    @field_operator(backend=fieldview_backend)
    def broadcast_two_fields(
        inp1: Field[[IDim], int64], inp2: Field[[JDim], int64]
    ) -> Field[[IDim, JDim], int64]:
        a = broadcast(inp1, (IDim, JDim))
        b = broadcast(inp2, (IDim, JDim))
        return a + b

    broadcast_two_fields(a, b, out=out, offset_provider={})

    expected = a.array()[:, np.newaxis] + b.array()[np.newaxis, :]

    assert np.allclose(expected, out)


def test_broadcast_shifted():
    Joff = FieldOffset("Joff", source=JDim, target=(JDim,))

    size = 10
    a = np_as_located_field(IDim)(np.arange(0, size, 1, dtype=int))
    out = np_as_located_field(IDim, JDim)(np.zeros((size, size)))

<<<<<<< HEAD
    @field_operator(backend="roundtrip")
    def simple_broadcast(inp: Field[[IDim], int64]) -> Field[[IDim, JDim], int64]:
=======
    @field_operator(backend=fieldview_backend)
    def simple_broadcast(inp: Field[[IDim], float64]) -> Field[[IDim, JDim], float64]:
>>>>>>> c202e520
        bcasted = broadcast(inp, (IDim, JDim))
        return bcasted(Joff[1])

    simple_broadcast(a, out=out, offset_provider={"Joff": JDim})

    assert np.allclose(a.array()[:, np.newaxis], out)


def test_conditional():
    size = 10
    mask = np_as_located_field(IDim)(np.zeros((size,), dtype=bool))
    mask.array()[0 : (size // 2)] = True
    a = np_as_located_field(IDim)(np.ones((size,)))
    b = np_as_located_field(IDim)(2 * np.ones((size,)))
    out = np_as_located_field(IDim)(np.zeros((size,)))

    @field_operator(backend=fieldview_backend)
    def conditional(
        mask: Field[[IDim], bool], a: Field[[IDim], float64], b: Field[[IDim], float64]
    ) -> Field[[IDim], float64]:
        return where(mask, a, b)

    conditional(mask, a, b, out=out, offset_provider={})

    assert np.allclose(np.where(mask, a, b), out)


def test_conditional_promotion():
    size = 10
    mask = np_as_located_field(IDim)(np.zeros((size,), dtype=bool))
    mask.array()[0 : (size // 2)] = True
    a = np_as_located_field(IDim)(np.ones((size,)))
    out = np_as_located_field(IDim)(np.zeros((size,)))

    @field_operator(backend=fieldview_backend)
    def conditional(mask: Field[[IDim], bool], a: Field[[IDim], float64]) -> Field[[IDim], float64]:
        return where(mask, a, 10.0)

    conditional(mask, a, out=out, offset_provider={})

    assert np.allclose(np.where(mask, a, 10), out)


def test_conditional_shifted():
    Ioff = FieldOffset("Ioff", source=IDim, target=(IDim,))

    size = 10
    mask = np_as_located_field(IDim)(np.zeros((size,), dtype=bool))
    mask.array()[size // 2] = True
    a = np_as_located_field(IDim)(np.arange(0, size, 1))
    b = np_as_located_field(IDim)(np.zeros((size,)))
    out = np_as_located_field(IDim)(np.zeros((size,)))

    @field_operator(backend=fieldview_backend)
    def conditional(
        mask: Field[[IDim], bool], a: Field[[IDim], float64], b: Field[[IDim], float64]
    ) -> Field[[IDim], float64]:
        tmp = where(mask, a, b)
        return tmp(Ioff[1])

    @program
    def conditional_program(
        mask: Field[[IDim], bool],
        a: Field[[IDim], float64],
        b: Field[[IDim], float64],
        out: Field[[IDim], float64],
    ):
        conditional(mask, a, b, out=out[:-1])

    conditional_program(mask, a, b, out, offset_provider={"Ioff": IDim})

    assert np.allclose(np.where(mask, a, b)[1:], out.array()[:-1])


@pytest.mark.parametrize("forward", [True, False])
def test_simple_scan(forward):
    KDim = Dimension("K")
    size = 10
    init = 1.0
    out = np_as_located_field(KDim)(np.zeros((size,)))
    expected = np.arange(init + 1., init + 1. + size, 1)
    if not forward:
        expected = np.flip(expected)

    @scan_operator(axis=KDim, forward=forward, init=init)
    def simple_scan_operator(carry: float) -> float:
        return carry+1.

    simple_scan_operator(out=out, offset_provider={})

    assert np.allclose(expected, out)


def test_solve_triag():
    KDim = Dimension("K")
    shape = (3, 7, 5)
    rng = np.random.default_rng()
    a_np, b_np, c_np, d_np = (rng.normal(size=shape) for _ in range(4))
    b_np *= 2
    a, b, c, d = (np_as_located_field(IDim, JDim, KDim)(np_arr) for np_arr in [a_np, b_np, c_np, d_np])
    out = np_as_located_field(IDim, JDim, KDim)(np.zeros(shape))

    # compute reference
    matrices = np.zeros(shape + shape[-1:])
    i = np.arange(shape[2])
    matrices[:, :, i[1:], i[:-1]] = a_np[:, :, 1:]
    matrices[:, :, i, i] = b_np
    matrices[:, :, i[:-1], i[1:]] = c_np[:, :, :-1]
    expected = np.linalg.solve(matrices, d_np)

    @scan_operator(axis=KDim, forward=True, init=(0., 0.))
    def tridiag_forward(
            state: tuple[float, float],
            a: float, b: float, c: float, d: float
    ) -> tuple[float, float]:
        return (
            c / (b - a * state[0]),
            (d - a * state[1]) / (b - a * state[0])
        )

    @scan_operator(axis=KDim, forward=False, init=0.)
    def tridiag_backward(x_kp1: float, cp: float, dp: float) -> float:
        return dp - cp * x_kp1

    @field_operator
    def solve_tridiag(
            a: Field[[IDim, JDim, KDim], float],
            b: Field[[IDim, JDim, KDim], float],
            c: Field[[IDim, JDim, KDim], float],
            d: Field[[IDim, JDim, KDim], float]
    ):
        cp, dp = tridiag_forward(a, b, c, d)
        return tridiag_backward(cp, dp)

    solve_tridiag(a, b, c, d, out=out, offset_provider={})

    np.allclose(expected, out)


def test_tuple_return():
    size = 10
    a = np_as_located_field(IDim)(np.ones((size,)))
    b = np_as_located_field(IDim)(2*np.ones((size,)))
    out = np_as_located_field(IDim)(np.zeros((size,)))

    @field_operator
    def foo(a: Field[[IDim], float64], b: Field[[IDim], float64]) -> tuple[Field[[IDim], float64], Field[[IDim], float64]]:
        return a, b

    @field_operator
    def combine(a: Field[[IDim], float64], b: Field[[IDim], float64]) -> Field[[IDim], float64]:
        something = foo(a, b)
        return something[0] + something[1]

    combine(a, b, out=out, offset_provider={})

    assert np.allclose(a.array()+b.array(), out)<|MERGE_RESOLUTION|>--- conflicted
+++ resolved
@@ -20,12 +20,8 @@
 import numpy as np
 import pytest
 
-<<<<<<< HEAD
+from functional.fencil_processors import roundtrip
 from functional.ffront.decorator import field_operator, program, scan_operator
-=======
-from functional.fencil_processors import roundtrip
-from functional.ffront.decorator import field_operator, program
->>>>>>> c202e520
 from functional.ffront.fbuiltins import (
     Dimension,
     Field,
@@ -462,13 +458,8 @@
     a = np_as_located_field(IDim)(np.arange(0, size, 1, dtype=int))
     out = np_as_located_field(IDim, JDim)(np.zeros((size, size)))
 
-<<<<<<< HEAD
-    @field_operator(backend="roundtrip")
+    @field_operator(backend=fieldview_backend)
     def simple_broadcast(inp: Field[[IDim], int64]) -> Field[[IDim, JDim], int64]:
-=======
-    @field_operator(backend=fieldview_backend)
-    def simple_broadcast(inp: Field[[IDim], float64]) -> Field[[IDim, JDim], float64]:
->>>>>>> c202e520
         return broadcast(inp, (IDim, JDim))
 
     simple_broadcast(a, out=out, offset_provider={})
@@ -518,13 +509,8 @@
     a = np_as_located_field(IDim)(np.arange(0, size, 1, dtype=int))
     out = np_as_located_field(IDim, JDim)(np.zeros((size, size)))
 
-<<<<<<< HEAD
-    @field_operator(backend="roundtrip")
+    @field_operator(backend=fieldview_backend)
     def simple_broadcast(inp: Field[[IDim], int64]) -> Field[[IDim, JDim], int64]:
-=======
-    @field_operator(backend=fieldview_backend)
-    def simple_broadcast(inp: Field[[IDim], float64]) -> Field[[IDim, JDim], float64]:
->>>>>>> c202e520
         bcasted = broadcast(inp, (IDim, JDim))
         return bcasted(Joff[1])
 
