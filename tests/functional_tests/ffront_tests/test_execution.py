--- conflicted
+++ resolved
@@ -223,94 +223,7 @@
 
     ref = np.arange(1, size + 1) * factor
     assert np.allclose(ref, out.array())
-
-
-<<<<<<< HEAD
-def test_broadcast_simple(fieldview_backend):
-    size = 10
-    a = np_as_located_field(IDim)(np.arange(0, size, 1, dtype=int64))
-    out = np_as_located_field(IDim, JDim)(np.zeros((size, size), dtype=int64))
-
-    @field_operator(backend=fieldview_backend)
-    def simple_broadcast(inp: Field[[IDim], int64]) -> Field[[IDim, JDim], int64]:
-        return broadcast(inp, (IDim, JDim))
-
-    simple_broadcast(a, out=out, offset_provider={})
-
-    assert np.allclose(a.array()[:, np.newaxis], out)
-
-
-def test_broadcast_scalar(fieldview_backend):
-    size = 10
-    out = np_as_located_field(IDim)(np.zeros((size)))
-
-    @field_operator(backend=fieldview_backend)
-    def scalar_broadcast() -> Field[[IDim], float64]:
-        return broadcast(float(1.0), (IDim,))
-
-    scalar_broadcast(out=out, offset_provider={})
-
-    assert np.allclose(1, out)
-
-
-def test_broadcast_two_fields(fieldview_backend):
-    size = 10
-    a = np_as_located_field(IDim)(np.arange(0, size, 1, dtype=int64))
-    b = np_as_located_field(JDim)(np.arange(0, size, 1, dtype=int64))
-
-    out = np_as_located_field(IDim, JDim)(np.zeros((size, size), dtype=int64))
-
-    @field_operator(backend=fieldview_backend)
-    def broadcast_two_fields(
-        inp1: Field[[IDim], int64], inp2: Field[[JDim], int64]
-    ) -> Field[[IDim, JDim], int64]:
-        a = broadcast(inp1, (IDim, JDim))
-        b = broadcast(inp2, (IDim, JDim))
-        return a + b
-
-    broadcast_two_fields(a, b, out=out, offset_provider={})
-
-    expected = a.array()[:, np.newaxis] + b.array()[np.newaxis, :]
-
-    assert np.allclose(expected, out)
-
-
-def test_broadcast_shifted(fieldview_backend):
-    Joff = FieldOffset("Joff", source=JDim, target=(JDim,))
-
-    size = 10
-    a = np_as_located_field(IDim)(np.arange(0, size, 1, dtype=int))
-    out = np_as_located_field(IDim, JDim)(np.zeros((size, size), dtype=int64))
-
-    @field_operator(backend=fieldview_backend)
-    def simple_broadcast(inp: Field[[IDim], int64]) -> Field[[IDim, JDim], int64]:
-        bcasted = broadcast(inp, (IDim, JDim))
-        return bcasted(Joff[1])
-
-    simple_broadcast(a, out=out, offset_provider={"Joff": JDim})
-
-    assert np.allclose(a.array()[:, np.newaxis], out)
-
-
-def test_conditional(fieldview_backend):
-    size = 10
-    mask = np_as_located_field(IDim)(np.zeros((size,), dtype=bool))
-    mask.array()[0 : (size // 2)] = True
-    a = np_as_located_field(IDim)(np.ones((size,)))
-    b = np_as_located_field(IDim)(2 * np.ones((size,)))
-    out = np_as_located_field(IDim)(np.zeros((size,)))
-
-    @field_operator(backend=fieldview_backend)
-    def conditional(
-        mask: Field[[IDim], bool], a: Field[[IDim], float64], b: Field[[IDim], float64]
-    ) -> Field[[IDim], float64]:
-        return where(mask, a, b)
-
-    conditional(mask, a, b, out=out, offset_provider={})
-
-    assert np.allclose(np.where(mask, a, b), out)
-
-
+    
 def test_astype(fieldview_backend):
     size = 10
     b_float_64 = np_as_located_field(IDim)(np.ones((size), dtype=np.float64))
@@ -345,72 +258,6 @@
     astype_fieldop_float(c_int64, out=out_int_32, offset_provider={})
     assert np.allclose(c_int32.array(), out_int_32)
 
-
-def test_conditional_promotion(fieldview_backend):
-    size = 10
-    mask = np_as_located_field(IDim)(np.zeros((size,), dtype=bool))
-    mask.array()[0 : (size // 2)] = True
-    a = np_as_located_field(IDim)(np.ones((size,)))
-    out = np_as_located_field(IDim)(np.zeros((size,)))
-
-    @field_operator(backend=fieldview_backend)
-    def conditional_promotion(
-        mask: Field[[IDim], bool], a: Field[[IDim], float64]
-    ) -> Field[[IDim], float64]:
-        return where(mask, a, 10.0)
-
-    conditional_promotion(mask, a, out=out, offset_provider={})
-
-    assert np.allclose(np.where(mask, a, 10), out)
-
-
-def test_conditional_compareop(fieldview_backend):
-    size = 10
-    a = np_as_located_field(IDim)(np.ones((size,)))
-    out = np_as_located_field(IDim)(np.zeros((size,)))
-
-    @field_operator(backend=fieldview_backend)
-    def conditional_promotion(a: Field[[IDim], float64]) -> Field[[IDim], float64]:
-        return where(a != a, a, 10.0)
-
-    conditional_promotion(a, out=out, offset_provider={})
-
-    assert np.allclose(np.where(np.asarray(a) != np.asarray(a), a, 10), out)
-
-
-def test_conditional_shifted(fieldview_backend):
-    Ioff = FieldOffset("Ioff", source=IDim, target=(IDim,))
-
-    size = 10
-    mask = np_as_located_field(IDim)(np.zeros((size,), dtype=bool))
-    mask.array()[size // 2] = True
-    a = np_as_located_field(IDim)(np.arange(0, size, 1, dtype=float64))
-    b = np_as_located_field(IDim)(np.zeros((size,)))
-    out = np_as_located_field(IDim)(np.zeros((size,)))
-
-    @field_operator()
-    def conditional_shifted(
-        mask: Field[[IDim], bool], a: Field[[IDim], float64], b: Field[[IDim], float64]
-    ) -> Field[[IDim], float64]:
-        tmp = where(mask, a, b)
-        return tmp(Ioff[1])
-
-    @program(backend=fieldview_backend)
-    def conditional_program(
-        mask: Field[[IDim], bool],
-        a: Field[[IDim], float64],
-        b: Field[[IDim], float64],
-        out: Field[[IDim], float64],
-    ):
-        conditional_shifted(mask, a, b, out=out[:-1])
-
-    conditional_program(mask, a, b, out, offset_provider={"Ioff": IDim})
-
-    assert np.allclose(np.where(mask, a, b)[1:], out.array()[:-1])
-
-
-=======
->>>>>>> cf206fac
 def test_nested_tuple_return():
     a_I_float = np_as_located_field(IDim)(np.random.randn(size).astype("float64"))
     b_I_float = np_as_located_field(IDim)(np.random.randn(size).astype("float64"))
