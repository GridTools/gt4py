--- conflicted
+++ resolved
@@ -13,11 +13,7 @@
 # distribution for a copy of the license or check <https://www.gnu.org/licenses/>.
 #
 # SPDX-License-Identifier: GPL-3.0-or-later
-<<<<<<< HEAD
 import warnings
-from collections import namedtuple
-=======
->>>>>>> 8366ab76
 from functools import reduce
 
 import pytest as pytest
@@ -95,104 +91,15 @@
     ) -> tuple[Field[[IDim], float64], Field[[IDim], float64]]:
         return inp1, inp2
 
-<<<<<<< HEAD
-    multicopy(a, b, out=(c, d), offset_provider={})
-
-    assert np.allclose(a, c)
-    assert np.allclose(b, d)
-
-
-def test_arithmetic(fieldview_backend):
-    size = 10
-    a = np_as_located_field(IDim)(np.ones((size)))
-    b = np_as_located_field(IDim)(np.ones((size)) * 2)
-    c = np_as_located_field(IDim)(np.zeros((size)))
-
-    @field_operator(backend=fieldview_backend)
-    def arithmetic(
-        inp1: Field[[IDim], float64], inp2: Field[[IDim], float64]
-    ) -> Field[[IDim], float64]:
-        return (inp1 + inp2) * 2.0
-
-    arithmetic(a, b, out=c, offset_provider={})
-
-    assert np.allclose((a.array() + b.array()) * 2.0, c)
-
-
-def test_power(fieldview_backend):
-    size = 10
-    a = np_as_located_field(IDim)(np.random.randn((size)))
-    b = np_as_located_field(IDim)(np.zeros((size)))
-
-    @field_operator(backend=fieldview_backend)
-    def pow(inp1: Field[[IDim], float64]) -> Field[[IDim], float64]:
-        return inp1**2
-
-    pow(a, out=b, offset_provider={})
-
-    assert np.allclose(a.array() ** 2, b)
-
-
-def test_power_arithmetic(fieldview_backend):
-    size = 10
-    a = np_as_located_field(IDim)(np.random.randn((size)))
-    b = np_as_located_field(IDim)(np.zeros((size)))
-    c = np_as_located_field(IDim)(np.random.randn((size)))
-
-    @field_operator(backend=fieldview_backend)
-    def power_arithmetic(
-        inp1: Field[[IDim], float64], inp2: Field[[IDim], float64]
-    ) -> Field[[IDim], float64]:
-        return inp2 + ((inp1 + inp2) ** 2)
-
-    power_arithmetic(a, c, out=b, offset_provider={})
-
-    assert np.allclose(c.array() + ((c.array() + a.array()) ** 2), b)
-
-
-def test_bit_logic(fieldview_backend):
-    size = 10
-    a = np_as_located_field(IDim)(np.full((size), True))
-    b_data = np.full((size), True)
-    b_data[5] = False
-    b = np_as_located_field(IDim)(b_data)
-    c = np_as_located_field(IDim)(np.full((size), False))
-
-    @field_operator(backend=fieldview_backend)
-    def bit_and(inp1: Field[[IDim], bool], inp2: Field[[IDim], bool]) -> Field[[IDim], bool]:
-        return inp1 & inp2 & True
-
-    bit_and(a, b, out=c, offset_provider={})
-
-    assert np.allclose(a.array() & b.array(), c)
-
-
-def test_unary_neg(fieldview_backend):
-    size = 10
-    a = np_as_located_field(IDim)(np.ones((size), dtype=int32))
-    b = np_as_located_field(IDim)(np.zeros((size), dtype=int32))
-
-    @field_operator(backend=fieldview_backend)
-    def uneg(inp: Field[[IDim], int32]) -> Field[[IDim], int32]:
-        return -inp
-
-    uneg(a, out=b, offset_provider={})
-
-    assert np.allclose(b, np.full((size), -1, dtype=int32))
+    assert np.allclose(a_I_float, out_I_float)
+    assert np.allclose(b_I_float, out_I_float_1)
 
 
 def test_cartesian_shift(fieldview_backend):
     size = 10
     Ioff = FieldOffset("Ioff", source=IDim, target=(IDim,))
-=======
-    assert np.allclose(a_I_float, out_I_float)
-    assert np.allclose(b_I_float, out_I_float_1)
-
-
-def test_shift(fieldview_backend):
->>>>>>> 8366ab76
-    a = np_as_located_field(IDim)(np.arange(size + 1, dtype=np.float64))
-    out_I_float = np_as_located_field(IDim)(np.zeros((size), dtype=float64))
+    inp = np_as_located_field(IDim)(np.arange(size + 1, dtype=np.float64))
+    out = np_as_located_field(IDim)(np.zeros((size), dtype=float64))
 
     @field_operator
     def shift_by_one(inp: Field[[IDim], float64]) -> Field[[IDim], float64]:
@@ -202,9 +109,9 @@
     def fencil(inp: Field[[IDim], float64], out: Field[[IDim], float64]) -> None:
         shift_by_one(inp, out=out)
 
-    fencil(a, out_I_float, offset_provider={"Ioff": IDim})
-
-    assert np.allclose(out_I_float.array(), np.arange(1, 11))
+    fencil(inp, out, offset_provider={"Ioff": IDim})
+
+    assert np.allclose(out.array(), np.arange(1, 11))
 
 
 def test_unstructured_shift(reduction_setup, fieldview_backend):
@@ -221,15 +128,16 @@
 
     shift_by_one(a, out=b, offset_provider={"E2V": reduction_setup.offset_provider["E2V"]})
 
-    ref = np.asarray(a)[reduction_setup.offset_provider["E2V"].tbl[:, 0]]
+    # TODO(tehrengruber): respect mapped_index sig
+    ref = np.asarray(a)[reduction_setup.offset_provider["E2V"].mapped_index(slice(0, None), 0)]
 
     assert np.allclose(b, ref)
 
 
 def test_fold_shifts(fieldview_backend):
     """Shifting the result of an addition should work."""
-    a = np_as_located_field(IDim)(np.arange(size + 1, dtype=np.float64))
-    b = np_as_located_field(IDim)(np.ones((size + 2)) * 2)
+    a = np_as_located_field(IDim)(np.arange(size + 2, dtype=np.float64))
+    b = np_as_located_field(IDim)(np.ones((size + 3)) * 2)
     out_I_float = np_as_located_field(IDim)(np.zeros((size), dtype=float64))
 
     @field_operator
@@ -246,23 +154,14 @@
 
     fencil(a, b, out_I_float, offset_provider={"Ioff": IDim})
 
-    assert np.allclose(a[1:] + b[2:], out_I_float)
+    assert np.allclose(a[2:] + b[3:], out_I_float)
 
 
 def test_tuples(fieldview_backend):
-<<<<<<< HEAD
     size = 10
-    a = np_as_located_field(IDim)(np.ones((size)))
-    b = np_as_located_field(IDim)(np.ones((size)) * 2)
-    c = np_as_located_field(IDim)(np.zeros((size)))
-=======
-    a_I_float = np_as_located_field(IDim)(np.random.randn(size).astype("float64"))
-    b_I_float = np_as_located_field(IDim)(np.random.randn(size).astype("float64"))
-    out_I_float = np_as_located_field(IDim)(np.zeros((size), dtype=float64))
-
-    if fieldview_backend == gtfn_cpu.run_gtfn:
-        pytest.skip("Tuples are not supported yet.")
->>>>>>> 8366ab76
+    a = np_as_located_field(IDim)(np.random.randn(size).astype("float64"))
+    b = np_as_located_field(IDim)(np.random.randn(size).astype("float64"))
+    c = np_as_located_field(IDim)(np.zeros((size), dtype=float64))
 
     @field_operator
     def tuples(
@@ -278,7 +177,6 @@
     ) -> None:
         tuples(inp1, inp2, out=out)
 
-<<<<<<< HEAD
     fencil(a, b, c, offset_provider={})
 
     assert np.allclose((a.array() * 1.3 + b.array() * 5.0) * 3.4, c)
@@ -305,302 +203,8 @@
     assert np.allclose((a.array() / b.array()), c)
 
 
-@pytest.fixture
-def reduction_setup():
-    num_vertices = 9
-    edge = Dimension("Edge")
-    vertex = Dimension("Vertex")
-    v2edim = Dimension("V2E", kind=DimensionKind.LOCAL)
-    e2vdim = Dimension("E2V", kind=DimensionKind.LOCAL)
-
-    v2e_arr = np.array(
-        [
-            [0, 15, 2, 9],  # 0
-            [1, 16, 0, 10],
-            [2, 17, 1, 11],
-            [3, 9, 5, 12],  # 3
-            [4, 10, 3, 13],
-            [5, 11, 4, 14],
-            [6, 12, 8, 15],  # 6
-            [7, 13, 6, 16],
-            [8, 14, 7, 17],
-        ],
-        dtype=np.int32,
-    )
-
-    # create e2v connectivity by inverting v2e
-    num_edges = np.max(v2e_arr) + 1
-    e2v_arr = [[] for _ in range(0, num_edges)]
-    for v in range(0, v2e_arr.shape[0]):
-        for e in v2e_arr[v]:
-            e2v_arr[e].append(v)
-    assert all(len(row) == 2 for row in e2v_arr)
-    e2v_arr = np.asarray(e2v_arr, dtype=np.int32)
-
-    inp = index_field(edge, dtype=np.int64)
-    inp = np_as_located_field(edge)(np.array([inp[i] for i in range(num_edges)]))
-
-    yield namedtuple(
-        "ReductionSetup",
-        [
-            "num_vertices",
-            "num_edges",
-            "Edge",
-            "Vertex",
-            "V2EDim",
-            "E2VDim",
-            "V2E",
-            "E2V",
-            "inp",
-            "out",
-            "offset_provider",
-            "v2e_table",
-            "e2v_table",
-        ],
-    )(
-        num_vertices=num_vertices,
-        num_edges=num_edges,
-        Edge=edge,
-        Vertex=vertex,
-        V2EDim=v2edim,
-        E2VDim=e2vdim,
-        V2E=FieldOffset("V2E", source=edge, target=(vertex, v2edim)),
-        E2V=FieldOffset("E2V", source=vertex, target=(edge, e2vdim)),
-        inp=inp,
-        out=np_as_located_field(vertex)(np.zeros([num_vertices], dtype=np.int64)),
-        offset_provider={
-            "V2E": NeighborTableOffsetProvider(v2e_arr, vertex, edge, 4),
-            "E2V": NeighborTableOffsetProvider(e2v_arr, edge, vertex, 2, has_skip_values=False),
-            "V2EDim": v2edim,
-            "E2VDim": e2vdim,
-        },
-        v2e_table=v2e_arr,
-        e2v_table=e2v_arr,
-    )  # type: ignore
-
-
-def test_maxover_execution_sparse(reduction_setup, fieldview_backend):
-    """Testing max_over functionality."""
-    rs = reduction_setup
-    Vertex = rs.Vertex
-    V2EDim = rs.V2EDim
-
-    inp_field = np_as_located_field(Vertex, V2EDim)(rs.v2e_table.astype(np.int64))
-
-    @field_operator(backend=fieldview_backend)
-    def maxover_fieldoperator(inp_field: Field[[Vertex, V2EDim], int64]) -> Field[[Vertex], int64]:
-        return max_over(inp_field, axis=V2EDim)
-
-    maxover_fieldoperator(inp_field, out=rs.out, offset_provider=rs.offset_provider)
-
-    ref = np.max(rs.v2e_table, axis=1)
-    assert np.allclose(ref, rs.out)
-
-
-def test_maxover_execution_negatives(reduction_setup, fieldview_backend):
-    """Testing max_over functionality for negative values in array."""
-    rs = reduction_setup
-    Edge = rs.Edge
-    Vertex = rs.Vertex
-    V2EDim = rs.V2EDim
-    V2E = rs.V2E
-
-    edge_num = np.max(rs.v2e_table)
-    inp_field_arr = np.arange(-edge_num // 2, edge_num // 2 + 1, 1, dtype=int)
-    inp_field = np_as_located_field(Edge)(inp_field_arr)
-
-    @field_operator(backend=fieldview_backend)
-    def maxover_negvals(
-        edge_f: Field[[Edge], int64],
-    ) -> Field[[Vertex], int64]:
-        out = max_over(edge_f(V2E), axis=V2EDim)
-        return out
-
-    maxover_negvals(inp_field, out=rs.out, offset_provider=rs.offset_provider)
-
-    ref = np.max(inp_field_arr[rs.v2e_table], axis=1)
-    assert np.allclose(ref, rs.out)
-
-
-def test_minover_execution(reduction_setup, fieldview_backend):
-    """Testing the min_over functionality"""
-    rs = reduction_setup
-    Vertex = rs.Vertex
-    V2EDim = rs.V2EDim
-
-    in_field = np_as_located_field(Vertex, V2EDim)(rs.v2e_table.astype(np.int32))
-    out_field = np_as_located_field(Vertex)(np.zeros(rs.num_vertices, dtype=np.int32))
-
-    @field_operator
-    def minover_fieldoperator(input: Field[[Vertex, V2EDim], int32]) -> Field[[Vertex], int32]:
-        return min_over(input, axis=V2EDim)
-
-    minover_fieldoperator(in_field, out=out_field, offset_provider=rs.offset_provider)
-
-    ref = np.min(rs.v2e_table, axis=1)
-    assert np.allclose(ref, out_field)
-
-
-def test_minover_execution_float(reduction_setup, fieldview_backend):
-    """Testing the min_over functionality"""
-    rs = reduction_setup
-    Vertex = rs.Vertex
-    V2EDim = rs.V2EDim
-
-    in_array = np.random.default_rng().uniform(low=-1, high=1, size=rs.v2e_table.shape)
-    in_field = np_as_located_field(Vertex, V2EDim)(in_array)
-    out_field = np_as_located_field(Vertex)(np.zeros(rs.num_vertices))
-
-    @field_operator
-    def minover_fieldoperator(input: Field[[Vertex, V2EDim], float64]) -> Field[[Vertex], float64]:
-        return min_over(input, axis=V2EDim)
-
-    minover_fieldoperator(in_field, out=out_field, offset_provider=rs.offset_provider)
-
-    ref = np.min(in_array, axis=1)
-    assert np.allclose(ref, out_field)
-
-
-def test_reduction_execution(reduction_setup, fieldview_backend):
-    """Testing a trivial neighbor sum."""
-    # if fieldview_backend == gtfn_cpu.run_gtfn:
-    #    pytest.skip("IndexFields are not supported yet.")
-    rs = reduction_setup
-    Edge = rs.Edge
-    Vertex = rs.Vertex
-    V2EDim = rs.V2EDim
-    V2E = rs.V2E
-
-    @field_operator
-    def reduction(edge_f: Field[[Edge], int64]) -> Field[[Vertex], int64]:
-        return neighbor_sum(edge_f(V2E) + 1, axis=V2EDim)
-
-    @program(backend=fieldview_backend)
-    def fencil(edge_f: Field[[Edge], int64], out: Field[[Vertex], int64]) -> None:
-        reduction(edge_f, out=out)
-
-    fencil(rs.inp, rs.out, offset_provider=rs.offset_provider)
-
-    ref = np.sum(rs.v2e_table + np.where(rs.v2e_table != -1, 1, 0), axis=1)
-    assert np.allclose(ref, rs.out)
-
-
-def test_reduction_execution_nb(reduction_setup, fieldview_backend):
-    """Testing a neighbor sum on a neighbor field."""
-    # if fieldview_backend == gtfn_cpu.run_gtfn:
-    #    pytest.skip("not yet supported.")
-    rs = reduction_setup
-    V2EDim = rs.V2EDim
-
-    nb_field = np_as_located_field(rs.Vertex, rs.V2EDim)(rs.v2e_table.astype(np.int64))
-
-    @field_operator(backend=fieldview_backend)
-    def reduction(nb_field: Field[[rs.Vertex, rs.V2EDim], int64]) -> Field[[rs.Vertex], int64]:  # type: ignore
-        return neighbor_sum(nb_field, axis=V2EDim)
-
-    reduction(nb_field, out=rs.out, offset_provider=rs.offset_provider)
-
-    ref = np.sum(rs.v2e_table, axis=1)
-    assert np.allclose(ref, rs.out)
-
-
-def test_reduction_expression(reduction_setup, fieldview_backend):
-    """Test reduction with an expression directly inside the call."""
-    # if fieldview_backend == gtfn_cpu.run_gtfn:
-    #    pytest.skip("IndexFields are not supported yet.")
-    rs = reduction_setup
-    Vertex = rs.Vertex
-    Edge = rs.Edge
-    V2EDim = rs.V2EDim
-    V2E = rs.V2E
-
-    @field_operator
-    def reduce_expr(edge_f: Field[[Edge], int64]) -> Field[[Vertex], int64]:
-        tmp_nbh_tup = edge_f(V2E), edge_f(V2E)
-        tmp_nbh = tmp_nbh_tup[0]
-        return 3 * neighbor_sum(-edge_f(V2E) * tmp_nbh * 2, axis=V2EDim)
-
-    @program(backend=fieldview_backend)
-    def fencil(edge_f: Field[[Edge], int64], out: Field[[Vertex], int64]) -> None:
-        reduce_expr(edge_f, out=out)
-
-    fencil(rs.inp, rs.out, offset_provider=rs.offset_provider)
-=======
-    fencil(a_I_float, b_I_float, out_I_float, offset_provider={})
->>>>>>> 8366ab76
-
-    assert np.allclose((a_I_float.array() * 1.3 + b_I_float.array() * 5.0) * 3.4, out_I_float)
-
-
-def test_reduction_expression2(reduction_setup, fieldview_backend):
-    # if fieldview_backend == gtfn_cpu.run_gtfn:
-    #    pytest.skip("IndexFields are not supported yet.")
-    rs = reduction_setup
-    Vertex = rs.Vertex
-    Edge = rs.Edge
-    V2EDim = rs.V2EDim
-    V2E = rs.V2E
-
-    vertex_field = np_as_located_field(Vertex)(np.arange(0, rs.num_vertices, 1))
-    edge_field = np_as_located_field(Edge)(np.arange(0, rs.num_edges, 1))
-    vertex_v2e_field = np_as_located_field(Vertex, V2EDim)(rs.v2e_table.astype(np.int64))
-    out = np_as_located_field(Vertex)(np.zeros(rs.num_vertices, dtype=np.int64))
-
-    @field_operator
-    def reduction(
-        vertex_field: Field[[Vertex], int64],
-        edge_field: Field[[Edge], int64],
-        vertex_v2e_field: Field[[Vertex, V2EDim], int64],
-    ):
-        tmp = vertex_field + edge_field(V2E) + vertex_v2e_field
-        return neighbor_sum(tmp, axis=V2EDim)
-
-    reduction(
-        vertex_field, edge_field, vertex_v2e_field, out=out, offset_provider=rs.offset_provider
-    )
-
-    ref = np.sum(
-        vertex_field.array()[:, np.newaxis] + edge_field.array()[rs.v2e_table] + rs.v2e_table,
-        axis=1,
-    )
-    assert np.allclose(ref, out.array())
-
-
-def test_math_builtin_with_sparse_field(reduction_setup, fieldview_backend):
-    # if fieldview_backend == gtfn_cpu.run_gtfn:
-    #    pytest.skip("IndexFields are not supported yet.")
-    rs = reduction_setup
-    Vertex = rs.Vertex
-    Edge = rs.Edge
-    V2EDim = rs.V2EDim
-    V2E = rs.V2E
-
-    edge_field = np_as_located_field(Edge)(np.arange(0, rs.num_edges, 1, dtype=np.int32))
-    vertex_v2e_field = np_as_located_field(Vertex, V2EDim)(rs.v2e_table.astype(np.int32))
-    out = np_as_located_field(Vertex)(np.zeros(rs.num_vertices, dtype=np.int32))
-
-    @field_operator
-    def reduction(
-        edge_field: Field[[Edge], int32], vertex_v2e_field: Field[[Vertex, V2EDim], int32]
-    ):
-        return neighbor_sum(minimum(edge_field(V2E), vertex_v2e_field), axis=V2EDim)
-
-    reduction(edge_field, vertex_v2e_field, out=out, offset_provider=rs.offset_provider)
-
-    ref = np.sum(np.minimum(edge_field.array()[rs.v2e_table], rs.v2e_table), axis=1)
-    assert np.allclose(ref, out.array())
-
-
 def test_scalar_arg(fieldview_backend):
     """Test scalar argument being turned into 0-dim field."""
-<<<<<<< HEAD
-    Vertex = Dimension("Vertex")
-    size = 5
-=======
-    if fieldview_backend == gtfn_cpu.run_gtfn:
-        pytest.skip("ConstantFields are not supported yet.")
-
->>>>>>> 8366ab76
     inp = 5.0
     out = np_as_located_field(Vertex)(np.zeros([size]))
 
@@ -615,14 +219,6 @@
 
 
 def test_nested_scalar_arg(fieldview_backend):
-<<<<<<< HEAD
-    Vertex = Dimension("Vertex")
-    size = 5
-=======
-    if fieldview_backend == gtfn_cpu.run_gtfn:
-        pytest.skip("ConstantFields are not supported yet.")
-
->>>>>>> 8366ab76
     inp = 5.0
     out = np_as_located_field(Vertex)(np.zeros([size]))
 
@@ -641,15 +237,9 @@
 
 
 def test_scalar_arg_with_field(fieldview_backend):
-<<<<<<< HEAD
     Edge = Dimension("Edge")
     EdgeOffset = FieldOffset("EdgeOffset", source=Edge, target=(Edge,))
     size = 5
-=======
-    if fieldview_backend == gtfn_cpu.run_gtfn:
-        pytest.skip("IndexFields and ConstantFields are not supported yet.")
-
->>>>>>> 8366ab76
     inp = index_field(Edge, dtype=float64)
     if fieldview_backend == gtfn_cpu.run_gtfn:
         warnings.warn(
@@ -722,7 +312,10 @@
     assert np.allclose(c_int32.array(), out_int_32)
 
 
-def test_nested_tuple_return():
+def test_nested_tuple_return(fieldview_backend):
+    if fieldview_backend == gtfn_cpu.run_gtfn:
+        pytest.skip("Tuple return values are not supported in gtfn yet.")
+
     a_I_float = np_as_located_field(IDim)(np.random.randn(size).astype("float64"))
     b_I_float = np_as_located_field(IDim)(np.random.randn(size).astype("float64"))
     out_I_float = np_as_located_field(IDim)(np.zeros((size), dtype=float64))
@@ -824,6 +417,7 @@
 
 @pytest.mark.parametrize("forward", [True, False])
 def test_fieldop_from_scan(fieldview_backend, forward):
+    # TODO(tehrengruber): broken fix
     if fieldview_backend == gtfn_cpu.run_gtfn:
         pytest.xfail("gtfn does not yet support scan pass.")
     init = 1.0
@@ -891,19 +485,10 @@
     np.allclose(expected, out)
 
 
-<<<<<<< HEAD
 def test_ternary_operator(fieldview_backend):
-    size = 10
-
-    a = np_as_located_field(IDim)(2 * np.ones((size,)))
-    b = np_as_located_field(IDim)(2 * np.ones((size,)))
-    out = np_as_located_field(IDim)(np.zeros((size,)))
-=======
-def test_ternary_operator():
     a_I_float = np_as_located_field(IDim)(np.random.randn(size).astype("float64"))
     b_I_float = np_as_located_field(IDim)(np.random.randn(size).astype("float64"))
     out_I_float = np_as_located_field(IDim)(np.zeros((size), dtype=float64))
->>>>>>> 8366ab76
 
     left = 2.0
     right = 3.0
@@ -927,20 +512,14 @@
     np.allclose(e, out_I_float)
 
 
-<<<<<<< HEAD
 def test_ternary_operator_tuple(fieldview_backend):
-    size = 10
-    a = np_as_located_field(IDim)(np.ones((size,)))
-    b = np_as_located_field(IDim)(2 * np.ones((size,)))
-    out_1 = np_as_located_field(IDim)(np.zeros((size,)))
-    out_2 = np_as_located_field(IDim)(np.zeros((size,)))
-=======
-def test_ternary_operator_tuple():
+    if fieldview_backend == gtfn_cpu.run_gtfn:
+        pytest.skip("Tuple return values are not supported in gtfn yet.")
+
     a_I_float = np_as_located_field(IDim)(np.random.randn(size).astype("float64"))
     b_I_float = np_as_located_field(IDim)(np.random.randn(size).astype("float64"))
     out_I_float = np_as_located_field(IDim)(np.zeros((size), dtype=float64))
     out_I_float_1 = np_as_located_field(IDim)(np.zeros((size), dtype=float64))
->>>>>>> 8366ab76
 
     left = 2.0
     right = 3.0
@@ -994,13 +573,7 @@
     assert np.allclose(expected, out)
 
 
-<<<<<<< HEAD
 def test_ternary_scan(fieldview_backend):
-    KDim = Dimension("K", kind=DimensionKind.VERTICAL)
-    size = 10
-=======
-def test_ternary_scan():
->>>>>>> 8366ab76
     init = 0.0
     a_float = 4
     a = np_as_located_field(KDim)(a_float * np.ones((size,)))
@@ -1196,14 +769,6 @@
 
 
 def test_where_k_offset(fieldview_backend):
-<<<<<<< HEAD
-    size = 10
-    KDim = Dimension("K", kind=DimensionKind.VERTICAL)
-    Koff = FieldOffset("Koff", source=KDim, target=(KDim,))
-=======
-    if fieldview_backend == gtfn_cpu.run_gtfn:
-        pytest.skip("IndexFields are not supported yet.")
->>>>>>> 8366ab76
     a = np_as_located_field(IDim, KDim)(np.ones((size, size)))
     out = np_as_located_field(IDim, KDim)(np.zeros((size, size)))
     k_index = index_field(KDim)
