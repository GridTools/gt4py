# -*- coding: utf-8 -*-
#
# GT4Py Project - GridTools Framework
#
# Copyright (c) 2014-2021, ETH Zurich
# All rights reserved.
#
# This file is part of the GT4Py project and the GridTools framework.
# GT4Py is free software: you can redistribute it and/or modify it under
# the terms of the GNU General Public License as published by the
# Free Software Foundation, either version 3 of the License, or any later
# version. See the LICENSE.txt file at the top-level directory of this
# distribution for a copy of the license or check <https://www.gnu.org/licenses/>.
#
# SPDX-License-Identifier: GPL-3.0-or-later
<<<<<<< HEAD
import numpy as np

from functional.ffront.builtins import Field, float64
=======

from typing import TypeVar

import numpy as np

from functional.ffront.fbuiltins import Field, float64
>>>>>>> 3674b06f
from functional.ffront.foast_to_itir import FieldOperatorLowering
from functional.ffront.func_to_foast import FieldOperatorParser
from functional.iterator import ir as itir
from functional.iterator.backends import roundtrip
from functional.iterator.embedded import np_as_located_field
from functional.iterator.runtime import CartesianAxis, offset


def make_domain(dim_name: str, lower: int, upper: int) -> itir.FunCall:
    return itir.FunCall(
        fun=itir.SymRef(id="domain"),
        args=[
            itir.FunCall(
                fun=itir.SymRef(id="named_range"),
                args=[
                    itir.AxisLiteral(value=dim_name),
                    itir.IntLiteral(value=lower),
                    itir.IntLiteral(value=upper),
                ],
            )
        ],
    )


def closure_from_fop(
    node: itir.FunctionDefinition, out_names: list[str], domain: itir.FunCall
) -> itir.StencilClosure:
    return itir.StencilClosure(
        stencil=itir.SymRef(id=node.id),
        inputs=[itir.SymRef(id=sym.id) for sym in node.params],
        outputs=[itir.SymRef(id=name) for name in out_names],
        domain=domain,
    )


def fencil_from_fop(
    node: itir.FunctionDefinition, out_names: list[str], domain: itir.FunCall
) -> itir.FencilDefinition:
    closure = closure_from_fop(node, out_names=out_names, domain=domain)
    return itir.FencilDefinition(
        id=node.id + "_fencil",
        params=[itir.Sym(id=inp.id) for inp in closure.inputs]
        + [itir.Sym(id=out.id) for out in closure.outputs],
        closures=[closure],
    )


def program_from_fop(
    node: itir.FunctionDefinition, out_names: list[str], dim: CartesianAxis, size: int
) -> itir.Program:
    domain = make_domain(dim.value, 0, size)
    return itir.Program(
        function_definitions=[node],
        fencil_definitions=[fencil_from_fop(node, out_names=out_names, domain=domain)],
        setqs=[],
    )


<<<<<<< HEAD
def program_from_func(func, out_names: list[str], dim: CartesianAxis, size: int) -> itir.Program:
    return program_from_fop(
        node=FieldOperatorLowering.apply(FieldOperatorParser.apply_to_func(func)),
        out_names=out_names,
        dim=dim,
        size=size,
    )
=======
DimsType = TypeVar("DimsType")
DType = TypeVar("DType")

IDim = CartesianAxis("IDim")
>>>>>>> 3674b06f


def test_copy():
    size = 10
    a = np_as_located_field(IDim)(np.ones((size)))
    b = np_as_located_field(IDim)(np.zeros((size)))

    def copy(inp: Field[[IDim], float64]):
        return inp

<<<<<<< HEAD
    program = program_from_func(copy, out_names=["out"], dim=IDim, size=size)

    roundtrip.executor(program, a, b, offset_provider={})

    assert np.allclose(a, b)


def test_multicopy():
    size = 10
    IDim = CartesianAxis("IDim")
    a = np_as_located_field(IDim)(np.ones((size)))
    b = np_as_located_field(IDim)(np.ones((size)) * 3)
    c = np_as_located_field(IDim)(np.zeros((size)))
    d = np_as_located_field(IDim)(np.zeros((size)))

    def multicopy(inp1: Field[[IDim], float64], inp2: Field[[IDim], float64]):
        return inp1, inp2

    program = program_from_func(multicopy, out_names=["c", "d"], dim=IDim, size=size)
    roundtrip.executor(program, a, b, c, d, offset_provider={})

    assert np.allclose(a, c)
    assert np.allclose(b, d)


def test_arithmetic():
    size = 10
    IDim = CartesianAxis("IDim")
    a = np_as_located_field(IDim)(np.ones((size)))
    b = np_as_located_field(IDim)(np.ones((size)) * 2)
    c = np_as_located_field(IDim)(np.zeros((size)))

    def arithmetic(inp1: Field[[IDim], float64], inp2: Field[[IDim], float64]):
        return inp1 + inp2

    program = program_from_func(arithmetic, out_names=["c"], dim=IDim, size=size)
    roundtrip.executor(program, a, b, c, offset_provider={})

    assert np.allclose(a.array() + b.array(), c)


def test_bit_logic():
    size = 10
    IDim = CartesianAxis("IDim")
    a = np_as_located_field(IDim)(np.full((size), True))
    b_data = np.full((size), True)
    b_data[5] = False
    b = np_as_located_field(IDim)(b_data)
    c = np_as_located_field(IDim)(np.full((size), False))

    def bit_and(inp1: Field[[IDim], bool], inp2: Field[[IDim], bool]):
        return inp1 & inp2

    program = program_from_func(bit_and, out_names=["c"], dim=IDim, size=size)
    roundtrip.executor(program, a, b, c, offset_provider={})

    assert np.allclose(a.array() & b.array(), c)


def test_unary_neg():
    size = 10
    IDim = CartesianAxis("IDim")
    a = np_as_located_field(IDim)(np.ones((size)))
    b = np_as_located_field(IDim)(np.zeros((size)))

    def uneg(inp: Field[[IDim], int]):
        return -inp

    program = program_from_func(uneg, out_names=["b"], dim=IDim, size=size)
    roundtrip.executor(program, a, b, offset_provider={})

    assert np.allclose(b, np.full((size), -1))


def test_shift():
    size = 10
    IDim = CartesianAxis("IDim")
    Ioff = offset("Ioff")
    a = np_as_located_field(IDim)(np.arange(size + 1))
    b = np_as_located_field(IDim)(np.zeros((size)))

    def shift_by_one(inp: Field[[IDim], float64]):
        return inp(Ioff[1])

    program = program_from_func(shift_by_one, out_names=["b"], dim=IDim, size=size)
    roundtrip.executor(program, a, b, offset_provider={"Ioff": IDim})

    assert np.allclose(b.array(), np.arange(1, 11))


def test_fold_shifts():
    """Shifting the result of an addition should work by shifting the operands instead."""
    size = 10
    IDim = CartesianAxis("IDim")
    Ioff = offset("Ioff")
    a = np_as_located_field(IDim)(np.arange(size + 1))
    b = np_as_located_field(IDim)(np.ones((size + 1)) * 2)
    c = np_as_located_field(IDim)(np.zeros((size)))

    def auto_lift(inp1: Field[[IDim], float64], inp2: Field[[IDim], float64]):
        tmp = inp1 + inp2
        return tmp(Ioff[1])
=======
    copy_foast = FieldOperatorParser.apply_to_function(copy)
    copy_fundef = FieldOperatorLowering.apply(copy_foast)
    copy_program = program_from_fop(node=copy_fundef, out_names=["out"], dim=IDim, size=size)
>>>>>>> 3674b06f

    program = program_from_func(auto_lift, out_names=["c"], dim=IDim, size=size)
    roundtrip.executor(program, a, b, c, offset_provider={"Ioff": IDim})

    assert np.allclose(a[1:] + b[1:], c)<|MERGE_RESOLUTION|>--- conflicted
+++ resolved
@@ -13,18 +13,12 @@
 # distribution for a copy of the license or check <https://www.gnu.org/licenses/>.
 #
 # SPDX-License-Identifier: GPL-3.0-or-later
-<<<<<<< HEAD
+
+from typing import TypeVar
+
 import numpy as np
 
-from functional.ffront.builtins import Field, float64
-=======
-
-from typing import TypeVar
-
-import numpy as np
-
 from functional.ffront.fbuiltins import Field, float64
->>>>>>> 3674b06f
 from functional.ffront.foast_to_itir import FieldOperatorLowering
 from functional.ffront.func_to_foast import FieldOperatorParser
 from functional.iterator import ir as itir
@@ -83,20 +77,21 @@
     )
 
 
-<<<<<<< HEAD
-def program_from_func(func, out_names: list[str], dim: CartesianAxis, size: int) -> itir.Program:
+def program_from_function(
+    func, out_names: list[str], dim: CartesianAxis, size: int
+) -> itir.Program:
     return program_from_fop(
-        node=FieldOperatorLowering.apply(FieldOperatorParser.apply_to_func(func)),
+        node=FieldOperatorLowering.apply(FieldOperatorParser.apply_to_function(func)),
         out_names=out_names,
         dim=dim,
         size=size,
     )
-=======
+
+
 DimsType = TypeVar("DimsType")
 DType = TypeVar("DType")
 
 IDim = CartesianAxis("IDim")
->>>>>>> 3674b06f
 
 
 def test_copy():
@@ -107,8 +102,7 @@
     def copy(inp: Field[[IDim], float64]):
         return inp
 
-<<<<<<< HEAD
-    program = program_from_func(copy, out_names=["out"], dim=IDim, size=size)
+    program = program_from_function(copy, out_names=["out"], dim=IDim, size=size)
 
     roundtrip.executor(program, a, b, offset_provider={})
 
@@ -117,7 +111,6 @@
 
 def test_multicopy():
     size = 10
-    IDim = CartesianAxis("IDim")
     a = np_as_located_field(IDim)(np.ones((size)))
     b = np_as_located_field(IDim)(np.ones((size)) * 3)
     c = np_as_located_field(IDim)(np.zeros((size)))
@@ -126,7 +119,7 @@
     def multicopy(inp1: Field[[IDim], float64], inp2: Field[[IDim], float64]):
         return inp1, inp2
 
-    program = program_from_func(multicopy, out_names=["c", "d"], dim=IDim, size=size)
+    program = program_from_function(multicopy, out_names=["c", "d"], dim=IDim, size=size)
     roundtrip.executor(program, a, b, c, d, offset_provider={})
 
     assert np.allclose(a, c)
@@ -135,7 +128,6 @@
 
 def test_arithmetic():
     size = 10
-    IDim = CartesianAxis("IDim")
     a = np_as_located_field(IDim)(np.ones((size)))
     b = np_as_located_field(IDim)(np.ones((size)) * 2)
     c = np_as_located_field(IDim)(np.zeros((size)))
@@ -143,7 +135,7 @@
     def arithmetic(inp1: Field[[IDim], float64], inp2: Field[[IDim], float64]):
         return inp1 + inp2
 
-    program = program_from_func(arithmetic, out_names=["c"], dim=IDim, size=size)
+    program = program_from_function(arithmetic, out_names=["c"], dim=IDim, size=size)
     roundtrip.executor(program, a, b, c, offset_provider={})
 
     assert np.allclose(a.array() + b.array(), c)
@@ -151,7 +143,6 @@
 
 def test_bit_logic():
     size = 10
-    IDim = CartesianAxis("IDim")
     a = np_as_located_field(IDim)(np.full((size), True))
     b_data = np.full((size), True)
     b_data[5] = False
@@ -161,7 +152,7 @@
     def bit_and(inp1: Field[[IDim], bool], inp2: Field[[IDim], bool]):
         return inp1 & inp2
 
-    program = program_from_func(bit_and, out_names=["c"], dim=IDim, size=size)
+    program = program_from_function(bit_and, out_names=["c"], dim=IDim, size=size)
     roundtrip.executor(program, a, b, c, offset_provider={})
 
     assert np.allclose(a.array() & b.array(), c)
@@ -169,14 +160,13 @@
 
 def test_unary_neg():
     size = 10
-    IDim = CartesianAxis("IDim")
     a = np_as_located_field(IDim)(np.ones((size)))
     b = np_as_located_field(IDim)(np.zeros((size)))
 
     def uneg(inp: Field[[IDim], int]):
         return -inp
 
-    program = program_from_func(uneg, out_names=["b"], dim=IDim, size=size)
+    program = program_from_function(uneg, out_names=["b"], dim=IDim, size=size)
     roundtrip.executor(program, a, b, offset_provider={})
 
     assert np.allclose(b, np.full((size), -1))
@@ -184,7 +174,6 @@
 
 def test_shift():
     size = 10
-    IDim = CartesianAxis("IDim")
     Ioff = offset("Ioff")
     a = np_as_located_field(IDim)(np.arange(size + 1))
     b = np_as_located_field(IDim)(np.zeros((size)))
@@ -192,7 +181,7 @@
     def shift_by_one(inp: Field[[IDim], float64]):
         return inp(Ioff[1])
 
-    program = program_from_func(shift_by_one, out_names=["b"], dim=IDim, size=size)
+    program = program_from_function(shift_by_one, out_names=["b"], dim=IDim, size=size)
     roundtrip.executor(program, a, b, offset_provider={"Ioff": IDim})
 
     assert np.allclose(b.array(), np.arange(1, 11))
@@ -201,7 +190,6 @@
 def test_fold_shifts():
     """Shifting the result of an addition should work by shifting the operands instead."""
     size = 10
-    IDim = CartesianAxis("IDim")
     Ioff = offset("Ioff")
     a = np_as_located_field(IDim)(np.arange(size + 1))
     b = np_as_located_field(IDim)(np.ones((size + 1)) * 2)
@@ -210,13 +198,8 @@
     def auto_lift(inp1: Field[[IDim], float64], inp2: Field[[IDim], float64]):
         tmp = inp1 + inp2
         return tmp(Ioff[1])
-=======
-    copy_foast = FieldOperatorParser.apply_to_function(copy)
-    copy_fundef = FieldOperatorLowering.apply(copy_foast)
-    copy_program = program_from_fop(node=copy_fundef, out_names=["out"], dim=IDim, size=size)
->>>>>>> 3674b06f
-
-    program = program_from_func(auto_lift, out_names=["c"], dim=IDim, size=size)
+
+    program = program_from_function(auto_lift, out_names=["c"], dim=IDim, size=size)
     roundtrip.executor(program, a, b, c, offset_provider={"Ioff": IDim})
 
     assert np.allclose(a[1:] + b[1:], c)