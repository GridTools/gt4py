--- conflicted
+++ resolved
@@ -77,11 +77,11 @@
 
 
 def program_from_function(
-    func, out_names: list[str], dim: CartesianAxis, size: int
+    func, dim: CartesianAxis, size: int, out_name: str = "foo"
 ) -> itir.Program:
     return program_from_fop(
         node=FieldOperatorLowering.apply(FieldOperatorParser.apply_to_function(func)),
-        out_names=out_names,
+        out_name=out_name,
         dim=dim,
         size=size,
     )
@@ -101,12 +101,7 @@
     def copy(inp: Field[[IDim], float64]):
         return inp
 
-<<<<<<< HEAD
-    copy_foast = FieldOperatorParser.apply_to_function(copy)
-    copy_fundef = FieldOperatorLowering.apply(copy_foast)
-    copy_program = program_from_fop(node=copy_fundef, out_name="out", dim=IDim, size=size)
-=======
-    program = program_from_function(copy, out_names=["out"], dim=IDim, size=size)
+    program = program_from_function(copy, dim=IDim, size=size)
 
     roundtrip.executor(program, a, b, offset_provider={})
 
@@ -123,8 +118,8 @@
     def multicopy(inp1: Field[[IDim], float64], inp2: Field[[IDim], float64]):
         return inp1, inp2
 
-    program = program_from_function(multicopy, out_names=["c", "d"], dim=IDim, size=size)
-    roundtrip.executor(program, a, b, c, d, offset_provider={})
+    program = program_from_function(multicopy, dim=IDim, size=size)
+    roundtrip.executor(program, a, b, (c, d), offset_provider={})
 
     assert np.allclose(a, c)
     assert np.allclose(b, d)
@@ -139,7 +134,7 @@
     def arithmetic(inp1: Field[[IDim], float64], inp2: Field[[IDim], float64]):
         return inp1 + inp2
 
-    program = program_from_function(arithmetic, out_names=["c"], dim=IDim, size=size)
+    program = program_from_function(arithmetic, dim=IDim, size=size)
     roundtrip.executor(program, a, b, c, offset_provider={})
 
     assert np.allclose(a.array() + b.array(), c)
@@ -156,7 +151,7 @@
     def bit_and(inp1: Field[[IDim], bool], inp2: Field[[IDim], bool]):
         return inp1 & inp2
 
-    program = program_from_function(bit_and, out_names=["c"], dim=IDim, size=size)
+    program = program_from_function(bit_and, dim=IDim, size=size)
     roundtrip.executor(program, a, b, c, offset_provider={})
 
     assert np.allclose(a.array() & b.array(), c)
@@ -170,7 +165,7 @@
     def uneg(inp: Field[[IDim], int]):
         return -inp
 
-    program = program_from_function(uneg, out_names=["b"], dim=IDim, size=size)
+    program = program_from_function(uneg, dim=IDim, size=size)
     roundtrip.executor(program, a, b, offset_provider={})
 
     assert np.allclose(b, np.full((size), -1))
@@ -185,7 +180,7 @@
     def shift_by_one(inp: Field[[IDim], float64]):
         return inp(Ioff[1])
 
-    program = program_from_function(shift_by_one, out_names=["b"], dim=IDim, size=size)
+    program = program_from_function(shift_by_one, dim=IDim, size=size)
     roundtrip.executor(program, a, b, offset_provider={"Ioff": IDim})
 
     assert np.allclose(b.array(), np.arange(1, 11))
@@ -202,9 +197,8 @@
     def auto_lift(inp1: Field[[IDim], float64], inp2: Field[[IDim], float64]):
         tmp = inp1 + inp2
         return tmp(Ioff[1])
->>>>>>> 82598573
-
-    program = program_from_function(auto_lift, out_names=["c"], dim=IDim, size=size)
+
+    program = program_from_function(auto_lift, dim=IDim, size=size)
     roundtrip.executor(program, a, b, c, offset_provider={"Ioff": IDim})
 
     assert np.allclose(a[1:] + b[1:], c)