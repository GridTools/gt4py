--- conflicted
+++ resolved
@@ -20,12 +20,8 @@
 import numpy as np
 import pytest
 
-<<<<<<< HEAD
+from functional.common import DimensionKind
 from functional.fencil_processors.runners import roundtrip
-=======
-from functional.common import DimensionKind
-from functional.fencil_processors import roundtrip
->>>>>>> bb3bf47c
 from functional.ffront.decorator import field_operator, program
 from functional.ffront.fbuiltins import (
     Dimension,
