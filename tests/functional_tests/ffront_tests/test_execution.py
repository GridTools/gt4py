--- conflicted
+++ resolved
@@ -38,102 +38,8 @@
     ) -> tuple[Field[[IDim], float64], Field[[IDim], float64]]:
         return inp1, inp2
 
-<<<<<<< HEAD
-    multicopy(a_float, b_float, out=(out_float, out_float_1), offset_provider={})
-
     assert np.allclose(a_float, out_float)
     assert np.allclose(b_float, out_float_1)
-=======
-    multicopy(a, b, out=(c, d), offset_provider={})
-
-    assert np.allclose(a, c)
-    assert np.allclose(b, d)
-
-
-def test_arithmetic(fieldview_backend):
-    size = 10
-    a = np_as_located_field(IDim)(np.ones((size)))
-    b = np_as_located_field(IDim)(np.ones((size)) * 2)
-    c = np_as_located_field(IDim)(np.zeros((size)))
-
-    @field_operator(backend=fieldview_backend)
-    def arithmetic(
-        inp1: Field[[IDim], float64], inp2: Field[[IDim], float64]
-    ) -> Field[[IDim], float64]:
-        return (inp1 + inp2) * 2.0
-
-    arithmetic(a, b, out=c, offset_provider={})
-
-    assert np.allclose((a.array() + b.array()) * 2.0, c)
-
-
-def test_power(fieldview_backend):
-    if fieldview_backend == gtfn_cpu.run_gtfn:
-        pytest.xfail("gtfn does not yet support math builtins")
-
-    size = 10
-    a = np_as_located_field(IDim)(np.random.randn((size)))
-    b = np_as_located_field(IDim)(np.zeros((size)))
-
-    @field_operator(backend=fieldview_backend)
-    def pow(inp1: Field[[IDim], float64]) -> Field[[IDim], float64]:
-        return inp1**2
-
-    pow(a, out=b, offset_provider={})
-
-    assert np.allclose(a.array() ** 2, b)
-
-
-def test_power_arithmetic(fieldview_backend):
-    if fieldview_backend == gtfn_cpu.run_gtfn:
-        pytest.xfail("gtfn does not yet support math builtins")
-
-    size = 10
-    a = np_as_located_field(IDim)(np.random.randn((size)))
-    b = np_as_located_field(IDim)(np.zeros((size)))
-    c = np_as_located_field(IDim)(np.random.randn((size)))
-
-    @field_operator(backend=fieldview_backend)
-    def power_arithmetic(
-        inp1: Field[[IDim], float64], inp2: Field[[IDim], float64]
-    ) -> Field[[IDim], float64]:
-        return inp2 + ((inp1 + inp2) ** 2)
-
-    power_arithmetic(a, c, out=b, offset_provider={})
-
-    assert np.allclose(c.array() + ((c.array() + a.array()) ** 2), b)
-
-
-def test_bit_logic(fieldview_backend):
-    size = 10
-    a = np_as_located_field(IDim)(np.full((size), True))
-    b_data = np.full((size), True)
-    b_data[5] = False
-    b = np_as_located_field(IDim)(b_data)
-    c = np_as_located_field(IDim)(np.full((size), False))
-
-    @field_operator(backend=fieldview_backend)
-    def bit_and(inp1: Field[[IDim], bool], inp2: Field[[IDim], bool]) -> Field[[IDim], bool]:
-        return inp1 & inp2 & True
-
-    bit_and(a, b, out=c, offset_provider={})
-
-    assert np.allclose(a.array() & b.array(), c)
-
-
-def test_unary_neg(fieldview_backend):
-    size = 10
-    a = np_as_located_field(IDim)(np.ones((size), dtype=int32))
-    b = np_as_located_field(IDim)(np.zeros((size), dtype=int32))
-
-    @field_operator(backend=fieldview_backend)
-    def uneg(inp: Field[[IDim], int32]) -> Field[[IDim], int32]:
-        return -inp
-
-    uneg(a, out=b, offset_provider={})
-
-    assert np.allclose(b, np.full((size), -1, dtype=int32))
->>>>>>> 88ab1503
 
 
 def test_shift(fieldview_backend):
@@ -361,16 +267,9 @@
 
 
 @pytest.mark.parametrize("forward", [True, False])
-<<<<<<< HEAD
-def test_simple_scan(fieldview_backend, forward):
+def test_fieldop_from_scan(fieldview_backend, forward):
     if fieldview_backend == gtfn_cpu.run_gtfn:
         pytest.xfail("gtfn does not yet support scan pass.")
-
-=======
-def test_fieldop_from_scan(fieldview_backend, forward):
-    KDim = Dimension("K", kind=DimensionKind.VERTICAL)
-    size = 10
->>>>>>> 88ab1503
     init = 1.0
     out = np_as_located_field(KDim)(np.zeros((size,)))
     expected = np.arange(init + 1.0, init + 1.0 + size, 1)
