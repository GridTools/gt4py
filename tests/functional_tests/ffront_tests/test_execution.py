--- conflicted
+++ resolved
@@ -1281,7 +1281,7 @@
             return undefined_symbol
 
 
-<<<<<<< HEAD
+
 def test_zero_dims_fields(fieldview_backend):
     if fieldview_backend == gtfn_cpu.run_gtfn:
         pytest.skip("Implicit broadcast are not supported yet.")
@@ -1318,7 +1318,7 @@
 
     fieldop_implicit_broadcast_2(input1, out=out, offset_provider={})
     assert np.allclose(out, np.asarray(inp) * 2)
-=======
+
 def test_tuple_unpacking(fieldview_backend):
     size = 10
     inp = np_as_located_field(IDim)(np.ones((size)))
@@ -1416,7 +1416,6 @@
         def _invalid_unpack() -> tuple[int, float64, int]:
             a, b, c = 1
             return a
->>>>>>> 12439cc7
 
 
 def test_constant_closure_vars():
