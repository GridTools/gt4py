# -*- coding: utf-8 -*-
#
# GT4Py Project - GridTools Framework
#
# Copyright (c) 2014-2021, ETH Zurich
# All rights reserved.
#
# This file is part of the GT4Py project and the GridTools framework.
# GT4Py is free software: you can redistribute it and/or modify it under
# the terms of the GNU General Public License as published by the
# Free Software Foundation, either version 3 of the License, or any later
# version. See the LICENSE.txt file at the top-level directory of this
# distribution for a copy of the license or check <https://www.gnu.org/licenses/>.
#
# SPDX-License-Identifier: GPL-3.0-or-later

from collections import namedtuple
from typing import TypeVar

import numpy as np
import pytest

from functional.common import DimensionKind
from functional.fencil_processors.runners import gtfn_cpu, roundtrip
from functional.ffront.decorator import field_operator, program, scan_operator
from functional.ffront.fbuiltins import (
    Dimension,
    Field,
    FieldOffset,
    broadcast,
    float64,
    int32,
    int64,
    max_over,
    neighbor_sum,
    where,
)
from functional.iterator.embedded import (
    NeighborTableOffsetProvider,
    index_field,
    np_as_located_field,
)


@pytest.fixture(params=[roundtrip.executor, gtfn_cpu.run_gtfn])
def fieldview_backend(request):
    yield request.param


def debug_itir(tree):
    """Compare tree snippets while debugging."""
    from devtools import debug

    from eve.codegen import format_python_source
    from functional.fencil_processors import EmbeddedDSL

    debug(format_python_source(EmbeddedDSL.apply(tree)))


DimsType = TypeVar("DimsType")
DType = TypeVar("DType")

IDim = Dimension("IDim")
JDim = Dimension("JDim")


def test_copy(fieldview_backend):
    size = 10
    a = np_as_located_field(IDim)(np.ones((size)))
    b = np_as_located_field(IDim)(np.zeros((size)))

    @field_operator(backend=fieldview_backend)
    def copy(inp: Field[[IDim], float64]) -> Field[[IDim], float64]:
        return inp

    copy(a, out=b, offset_provider={})

    assert np.allclose(a, b)


@pytest.mark.skip(reason="no lowering for returning a tuple of fields exists yet.")
def test_multicopy(fieldview_backend):
    size = 10
    a = np_as_located_field(IDim)(np.ones((size)))
    b = np_as_located_field(IDim)(np.ones((size)) * 3)
    c = np_as_located_field(IDim)(np.zeros((size)))
    d = np_as_located_field(IDim)(np.zeros((size)))

    @field_operator(backend=fieldview_backend)
    def multicopy(
        inp1: Field[[IDim], float64], inp2: Field[[IDim], float64]
    ) -> tuple[Field[[IDim], float64], Field[[IDim], float64]]:
        return inp1, inp2

    multicopy(a, b, out=(c, d), offset_provider={})

    assert np.allclose(a, c)
    assert np.allclose(b, d)


def test_arithmetic(fieldview_backend):
    size = 10
    a = np_as_located_field(IDim)(np.ones((size)))
    b = np_as_located_field(IDim)(np.ones((size)) * 2)
    c = np_as_located_field(IDim)(np.zeros((size)))

    @field_operator(backend=fieldview_backend)
    def arithmetic(
        inp1: Field[[IDim], float64], inp2: Field[[IDim], float64]
    ) -> Field[[IDim], float64]:
        return (inp1 + inp2) * 2.0

    arithmetic(a, b, out=c, offset_provider={})

    assert np.allclose((a.array() + b.array()) * 2.0, c)


def test_power(fieldview_backend):
    if fieldview_backend == gtfn_cpu.run_gtfn:
        pytest.xfail("gtfn does not yet support math builtins")

    size = 10
    a = np_as_located_field(IDim)(np.random.randn((size)))
    b = np_as_located_field(IDim)(np.zeros((size)))

    @field_operator(backend=fieldview_backend)
    def pow(inp1: Field[[IDim], float64]) -> Field[[IDim], float64]:
        return inp1**2

    pow(a, out=b, offset_provider={})

    assert np.allclose(a.array() ** 2, b)


def test_power_arithmetic(fieldview_backend):
    if fieldview_backend == gtfn_cpu.run_gtfn:
        pytest.xfail("gtfn does not yet support math builtins")

    size = 10
    a = np_as_located_field(IDim)(np.random.randn((size)))
    b = np_as_located_field(IDim)(np.zeros((size)))
    c = np_as_located_field(IDim)(np.random.randn((size)))

    @field_operator(backend=fieldview_backend)
    def power_arithmetic(
        inp1: Field[[IDim], float64], inp2: Field[[IDim], float64]
    ) -> Field[[IDim], float64]:
        return inp2 + ((inp1 + inp2) ** 2)

    power_arithmetic(a, c, out=b, offset_provider={})

    assert np.allclose(c.array() + ((c.array() + a.array()) ** 2), b)


def test_bit_logic(fieldview_backend):
    size = 10
    a = np_as_located_field(IDim)(np.full((size), True))
    b_data = np.full((size), True)
    b_data[5] = False
    b = np_as_located_field(IDim)(b_data)
    c = np_as_located_field(IDim)(np.full((size), False))

    @field_operator(backend=fieldview_backend)
    def bit_and(inp1: Field[[IDim], bool], inp2: Field[[IDim], bool]) -> Field[[IDim], bool]:
        return inp1 & inp2 & True

    bit_and(a, b, out=c, offset_provider={})

    assert np.allclose(a.array() & b.array(), c)


def test_unary_neg(fieldview_backend):
    size = 10
    a = np_as_located_field(IDim)(np.ones((size), dtype=int32))
    b = np_as_located_field(IDim)(np.zeros((size), dtype=int32))

    @field_operator(backend=fieldview_backend)
    def uneg(inp: Field[[IDim], int32]) -> Field[[IDim], int32]:
        return -inp

    uneg(a, out=b, offset_provider={})

    assert np.allclose(b, np.full((size), -1, dtype=int32))


def test_shift(fieldview_backend):
    size = 10
    Ioff = FieldOffset("Ioff", source=IDim, target=(IDim,))
    a = np_as_located_field(IDim)(np.arange(size + 1, dtype=np.float64))
    b = np_as_located_field(IDim)(np.zeros((size)))

    @field_operator
    def shift_by_one(inp: Field[[IDim], float64]) -> Field[[IDim], float64]:
        return inp(Ioff[1])

    @program(backend=fieldview_backend)
    def fencil(inp: Field[[IDim], float64], out: Field[[IDim], float64]) -> None:
        shift_by_one(inp, out=out)

    fencil(a, b, offset_provider={"Ioff": IDim})

    assert np.allclose(b.array(), np.arange(1, 11))


def test_fold_shifts(fieldview_backend):
    """Shifting the result of an addition should work."""
    size = 10
    Ioff = FieldOffset("Ioff", source=IDim, target=(IDim,))
    a = np_as_located_field(IDim)(np.arange(size + 1, dtype=np.float64))
    b = np_as_located_field(IDim)(np.ones((size + 2)) * 2)
    c = np_as_located_field(IDim)(np.zeros((size)))

    @field_operator
    def auto_lift(
        inp1: Field[[IDim], float64], inp2: Field[[IDim], float64]
    ) -> Field[[IDim], float64]:
        tmp = inp1 + inp2(Ioff[1])
        return tmp(Ioff[1])

    @program(backend=fieldview_backend)
    def fencil(
        inp1: Field[[IDim], float64], inp2: Field[[IDim], float64], out: Field[[IDim], float64]
    ) -> None:
        auto_lift(inp1, inp2, out=out)

    fencil(a, b, c, offset_provider={"Ioff": IDim})

    assert np.allclose(a[1:] + b[2:], c)


def test_tuples(fieldview_backend):
    if fieldview_backend == gtfn_cpu.run_gtfn:
        pytest.skip("Tuples are not supported yet.")
    size = 10
    a = np_as_located_field(IDim)(np.ones((size)))
    b = np_as_located_field(IDim)(np.ones((size)) * 2)
    c = np_as_located_field(IDim)(np.zeros((size)))

    @field_operator
    def tuples(
        inp1: Field[[IDim], float64], inp2: Field[[IDim], float64]
    ) -> Field[[IDim], float64]:
        inps = inp1, inp2
        scalars = 1.3, float64(5.0), float64("3.4")
        return (inps[0] * scalars[0] + inps[1] * scalars[1]) * scalars[2]

    @program(backend=fieldview_backend)
    def fencil(
        inp1: Field[[IDim], float64], inp2: Field[[IDim], float64], out: Field[[IDim], float64]
    ) -> None:
        tuples(inp1, inp2, out=out)

    fencil(a, b, c, offset_provider={})

    assert np.allclose((a.array() * 1.3 + b.array() * 5.0) * 3.4, c)


def test_promotion(fieldview_backend):
    Edge = Dimension("Edge")
    K = Dimension("K")

    size = 10
    ksize = 5
    a = np_as_located_field(Edge, K)(np.ones((size, ksize)))
    b = np_as_located_field(K)(np.ones((ksize)) * 2)
    c = np_as_located_field(Edge, K)(np.zeros((size, ksize)))

    @field_operator(backend=fieldview_backend)
    def promotion(
        inp1: Field[[Edge, K], float64], inp2: Field[[K], float64]
    ) -> Field[[Edge, K], float64]:
        return inp1 / inp2

    promotion(a, b, out=c, offset_provider={})

    assert np.allclose((a.array() / b.array()), c)


@pytest.fixture
def reduction_setup():
    num_vertices = 9
    edge = Dimension("Edge")
    vertex = Dimension("Vertex")
    v2edim = Dimension("V2E", kind=DimensionKind.LOCAL)
    e2vdim = Dimension("E2V", kind=DimensionKind.LOCAL)

    v2e_arr = np.array(
        [
            [0, 15, 2, 9],  # 0
            [1, 16, 0, 10],
            [2, 17, 1, 11],
            [3, 9, 5, 12],  # 3
            [4, 10, 3, 13],
            [5, 11, 4, 14],
            [6, 12, 8, 15],  # 6
            [7, 13, 6, 16],
            [8, 14, 7, 17],
        ]
    )

    # create e2v connectivity by inverting v2e
    num_edges = np.max(v2e_arr) + 1
    e2v_arr = [[] for _ in range(0, num_edges)]
    for v in range(0, v2e_arr.shape[0]):
        for e in v2e_arr[v]:
            e2v_arr[e].append(v)
    assert all(len(row) == 2 for row in e2v_arr)
    e2v_arr = np.asarray(e2v_arr)

    yield namedtuple(
        "ReductionSetup",
        [
            "num_vertices",
            "num_edges",
            "Edge",
            "Vertex",
            "V2EDim",
            "E2VDim",
            "V2E",
            "E2V",
            "inp",
            "out",
            "offset_provider",
            "v2e_table",
            "e2v_table",
        ],
    )(
        num_vertices=num_vertices,
        num_edges=num_edges,
        Edge=edge,
        Vertex=vertex,
        V2EDim=v2edim,
        E2VDim=e2vdim,
        V2E=FieldOffset("V2E", source=edge, target=(vertex, v2edim)),
        E2V=FieldOffset("E2V", source=vertex, target=(edge, e2vdim)),
        inp=index_field(edge, dtype=np.int64),
        out=np_as_located_field(vertex)(np.zeros([num_vertices], dtype=np.int64)),
        offset_provider={
            "V2E": NeighborTableOffsetProvider(v2e_arr, vertex, edge, 4),
            "E2V": NeighborTableOffsetProvider(e2v_arr, edge, vertex, 2, has_skip_values=False),
        },
        v2e_table=v2e_arr,
        e2v_table=e2v_arr,
    )  # type: ignore


def test_maxover_execution_sparse(reduction_setup, fieldview_backend):
    """Testing max_over functionality."""
    if fieldview_backend == gtfn_cpu.run_gtfn:
        pytest.skip("not yet supported.")
    rs = reduction_setup
    Vertex = rs.Vertex
    V2EDim = rs.V2EDim

    inp_field = np_as_located_field(Vertex, V2EDim)(rs.v2e_table)

    @field_operator(backend=fieldview_backend)
    def maxover_fieldoperator(inp_field: Field[[Vertex, V2EDim], int64]) -> Field[[Vertex], int64]:
        return max_over(inp_field, axis=V2EDim)

    maxover_fieldoperator(inp_field, out=rs.out, offset_provider=rs.offset_provider)

    ref = np.max(rs.v2e_table, axis=1)
    assert np.allclose(ref, rs.out)


def test_maxover_execution_negatives(reduction_setup, fieldview_backend):
    """Testing max_over functionality for negative values in array."""
    if fieldview_backend == gtfn_cpu.run_gtfn:
        pytest.skip("not yet supported.")
    rs = reduction_setup
    Edge = rs.Edge
    Vertex = rs.Vertex
    V2EDim = rs.V2EDim
    V2E = rs.V2E

    edge_num = np.max(rs.v2e_table)
    inp_field_arr = np.arange(-edge_num // 2, edge_num // 2 + 1, 1, dtype=int)
    inp_field = np_as_located_field(Edge)(inp_field_arr)

    @field_operator(backend=fieldview_backend)
    def maxover_negvals(
        edge_f: Field[[Edge], int64],
    ) -> Field[[Vertex], int64]:
        out = max_over(edge_f(V2E), axis=V2EDim)
        return out

    maxover_negvals(inp_field, out=rs.out, offset_provider=rs.offset_provider)

    ref = np.max(inp_field_arr[rs.v2e_table], axis=1)
    assert np.allclose(ref, rs.out)


def test_reduction_execution(reduction_setup, fieldview_backend):
    """Testing a trivial neighbor sum."""
    if fieldview_backend == gtfn_cpu.run_gtfn:
        pytest.skip("IndexFields are not supported yet.")
    rs = reduction_setup
    Edge = rs.Edge
    Vertex = rs.Vertex
    V2EDim = rs.V2EDim
    V2E = rs.V2E

    @field_operator
    def reduction(edge_f: Field[[Edge], int64]) -> Field[[Vertex], int64]:
        return neighbor_sum(edge_f(V2E), axis=V2EDim)

    @program(backend=fieldview_backend)
    def fencil(edge_f: Field[[Edge], int64], out: Field[[Vertex], int64]) -> None:
        reduction(edge_f, out=out)

    fencil(rs.inp, rs.out, offset_provider=rs.offset_provider)

    ref = np.sum(rs.v2e_table, axis=1)
    assert np.allclose(ref, rs.out)


def test_reduction_execution_nb(reduction_setup, fieldview_backend):
    """Testing a neighbor sum on a neighbor field."""
    if fieldview_backend == gtfn_cpu.run_gtfn:
        pytest.skip("not yet supported.")
    rs = reduction_setup
    V2EDim = rs.V2EDim

    nb_field = np_as_located_field(rs.Vertex, rs.V2EDim)(rs.v2e_table)

    @field_operator(backend=fieldview_backend)
    def reduction(nb_field: Field[[rs.Vertex, rs.V2EDim], int64]) -> Field[[rs.Vertex], int64]:  # type: ignore
        return neighbor_sum(nb_field, axis=V2EDim)

    reduction(nb_field, out=rs.out, offset_provider=rs.offset_provider)

    ref = np.sum(rs.v2e_table, axis=1)
    assert np.allclose(ref, rs.out)


def test_reduction_expression(reduction_setup, fieldview_backend):
    """Test reduction with an expression directly inside the call."""
    if fieldview_backend == gtfn_cpu.run_gtfn:
        pytest.skip("IndexFields are not supported yet.")
    rs = reduction_setup
    Vertex = rs.Vertex
    Edge = rs.Edge
    V2EDim = rs.V2EDim
    V2E = rs.V2E

    @field_operator
    def reduce_expr(edge_f: Field[[Edge], int64]) -> Field[[Vertex], int64]:
        tmp_nbh_tup = edge_f(V2E), edge_f(V2E)
        tmp_nbh = tmp_nbh_tup[0]
        return 3 * neighbor_sum(-edge_f(V2E) * tmp_nbh * 2, axis=V2EDim)

    @program(backend=fieldview_backend)
    def fencil(edge_f: Field[[Edge], int64], out: Field[[Vertex], int64]) -> None:
        reduce_expr(edge_f, out=out)

    fencil(rs.inp, rs.out, offset_provider=rs.offset_provider)

    ref = 3 * np.sum(-(rs.v2e_table**2) * 2, axis=1)
    assert np.allclose(ref, rs.out.array())


def test_scalar_arg(fieldview_backend):
    """Test scalar argument being turned into 0-dim field."""
    if fieldview_backend == gtfn_cpu.run_gtfn:
        pytest.skip("ConstantFields are not supported yet.")
    Vertex = Dimension("Vertex")
    size = 5
    inp = 5.0
    out = np_as_located_field(Vertex)(np.zeros([size]))

    @field_operator(backend=fieldview_backend)
    def scalar_arg(scalar_inp: float64) -> Field[[Vertex], float64]:
        return broadcast(scalar_inp + 1.0, (Vertex,))

    scalar_arg(inp, out=out, offset_provider={})

    ref = np.full([size], 6.0)
    assert np.allclose(ref, out.array())


def test_scalar_arg_with_field(fieldview_backend):
    if fieldview_backend == gtfn_cpu.run_gtfn:
        pytest.skip("IndexFields and ConstantFields are not supported yet.")
    Edge = Dimension("Edge")
    EdgeOffset = FieldOffset("EdgeOffset", source=Edge, target=(Edge,))
    size = 5
    inp = index_field(Edge)
    factor = 3.0
    out = np_as_located_field(Edge)(np.zeros((size), dtype=np.float64))

    @field_operator
    def scalar_and_field_args(
        inp: Field[[Edge], float64], factor: float64
    ) -> Field[[Edge], float64]:
        tmp = factor * inp
        return tmp(EdgeOffset[1])

    @program(backend=fieldview_backend)
    def fencil(out: Field[[Edge], float64], inp: Field[[Edge], float64], factor: float64) -> None:
        scalar_and_field_args(inp, factor, out=out)

    fencil(out, inp, factor, offset_provider={"EdgeOffset": Edge})

    ref = np.arange(1, size + 1) * factor
    assert np.allclose(ref, out.array())


def test_broadcast_simple(fieldview_backend):
    size = 10
    a = np_as_located_field(IDim)(np.arange(0, size, 1, dtype=int64))
    out = np_as_located_field(IDim, JDim)(np.zeros((size, size), dtype=int64))

    @field_operator(backend=fieldview_backend)
    def simple_broadcast(inp: Field[[IDim], int64]) -> Field[[IDim, JDim], int64]:
        return broadcast(inp, (IDim, JDim))

    simple_broadcast(a, out=out, offset_provider={})

    assert np.allclose(a.array()[:, np.newaxis], out)


def test_broadcast_scalar(fieldview_backend):
    size = 10
    out = np_as_located_field(IDim)(np.zeros((size)))

    @field_operator(backend=fieldview_backend)
    def scalar_broadcast() -> Field[[IDim], float64]:
        return broadcast(float(1.0), (IDim,))

    scalar_broadcast(out=out, offset_provider={})

    assert np.allclose(1, out)


def test_broadcast_two_fields(fieldview_backend):
    size = 10
    a = np_as_located_field(IDim)(np.arange(0, size, 1, dtype=int64))
    b = np_as_located_field(JDim)(np.arange(0, size, 1, dtype=int64))

    out = np_as_located_field(IDim, JDim)(np.zeros((size, size), dtype=int64))

    @field_operator(backend=fieldview_backend)
    def broadcast_two_fields(
        inp1: Field[[IDim], int64], inp2: Field[[JDim], int64]
    ) -> Field[[IDim, JDim], int64]:
        a = broadcast(inp1, (IDim, JDim))
        b = broadcast(inp2, (IDim, JDim))
        return a + b

    broadcast_two_fields(a, b, out=out, offset_provider={})

    expected = a.array()[:, np.newaxis] + b.array()[np.newaxis, :]

    assert np.allclose(expected, out)


def test_broadcast_shifted(fieldview_backend):
    Joff = FieldOffset("Joff", source=JDim, target=(JDim,))

    size = 10
    a = np_as_located_field(IDim)(np.arange(0, size, 1, dtype=int))
    out = np_as_located_field(IDim, JDim)(np.zeros((size, size), dtype=int64))

    @field_operator(backend=fieldview_backend)
    def simple_broadcast(inp: Field[[IDim], int64]) -> Field[[IDim, JDim], int64]:
        bcasted = broadcast(inp, (IDim, JDim))
        return bcasted(Joff[1])

    simple_broadcast(a, out=out, offset_provider={"Joff": JDim})

    assert np.allclose(a.array()[:, np.newaxis], out)


def test_conditional(fieldview_backend):
    size = 10
    mask = np_as_located_field(IDim)(np.zeros((size,), dtype=bool))
    mask.array()[0 : (size // 2)] = True
    a = np_as_located_field(IDim)(np.ones((size,)))
    b = np_as_located_field(IDim)(2 * np.ones((size,)))
    out = np_as_located_field(IDim)(np.zeros((size,)))

    @field_operator(backend=fieldview_backend)
    def conditional(
        mask: Field[[IDim], bool], a: Field[[IDim], float64], b: Field[[IDim], float64]
    ) -> Field[[IDim], float64]:
        return where(mask, a, b)

    conditional(mask, a, b, out=out, offset_provider={})

    assert np.allclose(np.where(mask, a, b), out)


def test_conditional_promotion(fieldview_backend):
    size = 10
    mask = np_as_located_field(IDim)(np.zeros((size,), dtype=bool))
    mask.array()[0 : (size // 2)] = True
    a = np_as_located_field(IDim)(np.ones((size,)))
    out = np_as_located_field(IDim)(np.zeros((size,)))

    @field_operator(backend=fieldview_backend)
    def conditional_promotion(
        mask: Field[[IDim], bool], a: Field[[IDim], float64]
    ) -> Field[[IDim], float64]:
        return where(mask, a, 10.0)

    conditional_promotion(mask, a, out=out, offset_provider={})

    assert np.allclose(np.where(mask, a, 10), out)


def test_conditional_compareop(fieldview_backend):
    size = 10
    a = np_as_located_field(IDim)(np.ones((size,)))
    out = np_as_located_field(IDim)(np.zeros((size,)))

    @field_operator(backend=fieldview_backend)
    def conditional_promotion(a: Field[[IDim], float64]) -> Field[[IDim], float64]:
        return where(a != a, a, 10.0)

    conditional_promotion(a, out=out, offset_provider={})

    assert np.allclose(np.where(np.asarray(a) != np.asarray(a), a, 10), out)


def test_conditional_shifted(fieldview_backend):
    Ioff = FieldOffset("Ioff", source=IDim, target=(IDim,))

    size = 10
    mask = np_as_located_field(IDim)(np.zeros((size,), dtype=bool))
    mask.array()[size // 2] = True
    a = np_as_located_field(IDim)(np.arange(0, size, 1, dtype=float64))
    a = np_as_located_field(IDim)(np.arange(0, size, 1, dtype=float64))
    b = np_as_located_field(IDim)(np.zeros((size,)))
    out = np_as_located_field(IDim)(np.zeros((size,)))

    @field_operator()
    def conditional_shifted(
        mask: Field[[IDim], bool], a: Field[[IDim], float64], b: Field[[IDim], float64]
    ) -> Field[[IDim], float64]:
        tmp = where(mask, a, b)
        return tmp(Ioff[1])

    @program(backend=fieldview_backend)
    def conditional_program(
        mask: Field[[IDim], bool],
        a: Field[[IDim], float64],
        b: Field[[IDim], float64],
        out: Field[[IDim], float64],
    ):
        conditional_shifted(mask, a, b, out=out[:-1])

    conditional_program(mask, a, b, out, offset_provider={"Ioff": IDim})

    assert np.allclose(np.where(mask, a, b)[1:], out.array()[:-1])


def test_nested_tuple_return():
    size = 10
    a = np_as_located_field(IDim)(np.ones((size,)))
    b = np_as_located_field(IDim)(2 * np.ones((size,)))
    out = np_as_located_field(IDim)(np.zeros((size,)))

    @field_operator
    def pack_tuple(
        a: Field[[IDim], float64], b: Field[[IDim], float64]
    ) -> tuple[Field[[IDim], float64], tuple[Field[[IDim], float64], Field[[IDim], float64]]]:
        return (a, (a, b))

    @field_operator
    def combine(a: Field[[IDim], float64], b: Field[[IDim], float64]) -> Field[[IDim], float64]:
        packed = pack_tuple(a, b)
        return packed[0] + packed[1][0] + packed[1][1]

    combine(a, b, out=out, offset_provider={})

    assert np.allclose(2 * a.array() + b.array(), out)


def test_tuple_return_2(reduction_setup):
    rs = reduction_setup
    Edge = rs.Edge
    Vertex = rs.Vertex
    V2EDim = rs.V2EDim
    V2E = rs.V2E

    @field_operator
    def reduction_tuple(
        a: Field[[Edge], int64], b: Field[[Edge], int64]
    ) -> tuple[Field[[Vertex], int64], Field[[Vertex], int64], int64]:
        a = neighbor_sum(a(V2E), axis=V2EDim)
        b = neighbor_sum(b(V2E), axis=V2EDim)
        return a, b

    @field_operator
    def combine_tuple(a: Field[[Edge], int64], b: Field[[Edge], int64]) -> Field[[Vertex], int64]:
        packed = reduction_tuple(a, b)
        return packed[0] + packed[1]

    combine_tuple(rs.inp, rs.inp, out=rs.out, offset_provider=rs.offset_provider)

    ref = np.sum(rs.v2e_table, axis=1) * 2
    assert np.allclose(ref, rs.out)


@pytest.mark.xfail(raises=NotImplementedError)
def test_tuple_with_local_field_in_reduction_shifted(reduction_setup):
    rs = reduction_setup
    Edge = rs.Edge
    Vertex = rs.Vertex
    V2EDim = rs.V2EDim
    V2E = rs.V2E
    E2V = rs.E2V

    num_vertices = rs.num_vertices
    num_edges = rs.num_edges

    size = 10
    # TODO(tehrengruber): use different values per location
    a = np_as_located_field(Edge)(np.ones((num_edges,)))
    b = np_as_located_field(Vertex)(2 * np.ones((num_vertices,)))
    out = np_as_located_field(Edge)(np.zeros((num_edges,)))

    @field_operator
    def reduce_tuple_element(
        edge_field: Field[[Edge], float64], vertex_field: Field[[Vertex], float64]
    ) -> Field[[Edge], float64]:
        tup = edge_field(V2E), vertex_field
        # the shift inside the reduction fails as tup is a tuple of iterators
        #  (as it contains a local field) which can not be shifted
        red = neighbor_sum(tup[0] + vertex_field, axis=V2EDim)
        # even if the above is fixed we need to be careful with a subsequent
        #  shift as the lifted lambda will contain tup as an argument which -
        #  again - can not be shifted.
        return red(E2V[0])

    reduce_tuple_element(a, b, out=out, offset_provider=rs.offset_provider)

    # conn table used is inverted here on purpose
    red = np.sum(np.asarray(a)[rs.v2e_table] + np.asarray(b)[:, np.newaxis], axis=1)
    expected = red[rs.e2v_table][:, 0]

    assert np.allclose(expected, out)


@pytest.mark.parametrize("forward", [True, False])
def test_simple_scan(fieldview_backend, forward):
    if fieldview_backend == gtfn_cpu.run_gtfn:
        pytest.xfail("gtfn does not yet support scan pass.")

    KDim = Dimension("K", kind=DimensionKind.VERTICAL)
    size = 10
    init = 1.0
    out = np_as_located_field(KDim)(np.zeros((size,)))
    expected = np.arange(init + 1.0, init + 1.0 + size, 1)
    if not forward:
        expected = np.flip(expected)

    @scan_operator(axis=KDim, forward=forward, init=init, backend=fieldview_backend)
    def simple_scan_operator(carry: float) -> float:
        return carry + 1.0

    simple_scan_operator(out=out, offset_provider={})

    assert np.allclose(expected, out)


def test_solve_triag(fieldview_backend):
    if fieldview_backend == gtfn_cpu.run_gtfn:
        pytest.xfail("gtfn does not yet support scan pass.")

    KDim = Dimension("K", kind=DimensionKind.VERTICAL)
    shape = (3, 7, 5)
    rng = np.random.default_rng()
    a_np, b_np, c_np, d_np = (rng.normal(size=shape) for _ in range(4))
    b_np *= 2
    a, b, c, d = (
        np_as_located_field(IDim, JDim, KDim)(np_arr) for np_arr in [a_np, b_np, c_np, d_np]
    )
    out = np_as_located_field(IDim, JDim, KDim)(np.zeros(shape))

    # compute reference
    matrices = np.zeros(shape + shape[-1:])
    i = np.arange(shape[2])
    matrices[:, :, i[1:], i[:-1]] = a_np[:, :, 1:]
    matrices[:, :, i, i] = b_np
    matrices[:, :, i[:-1], i[1:]] = c_np[:, :, :-1]
    expected = np.linalg.solve(matrices, d_np)

    @scan_operator(axis=KDim, forward=True, init=(0.0, 0.0))
    def tridiag_forward(
        state: tuple[float, float], a: float, b: float, c: float, d: float
    ) -> tuple[float, float]:
        return (c / (b - a * state[0]), (d - a * state[1]) / (b - a * state[0]))

    @scan_operator(axis=KDim, forward=False, init=0.0)
    def tridiag_backward(x_kp1: float, cp: float, dp: float) -> float:
        return dp - cp * x_kp1

    @field_operator(backend=fieldview_backend)
    def solve_tridiag(
        a: Field[[IDim, JDim, KDim], float],
        b: Field[[IDim, JDim, KDim], float],
        c: Field[[IDim, JDim, KDim], float],
        d: Field[[IDim, JDim, KDim], float],
    ):
        cp, dp = tridiag_forward(a, b, c, d)
        return tridiag_backward(cp, dp)

    solve_tridiag(a, b, c, d, out=out, offset_provider={})

    np.allclose(expected, out)


def test_ternary_operator():

    num_edges = 10
    a = np_as_located_field(IDim)(2 * np.ones((num_edges,)))
    b = np_as_located_field(IDim)(2 * np.ones((num_edges,)))
    out = np_as_located_field(IDim)(np.zeros((num_edges,)))

    left = 2.0
    right = 3.0

    @field_operator
    def ternary_field_op(
        a: Field[[IDim], float], b: Field[[IDim], float], left: float, right: float
    ) -> Field[[IDim], float]:
        return a if left < right else b

    ternary_field_op(a, b, left, right, out=out, offset_provider={})
    e = np.asarray(a) + np.asarray(b) if left < right else np.asarray(b)
    np.allclose(e, out)

    @field_operator
    def ternary_field_op_scalars(left: float, right: float) -> Field[[IDim], float]:
        return broadcast(3.0, (IDim,)) if left < right else broadcast(4.0, (IDim,))

    ternary_field_op_scalars(left, right, out=out, offset_provider={})
    e = np.full(e.shape, 3.0) if left < right else e
    np.allclose(e, out)


def test_ternary_operator_tuple():
    num_edges = 10
    a = np_as_located_field(IDim)(np.ones((num_edges,)))
    b = np_as_located_field(IDim)(2 * np.ones((num_edges,)))
    out_1 = np_as_located_field(IDim)(np.zeros((num_edges,)))
    out_2 = np_as_located_field(IDim)(np.zeros((num_edges,)))

    left = 2.0
    right = 3.0

    @field_operator
    def ternary_field_op(
        a: Field[[IDim], float], b: Field[[IDim], float], left: float, right: float
    ) -> tuple[Field[[IDim], float], Field[[IDim], float]]:
        return (a, b) if left < right else (b, a)

    # TODO(tehrengruber): directly call field operator when the generated programs support `out` being a tuple
    @program
    def ternary_field(
        a: Field[[IDim], float],
        b: Field[[IDim], float],
        left: float,
        right: float,
        out_1: Field[[IDim], float],
        out_2: Field[[IDim], float],
    ):
        ternary_field_op(a, b, left, right, out=(out_1, out_2))

    ternary_field(a, b, left, right, out_1, out_2, offset_provider={})

    e, f = (np.asarray(a), np.asarray(b)) if 2 < 3 else (np.asarray(b), np.asarray(a))
    np.allclose(e, out_1)
    np.allclose(f, out_2)


def test_ternary_builtin_neighbor_sum(reduction_setup):
    rs = reduction_setup
    Edge = rs.Edge
    Vertex = rs.Vertex
    V2EDim = rs.V2EDim
    V2E = rs.V2E

    num_vertices = rs.num_vertices
    num_edges = rs.num_edges

    a = np_as_located_field(Edge)(np.ones((num_edges,)))
    b = np_as_located_field(Edge)(2 * np.ones((num_edges,)))
    out = np_as_located_field(Vertex)(np.zeros((num_vertices,)))

    @field_operator
    def ternary_reduce(a: Field[[Edge], float], b: Field[[Edge], float]) -> Field[[Vertex], float]:
        # line below does not work
        # f = neighbor_sum(b(V2E) if 2 < 3 else a(V2E), axis=V2EDim)
        out = neighbor_sum(b(V2E), axis=V2EDim) if 2 < 3 else neighbor_sum(a(V2E), axis=V2EDim)
        return out

    ternary_reduce(a, b, out=out, offset_provider=rs.offset_provider)

    expected = (
        np.sum(np.asarray(b)[rs.v2e_table], axis=1)
        if 2 < 3
        else np.sum(np.asarray(a)[rs.v2e_table], axis=1)
    )

    assert np.allclose(expected, out)


def test_ternary_scan():
    KDim = Dimension("K", kind=DimensionKind.VERTICAL)
    size = 10
    init = 1.0
    out = np_as_located_field(KDim)(np.zeros((size,)))
    expected = np.arange(init + 1.0, init + 1.0 + size, 1)

<<<<<<< HEAD
    @scan_operator(axis=KDim, forward=True, init=init)
    def simple_scan_operator(carry: float) -> float:
        c = carry if 2 > 3 else carry + 1.0
        return c
=======
    @scan_operator(axis=KDim, forward=forward, init=init)
    def simple_scan_operator(carry: float, a: float) -> float:
        return carry if carry > a else carry + 1.0
>>>>>>> a481500e

    simple_scan_operator(out=out, offset_provider={})

    assert np.allclose(expected, out)<|MERGE_RESOLUTION|>--- conflicted
+++ resolved
@@ -812,20 +812,21 @@
     np.allclose(expected, out)
 
 
-def test_ternary_operator():
-
-    num_edges = 10
-    a = np_as_located_field(IDim)(2 * np.ones((num_edges,)))
-    b = np_as_located_field(IDim)(2 * np.ones((num_edges,)))
-    out = np_as_located_field(IDim)(np.zeros((num_edges,)))
+def test_ternary_operator(reduction_setup):
+    Edge = reduction_setup.Edge
+    num_edges = reduction_setup.num_edges
+
+    a = np_as_located_field(Edge)(2 * np.ones((num_edges,)))
+    b = np_as_located_field(Edge)(2 * np.ones((num_edges,)))
+    out = np_as_located_field(Edge)(np.zeros((num_edges,)))
 
     left = 2.0
     right = 3.0
 
     @field_operator
     def ternary_field_op(
-        a: Field[[IDim], float], b: Field[[IDim], float], left: float, right: float
-    ) -> Field[[IDim], float]:
+        a: Field[[Edge], float], b: Field[[Edge], float], left: float, right: float
+    ) -> Field[[Edge], float]:
         return a if left < right else b
 
     ternary_field_op(a, b, left, right, out=out, offset_provider={})
@@ -833,39 +834,40 @@
     np.allclose(e, out)
 
     @field_operator
-    def ternary_field_op_scalars(left: float, right: float) -> Field[[IDim], float]:
-        return broadcast(3.0, (IDim,)) if left < right else broadcast(4.0, (IDim,))
+    def ternary_field_op_scalars(left: float, right: float) -> Field[[Edge], float]:
+        return broadcast(3.0, (Edge,)) if left < right else broadcast(4.0, (Edge,))
 
     ternary_field_op_scalars(left, right, out=out, offset_provider={})
     e = np.full(e.shape, 3.0) if left < right else e
     np.allclose(e, out)
 
 
-def test_ternary_operator_tuple():
-    num_edges = 10
-    a = np_as_located_field(IDim)(np.ones((num_edges,)))
-    b = np_as_located_field(IDim)(2 * np.ones((num_edges,)))
-    out_1 = np_as_located_field(IDim)(np.zeros((num_edges,)))
-    out_2 = np_as_located_field(IDim)(np.zeros((num_edges,)))
+def test_ternary_operator_tuple(reduction_setup):
+    Edge = reduction_setup.Edge
+    num_edges = reduction_setup.num_edges
+    a = np_as_located_field(Edge)(np.ones((num_edges,)))
+    b = np_as_located_field(Edge)(2 * np.ones((num_edges,)))
+    out_1 = np_as_located_field(Edge)(np.zeros((num_edges,)))
+    out_2 = np_as_located_field(Edge)(np.zeros((num_edges,)))
 
     left = 2.0
     right = 3.0
 
     @field_operator
     def ternary_field_op(
-        a: Field[[IDim], float], b: Field[[IDim], float], left: float, right: float
-    ) -> tuple[Field[[IDim], float], Field[[IDim], float]]:
+        a: Field[[Edge], float], b: Field[[Edge], float], left: float, right: float
+    ) -> tuple[Field[[Edge], float], Field[[Edge], float]]:
         return (a, b) if left < right else (b, a)
 
     # TODO(tehrengruber): directly call field operator when the generated programs support `out` being a tuple
     @program
     def ternary_field(
-        a: Field[[IDim], float],
-        b: Field[[IDim], float],
+        a: Field[[Edge], float],
+        b: Field[[Edge], float],
         left: float,
         right: float,
-        out_1: Field[[IDim], float],
-        out_2: Field[[IDim], float],
+        out_1: Field[[Edge], float],
+        out_2: Field[[Edge], float],
     ):
         ternary_field_op(a, b, left, right, out=(out_1, out_2))
 
@@ -912,20 +914,14 @@
     KDim = Dimension("K", kind=DimensionKind.VERTICAL)
     size = 10
     init = 1.0
+    a = np_as_located_field(KDim)(np.ones((size,)))
     out = np_as_located_field(KDim)(np.zeros((size,)))
-    expected = np.arange(init + 1.0, init + 1.0 + size, 1)
-
-<<<<<<< HEAD
+    expected = np.full(size, 2.0)
+
     @scan_operator(axis=KDim, forward=True, init=init)
-    def simple_scan_operator(carry: float) -> float:
-        c = carry if 2 > 3 else carry + 1.0
-        return c
-=======
-    @scan_operator(axis=KDim, forward=forward, init=init)
     def simple_scan_operator(carry: float, a: float) -> float:
         return carry if carry > a else carry + 1.0
->>>>>>> a481500e
-
-    simple_scan_operator(out=out, offset_provider={})
+
+    simple_scan_operator(a, out=out, offset_provider={})
 
     assert np.allclose(expected, out)