# -*- coding: utf-8 -*-
#
# GT4Py Project - GridTools Framework
#
# Copyright (c) 2014-2021, ETH Zurich
# All rights reserved.
#
# This file is part of the GT4Py project and the GridTools framework.
# GT4Py is free software: you can redistribute it and/or modify it under
# the terms of the GNU General Public License as published by the
# Free Software Foundation, either version 3 of the License, or any later
# version. See the LICENSE.txt file at the top-level directory of this
# distribution for a copy of the license or check <https://www.gnu.org/licenses/>.
#
# SPDX-License-Identifier: GPL-3.0-or-later
import dataclasses
from collections import namedtuple
from typing import TypeVar

import numpy as np
import pytest

from functional.common import DimensionKind
from functional.ffront.decorator import field_operator, program, scan_operator
from functional.ffront.fbuiltins import (
    Dimension,
    Field,
    FieldOffset,
    broadcast,
    float64,
    int32,
    int64,
    max_over,
    min_over,
    neighbor_sum,
    where,
)
from functional.iterator.embedded import (
    NeighborTableOffsetProvider,
    index_field,
    np_as_located_field,
)
from functional.program_processors.runners import gtfn_cpu, roundtrip


@pytest.fixture(params=[roundtrip.executor, gtfn_cpu.run_gtfn])
def fieldview_backend(request):
    yield request.param


def debug_itir(tree):
    """Compare tree snippets while debugging."""
    from devtools import debug

    from eve.codegen import format_python_source
    from functional.program_processors import EmbeddedDSL

    debug(format_python_source(EmbeddedDSL.apply(tree)))


DimsType = TypeVar("DimsType")
DType = TypeVar("DType")

IDim = Dimension("IDim")
JDim = Dimension("JDim")


def test_copy(fieldview_backend):
    size = 10
    a = np_as_located_field(IDim)(np.ones((size)))
    b = np_as_located_field(IDim)(np.zeros((size)))

    @field_operator(backend=fieldview_backend)
    def copy(inp: Field[[IDim], float64]) -> Field[[IDim], float64]:
        field_tuple = (inp, inp)
        field_0 = field_tuple[0]
        field_1 = field_tuple[1]
        return field_0

    copy(a, out=b, offset_provider={})

    assert np.allclose(a, b)


@pytest.mark.skip(reason="no lowering for returning a tuple of fields exists yet.")
def test_multicopy(fieldview_backend):
    size = 10
    a = np_as_located_field(IDim)(np.ones((size)))
    b = np_as_located_field(IDim)(np.ones((size)) * 3)
    c = np_as_located_field(IDim)(np.zeros((size)))
    d = np_as_located_field(IDim)(np.zeros((size)))

    @field_operator(backend=fieldview_backend)
    def multicopy(
            inp1: Field[[IDim], float64], inp2: Field[[IDim], float64]
    ) -> tuple[Field[[IDim], float64], Field[[IDim], float64]]:
        return inp1, inp2

    multicopy(a, b, out=(c, d), offset_provider={})

    assert np.allclose(a, c)
    assert np.allclose(b, d)


def test_arithmetic(fieldview_backend):
    size = 10
    a = np_as_located_field(IDim)(np.ones((size)))
    b = np_as_located_field(IDim)(np.ones((size)) * 2)
    c = np_as_located_field(IDim)(np.zeros((size)))

    @field_operator(backend=fieldview_backend)
    def arithmetic(
            inp1: Field[[IDim], float64], inp2: Field[[IDim], float64]
    ) -> Field[[IDim], float64]:
        return (inp1 + inp2) * 2.0

    arithmetic(a, b, out=c, offset_provider={})

    assert np.allclose((a.array() + b.array()) * 2.0, c)


def test_power(fieldview_backend):
    if fieldview_backend == gtfn_cpu.run_gtfn:
        pytest.xfail("gtfn does not yet support math builtins")

    size = 10
    a = np_as_located_field(IDim)(np.random.randn((size)))
    b = np_as_located_field(IDim)(np.zeros((size)))

    @field_operator(backend=fieldview_backend)
    def pow(inp1: Field[[IDim], float64]) -> Field[[IDim], float64]:
        return inp1 ** 2

    pow(a, out=b, offset_provider={})

    assert np.allclose(a.array() ** 2, b)


def test_power_arithmetic(fieldview_backend):
    if fieldview_backend == gtfn_cpu.run_gtfn:
        pytest.xfail("gtfn does not yet support math builtins")

    size = 10
    a = np_as_located_field(IDim)(np.random.randn((size)))
    b = np_as_located_field(IDim)(np.zeros((size)))
    c = np_as_located_field(IDim)(np.random.randn((size)))

    @field_operator(backend=fieldview_backend)
    def power_arithmetic(
            inp1: Field[[IDim], float64], inp2: Field[[IDim], float64]
    ) -> Field[[IDim], float64]:
        return inp2 + ((inp1 + inp2) ** 2)

    power_arithmetic(a, c, out=b, offset_provider={})

    assert np.allclose(c.array() + ((c.array() + a.array()) ** 2), b)


def test_bit_logic(fieldview_backend):
    size = 10
    a = np_as_located_field(IDim)(np.full((size), True))
    b_data = np.full((size), True)
    b_data[5] = False
    b = np_as_located_field(IDim)(b_data)
    c = np_as_located_field(IDim)(np.full((size), False))

    @field_operator(backend=fieldview_backend)
    def bit_and(inp1: Field[[IDim], bool], inp2: Field[[IDim], bool]) -> Field[[IDim], bool]:
        return inp1 & inp2 & True

    bit_and(a, b, out=c, offset_provider={})

    assert np.allclose(a.array() & b.array(), c)


def test_unary_neg(fieldview_backend):
    size = 10
    a = np_as_located_field(IDim)(np.ones((size), dtype=int32))
    b = np_as_located_field(IDim)(np.zeros((size), dtype=int32))

    @field_operator(backend=fieldview_backend)
    def uneg(inp: Field[[IDim], int32]) -> Field[[IDim], int32]:
        return -inp

    uneg(a, out=b, offset_provider={})

    assert np.allclose(b, np.full((size), -1, dtype=int32))


def test_shift(fieldview_backend):
    size = 10
    Ioff = FieldOffset("Ioff", source=IDim, target=(IDim,))
    a = np_as_located_field(IDim)(np.arange(size + 1, dtype=np.float64))
    b = np_as_located_field(IDim)(np.zeros((size)))

    @field_operator
    def shift_by_one(inp: Field[[IDim], float64]) -> Field[[IDim], float64]:
        return inp(Ioff[1])

    @program(backend=fieldview_backend)
    def fencil(inp: Field[[IDim], float64], out: Field[[IDim], float64]) -> None:
        shift_by_one(inp, out=out)

    fencil(a, b, offset_provider={"Ioff": IDim})

    assert np.allclose(b.array(), np.arange(1, 11))


def test_fold_shifts(fieldview_backend):
    """Shifting the result of an addition should work."""
    size = 10
    Ioff = FieldOffset("Ioff", source=IDim, target=(IDim,))
    a = np_as_located_field(IDim)(np.arange(size + 1, dtype=np.float64))
    b = np_as_located_field(IDim)(np.ones((size + 2)) * 2)
    c = np_as_located_field(IDim)(np.zeros((size)))

    @field_operator
    def auto_lift(
            inp1: Field[[IDim], float64], inp2: Field[[IDim], float64]
    ) -> Field[[IDim], float64]:
        tmp = inp1 + inp2(Ioff[1])
        return tmp(Ioff[1])

    @program(backend=fieldview_backend)
    def fencil(
            inp1: Field[[IDim], float64], inp2: Field[[IDim], float64], out: Field[[IDim], float64]
    ) -> None:
        auto_lift(inp1, inp2, out=out)

    fencil(a, b, c, offset_provider={"Ioff": IDim})

    assert np.allclose(a[1:] + b[2:], c)


def test_tuples(fieldview_backend):
    if fieldview_backend == gtfn_cpu.run_gtfn:
        pytest.skip("Tuples are not supported yet.")
    size = 10
    a = np_as_located_field(IDim)(np.ones((size)))
    b = np_as_located_field(IDim)(np.ones((size)) * 2)
    c = np_as_located_field(IDim)(np.zeros((size)))

    @field_operator
    def tuples(
            inp1: Field[[IDim], float64], inp2: Field[[IDim], float64]
    ) -> Field[[IDim], float64]:
        inps = inp1, inp2
        scalars = 1.3, float64(5.0), float64("3.4")
        return (inps[0] * scalars[0] + inps[1] * scalars[1]) * scalars[2]

    @program(backend=fieldview_backend)
    def fencil(
            inp1: Field[[IDim], float64], inp2: Field[[IDim], float64], out: Field[[IDim], float64]
    ) -> None:
        tuples(inp1, inp2, out=out)

    fencil(a, b, c, offset_provider={})

    assert np.allclose((a.array() * 1.3 + b.array() * 5.0) * 3.4, c)


def test_promotion(fieldview_backend):
    Edge = Dimension("Edge")
    K = Dimension("K")

    size = 10
    ksize = 5
    a = np_as_located_field(Edge, K)(np.ones((size, ksize)))
    b = np_as_located_field(K)(np.ones((ksize)) * 2)
    c = np_as_located_field(Edge, K)(np.zeros((size, ksize)))

    @field_operator(backend=fieldview_backend)
    def promotion(
            inp1: Field[[Edge, K], float64], inp2: Field[[K], float64]
    ) -> Field[[Edge, K], float64]:
        return inp1 / inp2

    promotion(a, b, out=c, offset_provider={})

    assert np.allclose((a.array() / b.array()), c)


@pytest.fixture
def reduction_setup():
    num_vertices = 9
    edge = Dimension("Edge")
    vertex = Dimension("Vertex")
    v2edim = Dimension("V2E", kind=DimensionKind.LOCAL)
    e2vdim = Dimension("E2V", kind=DimensionKind.LOCAL)

    v2e_arr = np.array(
        [
            [0, 15, 2, 9],  # 0
            [1, 16, 0, 10],
            [2, 17, 1, 11],
            [3, 9, 5, 12],  # 3
            [4, 10, 3, 13],
            [5, 11, 4, 14],
            [6, 12, 8, 15],  # 6
            [7, 13, 6, 16],
            [8, 14, 7, 17],
        ]
    )

    # create e2v connectivity by inverting v2e
    num_edges = np.max(v2e_arr) + 1
    e2v_arr = [[] for _ in range(0, num_edges)]
    for v in range(0, v2e_arr.shape[0]):
        for e in v2e_arr[v]:
            e2v_arr[e].append(v)
    assert all(len(row) == 2 for row in e2v_arr)
    e2v_arr = np.asarray(e2v_arr)

    yield namedtuple(
        "ReductionSetup",
        [
            "num_vertices",
            "num_edges",
            "Edge",
            "Vertex",
            "V2EDim",
            "E2VDim",
            "V2E",
            "E2V",
            "inp",
            "out",
            "offset_provider",
            "v2e_table",
            "e2v_table",
        ],
    )(
        num_vertices=num_vertices,
        num_edges=num_edges,
        Edge=edge,
        Vertex=vertex,
        V2EDim=v2edim,
        E2VDim=e2vdim,
        V2E=FieldOffset("V2E", source=edge, target=(vertex, v2edim)),
        E2V=FieldOffset("E2V", source=vertex, target=(edge, e2vdim)),
        inp=index_field(edge, dtype=np.int64),
        out=np_as_located_field(vertex)(np.zeros([num_vertices], dtype=np.int64)),
        offset_provider={
            "V2E": NeighborTableOffsetProvider(v2e_arr, vertex, edge, 4),
            "E2V": NeighborTableOffsetProvider(e2v_arr, edge, vertex, 2, has_skip_values=False),
        },
        v2e_table=v2e_arr,
        e2v_table=e2v_arr,
    )  # type: ignore


def test_maxover_execution_sparse(reduction_setup, fieldview_backend):
    """Testing max_over functionality."""
    if fieldview_backend == gtfn_cpu.run_gtfn:
        pytest.skip("not yet supported.")
    rs = reduction_setup
    Vertex = rs.Vertex
    V2EDim = rs.V2EDim

    inp_field = np_as_located_field(Vertex, V2EDim)(rs.v2e_table)

    @field_operator(backend=fieldview_backend)
    def maxover_fieldoperator(inp_field: Field[[Vertex, V2EDim], int64]) -> Field[[Vertex], int64]:
        return max_over(inp_field, axis=V2EDim)

    maxover_fieldoperator(inp_field, out=rs.out, offset_provider=rs.offset_provider)

    ref = np.max(rs.v2e_table, axis=1)
    assert np.allclose(ref, rs.out)


def test_maxover_execution_negatives(reduction_setup, fieldview_backend):
    """Testing max_over functionality for negative values in array."""
    if fieldview_backend == gtfn_cpu.run_gtfn:
        pytest.skip("not yet supported.")
    rs = reduction_setup
    Edge = rs.Edge
    Vertex = rs.Vertex
    V2EDim = rs.V2EDim
    V2E = rs.V2E

    edge_num = np.max(rs.v2e_table)
    inp_field_arr = np.arange(-edge_num // 2, edge_num // 2 + 1, 1, dtype=int)
    inp_field = np_as_located_field(Edge)(inp_field_arr)

    @field_operator(backend=fieldview_backend)
    def maxover_negvals(
            edge_f: Field[[Edge], int64],
    ) -> Field[[Vertex], int64]:
        out = max_over(edge_f(V2E), axis=V2EDim)
        return out

    maxover_negvals(inp_field, out=rs.out, offset_provider=rs.offset_provider)

    ref = np.max(inp_field_arr[rs.v2e_table], axis=1)
    assert np.allclose(ref, rs.out)


def test_minover_execution(reduction_setup, fieldview_backend):
    """Testing the min_over functionality"""
    if fieldview_backend == gtfn_cpu.run_gtfn:
        pytest.skip("not implemented yet")
    rs = reduction_setup
    Vertex = rs.Vertex
    V2EDim = rs.V2EDim

    in_field = np_as_located_field(Vertex, V2EDim)(rs.v2e_table)

    @field_operator
    def minover_fieldoperator(input: Field[[Vertex, V2EDim], int64]) -> Field[[Vertex], int64]:
        return min_over(input, axis=V2EDim)

    minover_fieldoperator(in_field, out=rs.out, offset_provider=rs.offset_provider)

    ref = np.min(rs.v2e_table, axis=1)
    assert np.allclose(ref, rs.out)


def test_minover_execution_float(reduction_setup, fieldview_backend):
    """Testing the min_over functionality"""
    if fieldview_backend == gtfn_cpu.run_gtfn:
        pytest.skip("not implemented yet")
    rs = reduction_setup
    Vertex = rs.Vertex
    V2EDim = rs.V2EDim

    in_array = np.random.default_rng().uniform(low=-1, high=1, size=rs.v2e_table.shape)
    in_field = np_as_located_field(Vertex, V2EDim)(in_array)
    out_field = np_as_located_field(Vertex)(np.zeros(rs.num_vertices))

    @field_operator
    def minover_fieldoperator(input: Field[[Vertex, V2EDim], float64]) -> Field[[Vertex], float64]:
        return min_over(input, axis=V2EDim)

    minover_fieldoperator(in_field, out=out_field, offset_provider=rs.offset_provider)

    ref = np.min(in_array, axis=1)
    assert np.allclose(ref, out_field)


def test_reduction_execution(reduction_setup, fieldview_backend):
    """Testing a trivial neighbor sum."""
    if fieldview_backend == gtfn_cpu.run_gtfn:
        pytest.skip("IndexFields are not supported yet.")
    rs = reduction_setup
    Edge = rs.Edge
    Vertex = rs.Vertex
    V2EDim = rs.V2EDim
    V2E = rs.V2E

    @field_operator
    def reduction(edge_f: Field[[Edge], int64]) -> Field[[Vertex], int64]:
        return neighbor_sum(edge_f(V2E), axis=V2EDim)

    @program(backend=fieldview_backend)
    def fencil(edge_f: Field[[Edge], int64], out: Field[[Vertex], int64]) -> None:
        reduction(edge_f, out=out)

    fencil(rs.inp, rs.out, offset_provider=rs.offset_provider)

    ref = np.sum(rs.v2e_table, axis=1)
    assert np.allclose(ref, rs.out)


def test_reduction_execution_nb(reduction_setup, fieldview_backend):
    """Testing a neighbor sum on a neighbor field."""
    if fieldview_backend == gtfn_cpu.run_gtfn:
        pytest.skip("not yet supported.")
    rs = reduction_setup
    V2EDim = rs.V2EDim

    nb_field = np_as_located_field(rs.Vertex, rs.V2EDim)(rs.v2e_table)

    @field_operator(backend=fieldview_backend)
    def reduction(nb_field: Field[[rs.Vertex, rs.V2EDim], int64]) -> Field[[rs.Vertex], int64]:  # type: ignore
        return neighbor_sum(nb_field, axis=V2EDim)

    reduction(nb_field, out=rs.out, offset_provider=rs.offset_provider)

    ref = np.sum(rs.v2e_table, axis=1)
    assert np.allclose(ref, rs.out)


def test_reduction_expression(reduction_setup, fieldview_backend):
    """Test reduction with an expression directly inside the call."""
    if fieldview_backend == gtfn_cpu.run_gtfn:
        pytest.skip("IndexFields are not supported yet.")
    rs = reduction_setup
    Vertex = rs.Vertex
    Edge = rs.Edge
    V2EDim = rs.V2EDim
    V2E = rs.V2E

    @field_operator
    def reduce_expr(edge_f: Field[[Edge], int64]) -> Field[[Vertex], int64]:
        tmp_nbh_tup = edge_f(V2E), edge_f(V2E)
        tmp_nbh = tmp_nbh_tup[0]
        return 3 * neighbor_sum(-edge_f(V2E) * tmp_nbh * 2, axis=V2EDim)

    @program(backend=fieldview_backend)
    def fencil(edge_f: Field[[Edge], int64], out: Field[[Vertex], int64]) -> None:
        reduce_expr(edge_f, out=out)

    fencil(rs.inp, rs.out, offset_provider=rs.offset_provider)

    ref = 3 * np.sum(-(rs.v2e_table ** 2) * 2, axis=1)
    assert np.allclose(ref, rs.out.array())


def test_scalar_arg(fieldview_backend):
    """Test scalar argument being turned into 0-dim field."""
    if fieldview_backend == gtfn_cpu.run_gtfn:
        pytest.skip("ConstantFields are not supported yet.")
    Vertex = Dimension("Vertex")
    size = 5
    inp = 5.0
    out = np_as_located_field(Vertex)(np.zeros([size]))

    @field_operator(backend=fieldview_backend)
    def scalar_arg(scalar_inp: float64) -> Field[[Vertex], float64]:
        return broadcast(scalar_inp + 1.0, (Vertex,))

    scalar_arg(inp, out=out, offset_provider={})

    ref = np.full([size], 6.0)
    assert np.allclose(ref, out.array())


def test_conditional_tuple_1():
    size = 10
    mask = np_as_located_field(IDim)(np.zeros((size,), dtype=bool))
    mask.array()[0: (size // 2)] = True
    a = np_as_located_field(IDim)(np.ones((size,)))
    c = np_as_located_field(IDim)(np.zeros((size,)))
    d = np_as_located_field(IDim)(np.zeros((size,)))

    @field_operator
    def conditional_tuple(
            mask: Field[[IDim], bool], a: Field[[IDim], float64]
    ) -> tuple[Field[[IDim], float64], Field[[IDim], float64]]:
        return where(mask, (a, 3.0), (2.0, 7.0))

    @program
    def conditional_tuple_p(
            mask: Field[[IDim], bool],
            a: Field[[IDim], float64],
            c: Field[[IDim], float64],
            d: Field[[IDim], float64],
    ):
        conditional_tuple(mask, a, out=(c, d))

    conditional_tuple_p(mask, a, c, d, offset_provider={})

    assert np.allclose(
        np.where(mask, (a, np.full(size, 3.0)), (np.full(size, 2.0), np.full(size, 7.0))), (c, d)
    )


def test_conditional_nested_tuple():
    size = 10
    mask = np_as_located_field(IDim)(np.zeros((size,), dtype=bool))
    mask.array()[0: (size // 2)] = True
    a = np_as_located_field(IDim)(np.ones((size,)))
    b = np_as_located_field(IDim)(np.ones((size,)))
    c = np_as_located_field(IDim)(np.zeros((size,)))
    d = np_as_located_field(IDim)(np.zeros((size,)))

    @field_operator
    def conditional_tuple_3_field_op(
            mask: Field[[IDim], bool], a: Field[[IDim], float64], b: Field[[IDim], float64]
    ) -> tuple[
        tuple[Field[[IDim], float64], Field[[IDim], float64]],
        tuple[Field[[IDim], float64], Field[[IDim], float64]],
    ]:
        return where(mask, ((a, b), (b, a)), ((5.0, 7.0), (7.0, 5.0)))

    @program
    def conditional_tuple_3_p(
            mask: Field[[IDim], bool],
            a: Field[[IDim], float64],
            b: Field[[IDim], float64],
            c: Field[[IDim], float64],
            d: Field[[IDim], float64],
    ):
        conditional_tuple_3_field_op(mask, a, b, out=((c, d), (d, c)))

    conditional_tuple_3_p(mask, a, b, c, d, offset_provider={})

    assert np.allclose(
        np.where(
            mask,
            ((a, b), (b, a)),
            ((np.full(size, 5.0), np.full(size, 7.0)), (np.full(size, 7.0), np.full(size, 5.0))),
        ),
        ((c, d), (d, c)),
    )


def test_nested_scalar_arg(fieldview_backend):
    if fieldview_backend == gtfn_cpu.run_gtfn:
        pytest.skip("ConstantFields are not supported yet.")
    Vertex = Dimension("Vertex")
    size = 5
    inp = 5.0
    out = np_as_located_field(Vertex)(np.zeros([size]))

    @field_operator(backend=fieldview_backend)
    def scalar_arg_inner(scalar_inp: float64) -> Field[[Vertex], float64]:
        return broadcast(scalar_inp + 1.0, (Vertex,))

    @field_operator(backend=fieldview_backend)
    def scalar_arg(scalar_inp: float64) -> Field[[Vertex], float64]:
        return scalar_arg_inner(scalar_inp + 1.0)

    scalar_arg(inp, out=out, offset_provider={})

    ref = np.full([size], 7.0)
    assert np.allclose(ref, out.array())


def test_scalar_arg_with_field(fieldview_backend):
    if fieldview_backend == gtfn_cpu.run_gtfn:
        pytest.skip("IndexFields and ConstantFields are not supported yet.")
    Edge = Dimension("Edge")
    EdgeOffset = FieldOffset("EdgeOffset", source=Edge, target=(Edge,))
    size = 5
    inp = index_field(Edge, dtype=float64)
    factor = 3.0
    out = np_as_located_field(Edge)(np.zeros((size), dtype=np.float64))

    @field_operator
    def scalar_and_field_args(
            inp: Field[[Edge], float64], factor: float64
    ) -> Field[[Edge], float64]:
        tmp = factor * inp
        return tmp(EdgeOffset[1])

    @program(backend=fieldview_backend)
    def fencil(out: Field[[Edge], float64], inp: Field[[Edge], float64], factor: float64) -> None:
        scalar_and_field_args(inp, factor, out=out)

    fencil(out, inp, factor, offset_provider={"EdgeOffset": Edge})

    ref = np.arange(1, size + 1) * factor
    assert np.allclose(ref, out.array())


def test_broadcast_simple(fieldview_backend):
    size = 10
    a = np_as_located_field(IDim)(np.arange(0, size, 1, dtype=int64))
    out = np_as_located_field(IDim, JDim)(np.zeros((size, size), dtype=int64))

    @field_operator(backend=fieldview_backend)
    def simple_broadcast(inp: Field[[IDim], int64]) -> Field[[IDim, JDim], int64]:
        return broadcast(inp, (IDim, JDim))

    simple_broadcast(a, out=out, offset_provider={})

    assert np.allclose(a.array()[:, np.newaxis], out)


def test_broadcast_scalar(fieldview_backend):
    size = 10
    out = np_as_located_field(IDim)(np.zeros((size)))

    @field_operator(backend=fieldview_backend)
    def scalar_broadcast() -> Field[[IDim], float64]:
        return broadcast(float(1.0), (IDim,))

    scalar_broadcast(out=out, offset_provider={})

    assert np.allclose(1, out)


def test_broadcast_two_fields(fieldview_backend):
    size = 10
    a = np_as_located_field(IDim)(np.arange(0, size, 1, dtype=int64))
    b = np_as_located_field(JDim)(np.arange(0, size, 1, dtype=int64))

    out = np_as_located_field(IDim, JDim)(np.zeros((size, size), dtype=int64))

    @field_operator(backend=fieldview_backend)
    def broadcast_two_fields(
            inp1: Field[[IDim], int64], inp2: Field[[JDim], int64]
    ) -> Field[[IDim, JDim], int64]:
        a = broadcast(inp1, (IDim, JDim))
        b = broadcast(inp2, (IDim, JDim))
        return a + b

    broadcast_two_fields(a, b, out=out, offset_provider={})

    expected = a.array()[:, np.newaxis] + b.array()[np.newaxis, :]

    assert np.allclose(expected, out)


def test_broadcast_shifted(fieldview_backend):
    Joff = FieldOffset("Joff", source=JDim, target=(JDim,))

    size = 10
    a = np_as_located_field(IDim)(np.arange(0, size, 1, dtype=int))
    out = np_as_located_field(IDim, JDim)(np.zeros((size, size), dtype=int64))

    @field_operator(backend=fieldview_backend)
    def simple_broadcast(inp: Field[[IDim], int64]) -> Field[[IDim, JDim], int64]:
        bcasted = broadcast(inp, (IDim, JDim))
        return bcasted(Joff[1])

    simple_broadcast(a, out=out, offset_provider={"Joff": JDim})

    assert np.allclose(a.array()[:, np.newaxis], out)


def test_conditional(fieldview_backend):
    size = 10
    mask = np_as_located_field(IDim)(np.zeros((size,), dtype=bool))
    mask.array()[0: (size // 2)] = True
    a = np_as_located_field(IDim)(np.ones((size,)))
    b = np_as_located_field(IDim)(2 * np.ones((size,)))
    out = np_as_located_field(IDim)(np.zeros((size,)))

    @field_operator(backend=fieldview_backend)
    def conditional(
            mask: Field[[IDim], bool], a: Field[[IDim], float64], b: Field[[IDim], float64]
    ) -> Field[[IDim], float64]:
        return where(mask, a, b)

    conditional(mask, a, b, out=out, offset_provider={})

    assert np.allclose(np.where(mask, a, b), out)


def test_conditional_promotion(fieldview_backend):
    size = 10
    mask = np_as_located_field(IDim)(np.zeros((size,), dtype=bool))
    mask.array()[0: (size // 2)] = True
    a = np_as_located_field(IDim)(np.ones((size,)))
    out = np_as_located_field(IDim)(np.zeros((size,)))

    @field_operator(backend=fieldview_backend)
    def conditional_promotion(
            mask: Field[[IDim], bool], a: Field[[IDim], float64]
    ) -> Field[[IDim], float64]:
        return where(mask, a, 10.0)

    conditional_promotion(mask, a, out=out, offset_provider={})

    assert np.allclose(np.where(mask, a, 10), out)


def test_conditional_compareop(fieldview_backend):
    size = 10
    a = np_as_located_field(IDim)(np.ones((size,)))
    out = np_as_located_field(IDim)(np.zeros((size,)))

    @field_operator(backend=fieldview_backend)
    def conditional_promotion(a: Field[[IDim], float64]) -> Field[[IDim], float64]:
        return where(a != a, a, 10.0)

    conditional_promotion(a, out=out, offset_provider={})

    assert np.allclose(np.where(np.asarray(a) != np.asarray(a), a, 10), out)


def test_conditional_shifted(fieldview_backend):
    Ioff = FieldOffset("Ioff", source=IDim, target=(IDim,))

    size = 10
    mask = np_as_located_field(IDim)(np.zeros((size,), dtype=bool))
    mask.array()[size // 2] = True
    a = np_as_located_field(IDim)(np.arange(0, size, 1, dtype=float64))
    b = np_as_located_field(IDim)(np.zeros((size,)))
    out = np_as_located_field(IDim)(np.zeros((size,)))

    @field_operator()
    def conditional_shifted(
            mask: Field[[IDim], bool], a: Field[[IDim], float64], b: Field[[IDim], float64]
    ) -> Field[[IDim], float64]:
        tmp = where(mask, a, b)
        return tmp(Ioff[1])

    @program(backend=fieldview_backend)
    def conditional_program(
            mask: Field[[IDim], bool],
            a: Field[[IDim], float64],
            b: Field[[IDim], float64],
            out: Field[[IDim], float64],
    ):
        conditional_shifted(mask, a, b, out=out[:-1])

    conditional_program(mask, a, b, out, offset_provider={"Ioff": IDim})

    assert np.allclose(np.where(mask, a, b)[1:], out.array()[:-1])


def test_nested_tuple_return():
    size = 10
    a = np_as_located_field(IDim)(np.ones((size,)))
    b = np_as_located_field(IDim)(2 * np.ones((size,)))
    out = np_as_located_field(IDim)(np.zeros((size,)))

    @field_operator
    def pack_tuple(
            a: Field[[IDim], float64], b: Field[[IDim], float64]
    ) -> tuple[Field[[IDim], float64], tuple[Field[[IDim], float64], Field[[IDim], float64]]]:
        return (a, (a, b))

    @field_operator
    def combine(a: Field[[IDim], float64], b: Field[[IDim], float64]) -> Field[[IDim], float64]:
        packed = pack_tuple(a, b)
        return packed[0] + packed[1][0] + packed[1][1]

    combine(a, b, out=out, offset_provider={})

    assert np.allclose(2 * a.array() + b.array(), out)


def test_tuple_return_2(reduction_setup):
    rs = reduction_setup
    Edge = rs.Edge
    Vertex = rs.Vertex
    V2EDim = rs.V2EDim
    V2E = rs.V2E

    @field_operator
    def reduction_tuple(
            a: Field[[Edge], int64], b: Field[[Edge], int64]
    ) -> tuple[Field[[Vertex], int64], Field[[Vertex], int64]]:
        a = neighbor_sum(a(V2E), axis=V2EDim)
        b = neighbor_sum(b(V2E), axis=V2EDim)
        return a, b

    @field_operator
    def combine_tuple(a: Field[[Edge], int64], b: Field[[Edge], int64]) -> Field[[Vertex], int64]:
        packed = reduction_tuple(a, b)
        return packed[0] + packed[1]

    combine_tuple(rs.inp, rs.inp, out=rs.out, offset_provider=rs.offset_provider)

    ref = np.sum(rs.v2e_table, axis=1) * 2
    assert np.allclose(ref, rs.out)


@pytest.mark.xfail(raises=NotImplementedError)
def test_tuple_with_local_field_in_reduction_shifted(reduction_setup):
    rs = reduction_setup
    Edge = rs.Edge
    Vertex = rs.Vertex
    V2EDim = rs.V2EDim
    V2E = rs.V2E
    E2V = rs.E2V

    num_vertices = rs.num_vertices
    num_edges = rs.num_edges

    size = 10
    # TODO(tehrengruber): use different values per location
    a = np_as_located_field(Edge)(np.ones((num_edges,)))
    b = np_as_located_field(Vertex)(2 * np.ones((num_vertices,)))
    out = np_as_located_field(Edge)(np.zeros((num_edges,)))

    @field_operator
    def reduce_tuple_element(
            edge_field: Field[[Edge], float64], vertex_field: Field[[Vertex], float64]
    ) -> Field[[Edge], float64]:
        tup = edge_field(V2E), vertex_field
        # the shift inside the reduction fails as tup is a tuple of iterators
        #  (as it contains a local field) which can not be shifted
        red = neighbor_sum(tup[0] + vertex_field, axis=V2EDim)
        # even if the above is fixed we need to be careful with a subsequent
        #  shift as the lifted lambda will contain tup as an argument which -
        #  again - can not be shifted.
        return red(E2V[0])

    reduce_tuple_element(a, b, out=out, offset_provider=rs.offset_provider)

    # conn table used is inverted here on purpose
    red = np.sum(np.asarray(a)[rs.v2e_table] + np.asarray(b)[:, np.newaxis], axis=1)
    expected = red[rs.e2v_table][:, 0]

    assert np.allclose(expected, out)


def test_tuple_arg(fieldview_backend):
    if fieldview_backend == gtfn_cpu.run_gtfn:
        pytest.skip("Tuple arguments are not supported in gtfn yet.")
    size = 10
    a = np_as_located_field(IDim)(np.ones((size,)))
    b = np_as_located_field(IDim)(2 * np.ones((size,)))
    out = np_as_located_field(IDim)(np.zeros((size,)))

    @field_operator(backend=fieldview_backend)
    def unpack_tuple(
            inp: tuple[tuple[Field[[IDim], float64], Field[[IDim], float64]], Field[[IDim], float64]]
    ) -> Field[[IDim], float64]:
        return 3.0 * inp[0][0] + inp[0][1] + inp[1]

    unpack_tuple(((a, b), a), out=out, offset_provider={})

    assert np.allclose(3 * a.array() + b.array() + a.array(), out)


@pytest.mark.parametrize("forward", [True, False])
def test_simple_scan(fieldview_backend, forward):
    if fieldview_backend == gtfn_cpu.run_gtfn:
        pytest.xfail("gtfn does not yet support scan pass.")

    KDim = Dimension("K", kind=DimensionKind.VERTICAL)
    size = 10
    init = 1.0
    out = np_as_located_field(KDim)(np.zeros((size,)))
    expected = np.arange(init + 1.0, init + 1.0 + size, 1)
    if not forward:
        expected = np.flip(expected)

    @scan_operator(axis=KDim, forward=forward, init=init, backend=fieldview_backend)
    def simple_scan_operator(carry: float) -> float:
        return carry + 1.0

    simple_scan_operator(out=out, offset_provider={})

    assert np.allclose(expected, out)


def test_solve_triag(fieldview_backend):
    if fieldview_backend == gtfn_cpu.run_gtfn:
        pytest.xfail("gtfn does not yet support scan pass.")

    KDim = Dimension("K", kind=DimensionKind.VERTICAL)
    shape = (3, 7, 5)
    rng = np.random.default_rng()
    a_np, b_np, c_np, d_np = (rng.normal(size=shape) for _ in range(4))
    b_np *= 2
    a, b, c, d = (
        np_as_located_field(IDim, JDim, KDim)(np_arr) for np_arr in [a_np, b_np, c_np, d_np]
    )
    out = np_as_located_field(IDim, JDim, KDim)(np.zeros(shape))

    # compute reference
    matrices = np.zeros(shape + shape[-1:])
    i = np.arange(shape[2])
    matrices[:, :, i[1:], i[:-1]] = a_np[:, :, 1:]
    matrices[:, :, i, i] = b_np
    matrices[:, :, i[:-1], i[1:]] = c_np[:, :, :-1]
    expected = np.linalg.solve(matrices, d_np)

    @scan_operator(axis=KDim, forward=True, init=(0.0, 0.0))
    def tridiag_forward(
            state: tuple[float, float], a: float, b: float, c: float, d: float
    ) -> tuple[float, float]:
        return (c / (b - a * state[0]), (d - a * state[1]) / (b - a * state[0]))

    @scan_operator(axis=KDim, forward=False, init=0.0)
    def tridiag_backward(x_kp1: float, cp: float, dp: float) -> float:
        return dp - cp * x_kp1

    @field_operator(backend=fieldview_backend)
    def solve_tridiag(
            a: Field[[IDim, JDim, KDim], float],
            b: Field[[IDim, JDim, KDim], float],
            c: Field[[IDim, JDim, KDim], float],
            d: Field[[IDim, JDim, KDim], float],
    ) -> Field[[IDim, JDim, KDim], float]:
        cp, dp = tridiag_forward(a, b, c, d)
        return tridiag_backward(cp, dp)

    solve_tridiag(a, b, c, d, out=out, offset_provider={})

    np.allclose(expected, out)


def test_ternary_operator():
    size = 10

    a = np_as_located_field(IDim)(2 * np.ones((size,)))
    b = np_as_located_field(IDim)(2 * np.ones((size,)))
    out = np_as_located_field(IDim)(np.zeros((size,)))

    left = 2.0
    right = 3.0

    @field_operator
    def ternary_field_op(
            a: Field[[IDim], float], b: Field[[IDim], float], left: float, right: float
    ) -> Field[[IDim], float]:
        return a if left < right else b

    ternary_field_op(a, b, left, right, out=out, offset_provider={})
    e = np.asarray(a) if left < right else np.asarray(b)
    np.allclose(e, out)

    @field_operator
    def ternary_field_op_scalars(left: float, right: float) -> Field[[IDim], float]:
        return broadcast(3.0, (IDim,)) if left > right else broadcast(4.0, (IDim,))

    ternary_field_op_scalars(left, right, out=out, offset_provider={})
    e = np.full(e.shape, 3.0) if left > right else e
    np.allclose(e, out)


def test_ternary_operator_tuple():
    size = 10
    a = np_as_located_field(IDim)(np.ones((size,)))
    b = np_as_located_field(IDim)(2 * np.ones((size,)))
    out_1 = np_as_located_field(IDim)(np.zeros((size,)))
    out_2 = np_as_located_field(IDim)(np.zeros((size,)))

    left = 2.0
    right = 3.0

    @field_operator
    def ternary_field_op(
            a: Field[[IDim], float], b: Field[[IDim], float], left: float, right: float
    ) -> tuple[Field[[IDim], float], Field[[IDim], float]]:
        return (a, b) if left < right else (b, a)

    # TODO(tehrengruber): directly call field operator when the generated programs support `out` being a tuple
    @program
    def ternary_field(
            a: Field[[IDim], float],
            b: Field[[IDim], float],
            left: float,
            right: float,
            out_1: Field[[IDim], float],
            out_2: Field[[IDim], float],
    ):
        ternary_field_op(a, b, left, right, out=(out_1, out_2))

    ternary_field(a, b, left, right, out_1, out_2, offset_provider={})

    e, f = (np.asarray(a), np.asarray(b)) if left < right else (np.asarray(b), np.asarray(a))
    np.allclose(e, out_1)
    np.allclose(f, out_2)


def test_ternary_builtin_neighbor_sum(reduction_setup):
    rs = reduction_setup
    Edge = rs.Edge
    Vertex = rs.Vertex
    V2EDim = rs.V2EDim
    V2E = rs.V2E

    num_vertices = rs.num_vertices
    num_edges = rs.num_edges

    a = np_as_located_field(Edge)(np.ones((num_edges,)))
    b = np_as_located_field(Edge)(2 * np.ones((num_edges,)))
    out = np_as_located_field(Vertex)(np.zeros((num_vertices,)))

    @field_operator
    def ternary_reduce(a: Field[[Edge], float], b: Field[[Edge], float]) -> Field[[Vertex], float]:
        out = neighbor_sum(b(V2E) if 2 < 3 else a(V2E), axis=V2EDim)
        return out

    ternary_reduce(a, b, out=out, offset_provider=rs.offset_provider)

    expected = (
        np.sum(np.asarray(b)[rs.v2e_table], axis=1)
        if 2 < 3
        else np.sum(np.asarray(a)[rs.v2e_table], axis=1)
    )

    assert np.allclose(expected, out)


def test_ternary_scan():
    KDim = Dimension("K", kind=DimensionKind.VERTICAL)
    size = 10
    init = 0.0
    a_float = 4
    a = np_as_located_field(KDim)(a_float * np.ones((size,)))
    out = np_as_located_field(KDim)(np.zeros((size,)))
    expected = np.asarray([i if i <= a_float else a_float + 1 for i in range(1, size + 1)])

    @scan_operator(axis=KDim, forward=True, init=init)
    def simple_scan_operator(carry: float, a: float) -> float:
        return carry if carry > a else carry + 1.0

    simple_scan_operator(a, out=out, offset_provider={})

    assert np.allclose(expected, out)


def test_scan_tuple_output(fieldview_backend):
    if fieldview_backend == gtfn_cpu.run_gtfn:
        pytest.xfail("gtfn does not yet support scan pass.")

    KDim = Dimension("K", kind=DimensionKind.VERTICAL)
    size = 10
    init = (0.0, 1.0)
    inp = np_as_located_field(KDim)(np.arange(0, size, 1.0))
    out1 = np_as_located_field(KDim)(np.zeros((size,)))
    out2 = np_as_located_field(KDim)(np.zeros((size,)))
    expected = np.arange(init[1] + 1.0, init[1] + 1.0 + size, 1)

    @scan_operator(axis=KDim, forward=True, init=init, backend=fieldview_backend)
    def simple_scan_operator(carry: tuple[float, float], x: float) -> tuple[float, float]:
        return (x, carry[1] + 1.0)

    # TODO(tehrengruber): directly call scan operator when this is supported
    #  for tuple outputs
    @program
    def simple_scan_operator_program(
            x: Field[[KDim], float], out1: Field[[KDim], float], out2: Field[[KDim], float]
    ) -> None:
        simple_scan_operator(x, out=(out1, out2))

    simple_scan_operator_program(inp, out1, out2, offset_provider={})

    assert np.allclose(inp, out1)
    assert np.allclose(expected, out2)


def test_docstring():
    size = 10
    a = np_as_located_field(IDim)(np.ones((size,)))

    @field_operator
    def fieldop_with_docstring(a: Field[[IDim], float64]) -> Field[[IDim], float64]:
        """My docstring."""
        return a

    @program
    def test_docstring(a: Field[[IDim], float64]) -> Field[[IDim], float64]:
        """My docstring."""
        fieldop_with_docstring(a, out=a)

    test_docstring(a, offset_provider={})


def test_domain(fieldview_backend):
    size = 10
    a = np_as_located_field(IDim, JDim)(np.ones((size, size)))

    @field_operator(backend=fieldview_backend)
    def fieldop_domain(a: Field[[IDim, JDim], float64]) -> Field[[IDim, JDim], float64]:
        return a + a

    @program
    def program_domain(a: Field[[IDim, JDim], float64]):
        fieldop_domain(a, out=a, domain={IDim: (1, 9), JDim: (4, 6)})

    program_domain(a, offset_provider={})

    expected = np.asarray(a)
    expected[1:9, 4:6] = 1 + 1

    assert np.allclose(expected, a)


def test_domain_input_bounds(fieldview_backend):
    if fieldview_backend == gtfn_cpu.run_gtfn:
        pytest.skip("FloorDiv and Power not fully supported in gtfn.")

    size = 10
    a = np_as_located_field(IDim, JDim)(np.ones((size, size)))
    lower_i = 1
    upper_i = 9
    lower_j = 4
    upper_j = 6

    @field_operator(backend=fieldview_backend)
    def fieldop_domain(a: Field[[IDim, JDim], float64]) -> Field[[IDim, JDim], float64]:
        return a + a

    @program
    def program_domain(
            a: Field[[IDim, JDim], float64],
            lower_i: int64,
            upper_i: int64,
            lower_j: int64,
            upper_j: int64,
    ):
        fieldop_domain(
            a,
            out=a,
            domain={IDim: (lower_i, upper_i // 1), JDim: (lower_j ** 1, upper_j)},
        )

    program_domain(a, lower_i, upper_i, lower_j, upper_j, offset_provider={})

    expected = np.asarray(a)
    expected[1:9, 4:6] = 1 + 1

    assert np.allclose(expected, a)


def test_domain_input_bounds_1(fieldview_backend):
    size = 10
    a = np_as_located_field(IDim, JDim)(np.ones((size, size)) * 2)
    lower_i = 1
    upper_i = 9
    lower_j = 4
    upper_j = 6

    @field_operator(backend=fieldview_backend)
    def fieldop_domain(a: Field[[IDim, JDim], float64]) -> Field[[IDim, JDim], float64]:
        return a * a

    @program
    def program_domain(
            a: Field[[IDim, JDim], float64],
            lower_i: int64,
            upper_i: int64,
            lower_j: int64,
            upper_j: int64,
    ):
        fieldop_domain(
            a,
            out=a,
            domain={IDim: (1 * lower_i, upper_i + 0), JDim: (lower_j - 0, upper_j)},
        )

    program_domain(a, lower_i, upper_i, lower_j, upper_j, offset_provider={})

    expected = np.asarray(a)
    expected[1:9, 4:6] = 2 * 2

    assert np.allclose(expected, a)


def test_domain_tuple(fieldview_backend):
    size = 10
    a = np_as_located_field(IDim, JDim)(np.ones((size, size)))
    b = np_as_located_field(IDim, JDim)(np.ones((size, size)))

    @field_operator(backend=fieldview_backend)
    def fieldop_domain_tuple(
            a: Field[[IDim, JDim], float64]
    ) -> tuple[Field[[IDim, JDim], float64], Field[[IDim, JDim], float64]]:
        return (a + a, a)

    @program
    def program_domain_tuple(a: Field[[IDim, JDim], float64], b: Field[[IDim, JDim], float64]):
        fieldop_domain_tuple(a, out=(b, a), domain={IDim: (1, 9), JDim: (4, 6)})

    program_domain_tuple(a, b, offset_provider={})

    expected = np.asarray(a)
    expected[1:9, 4:6] = 1 + 1

    assert np.allclose(np.asarray(a), a)
    assert np.allclose(expected, b)


def test_where_k_offset(fieldview_backend):
    if fieldview_backend == gtfn_cpu.run_gtfn:
        pytest.skip("IndexFields are not supported yet.")
    size = 10
    KDim = Dimension("K", kind=DimensionKind.VERTICAL)
    Koff = FieldOffset("Koff", source=KDim, target=(KDim,))
    a = np_as_located_field(IDim, KDim)(np.ones((size, size)))
    out = np_as_located_field(IDim, KDim)(np.zeros((size, size)))
    k_index = index_field(KDim)

    @field_operator(backend=fieldview_backend)
    def fieldop_where_k_offset(
            a: Field[[IDim, KDim], float64],
            k_index: Field[[KDim], int64],
    ) -> Field[[IDim, KDim], float64]:
        return where(k_index > 0, a(Koff[-1]), 2.0)

    fieldop_where_k_offset(a, k_index, out=out, offset_provider={"Koff": KDim})

    expected = np.where(np.arange(0, size, 1)[np.newaxis, :] > 0.0, a, 2.0)

    assert np.allclose(np.asarray(out), expected)


def test_undefined_symbols():
    from functional.ffront.foast_passes.type_deduction import FieldOperatorTypeDeductionError

    with pytest.raises(FieldOperatorTypeDeductionError, match="Undeclared symbol"):
        @field_operator
        def return_undefined():
            return undefined_symbol


<<<<<<< HEAD
def test_tuple_unpacking(fieldview_backend):
    size = 10
    a = np_as_located_field(IDim)(np.ones((size)))
    b = np_as_located_field(IDim)(np.ones((size)))
    c = np_as_located_field(IDim)(np.ones((size)))
    d = np_as_located_field(IDim)(np.ones((size)))

    @field_operator
    def _unpack(
            inp1: Field[[IDim], float64],
            inp2: Field[[IDim], float64],
            inp3: Field[[IDim], float64],
            inp4: Field[[IDim], float64],
    ) -> tuple[
        Field[[IDim], float64],
        Field[[IDim], float64],
        Field[[IDim], float64],
        Field[[IDim], float64],
    ]:
        a, b, c, d = (inp1, inp2, inp3, inp4)
        return d, c, b, a

    @program(backend=fieldview_backend)
    def unpack(
            inp1: Field[[IDim], float64],
            inp2: Field[[IDim], float64],
            inp3: Field[[IDim], float64],
            inp4: Field[[IDim], float64],
    ):
        _unpack(inp1, inp2, inp3, inp4, out=(inp1, inp2, inp3, inp4))

    unpack(a, b, c, d, offset_provider={})

    assert np.allclose(a, d)
    assert np.allclose(b, c)
    assert np.allclose(c, b)
    assert np.allclose(d, a)


def test_tuple_unpacking_star(fieldview_backend):
    size = 10
    inp1 = np_as_located_field(IDim)(np.ones((size)))
    inp2 = np_as_located_field(IDim)(np.ones((size)))
    inp3 = np_as_located_field(IDim)(np.ones((size)))
    inp4 = np_as_located_field(IDim)(np.ones((size)))
    out1 = np_as_located_field(IDim)(np.ones((size)))
    out2 = np_as_located_field(IDim)(np.ones((size)))

    @field_operator
    def _unpack(
            inp1: Field[[IDim], float64],
            inp2: Field[[IDim], float64],
            inp3: Field[[IDim], float64],
            inp4: Field[[IDim], float64],
    ) -> tuple[Field[[IDim], float64], Field[[IDim], float64]]:
        a, *b, c = (inp1, inp2 + 1.0, inp3 + 2.0, inp4)
        return b

    @program(backend=fieldview_backend)
    def unpack(
            inp1: Field[[IDim], float64],
            inp2: Field[[IDim], float64],
            inp3: Field[[IDim], float64],
            inp4: Field[[IDim], float64],
            out1: Field[[IDim], float64],
            out2: Field[[IDim], float64],
    ):
        _unpack(inp1, inp2, inp3, inp4, out=(out1, out2))

    unpack(inp1, inp2, inp3, inp4, out1, out2, offset_provider={})

    assert np.allclose(out1, inp2.array() + 1)
    assert np.allclose(out2, inp3.array() + 2)


def test_tuple_unpacking_too_many_values(fieldview_backend):
    with pytest.raises(ValueError):
        @field_operator
        def _star_unpack() -> tuple[int, float64, int]:
            a, b, c = (1, 2.0, 3, 4, 5, 6, 7.0)
            return a, b, c
=======
def test_constant_closure_vars():
    from eve.utils import FrozenNamespace

    constants = FrozenNamespace(
        PI=np.float32(3.142),
        E=np.float32(2.718),
    )

    @field_operator
    def consume_constants(input: Field[[IDim], np.float32]) -> Field[[IDim], np.float32]:
        return constants.PI * constants.E * input

    input = np_as_located_field(IDim)(np.ones((1,), dtype=np.float32))
    output = np_as_located_field(IDim)(np.zeros((1,), dtype=np.float32))
    consume_constants(input, out=output, offset_provider={})
    assert np.allclose(np.asarray(output), constants.PI * constants.E)
>>>>>>> 3560d468
<|MERGE_RESOLUTION|>--- conflicted
+++ resolved
@@ -1275,7 +1275,7 @@
             return undefined_symbol
 
 
-<<<<<<< HEAD
+
 def test_tuple_unpacking(fieldview_backend):
     size = 10
     a = np_as_located_field(IDim)(np.ones((size)))
@@ -1357,7 +1357,7 @@
         def _star_unpack() -> tuple[int, float64, int]:
             a, b, c = (1, 2.0, 3, 4, 5, 6, 7.0)
             return a, b, c
-=======
+
 def test_constant_closure_vars():
     from eve.utils import FrozenNamespace
 
@@ -1373,5 +1373,4 @@
     input = np_as_located_field(IDim)(np.ones((1,), dtype=np.float32))
     output = np_as_located_field(IDim)(np.zeros((1,), dtype=np.float32))
     consume_constants(input, out=output, offset_provider={})
-    assert np.allclose(np.asarray(output), constants.PI * constants.E)
->>>>>>> 3560d468
+    assert np.allclose(np.asarray(output), constants.PI * constants.E)