# GT4Py Project - GridTools Framework
#
# Copyright (c) 2014-2021, ETH Zurich
# All rights reserved.
#
# This file is part of the GT4Py project and the GridTools framework.
# GT4Py is free software: you can redistribute it and/or modify it under
# the terms of the GNU General Public License as published by the
# Free Software Foundation, either version 3 of the License, or any later
# version. See the LICENSE.txt file at the top-level directory of this
# distribution for a copy of the license or check <https://www.gnu.org/licenses/>.
#
# SPDX-License-Identifier: GPL-3.0-or-later
from functional.common import Field
from functional.ffront import itir_makers as im
from functional.ffront.fbuiltins import (
    Dimension,
    FieldOffset,
    float32,
    float64,
    int32,
    int64,
    neighbor_sum,
)
from functional.ffront.foast_to_itir import FieldOperatorLowering
from functional.ffront.func_to_foast import FieldOperatorParser


IDim = Dimension("IDim")
Edge = Dimension("Edge")
Vertex = Dimension("Vertex")
Cell = Dimension("Cell")
V2EDim = Dimension("V2E")
V2E = FieldOffset("V2E", source=Edge, target=(Vertex, V2EDim))


def debug_itir(tree):
    """Compare tree snippets while debugging."""
    from devtools import debug

    from eve.codegen import format_python_source
    from functional.fencil_processors import EmbeddedDSL

    debug(format_python_source(EmbeddedDSL.apply(tree)))


def test_copy():
    def copy_field(inp: Field[..., "float64"]):
        return inp

    # ast_passes
    parsed = FieldOperatorParser.apply_to_function(copy_field)
    lowered = FieldOperatorLowering.apply(parsed)

    assert lowered.id == "copy_field"
    assert lowered.expr == im.deref_("inp")


def test_scalar_arg():
    def scalar_arg(bar: Field[[IDim], int64], alpha: int64) -> Field[[IDim], int64]:
        return alpha * bar

    # ast_passes
    parsed = FieldOperatorParser.apply_to_function(scalar_arg)
    lowered = FieldOperatorLowering.apply(parsed)

    reference = im.deref_(
        im.lift_(im.lambda__("bar")(im.multiplies_("alpha", im.deref_("bar"))))(
            "bar"
        )
    )

    assert lowered.expr == reference


def test_multicopy():
    def multicopy(inp1: Field[[IDim], float64], inp2: Field[[IDim], float64]):
        return inp1, inp2

    parsed = FieldOperatorParser.apply_to_function(multicopy)
    lowered = FieldOperatorLowering.apply(parsed)

    reference = im.deref_(
        im.lift_(im.lambda__("inp1", "inp2")(im.make_tuple_(im.deref_("inp1"), im.deref_("inp2"))))(
            "inp1", "inp2"
        )
    )

    assert lowered.expr == reference


def test_arithmetic():
    def arithmetic(inp1: Field[[IDim], float64], inp2: Field[[IDim], float64]):
        return inp1 + inp2

    # ast_passes
    parsed = FieldOperatorParser.apply_to_function(arithmetic)
    lowered = FieldOperatorLowering.apply(parsed)

    reference = im.deref_(
        im.lift_(im.lambda__("inp1", "inp2")(im.plus_(im.deref_("inp1"), im.deref_("inp2"))))(
            "inp1", "inp2"
        )
    )

    assert lowered.expr == reference


def test_shift():
    Ioff = FieldOffset("Ioff", source=IDim, target=(IDim,))

    def shift_by_one(inp: Field[[IDim], float64]):
        return inp(Ioff[1])

    # ast_passes
    parsed = FieldOperatorParser.apply_to_function(shift_by_one)
    lowered = FieldOperatorLowering.apply(parsed)

    reference = im.deref_(im.shift_("Ioff", 1)("inp"))

    assert lowered.expr == reference


def test_negative_shift():
    Ioff = FieldOffset("Ioff", source=IDim, target=(IDim,))

    def shift_by_one(inp: Field[[IDim], float64]):
        return inp(Ioff[-1])

    # ast_passes
    parsed = FieldOperatorParser.apply_to_function(shift_by_one)
    lowered = FieldOperatorLowering.apply(parsed)

    reference = im.deref_(im.shift_("Ioff", -1)("inp"))

    assert lowered.expr == reference


def test_temp_assignment():
    def copy_field(inp: Field[..., "float64"]):
        tmp = inp
        inp = tmp
        tmp2 = inp
        return tmp2

    parsed = FieldOperatorParser.apply_to_function(copy_field)
    lowered = FieldOperatorLowering.apply(parsed)

    reference = im.deref_(
        im.let("tmp__0", "inp")(im.let("inp__0", "tmp__0")(im.let("tmp2__0", "inp__0")("tmp2__0")))
    )

    assert lowered.expr == reference


def test_unary_ops():
    def unary(inp: Field[..., "float64"]):
        tmp = +inp
        tmp = -tmp
        return tmp

    parsed = FieldOperatorParser.apply_to_function(unary)
    lowered = FieldOperatorLowering.apply(parsed)

    reference = im.deref_(
        im.let("tmp__0", im.lift_(im.lambda__("inp")(im.plus_(0, im.deref_("inp"))))("inp"),)(
            im.let(
                "tmp__1",
                im.lift_(im.lambda__("tmp__0")(im.minus_(0, im.deref_("tmp__0"))))("tmp__0"),
            )("tmp__1")
        )
    )

    assert lowered.expr == reference


def test_unpacking():
    """Unpacking assigns should get separated."""

    def unpacking(inp1: Field[..., "float64"], inp2: Field[..., "float64"]):
        tmp1, tmp2 = inp1, inp2  # noqa
        return tmp1

    parsed = FieldOperatorParser.apply_to_function(unpacking)
    lowered = FieldOperatorLowering.apply(parsed)

    tuple_expr = im.lift_(
        im.lambda__("inp1", "inp2")(im.make_tuple_(im.deref_("inp1"), im.deref_("inp2")))
    )("inp1", "inp2")
    tuple_access_0 = im.lift_(
        im.lambda__("__tuple_tmp_0")(im.tuple_get_(0, im.deref_("__tuple_tmp_0")))
    )("__tuple_tmp_0")
    tuple_access_1 = im.lift_(
        im.lambda__("__tuple_tmp_0")(im.tuple_get_(1, im.deref_("__tuple_tmp_0")))
    )("__tuple_tmp_0")

    reference = im.deref_(
<<<<<<< HEAD
        im.let("__tuple_tmp_0", im.make_tuple_("inp1", "inp2"))(
            im.let("tmp1__0", im.tuple_get_(0, "__tuple_tmp_0"))(
                im.let("tmp2__0", im.tuple_get_(1, "__tuple_tmp_0"))("tmp1__0")
            )
=======
        im.let("__tuple_tmp_0", tuple_expr)(
            im.let("tmp1__0", tuple_access_0)(im.let("tmp2__0", tuple_access_1)("tmp1__0"))
>>>>>>> 69ab7c5d
        )
    )
    assert lowered.expr == reference


def test_annotated_assignment():
    def copy_field(inp: Field[..., "float64"]):
        tmp: Field[..., "float64"] = inp
        return tmp

    parsed = FieldOperatorParser.apply_to_function(copy_field)
    lowered = FieldOperatorLowering.apply(parsed)

    reference = im.deref_(im.let("tmp__0", "inp")("tmp__0"))

    assert lowered.expr == reference


def test_call():
    def identity(x: Field[..., "float64"]) -> Field[..., "float64"]:
        return x

    def call(inp: Field[..., "float64"]) -> Field[..., "float64"]:
        return identity(inp)

    parsed = FieldOperatorParser.apply_to_function(call)
    lowered = FieldOperatorLowering.apply(parsed)

    reference = im.deref_(im.lift_(im.lambda__("inp")(im.call_("identity")("inp")))("inp"))

    assert lowered.expr == reference


def test_temp_tuple():
    """Returning a temp tuple should work."""

    def temp_tuple(a: Field[..., float64], b: Field[..., int64]):
        tmp = a, b
        return tmp

    parsed = FieldOperatorParser.apply_to_function(temp_tuple)
    lowered = FieldOperatorLowering.apply(parsed)

    tuple_expr = im.lift_(im.lambda__("a", "b")(im.make_tuple_(im.deref_("a"), im.deref_("b"))))(
        "a", "b"
    )
    reference = im.deref_(im.let("tmp__0", tuple_expr)("tmp__0"))

    assert lowered.expr == reference


def test_unary_not():
    def unary_not(cond: Field[..., "bool"]):
        return not cond

    parsed = FieldOperatorParser.apply_to_function(unary_not)
    lowered = FieldOperatorLowering.apply(parsed)

    reference = im.deref_(im.lift_(im.lambda__("cond")(im.not__(im.deref_("cond"))))("cond"))

    assert lowered.expr == reference


def test_binary_plus():
    def plus(a: Field[..., "float64"], b: Field[..., "float64"]):
        return a + b

    parsed = FieldOperatorParser.apply_to_function(plus)
    lowered = FieldOperatorLowering.apply(parsed)

    reference = im.deref_(
        im.lift_(im.lambda__("a", "b")(im.plus_(im.deref_("a"), im.deref_("b"))))("a", "b")
    )

    assert lowered.expr == reference


def test_add_scalar_literal_to_field():
    def scalar_plus_field(a: Field[[IDim], "float64"]) -> Field[[IDim], "float64"]:
        return 2.0 + a

    parsed = FieldOperatorParser.apply_to_function(scalar_plus_field)
    lowered = FieldOperatorLowering.apply(parsed)

    reference = im.deref_(
        im.lift_(im.lambda__("a")(im.plus_(im.literal_("2.0", "float64"), im.deref_("a"))))("a")
    )

    assert lowered.expr == reference


def test_add_scalar_literals():
    def scalar_plus_scalar(a: Field[[IDim], "int32"]) -> Field[[IDim], "int32"]:
        tmp = int32(1) + int32("1")
        return a + tmp

    parsed = FieldOperatorParser.apply_to_function(scalar_plus_scalar)
    lowered = FieldOperatorLowering.apply(parsed)

    reference = im.deref_(
        im.let(
            "tmp__0",
            im.plus_(
                im.literal_("1", "int32"),
                im.literal_("1", "int32"),
            ),
        )(im.lift_(im.lambda__("a")(im.plus_(im.deref_("a"), "tmp__0")))("a"))
    )

    assert lowered.expr == reference


def test_binary_mult():
    def mult(a: Field[..., "float64"], b: Field[..., "float64"]):
        return a * b

    parsed = FieldOperatorParser.apply_to_function(mult)
    lowered = FieldOperatorLowering.apply(parsed)

    reference = im.deref_(
        im.lift_(im.lambda__("a", "b")(im.multiplies_(im.deref_("a"), im.deref_("b"))))("a", "b")
    )

    assert lowered.expr == reference


def test_binary_minus():
    def minus(a: Field[..., "float64"], b: Field[..., "float64"]):
        return a - b

    parsed = FieldOperatorParser.apply_to_function(minus)
    lowered = FieldOperatorLowering.apply(parsed)

    reference = im.deref_(
        im.lift_(im.lambda__("a", "b")(im.minus_(im.deref_("a"), im.deref_("b"))))("a", "b")
    )

    assert lowered.expr == reference


def test_binary_div():
    def division(a: Field[..., "float64"], b: Field[..., "float64"]):
        return a / b

    parsed = FieldOperatorParser.apply_to_function(division)
    lowered = FieldOperatorLowering.apply(parsed)

    reference = im.deref_(
        im.lift_(im.lambda__("a", "b")(im.divides_(im.deref_("a"), im.deref_("b"))))("a", "b")
    )

    assert lowered.expr == reference


def test_binary_and():
    def bit_and(a: Field[..., "bool"], b: Field[..., "bool"]):
        return a & b

    parsed = FieldOperatorParser.apply_to_function(bit_and)
    lowered = FieldOperatorLowering.apply(parsed)

    reference = im.deref_(
        im.lift_(im.lambda__("a", "b")(im.and__(im.deref_("a"), im.deref_("b"))))("a", "b")
    )

    assert lowered.expr == reference


def test_scalar_and():
    def scalar_and(a: Field[[IDim], "bool"]) -> Field[[IDim], "bool"]:
        return a & False

    parsed = FieldOperatorParser.apply_to_function(scalar_and)
    lowered = FieldOperatorLowering.apply(parsed)

    reference = im.deref_(
        im.lift_(im.lambda__("a")(im.and__(im.deref_("a"), im.literal_("False", "bool"))))("a")
    )

    assert lowered.expr == reference


def test_binary_or():
    def bit_or(a: Field[..., "bool"], b: Field[..., "bool"]):
        return a | b

    parsed = FieldOperatorParser.apply_to_function(bit_or)
    lowered = FieldOperatorLowering.apply(parsed)

    reference = im.deref_(
        im.lift_(im.lambda__("a", "b")(im.or__(im.deref_("a"), im.deref_("b"))))("a", "b")
    )

    assert lowered.expr == reference


def test_compare_scalars():
    def comp_scalars() -> Field[[], bool]:
        return 3 > 4

    parsed = FieldOperatorParser.apply_to_function(comp_scalars)
    lowered = FieldOperatorLowering.apply(parsed)

    reference = im.greater_(im.literal_("3", "int64"), im.literal_("4", "int64"))

    assert lowered.expr == reference


def test_compare_gt():
    def comp_gt(a: Field[..., "float64"], b: Field[..., "float64"]):
        return a > b

    parsed = FieldOperatorParser.apply_to_function(comp_gt)
    lowered = FieldOperatorLowering.apply(parsed)

    reference = im.deref_(
        im.lift_(im.lambda__("a", "b")(im.greater_(im.deref_("a"), im.deref_("b"))))("a", "b")
    )

    assert lowered.expr == reference


def test_compare_lt():
    def comp_lt(a: Field[..., "float64"], b: Field[..., "float64"]):
        return a < b

    parsed = FieldOperatorParser.apply_to_function(comp_lt)
    lowered = FieldOperatorLowering.apply(parsed)

    reference = im.deref_(
        im.lift_(im.lambda__("a", "b")(im.less_(im.deref_("a"), im.deref_("b"))))("a", "b")
    )

    assert lowered.expr == reference


def test_compare_eq():
    def comp_eq(a: Field[..., "int64"], b: Field[..., "int64"]):
        return a == b

    parsed = FieldOperatorParser.apply_to_function(comp_eq)
    lowered = FieldOperatorLowering.apply(parsed)

    reference = im.deref_(
        im.lift_(im.lambda__("a", "b")(im.eq_(im.deref_("a"), im.deref_("b"))))("a", "b")
    )

    assert lowered.expr == reference


def test_compare_chain():
    def compare_chain(
        a: Field[[IDim], "float64"], b: Field[[IDim], "float64"], c: Field[[IDim], "float64"]
    ) -> Field[[IDim], bool]:
        return a > b > c

    parsed = FieldOperatorParser.apply_to_function(compare_chain)
    lowered = FieldOperatorLowering.apply(parsed)

    reference = im.deref_(
        im.lift_(
            im.lambda__("a", "b", "c")(
                im.and__(
                    im.deref_(
                        im.lift_(
                            im.lambda__("a", "b")(im.greater_(im.deref_("a"), im.deref_("b")))
                        )("a", "b")
                    ),
                    im.deref_(
                        im.lift_(
                            im.lambda__("b", "c")(im.greater_(im.deref_("b"), im.deref_("c")))
                        )("b", "c")
                    ),
                )
            )
        )("a", "b", "c")
    )

    assert lowered.expr == reference


def test_reduction_lowering_simple():
    def reduction(edge_f: Field[[Edge], "float64"]):
        return neighbor_sum(edge_f(V2E), axis=V2EDim)

    parsed = FieldOperatorParser.apply_to_function(reduction)
    lowered = FieldOperatorLowering.apply(parsed)

    reference = im.deref_(
        im.lift_(
            im.call_("reduce")(
                im.lambda__("acc", "edge_f__0")(im.plus_("acc", "edge_f__0")),
                0,
            )
        )(im.shift_("V2E")("edge_f"))
    )

    assert lowered.expr == reference


def test_reduction_lowering_expr():
    def reduction(e1: Field[[Edge], "float64"], e2: Field[[Vertex, V2EDim], "float64"]):
        e1_nbh = e1(V2E)
        return neighbor_sum(1.1 * (e1_nbh + e2), axis=V2EDim)

    parsed = FieldOperatorParser.apply_to_function(reduction)
    lowered = FieldOperatorLowering.apply(parsed)

    reference = im.deref_(
        im.let("e1_nbh__0", im.shift_("V2E")("e1"))(
            im.lift_(
                im.call_("reduce")(
                    im.lambda__("acc", "e1_nbh__0__0", "e2__1")(
                        im.plus_(
                            "acc",
                            im.multiplies_(
                                im.literal_("1.1", "float64"), im.plus_("e1_nbh__0__0", "e2__1")
                            ),
                        )
                    ),
                    0,
                )
            )("e1_nbh__0", "e2")
        )
    )

    assert lowered.expr == reference


def test_builtin_int_constructors():
    def int_constrs() -> tuple[Field[[], int], ...]:
        return 1, int(1), int32(1), int64(1), int("1"), int32("1"), int64("1")

    parsed = FieldOperatorParser.apply_to_function(int_constrs)
    lowered = FieldOperatorLowering.apply(parsed)

    reference = im.make_tuple_(
        im.literal_("1", "int64"),
        im.literal_("1", "int64"),
        im.literal_("1", "int32"),
        im.literal_("1", "int64"),
        im.literal_("1", "int64"),
        im.literal_("1", "int32"),
        im.literal_("1", "int64"),
    )

    assert lowered.expr == reference


def test_builtin_float_constructors():
    def float_constrs() -> tuple[Field[[], float], ...]:
        return (
            0.1,
            float(0.1),
            float32(0.1),
            float64(0.1),
            float(".1"),
            float32(".1"),
            float64(".1"),
        )

    parsed = FieldOperatorParser.apply_to_function(float_constrs)
    lowered = FieldOperatorLowering.apply(parsed)

    reference = im.make_tuple_(
        im.literal_("0.1", "float64"),
        im.literal_("0.1", "float64"),
        im.literal_("0.1", "float32"),
        im.literal_("0.1", "float64"),
        im.literal_(".1", "float64"),
        im.literal_(".1", "float32"),
        im.literal_(".1", "float64"),
    )

    assert lowered.expr == reference


def test_builtin_bool_constructors():
    def bool_constrs() -> tuple[Field[[], bool], ...]:
        return True, False, bool(True), bool(False), bool(0), bool(5), bool("True"), bool("False")

    parsed = FieldOperatorParser.apply_to_function(bool_constrs)
    lowered = FieldOperatorLowering.apply(parsed)

    reference = im.make_tuple_(
        im.literal_(str(True), "bool"),
        im.literal_(str(False), "bool"),
        im.literal_(str(True), "bool"),
        im.literal_(str(False), "bool"),
        im.literal_(str(bool(0)), "bool"),
        im.literal_(str(bool(5)), "bool"),
        im.literal_(str(bool("True")), "bool"),
        im.literal_(str(bool("False")), "bool"),
    )

    assert lowered.expr == reference<|MERGE_RESOLUTION|>--- conflicted
+++ resolved
@@ -195,15 +195,8 @@
     )("__tuple_tmp_0")
 
     reference = im.deref_(
-<<<<<<< HEAD
-        im.let("__tuple_tmp_0", im.make_tuple_("inp1", "inp2"))(
-            im.let("tmp1__0", im.tuple_get_(0, "__tuple_tmp_0"))(
-                im.let("tmp2__0", im.tuple_get_(1, "__tuple_tmp_0"))("tmp1__0")
-            )
-=======
         im.let("__tuple_tmp_0", tuple_expr)(
             im.let("tmp1__0", tuple_access_0)(im.let("tmp2__0", tuple_access_1)("tmp1__0"))
->>>>>>> 69ab7c5d
         )
     )
     assert lowered.expr == reference
