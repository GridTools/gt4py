# GT4Py Project - GridTools Framework
#
# Copyright (c) 2014-2021, ETH Zurich
# All rights reserved.
#
# This file is part of the GT4Py project and the GridTools framework.
# GT4Py is free software: you can redistribute it and/or modify it under
# the terms of the GNU General Public License as published by the
# Free Software Foundation, either version 3 of the License, or any later
# version. See the LICENSE.txt file at the top-level directory of this
# distribution for a copy of the license or check <https://www.gnu.org/licenses/>.
#
# SPDX-License-Identifier: GPL-3.0-or-later
from functional.common import Field
from functional.ffront import itir_makers as im
from functional.ffront.fbuiltins import FieldOffset, float32, float64, int32, int64, neighbor_sum
from functional.ffront.foast_to_itir import FieldOperatorLowering
from functional.ffront.func_to_foast import FieldOperatorParser
from functional.iterator.runtime import CartesianAxis


IDim = CartesianAxis("IDim")
Edge = CartesianAxis("Edge")
Vertex = CartesianAxis("Vertex")
Cell = CartesianAxis("Cell")
V2EDim = CartesianAxis("V2E")
V2E = FieldOffset("V2E", source=Edge, target=(Vertex, V2EDim))


def debug_itir(tree):
    """Compare tree snippets while debugging."""
    from devtools import debug

    from eve.codegen import format_python_source
    from functional.iterator.backends.roundtrip import EmbeddedDSL

    debug(format_python_source(EmbeddedDSL.apply(tree)))


def test_copy():
    def copy_field(inp: Field[..., "float64"]):
        return inp

    # ast_passes
    parsed = FieldOperatorParser.apply_to_function(copy_field)
    lowered = FieldOperatorLowering.apply(parsed)

    assert lowered.id == "copy_field"
    assert lowered.expr == im.deref_("inp")


def test_scalar_arg():
<<<<<<< HEAD
    def constant_arg(bar: Field[[IDim], int64], alpha: int64) -> Field[[IDim], int64]:
        return alpha * bar

    # ast_passes
    parsed = FieldOperatorParser.apply_to_function(constant_arg)
=======
    def scalar_arg(bar: Field[[IDim], int64], alpha: int64) -> Field[[IDim], int64]:
        return alpha * bar

    # ast_passes
    parsed = FieldOperatorParser.apply_to_function(scalar_arg)
>>>>>>> 7a907e80
    lowered = FieldOperatorLowering.apply(parsed)

    reference = im.deref_(
        im.lift_(im.lambda__("alpha", "bar")(im.multiplies_(im.deref_("alpha"), im.deref_("bar"))))(
            "alpha", "bar"
        )
    )

    assert lowered.expr == reference


def test_multicopy():
    def multicopy(inp1: Field[[IDim], float64], inp2: Field[[IDim], float64]):
        return inp1, inp2

    parsed = FieldOperatorParser.apply_to_function(multicopy)
    lowered = FieldOperatorLowering.apply(parsed)

    # TODO(ricoh): reevaluate after tuple of fields is allowed in iterator model
    reference = im.deref_(im.make_tuple_("inp1", "inp2"))

    assert lowered.expr == reference


def test_arithmetic():
    def arithmetic(inp1: Field[[IDim], float64], inp2: Field[[IDim], float64]):
        return inp1 + inp2

    # ast_passes
    parsed = FieldOperatorParser.apply_to_function(arithmetic)
    lowered = FieldOperatorLowering.apply(parsed)

    reference = im.deref_(
        im.lift_(im.lambda__("inp1", "inp2")(im.plus_(im.deref_("inp1"), im.deref_("inp2"))))(
            "inp1", "inp2"
        )
    )

    assert lowered.expr == reference


def test_shift():
    Ioff = FieldOffset("Ioff", source=IDim, target=[IDim])

    def shift_by_one(inp: Field[[IDim], float64]):
        return inp(Ioff[1])

    # ast_passes
    parsed = FieldOperatorParser.apply_to_function(shift_by_one)
    lowered = FieldOperatorLowering.apply(parsed)

    reference = im.deref_(im.shift_("Ioff", 1)("inp"))

    assert lowered.expr == reference


def test_negative_shift():
    Ioff = FieldOffset("Ioff", source=IDim, target=[IDim])

    def shift_by_one(inp: Field[[IDim], float64]):
        return inp(Ioff[-1])

    # ast_passes
    parsed = FieldOperatorParser.apply_to_function(shift_by_one)
    lowered = FieldOperatorLowering.apply(parsed)

    reference = im.deref_(im.shift_("Ioff", -1)("inp"))

    assert lowered.expr == reference


def test_temp_assignment():
    def copy_field(inp: Field[..., "float64"]):
        tmp = inp
        inp = tmp
        tmp2 = inp
        return tmp2

    parsed = FieldOperatorParser.apply_to_function(copy_field)
    lowered = FieldOperatorLowering.apply(parsed)

    reference = im.deref_(
        im.let("tmp__0", "inp")(im.let("inp__0", "tmp__0")(im.let("tmp2__0", "inp__0")("tmp2__0")))
    )

    assert lowered.expr == reference


def test_unary_ops():
    def unary(inp: Field[..., "float64"]):
        tmp = +inp
        tmp = -tmp
        return tmp

    parsed = FieldOperatorParser.apply_to_function(unary)
    lowered = FieldOperatorLowering.apply(parsed)

    reference = im.deref_(
        im.let("tmp__0", im.lift_(im.lambda__("inp")(im.plus_(0, im.deref_("inp"))))("inp"),)(
            im.let(
                "tmp__1",
                im.lift_(im.lambda__("tmp__0")(im.minus_(0, im.deref_("tmp__0"))))("tmp__0"),
            )("tmp__1")
        )
    )

    assert lowered.expr == reference


def test_unpacking():
    """Unpacking assigns should get separated."""

    def unpacking(inp1: Field[..., "float64"], inp2: Field[..., "float64"]):
        tmp1, tmp2 = inp1, inp2  # noqa
        return tmp1

    parsed = FieldOperatorParser.apply_to_function(unpacking)
    lowered = FieldOperatorLowering.apply(parsed)

    reference = im.deref_(
        im.let("tmp1__0", im.tuple_get_(0, im.make_tuple_("inp1", "inp2")))(
            im.let("tmp2__0", im.tuple_get_(1, im.make_tuple_("inp1", "inp2")))("tmp1__0")
        )
    )

    assert lowered.expr == reference


def test_annotated_assignment():
    def copy_field(inp: Field[..., "float64"]):
        tmp: Field[..., "float64"] = inp
        return tmp

    parsed = FieldOperatorParser.apply_to_function(copy_field)
    lowered = FieldOperatorLowering.apply(parsed)

    reference = im.deref_(im.let("tmp__0", "inp")("tmp__0"))

    assert lowered.expr == reference


def test_call():
    def identity(x: Field[..., "float64"]) -> Field[..., "float64"]:
        return x

    def call(inp: Field[..., "float64"]) -> Field[..., "float64"]:
        return identity(inp)

    parsed = FieldOperatorParser.apply_to_function(call)
    lowered = FieldOperatorLowering.apply(parsed)

    reference = im.deref_(im.lift_(im.lambda__("inp")(im.call_("identity")("inp")))("inp"))

    assert lowered.expr == reference


def test_temp_tuple():
    """Returning a temp tuple should work."""

    def temp_tuple(a: Field[..., float64], b: Field[..., int64]):
        tmp = a, b
        return tmp

    parsed = FieldOperatorParser.apply_to_function(temp_tuple)
    lowered = FieldOperatorLowering.apply(parsed)

    # TODO(ricoh): reevaluate after tuple of fields is allowed in iterator model
    reference = im.deref_(im.let("tmp__0", im.make_tuple_("a", "b"))("tmp__0"))

    assert lowered.expr == reference


def test_unary_not():
    def unary_not(cond: Field[..., "bool"]):
        return not cond

    parsed = FieldOperatorParser.apply_to_function(unary_not)
    lowered = FieldOperatorLowering.apply(parsed)

    reference = im.deref_(im.lift_(im.lambda__("cond")(im.not__(im.deref_("cond"))))("cond"))

    assert lowered.expr == reference


def test_binary_plus():
    def plus(a: Field[..., "float64"], b: Field[..., "float64"]):
        return a + b

    parsed = FieldOperatorParser.apply_to_function(plus)
    lowered = FieldOperatorLowering.apply(parsed)

    reference = im.deref_(
        im.lift_(im.lambda__("a", "b")(im.plus_(im.deref_("a"), im.deref_("b"))))("a", "b")
    )

    assert lowered.expr == reference


def test_add_scalar_literal_to_field():
    def scalar_plus_field(a: Field[[IDim], "float64"]) -> Field[[IDim], "float64"]:
        return 2.0 + a

    parsed = FieldOperatorParser.apply_to_function(scalar_plus_field)
    lowered = FieldOperatorLowering.apply(parsed)

    reference = im.deref_(
        im.lift_(im.lambda__("a")(im.plus_(im.literal_("2.0", "float64"), im.deref_("a"))))("a")
    )

    assert lowered.expr == reference


def test_add_scalar_literals():
    def scalar_plus_scalar(a: Field[[IDim], "int32"]) -> Field[[IDim], "int32"]:
        tmp = int32(1) + int32("1")
        return a + tmp

    parsed = FieldOperatorParser.apply_to_function(scalar_plus_scalar)
    lowered = FieldOperatorLowering.apply(parsed)

    reference = im.deref_(
        im.let(
            "tmp__0",
            im.plus_(
                im.literal_("1", "int32"),
                im.literal_("1", "int32"),
            ),
        )(im.lift_(im.lambda__("a")(im.plus_(im.deref_("a"), "tmp__0")))("a"))
    )

    assert lowered.expr == reference


def test_binary_mult():
    def mult(a: Field[..., "float64"], b: Field[..., "float64"]):
        return a * b

    parsed = FieldOperatorParser.apply_to_function(mult)
    lowered = FieldOperatorLowering.apply(parsed)

    reference = im.deref_(
        im.lift_(im.lambda__("a", "b")(im.multiplies_(im.deref_("a"), im.deref_("b"))))("a", "b")
    )

    assert lowered.expr == reference


def test_binary_minus():
    def minus(a: Field[..., "float64"], b: Field[..., "float64"]):
        return a - b

    parsed = FieldOperatorParser.apply_to_function(minus)
    lowered = FieldOperatorLowering.apply(parsed)

    reference = im.deref_(
        im.lift_(im.lambda__("a", "b")(im.minus_(im.deref_("a"), im.deref_("b"))))("a", "b")
    )

    assert lowered.expr == reference


def test_binary_div():
    def division(a: Field[..., "float64"], b: Field[..., "float64"]):
        return a / b

    parsed = FieldOperatorParser.apply_to_function(division)
    lowered = FieldOperatorLowering.apply(parsed)

    reference = im.deref_(
        im.lift_(im.lambda__("a", "b")(im.divides_(im.deref_("a"), im.deref_("b"))))("a", "b")
    )

    assert lowered.expr == reference


def test_binary_and():
    def bit_and(a: Field[..., "bool"], b: Field[..., "bool"]):
        return a & b

    parsed = FieldOperatorParser.apply_to_function(bit_and)
    lowered = FieldOperatorLowering.apply(parsed)

    reference = im.deref_(
        im.lift_(im.lambda__("a", "b")(im.and__(im.deref_("a"), im.deref_("b"))))("a", "b")
    )

    assert lowered.expr == reference


def test_scalar_and():
    def scalar_and(a: Field[[IDim], "bool"]) -> Field[[IDim], "bool"]:
        return a & False

    parsed = FieldOperatorParser.apply_to_function(scalar_and)
    lowered = FieldOperatorLowering.apply(parsed)

    reference = im.deref_(
        im.lift_(im.lambda__("a")(im.and__(im.deref_("a"), im.literal_("False", "bool"))))("a")
    )

    assert lowered.expr == reference


def test_binary_or():
    def bit_or(a: Field[..., "bool"], b: Field[..., "bool"]):
        return a | b

    parsed = FieldOperatorParser.apply_to_function(bit_or)
    lowered = FieldOperatorLowering.apply(parsed)

    reference = im.deref_(
        im.lift_(im.lambda__("a", "b")(im.or__(im.deref_("a"), im.deref_("b"))))("a", "b")
    )

    assert lowered.expr == reference


def test_compare_scalars():
    def comp_scalars() -> Field[[], bool]:
        return 3 > 4

    parsed = FieldOperatorParser.apply_to_function(comp_scalars)
    lowered = FieldOperatorLowering.apply(parsed)

    reference = im.greater_(im.literal_("3", "int64"), im.literal_("4", "int64"))

    assert lowered.expr == reference


def test_compare_gt():
    def comp_gt(a: Field[..., "float64"], b: Field[..., "float64"]):
        return a > b

    parsed = FieldOperatorParser.apply_to_function(comp_gt)
    lowered = FieldOperatorLowering.apply(parsed)

    reference = im.deref_(
        im.lift_(im.lambda__("a", "b")(im.greater_(im.deref_("a"), im.deref_("b"))))("a", "b")
    )

    assert lowered.expr == reference


def test_compare_lt():
    def comp_lt(a: Field[..., "float64"], b: Field[..., "float64"]):
        return a < b

    parsed = FieldOperatorParser.apply_to_function(comp_lt)
    lowered = FieldOperatorLowering.apply(parsed)

    reference = im.deref_(
        im.lift_(im.lambda__("a", "b")(im.less_(im.deref_("a"), im.deref_("b"))))("a", "b")
    )

    assert lowered.expr == reference


def test_compare_eq():
    def comp_eq(a: Field[..., "int64"], b: Field[..., "int64"]):
        return a == b

    parsed = FieldOperatorParser.apply_to_function(comp_eq)
    lowered = FieldOperatorLowering.apply(parsed)

    reference = im.deref_(
        im.lift_(im.lambda__("a", "b")(im.eq_(im.deref_("a"), im.deref_("b"))))("a", "b")
    )

    assert lowered.expr == reference


def test_compare_chain():
    def compare_chain(
        a: Field[[IDim], "float64"], b: Field[[IDim], "float64"], c: Field[[IDim], "float64"]
    ) -> Field[[IDim], bool]:
        return a > b > c

    parsed = FieldOperatorParser.apply_to_function(compare_chain)
    lowered = FieldOperatorLowering.apply(parsed)

    reference = im.deref_(
        im.lift_(
            im.lambda__("a", "b", "c")(
                im.and__(
                    im.deref_(
                        im.lift_(
                            im.lambda__("a", "b")(im.greater_(im.deref_("a"), im.deref_("b")))
                        )("a", "b")
                    ),
                    im.deref_(
                        im.lift_(
                            im.lambda__("b", "c")(im.greater_(im.deref_("b"), im.deref_("c")))
                        )("b", "c")
                    ),
                )
            )
        )("a", "b", "c")
    )

    assert lowered.expr == reference


def test_reduction_lowering_simple():
    def reduction(edge_f: Field[[Edge], "float64"]):
        return neighbor_sum(edge_f(V2E), axis=V2E)

    parsed = FieldOperatorParser.apply_to_function(reduction)
    lowered = FieldOperatorLowering.apply(parsed)

    reference = im.deref_(
        im.lift_(
            im.call_("reduce")(
                im.lambda__("accum", "edge_f__0")(im.plus_("accum", "edge_f__0")),
                0,
            )
        )(im.shift_("V2E")("edge_f"))
    )

    assert lowered.expr == reference


def test_reduction_lowering_expr():
    def reduction(e1: Field[[Edge], "float64"], e2: Field[[Vertex, V2EDim], "float64"]):
        e1_nbh = e1(V2E)
        return neighbor_sum(1.1 * (e1_nbh + e2), axis=V2EDim)

    parsed = FieldOperatorParser.apply_to_function(reduction)
    lowered = FieldOperatorLowering.apply(parsed)

    reference = im.deref_(
        im.let("e1_nbh__0", im.shift_("V2E")("e1"))(
            im.lift_(
                im.call_("reduce")(
                    im.lambda__("accum", "e1_nbh__0__0", "e2__1")(
                        im.plus_(
                            "accum",
                            im.multiplies_(
                                im.literal_("1.1", "float64"), im.plus_("e1_nbh__0__0", "e2__1")
                            ),
                        )
                    ),
                    0,
                )
            )("e1_nbh__0", "e2")
        )
    )

    assert lowered.expr == reference


def test_builtin_int_constructors():
    def int_constrs() -> tuple[Field[[], int], ...]:
        return 1, int(1), int32(1), int64(1), int("1"), int32("1"), int64("1")

    parsed = FieldOperatorParser.apply_to_function(int_constrs)
    lowered = FieldOperatorLowering.apply(parsed)

    reference = im.make_tuple_(
        im.literal_("1", "int64"),
<<<<<<< HEAD
        im.literal_("1", "int"),
        im.literal_("1", "int32"),
        im.literal_("1", "int64"),
        im.literal_("1", "int"),
=======
        im.literal_("1", "int64"),
        im.literal_("1", "int32"),
        im.literal_("1", "int64"),
        im.literal_("1", "int64"),
>>>>>>> 7a907e80
        im.literal_("1", "int32"),
        im.literal_("1", "int64"),
    )

    assert lowered.expr == reference


def test_builtin_float_constructors():
    def float_constrs() -> tuple[Field[[], float], ...]:
        return (
            0.1,
            float(0.1),
            float32(0.1),
            float64(0.1),
            float(".1"),
            float32(".1"),
            float64(".1"),
        )

    parsed = FieldOperatorParser.apply_to_function(float_constrs)
    lowered = FieldOperatorLowering.apply(parsed)

    reference = im.make_tuple_(
        im.literal_("0.1", "float64"),
<<<<<<< HEAD
        im.literal_("0.1", "float"),
        im.literal_("0.1", "float32"),
        im.literal_("0.1", "float64"),
        im.literal_(".1", "float"),
=======
        im.literal_("0.1", "float64"),
        im.literal_("0.1", "float32"),
        im.literal_("0.1", "float64"),
        im.literal_(".1", "float64"),
>>>>>>> 7a907e80
        im.literal_(".1", "float32"),
        im.literal_(".1", "float64"),
    )

    assert lowered.expr == reference


def test_builtin_bool_constructors():
    def bool_constrs() -> tuple[Field[[], bool], ...]:
        return True, False, bool(True), bool(False), bool(0), bool(5), bool("True"), bool("False")

    parsed = FieldOperatorParser.apply_to_function(bool_constrs)
    lowered = FieldOperatorLowering.apply(parsed)

    reference = im.make_tuple_(
        im.literal_(str(True), "bool"),
        im.literal_(str(False), "bool"),
        im.literal_(str(True), "bool"),
        im.literal_(str(False), "bool"),
        im.literal_(str(bool(0)), "bool"),
        im.literal_(str(bool(5)), "bool"),
        im.literal_(str(bool("True")), "bool"),
        im.literal_(str(bool("False")), "bool"),
    )

    assert lowered.expr == reference<|MERGE_RESOLUTION|>--- conflicted
+++ resolved
@@ -50,19 +50,11 @@
 
 
 def test_scalar_arg():
-<<<<<<< HEAD
-    def constant_arg(bar: Field[[IDim], int64], alpha: int64) -> Field[[IDim], int64]:
-        return alpha * bar
-
-    # ast_passes
-    parsed = FieldOperatorParser.apply_to_function(constant_arg)
-=======
     def scalar_arg(bar: Field[[IDim], int64], alpha: int64) -> Field[[IDim], int64]:
         return alpha * bar
 
     # ast_passes
     parsed = FieldOperatorParser.apply_to_function(scalar_arg)
->>>>>>> 7a907e80
     lowered = FieldOperatorLowering.apply(parsed)
 
     reference = im.deref_(
@@ -522,17 +514,10 @@
 
     reference = im.make_tuple_(
         im.literal_("1", "int64"),
-<<<<<<< HEAD
-        im.literal_("1", "int"),
-        im.literal_("1", "int32"),
-        im.literal_("1", "int64"),
-        im.literal_("1", "int"),
-=======
         im.literal_("1", "int64"),
         im.literal_("1", "int32"),
         im.literal_("1", "int64"),
         im.literal_("1", "int64"),
->>>>>>> 7a907e80
         im.literal_("1", "int32"),
         im.literal_("1", "int64"),
     )
@@ -557,17 +542,10 @@
 
     reference = im.make_tuple_(
         im.literal_("0.1", "float64"),
-<<<<<<< HEAD
-        im.literal_("0.1", "float"),
-        im.literal_("0.1", "float32"),
-        im.literal_("0.1", "float64"),
-        im.literal_(".1", "float"),
-=======
         im.literal_("0.1", "float64"),
         im.literal_("0.1", "float32"),
         im.literal_("0.1", "float64"),
         im.literal_(".1", "float64"),
->>>>>>> 7a907e80
         im.literal_(".1", "float32"),
         im.literal_(".1", "float64"),
     )
