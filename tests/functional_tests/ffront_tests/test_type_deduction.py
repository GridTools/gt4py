# GT4Py Project - GridTools Framework
#
# Copyright (c) 2014-2021, ETH Zurich
# All rights reserved.
#
# This file is part of the GT4Py project and the GridTools framework.
# GT4Py is free software: you can redistribute it and/or modify it under
# the terms of the GNU General Public License as published by the
# Free Software Foundation, either version 3 of the License, or any later
# version. See the LICENSE.txt file at the top-level directory of this
# distribution for a copy of the license or check <https://www.gnu.org/licenses/>.
#
# SPDX-License-Identifier: GPL-3.0-or-later
from typing import Optional, Pattern

import pytest

from functional.common import DimensionKind, GTTypeError
from functional.ffront import common_types as ct, type_info
from functional.ffront.fbuiltins import (
    Dimension,
    Field,
    FieldOffset,
    astype,
    broadcast,
    float32,
    float64,
    int64,
    neighbor_sum,
    where,
)
from functional.ffront.foast_passes.type_deduction import FieldOperatorTypeDeductionError
from functional.ffront.func_to_foast import FieldOperatorParser


def type_info_cases() -> list[tuple[Optional[ct.SymbolType], dict]]:
    return [
        (
            ct.DeferredSymbolType(constraint=None),
            {
                "is_concrete": False,
            },
        ),
        (
            ct.DeferredSymbolType(constraint=ct.ScalarType),
            {
                "is_concrete": False,
                "type_class": ct.ScalarType,
            },
        ),
        (
            ct.DeferredSymbolType(constraint=ct.FieldType),
            {
                "is_concrete": False,
                "type_class": ct.FieldType,
            },
        ),
        (
            ct.ScalarType(kind=ct.ScalarKind.INT64),
            {
                "is_concrete": True,
                "type_class": ct.ScalarType,
                "is_arithmetic": True,
                "is_logical": False,
            },
        ),
        (
            ct.FieldType(dims=Ellipsis, dtype=ct.ScalarType(kind=ct.ScalarKind.BOOL)),
            {
                "is_concrete": True,
                "type_class": ct.FieldType,
                "is_arithmetic": False,
                "is_logical": True,
            },
        ),
    ]


def callable_type_info_cases():
    # reuse all the other test cases
    not_callable = [
        (symbol_type, [], {}, [r"Expected a callable type, but got "], None)
        for symbol_type, attributes in type_info_cases()
        if not isinstance(symbol_type, ct.CallableType)
    ]

    IDim = Dimension("I")
    JDim = Dimension("J")
    KDim = Dimension("K", kind=DimensionKind.VERTICAL)

    bool_type = ct.ScalarType(kind=ct.ScalarKind.BOOL)
    float_type = ct.ScalarType(kind=ct.ScalarKind.FLOAT64)
    int_type = ct.ScalarType(kind=ct.ScalarKind.INT64)
    field_type = ct.FieldType(dims=[Dimension("I")], dtype=float_type)
    nullary_func_type = ct.FunctionType(args=[], kwargs={}, returns=ct.VoidType())
    unary_func_type = ct.FunctionType(args=[bool_type], kwargs={}, returns=ct.VoidType())
    kwarg_func_type = ct.FunctionType(args=[], kwargs={"foo": bool_type}, returns=ct.VoidType())
    fieldop_type = ct.FieldOperatorType(
        definition=ct.FunctionType(args=[field_type, float_type], kwargs={}, returns=field_type)
    )
    scanop_type = ct.ScanOperatorType(
        axis=KDim,
        definition=ct.FunctionType(
            args=[float_type, int_type, int_type], kwargs={}, returns=float_type
        ),
    )
    tuple_scanop_type = ct.ScanOperatorType(
        axis=KDim,
        definition=ct.FunctionType(
            args=[float_type, ct.TupleType(types=[int_type, int_type])],
            kwargs={},
            returns=float_type,
        ),
    )

    return [
        # func_type, args, kwargs, expected incompatibilities, return type
        *not_callable,
        (nullary_func_type, [], {}, [], ct.VoidType()),
        (
            nullary_func_type,
            [bool_type],
            {},
            [r"Function takes 0 argument\(s\), but 1 were given."],
            None,
        ),
        (
            nullary_func_type,
            [],
            {"foo": bool_type},
            [r"Got unexpected keyword argument\(s\) `foo`."],
            None,
        ),
        (unary_func_type, [], {}, [r"Function takes 1 argument\(s\), but 0 were given."], None),
        (unary_func_type, [bool_type], {}, [], ct.VoidType()),
        (
            unary_func_type,
            [float_type],
            {},
            [r"Expected 0-th argument to be of type bool, but got float64."],
            None,
        ),
        (kwarg_func_type, [], {}, [r"Missing required keyword argument\(s\) `foo`."], None),
        (kwarg_func_type, [], {"foo": bool_type}, [], ct.VoidType()),
        (
            kwarg_func_type,
            [],
            {"foo": float_type},
            [r"Expected keyword argument foo to be of type bool, but got float64."],
            None,
        ),
        (
            kwarg_func_type,
            [],
            {"bar": bool_type},
            [r"Got unexpected keyword argument\(s\) `bar`."],
            None,
        ),
        # field operator
        (fieldop_type, [field_type, float_type], {}, [], field_type),
        # scan operator
        (
            scanop_type,
            [],
            {},
            [r"Scan operator takes 2 arguments, but 0 were given."],
            ct.FieldType(dims=[KDim], dtype=float_type),
        ),
        (
            scanop_type,
            [
                ct.FieldType(dims=[KDim], dtype=float_type),
                ct.FieldType(dims=[KDim], dtype=float_type),
            ],
            {},
            [
                r"Expected 0-th argument to be of type Field\[\[K\], int64\], but got Field\[\[K\], float64\]",
                r"Expected 1-th argument to be of type Field\[\[K\], int64\], but got Field\[\[K\], float64\]",
            ],
            ct.FieldType(dims=[KDim], dtype=float_type),
        ),
        (
            scanop_type,
            [
                ct.FieldType(dims=[IDim, JDim], dtype=int_type),
                ct.FieldType(dims=[KDim], dtype=int_type),
            ],
            {},
            [
                r"Dimensions can not be promoted. Could not determine order of the "
                r"following dimensions: J, K."
            ],
            ct.FieldType(dims=[IDim, JDim, KDim], dtype=float_type),
        ),
        (
            scanop_type,
            [
                ct.FieldType(dims=[KDim], dtype=int_type),
                ct.FieldType(dims=[KDim], dtype=int_type),
            ],
            {},
            [],
            ct.FieldType(dims=[KDim], dtype=float_type),
        ),
        (
            scanop_type,
            [
                ct.FieldType(dims=[IDim, JDim, KDim], dtype=int_type),
                ct.FieldType(dims=[IDim, JDim], dtype=int_type),
            ],
            {},
            [],
            ct.FieldType(dims=[IDim, JDim, KDim], dtype=float_type),
        ),
        (
            tuple_scanop_type,
            [
                ct.TupleType(
                    types=[
                        ct.FieldType(dims=[IDim, JDim, KDim], dtype=int_type),
                        ct.FieldType(dims=[IDim, JDim], dtype=int_type),
                    ]
                )
            ],
            {},
            [],
            ct.FieldType(dims=[IDim, JDim, KDim], dtype=float_type),
        ),
        (
            tuple_scanop_type,
            [
                ct.TupleType(
                    types=[
                        ct.FieldType(dims=[IDim, JDim, KDim], dtype=int_type),
                    ]
                )
            ],
            {},
            [
                r"Expected 0-th argument to be of type tuple\[Field\[\[I, J, K\], int64\], "
                r"Field\[..., int64\]\], but got tuple\[Field\[\[I, J, K\], int64\]\]."
            ],
            ct.FieldType(dims=[IDim, JDim, KDim], dtype=float_type),
        ),
    ]


@pytest.mark.parametrize("symbol_type,expected", type_info_cases())
def test_type_info_basic(symbol_type, expected):
    for key in expected:
        assert getattr(type_info, key)(symbol_type) == expected[key]


@pytest.mark.parametrize("func_type,args,kwargs,expected,return_type", callable_type_info_cases())
def test_accept_args(
    func_type: ct.SymbolType,
    args: list[ct.SymbolType],
    kwargs: dict[str, ct.SymbolType],
    expected: list,
    return_type: ct.SymbolType,
):
    accepts_args = len(expected) == 0
    assert accepts_args == type_info.accepts_args(func_type, with_args=args, with_kwargs=kwargs)

    if len(expected) > 0:
        with pytest.raises(
            GTTypeError,
        ) as exc_info:
            type_info.accepts_args(
                func_type, with_args=args, with_kwargs=kwargs, raise_exception=True
            )

        for expected_msg in expected:
            assert exc_info.match(expected_msg)


@pytest.mark.parametrize("func_type,args,kwargs,expected,return_type", callable_type_info_cases())
def test_return_type(
    func_type: ct.SymbolType,
    args: list[ct.SymbolType],
    kwargs: dict[str, ct.SymbolType],
    expected: list,
    return_type: ct.SymbolType,
):
    accepts_args = type_info.accepts_args(func_type, with_args=args, with_kwargs=kwargs)
    if accepts_args:
        assert type_info.return_type(func_type, with_args=args, with_kwargs=kwargs) == return_type


def test_unpack_assign():
    def unpack_explicit_tuple(
        a: Field[..., float64], b: Field[..., float64]
    ) -> tuple[Field[..., float64], Field[..., float64]]:
        tmp_a, tmp_b = (a, b)
        return tmp_a, tmp_b

    parsed = FieldOperatorParser.apply_to_function(unpack_explicit_tuple)

    assert parsed.annex.symtable["tmp_a__0"].type == ct.FieldType(
        dims=Ellipsis,
        dtype=ct.ScalarType(kind=ct.ScalarKind.FLOAT64, shape=None),
    )
    assert parsed.annex.symtable["tmp_b__0"].type == ct.FieldType(
        dims=Ellipsis,
        dtype=ct.ScalarType(kind=ct.ScalarKind.FLOAT64, shape=None),
    )


def dimension_promotion_cases() -> list[
    tuple[list[list[Dimension]], list[Dimension] | None, None | Pattern]
]:
    raw_list = [
        # list of list of dimensions, expected result, expected error message
        ([["I", "J"], ["I"]], ["I", "J"], None),
        ([["I", "J"], ["J"]], ["I", "J"], None),
        ([["I", "J"], ["J", "K"]], ["I", "J", "K"], None),
        (
            [["I", "J"], ["J", "I"]],
            None,
            r"The following dimensions appear in contradicting order: I, J.",
        ),
        (
            [["I", "K"], ["J", "K"]],
            None,
            r"Could not determine order of the following dimensions: I, J",
        ),
    ]
    # transform dimension names into Dimension objects
    return [
        (
            [[Dimension(el) for el in arg] for arg in args],
            [Dimension(el) for el in result] if result else result,
            msg,
        )
        for args, result, msg in raw_list
    ]


@pytest.mark.parametrize("dim_list,expected_result,expected_error_msg", dimension_promotion_cases())
def test_dimension_promotion(
    dim_list: list[list[Dimension]],
    expected_result: Optional[list[Dimension]],
    expected_error_msg: Optional[str],
):
    if expected_result:
        assert type_info.promote_dims(*dim_list) == expected_result
    else:
        with pytest.raises(Exception) as exc_info:
            type_info.promote_dims(*dim_list)

        assert exc_info.match(expected_error_msg)


def test_assign_tuple():
    def temp_tuple(a: Field[..., float64], b: Field[..., int64]):
        tmp = a, b
        return tmp

    parsed = FieldOperatorParser.apply_to_function(temp_tuple)

    assert parsed.annex.symtable["tmp__0"].type == ct.TupleType(
        types=[
            ct.FieldType(
                dims=Ellipsis,
                dtype=ct.ScalarType(kind=ct.ScalarKind.FLOAT64, shape=None),
            ),
            ct.FieldType(
                dims=Ellipsis,
                dtype=ct.ScalarType(kind=ct.ScalarKind.INT64, shape=None),
            ),
        ]
    )


def test_adding_bool():
    """Expect an error when using arithmetic on bools."""

    def add_bools(a: Field[..., bool], b: Field[..., bool]):
        return a + b

    with pytest.raises(
        FieldOperatorTypeDeductionError,
        match=(r"Type Field\[\.\.\., bool\] can not be used in operator `\+`!"),
    ):
        _ = FieldOperatorParser.apply_to_function(add_bools)


def test_binop_nonmatching_dims():
    """Binary operations can only work when both fields have the same dimensions."""
    X = Dimension("X")
    Y = Dimension("Y")

    def nonmatching(a: Field[[X], float64], b: Field[[Y], float64]):
        return a + b

    with pytest.raises(
        FieldOperatorTypeDeductionError,
        match=(
            r"Could not promote `Field\[\[X], float64\]` and `Field\[\[Y\], float64\]` to common type in call to +."
        ),
    ):
        _ = FieldOperatorParser.apply_to_function(nonmatching)


def test_bitopping_float():
    def float_bitop(a: Field[..., float], b: Field[..., float]):
        return a & b

    with pytest.raises(
        FieldOperatorTypeDeductionError,
        match=(r"Type Field\[\.\.\., float64\] can not be used in operator `\&`! "),
    ):
        _ = FieldOperatorParser.apply_to_function(float_bitop)


def test_signing_bool():
    def sign_bool(a: Field[..., bool]):
        return -a

    with pytest.raises(
        FieldOperatorTypeDeductionError,
        match=r"Incompatible type for unary operator `\-`: `Field\[\.\.\., bool\]`!",
    ):
        _ = FieldOperatorParser.apply_to_function(sign_bool)


def test_notting_int():
    def not_int(a: Field[..., int64]):
        return not a

    with pytest.raises(
        FieldOperatorTypeDeductionError,
        match=r"Incompatible type for unary operator `not`: `Field\[\.\.\., int64\]`!",
    ):
        _ = FieldOperatorParser.apply_to_function(not_int)


@pytest.fixture
def remap_setup():
    X = Dimension("X")
    Y = Dimension("Y")
    Y2XDim = Dimension("Y2X", kind=DimensionKind.LOCAL)
    Y2X = FieldOffset("Y2X", source=X, target=(Y, Y2XDim))
    return X, Y, Y2XDim, Y2X


def test_remap(remap_setup):
    X, Y, Y2XDim, Y2X = remap_setup

    def remap_fo(bar: Field[[X], int64]) -> Field[[Y], int64]:
        return bar(Y2X[0])

    parsed = FieldOperatorParser.apply_to_function(remap_fo)

    assert parsed.body[0].value.type == ct.FieldType(
        dims=[Y], dtype=ct.ScalarType(kind=ct.ScalarKind.INT64)
    )


def test_remap_nbfield(remap_setup):
    X, Y, Y2XDim, Y2X = remap_setup

    def remap_fo(bar: Field[[X], int64]) -> Field[[Y, Y2XDim], int64]:
        return bar(Y2X)

    parsed = FieldOperatorParser.apply_to_function(remap_fo)

    assert parsed.body[0].value.type == ct.FieldType(
        dims=[Y, Y2XDim], dtype=ct.ScalarType(kind=ct.ScalarKind.INT64)
    )


def test_remap_reduce(remap_setup):
    X, Y, Y2XDim, Y2X = remap_setup

    def remap_fo(bar: Field[[X], int64]) -> Field[[Y], int64]:
        return 2 * neighbor_sum(bar(Y2X), axis=Y2XDim)

    parsed = FieldOperatorParser.apply_to_function(remap_fo)

    assert parsed.body[0].value.type == ct.FieldType(
        dims=[Y], dtype=ct.ScalarType(kind=ct.ScalarKind.INT64)
    )


def test_remap_reduce_sparse(remap_setup):
    X, Y, Y2XDim, Y2X = remap_setup

    def remap_fo(bar: Field[[Y, Y2XDim], int64]) -> Field[[Y], int64]:
        return 5 * neighbor_sum(bar, axis=Y2XDim)

    parsed = FieldOperatorParser.apply_to_function(remap_fo)

    assert parsed.body[0].value.type == ct.FieldType(
        dims=[Y], dtype=ct.ScalarType(kind=ct.ScalarKind.INT64)
    )


def test_mismatched_literals():
    def mismatched_lit() -> Field[..., "float32"]:
        return float32("1.0") + float64("1.0")

    with pytest.raises(
        FieldOperatorTypeDeductionError,
        match=(r"Could not promote `float32` and `float64` to common type in call to +."),
    ):
        _ = FieldOperatorParser.apply_to_function(mismatched_lit)


def test_broadcast_multi_dim():
    ADim = Dimension("ADim")
    BDim = Dimension("BDim")
    CDim = Dimension("CDim")

    def simple_broadcast(a: Field[[ADim], float64]):
        return broadcast(a, (ADim, BDim, CDim))

    parsed = FieldOperatorParser.apply_to_function(simple_broadcast)

    assert parsed.body[0].value.type == ct.FieldType(
        dims=[ADim, BDim, CDim], dtype=ct.ScalarType(kind=ct.ScalarKind.FLOAT64)
    )


def test_broadcast_disjoint():
    ADim = Dimension("ADim")
    BDim = Dimension("BDim")
    CDim = Dimension("CDim")

    def disjoint_broadcast(a: Field[[ADim], float64]):
        return broadcast(a, (BDim, CDim))

    with pytest.raises(
        FieldOperatorTypeDeductionError,
        match=r"Expected broadcast dimension is missing",
    ):
        _ = FieldOperatorParser.apply_to_function(disjoint_broadcast)


def test_broadcast_badtype():
    ADim = Dimension("ADim")
    BDim = "BDim"
    CDim = Dimension("CDim")

    def badtype_broadcast(a: Field[[ADim], float64]):
        return broadcast(a, (BDim, CDim))

    with pytest.raises(
        FieldOperatorTypeDeductionError,
        match=r"Expected all broadcast dimensions to be of type Dimension.",
    ):
        _ = FieldOperatorParser.apply_to_function(badtype_broadcast)


def test_where_dim():
    ADim = Dimension("ADim")
    BDim = Dimension("BDim")

    def simple_where(a: Field[[ADim], bool], b: Field[[ADim, BDim], float64]):
        return where(a, b, 9.0)

    parsed = FieldOperatorParser.apply_to_function(simple_where)

    assert parsed.body[0].value.type == ct.FieldType(
        dims=[ADim, BDim], dtype=ct.ScalarType(kind=ct.ScalarKind.FLOAT64)
    )


def test_where_broadcast_dim():
    ADim = Dimension("ADim")

    def simple_where(a: Field[[ADim], bool]):
        return where(a, 5.0, 9.0)

    parsed = FieldOperatorParser.apply_to_function(simple_where)

    assert parsed.body[0].value.type == ct.FieldType(
        dims=[ADim], dtype=ct.ScalarType(kind=ct.ScalarKind.FLOAT64)
    )


def test_where_tuple_dim():
    ADim = Dimension("ADim")

    def tuple_where(a: Field[[ADim], bool], b: Field[[ADim], float64]):
        return where(a, ((5.0, 9.0), (b, 6.0)), ((8.0, b), (5.0, 9.0)))

    parsed = FieldOperatorParser.apply_to_function(tuple_where)

    assert parsed.body[0].value.type == ct.TupleType(
        types=[
            ct.TupleType(
                types=[
                    ct.FieldType(dims=[ADim], dtype=ct.ScalarType(kind=ct.ScalarKind.FLOAT64)),
                    ct.FieldType(dims=[ADim], dtype=ct.ScalarType(kind=ct.ScalarKind.FLOAT64)),
                ]
            ),
            ct.TupleType(
                types=[
                    ct.FieldType(dims=[ADim], dtype=ct.ScalarType(kind=ct.ScalarKind.FLOAT64)),
                    ct.FieldType(dims=[ADim], dtype=ct.ScalarType(kind=ct.ScalarKind.FLOAT64)),
                ]
            ),
        ]
    )


def test_where_bad_dim():
    ADim = Dimension("ADim")

    def bad_dim_where(a: Field[[ADim], bool], b: Field[[ADim], float64]):
        return where(a, ((5.0, 9.0), (b, 6.0)), b)

    with pytest.raises(
        FieldOperatorTypeDeductionError,
        match=r"Return arguments need to be of same type",
    ):
        _ = FieldOperatorParser.apply_to_function(bad_dim_where)


def test_where_mixed_dims():
    ADim = Dimension("ADim")
    BDim = Dimension("BDim")

    def tuple_where_mix_dims(
        a: Field[[ADim], bool], b: Field[[ADim], float64], c: Field[[ADim, BDim], float64]
    ):
        return where(a, ((c, 9.0), (b, 6.0)), ((8.0, b), (5.0, 9.0)))

    parsed = FieldOperatorParser.apply_to_function(tuple_where_mix_dims)

    assert parsed.body[0].value.type == ct.TupleType(
        types=[
            ct.TupleType(
                types=[
                    ct.FieldType(
                        dims=[ADim, BDim], dtype=ct.ScalarType(kind=ct.ScalarKind.FLOAT64)
                    ),
                    ct.FieldType(dims=[ADim], dtype=ct.ScalarType(kind=ct.ScalarKind.FLOAT64)),
                ]
            ),
            ct.TupleType(
                types=[
                    ct.FieldType(dims=[ADim], dtype=ct.ScalarType(kind=ct.ScalarKind.FLOAT64)),
                    ct.FieldType(dims=[ADim], dtype=ct.ScalarType(kind=ct.ScalarKind.FLOAT64)),
                ]
            ),
        ]
    )


<<<<<<< HEAD
def test_astype_dtype():
    ADim = Dimension("ADim")

    def simple_astype(a: Field[[ADim], float64]):
        return astype(a, bool)

    parsed = FieldOperatorParser.apply_to_function(simple_astype)

    assert parsed.body[0].value.type == ct.FieldType(
        dims=[ADim], dtype=ct.ScalarType(kind=ct.ScalarKind.BOOL)
    )


def test_astype_wrong_input():
    ADim = Dimension("ADim")
    msg = "Could not deduce type"

    def bad_input_astype(a: Field[[ADim], float64]):
        return astype(a, "float64")

    with pytest.raises(
        FieldOperatorTypeDeductionError,
        match=msg,
    ):
        _ = FieldOperatorParser.apply_to_function(bad_input_astype)
=======
def test_mod_floats():
    def modulo_floats(inp: Field[..., float]):
        return inp % 3.0

    with pytest.raises(
        FieldOperatorTypeDeductionError,
        match=r"Type float64 can not be used in operator `%`",
    ):
        _ = FieldOperatorParser.apply_to_function(modulo_floats)


def test_undefined_symbols():
    def return_undefined():
        return undefined_symbol

    with pytest.raises(FieldOperatorTypeDeductionError, match="Undeclared symbol"):
        _ = FieldOperatorParser.apply_to_function(return_undefined)
>>>>>>> cf206fac
<|MERGE_RESOLUTION|>--- conflicted
+++ resolved
@@ -649,7 +649,7 @@
     )
 
 
-<<<<<<< HEAD
+
 def test_astype_dtype():
     ADim = Dimension("ADim")
 
@@ -675,7 +675,7 @@
         match=msg,
     ):
         _ = FieldOperatorParser.apply_to_function(bad_input_astype)
-=======
+
 def test_mod_floats():
     def modulo_floats(inp: Field[..., float]):
         return inp % 3.0
@@ -692,5 +692,4 @@
         return undefined_symbol
 
     with pytest.raises(FieldOperatorTypeDeductionError, match="Undeclared symbol"):
-        _ = FieldOperatorParser.apply_to_function(return_undefined)
->>>>>>> cf206fac
+        _ = FieldOperatorParser.apply_to_function(return_undefined)