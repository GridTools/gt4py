--- conflicted
+++ resolved
@@ -16,11 +16,7 @@
 import pytest
 
 from functional.common import Dimension, GTTypeError
-from functional.ffront import common_types as ct
-<<<<<<< HEAD
-from functional.ffront import type_info
-=======
->>>>>>> 7a907e80
+from functional.ffront import common_types as ct, type_info
 from functional.ffront.fbuiltins import Field, float32, float64, int64
 from functional.ffront.foast_passes.type_deduction import FieldOperatorTypeDeductionError
 from functional.ffront.func_to_foast import FieldOperatorParser
@@ -37,11 +33,7 @@
             },
         ),
         (
-<<<<<<< HEAD
             ct.DeferredSymbolType(constraint=ct.ScalarType),
-=======
-            ct.DeferredSymbolType(constraint=None),
->>>>>>> 7a907e80
             {
                 "is_concrete": False,
                 "type_class": ct.ScalarType,
@@ -49,7 +41,6 @@
             },
         ),
         (
-<<<<<<< HEAD
             ct.DeferredSymbolType(constraint=ct.FieldType),
             {
                 "is_concrete": False,
@@ -75,57 +66,6 @@
                 "type_kind": type_info.TypeKind.FIELD,
                 "is_arithmetic": False,
                 "is_logical": True,
-=======
-            ct.DeferredSymbolType(constraint=ct.ScalarType),
-            {
-                "is_complete": False,
-                "is_any_type": False,
-                "constraint": ct.ScalarType,
-                "is_field_type": False,
-                "is_scalar": True,
-                "is_arithmetic_compatible": False,
-                "is_logics_compatible": False,
-                "is_callable": False,
-            },
-        ),
-        (
-            ct.DeferredSymbolType(constraint=ct.FieldType),
-            {
-                "is_complete": False,
-                "is_any_type": False,
-                "constraint": ct.FieldType,
-                "is_field_type": True,
-                "is_scalar": False,
-                "is_arithmetic_compatible": False,
-                "is_logics_compatible": False,
-                "is_callable": False,
-            },
-        ),
-        (
-            ct.ScalarType(kind=ct.ScalarKind.INT64),
-            {
-                "is_complete": True,
-                "is_any_type": False,
-                "constraint": ct.ScalarType,
-                "is_field_type": False,
-                "is_scalar": True,
-                "is_arithmetic_compatible": True,
-                "is_logics_compatible": False,
-                "is_callable": False,
-            },
-        ),
-        (
-            ct.FieldType(dims=Ellipsis, dtype=ct.ScalarType(kind=ct.ScalarKind.BOOL)),
-            {
-                "is_complete": True,
-                "is_any_type": False,
-                "constraint": ct.FieldType,
-                "is_field_type": True,
-                "is_scalar": False,
-                "is_arithmetic_compatible": False,
-                "is_logics_compatible": True,
-                "is_callable": False,
->>>>>>> 7a907e80
             },
         ),
     ]
@@ -179,42 +119,7 @@
 @pytest.mark.parametrize("symbol_type,expected", type_info_cases())
 def test_type_info_basic(symbol_type, expected):
     for key in expected:
-<<<<<<< HEAD
         assert getattr(type_info, key)(symbol_type) == expected[key]
-=======
-        assert getattr(typeinfo, key) == expected[key]
-
-
-def test_type_info_refinable_complete_complete():
-    complete_type = ct.ScalarType(kind=ct.ScalarKind.INT64)
-    other_complete_type = ct.ScalarType(kind=ct.ScalarKind.FLOAT64)
-    type_info_a = TypeInfo(complete_type)
-    type_info_b = TypeInfo(other_complete_type)
-    assert type_info_a.can_be_refined_to(TypeInfo(complete_type))
-    assert not type_info_a.can_be_refined_to(type_info_b)
-
-
-def test_type_info_refinable_incomplete_complete():
-    complete_type = TypeInfo(
-        ct.FieldType(dtype=ct.ScalarType(kind=ct.ScalarKind.BOOL), dims=Ellipsis)
-    )
-    assert TypeInfo(None).can_be_refined_to(complete_type)
-    assert TypeInfo(ct.DeferredSymbolType(constraint=None)).can_be_refined_to(complete_type)
-    assert TypeInfo(ct.DeferredSymbolType(constraint=ct.FieldType)).can_be_refined_to(complete_type)
-    assert not TypeInfo(ct.DeferredSymbolType(constraint=ct.OffsetType)).can_be_refined_to(
-        complete_type
-    )
-
-
-def test_type_info_refinable_incomplete_incomplete():
-    target_type = TypeInfo(ct.DeferredSymbolType(constraint=ct.ScalarType))
-    assert TypeInfo(None).can_be_refined_to(target_type)
-    assert TypeInfo(ct.DeferredSymbolType(constraint=None)).can_be_refined_to(target_type)
-    assert TypeInfo(ct.DeferredSymbolType(constraint=ct.ScalarType)).can_be_refined_to(target_type)
-    assert not TypeInfo(ct.DeferredSymbolType(constraint=ct.FieldType)).can_be_refined_to(
-        target_type
-    )
->>>>>>> 7a907e80
 
 
 @pytest.mark.parametrize("func_type,args,kwargs,expected", type_info_is_callable_for_args_cases())
@@ -360,10 +265,6 @@
 
     with pytest.raises(
         FieldOperatorTypeDeductionError,
-<<<<<<< HEAD
         match=(r"Incompatible datatypes in operation float32 '\+' float64"),
-=======
-        match=(r"Incompatible type\(s\) for operator '\+': float32, float64"),
->>>>>>> 7a907e80
     ):
         _ = FieldOperatorParser.apply_to_function(mismatched_lit)