--- conflicted
+++ resolved
@@ -496,11 +496,7 @@
         im.lift_(
             im.call_("reduce")(
                 im.lambda__("acc", "edge_f__0")(im.plus_("acc", "edge_f__0")),
-<<<<<<< HEAD
-                im.literal_("0", "float64"),
-=======
                 im.literal_(value="0", typename="float64"),
->>>>>>> fd090c19
             )
         )(im.shift_("V2E")("edge_f"))
     )
@@ -528,11 +524,7 @@
                             ),
                         )
                     ),
-<<<<<<< HEAD
-                    im.literal_("0", "float64"),
-=======
                     im.literal_(value="0", typename="float64"),
->>>>>>> fd090c19
                 )
             )("e1_nbh__0", "e2")
         )
