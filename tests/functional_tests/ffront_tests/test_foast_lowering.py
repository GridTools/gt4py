# GT4Py Project - GridTools Framework
#
# Copyright (c) 2014-2021, ETH Zurich
# All rights reserved.
#
# This file is part of the GT4Py project and the GridTools framework.
# GT4Py is free software: you can redistribute it and/or modify it under
# the terms of the GNU General Public License as published by the
# Free Software Foundation, either version 3 of the License, or any later
# version. See the LICENSE.txt file at the top-level directory of this
# distribution for a copy of the license or check <https://www.gnu.org/licenses/>.
#
# SPDX-License-Identifier: GPL-3.0-or-later
from __future__ import annotations

from types import SimpleNamespace

import pytest

from functional.common import DimensionKind, Field
from functional.ffront import itir_makers as im, type_specifications as ts, type_translation
from functional.ffront.fbuiltins import (
    Dimension,
    FieldOffset,
    float32,
    float64,
    int32,
    int64,
    neighbor_sum,
)
from functional.ffront.foast_to_itir import FieldOperatorLowering
from functional.ffront.func_to_foast import FieldOperatorParser


IDim = Dimension("IDim")
Edge = Dimension("Edge")
Vertex = Dimension("Vertex")
Cell = Dimension("Cell")
V2EDim = Dimension("V2E", DimensionKind.LOCAL)
V2E = FieldOffset("V2E", source=Edge, target=(Vertex, V2EDim))
TDim = Dimension("TDim")  # Meaningless dimension, used for tests.


def debug_itir(tree):
    """Compare tree snippets while debugging."""
    from devtools import debug

    from eve.codegen import format_python_source
    from functional.program_processors import EmbeddedDSL

    debug(format_python_source(EmbeddedDSL.apply(tree)))


def test_copy():
    def copy_field(inp: Field[[TDim], float64]):
        return inp

    # ast_passes
    parsed = FieldOperatorParser.apply_to_function(copy_field)
    lowered = FieldOperatorLowering.apply(parsed)

    assert lowered.id == "copy_field"
    assert lowered.expr == im.ref("inp")


def test_scalar_arg():
    def scalar_arg(bar: Field[[IDim], int64], alpha: int64) -> Field[[IDim], int64]:
        return alpha * bar

    # ast_passes
    parsed = FieldOperatorParser.apply_to_function(scalar_arg)
    lowered = FieldOperatorLowering.apply(parsed)

    reference = im.lift_(im.lambda__("bar")(im.multiplies_("alpha", im.deref_("bar"))))("bar")

    assert lowered.expr == reference


def test_multicopy():
    def multicopy(inp1: Field[[IDim], float64], inp2: Field[[IDim], float64]):
        return inp1, inp2

    parsed = FieldOperatorParser.apply_to_function(multicopy)
    lowered = FieldOperatorLowering.apply(parsed)

    reference = im.lift_(
        im.lambda__("inp1", "inp2")(im.make_tuple_(im.deref_("inp1"), im.deref_("inp2")))
    )("inp1", "inp2")

    assert lowered.expr == reference


def test_arithmetic():
    def arithmetic(inp1: Field[[IDim], float64], inp2: Field[[IDim], float64]):
        return inp1 + inp2

    # ast_passes
    parsed = FieldOperatorParser.apply_to_function(arithmetic)
    lowered = FieldOperatorLowering.apply(parsed)

    reference = im.lift_(
        im.lambda__("inp1", "inp2")(im.plus_(im.deref_("inp1"), im.deref_("inp2")))
    )("inp1", "inp2")

    assert lowered.expr == reference


def test_shift():
    Ioff = FieldOffset("Ioff", source=IDim, target=(IDim,))

    def shift_by_one(inp: Field[[IDim], float64]):
        return inp(Ioff[1])

    # ast_passes
    parsed = FieldOperatorParser.apply_to_function(shift_by_one)
    lowered = FieldOperatorLowering.apply(parsed)

    reference = im.shift_("Ioff", 1)("inp")

    assert lowered.expr == reference


def test_negative_shift():
    Ioff = FieldOffset("Ioff", source=IDim, target=(IDim,))

    def shift_by_one(inp: Field[[IDim], float64]):
        return inp(Ioff[-1])

    # ast_passes
    parsed = FieldOperatorParser.apply_to_function(shift_by_one)
    lowered = FieldOperatorLowering.apply(parsed)

    reference = im.shift_("Ioff", -1)("inp")

    assert lowered.expr == reference


def test_temp_assignment():
    def copy_field(inp: Field[[TDim], float64]):
        tmp = inp
        inp = tmp
        tmp2 = inp
        return tmp2

    parsed = FieldOperatorParser.apply_to_function(copy_field)
    lowered = FieldOperatorLowering.apply(parsed)

    reference = im.let("tmp__0", "inp")(
        im.let("inp__0", "tmp__0")(im.let("tmp2__0", "inp__0")("tmp2__0"))
    )

    assert lowered.expr == reference


def test_unary_ops():
    def unary(inp: Field[[TDim], float64]):
        tmp = +inp
        tmp = -tmp
        return tmp

    parsed = FieldOperatorParser.apply_to_function(unary)
    lowered = FieldOperatorLowering.apply(parsed)

    reference = im.let(
        "tmp__0",
        im.lift_(im.lambda__("inp")(im.plus_(0, im.deref_("inp"))))("inp"),
    )(
        im.let(
            "tmp__1",
            im.lift_(im.lambda__("tmp__0")(im.minus_(0, im.deref_("tmp__0"))))("tmp__0"),
        )("tmp__1")
    )

    assert lowered.expr == reference


def test_unpacking():
    """Unpacking assigns should get separated."""

    def unpacking(
        inp1: Field[[TDim], float64], inp2: Field[[TDim], float64]
    ) -> Field[[TDim], float64]:
        tmp1, tmp2 = inp1, inp2  # noqa
        return tmp1

    parsed = FieldOperatorParser.apply_to_function(unpacking)
    lowered = FieldOperatorLowering.apply(parsed)

    tuple_expr = im.lift_(
        im.lambda__("inp1", "inp2")(im.make_tuple_(im.deref_("inp1"), im.deref_("inp2")))
    )("inp1", "inp2")
    tuple_access_0 = im.lift_(
        im.lambda__("__tuple_tmp_0")(im.tuple_get_(0, im.deref_("__tuple_tmp_0")))
    )("__tuple_tmp_0")
    tuple_access_1 = im.lift_(
        im.lambda__("__tuple_tmp_0")(im.tuple_get_(1, im.deref_("__tuple_tmp_0")))
    )("__tuple_tmp_0")

    reference = im.let("__tuple_tmp_0", tuple_expr)(
        im.let("tmp1__0", tuple_access_0)(im.let("tmp2__0", tuple_access_1)("tmp1__0"))
    )
    assert lowered.expr == reference


def test_annotated_assignment():
    pytest.skip("Annotated assignments are not properly supported at the moment.")

    def copy_field(inp: Field[[TDim], float64]):
        tmp: Field[[TDim], float64] = inp
        return tmp

    parsed = FieldOperatorParser.apply_to_function(copy_field)
    lowered = FieldOperatorLowering.apply(parsed)

    reference = im.let("tmp__0", "inp")("tmp__0")

    assert lowered.expr == reference


def test_call():
    # create something that appears to the lowering like a field operator.
    #  we could also create an actual field operator, but we want to avoid
    #  using such heavy constructs for testing the lowering.
    field_type = type_translation.from_type_hint(Field[[TDim], float64])
    identity = SimpleNamespace(
        __gt_type__=lambda: ts.FieldOperatorType(
            definition=ts.FunctionType(args=[field_type], kwargs={}, returns=field_type)
        )
    )

    def call(inp: Field[[TDim], float64]) -> Field[[TDim], float64]:
        return identity(inp)

    parsed = FieldOperatorParser.apply_to_function(call)
    lowered = FieldOperatorLowering.apply(parsed)

    reference = im.lift_(im.lambda__("inp")(im.call_("identity")("inp")))("inp")

    assert lowered.expr == reference


def test_temp_tuple():
    """Returning a temp tuple should work."""

    def temp_tuple(a: Field[[TDim], float64], b: Field[[TDim], int64]):
        tmp = a, b
        return tmp

    parsed = FieldOperatorParser.apply_to_function(temp_tuple)
    lowered = FieldOperatorLowering.apply(parsed)

    tuple_expr = im.lift_(im.lambda__("a", "b")(im.make_tuple_(im.deref_("a"), im.deref_("b"))))(
        "a", "b"
    )
    reference = im.let("tmp__0", tuple_expr)("tmp__0")

    assert lowered.expr == reference


def test_unary_not():
    def unary_not(cond: Field[[TDim], "bool"]):
        return not cond

    parsed = FieldOperatorParser.apply_to_function(unary_not)
    lowered = FieldOperatorLowering.apply(parsed)

    reference = im.lift_(im.lambda__("cond")(im.not__(im.deref_("cond"))))("cond")

    assert lowered.expr == reference


def test_binary_plus():
    def plus(a: Field[[TDim], float64], b: Field[[TDim], float64]):
        return a + b

    parsed = FieldOperatorParser.apply_to_function(plus)
    lowered = FieldOperatorLowering.apply(parsed)

    reference = im.lift_(im.lambda__("a", "b")(im.plus_(im.deref_("a"), im.deref_("b"))))("a", "b")

    assert lowered.expr == reference


def test_add_scalar_literal_to_field():
    def scalar_plus_field(a: Field[[IDim], float64]) -> Field[[IDim], float64]:
        return 2.0 + a

    parsed = FieldOperatorParser.apply_to_function(scalar_plus_field)
    lowered = FieldOperatorLowering.apply(parsed)

    reference = im.lift_(im.lambda__("a")(im.plus_(im.literal_("2.0", "float64"), im.deref_("a"))))(
        "a"
    )

    assert lowered.expr == reference


def test_add_scalar_literals():
    def scalar_plus_scalar(a: Field[[IDim], "int32"]) -> Field[[IDim], "int32"]:
        tmp = int32(1) + int32("1")
        return a + tmp

    parsed = FieldOperatorParser.apply_to_function(scalar_plus_scalar)
    lowered = FieldOperatorLowering.apply(parsed)

    reference = im.let(
        "tmp__0",
        im.plus_(
            im.literal_("1", "int32"),
            im.literal_("1", "int32"),
        ),
    )(im.lift_(im.lambda__("a")(im.plus_(im.deref_("a"), "tmp__0")))("a"))

    assert lowered.expr == reference


def test_binary_mult():
    def mult(a: Field[[TDim], float64], b: Field[[TDim], float64]):
        return a * b

    parsed = FieldOperatorParser.apply_to_function(mult)
    lowered = FieldOperatorLowering.apply(parsed)

    reference = im.lift_(im.lambda__("a", "b")(im.multiplies_(im.deref_("a"), im.deref_("b"))))(
        "a", "b"
    )

    assert lowered.expr == reference


def test_binary_minus():
    def minus(a: Field[[TDim], float64], b: Field[[TDim], float64]):
        return a - b

    parsed = FieldOperatorParser.apply_to_function(minus)
    lowered = FieldOperatorLowering.apply(parsed)

    reference = im.lift_(im.lambda__("a", "b")(im.minus_(im.deref_("a"), im.deref_("b"))))("a", "b")

    assert lowered.expr == reference


def test_binary_div():
    def division(a: Field[[TDim], float64], b: Field[[TDim], float64]):
        return a / b

    parsed = FieldOperatorParser.apply_to_function(division)
    lowered = FieldOperatorLowering.apply(parsed)

    reference = im.lift_(im.lambda__("a", "b")(im.divides_(im.deref_("a"), im.deref_("b"))))(
        "a", "b"
    )

    assert lowered.expr == reference


def test_binary_and():
    def bit_and(a: Field[[TDim], "bool"], b: Field[[TDim], "bool"]):
        return a & b

    parsed = FieldOperatorParser.apply_to_function(bit_and)
    lowered = FieldOperatorLowering.apply(parsed)

    reference = im.lift_(im.lambda__("a", "b")(im.and__(im.deref_("a"), im.deref_("b"))))("a", "b")

    assert lowered.expr == reference


def test_scalar_and():
    def scalar_and(a: Field[[IDim], "bool"]) -> Field[[IDim], "bool"]:
        return a & False

    parsed = FieldOperatorParser.apply_to_function(scalar_and)
    lowered = FieldOperatorLowering.apply(parsed)

    reference = im.lift_(im.lambda__("a")(im.and__(im.deref_("a"), im.literal_("False", "bool"))))(
        "a"
    )

    assert lowered.expr == reference


def test_binary_or():
    def bit_or(a: Field[[TDim], "bool"], b: Field[[TDim], "bool"]):
        return a | b

    parsed = FieldOperatorParser.apply_to_function(bit_or)
    lowered = FieldOperatorLowering.apply(parsed)

    reference = im.lift_(im.lambda__("a", "b")(im.or__(im.deref_("a"), im.deref_("b"))))("a", "b")

    assert lowered.expr == reference


def test_compare_scalars():
    def comp_scalars() -> bool:
        return 3 > 4

    parsed = FieldOperatorParser.apply_to_function(comp_scalars)
    lowered = FieldOperatorLowering.apply(parsed)

    reference = im.greater_(im.literal_("3", "int64"), im.literal_("4", "int64"))

    assert lowered.expr == reference


def test_compare_gt():
    def comp_gt(a: Field[[TDim], float64], b: Field[[TDim], float64]):
        return a > b

    parsed = FieldOperatorParser.apply_to_function(comp_gt)
    lowered = FieldOperatorLowering.apply(parsed)

    reference = im.lift_(im.lambda__("a", "b")(im.greater_(im.deref_("a"), im.deref_("b"))))(
        "a", "b"
    )

    assert lowered.expr == reference


def test_compare_lt():
    def comp_lt(a: Field[[TDim], float64], b: Field[[TDim], float64]):
        return a < b

    parsed = FieldOperatorParser.apply_to_function(comp_lt)
    lowered = FieldOperatorLowering.apply(parsed)

    reference = im.lift_(im.lambda__("a", "b")(im.less_(im.deref_("a"), im.deref_("b"))))("a", "b")

    assert lowered.expr == reference


def test_compare_eq():
    def comp_eq(a: Field[[TDim], "int64"], b: Field[[TDim], "int64"]):
        return a == b

    parsed = FieldOperatorParser.apply_to_function(comp_eq)
    lowered = FieldOperatorLowering.apply(parsed)

    reference = im.lift_(im.lambda__("a", "b")(im.eq_(im.deref_("a"), im.deref_("b"))))("a", "b")

    assert lowered.expr == reference


def test_compare_chain():
    def compare_chain(
        a: Field[[IDim], float64], b: Field[[IDim], float64], c: Field[[IDim], float64]
    ) -> Field[[IDim], bool]:
        return a > b > c

    parsed = FieldOperatorParser.apply_to_function(compare_chain)
    lowered = FieldOperatorLowering.apply(parsed)

    reference = im.lift_(
        im.lambda__("a", "b", "c")(
            im.and__(
                im.deref_(
                    im.lift_(im.lambda__("a", "b")(im.greater_(im.deref_("a"), im.deref_("b"))))(
                        "a", "b"
                    )
                ),
                im.deref_(
                    im.lift_(im.lambda__("b", "c")(im.greater_(im.deref_("b"), im.deref_("c"))))(
                        "b", "c"
                    )
                ),
            )
        )
    )("a", "b", "c")

    assert lowered.expr == reference


def test_reduction_lowering_simple():
    def reduction(edge_f: Field[[Edge], float64]):
        return neighbor_sum(edge_f(V2E), axis=V2EDim)

    parsed = FieldOperatorParser.apply_to_function(reduction)
    lowered = FieldOperatorLowering.apply(parsed)

<<<<<<< HEAD
    reference = im.deref_(
        im.lift_(
            im.call_("reduce")(
                im.lambda__("acc", "edge_f__0")(im.plus_("acc", "edge_f__0")),
                im.literal_(value="0", typename="float64"),
            )
        )(im.shift_("V2E")("edge_f"))
    )
=======
    reference = im.lift_(
        im.call_("reduce")(
            im.lambda__("acc", "edge_f__0")(im.plus_("acc", "edge_f__0")),
            0,
        )
    )(im.shift_("V2E")("edge_f"))
>>>>>>> 0c5c1a26

    assert lowered.expr == reference


def test_reduction_lowering_expr():
    def reduction(e1: Field[[Edge], float64], e2: Field[[Vertex, V2EDim], float64]):
        e1_nbh = e1(V2E)
        return neighbor_sum(1.1 * (e1_nbh + e2), axis=V2EDim)

    parsed = FieldOperatorParser.apply_to_function(reduction)
    lowered = FieldOperatorLowering.apply(parsed)

    reference = im.let("e1_nbh__0", im.shift_("V2E")("e1"))(
<<<<<<< HEAD
        im.deref_(
            im.lift_(
                im.call_("reduce")(
                    im.lambda__("acc", "e1_nbh__0__0", "e2__1")(
                        im.plus_(
                            "acc",
                            im.multiplies_(
                                im.literal_("1.1", "float64"), im.plus_("e1_nbh__0__0", "e2__1")
                            ),
                        )
                    ),
                    im.literal_(value="0", typename="float64"),
                )
            )("e1_nbh__0", "e2")
        )
=======
        im.lift_(
            im.call_("reduce")(
                im.lambda__("acc", "e1_nbh__0__0", "e2__1")(
                    im.plus_(
                        "acc",
                        im.multiplies_(
                            im.literal_("1.1", "float64"), im.plus_("e1_nbh__0__0", "e2__1")
                        ),
                    )
                ),
                0,
            )
        )("e1_nbh__0", "e2")
>>>>>>> 0c5c1a26
    )

    assert lowered.expr == reference


def test_builtin_int_constructors():
    def int_constrs() -> tuple[
        int,
        int,
        int32,
        int64,
        int,
        int32,
        int64,
    ]:
        return 1, int(1), int32(1), int64(1), int("1"), int32("1"), int64("1")

    parsed = FieldOperatorParser.apply_to_function(int_constrs)
    lowered = FieldOperatorLowering.apply(parsed)

    reference = im.make_tuple_(
        im.literal_("1", "int64"),
        im.literal_("1", "int64"),
        im.literal_("1", "int32"),
        im.literal_("1", "int64"),
        im.literal_("1", "int64"),
        im.literal_("1", "int32"),
        im.literal_("1", "int64"),
    )

    assert lowered.expr == reference


def test_builtin_float_constructors():
    def float_constrs() -> tuple[
        float,
        float,
        float32,
        float64,
        float,
        float32,
        float64,
    ]:
        return (
            0.1,
            float(0.1),
            float32(0.1),
            float64(0.1),
            float(".1"),
            float32(".1"),
            float64(".1"),
        )

    parsed = FieldOperatorParser.apply_to_function(float_constrs)
    lowered = FieldOperatorLowering.apply(parsed)

    reference = im.make_tuple_(
        im.literal_("0.1", "float64"),
        im.literal_("0.1", "float64"),
        im.literal_("0.1", "float32"),
        im.literal_("0.1", "float64"),
        im.literal_(".1", "float64"),
        im.literal_(".1", "float32"),
        im.literal_(".1", "float64"),
    )

    assert lowered.expr == reference


def test_builtin_bool_constructors():
    def bool_constrs() -> tuple[bool, bool, bool, bool, bool, bool, bool, bool]:
        return True, False, bool(True), bool(False), bool(0), bool(5), bool("True"), bool("False")

    parsed = FieldOperatorParser.apply_to_function(bool_constrs)
    lowered = FieldOperatorLowering.apply(parsed)

    reference = im.make_tuple_(
        im.literal_(str(True), "bool"),
        im.literal_(str(False), "bool"),
        im.literal_(str(True), "bool"),
        im.literal_(str(False), "bool"),
        im.literal_(str(bool(0)), "bool"),
        im.literal_(str(bool(5)), "bool"),
        im.literal_(str(bool("True")), "bool"),
        im.literal_(str(bool("False")), "bool"),
    )

    assert lowered.expr == reference<|MERGE_RESOLUTION|>--- conflicted
+++ resolved
@@ -478,23 +478,12 @@
     parsed = FieldOperatorParser.apply_to_function(reduction)
     lowered = FieldOperatorLowering.apply(parsed)
 
-<<<<<<< HEAD
-    reference = im.deref_(
-        im.lift_(
-            im.call_("reduce")(
-                im.lambda__("acc", "edge_f__0")(im.plus_("acc", "edge_f__0")),
-                im.literal_(value="0", typename="float64"),
-            )
-        )(im.shift_("V2E")("edge_f"))
-    )
-=======
     reference = im.lift_(
         im.call_("reduce")(
             im.lambda__("acc", "edge_f__0")(im.plus_("acc", "edge_f__0")),
-            0,
+            im.literal_(value="0", typename="float64"),
         )
     )(im.shift_("V2E")("edge_f"))
->>>>>>> 0c5c1a26
 
     assert lowered.expr == reference
 
@@ -508,23 +497,6 @@
     lowered = FieldOperatorLowering.apply(parsed)
 
     reference = im.let("e1_nbh__0", im.shift_("V2E")("e1"))(
-<<<<<<< HEAD
-        im.deref_(
-            im.lift_(
-                im.call_("reduce")(
-                    im.lambda__("acc", "e1_nbh__0__0", "e2__1")(
-                        im.plus_(
-                            "acc",
-                            im.multiplies_(
-                                im.literal_("1.1", "float64"), im.plus_("e1_nbh__0__0", "e2__1")
-                            ),
-                        )
-                    ),
-                    im.literal_(value="0", typename="float64"),
-                )
-            )("e1_nbh__0", "e2")
-        )
-=======
         im.lift_(
             im.call_("reduce")(
                 im.lambda__("acc", "e1_nbh__0__0", "e2__1")(
@@ -535,10 +507,9 @@
                         ),
                     )
                 ),
-                0,
+                im.literal_(value="0", typename="float64"),
             )
         )("e1_nbh__0", "e2")
->>>>>>> 0c5c1a26
     )
 
     assert lowered.expr == reference
