--- conflicted
+++ resolved
@@ -171,15 +171,4 @@
     with pytest.raises(symbol_makers.TypingError, match="Invalid callable annotations"):
         symbol_makers.make_symbol_type_from_typing(typing.Callable[[int], str])
     with pytest.raises(symbol_makers.TypingError, match="Invalid callable annotations"):
-<<<<<<< HEAD
-        symbol_makers.make_symbol_type_from_typing(typing.Callable[[int], float])
-=======
-        symbol_makers.make_symbol_type_from_typing(typing.Callable[[int], float])
-
-    with pytest.raises(symbol_makers.TypingError, match="'<class 'str'>' type is not supported"):
-        symbol_makers.make_symbol_type_from_typing(
-            typing.Annotated[
-                typing.Callable[["float", int], str], xtyping.CallableKwargsInfo(data={})
-            ]
-        )
->>>>>>> 9b0d3923
+        symbol_makers.make_symbol_type_from_typing(typing.Callable[[int], float])