import inspect
import traceback

import pytest

<<<<<<< HEAD
from functional import common
from functional.ffront import func_to_foast as f2f, source_utils as src_utils
from functional.ffront.foast_passes import type_deduction
=======
from functional.common import Dimension, Field
from functional.ffront.func_to_foast import FieldOperatorParser, FieldOperatorSyntaxError
>>>>>>> 572b04ca


# NOTE: These tests are sensitive to filename and the line number of the marked statement

TDim = Dimension("TDim")  # Meaningless dimension, used for tests.


def test_invalid_syntax_error_empty_return():
    """Field operator syntax errors point to the file, line and column."""

<<<<<<< HEAD
    line = inspect.getframeinfo(inspect.currentframe()).lineno

    def wrong_syntax(inp: common.Field[..., float]):
        return  # <-- this line triggers the syntax error
=======
    def wrong_syntax(inp: Field[[TDim], float]):
        return  # <-- this line triggers error
>>>>>>> 572b04ca

    with pytest.raises(
        f2f.FieldOperatorSyntaxError,
        match=(
            r"Invalid Field Operator Syntax: "
<<<<<<< HEAD
            r"Empty return not allowed \(test_error_line_number.py, line " + str(line + 3) + r"\)"
=======
            r"Empty return not allowed \(test_error_line_number.py, line 16\)"
>>>>>>> 572b04ca
        ),
    ) as exc_info:
        _ = f2f.FieldOperatorParser.apply_to_function(wrong_syntax)

    assert traceback.format_exception_only(exc_info.value)[1:3] == [
        "    return  # <-- this line triggers the syntax error\n",
        "    ^^^^^^\n",
    ]


def test_wrong_caret_placement_bug():
    """Field operator syntax errors respect python's carets (`^^^^^`) placement."""

    line = inspect.getframeinfo(inspect.currentframe()).lineno

    def wrong_line_syntax_error(inp: common.Field[..., float]):
        # the next line triggers the syntax error
        inp = inp.this_attribute_surely_doesnt_exist

        return inp

    with pytest.raises(f2f.FieldOperatorSyntaxError) as exc_info:
        _ = f2f.FieldOperatorParser.apply_to_function(wrong_line_syntax_error)

    exc = exc_info.value

    assert (exc.lineno, exc.end_lineno) == (line + 4, line + 4)

    # if `offset` is set, python will display carets (`^^^^`) after printing `text`.
    # So `text` has to be the line where the error occurs (otherwise the carets
    # will be very misleading).

    # See https://github.com/python/cpython/blob/6ad47b41a650a13b4a9214309c10239726331eb8/Lib/traceback.py#L852-L855
    python_printed_text = exc.text.rstrip("\n").lstrip(" \n\f")

    assert python_printed_text == "inp = inp.this_attribute_surely_doesnt_exist"

    # test that `offset` is aligned with `exc.text`
    return_offset = (
        exc.text.find("inp.this_attribute_surely_doesnt_exist") + 1
    )  # offset is 1-based for syntax errors
    assert (exc.offset, exc.end_offset) == (return_offset, return_offset + 38)

    print("".join(traceback.format_exception_only(exc)))

    assert traceback.format_exception_only(exc)[1:3] == [
        "    inp = inp.this_attribute_surely_doesnt_exist\n",
        "          ^^^^^^^^^^^^^^^^^^^^^^^^^^^^^^^^^^^^^^\n",
    ]


def test_syntax_error_without_function():
    """Dialect parsers report line numbers correctly when applied to `SourceDefinition`."""

    source_definition = src_utils.SourceDefinition(
        starting_line=62,
        source="""
            def invalid_python_syntax():
                # This function contains a python syntax error

                ret%%  # <-- this line triggers the syntax error
        """,
    )

    with pytest.raises(SyntaxError) as exc_info:
        _ = f2f.FieldOperatorParser.apply(source_definition, {}, {})

    exc = exc_info.value

    assert (exc.lineno, exc.end_lineno) == (66, 66)

    assert traceback.format_exception_only(exc)[1:3] == [
        "    ret%%  # <-- this line triggers the syntax error\n",
        "        ^\n",
    ]


def test_fo_type_deduction_error():
    """Field operator type deduction errors report location correctly"""

    line = inspect.getframeinfo(inspect.currentframe()).lineno

    def field_operator_with_undeclared_symbol():
        return undeclared_symbol

    with pytest.raises(type_deduction.FieldOperatorTypeDeductionError) as exc_info:
        _ = f2f.FieldOperatorParser.apply_to_function(field_operator_with_undeclared_symbol)

    exc = exc_info.value

    assert (exc.lineno, exc.end_lineno) == (line + 3, line + 3)

    assert traceback.format_exception_only(exc)[1:3] == [
        "    return undeclared_symbol\n",
        "           ^^^^^^^^^^^^^^^^^\n",
    ]


# TODO: test program type deduction?<|MERGE_RESOLUTION|>--- conflicted
+++ resolved
@@ -3,14 +3,11 @@
 
 import pytest
 
-<<<<<<< HEAD
+from functional.common import Dimension, Field
+from functional.ffront.func_to_foast import FieldOperatorParser, FieldOperatorSyntaxError
 from functional import common
 from functional.ffront import func_to_foast as f2f, source_utils as src_utils
 from functional.ffront.foast_passes import type_deduction
-=======
-from functional.common import Dimension, Field
-from functional.ffront.func_to_foast import FieldOperatorParser, FieldOperatorSyntaxError
->>>>>>> 572b04ca
 
 
 # NOTE: These tests are sensitive to filename and the line number of the marked statement
@@ -21,25 +18,16 @@
 def test_invalid_syntax_error_empty_return():
     """Field operator syntax errors point to the file, line and column."""
 
-<<<<<<< HEAD
     line = inspect.getframeinfo(inspect.currentframe()).lineno
 
-    def wrong_syntax(inp: common.Field[..., float]):
+    def wrong_syntax(inp: common.Field[[TDim], float]):
         return  # <-- this line triggers the syntax error
-=======
-    def wrong_syntax(inp: Field[[TDim], float]):
-        return  # <-- this line triggers error
->>>>>>> 572b04ca
 
     with pytest.raises(
         f2f.FieldOperatorSyntaxError,
         match=(
             r"Invalid Field Operator Syntax: "
-<<<<<<< HEAD
             r"Empty return not allowed \(test_error_line_number.py, line " + str(line + 3) + r"\)"
-=======
-            r"Empty return not allowed \(test_error_line_number.py, line 16\)"
->>>>>>> 572b04ca
         ),
     ) as exc_info:
         _ = f2f.FieldOperatorParser.apply_to_function(wrong_syntax)
@@ -55,7 +43,7 @@
 
     line = inspect.getframeinfo(inspect.currentframe()).lineno
 
-    def wrong_line_syntax_error(inp: common.Field[..., float]):
+    def wrong_line_syntax_error(inp: common.Field[[TDim], float]):
         # the next line triggers the syntax error
         inp = inp.this_attribute_surely_doesnt_exist
 
