--- conflicted
+++ resolved
@@ -4,14 +4,9 @@
 
 from eve.utils import UIDs
 from functional.iterator import ir
-<<<<<<< HEAD
-from functional.iterator.transforms.deduce_conn_of_reductions import DeduceConnOfReductions
-from functional.iterator.transforms.unroll_reduce import UnrollReduce
-=======
 from functional.iterator.transforms.unroll_reduce import UnrollReduce, _get_partial_offset_tags
 
 from .conftest import DummyConnectivity
->>>>>>> 9fb94e60
 
 
 @pytest.fixture(params=[True, False])
@@ -162,12 +157,7 @@
 def test_basic(basic_reduction, has_skip_values):
     expected = _expected(basic_reduction, "Dim", 3, has_skip_values)
 
-<<<<<<< HEAD
-    offset_provider = {"dim": SimpleNamespace(max_neighbors=3, has_skip_values=has_skip_values)}
-    basic_reduction = DeduceConnOfReductions.apply(basic_reduction, offset_provider=offset_provider)
-=======
     offset_provider = {"Dim": DummyConnectivity(max_neighbors=3, has_skip_values=has_skip_values)}
->>>>>>> 9fb94e60
     actual = UnrollReduce.apply(basic_reduction, offset_provider=offset_provider)
     assert actual == expected
 
@@ -175,14 +165,7 @@
 def test_reduction_with_shift_on_second_arg(reduction_with_shift_on_second_arg, has_skip_values):
     expected = _expected(reduction_with_shift_on_second_arg, "Dim", 1, has_skip_values, 1)
 
-<<<<<<< HEAD
-    offset_provider = {"dim": SimpleNamespace(max_neighbors=1, has_skip_values=has_skip_values)}
-    reduction_with_shift_on_second_arg = DeduceConnOfReductions.apply(
-        reduction_with_shift_on_second_arg, offset_provider=offset_provider
-    )
-=======
     offset_provider = {"Dim": DummyConnectivity(max_neighbors=1, has_skip_values=has_skip_values)}
->>>>>>> 9fb94e60
     actual = UnrollReduce.apply(reduction_with_shift_on_second_arg, offset_provider=offset_provider)
     assert actual == expected
 
