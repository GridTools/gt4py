import numpy as np
import pytest

from functional.iterator.builtins import *
from functional.iterator.embedded import np_as_located_field
from functional.iterator.runtime import CartesianAxis, closure, fendef, fundef

from .conftest import run_processor


IDim = CartesianAxis("IDim")
JDim = CartesianAxis("JDim")
KDim = CartesianAxis("KDim")

# semantics of stencil return that is called from the fencil (after `:` the structure of the output)
# `return a` -> a: field
# `return make_tuple(a)` -> (a,): [field] or (field)
# `return a,b` -> (a,b): [field, field] or (field, field)
# `return make_tuple(a,b)` -> (a,b): [field, field]
# `return make_tuple(a), make_tuple(b)` -> ((a,), (b,)): [(field,), (field,)]
# `return make_tuple(make_tuple(a,b))` -> ((a,b)): [(field,field)]


@fundef
def tuple_output1(inp1, inp2):
    return deref(inp1), deref(inp2)


@fundef
def tuple_output2(inp1, inp2):
    return make_tuple(deref(inp1), deref(inp2))


@pytest.mark.parametrize(
    "stencil",
    [tuple_output1, tuple_output2],
)
def test_tuple_output(fencil_processor_no_gtfn_exec, stencil):
    fencil_processor, validate = fencil_processor_no_gtfn_exec

    shape = [5, 7, 9]
    rng = np.random.default_rng()
    inp1 = np_as_located_field(IDim, JDim, KDim)(
        rng.normal(size=(shape[0], shape[1], shape[2])),
    )
    inp2 = np_as_located_field(IDim, JDim, KDim)(
        rng.normal(size=(shape[0], shape[1], shape[2])),
    )

    out = (
        np_as_located_field(IDim, JDim, KDim)(np.zeros(shape)),
        np_as_located_field(IDim, JDim, KDim)(np.zeros(shape)),
    )

    dom = {
        IDim: range(0, shape[0]),
        JDim: range(0, shape[1]),
        KDim: range(0, shape[2]),
    }
    run_processor(stencil[dom], fencil_processor, inp1, inp2, out=out, offset_provider={})
    if validate:
        assert np.allclose(inp1, out[0])
        assert np.allclose(inp2, out[1])


def test_tuple_of_field_of_tuple_output(fencil_processor_no_gtfn_exec):
    fencil_processor, validate = fencil_processor_no_gtfn_exec

    @fundef
    def stencil(inp1, inp2, inp3, inp4):
        return make_tuple(deref(inp1), deref(inp2)), make_tuple(deref(inp3), deref(inp4))

    shape = [5, 7, 9]
    rng = np.random.default_rng()
    inp1 = np_as_located_field(IDim, JDim, KDim)(
        rng.normal(size=(shape[0], shape[1], shape[2])),
    )
    inp2 = np_as_located_field(IDim, JDim, KDim)(
        rng.normal(size=(shape[0], shape[1], shape[2])),
    )
    inp3 = np_as_located_field(IDim, JDim, KDim)(
        rng.normal(size=(shape[0], shape[1], shape[2])),
    )
    inp4 = np_as_located_field(IDim, JDim, KDim)(
        rng.normal(size=(shape[0], shape[1], shape[2])),
    )

    out_np1 = np.zeros(shape, dtype="f8, f8")
    out1 = np_as_located_field(IDim, JDim, KDim)(out_np1)
    out_np2 = np.zeros(shape, dtype="f8, f8")
    out2 = np_as_located_field(IDim, JDim, KDim)(out_np2)
    out = (out1, out2)

    dom = {
        IDim: range(0, shape[0]),
        JDim: range(0, shape[1]),
        KDim: range(0, shape[2]),
    }
    run_processor(
        stencil[dom],
        fencil_processor,
        inp1,
        inp2,
        inp3,
        inp4,
        out=out,
        offset_provider={},
    )
    if validate:
        assert np.allclose(inp1, out_np1[:]["f0"])
        assert np.allclose(inp2, out_np1[:]["f1"])
        assert np.allclose(inp3, out_np2[:]["f0"])
        assert np.allclose(inp4, out_np2[:]["f1"])


def test_tuple_of_tuple_of_field_output(fencil_processor_no_gtfn_exec):
    fencil_processor, validate = fencil_processor_no_gtfn_exec

    @fundef
    def stencil(inp1, inp2, inp3, inp4):
        return make_tuple(deref(inp1), deref(inp2)), make_tuple(deref(inp3), deref(inp4))

    shape = [5, 7, 9]
    rng = np.random.default_rng()
    inp1 = np_as_located_field(IDim, JDim, KDim)(
        rng.normal(size=(shape[0], shape[1], shape[2])),
    )
    inp2 = np_as_located_field(IDim, JDim, KDim)(
        rng.normal(size=(shape[0], shape[1], shape[2])),
    )
    inp3 = np_as_located_field(IDim, JDim, KDim)(
        rng.normal(size=(shape[0], shape[1], shape[2])),
    )
    inp4 = np_as_located_field(IDim, JDim, KDim)(
        rng.normal(size=(shape[0], shape[1], shape[2])),
    )

    out = (
        (
            np_as_located_field(IDim, JDim, KDim)(np.zeros(shape)),
            np_as_located_field(IDim, JDim, KDim)(np.zeros(shape)),
        ),
        (
            np_as_located_field(IDim, JDim, KDim)(np.zeros(shape)),
            np_as_located_field(IDim, JDim, KDim)(np.zeros(shape)),
        ),
    )

    dom = {
        IDim: range(0, shape[0]),
        JDim: range(0, shape[1]),
        KDim: range(0, shape[2]),
    }
    run_processor(
        stencil[dom],
        fencil_processor,
        inp1,
        inp2,
        inp3,
        inp4,
        out=out,
        offset_provider={},
    )
    if validate:
        assert np.allclose(inp1, out[0][0])
        assert np.allclose(inp2, out[0][1])
        assert np.allclose(inp3, out[1][0])
        assert np.allclose(inp4, out[1][1])


@pytest.mark.parametrize(
    "stencil",
    [tuple_output1, tuple_output2],
)
def test_field_of_tuple_output(fencil_processor_no_gtfn_exec, stencil):
    fencil_processor, validate = fencil_processor_no_gtfn_exec

    shape = [5, 7, 9]
    rng = np.random.default_rng()
    inp1 = np_as_located_field(IDim, JDim, KDim)(
        rng.normal(size=(shape[0], shape[1], shape[2])),
    )
    inp2 = np_as_located_field(IDim, JDim, KDim)(
        rng.normal(size=(shape[0], shape[1], shape[2])),
    )

    out_np = np.zeros(shape, dtype="f8, f8")
    out = np_as_located_field(IDim, JDim, KDim)(out_np)

    dom = {
        IDim: range(0, shape[0]),
        JDim: range(0, shape[1]),
        KDim: range(0, shape[2]),
    }
    run_processor(stencil[dom], fencil_processor, inp1, inp2, out=out, offset_provider={})
    if validate:
        assert np.allclose(inp1, out_np[:]["f0"])
        assert np.allclose(inp2, out_np[:]["f1"])


@pytest.mark.xfail(
    raises=NotImplementedError,
    reason="tuple_get is not compatible with this way of expressing tuples.",
)
@pytest.mark.parametrize(
    "stencil",
    [tuple_output1, tuple_output2],
)
def test_field_of_extra_dim_output(fencil_processor_no_gtfn_exec, stencil):
    fencil_processor, validate = fencil_processor_no_gtfn_exec

    shape = [5, 7, 9]
    rng = np.random.default_rng()
    inp1 = np_as_located_field(IDim, JDim, KDim)(
        rng.normal(size=(shape[0], shape[1], shape[2])),
    )
    inp2 = np_as_located_field(IDim, JDim, KDim)(
        rng.normal(size=(shape[0], shape[1], shape[2])),
    )

    out_np = np.zeros(shape + [2])
    out = np_as_located_field(IDim, JDim, KDim, None)(out_np)

    dom = {
        IDim: range(0, shape[0]),
        JDim: range(0, shape[1]),
        KDim: range(0, shape[2]),
    }
    run_processor(stencil[dom], fencil_processor, inp1, inp2, out=out, offset_provider={})
    if validate:
        assert np.allclose(inp1, out_np[:, :, :, 0])
        assert np.allclose(inp2, out_np[:, :, :, 1])


@fundef
def tuple_input(inp):
    inp_deref = deref(inp)
    return tuple_get(0, inp_deref) + tuple_get(1, inp_deref)


def test_tuple_field_input(fencil_processor_no_gtfn_exec):
    fencil_processor, validate = fencil_processor_no_gtfn_exec

    shape = [5, 7, 9]
    rng = np.random.default_rng()
    inp1 = np_as_located_field(IDim, JDim, KDim)(
        rng.normal(size=(shape[0], shape[1], shape[2])),
    )
    inp2 = np_as_located_field(IDim, JDim, KDim)(
        rng.normal(size=(shape[0], shape[1], shape[2])),
    )

    out = np_as_located_field(IDim, JDim, KDim)(np.zeros(shape))

    dom = {
        IDim: range(0, shape[0]),
        JDim: range(0, shape[1]),
        KDim: range(0, shape[2]),
    }
    run_processor(tuple_input[dom], fencil_processor, (inp1, inp2), out=out, offset_provider={})
    if validate:
        assert np.allclose(np.asarray(inp1) + np.asarray(inp2), out)


def test_field_of_tuple_input(fencil_processor_no_gtfn_exec):
    fencil_processor, validate = fencil_processor_no_gtfn_exec

    shape = [5, 7, 9]
    rng = np.random.default_rng()

    inp1 = rng.normal(size=(shape[0], shape[1], shape[2]))
    inp2 = rng.normal(size=(shape[0], shape[1], shape[2]))
    inp = np.zeros(shape, dtype="f8, f8")
    for i in range(shape[0]):
        for j in range(shape[1]):
            for k in range(shape[2]):
                inp[i, j, k] = (inp1[i, j, k], inp2[i, j, k])

    inp = np_as_located_field(IDim, JDim, KDim)(inp)
    out = np_as_located_field(IDim, JDim, KDim)(np.zeros(shape))

    dom = {
        IDim: range(0, shape[0]),
        JDim: range(0, shape[1]),
        KDim: range(0, shape[2]),
    }
    run_processor(tuple_input[dom], fencil_processor, inp, out=out, offset_provider={})
    if validate:
        assert np.allclose(np.asarray(inp1) + np.asarray(inp2), out)


<<<<<<< HEAD
@pytest.mark.xfail(
    reason="tuple_get is not compatible with this way of expressing tuples.",
)
def test_field_of_extra_dim_input(fencil_processor):
    fencil_processor, validate = fencil_processor
=======
def test_field_of_extra_dim_input(fencil_processor_no_gtfn_exec):
    fencil_processor, validate = fencil_processor_no_gtfn_exec
>>>>>>> a4188668

    shape = [5, 7, 9]
    rng = np.random.default_rng()

    inp1 = rng.normal(size=(shape[0], shape[1], shape[2]))
    inp2 = rng.normal(size=(shape[0], shape[1], shape[2]))
    inp = np.stack((inp1, inp2), axis=-1)

    inp = np_as_located_field(IDim, JDim, KDim, None)(inp)
    out = np_as_located_field(IDim, JDim, KDim)(np.zeros(shape))

    dom = {
        IDim: range(0, shape[0]),
        JDim: range(0, shape[1]),
        KDim: range(0, shape[2]),
    }
    run_processor(tuple_input[dom], fencil_processor, inp, out=out, offset_provider={})
    if validate:
        assert np.allclose(np.asarray(inp1) + np.asarray(inp2), out)


@fundef
def tuple_tuple_input(inp):
    inp_deref = deref(inp)
    return (
        tuple_get(0, tuple_get(0, inp_deref))
        + tuple_get(1, tuple_get(0, inp_deref))
        + tuple_get(0, tuple_get(1, inp_deref))
        + tuple_get(1, tuple_get(1, inp_deref))
    )


def test_tuple_of_field_of_tuple_input(fencil_processor_no_gtfn_exec):
    fencil_processor, validate = fencil_processor_no_gtfn_exec

    shape = [5, 7, 9]
    rng = np.random.default_rng()

    inp1 = rng.normal(size=(shape[0], shape[1], shape[2]))
    inp2 = rng.normal(size=(shape[0], shape[1], shape[2]))
    inp = np.zeros(shape, dtype="f8, f8")
    for i in range(shape[0]):
        for j in range(shape[1]):
            for k in range(shape[2]):
                inp[i, j, k] = (inp1[i, j, k], inp2[i, j, k])

    inp = np_as_located_field(IDim, JDim, KDim)(inp)
    out = np_as_located_field(IDim, JDim, KDim)(np.zeros(shape))

    dom = {
        IDim: range(0, shape[0]),
        JDim: range(0, shape[1]),
        KDim: range(0, shape[2]),
    }
    run_processor(
        tuple_tuple_input[dom],
        fencil_processor,
        (inp, inp),
        out=out,
        offset_provider={},
    )
    if validate:
        assert np.allclose(2.0 * (np.asarray(inp1) + np.asarray(inp2)), out)


def test_tuple_of_tuple_of_field_input(fencil_processor_no_gtfn_exec):
    fencil_processor, validate = fencil_processor_no_gtfn_exec

    shape = [5, 7, 9]
    rng = np.random.default_rng()

    inp1 = np_as_located_field(IDim, JDim, KDim)(rng.normal(size=(shape[0], shape[1], shape[2])))
    inp2 = np_as_located_field(IDim, JDim, KDim)(rng.normal(size=(shape[0], shape[1], shape[2])))
    inp3 = np_as_located_field(IDim, JDim, KDim)(rng.normal(size=(shape[0], shape[1], shape[2])))
    inp4 = np_as_located_field(IDim, JDim, KDim)(rng.normal(size=(shape[0], shape[1], shape[2])))

    out = np_as_located_field(IDim, JDim, KDim)(np.zeros(shape))

    dom = {
        IDim: range(0, shape[0]),
        JDim: range(0, shape[1]),
        KDim: range(0, shape[2]),
    }
    run_processor(
        tuple_tuple_input[dom],
        fencil_processor,
        ((inp1, inp2), (inp3, inp4)),
        out=out,
        offset_provider={},
    )
    if validate:
        assert np.allclose(
            (np.asarray(inp1) + np.asarray(inp2) + np.asarray(inp3) + np.asarray(inp4)), out
        )


<<<<<<< HEAD
@pytest.mark.xfail(
    reason="tuple_get is not compatible with this way of expressing tuples.",
)
def test_field_of_2_extra_dim_input(fencil_processor):
    fencil_processor, validate = fencil_processor
=======
def test_field_of_2_extra_dim_input(fencil_processor_no_gtfn_exec):
    fencil_processor, validate = fencil_processor_no_gtfn_exec
>>>>>>> a4188668

    shape = [5, 7, 9]
    rng = np.random.default_rng()

    inp = np_as_located_field(IDim, JDim, KDim, None, None)(
        rng.normal(size=(shape[0], shape[1], shape[2], 2, 2))
    )

    out = np_as_located_field(IDim, JDim, KDim)(np.zeros(shape))

    dom = {
        IDim: range(0, shape[0]),
        JDim: range(0, shape[1]),
        KDim: range(0, shape[2]),
    }
    run_processor(
        tuple_tuple_input[dom],
        fencil_processor,
        inp,
        out=out,
        offset_provider={},
    )
    if validate:
        assert np.allclose(np.sum(inp, axis=(3, 4)), out)<|MERGE_RESOLUTION|>--- conflicted
+++ resolved
@@ -199,7 +199,6 @@
 
 
 @pytest.mark.xfail(
-    raises=NotImplementedError,
     reason="tuple_get is not compatible with this way of expressing tuples.",
 )
 @pytest.mark.parametrize(
@@ -289,16 +288,11 @@
         assert np.allclose(np.asarray(inp1) + np.asarray(inp2), out)
 
 
-<<<<<<< HEAD
 @pytest.mark.xfail(
     reason="tuple_get is not compatible with this way of expressing tuples.",
 )
-def test_field_of_extra_dim_input(fencil_processor):
-    fencil_processor, validate = fencil_processor
-=======
 def test_field_of_extra_dim_input(fencil_processor_no_gtfn_exec):
     fencil_processor, validate = fencil_processor_no_gtfn_exec
->>>>>>> a4188668
 
     shape = [5, 7, 9]
     rng = np.random.default_rng()
@@ -395,16 +389,11 @@
         )
 
 
-<<<<<<< HEAD
 @pytest.mark.xfail(
     reason="tuple_get is not compatible with this way of expressing tuples.",
 )
-def test_field_of_2_extra_dim_input(fencil_processor):
-    fencil_processor, validate = fencil_processor
-=======
 def test_field_of_2_extra_dim_input(fencil_processor_no_gtfn_exec):
     fencil_processor, validate = fencil_processor_no_gtfn_exec
->>>>>>> a4188668
 
     shape = [5, 7, 9]
     rng = np.random.default_rng()
