# GT4Py New Semantic Model - GridTools Framework
#
# Copyright (c) 2014-2021, ETH Zurich All rights reserved.
#
# This file is part of the GT4Py project and the GridTools framework.  GT4Py
# New Semantic Model is free software: you can redistribute it and/or modify it
# under the terms of the GNU General Public License as published by the Free
# Software Foundation, either version 3 of the License, or any later version.
# See the LICENSE.txt file at the top-level directory of this distribution for
# a copy of the license or check <https://www.gnu.org/licenses/>.
#
# SPDX-License-Identifier: GPL-3.0-or-later

import numpy as np
import pytest

from .conftest import run_processor


pytest.importorskip("atlas4py")

from functional.common import Dimension
from functional.iterator import library
from functional.iterator.atlas_utils import AtlasTable
from functional.iterator.builtins import *
from functional.iterator.embedded import (
    NeighborTableOffsetProvider,
    index_field,
    np_as_located_field,
)
from functional.iterator.runtime import closure, fendef, fundef, offset
<<<<<<< HEAD
from functional.iterator.transforms.pass_manager import LiftMode
=======
from functional.program_processors.runners.gtfn_cpu import run_gtfn
>>>>>>> c592f35a

from .fvm_nabla_setup import assert_close, nabla_setup


Vertex = Dimension("Vertex")
Edge = Dimension("Edge")

V2E = offset("V2E")
E2V = offset("E2V")


@fundef
def compute_zavgS(pp, S_M):
    zavg = 0.5 * (deref(shift(E2V, 0)(pp)) + deref(shift(E2V, 1)(pp)))
    # zavg = 0.5 * reduce(lambda a, b: a + b, 0.0)(shift(E2V)(pp))
    # zavg = 0.5 * library.sum()(shift(E2V)(pp))
    return deref(S_M) * zavg


@fendef
def compute_zavgS_fencil(
    n_edges,
    out,
    pp,
    S_M,
):
    closure(
        unstructured_domain(named_range(Edge, 0, n_edges)),
        compute_zavgS,
        out,
        [pp, S_M],
    )


@fundef
def compute_pnabla(pp, S_M, sign, vol):
    zavgS = lift(compute_zavgS)(pp, S_M)
    # pnabla_M = reduce(lambda a, b, c: a + b * c, 0.0)(shift(V2E)(zavgS), sign)
    # pnabla_M = library.sum(lambda a, b: a * b)(shift(V2E)(zavgS), sign)
    pnabla_M = library.dot(shift(V2E)(zavgS), sign)
    return pnabla_M / deref(vol)


@fundef
def pnabla(pp, S_MXX, S_MYY, sign, vol):
    return make_tuple(compute_pnabla(pp, S_MXX, sign, vol), compute_pnabla(pp, S_MYY, sign, vol))


@fundef
def compute_zavgS2(pp, S_M):
    zavg = 0.5 * (deref(shift(E2V, 0)(pp)) + deref(shift(E2V, 1)(pp)))
    s = deref(S_M)
    return make_tuple(tuple_get(0, s) * zavg, tuple_get(1, s) * zavg)


@fundef
def tuple_dot_fun(acc, zavgS, sign):
    return make_tuple(
        tuple_get(0, acc) + tuple_get(0, zavgS) * sign,
        tuple_get(1, acc) + tuple_get(1, zavgS) * sign,
    )


@fundef
def tuple_dot(a, b):
    return reduce(tuple_dot_fun, make_tuple(0.0, 0.0))(a, b)


@fundef
def compute_pnabla2(pp, S_M, sign, vol):
    zavgS = lift(compute_zavgS2)(pp, S_M)
    pnabla_M = tuple_dot(shift(V2E)(zavgS), sign)
    return make_tuple(tuple_get(0, pnabla_M) / deref(vol), tuple_get(1, pnabla_M) / deref(vol))


@fendef
def nabla(
    n_nodes,
    out,
    pp,
    S_MXX,
    S_MYY,
    sign,
    vol,
):
    closure(
        unstructured_domain(named_range(Vertex, 0, n_nodes)),
        pnabla,
        out,
        [pp, S_MXX, S_MYY, sign, vol],
    )


def test_compute_zavgS(program_processor, lift_mode):
    program_processor, validate = program_processor
    if program_processor == run_gtfn:
        pytest.xfail("TODO: gtfn bindings don't support unstructured")
    setup = nabla_setup()

    pp = np_as_located_field(Vertex)(setup.input_field)
    S_MXX, S_MYY = tuple(map(np_as_located_field(Edge), setup.S_fields))

    zavgS = np_as_located_field(Edge)(np.zeros((setup.edges_size)))

    e2v = NeighborTableOffsetProvider(AtlasTable(setup.edges2node_connectivity), Edge, Vertex, 2)

    run_processor(
        compute_zavgS_fencil,
        program_processor,
        setup.edges_size,
        zavgS,
        pp,
        S_MXX,
        offset_provider={"E2V": e2v},
        lift_mode=lift_mode,
    )

    if validate:
        assert_close(-199755464.25741270, min(zavgS))
        assert_close(388241977.58389181, max(zavgS))

    run_processor(
        compute_zavgS_fencil,
        program_processor,
        setup.edges_size,
        zavgS,
        pp,
        S_MYY,
        offset_provider={"E2V": e2v},
        lift_mode=lift_mode,
    )
    if validate:
        assert_close(-1000788897.3202186, min(zavgS))
        assert_close(1000788897.3202186, max(zavgS))


@fendef
def compute_zavgS2_fencil(
    n_edges,
    out,
    pp,
    S_M,
):
    closure(
        unstructured_domain(named_range(Edge, 0, n_edges)),
        compute_zavgS2,
        out,
        [pp, S_M],
    )


def test_compute_zavgS2(program_processor, lift_mode):
    program_processor, validate = program_processor
    if program_processor == run_gtfn:
        pytest.xfail("TODO: gtfn bindings don't support unstructured")
    setup = nabla_setup()

    pp = np_as_located_field(Vertex)(setup.input_field)

    S = np_as_located_field(Edge)(
        np.array([(a, b) for a, b in zip(*(setup.S_fields[0], setup.S_fields[1]))], dtype="d,d")
    )

    zavgS = (
        np_as_located_field(Edge)(np.zeros((setup.edges_size))),
        np_as_located_field(Edge)(np.zeros((setup.edges_size))),
    )

    e2v = NeighborTableOffsetProvider(AtlasTable(setup.edges2node_connectivity), Edge, Vertex, 2)

    run_processor(
        compute_zavgS2_fencil,
        program_processor,
        setup.edges_size,
        zavgS,
        pp,
        S,
        offset_provider={"E2V": e2v},
        lift_mode=lift_mode,
    )

    if validate:
        assert_close(-199755464.25741270, min(zavgS[0]))
        assert_close(388241977.58389181, max(zavgS[0]))

        assert_close(-1000788897.3202186, min(zavgS[1]))
        assert_close(1000788897.3202186, max(zavgS[1]))


def test_nabla(program_processor, lift_mode):
    program_processor, validate = program_processor
    if program_processor == run_gtfn:
        pytest.xfail("TODO: gtfn bindings don't support unstructured")
    setup = nabla_setup()

    sign = np_as_located_field(Vertex, V2E)(setup.sign_field)
    pp = np_as_located_field(Vertex)(setup.input_field)
    S_MXX, S_MYY = tuple(map(np_as_located_field(Edge), setup.S_fields))
    vol = np_as_located_field(Vertex)(setup.vol_field)

    pnabla_MXX = np_as_located_field(Vertex)(np.zeros((setup.nodes_size)))
    pnabla_MYY = np_as_located_field(Vertex)(np.zeros((setup.nodes_size)))

    e2v = NeighborTableOffsetProvider(AtlasTable(setup.edges2node_connectivity), Edge, Vertex, 2)
    v2e = NeighborTableOffsetProvider(AtlasTable(setup.nodes2edge_connectivity), Vertex, Edge, 7)

    run_processor(
        nabla,
        program_processor,
        setup.nodes_size,
        (pnabla_MXX, pnabla_MYY),
        pp,
        S_MXX,
        S_MYY,
        sign,
        vol,
        offset_provider={"E2V": e2v, "V2E": v2e},
        lift_mode=lift_mode,
    )

    if validate:
        assert_close(-3.5455427772566003e-003, min(pnabla_MXX))
        assert_close(3.5455427772565435e-003, max(pnabla_MXX))
        assert_close(-3.3540113705465301e-003, min(pnabla_MYY))
        assert_close(3.3540113705465301e-003, max(pnabla_MYY))


@fendef
def nabla2(
    n_nodes,
    out,
    pp,
    S,
    sign,
    vol,
):
    closure(
        unstructured_domain(named_range(Vertex, 0, n_nodes)),
        compute_pnabla2,
        out,
        [pp, S, sign, vol],
    )


def test_nabla2(program_processor, lift_mode):
    if program_processor == run_gtfn:
        pytest.xfail("TODO: gtfn bindings don't support unstructured")
    program_processor, validate = program_processor
    setup = nabla_setup()

    sign = np_as_located_field(Vertex, V2E)(setup.sign_field)
    pp = np_as_located_field(Vertex)(setup.input_field)
    S_M = np_as_located_field(Edge)(
        np.array([(a, b) for a, b in zip(*(setup.S_fields[0], setup.S_fields[1]))], dtype="d,d")
    )
    vol = np_as_located_field(Vertex)(setup.vol_field)

    pnabla_MXX = np_as_located_field(Vertex)(np.zeros((setup.nodes_size)))
    pnabla_MYY = np_as_located_field(Vertex)(np.zeros((setup.nodes_size)))

    e2v = NeighborTableOffsetProvider(AtlasTable(setup.edges2node_connectivity), Edge, Vertex, 2)
    v2e = NeighborTableOffsetProvider(AtlasTable(setup.nodes2edge_connectivity), Vertex, Edge, 7)

    nabla2(
        setup.nodes_size,
        (pnabla_MXX, pnabla_MYY),
        pp,
        S_M,
        sign,
        vol,
        offset_provider={"E2V": e2v, "V2E": v2e},
        program_processor=program_processor,
        lift_mode=lift_mode,
    )

    if validate:
        assert_close(-3.5455427772566003e-003, min(pnabla_MXX))
        assert_close(3.5455427772565435e-003, max(pnabla_MXX))
        assert_close(-3.3540113705465301e-003, min(pnabla_MYY))
        assert_close(3.3540113705465301e-003, max(pnabla_MYY))


@fundef
def sign(node_indices, is_pole_edge):
    def impl(node_indices2, is_pole_edge):
        return if_(
            or_(deref(is_pole_edge), eq(deref(node_indices), deref(shift(E2V, 0)(node_indices2)))),
            1.0,
            -1.0,
        )

    return shift(V2E)(lift(impl)(node_indices, is_pole_edge))


@fundef
def compute_pnabla_sign(pp, S_M, vol, node_index, is_pole_edge):
    zavgS = lift(compute_zavgS)(pp, S_M)
    pnabla_M = library.dot(shift(V2E)(zavgS), sign(node_index, is_pole_edge))

    return pnabla_M / deref(vol)


@fendef
def nabla_sign(n_nodes, out_MXX, out_MYY, pp, S_MXX, S_MYY, vol, node_index, is_pole_edge):
    # TODO replace by single stencil which returns tuple
    closure(
        unstructured_domain(named_range(Vertex, 0, n_nodes)),
        compute_pnabla_sign,
        out_MXX,
        [pp, S_MXX, vol, node_index, is_pole_edge],
    )
    closure(
        unstructured_domain(named_range(Vertex, 0, n_nodes)),
        compute_pnabla_sign,
        out_MYY,
        [pp, S_MYY, vol, node_index, is_pole_edge],
    )


<<<<<<< HEAD
def test_nabla_sign(fencil_processor, lift_mode):
    fencil_processor, validate = fencil_processor
    if lift_mode != LiftMode.FORCE_INLINE:
        pytest.xfail("test is broken due to bad lift semantics in iterator IR")
    if fencil_processor == run_gtfn:
=======
def test_nabla_sign(program_processor, lift_mode):
    program_processor, validate = program_processor
    if program_processor == run_gtfn:
>>>>>>> c592f35a
        pytest.xfail("TODO: gtfn bindings don't support unstructured")
    setup = nabla_setup()

    # sign = np_as_located_field(Vertex, V2E)(setup.sign_field)
    is_pole_edge = np_as_located_field(Edge)(setup.is_pole_edge_field)
    pp = np_as_located_field(Vertex)(setup.input_field)
    S_MXX, S_MYY = tuple(map(np_as_located_field(Edge), setup.S_fields))
    vol = np_as_located_field(Vertex)(setup.vol_field)

    pnabla_MXX = np_as_located_field(Vertex)(np.zeros((setup.nodes_size)))
    pnabla_MYY = np_as_located_field(Vertex)(np.zeros((setup.nodes_size)))

    e2v = NeighborTableOffsetProvider(AtlasTable(setup.edges2node_connectivity), Edge, Vertex, 2)
    v2e = NeighborTableOffsetProvider(AtlasTable(setup.nodes2edge_connectivity), Vertex, Edge, 7)

    run_processor(
        nabla_sign,
        program_processor,
        setup.nodes_size,
        pnabla_MXX,
        pnabla_MYY,
        pp,
        S_MXX,
        S_MYY,
        vol,
        index_field(Vertex),
        is_pole_edge,
        offset_provider={"E2V": e2v, "V2E": v2e},
        lift_mode=lift_mode,
    )

    if validate:
        assert_close(-3.5455427772566003e-003, min(pnabla_MXX))
        assert_close(3.5455427772565435e-003, max(pnabla_MXX))
        assert_close(-3.3540113705465301e-003, min(pnabla_MYY))
        assert_close(3.3540113705465301e-003, max(pnabla_MYY))<|MERGE_RESOLUTION|>--- conflicted
+++ resolved
@@ -29,11 +29,8 @@
     np_as_located_field,
 )
 from functional.iterator.runtime import closure, fendef, fundef, offset
-<<<<<<< HEAD
+from functional.program_processors.runners.gtfn_cpu import run_gtfn
 from functional.iterator.transforms.pass_manager import LiftMode
-=======
-from functional.program_processors.runners.gtfn_cpu import run_gtfn
->>>>>>> c592f35a
 
 from .fvm_nabla_setup import assert_close, nabla_setup
 
@@ -353,17 +350,11 @@
     )
 
 
-<<<<<<< HEAD
-def test_nabla_sign(fencil_processor, lift_mode):
-    fencil_processor, validate = fencil_processor
+def test_nabla_sign(program_processor, lift_mode):
+    program_processor, validate = program_processor
     if lift_mode != LiftMode.FORCE_INLINE:
         pytest.xfail("test is broken due to bad lift semantics in iterator IR")
-    if fencil_processor == run_gtfn:
-=======
-def test_nabla_sign(program_processor, lift_mode):
-    program_processor, validate = program_processor
-    if program_processor == run_gtfn:
->>>>>>> c592f35a
+    if program_processor == run_gtfn:
         pytest.xfail("TODO: gtfn bindings don't support unstructured")
     setup = nabla_setup()
 
