--- conflicted
+++ resolved
@@ -122,15 +122,8 @@
     )
 
 
-<<<<<<< HEAD
-def test_compute_zavgS(backend, lift_mode):
-    backend, validate = backend
-=======
-def test_compute_zavgS(fencil_processor, use_tmps):
-    if use_tmps:
-        pytest.xfail("use_tmps currently only supported for cartesian")
-    fencil_processor, validate = fencil_processor
->>>>>>> 3f0e5035
+def test_compute_zavgS(fencil_processor, lift_mode):
+    fencil_processor, validate = fencil_processor
     setup = nabla_setup()
 
     pp = np_as_located_field(Vertex)(setup.input_field)
@@ -148,12 +141,7 @@
         pp,
         S_MXX,
         offset_provider={"E2V": e2v},
-<<<<<<< HEAD
-        backend=backend,
-        lift_mode=lift_mode,
-=======
-        use_tmps=use_tmps,
->>>>>>> 3f0e5035
+        lift_mode=lift_mode,
     )
 
     if validate:
@@ -168,12 +156,7 @@
         pp,
         S_MYY,
         offset_provider={"E2V": e2v},
-<<<<<<< HEAD
-        backend=backend,
-        lift_mode=lift_mode,
-=======
-        use_tmps=use_tmps,
->>>>>>> 3f0e5035
+        lift_mode=lift_mode,
     )
     if validate:
         assert_close(-1000788897.3202186, min(zavgS))
@@ -195,15 +178,8 @@
     )
 
 
-<<<<<<< HEAD
-def test_compute_zavgS2(backend, lift_mode):
-    backend, validate = backend
-=======
-def test_compute_zavgS2(fencil_processor, use_tmps):
-    if use_tmps:
-        pytest.xfail("use_tmps currently only supported for cartesian")
-    fencil_processor, validate = fencil_processor
->>>>>>> 3f0e5035
+def test_compute_zavgS2(fencil_processor, lift_mode):
+    fencil_processor, validate = fencil_processor
     setup = nabla_setup()
 
     pp = np_as_located_field(Vertex)(setup.input_field)
@@ -227,12 +203,7 @@
         pp,
         S,
         offset_provider={"E2V": e2v},
-<<<<<<< HEAD
-        backend=backend,
-        lift_mode=lift_mode,
-=======
-        use_tmps=use_tmps,
->>>>>>> 3f0e5035
+        lift_mode=lift_mode,
     )
 
     if validate:
@@ -243,15 +214,8 @@
         assert_close(1000788897.3202186, max(zavgS[1]))
 
 
-<<<<<<< HEAD
-def test_nabla(backend, lift_mode):
-    backend, validate = backend
-=======
-def test_nabla(fencil_processor, use_tmps):
-    if use_tmps:
-        pytest.xfail("use_tmps currently only supported for cartesian")
-    fencil_processor, validate = fencil_processor
->>>>>>> 3f0e5035
+def test_nabla(fencil_processor, lift_mode):
+    fencil_processor, validate = fencil_processor
     setup = nabla_setup()
 
     sign = np_as_located_field(Vertex, V2E)(setup.sign_field)
@@ -276,12 +240,7 @@
         sign,
         vol,
         offset_provider={"E2V": e2v, "V2E": v2e},
-<<<<<<< HEAD
-        backend=backend,
-        lift_mode=lift_mode,
-=======
-        use_tmps=use_tmps,
->>>>>>> 3f0e5035
+        lift_mode=lift_mode,
     )
 
     if validate:
@@ -308,15 +267,8 @@
     )
 
 
-<<<<<<< HEAD
-def test_nabla2(backend, lift_mode):
-    backend, validate = backend
-=======
-def test_nabla2(fencil_processor, use_tmps):
-    if use_tmps:
-        pytest.xfail("use_tmps currently only supported for cartesian")
-    fencil_processor, validate = fencil_processor
->>>>>>> 3f0e5035
+def test_nabla2(fencil_processor, lift_mode):
+    fencil_processor, validate = fencil_processor
     setup = nabla_setup()
 
     sign = np_as_located_field(Vertex, V2E)(setup.sign_field)
@@ -340,13 +292,8 @@
         sign,
         vol,
         offset_provider={"E2V": e2v, "V2E": v2e},
-<<<<<<< HEAD
-        backend=backend,
-        lift_mode=lift_mode,
-=======
         fencil_processor=fencil_processor,
-        use_tmps=use_tmps,
->>>>>>> 3f0e5035
+        lift_mode=lift_mode,
     )
 
     if validate:
@@ -393,16 +340,8 @@
     )
 
 
-<<<<<<< HEAD
-def test_nabla_sign(backend, lift_mode):
-    backend, validate = backend
-=======
-def test_nabla_sign(fencil_processor, use_tmps):
-    if use_tmps:
-        pytest.xfail("use_tmps currently only supported for cartesian")
-
-    fencil_processor, validate = fencil_processor
->>>>>>> 3f0e5035
+def test_nabla_sign(fencil_processor, lift_mode):
+    fencil_processor, validate = fencil_processor
     setup = nabla_setup()
 
     # sign = np_as_located_field(Vertex, V2E)(setup.sign_field)
@@ -430,12 +369,7 @@
         index_field(Vertex),
         is_pole_edge,
         offset_provider={"E2V": e2v, "V2E": v2e},
-<<<<<<< HEAD
-        backend=backend,
-        lift_mode=lift_mode,
-=======
-        use_tmps=use_tmps,
->>>>>>> 3f0e5035
+        lift_mode=lift_mode,
     )
 
     if validate:
