import numpy as np

from functional.iterator.builtins import cartesian_domain, deref, lift, named_range, shift
from functional.iterator.embedded import np_as_located_field
from functional.iterator.runtime import CartesianAxis, closure, fendef, fundef, offset

from .conftest import run_processor


@fundef
def ldif(d):
    return lambda inp: deref(shift(d, -1)(inp)) - deref(inp)


@fundef
def rdif(d):
    return lambda inp: ldif(d)(shift(d, 1)(inp))


@fundef
def dif2(d):
    return lambda inp: ldif(d)(lift(rdif(d))(inp))


i = offset("i")
j = offset("j")


@fundef
def lap(inp):
    return dif2(i)(inp) + dif2(j)(inp)


IDim = CartesianAxis("IDim")
JDim = CartesianAxis("JDim")
KDim = CartesianAxis("KDim")


@fendef(offset_provider={"i": IDim, "j": JDim})
def fencil(x, y, z, out, inp):
    closure(
        cartesian_domain(named_range(IDim, 0, x), named_range(JDim, 0, y), named_range(KDim, 0, z)),
        lap,
        out,
        [inp],
    )


def naive_lap(inp):
    shape = [inp.shape[0] - 2, inp.shape[1] - 2, inp.shape[2]]
    out = np.zeros(shape)
    for i in range(shape[0]):
        for j in range(shape[1]):
            for k in range(0, shape[2]):
                out[i, j, k] = -4 * inp[i, j, k] + (
                    inp[i + 1, j, k] + inp[i - 1, j, k] + inp[i, j + 1, k] + inp[i, j - 1, k]
                )
    return out


<<<<<<< HEAD
def test_anton_toy(backend, lift_mode):
    backend, validate = backend
=======
def test_anton_toy(fencil_processor, use_tmps):
    fencil_processor, validate = fencil_processor
>>>>>>> 3f0e5035
    shape = [5, 7, 9]
    rng = np.random.default_rng()
    inp = np_as_located_field(IDim, JDim, KDim, origin={IDim: 1, JDim: 1, KDim: 0})(
        rng.normal(size=(shape[0] + 2, shape[1] + 2, shape[2])),
    )
    out = np_as_located_field(IDim, JDim, KDim)(np.zeros(shape))
    ref = naive_lap(inp)

<<<<<<< HEAD
    fencil(shape[0], shape[1], shape[2], out, inp, backend=backend, lift_mode=lift_mode)
=======
    run_processor(
        fencil, fencil_processor, shape[0], shape[1], shape[2], out, inp, use_tmps=use_tmps
    )
>>>>>>> 3f0e5035

    if validate:
        assert np.allclose(out, ref)<|MERGE_RESOLUTION|>--- conflicted
+++ resolved
@@ -58,13 +58,8 @@
     return out
 
 
-<<<<<<< HEAD
-def test_anton_toy(backend, lift_mode):
-    backend, validate = backend
-=======
-def test_anton_toy(fencil_processor, use_tmps):
+def test_anton_toy(fencil_processor, lift_mode):
     fencil_processor, validate = fencil_processor
->>>>>>> 3f0e5035
     shape = [5, 7, 9]
     rng = np.random.default_rng()
     inp = np_as_located_field(IDim, JDim, KDim, origin={IDim: 1, JDim: 1, KDim: 0})(
@@ -73,13 +68,9 @@
     out = np_as_located_field(IDim, JDim, KDim)(np.zeros(shape))
     ref = naive_lap(inp)
 
-<<<<<<< HEAD
-    fencil(shape[0], shape[1], shape[2], out, inp, backend=backend, lift_mode=lift_mode)
-=======
     run_processor(
-        fencil, fencil_processor, shape[0], shape[1], shape[2], out, inp, use_tmps=use_tmps
+        fencil, fencil_processor, shape[0], shape[1], shape[2], out, inp, lift_mode=lift_mode
     )
->>>>>>> 3f0e5035
 
     if validate:
         assert np.allclose(out, ref)