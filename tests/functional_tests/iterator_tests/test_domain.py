--- conflicted
+++ resolved
@@ -16,20 +16,6 @@
     return deref(inp)
 
 
-<<<<<<< HEAD
-@dataclass
-class DummyConnectivity:
-    max_neighbors: int
-    has_skip_values: int
-    origin_axis: Dimension = Dimension("dummy_origin")
-    neighbor_axis: Dimension = Dimension("dummy_neighbor")
-
-    def mapped_index(_, __) -> int:
-        return 0
-
-
-=======
->>>>>>> fca87498
 connectivity = DummyConnectivity(max_neighbors=0, has_skip_values=True)
 
 
