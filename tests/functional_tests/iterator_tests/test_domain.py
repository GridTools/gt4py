--- conflicted
+++ resolved
@@ -16,21 +16,6 @@
     return deref(inp)
 
 
-<<<<<<< HEAD
-@dataclass
-class DummyConnectivity:
-    max_neighbors: int
-    has_skip_values: int
-    origin_axis: Dimension = Dimension("dummy")
-
-    def mapped_index(_, __) -> int:
-        return 0
-
-    def __hash__(self):
-        return hash((self.max_neighbors, self.has_skip_values, self.origin_axis.value))
-
-=======
->>>>>>> 9fb94e60
 connectivity = DummyConnectivity(max_neighbors=0, has_skip_values=True)
 
 
