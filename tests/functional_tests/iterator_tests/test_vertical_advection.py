--- conflicted
+++ resolved
@@ -5,14 +5,10 @@
 from functional.fencil_processors import gtfn
 from functional.iterator.builtins import *
 from functional.iterator.embedded import np_as_located_field
-<<<<<<< HEAD
-from functional.iterator.runtime import *
+from functional.iterator.runtime import closure, fendef, fundef
 from functional.iterator.transforms import LiftMode
-=======
-from functional.iterator.runtime import closure, fendef, fundef
 
 from .conftest import run_processor
->>>>>>> 3f0e5035
 
 
 @fundef
@@ -74,19 +70,10 @@
     )
 
 
-<<<<<<< HEAD
-def test_tridiag(tridiag_reference, backend, lift_mode):
-    backend, validate = backend
-    if backend == "gtfn" and lift_mode == LiftMode.FORCE_INLINE:
+def test_tridiag(tridiag_reference, fencil_processor, lift_mode):
+    fencil_processor, validate = fencil_processor
+    if fencil_processor == gtfn.format_sourcecode and lift_mode == LiftMode.FORCE_INLINE:
         pytest.xfail("gtfn does only support lifted scans when using temporaries")
-=======
-def test_tridiag(tridiag_reference, fencil_processor, use_tmps):
-    if use_tmps:
-        pytest.xfail("use_tmps currently not supported for scans")
-    fencil_processor, validate = fencil_processor
-    if fencil_processor == gtfn.format_sourcecode:
-        pytest.xfail("gtfn does not yet support scans")
->>>>>>> 3f0e5035
     a, b, c, d, x = tridiag_reference
     shape = a.shape
     as_3d_field = np_as_located_field(IDim, JDim, KDim)
@@ -109,12 +96,7 @@
         x_s,
         offset_provider={},
         column_axis=KDim,
-<<<<<<< HEAD
-        backend=backend,
         lift_mode=lift_mode,
-=======
-        use_tmps=use_tmps,
->>>>>>> 3f0e5035
     )
 
     if validate:
