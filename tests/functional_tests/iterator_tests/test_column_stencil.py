--- conflicted
+++ resolved
@@ -106,9 +106,6 @@
     )
 
 
-<<<<<<< HEAD
-def test_ksum_scan(fencil_processor, lift_mode):
-=======
 @pytest.mark.parametrize(
     "kstart, reference",
     [
@@ -116,10 +113,7 @@
         (2, np.asarray([[0, 0, 2, 5, 9, 14, 20]])),
     ],
 )
-def test_ksum_scan(fencil_processor, use_tmps, kstart, reference):
-    if use_tmps:
-        pytest.xfail("use_tmps currently not supported for scans")
->>>>>>> 56b82a25
+def test_ksum_scan(fencil_processor, lift_mode, kstart, reference):
     fencil_processor, validate = fencil_processor
     shape = [1, 7]
     inp = np_as_located_field(IDim, KDim)(np.asarray([list(range(7))]))
@@ -199,9 +193,6 @@
     )
 
 
-<<<<<<< HEAD
-def test_kdoublesum_scan(fencil_processor, lift_mode):
-=======
 @pytest.mark.parametrize(
     "kstart, reference",
     [
@@ -221,10 +212,7 @@
         ),
     ],
 )
-def test_kdoublesum_scan(fencil_processor, use_tmps, kstart, reference):
-    if use_tmps:
-        pytest.xfail("use_tmps currently not supported for scans")
->>>>>>> 56b82a25
+def test_kdoublesum_scan(fencil_processor, lift_mode, kstart, reference):
     fencil_processor, validate = fencil_processor
     if fencil_processor == run_gtfn or fencil_processor == gtfn_format_sourcecode:
         pytest.xfail("structured dtype input/output currently unsupported")
