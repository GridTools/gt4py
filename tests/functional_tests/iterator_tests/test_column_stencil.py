import numpy as np
import pytest

from functional.common import Dimension
from functional.fencil_processors.formatters.gtfn import format_sourcecode as gtfn_format_sourcecode
from functional.fencil_processors.runners.gtfn_cpu import run_gtfn
from functional.iterator.builtins import *
from functional.iterator.embedded import np_as_located_field
from functional.iterator.runtime import closure, fendef, fundef, offset

from .conftest import run_processor


I = offset("I")
K = offset("K")


@fundef
def multiply_stencil(inp):
    return deref(shift(K, 1, I, 1)(inp))


KDim = Dimension("KDim")
IDim = Dimension("IDim")


@fendef(column_axis=KDim)
def fencil(i_size, k_size, inp, out):
    closure(
        cartesian_domain(named_range(IDim, 0, i_size), named_range(KDim, 0, k_size)),
        multiply_stencil,
        out,
        [inp],
    )


def test_column_stencil(fencil_processor, lift_mode):
    fencil_processor, validate = fencil_processor
    shape = [5, 7]
    inp = np_as_located_field(IDim, KDim)(
        np.fromfunction(lambda i, k: i * 10 + k, [shape[0] + 1, shape[1] + 1])
    )
    out = np_as_located_field(IDim, KDim)(np.zeros(shape))

    ref = np.asarray(inp)[1:, 1:]

    run_processor(
        fencil,
        fencil_processor,
        shape[0],
        shape[1],
        inp,
        out,
        offset_provider={"I": IDim, "K": KDim},
        lift_mode=lift_mode,
    )

    if validate:
        assert np.allclose(ref, out)


def test_column_stencil_with_k_origin(fencil_processor, lift_mode):
    fencil_processor, validate = fencil_processor
    if fencil_processor == run_gtfn:
        pytest.xfail("origin not yet supported in gtfn")

    shape = [5, 7]
    raw_inp = np.fromfunction(lambda i, k: i * 10 + k, [shape[0] + 1, shape[1] + 2])
    inp = np_as_located_field(IDim, KDim, origin={IDim: 0, KDim: 1})(raw_inp)
    out = np_as_located_field(IDim, KDim)(np.zeros(shape))

    ref = np.asarray(inp)[1:, 2:]

    run_processor(
        fencil,
        fencil_processor,
        shape[0],
        shape[1],
        inp,
        out,
        offset_provider={"I": IDim, "K": KDim},
        lift_mode=lift_mode,
    )

    if validate:
        assert np.allclose(ref, out)


@fundef
def sum_scanpass(state, inp):
    return state + deref(inp)


@fundef
def ksum(inp):
    return scan(sum_scanpass, True, 0.0)(inp)


@fendef(column_axis=KDim)
def ksum_fencil(i_size, k_start, k_end, inp, out):
    closure(
        cartesian_domain(named_range(IDim, 0, i_size), named_range(KDim, k_start, k_end)),
        ksum,
        out,
        [inp],
    )


<<<<<<< HEAD
def test_ksum_scan(fencil_processor, lift_mode):
=======
@pytest.mark.parametrize(
    "kstart, reference",
    [
        (0, np.asarray([[0, 1, 3, 6, 10, 15, 21]])),
        (2, np.asarray([[0, 0, 2, 5, 9, 14, 20]])),
    ],
)
def test_ksum_scan(fencil_processor, lift_mode, kstart, reference):
>>>>>>> 405082f4
    fencil_processor, validate = fencil_processor
    shape = [1, 7]
    inp = np_as_located_field(IDim, KDim)(np.asarray([list(range(7))]))
    out = np_as_located_field(IDim, KDim)(np.zeros(shape))

    run_processor(
        ksum_fencil,
        fencil_processor,
        shape[0],
        kstart,
        shape[1],
        inp,
        out,
        offset_provider={"I": IDim, "K": KDim},
        lift_mode=lift_mode,
    )

    if validate:
        assert np.allclose(reference, np.asarray(out))


@fundef
def ksum_back(inp):
    return scan(sum_scanpass, False, 0.0)(inp)


@fendef(column_axis=KDim)
def ksum_back_fencil(i_size, k_size, inp, out):
    closure(
        cartesian_domain(named_range(IDim, 0, i_size), named_range(KDim, 0, k_size)),
        ksum_back,
        out,
        [inp],
    )


def test_ksum_back_scan(fencil_processor, lift_mode):
    fencil_processor, validate = fencil_processor
    shape = [1, 7]
    inp = np_as_located_field(IDim, KDim)(np.asarray([list(range(7))]))
    out = np_as_located_field(IDim, KDim)(np.zeros(shape))

    ref = np.asarray([[21, 21, 20, 18, 15, 11, 6]])

    run_processor(
        ksum_back_fencil,
        fencil_processor,
        shape[0],
        shape[1],
        inp,
        out,
        offset_provider={"I": IDim, "K": KDim},
        lift_mode=lift_mode,
    )

    if validate:
        assert np.allclose(ref, np.asarray(out))


@fundef
def doublesum_scanpass(state, inp0, inp1):
    return make_tuple(tuple_get(0, state) + deref(inp0), tuple_get(1, state) + deref(inp1))


@fundef
def kdoublesum(inp0, inp1):
    return scan(doublesum_scanpass, True, make_tuple(0.0, 0))(inp0, inp1)


@fendef(column_axis=KDim)
def kdoublesum_fencil(i_size, k_start, k_end, inp0, inp1, out):
    closure(
        cartesian_domain(named_range(IDim, 0, i_size), named_range(KDim, k_start, k_end)),
        kdoublesum,
        out,
        [inp0, inp1],
    )


<<<<<<< HEAD
def test_kdoublesum_scan(fencil_processor, lift_mode):
=======
@pytest.mark.parametrize(
    "kstart, reference",
    [
        (
            0,
            np.asarray(
                [[(0, 0), (1, 1), (3, 3), (6, 6), (10, 10), (15, 15), (21, 21)]],
                dtype=np.dtype([("foo", np.float64), ("bar", np.int32)]),
            ),
        ),
        (
            2,
            np.asarray(
                [[(0, 0), (0, 0), (2, 2), (5, 5), (9, 9), (14, 14), (20, 20)]],
                dtype=np.dtype([("foo", np.float64), ("bar", np.int32)]),
            ),
        ),
    ],
)
def test_kdoublesum_scan(fencil_processor, lift_mode, kstart, reference):
>>>>>>> 405082f4
    fencil_processor, validate = fencil_processor
    if fencil_processor == run_gtfn or fencil_processor == gtfn_format_sourcecode:
        pytest.xfail("structured dtype input/output currently unsupported")
    shape = [1, 7]
    inp0 = np_as_located_field(IDim, KDim)(np.asarray([list(range(7))], dtype=np.float64))
    inp1 = np_as_located_field(IDim, KDim)(np.asarray([list(range(7))], dtype=np.int32))
    out = np_as_located_field(IDim, KDim)(np.zeros(shape, dtype=reference.dtype))

    run_processor(
        kdoublesum_fencil,
        fencil_processor,
        shape[0],
        kstart,
        shape[1],
        inp0,
        inp1,
        out,
        offset_provider={"I": IDim, "K": KDim},
        lift_mode=lift_mode,
    )

    if validate:
        for n in reference.dtype.names:
            assert np.allclose(reference[n], np.asarray(out)[n])


# TODO(havogt) test tuple_get builtin on a Column<|MERGE_RESOLUTION|>--- conflicted
+++ resolved
@@ -106,9 +106,6 @@
     )
 
 
-<<<<<<< HEAD
-def test_ksum_scan(fencil_processor, lift_mode):
-=======
 @pytest.mark.parametrize(
     "kstart, reference",
     [
@@ -117,7 +114,6 @@
     ],
 )
 def test_ksum_scan(fencil_processor, lift_mode, kstart, reference):
->>>>>>> 405082f4
     fencil_processor, validate = fencil_processor
     shape = [1, 7]
     inp = np_as_located_field(IDim, KDim)(np.asarray([list(range(7))]))
@@ -197,9 +193,6 @@
     )
 
 
-<<<<<<< HEAD
-def test_kdoublesum_scan(fencil_processor, lift_mode):
-=======
 @pytest.mark.parametrize(
     "kstart, reference",
     [
@@ -220,7 +213,6 @@
     ],
 )
 def test_kdoublesum_scan(fencil_processor, lift_mode, kstart, reference):
->>>>>>> 405082f4
     fencil_processor, validate = fencil_processor
     if fencil_processor == run_gtfn or fencil_processor == gtfn_format_sourcecode:
         pytest.xfail("structured dtype input/output currently unsupported")
