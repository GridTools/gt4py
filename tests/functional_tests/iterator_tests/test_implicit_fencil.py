import numpy as np
import pytest

from functional.iterator.builtins import *
from functional.iterator.embedded import np_as_located_field
from functional.iterator.runtime import CartesianAxis, fundef

from .conftest import run_processor


I = CartesianAxis("I")

_isize = 10


@pytest.fixture
def dom():
    return {I: range(_isize)}


def a_field():
    return np_as_located_field(I)(np.asarray(range(_isize)))


def out_field():
    return np_as_located_field(I)(np.zeros(shape=(_isize,)))


@fundef
def copy_stencil(inp):
    return deref(inp)


def test_single_argument(fencil_processor, dom):
    fencil_processor, validate = fencil_processor

    inp = a_field()
    out = out_field()

    run_processor(copy_stencil[dom], fencil_processor, inp, out=out, offset_provider={})
    if validate:
        assert np.allclose(inp, out)


def test_2_arguments(fencil_processor, dom):
    fencil_processor, validate = fencil_processor

    @fundef
    def fun(inp0, inp1):
        return deref(inp0) + deref(inp1)

    inp0 = a_field()
    inp1 = a_field()
    out = out_field()

    run_processor(fun[dom], fencil_processor, inp0, inp1, out=out, offset_provider={})

    if validate:
        assert np.allclose(inp0.array() + inp1.array(), out)


def test_lambda_domain(fencil_processor):
    fencil_processor, validate = fencil_processor
    inp = a_field()
    out = out_field()

<<<<<<< HEAD
    dom = lambda: domain(named_range(I, 0, 10))
    run_processor(copy_stencil[dom], fencil_processor, inp, out=out, offset_provider={})
=======
    dom = lambda: cartesian_domain(named_range(I, 0, 10))
    copy_stencil[dom](inp, out=out, offset_provider={}, backend=backend)
>>>>>>> 27133a47

    if validate:
        assert np.allclose(inp, out)<|MERGE_RESOLUTION|>--- conflicted
+++ resolved
@@ -64,13 +64,8 @@
     inp = a_field()
     out = out_field()
 
-<<<<<<< HEAD
-    dom = lambda: domain(named_range(I, 0, 10))
+    dom = lambda: cartesian_domain(named_range(I, 0, 10))
     run_processor(copy_stencil[dom], fencil_processor, inp, out=out, offset_provider={})
-=======
-    dom = lambda: cartesian_domain(named_range(I, 0, 10))
-    copy_stencil[dom](inp, out=out, offset_provider={}, backend=backend)
->>>>>>> 27133a47
 
     if validate:
         assert np.allclose(inp, out)