--- conflicted
+++ resolved
@@ -1,9 +1,6 @@
 import pytest
 
-<<<<<<< HEAD
-from functional.iterator.transforms import LiftMode
-=======
-from functional.fencil_processors import double_roundtrip, gtfn, lisp, roundtrip
+from functional.fencil_processors import double_roundtrip, gtfn, lisp, roundtrip, type_check
 from functional.iterator import ir as itir
 from functional.iterator.pretty_parser import pparse
 from functional.iterator.pretty_printer import pformat
@@ -12,8 +9,7 @@
     FencilFormatter,
     fencil_formatter,
 )
-
->>>>>>> 3f0e5035
+from functional.iterator.transforms import LiftMode
 
 
 @pytest.fixture(
@@ -40,21 +36,12 @@
     params=[
         # (processor, do_validate)
         (None, True),
-<<<<<<< HEAD
-        ("lisp", False),
-        ("gtfn", False),
-        ("type_check", False),
-        ("pretty_print", False),
-        ("type_check", False),
-        ("roundtrip", True),
-        ("double_roundtrip", True),
-=======
         (lisp.format_lisp, False),
         (gtfn.format_sourcecode, False),
         (pretty_format_and_check, False),
         (roundtrip.executor, True),
+        (type_check.check, False),
         (double_roundtrip.executor, True),
->>>>>>> 3f0e5035
     ],
     ids=lambda p: f"backend={p[0].__module__.split('.')[-1] + '.' + p[0].__name__ if p[0] else p[0]}",
 )
