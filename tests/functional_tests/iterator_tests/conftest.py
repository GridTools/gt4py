--- conflicted
+++ resolved
@@ -6,8 +6,8 @@
 @pytest.fixture(
     params=[
         LiftMode.FORCE_INLINE,
-        LiftMode.FORCE_TEMPORARIES,
-        LiftMode.SIMPLE_HEURISTIC,
+        # LiftMode.FORCE_TEMPORARIES,
+        # LiftMode.SIMPLE_HEURISTIC,
     ],
     ids=lambda p: f"lift_mode={p.name}",
 )
@@ -20,12 +20,8 @@
         # (backend, do_validate)
         (None, True),
         ("lisp", False),
-<<<<<<< HEAD
-        ("cpptoy", False),
+        ("gtfn", False),
         ("type_check", False),
-=======
-        ("gtfn", False),
->>>>>>> 7a907e80
         ("pretty_print", False),
         ("roundtrip", True),
         ("double_roundtrip", True),
