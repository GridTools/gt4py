--- conflicted
+++ resolved
@@ -5,21 +5,15 @@
 from functional.fencil_processors import processor_interface as fpi, type_check
 from functional.fencil_processors.formatters import gtfn, lisp
 from functional.fencil_processors.runners import double_roundtrip, gtfn_cpu, roundtrip
-from functional.iterator import ir as itir, runtime
+from functional.iterator import ir as itir, runtime, transforms
 from functional.iterator.pretty_parser import pparse
-from functional.iterator.pretty_printer import pformat
-<<<<<<< HEAD
-=======
-from functional.iterator.runtime import FendefDispatcher
-from functional.iterator.transforms import LiftMode
->>>>>>> 405082f4
 
 
 @pytest.fixture(
     params=[
-        LiftMode.FORCE_INLINE,
-        LiftMode.FORCE_TEMPORARIES,
-        LiftMode.SIMPLE_HEURISTIC,
+        transforms.LiftMode.FORCE_INLINE,
+        transforms.LiftMode.FORCE_TEMPORARIES,
+        transforms.LiftMode.SIMPLE_HEURISTIC,
     ],
     ids=lambda p: f"lift_mode={p.name}",
 )
@@ -29,8 +23,8 @@
 
 @fpi.fencil_formatter
 def pretty_format_and_check(root: itir.FencilDefinition, *args, **kwargs) -> str:
-    pretty = pformat(root)
-    parsed = pparse(pretty)
+    pretty = pparse.pformat(root)
+    parsed = pparse.pparse(pretty)
     assert parsed == root
     return pretty
 
