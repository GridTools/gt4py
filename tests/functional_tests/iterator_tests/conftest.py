import pytest

import functional.fencil_processors.formatters.gtfn
from functional.fencil_processors import type_check
from functional.fencil_processors.formatters import lisp
<<<<<<< HEAD
from functional.fencil_processors.runners import double_roundtrip, roundtrip
=======
from functional.fencil_processors.runners import double_roundtrip, gtfn_cpu, roundtrip
>>>>>>> f96a588e
from functional.iterator import ir as itir
from functional.iterator.pretty_parser import pparse
from functional.iterator.pretty_printer import pformat
from functional.iterator.processor_interface import (
    FencilExecutor,
    FencilFormatter,
    fencil_formatter,
)


@pytest.fixture(params=[False, True], ids=lambda p: f"use_tmps={p}")
def use_tmps(request):
    return request.param


@fencil_formatter
def pretty_format_and_check(root: itir.FencilDefinition, *args, **kwargs) -> str:
    pretty = pformat(root)
    parsed = pparse(pretty)
    assert parsed == root
    return pretty


@pytest.fixture(
    params=[
        # (processor, do_validate)
        (None, True),
        (lisp.format_lisp, False),
<<<<<<< HEAD
        (functional.fencil_processors.formatters.gtfn.format_sourcecode, False),
=======
>>>>>>> f96a588e
        (pretty_format_and_check, False),
        (roundtrip.executor, True),
        (type_check.check, False),
        (double_roundtrip.executor, True),
        (gtfn_cpu.run_gtfn, True),
        (functional.fencil_processors.formatters.gtfn.format_sourcecode, False),
    ],
    ids=lambda p: f"backend={p[0].__module__.split('.')[-1] + '.' + p[0].__name__ if p[0] else p[0]}",
)
def fencil_processor(request):
    return request.param


@pytest.fixture
def fencil_processor_no_gtfn_exec(fencil_processor):
    if fencil_processor[0] == gtfn_cpu.run_gtfn:
        pytest.xfail("gtfn backend not yet supported.")
    return fencil_processor


def run_processor(fencil, processor, *args, **kwargs):
    if processor is None or isinstance(processor, FencilExecutor):
        fencil(*args, backend=processor, **kwargs)
    elif isinstance(processor, FencilFormatter):
        print(fencil.format_itir(*args, formatter=processor, **kwargs))
    else:
        raise TypeError(f"fencil processor kind not recognized: {processor}!")<|MERGE_RESOLUTION|>--- conflicted
+++ resolved
@@ -3,11 +3,7 @@
 import functional.fencil_processors.formatters.gtfn
 from functional.fencil_processors import type_check
 from functional.fencil_processors.formatters import lisp
-<<<<<<< HEAD
-from functional.fencil_processors.runners import double_roundtrip, roundtrip
-=======
 from functional.fencil_processors.runners import double_roundtrip, gtfn_cpu, roundtrip
->>>>>>> f96a588e
 from functional.iterator import ir as itir
 from functional.iterator.pretty_parser import pparse
 from functional.iterator.pretty_printer import pformat
@@ -36,10 +32,6 @@
         # (processor, do_validate)
         (None, True),
         (lisp.format_lisp, False),
-<<<<<<< HEAD
-        (functional.fencil_processors.formatters.gtfn.format_sourcecode, False),
-=======
->>>>>>> f96a588e
         (pretty_format_and_check, False),
         (roundtrip.executor, True),
         (type_check.check, False),
