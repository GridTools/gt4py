--- conflicted
+++ resolved
@@ -12,11 +12,8 @@
         (None, True),
         ("lisp", False),
         ("cpptoy", False),
-<<<<<<< HEAD
         ("type_check", False),
-=======
         ("pretty_print", False),
->>>>>>> d58750d0
         ("roundtrip", True),
         ("double_roundtrip", True),
     ],
