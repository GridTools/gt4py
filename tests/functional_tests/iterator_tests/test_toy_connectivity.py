--- conflicted
+++ resolved
@@ -156,11 +156,7 @@
     out = np_as_located_field(Cell)(np.zeros([9]))
     ref = np.asarray(list(v2e_arr[c[0]][0] for c in c2e_arr))
 
-<<<<<<< HEAD
-    first_vertex_neigh_of_first_edge_neigh_of_cells[{Cell, range(0, 9)}](
-=======
     first_vertex_neigh_of_first_edge_neigh_of_cells[{Cell: range(0, 9)}](
->>>>>>> 4f18ea39
         inp,
         out=out,
         backend=backend,
