--- conflicted
+++ resolved
@@ -108,30 +108,4 @@
     B = storage_utils.cpu_copy(B)
 
     assert (A[0, 0, :] == initial_values).all()
-<<<<<<< HEAD
-    B_ = storage_utils.cpu_copy(B)
-    np.testing.assert_allclose(B_[0, 0, :], expected)  # gpu generates slightly different values
-
-
-@pytest.mark.parametrize("backend", ALL_BACKENDS)
-def test_round(backend):
-    xp = get_array_library(backend)  # numpy or cupy depending on backend
-
-    @stencil(backend=backend)
-    def stencil_round(field_a: Field[np.float32], field_b: Field[np.float32]):
-        with computation(PARALLEL), interval(...):
-            field_b = round(field_a)
-
-    initial_values = xp.array([-1.5, -0.5, 0.3, 0.5, 0.8, 1.2, 1.5], dtype=xp.float32)
-    array_shape = (1, 1, len(initial_values))
-    A = storage.zeros(array_shape, np.float32, backend=backend)
-    A[:, :, :] = initial_values
-    B = storage.full(array_shape, -1.0, np.float32, backend=backend)
-
-    stencil_round(A, B)
-
-    expected = xp.array([-2.0, -1.0, 0.0, 1.0, 1.0, 1.0, 2.0], dtype=xp.float32)
-    assert (A[0, 0, :] == initial_values).all()
-=======
->>>>>>> d1f16211
     assert (B[0, 0, :] == expected).all()