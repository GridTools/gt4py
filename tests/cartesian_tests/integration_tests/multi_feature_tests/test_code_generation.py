# GT4Py - GridTools Framework
#
# Copyright (c) 2014-2024, ETH Zurich
# All rights reserved.
#
# Please, refer to the LICENSE file in the root directory.
# SPDX-License-Identifier: BSD-3-Clause

import numpy as np
import pytest

from gt4py import storage as gt_storage
from gt4py.cartesian import gtscript
from gt4py.cartesian.gtscript import (
    __INLINED,
    BACKWARD,
    FORWARD,
    PARALLEL,
    Field,
    GlobalTable,
    I,
    J,
    computation,
    horizontal,
    interval,
    region,
)
from gt4py.storage.cartesian import utils as storage_utils

from cartesian_tests.definitions import ALL_BACKENDS, CPU_BACKENDS, get_array_library
from cartesian_tests.integration_tests.multi_feature_tests.stencil_definitions import (
    EXTERNALS_REGISTRY as externals_registry,
    REGISTRY as stencil_definitions,
)


@pytest.mark.parametrize("name", stencil_definitions)
@pytest.mark.parametrize("backend", ALL_BACKENDS)
def test_generation(name, backend):
    stencil_definition = stencil_definitions[name]
    externals = externals_registry[name]
    stencil = gtscript.stencil(backend, stencil_definition, externals=externals)
    args = {}
    for k, v in stencil_definition.__annotations__.items():
        if isinstance(v, gtscript._FieldDescriptor):
            args[k] = gt_storage.ones(
                dtype=(v.dtype, v.data_dims) if v.data_dims else v.dtype,
                dimensions=v.axes,
                backend=backend,
                shape=(23, 23, 23),
                aligned_index=(10, 10, 10),
            )
        else:
            args[k] = v(1.5)
    # vertical domain size >= 16 required for test_large_k_interval
    stencil(**args, origin=(10, 10, 5), domain=(3, 3, 16))


@pytest.mark.parametrize("backend", ALL_BACKENDS)
def test_lazy_stencil(backend):
    @gtscript.lazy_stencil(backend=backend)
    def definition(field_a: gtscript.Field[np.float_], field_b: gtscript.Field[np.float_]):
        with computation(PARALLEL), interval(...):
            field_a = field_b


@pytest.mark.parametrize("backend", ALL_BACKENDS)
def test_temporary_field_declared_in_if(backend):
    @gtscript.stencil(backend=backend)
    def definition(field_a: gtscript.Field[np.float_]):
        with computation(PARALLEL), interval(...):
            if field_a < 0:
                field_b = -field_a
            else:
                field_b = field_a
            field_a = field_b


@pytest.mark.parametrize("backend", ALL_BACKENDS)
def test_stage_without_effect(backend):
    @gtscript.stencil(backend=backend)
    def definition(field_a: gtscript.Field[np.float_]):
        with computation(PARALLEL), interval(...):
            field_c = 0.0


def test_ignore_np_errstate():
    def setup_and_run(backend, **kwargs):
        field_a = gt_storage.zeros(
            dtype=np.float_, backend=backend, shape=(3, 3, 1), aligned_index=(0, 0, 0)
        )

        @gtscript.stencil(backend=backend, **kwargs)
        def divide_by_zero(field_a: gtscript.Field[np.float_]):
            with computation(PARALLEL), interval(...):
                field_a = 1.0 / field_a

        divide_by_zero(field_a)

    # Usual behavior: with the numpy backend there is no error
    setup_and_run(backend="numpy")

    with pytest.warns(RuntimeWarning, match="divide by zero encountered"):
        setup_and_run(backend="numpy", ignore_np_errstate=False)


@pytest.mark.parametrize("backend", CPU_BACKENDS)
def test_stencil_without_effect(backend):
    def definition1(field_in: gtscript.Field[np.float_]):
        with computation(PARALLEL), interval(...):
            tmp = 0.0

    def definition2(f_in: gtscript.Field[np.float_]):
        from __externals__ import flag

        with computation(PARALLEL), interval(...):
            if __INLINED(flag):
                B = f_in

    stencil1 = gtscript.stencil(backend, definition1)
    stencil2 = gtscript.stencil(backend, definition2, externals={"flag": False})

    field_in = gt_storage.ones(
        dtype=np.float_, backend=backend, shape=(23, 23, 23), aligned_index=(0, 0, 0)
    )

    # test with explicit domain specified
    stencil1(field_in, domain=(3, 3, 3))
    stencil2(field_in, domain=(3, 3, 3))

    # test without domain specified
    stencil1(field_in)


@pytest.mark.parametrize("backend", CPU_BACKENDS)
def test_stage_merger_induced_interval_block_reordering(backend):
    field_in = gt_storage.ones(
        dtype=np.float_, backend=backend, shape=(23, 23, 23), aligned_index=(0, 0, 0)
    )
    field_out = gt_storage.zeros(
        dtype=np.float_, backend=backend, shape=(23, 23, 23), aligned_index=(0, 0, 0)
    )

    @gtscript.stencil(backend=backend)
    def stencil(field_in: gtscript.Field[np.float_], field_out: gtscript.Field[np.float_]):
        with computation(BACKWARD):
            with interval(-2, -1):  # block 1
                field_out = field_in
            with interval(0, -2):  # block 2
                field_out = field_in
        with computation(BACKWARD):
            with interval(-1, None):  # block 3
                field_out = 2 * field_in
            with interval(0, -1):  # block 4
                field_out = 3 * field_in

    stencil(field_in, field_out)

    np.testing.assert_allclose(field_out.view(np.ndarray)[:, :, 0:-1], 3)
    np.testing.assert_allclose(field_out.view(np.ndarray)[:, :, -1], 2)


@pytest.mark.parametrize("backend", ALL_BACKENDS)
def test_lower_dimensional_inputs(backend):
    @gtscript.stencil(backend=backend)
    def stencil(
        field_3d: gtscript.Field[gtscript.IJK, np.float_],
        field_2d: gtscript.Field[gtscript.IJ, np.float_],
        field_1d: gtscript.Field[gtscript.K, np.float_],
    ):
        with computation(PARALLEL):
            with interval(0, -1):
                tmp = field_2d + field_1d[1]
            with interval(-1, None):
                tmp = field_2d + field_1d[0]

        with computation(PARALLEL):
            with interval(0, 1):
                field_3d = tmp[1, 0, 0] + field_1d[1]
            with interval(1, None):
                field_3d = tmp[-1, 0, 0]

    full_shape = (6, 6, 6)
    aligned_index = (1, 1, 0)
    dtype = float

    field_3d = gt_storage.zeros(
        full_shape, dtype, backend=backend, aligned_index=aligned_index, dimensions=None
    )
    assert field_3d.shape == full_shape[:]

    field_2d = gt_storage.zeros(
        full_shape[:-1],
        dtype,
        backend=backend,
        aligned_index=aligned_index[:-1],
        dimensions="IJ",
    )
    assert field_2d.shape == full_shape[:-1]

    field_1d = gt_storage.ones(
        full_shape[-1:],
        dtype,
        backend=backend,
        aligned_index=(aligned_index[-1],),
        dimensions="K",
    )
    assert list(field_1d.shape) == [full_shape[-1]]

    stencil(field_3d, field_2d, field_1d, origin=(1, 1, 0), domain=(4, 3, 6))
    res_field_3d = storage_utils.cpu_copy(field_3d)
    np.testing.assert_allclose(res_field_3d[1:-1, 1:-2, :1], 2)
    np.testing.assert_allclose(res_field_3d[1:-1, 1:-2, 1:], 1)

    stencil(field_3d, field_2d, field_1d, origin=(1, 1, 0))


@pytest.mark.parametrize("backend", ALL_BACKENDS)
def test_lower_dimensional_masked(backend):
    @gtscript.stencil(backend=backend)
    def copy_2to3(
        cond: gtscript.Field[gtscript.IJK, np.float_],
        inp: gtscript.Field[gtscript.IJ, np.float_],
        outp: gtscript.Field[gtscript.IJK, np.float_],
    ):
        with computation(PARALLEL), interval(...):
            if cond > 0.0:
                outp = inp

    inp = np.random.randn(10, 10)
    outp = np.random.randn(10, 10, 10)
    cond = np.random.randn(10, 10, 10)

    inp_f = gt_storage.from_array(inp, aligned_index=(0, 0), backend=backend)
    outp_f = gt_storage.from_array(outp, aligned_index=(0, 0, 0), backend=backend)
    cond_f = gt_storage.from_array(cond, aligned_index=(0, 0, 0), backend=backend)

    copy_2to3(cond_f, inp_f, outp_f)

    inp3d = np.empty_like(outp)
    inp3d[...] = inp[:, :, np.newaxis]

    outp = np.choose(cond > 0.0, [outp, inp3d])

    outp_f = storage_utils.cpu_copy(outp)
    assert np.allclose(outp, outp_f)


@pytest.mark.parametrize("backend", ALL_BACKENDS)
def test_lower_dimensional_masked_2dcond(backend):
    @gtscript.stencil(backend=backend)
    def copy_2to3(
        cond: gtscript.Field[gtscript.IJK, np.float_],
        inp: gtscript.Field[gtscript.IJ, np.float_],
        outp: gtscript.Field[gtscript.IJK, np.float_],
    ):
        with computation(FORWARD), interval(...):
            if cond > 0.0:
                outp = inp

    inp = np.random.randn(10, 10)
    outp = np.random.randn(10, 10, 10)
    cond = np.random.randn(10, 10, 10)

    inp_f = gt_storage.from_array(inp, aligned_index=(0, 0), backend=backend)
    outp_f = gt_storage.from_array(outp, aligned_index=(0, 0, 0), backend=backend)
    cond_f = gt_storage.from_array(cond, aligned_index=(0, 0, 0), backend=backend)

    copy_2to3(cond_f, inp_f, outp_f)

    inp3d = np.empty_like(outp)
    inp3d[...] = inp[:, :, np.newaxis]

    outp = np.choose(cond > 0.0, [outp, inp3d])

    outp_f = storage_utils.cpu_copy(outp_f)
    assert np.allclose(outp, np.asarray(outp_f))


@pytest.mark.parametrize("backend", ALL_BACKENDS)
def test_lower_dimensional_inputs_2d_to_3d_forward(backend):
    @gtscript.stencil(backend=backend)
    def copy_2to3(
        inp: gtscript.Field[gtscript.IJ, np.float_],
        outp: gtscript.Field[gtscript.IJK, np.float_],
    ):
        with computation(FORWARD), interval(...):
            outp[0, 0, 0] = inp

    inp_f = gt_storage.from_array(np.random.randn(10, 10), aligned_index=(0, 0), backend=backend)
    outp_f = gt_storage.from_array(
        np.random.randn(10, 10, 10), aligned_index=(0, 0, 0), backend=backend
    )
    copy_2to3(inp_f, outp_f)
    inp_f = storage_utils.cpu_copy(inp_f)
    outp_f = storage_utils.cpu_copy(outp_f)
    assert np.allclose(outp_f, inp_f[:, :, np.newaxis])


@pytest.mark.parametrize("backend", ALL_BACKENDS)
def test_higher_dimensional_fields(backend):
    FLOAT64_VEC2 = (np.float64, (2,))
    FLOAT64_MAT22 = (np.float64, (2, 2))

    @gtscript.stencil(backend=backend)
    def stencil(
        field: gtscript.Field[np.float64],
        vec_field: gtscript.Field[FLOAT64_VEC2],
        mat_field: gtscript.Field[FLOAT64_MAT22],
    ):
        with computation(PARALLEL), interval(...):
            tmp = vec_field[0, 0, 0][0] + vec_field[0, 0, 0][1]

        with computation(FORWARD):
            with interval(0, 1):
                vec_field[0, 0, 0][0] = field[1, 0, 0]
                vec_field[0, 0, 0][1] = field[0, 1, 0]
            with interval(1, -1):
                vec_field[0, 0, 0][0] = 2 * field[1, 0, -1]
                vec_field[0, 0, 0][1] = 2 * field[0, 1, -1]
            with interval(-1, None):
                vec_field[0, 0, 0][0] = field[1, 0, 0]
                vec_field[0, 0, 0][1] = field[0, 1, 0]

        with computation(PARALLEL), interval(...):
            mat_field[0, 0, 0][0, 0] = vec_field[0, 0, 0][0] + 1.0
            mat_field[0, 0, 0][1, 1] = vec_field[0, 0, 0][1] + 1.0

    full_shape = (6, 6, 6)
    aligned_index = (1, 1, 0)

    field = gt_storage.ones(
        full_shape, backend=backend, aligned_index=aligned_index, dtype=np.float64
    )
    assert field.shape == full_shape[:]

    vec_field = gt_storage.ones(
        full_shape, backend=backend, aligned_index=aligned_index, dtype=FLOAT64_VEC2
    )
    vec_field[:] = 2.0
    assert vec_field.shape[:-1] == full_shape

    mat_field = gt_storage.ones(
        full_shape, backend=backend, aligned_index=aligned_index, dtype=FLOAT64_MAT22
    )
    assert mat_field.shape[:-2] == full_shape

    stencil(field, vec_field, mat_field, origin=(1, 1, 0), domain=(4, 4, 6))
    res_mat_field = storage_utils.cpu_copy(mat_field)
    np.testing.assert_allclose(res_mat_field[1:-1, 1:-1, 1:1], 2.0 + 5.0)

    stencil(field, vec_field, mat_field)


@pytest.mark.parametrize("backend", CPU_BACKENDS)
def test_input_order(backend):
    @gtscript.stencil(backend=backend)
    def stencil(
        in_field: gtscript.Field[np.float64],
        parameter: np.float64,
        out_field: gtscript.Field[np.float64],
    ):
        with computation(PARALLEL), interval(...):
            out_field = in_field * parameter


@pytest.mark.parametrize("backend", ALL_BACKENDS)
def test_variable_offsets(backend):
    if backend == "dace:cpu":
        pytest.skip("Internal compiler error in GitHub action container")

    @gtscript.stencil(backend=backend)
    def stencil_ij(
        in_field: gtscript.Field[np.float_],
        out_field: gtscript.Field[np.float_],
        index_field: gtscript.Field[gtscript.IJ, int],
    ):
        with computation(FORWARD), interval(...):
            out_field = in_field[0, 0, 1] + in_field[0, 0, index_field + 1]
            index_field = index_field + 1

    @gtscript.stencil(backend=backend)
    def stencil_ijk(
        in_field: gtscript.Field[np.float_],
        out_field: gtscript.Field[np.float_],
        index_field: gtscript.Field[int],
    ):
        with computation(PARALLEL), interval(...):
            out_field = in_field[0, 0, 1] + in_field[0, 0, index_field + 1]


@pytest.mark.parametrize("backend", ALL_BACKENDS)
def test_variable_offsets_and_while_loop(backend):
    if backend == "dace:cpu":
        pytest.skip("Internal compiler error in GitHub action container")

    @gtscript.stencil(backend=backend)
    def stencil(
        pe1: gtscript.Field[np.float_],
        pe2: gtscript.Field[np.float_],
        qin: gtscript.Field[np.float_],
        qout: gtscript.Field[np.float_],
        lev: gtscript.Field[gtscript.IJ, np.int_],
    ):
        with computation(FORWARD), interval(0, -1):
            if pe2[0, 0, 1] <= pe1[0, 0, lev]:
                qout = qin[0, 0, 1]
            else:
                qsum = pe1[0, 0, lev + 1] - pe2[0, 0, lev]
                while pe1[0, 0, lev + 1] < pe2[0, 0, 1]:
                    qsum += qin[0, 0, lev] / (pe2[0, 0, 1] - pe1[0, 0, lev])
                    lev = lev + 1
                qout = qsum / (pe2[0, 0, 1] - pe2)


@pytest.mark.parametrize("backend", ALL_BACKENDS)
def test_nested_while_loop(backend):
    @gtscript.stencil(backend=backend)
    def stencil(field_a: gtscript.Field[np.float_], field_b: gtscript.Field[np.int_]):
        with computation(PARALLEL), interval(...):
            while field_a < 1:
                add = 0
                while field_a + field_b < 1:
                    add += 1
                field_a += add


@pytest.mark.parametrize("backend", ALL_BACKENDS)
def test_mask_with_offset_written_in_conditional(backend):
    @gtscript.stencil(backend, externals={"mord": 5})
    def stencil(outp: gtscript.Field[np.float_]):
        with computation(PARALLEL), interval(...):
            cond = True
            if cond[0, -1, 0] or cond[0, 0, 0]:
                outp = 1.0
            else:
                outp = 0.0

    outp = gt_storage.zeros(
        shape=(10, 10, 10), backend=backend, aligned_index=(0, 0, 0), dtype=float
    )

    stencil(outp)

    outp = storage_utils.cpu_copy(outp)
    assert np.allclose(1.0, outp)


@pytest.mark.parametrize("backend", ALL_BACKENDS)
def test_write_data_dim_indirect_addressing(backend):
    INT32_VEC2 = (np.int32, (2,))

    def stencil(
        input_field: gtscript.Field[gtscript.IJK, np.int32],
        output_field: gtscript.Field[gtscript.IJK, INT32_VEC2],
        index: int,
    ):
        with computation(PARALLEL), interval(...):
            output_field[0, 0, 0][index] = input_field

    aligned_index = (0, 0, 0)
    full_shape = (1, 1, 2)
    input_field = gt_storage.ones(
        full_shape, backend=backend, aligned_index=aligned_index, dtype=np.int32
    )
    output_field = gt_storage.zeros(
        full_shape, backend=backend, aligned_index=aligned_index, dtype=INT32_VEC2
    )

    gtscript.stencil(definition=stencil, backend=backend)(input_field, output_field, index := 1)
    assert output_field[0, 0, 0, index] == 1


@pytest.mark.parametrize("backend", ALL_BACKENDS)
def test_read_data_dim_indirect_addressing(backend):
    INT32_VEC2 = (np.int32, (2,))

    def stencil(
        input_field: gtscript.Field[gtscript.IJK, INT32_VEC2],
        output_field: gtscript.Field[gtscript.IJK, np.int32],
        index: int,
    ):
        with computation(PARALLEL), interval(...):
            output_field = input_field[0, 0, 0][index]

    aligned_index = (0, 0, 0)
    full_shape = (1, 1, 2)
    input_field = gt_storage.ones(
        full_shape, backend=backend, aligned_index=aligned_index, dtype=INT32_VEC2
    )
    output_field = gt_storage.zeros(
        full_shape, backend=backend, aligned_index=aligned_index, dtype=np.int32
    )

    gtscript.stencil(definition=stencil, backend=backend)(input_field, output_field, 1)
    assert output_field[0, 0, 0] == 1


@pytest.mark.parametrize("backend", ALL_BACKENDS)
class TestNegativeOrigin:
    def test_negative_origin_i(self, backend):
        @gtscript.stencil(backend=backend)
        def stencil_i(
            input_field: gtscript.Field[gtscript.IJK, np.int32],
            output_field: gtscript.Field[gtscript.IJK, np.int32],
        ):
            with computation(PARALLEL), interval(...):
                output_field = input_field[1, 0, 0]

        input_field = gt_storage.ones(
            backend=backend, aligned_index=(0, 0, 0), shape=(1, 1, 1), dtype=np.int32
        )
        output_field = gt_storage.zeros(
            backend=backend, aligned_index=(0, 0, 0), shape=(1, 1, 1), dtype=np.int32
        )

        stencil_i(input_field, output_field, origin={"input_field": (-1, 0, 0)})
        assert output_field[0, 0, 0] == 1

    def test_negative_origin_k(self, backend):
        @gtscript.stencil(backend=backend)
        def stencil_k(
            input_field: gtscript.Field[gtscript.IJK, np.int32],
            output_field: gtscript.Field[gtscript.IJK, np.int32],
        ):
            with computation(PARALLEL), interval(...):
                output_field = input_field[0, 0, 1]

        input_field = gt_storage.ones(
            backend=backend, aligned_index=(0, 0, 0), shape=(1, 1, 1), dtype=np.int32
        )
        output_field = gt_storage.zeros(
            backend=backend, aligned_index=(0, 0, 0), shape=(1, 1, 1), dtype=np.int32
        )

        stencil_k(input_field, output_field, origin={"input_field": (0, 0, -1)})
        assert output_field[0, 0, 0] == 1


@pytest.mark.parametrize("backend", ALL_BACKENDS)
def test_origin_k_fields(backend):
    @gtscript.stencil(backend=backend, rebuild=True)
    def k_to_ijk(outp: Field[np.float64], inp: Field[gtscript.K, np.float64]):
        with computation(PARALLEL), interval(...):
            outp = inp

    origin = {"outp": (0, 0, 1), "inp": (2,)}
    domain = (2, 2, 8)

    data = np.arange(10, dtype=np.float64)
    inp = gt_storage.from_array(
        data=data, aligned_index=(0,), dtype=np.float64, dimensions="K", backend=backend
    )
    outp = gt_storage.zeros(
        shape=(2, 2, 10), aligned_index=(0, 0, 0), dtype=np.float64, backend=backend
    )

    k_to_ijk(outp, inp, origin=origin, domain=domain)

    inp = storage_utils.cpu_copy(inp)
    outp = storage_utils.cpu_copy(outp)
    np.testing.assert_allclose(data, inp)
    np.testing.assert_allclose(np.broadcast_to(data[2:], shape=(2, 2, 8)), outp[:, :, 1:-1])
    np.testing.assert_allclose(0.0, outp[:, :, 0])
    np.testing.assert_allclose(0.0, outp[:, :, -1])


@pytest.mark.parametrize("backend", ALL_BACKENDS)
def test_pruned_args_match(backend):
    @gtscript.stencil(backend=backend)
    def test(out: Field[np.float64], inp: Field[np.float64]):
        with computation(PARALLEL), interval(...):
            out = 0.0
            with horizontal(region[I[0] - 1, J[0] - 1]):
                out = inp

    inp = gt_storage.zeros(
        backend=backend, aligned_index=(0, 0, 0), shape=(2, 2, 2), dtype=np.float64
    )
    out = gt_storage.empty(
        backend=backend, aligned_index=(0, 0, 0), shape=(2, 2, 2), dtype=np.float64
    )
    test(out, inp)


@pytest.mark.parametrize("backend", ALL_BACKENDS)
def test_K_offset_write(backend):
    # Cuda generates bad code for the K offset
    if backend == "cuda":
        pytest.skip("cuda K-offset write generates bad code")
<<<<<<< HEAD
    if backend == "gt:gpu" or "dace:gpu":
=======
    if backend in ["gt:gpu", "dace:gpu"]:
>>>>>>> e29016db
        import cupy as cp

        if cp.cuda.runtime.runtimeGetVersion() < 12000:
            pytest.skip(
                f"{backend} backend with CUDA 11 and/or GCC 10.3 is not capable of K offset write, update CUDA/GCC if possible"
            )

    arraylib = get_array_library(backend)
    array_shape = (1, 1, 4)
    K_values = arraylib.arange(start=40, stop=44)

    # Simple case of writing ot an offset.
    # A is untouched
    # B is written in K+1 and should have K_values, except for the first element (FORWARD)
    @gtscript.stencil(backend=backend)
    def simple(A: Field[np.float64], B: Field[np.float64]):
        with computation(FORWARD), interval(...):
            B[0, 0, 1] = A

    A = gt_storage.zeros(
        backend=backend, aligned_index=(0, 0, 0), shape=array_shape, dtype=np.float64
    )
    A[:, :, :] = K_values
    B = gt_storage.zeros(
        backend=backend, aligned_index=(0, 0, 0), shape=array_shape, dtype=np.float64
    )
    simple(A, B)
    assert (B[:, :, 0] == 0).all()
    assert (B[:, :, 1:3] == K_values[0:2]).all()

    # Order of operations: FORWARD with negative offset
    # means while A is update B will have non-updated values of A
    # Because of the interval, value of B[0] is 0
    @gtscript.stencil(backend=backend)
    def forward(A: Field[np.float64], B: Field[np.float64], scalar: np.float64):
        with computation(FORWARD), interval(1, None):
            A[0, 0, -1] = scalar
            B[0, 0, 0] = A

    A = gt_storage.zeros(
        backend=backend, aligned_index=(0, 0, 0), shape=array_shape, dtype=np.float64
    )
    A[:, :, :] = K_values
    B = gt_storage.zeros(
        backend=backend, aligned_index=(0, 0, 0), shape=array_shape, dtype=np.float64
    )
    forward(A, B, 2.0)
    assert (A[:, :, :3] == 2.0).all()
    assert (A[:, :, 3] == K_values[3]).all()
    assert (B[:, :, 0] == 0).all()
    assert (B[:, :, 1:] == K_values[1:]).all()

    # Order of operations: BACKWARD with negative offset
    # means A is update B will get the updated values of A
    @gtscript.stencil(backend=backend)
    def backward(A: Field[np.float64], B: Field[np.float64], scalar: np.float64):
        with computation(BACKWARD), interval(1, None):
            A[0, 0, -1] = scalar
            B[0, 0, 0] = A

    A = gt_storage.zeros(
        backend=backend, aligned_index=(0, 0, 0), shape=array_shape, dtype=np.float64
    )
    A[:, :, :] = K_values
    B = gt_storage.empty(
        backend=backend, aligned_index=(0, 0, 0), shape=array_shape, dtype=np.float64
    )
    backward(A, B, 2.0)
    assert (A[:, :, :3] == 2.0).all()
    assert (A[:, :, 3] == K_values[3]).all()
    assert (B[:, :, :] == A[:, :, :]).all()


@pytest.mark.parametrize("backend", ALL_BACKENDS)
def test_K_offset_write_conditional(backend):
    if backend == "cuda":
        pytest.skip("Cuda backend is not capable of K offset write")
<<<<<<< HEAD
    if backend == "gt:gpu" or "dace:gpu":
=======
    if backend in ["gt:gpu", "dace:gpu"]:
>>>>>>> e29016db
        import cupy as cp

        if cp.cuda.runtime.runtimeGetVersion() < 12000:
            pytest.skip(
                f"{backend} backend with CUDA 11 and/or GCC 10.3 is not capable of K offset write, update CUDA/GCC if possible"
            )

    arraylib = get_array_library(backend)
    array_shape = (1, 1, 4)
    K_values = arraylib.arange(start=40, stop=44)

    @gtscript.stencil(backend=backend)
    def column_physics_conditional(A: Field[np.float64], B: Field[np.float64], scalar: np.float64):
        with computation(BACKWARD), interval(1, None):
            if A > 0 and B > 0:
                A[0, 0, -1] = scalar
                B[0, 0, 1] = A
            lev = 1
            while A >= 0 and B >= 0:
                A[0, 0, lev] = -1
                B = -1
                lev = lev + 1

    A = gt_storage.zeros(
        backend=backend, aligned_index=(0, 0, 0), shape=array_shape, dtype=np.float64
    )
    A[:, :, :] = K_values
    B = gt_storage.ones(
        backend=backend, aligned_index=(0, 0, 0), shape=array_shape, dtype=np.float64
    )
    column_physics_conditional(A, B, 2.0)
    assert (A[0, 0, :] == arraylib.array([2, 2, -1, -1])).all()
    assert (B[0, 0, :] == arraylib.array([1, -1, 2, 42])).all()


@pytest.mark.parametrize("backend", ALL_BACKENDS)
def test_direct_datadims_index(backend):
    F64_VEC4 = (np.float64, (2, 2, 2, 2))

    @gtscript.stencil(backend=backend)
    def test(out: Field[np.float64], inp: GlobalTable[F64_VEC4]):
        with computation(PARALLEL), interval(...):
            out = inp.A[1, 0, 1, 0]

    inp = gt_storage.ones(backend=backend, shape=(2, 2, 2, 2), dtype=np.float64)
    inp[1, 0, 1, 0] = 42
    out = gt_storage.zeros(backend=backend, shape=(2, 2, 2), dtype=np.float64)
    test(out, inp)
    assert (out[:] == 42).all()<|MERGE_RESOLUTION|>--- conflicted
+++ resolved
@@ -588,11 +588,7 @@
     # Cuda generates bad code for the K offset
     if backend == "cuda":
         pytest.skip("cuda K-offset write generates bad code")
-<<<<<<< HEAD
-    if backend == "gt:gpu" or "dace:gpu":
-=======
     if backend in ["gt:gpu", "dace:gpu"]:
->>>>>>> e29016db
         import cupy as cp
 
         if cp.cuda.runtime.runtimeGetVersion() < 12000:
@@ -670,11 +666,7 @@
 def test_K_offset_write_conditional(backend):
     if backend == "cuda":
         pytest.skip("Cuda backend is not capable of K offset write")
-<<<<<<< HEAD
-    if backend == "gt:gpu" or "dace:gpu":
-=======
     if backend in ["gt:gpu", "dace:gpu"]:
->>>>>>> e29016db
         import cupy as cp
 
         if cp.cuda.runtime.runtimeGetVersion() < 12000:
