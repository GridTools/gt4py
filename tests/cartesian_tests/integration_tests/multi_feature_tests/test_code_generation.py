--- conflicted
+++ resolved
@@ -1285,7 +1285,10 @@
     assert (out_arr[:, :, :] == 42.42).all()
 
     @gtscript.stencil(backend=backend)
-    def test_lower_dim_field(k_field: Field[K, np.float64], out_field: Field[np.float64]) -> None:
+    def test_lower_dim_field(
+        k_field: Field[K, np.float64],
+        out_field: Field[np.float64],
+    ) -> None:
         with computation(PARALLEL), interval(...):
             out_field = k_field.at(K=2)
 
@@ -1298,7 +1301,58 @@
 
 @pytest.mark.parametrize(
     "backend",
-<<<<<<< HEAD
+    ["debug", pytest.param("dace:cpu", marks=[pytest.mark.requires_dace])],
+)
+def test_iterator_access(backend: str) -> None:
+    domain = (3, 4, 5)
+
+    field_A = gt_storage.zeros(backend=backend, shape=domain, dtype=np.float64)
+    field_B = gt_storage.zeros(backend=backend, shape=domain, dtype=np.float64)
+
+    @gtscript.stencil(backend=backend)
+    def test_all_valid_usage(field_A: Field[np.float64], field_B: Field[np.float64]) -> None:
+        with computation(PARALLEL), interval(...):
+            if K == 2:
+                field_A = 20.20
+            field_B = K
+
+    test_all_valid_usage(field_A, field_B)
+    assert field_A[0, 0, 1] == 0
+    assert field_A[0, 0, 2] == 20.20
+    for _k in range(domain[2]):
+        assert field_B[0, 0, _k] == _k
+
+
+@pytest.mark.parametrize(
+    "backend",
+    [
+        pytest.param(
+            backend,
+            marks=pytest.mark.xfail(
+                raises=NotImplementedError, reason="Iterator access (K) is not implemented for"
+            ),
+        )
+        for backend in ["gt:cpu_kfirst", "numpy"]
+    ],
+)
+def test_iterator_access_raises_in_unsupported_backends(backend: str) -> None:
+    domain = (3, 4, 5)
+
+    field_A = gt_storage.zeros(backend=backend, shape=domain, dtype=np.float64)
+    field_B = gt_storage.zeros(backend=backend, shape=domain, dtype=np.float64)
+
+    @gtscript.stencil(backend=backend)
+    def test_all_valid_usage(field_A: Field[np.float64], field_B: Field[np.float64]) -> None:
+        with computation(PARALLEL), interval(...):
+            if K == 2:
+                field_A = 20.20
+            field_B = K
+
+    test_all_valid_usage(field_A, field_B)
+
+
+@pytest.mark.parametrize(
+    "backend",
     [
         pytest.param("debug"),
         pytest.param("numpy"),
@@ -1349,28 +1403,6 @@
 
             with computation(FORWARD), interval(...):
                 out_field = tmp_2D
-=======
-    ["debug", pytest.param("dace:cpu", marks=[pytest.mark.requires_dace])],
-)
-def test_iterator_access(backend: str) -> None:
-    domain = (3, 4, 5)
-
-    field_A = gt_storage.zeros(backend=backend, shape=domain, dtype=np.float64)
-    field_B = gt_storage.zeros(backend=backend, shape=domain, dtype=np.float64)
-
-    @gtscript.stencil(backend=backend)
-    def test_all_valid_usage(field_A: Field[np.float64], field_B: Field[np.float64]) -> None:
-        with computation(PARALLEL), interval(...):
-            if K == 2:
-                field_A = 20.20
-            field_B = K
-
-    test_all_valid_usage(field_A, field_B)
-    assert field_A[0, 0, 1] == 0
-    assert field_A[0, 0, 2] == 20.20
-    for _k in range(domain[2]):
-        assert field_B[0, 0, _k] == _k
->>>>>>> c6b40add
 
 
 @pytest.mark.parametrize(
@@ -1379,7 +1411,6 @@
         pytest.param(
             backend,
             marks=pytest.mark.xfail(
-<<<<<<< HEAD
                 raises=NotImplementedError, reason="2D temporaries not yet supported."
             ),
         )
@@ -1393,26 +1424,4 @@
             tmp_2D: Field[IJ, np.float64] = 0
 
         with computation(FORWARD), interval(...):
-            out_field = tmp_2D
-=======
-                raises=NotImplementedError, reason="Iterator access (K) is not implemented for"
-            ),
-        )
-        for backend in ["gt:cpu_kfirst", "numpy"]
-    ],
-)
-def test_iterator_access_raises_in_unsupported_backends(backend: str) -> None:
-    domain = (3, 4, 5)
-
-    field_A = gt_storage.zeros(backend=backend, shape=domain, dtype=np.float64)
-    field_B = gt_storage.zeros(backend=backend, shape=domain, dtype=np.float64)
-
-    @gtscript.stencil(backend=backend)
-    def test_all_valid_usage(field_A: Field[np.float64], field_B: Field[np.float64]) -> None:
-        with computation(PARALLEL), interval(...):
-            if K == 2:
-                field_A = 20.20
-            field_B = K
-
-    test_all_valid_usage(field_A, field_B)
->>>>>>> c6b40add
+            out_field = tmp_2D