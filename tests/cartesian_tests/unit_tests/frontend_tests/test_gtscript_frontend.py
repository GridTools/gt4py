# GT4Py - GridTools Framework
#
# Copyright (c) 2014-2024, ETH Zurich
# All rights reserved.
#
# Please, refer to the LICENSE file in the root directory.
# SPDX-License-Identifier: BSD-3-Clause

import inspect
import textwrap
import types
from typing import Any, Callable, Dict, Optional, Type

import numpy as np
import pytest

import gt4py.cartesian.definitions as gt_definitions
from gt4py.cartesian import gtscript
from gt4py.cartesian.frontend import gtscript_frontend as gt_frontend, nodes
from gt4py.cartesian.frontend.exceptions import GTScriptSyntaxError
from gt4py.cartesian.gtscript import (
    FORWARD,
    IJ,
    IJK,
    PARALLEL,
    Field,
    I,
    J,
    K,
    abs,
    asin,
    compile_assert,
    computation,
    horizontal,
    interval,
    isfinite,
    region,
    sin,
)


# ---- Utilities -----


def parse_definition(
    definition_func: Callable[..., None],
    *,
    name: str,
    module: str,
    externals: Optional[Dict[str, Any]] = None,
    dtypes: Dict[Type, Type] = None,
    literal_int_precision: int | None = None,
    literal_float_precision: int | None = None,
    rebuild=False,
    **kwargs,
) -> nodes.StencilDefinition:
    original_annotations = gtscript._set_arg_dtypes(definition_func, dtypes=dtypes or {})

    build_args = {
        "name": name,
        "module": module,
        "rebuild": rebuild,
        "build_info": None,
        "backend_opts": kwargs,
    }
    if literal_int_precision is not None:
        build_args["literal_int_precision"] = literal_int_precision
    if literal_float_precision is not None:
        build_args["literal_float_precision"] = literal_float_precision

    build_options = gt_definitions.BuildOptions(**build_args)

    gt_frontend.GTScriptFrontend.prepare_stencil_definition(
        definition_func, externals=externals or {}
    )
    definition_ir = gt_frontend.GTScriptParser(
        definition_func, externals=externals or {}, options=build_options, dtypes=dtypes
    ).run("numpy")

    setattr(definition_func, "__annotations__", original_annotations)

    return definition_ir


# ---- Tests -----

GLOBAL_BOOL_CONSTANT = True
GLOBAL_CONSTANT = 1.0
GLOBAL_NESTED_CONSTANTS = types.SimpleNamespace(A=100, B=200)
GLOBAL_VERY_NESTED_CONSTANTS = types.SimpleNamespace(nested=types.SimpleNamespace(A=1000, B=2000))


@gtscript.function
def add_external_const(a):
    return a + 10.0 + GLOBAL_CONSTANT


class TestInlinedExternals:
    def test_all_legal_combinations(self):
        def definition_func(inout_field: gtscript.Field[float]):
            with computation(PARALLEL), interval(...):
                inout_field = (
                    (
                        inout_field[0, 0, 0]
                        + GLOBAL_CONSTANT
                        + GLOBAL_NESTED_CONSTANTS.A
                        + GLOBAL_VERY_NESTED_CONSTANTS.nested.A
                    )
                    if GLOBAL_BOOL_CONSTANT
                    else 0
                )

        parse_definition(
            definition_func, name=inspect.stack()[0][3], module=self.__class__.__name__
        )

    def test_missing(self):
        def definition_func(inout_field: gtscript.Field[float]):
            with computation(PARALLEL), interval(...):
                inout_field = inout_field[0, 0, 0] + MISSING_CONSTANT

        with pytest.raises(gt_frontend.GTScriptSymbolError, match=r".*MISSING_CONSTANT.*"):
            parse_definition(
                definition_func,
                name=inspect.stack()[0][3],
                module=self.__class__.__name__,
            )

        def definition_func(inout_field: gtscript.Field[float]):
            with computation(PARALLEL), interval(...):
                inout_field = inout_field[0, 0, 0] + GLOBAL_NESTED_CONSTANTS.missing

        with pytest.raises(
            gt_frontend.GTScriptDefinitionError,
            match=r".*GLOBAL_NESTED_CONSTANTS.missing.*",
        ):
            parse_definition(
                definition_func,
                name=inspect.stack()[0][3],
                module=self.__class__.__name__,
            )

    def test_recursive_function_imports(self):
        @gtscript.function
        def func_deeply_nested():
            from gt4py.cartesian.__externals__ import another_const

            return another_const

        @gtscript.function
        def func_nested():
            from gt4py.cartesian.__externals__ import const

            return const + func_deeply_nested()

        @gtscript.function
        def func():
            from gt4py.cartesian.__externals__ import other_call

            return other_call()

        def definition_func(inout_field: gtscript.Field[float]):
            from gt4py.cartesian.__externals__ import some_call

            with computation(PARALLEL), interval(...):
                inout_field = func() + some_call()

        def_ir = parse_definition(
            definition_func,
            name=inspect.stack()[0][3],
            module=self.__class__.__name__,
            externals={
                "some_call": func,
                "other_call": func_nested,
                "const": GLOBAL_CONSTANT,
                "another_const": GLOBAL_CONSTANT,
            },
        )
        assert set(def_ir.externals.keys()) == {
            "some_call",
            "const",
            "other_call",
            "func",
            "another_const",
            "test_gtscript_frontend.func_nested.func_deeply_nested",
        }

    def test_decorated_freeze(self):
        A = 0

        @gtscript.function
        def some_function():
            return A

        A = 1

        def definition_func(inout_field: gtscript.Field[float]):
            with computation(PARALLEL), interval(...):
                inout_field = some_function()

        def_ir = parse_definition(
            definition_func,
            externals={"func": some_function},
            name=inspect.stack()[0][3],
            module=self.__class__.__name__,
        )

        stmt = def_ir.computations[0].body.stmts[0]
        assert isinstance(stmt.value, nodes.ScalarLiteral) and stmt.value.value == 0

    @pytest.mark.parametrize("value_type", [str, dict, list])
    def test_wrong_value(self, value_type):
        WRONG_VALUE_CONSTANT = value_type()

        def definition_func(inout_field: gtscript.Field[float]):
            with computation(PARALLEL), interval(...):
                inout_field = inout_field[0, 0, 0] + WRONG_VALUE_CONSTANT

        with pytest.raises(gt_frontend.GTScriptDefinitionError, match=r".*WRONG_VALUE_CONSTANT.*"):
            parse_definition(
                definition_func,
                name=inspect.stack()[0][3],
                module=self.__class__.__name__,
            )


class TestFunction:
    def test_error_invalid(self):
        def func():
            return 1.0

        def definition_func(inout_field: gtscript.Field[float]):
            with computation(PARALLEL), interval(...):
                inout_field = func()

        with pytest.raises(TypeError, match=r"func is not a gtscript function"):
            parse_definition(
                definition_func,
                name=inspect.stack()[0][3],
                module=self.__class__.__name__,
            )

    def test_use_in_expr(self):
        @gtscript.function
        def func():
            return 1.0

        def definition_func(inout_field: gtscript.Field[float]):
            from gt4py.cartesian.__gtscript__ import PARALLEL, computation, interval

            with computation(PARALLEL), interval(...):
                inout_field = func() + 1

        parse_definition(
            definition_func, name=inspect.stack()[0][3], module=self.__class__.__name__
        )

    def test_use_as_func_arg(self):
        @gtscript.function
        def func():
            return 1.0

        @gtscript.function
        def func_outer(arg):
            return arg + 1

        def definition_func(inout_field: gtscript.Field[float]):
            from gt4py.cartesian.__gtscript__ import PARALLEL, computation, interval

            with computation(PARALLEL), interval(...):
                inout_field = func_outer(func())

        parse_definition(
            definition_func, name=inspect.stack()[0][3], module=self.__class__.__name__
        )

    def test_use_in_expr_in_func_arg(self):
        @gtscript.function
        def func():
            return 1.0

        @gtscript.function
        def func_outer(arg):
            return arg + 1

        def definition_func(inout_field: gtscript.Field[float]):
            from gt4py.cartesian.__gtscript__ import PARALLEL, computation, interval

            with computation(PARALLEL), interval(...):
                inout_field = func_outer(func() + 1)

        parse_definition(
            definition_func, name=inspect.stack()[0][3], module=self.__class__.__name__
        )

    def test_use_in_expr_multiple_return(self):
        @gtscript.function
        def func():
            tmp1 = 1
            tmp2 = 2
            return tmp1, tmp2

        def definition_func(inout_field: gtscript.Field[float]):
            from gt4py.cartesian.__gtscript__ import PARALLEL, computation, interval

            with computation(PARALLEL), interval(...):
                inout_field = func() + 1

        with pytest.raises(
            gt_frontend.GTScriptSyntaxError,
            match="Only functions with a single return value can be used in expressions, including as call arguments. "
            "Please assign the function results to symbols first.",
        ):
            parse_definition(
                definition_func,
                name=inspect.stack()[0][3],
                module=self.__class__.__name__,
            )

    def test_use_in_call_arg_multiple_return(self):
        @gtscript.function
        def func():
            tmp1 = 1
            tmp2 = 2
            return tmp1, tmp2

        @gtscript.function
        def func_outer(arg):
            return arg + 1

        def definition_func(inout_field: gtscript.Field[float]):
            from gt4py.cartesian.__gtscript__ import PARALLEL, computation, interval

            with computation(PARALLEL), interval(...):
                inout_field = func_outer(func())

        with pytest.raises(
            gt_frontend.GTScriptSyntaxError,
            match="Only functions with a single return value can be used in expressions, including as call arguments. "
            "Please assign the function results to symbols first.",
        ):
            parse_definition(
                definition_func,
                name=inspect.stack()[0][3],
                module=self.__class__.__name__,
            )

    def test_recursive_function_call_two_externals(self):
        @gtscript.function
        def func1(arg):
            from __externals__ import func2

            return func2(arg)

        @gtscript.function
        def func2(arg):
            from __externals__ import func1

            return func1(arg)

        def definition_func(inout_field: gtscript.Field[float]):
            from gt4py.cartesian.__gtscript__ import PARALLEL, computation, interval

            with computation(PARALLEL), interval(...):
                inout_field = func2(inout_field)

        with pytest.raises(gt_frontend.GTScriptSyntaxError, match="recursive function call"):
            parse_definition(
                definition_func,
                name="testf",
                module=__name__,
                externals={"func1": func1, "func2": func2},
            )

    def test_recursive_function_calls_external_self(self):
        @gtscript.function
        def recursive_fcn(arg):
            from gt4py.cartesian.__externals__ import func

            return func(arg + 1)

        def definition_func(phi: gtscript.Field[np.float64]):
            with computation(PARALLEL), interval(...):
                phi = recursive_fcn(phi)

        with pytest.raises(gt_frontend.GTScriptSyntaxError, match="recursive imports"):
            parse_definition(
                definition_func,
                name=inspect.stack()[0][3],
                module=self.__class__.__name__,
                externals={"func": recursive_fcn},
            )


class TestAxisSyntax:
    def test_good_syntax(self):
        def definition_func(in_field: gtscript.Field[float], out_field: gtscript.Field[float]):
            with computation(PARALLEL), interval(...):
                out_field = in_field[J - 1] + in_field[J]

        parse_definition(
            definition_func, name=inspect.stack()[0][3], module=self.__class__.__name__
        )

    def test_good_syntax_external(self):
        def definition_func(in_field: gtscript.Field[float], out_field: gtscript.Field[float]):
            from gt4py.cartesian.__externals__ import AXIS

            with computation(PARALLEL), interval(...):
                out_field = in_field[AXIS - 1]

        parse_definition(
            definition_func,
            name=inspect.stack()[0][3],
            module=self.__class__.__name__,
            externals={"AXIS": gtscript.Axis("I")},
        )

    def test_good_syntax_external_value(self):
        def definition_func(in_field: gtscript.Field[float], out_field: gtscript.Field[float]):
            from gt4py.cartesian.__externals__ import VALUE

            with computation(PARALLEL), interval(...):
                out_field = in_field[J - VALUE]

        for value in range(2):
            parse_definition(
                definition_func,
                name=inspect.stack()[0][3],
                module=self.__class__.__name__,
                externals={"VALUE": value},
            )

    def test_bad_mul_syntax(self):
        def definition_func(in_field: gtscript.Field[float], out_field: gtscript.Field[float]):
            with computation(PARALLEL), interval(...):
                out_field = in_field[I * 1]

        with pytest.raises(gt_frontend.GTScriptSyntaxError):
            parse_definition(
                definition_func,
                name=inspect.stack()[0][3],
                module=self.__class__.__name__,
            )

    def test_bad_dup_add(self):
        def definition_func(in_field: gtscript.Field[float], out_field: gtscript.Field[float]):
            with computation(PARALLEL), interval(...):
                out_field = in_field[I + 1 + I]

        with pytest.raises(gt_frontend.GTScriptSyntaxError):
            parse_definition(
                definition_func,
                name=inspect.stack()[0][3],
                module=self.__class__.__name__,
            )

    def test_bad_dup_axis(self):
        def definition_func(in_field: gtscript.Field[float], out_field: gtscript.Field[float]):
            with computation(PARALLEL), interval(...):
                out_field = in_field[I, I - 1]

        with pytest.raises(gt_frontend.GTScriptSyntaxError):
            parse_definition(
                definition_func,
                name=inspect.stack()[0][3],
                module=self.__class__.__name__,
            )

    def test_bad_out_of_order(self):
        def definition_func(in_field: gtscript.Field[float], out_field: gtscript.Field[float]):
            with computation(PARALLEL), interval(...):
                out_field = in_field[J, I - 1]

        with pytest.raises(gt_frontend.GTScriptSyntaxError):
            parse_definition(
                definition_func,
                name=inspect.stack()[0][3],
                module=self.__class__.__name__,
            )


class TestImportedExternals:
    def test_all_legal_combinations(self):
        externals = dict(
            BOOL_CONSTANT=-1.0,
            CONSTANT=-2.0,
            NESTED_CONSTANTS=types.SimpleNamespace(A=-100, B=-200),
            VERY_NESTED_CONSTANTS=types.SimpleNamespace(
                nested=types.SimpleNamespace(A=-1000, B=-2000)
            ),
        )

        def definition_func(inout_field: gtscript.Field[float]):
            from gt4py.cartesian.__externals__ import (
                BOOL_CONSTANT,
                CONSTANT,
                NESTED_CONSTANTS,
                VERY_NESTED_CONSTANTS,
            )

            with computation(PARALLEL), interval(...):
                inout_field = (
                    (
                        inout_field[0, 0, 0]
                        + CONSTANT
                        + NESTED_CONSTANTS.A
                        + VERY_NESTED_CONSTANTS.nested.A
                    )
                    if GLOBAL_BOOL_CONSTANT
                    else 0
                )

        parse_definition(
            definition_func,
            externals=externals,
            name=inspect.stack()[0][3],
            module=self.__class__.__name__,
        )

    def test_missing(self):
        externals = dict(CONSTANT=-2.0, NESTED_CONSTANTS=types.SimpleNamespace(A=-100, B=-200))

        def definition_func(inout_field: gtscript.Field[float]):
            from gt4py.cartesian.__externals__ import MISSING_CONSTANT

            with computation(PARALLEL), interval(...):
                inout_field = inout_field[0, 0, 0] + MISSING_CONSTANT

        with pytest.raises(gt_frontend.GTScriptDefinitionError, match=r".*MISSING_CONSTANT.*"):
            parse_definition(
                definition_func,
                name=inspect.stack()[0][3],
                module=self.__class__.__name__,
            )

        def definition_func(inout_field: gtscript.Field[float]):
            from gt4py.cartesian.__externals__ import NESTED_CONSTANTS

            with computation(PARALLEL), interval(...):
                inout_field = inout_field[0, 0, 0] + NESTED_CONSTANTS.missing

        with pytest.raises(
            gt_frontend.GTScriptDefinitionError, match=r".*NESTED_CONSTANTS.missing.*"
        ):
            parse_definition(
                definition_func,
                externals=externals,
                name=inspect.stack()[0][3],
                module=self.__class__.__name__,
            )

    @pytest.mark.parametrize("value_type", [str, dict, list])
    def test_wrong_value(self, value_type):
        def definition_func(inout_field: gtscript.Field[float]):
            from gt4py.cartesian.__externals__ import WRONG_VALUE_CONSTANT

            with computation(PARALLEL), interval(...):
                inout_field = inout_field[0, 0, 0] + WRONG_VALUE_CONSTANT

        externals = dict(WRONG_VALUE_CONSTANT=value_type())

        with pytest.raises(gt_frontend.GTScriptDefinitionError, match=r".*WRONG_VALUE_CONSTANT.*"):
            parse_definition(
                definition_func,
                externals=externals,
                name=inspect.stack()[0][3],
                module=self.__class__.__name__,
            )


class TestIntervalSyntax:
    def test_simple(self):
        def definition_func(field: gtscript.Field[float]):
            with computation(PARALLEL), interval(0, 1):
                field = 0

        def_ir = parse_definition(
            definition_func, name=inspect.stack()[0][3], module=self.__class__.__name__
        )
        loc = def_ir.computations[0].interval.loc
        assert def_ir.computations[0].interval.start == nodes.AxisBound(
            level=nodes.LevelMarker.START, offset=0, loc=loc
        )
        assert def_ir.computations[0].interval.end == nodes.AxisBound(
            level=nodes.LevelMarker.START, offset=1, loc=loc
        )

    def test_none(self):
        def definition_func(field: gtscript.Field[float]):
            with computation(PARALLEL), interval(1, None):
                field = 0

        def_ir = parse_definition(
            definition_func, name=inspect.stack()[0][3], module=self.__class__.__name__
        )
        loc = def_ir.computations[0].interval.loc
        assert def_ir.computations[0].interval.start == nodes.AxisBound(
            level=nodes.LevelMarker.START, offset=1, loc=loc
        )
        assert def_ir.computations[0].interval.end == nodes.AxisBound(
            level=nodes.LevelMarker.END, offset=0, loc=loc
        )

    def test_externals(self):
        def definition_func(field: gtscript.Field[float]):
            from gt4py.cartesian.__externals__ import kstart

            with computation(PARALLEL), interval(kstart, -1):
                field = 0

        for kstart in (3, gtscript.K[3]):
            # An implementation quirk allows us to use gtscript.K[3] here,
            # although it is not great form to do so, since two-argument syntax
            # should not use AxisIndex objects.
            def_ir = parse_definition(
                definition_func,
                externals={"kstart": kstart},
                name=inspect.stack()[0][3],
                module=self.__class__.__name__,
            )
            loc = def_ir.computations[0].interval.loc
            assert def_ir.computations[0].interval.start == nodes.AxisBound(
                level=nodes.LevelMarker.START, offset=3, loc=loc
            )
            assert def_ir.computations[0].interval.end == nodes.AxisBound(
                level=nodes.LevelMarker.END, offset=-1, loc=loc
            )

    def test_axisinterval(self):
        def definition_func(field: gtscript.Field[float]):
            with computation(PARALLEL), interval(K[1:-1]):
                field = 0

        def_ir = parse_definition(
            definition_func, name=inspect.stack()[0][3], module=self.__class__.__name__
        )
        loc = def_ir.computations[0].interval.loc
        assert def_ir.computations[0].interval.start == nodes.AxisBound(
            level=nodes.LevelMarker.START, offset=1, loc=loc
        )
        assert def_ir.computations[0].interval.end == nodes.AxisBound(
            level=nodes.LevelMarker.END, offset=-1, loc=loc
        )

    def test_error_none(self):
        def definition_func(field: gtscript.Field[float]):
            with computation(PARALLEL), interval(None, -1):
                field = 0

        with pytest.raises(
            gt_frontend.GTScriptSyntaxError,
            match="Invalid interval range specification",
        ):
            parse_definition(
                definition_func,
                name=inspect.stack()[0][3],
                module=self.__class__.__name__,
            )

    def test_error_do_not_mix(self):
        def definition_func(field: gtscript.Field[float]):
            with computation(PARALLEL), interval(K[2], -1):
                field = 0

        with pytest.raises(gt_frontend.GTScriptSyntaxError, match="Two-argument syntax"):
            parse_definition(
                definition_func,
                name=inspect.stack()[0][3],
                module=self.__class__.__name__,
            )

    def test_reversed_interval(self):
        def definition_func(field: gtscript.Field[float]):
            with computation(PARALLEL), interval(-1, 1):
                field = 0

        with pytest.raises(
            gt_frontend.GTScriptSyntaxError,
            match="Invalid interval range specification",
        ):
            parse_definition(
                definition_func,
                name=inspect.stack()[0][3],
                module=self.__class__.__name__,
            )

    def test_overlapping_intervals_none(self):
        def definition_func(field: gtscript.Field[float]):
            with computation(PARALLEL):
                with interval(0, None):
                    field = 0
                with interval(-1, None):
                    field = 1

        with pytest.raises(gt_frontend.GTScriptSyntaxError, match="Overlapping intervals"):
            parse_definition(
                definition_func,
                name=inspect.stack()[0][3],
                module=self.__class__.__name__,
            )

    def test_overlapping_intervals(self):
        def definition_func(field: gtscript.Field[float]):
            with computation(PARALLEL):
                with interval(0, 3):
                    field = 0
                with interval(2, None):
                    field = 1

        with pytest.raises(gt_frontend.GTScriptSyntaxError, match="Overlapping intervals"):
            parse_definition(
                definition_func,
                name=inspect.stack()[0][3],
                module=self.__class__.__name__,
            )

    def test_nonoverlapping_intervals(self):
        def definition_func(field: gtscript.Field[float]):
            with computation(PARALLEL):
                with interval(0, 2):
                    field = 0
                with interval(3, -1):
                    field = 1
                with interval(-1, None):
                    field = 2

        parse_definition(
            definition_func, name=inspect.stack()[0][3], module=self.__class__.__name__
        )


class TestRegions:
    def test_one_interval_only(self):
        def stencil(in_f: gtscript.Field[np.float64]):
            with computation(PARALLEL), interval(...), horizontal(region[I[0:3], :]):
                in_f = 1.0

        def_ir = parse_definition(
            stencil, name=inspect.stack()[0][3], module=self.__class__.__name__
        )

        assert len(def_ir.computations) == 1
        assert isinstance(def_ir.computations[0].body.stmts[0], nodes.HorizontalIf)

    def test_one_interval_only_single(self):
        def stencil(in_f: gtscript.Field[np.float64]):
            with computation(PARALLEL), interval(...), horizontal(region[I[0], :]):
                in_f = 1.0

        def_ir = parse_definition(
            stencil, name=inspect.stack()[0][3], module=self.__class__.__name__
        )

        assert len(def_ir.computations) == 1
        assert def_ir.computations[0].body.stmts[0].intervals["I"].is_single_index

    def test_from_external(self):
        def stencil(in_f: gtscript.Field[np.float64]):
            from gt4py.cartesian.__externals__ import i1

            with computation(PARALLEL), interval(...), horizontal(region[i1, :]):
                in_f = 1.0

        def_ir = parse_definition(
            stencil,
            name=inspect.stack()[0][3],
            module=self.__class__.__name__,
            externals={"i1": I[1]},
        )

        assert len(def_ir.computations) == 1
        assert (
            def_ir.computations[0].body.stmts[0].intervals["I"].start.level
            == nodes.LevelMarker.START
        )
        assert def_ir.computations[0].body.stmts[0].intervals["I"].start.offset == 1
        assert def_ir.computations[0].body.stmts[0].intervals["I"].is_single_index

    def test_multiple_inline(self):
        def stencil(in_f: gtscript.Field[np.float64]):
            with computation(PARALLEL), interval(...):
                in_f = in_f + 1.0
                with horizontal(region[I[0], :], region[:, J[-1]]):
                    in_f = 1.0

        def_ir = parse_definition(
            stencil, name=inspect.stack()[0][3], module=self.__class__.__name__
        )

        assert len(def_ir.computations[0].body.stmts) == 3

    def test_inside_function(self):
        @gtscript.function
        def region_func():
            from gt4py.cartesian.__externals__ import ie

            field = 0.0
            with horizontal(region[ie, :]):
                field = 1.0

            return field

        def stencil(in_f: gtscript.Field[np.float64]):
            with computation(PARALLEL), interval(...):
                in_f = region_func()

        def_ir = parse_definition(
            stencil,
            name=inspect.stack()[0][3],
            module=self.__class__.__name__,
            externals={"ie": I[-1]},
        )

    def test_error_undefined(self):
        def stencil(in_f: gtscript.Field[np.float64]):
            from gt4py.cartesian.__externals__ import i0  # forget to add 'ia'

            with computation(PARALLEL), interval(...):
                in_f = in_f + 1.0
                with horizontal(region[i0 : 1 + ia, :]):
                    in_f = 1.0

        with pytest.raises(gt_frontend.GTScriptSyntaxError, match="Unknown symbol"):
            parse_definition(stencil, name=inspect.stack()[0][3], module=self.__class__.__name__)

    def test_error_nested(self):
        def stencil(in_f: gtscript.Field[np.float64]):
            with computation(PARALLEL), interval(...):
                in_f = in_f + 1.0
                with horizontal(region[I[0], :]):
                    in_f = 1.0
                    with horizontal(region[:, J[-1]]):
                        in_f = 2.0

        with pytest.raises(
            gt_frontend.GTScriptSyntaxError,
            match="Cannot nest `with` node inside horizontal region",
        ):
            parse_definition(stencil, name=inspect.stack()[0][3], module=self.__class__.__name__)


class TestExternalsWithSubroutines:
    def test_all_legal_combinations(self):
        @gtscript.function
        def _stage_laplacian_x(dx, phi):
            lap = add_external_const(phi[-1, 0, 0] - 2.0 * phi[0, 0, 0] + phi[1, 0, 0]) / (dx * dx)
            return lap

        @gtscript.function
        def _stage_laplacian_y(dy, phi):
            lap = (phi[0, -1, 0] - 2.0 * phi[0, 0, 0] + phi[0, 1, 0]) / (dy * dy)
            return lap

        @gtscript.function
        def _stage_laplacian(dx, dy, phi):
            from gt4py.cartesian.__externals__ import (
                stage_laplacian_x,
                stage_laplacian_y,
            )

            lap_x = stage_laplacian_x(dx=dx, phi=phi)
            lap_y = stage_laplacian_y(dy=dy, phi=phi)
            lap = lap_x[0, 0, 0] + lap_y[0, 0, 0]

            return lap

        @gtscript.function
        def identity(field_in):
            return field_in

        def definition_func(
            in_phi: gtscript.Field[np.float64],
            in_gamma: gtscript.Field[np.float64],
            out_phi: gtscript.Field[np.float64],
            out_field: gtscript.Field[np.float64],
            *,
            dx: float,
            dy: float,
        ):
            from gt4py.cartesian.__externals__ import (
                stage_laplacian,
                stage_laplacian_x,
                stage_laplacian_y,
            )
            from gt4py.cartesian.__gtscript__ import (
                BACKWARD,
                FORWARD,
                PARALLEL,
                computation,
                interval,
            )

            with computation(PARALLEL), interval(...):
                lap = stage_laplacian(dx=dx, dy=dy, phi=in_phi) + GLOBAL_CONSTANT
                out_phi = in_gamma[0, 0, 0] * lap[0, 0, 0]

            with computation(PARALLEL), interval(...):
                tmp_out = identity(in_phi)
                out_phi = tmp_out + 1

            with computation(PARALLEL), interval(...):
                tmp_out2 = identity(in_gamma)
                out_field = out_phi + tmp_out2

        externals = {
            "stage_laplacian": _stage_laplacian,
            "stage_laplacian_x": _stage_laplacian_x,
            "stage_laplacian_y": _stage_laplacian_y,
        }
        parse_definition(
            definition_func,
            externals=externals,
            name=inspect.stack()[0][3],
            module=self.__class__.__name__,
        )


class TestFunctionReturn:
    def test_no_return(self):
        @gtscript.function
        def test_no_return(arg):
            arg = 1

        def definition_func(phi: gtscript.Field[np.float64]):
            with computation(PARALLEL), interval(...):
                phi = test_no_return(phi)

        with pytest.raises(
            gt_frontend.GTScriptSyntaxError,
            match="should have a single return statement",
        ):
            parse_definition(
                definition_func,
                name=inspect.stack()[0][3],
                module=self.__class__.__name__,
            )

    def test_number_return_args(self):
        @gtscript.function
        def test_return_args(arg):
            return 1, 2

        def definition_func(phi: gtscript.Field[np.float64]):
            with computation(PARALLEL), interval(...):
                phi = test_return_args(phi)

        with pytest.raises(
            gt_frontend.GTScriptSyntaxError,
            match="Number of returns values does not match arguments on left side",
        ):
            parse_definition(
                definition_func,
                name=inspect.stack()[0][3],
                module=self.__class__.__name__,
            )

    def test_multiple_return(self):
        @gtscript.function
        def test_multiple_return(arg):
            return 1
            return 2

        def definition_func(phi: gtscript.Field[np.float64]):
            with computation(PARALLEL), interval(...):
                phi = test_multiple_return(phi)

        with pytest.raises(
            gt_frontend.GTScriptSyntaxError,
            match="should have a single return statement",
        ):
            parse_definition(
                definition_func,
                name=inspect.stack()[0][3],
                module=self.__class__.__name__,
            )

    def test_conditional_return(self):
        @gtscript.function
        def test_conditional_return(arg):
            if arg > 1:
                tmp = 1
            else:
                tmp = 2
            return tmp

        def definition_func(phi: gtscript.Field[np.float64]):
            with computation(PARALLEL), interval(...):
                phi = test_conditional_return(phi)

        parse_definition(
            definition_func, name=inspect.stack()[0][3], module=self.__class__.__name__
        )

    def test_return_tuple(self):
        @gtscript.function
        def return_tuple():
            tmp1 = 1
            tmp2 = 2
            return tmp1, tmp2

        def definition_func(res1: gtscript.Field[np.float64], res2: gtscript.Field[np.float64]):
            with computation(PARALLEL), interval(...):
                res1, res2 = return_tuple()

        parse_definition(
            definition_func, name=inspect.stack()[0][3], module=self.__class__.__name__
        )


class TestCompileTimeAssertions:
    def test_nomsg(self):
        def definition(inout_field: gtscript.Field[float]):
            from gt4py.cartesian.__externals__ import EXTERNAL

            with computation(PARALLEL), interval(...):
                compile_assert(EXTERNAL < 1)
                inout_field = inout_field[0, 0, 0] + EXTERNAL

        parse_definition(
            definition,
            externals={"EXTERNAL": 0},
            name=inspect.stack()[0][3],
            module=self.__class__.__name__,
        )

        with pytest.raises(gt_frontend.GTScriptAssertionError, match="Assertion failed"):
            parse_definition(
                definition,
                externals={"EXTERNAL": 1},
                name=inspect.stack()[0][3],
                module=self.__class__.__name__,
            )

    def test_nested_attribute(self):
        def definition(inout_field: gtscript.Field[float]):
            with computation(PARALLEL), interval(...):
                compile_assert(GLOBAL_VERY_NESTED_CONSTANTS.nested.A > 1)
                inout_field = inout_field[0, 0, 0] + GLOBAL_VERY_NESTED_CONSTANTS.nested.A

        parse_definition(definition, name=inspect.stack()[0][3], module=self.__class__.__name__)

    def test_inside_func(self):
        @gtscript.function
        def assert_in_func(field):
            compile_assert(GLOBAL_CONSTANT < 2)
            return field[0, 0, 0] + GLOBAL_CONSTANT

        def definition(inout_field: gtscript.Field[float]):
            with computation(PARALLEL), interval(...):
                inout_field = assert_in_func(inout_field)

        parse_definition(definition, name=inspect.stack()[0][3], module=self.__class__.__name__)

    def test_runtime_error(self):
        def definition(inout_field: gtscript.Field[float]):
            with computation(PARALLEL), interval(...):
                compile_assert(inout_field[0, 0, 0] < 0)

        with pytest.raises(
            gt_frontend.GTScriptSyntaxError, match="Evaluation of compile_assert condition failed"
        ):
            parse_definition(definition, name=inspect.stack()[0][3], module=self.__class__.__name__)


class TestReducedDimensions:
    def test_syntax(self):
        def definition_func(
            field_3d: gtscript.Field[gtscript.IJK, np.float64],
            field_2d: gtscript.Field[gtscript.IJ, np.float64],
            field_1d: gtscript.Field[gtscript.K, np.float64],
        ):
            with computation(FORWARD), interval(...):
                field_2d = field_1d[1]
                field_3d = field_2d + field_1d

        def_ir = parse_definition(
            definition_func, name=inspect.stack()[0][3], module=self.__class__.__name__
        )

        assert len(def_ir.computations) == 1
        first_stmt = def_ir.computations[0].body.stmts[0]

        value_ref = first_stmt.value
        assert value_ref.name == "field_1d"
        assert set(value_ref.offset.keys()) == {"K"}

        target_ref = first_stmt.target
        assert target_ref.name == "field_2d"
        assert set(target_ref.offset.keys()) == {"I", "J"}

        second_stmt = def_ir.computations[0].body.stmts[1]

        target_ref = second_stmt.target
        assert target_ref.name == "field_3d"
        assert set(target_ref.offset.keys()) == {"I", "J", "K"}

    def test_error_syntax(self):
        def definition(
            field_in: gtscript.Field[gtscript.K, np.float64],
            field_out: gtscript.Field[gtscript.IJK, np.float64],
        ):
            with computation(PARALLEL), interval(...):
                field_out = field_in[0, 0, 1]

        with pytest.raises(
            gt_frontend.GTScriptSyntaxError,
            match="Incorrect offset specification detected for .*. Found .* but .* has dimensions .*",
        ):
            parse_definition(definition, name=inspect.stack()[0][3], module=self.__class__.__name__)

    def test_error_write_1d(self):
        def definition(
            field_in: gtscript.Field[gtscript.IJK, np.float64],
            field_out: gtscript.Field[gtscript.K, np.float64],
        ):
            with computation(PARALLEL), interval(...):
                field_out = field_in[0, 0, 0]

        with pytest.raises(
            gt_frontend.GTScriptSyntaxError,
            match="Cannot assign to field .* as all parallel axes .* are not present",
        ):
            parse_definition(definition, name=inspect.stack()[0][3], module=self.__class__.__name__)

    def test_higher_dim_temp(self):
        def definition(
            field_in: gtscript.Field[gtscript.IJK, np.float64],
            field_out: gtscript.Field[gtscript.IJK, np.float64],
        ):
            tmp: Field[IJK, (np.float64, (2,))] = 0.0
            with computation(PARALLEL), interval(...):
                tmp[0, 0, 0][0] = field_in
                field_out = tmp[0, 0, 0][0]

        parse_definition(definition, name=inspect.stack()[0][3], module=self.__class__.__name__)

    def test_typed_temp_missing(self):
        def definition(
            field_in: gtscript.Field[gtscript.IJK, np.float64],
            field_out: gtscript.Field[gtscript.IJK, np.float64],
        ):
            tmp: Field[IJ, np.float64] = 0.0
            with computation(FORWARD), interval(1, None):
                tmp = field_in[0, 0, -1]
                field_out = tmp

        with pytest.raises(
            gt_frontend.GTScriptSyntaxError,
            match="Found IJ, but only IJK is currently supported for temporaries",
        ):
            parse_definition(definition, name=inspect.stack()[0][3], module=self.__class__.__name__)


class TestDataDimensions:
    def test_syntax(self):
        def definition(
            field_in: gtscript.Field[np.float64],
            another_field: gtscript.Field[(np.float64, 3)],
            field_out: gtscript.Field[gtscript.IJK, (np.float64, (3,))],
        ):
            with computation(PARALLEL), interval(...):
                field_out[0, 0, 0][0] = field_in
                field_out[0, 0, 0][1] = field_in
                field_out[0, 0, 0][2] = field_in[0, 0, 0] + another_field[0, 0, 0][2]

        parse_definition(definition, name=inspect.stack()[0][3], module=self.__class__.__name__)

    def test_syntax_no_datadim(self):
        def definition(
            field_in: gtscript.Field[np.float64],
            field_out: gtscript.Field[gtscript.IJK, (np.float64, (3,))],
        ):
            with computation(PARALLEL), interval(...):
                field_out[0, 0, 0][0] = field_in
                field_out[0, 0, 0][1] = field_in
                field_out[0, 0, 0][2] = field_in[0, 0, 0][0]

        with pytest.raises(gt_frontend.GTScriptSyntaxError, match="Incorrect data index length"):
            parse_definition(definition, name=inspect.stack()[0][3], module=self.__class__.__name__)

    def test_syntax_out_bounds(self):
        def definition(
            field_in: gtscript.Field[np.float64],
            field_out: gtscript.Field[gtscript.IJK, (np.float64, (3,))],
        ):
            with computation(PARALLEL), interval(...):
                field_out[0, 0, 0][3] = field_in[0, 0, 0]

        with pytest.raises(gt_frontend.GTScriptSyntaxError, match="Data index out of bounds"):
            parse_definition(definition, name=inspect.stack()[0][3], module=self.__class__.__name__)

    def test_indirect_access_read(self):
        def definition(
            field_3d: gtscript.Field[np.float64],
            field_4d: gtscript.Field[gtscript.IJK, (np.float64, (2,))],
            variable: float,
        ):
            with computation(PARALLEL), interval(...):
                field_3d = field_4d[0, 0, 0][variable]

        def_ir = parse_definition(
            definition, name=inspect.stack()[0][3], module=self.__class__.__name__
        )
        assert isinstance(def_ir.computations[0].body.stmts[0].value.data_index[0], nodes.VarRef)

    def test_indirect_access_write(self):
        def definition(
            field_3d: gtscript.Field[np.float64],
            field_4d: gtscript.Field[gtscript.IJK, (np.float64, (2,))],
            variable: float,
        ):
            with computation(PARALLEL), interval(...):
                field_4d[0, 0, 0][variable] = field_3d

        def_ir = parse_definition(
            definition, name=inspect.stack()[0][3], module=self.__class__.__name__
        )
        assert isinstance(def_ir.computations[0].body.stmts[0].target.data_index[0], nodes.VarRef)


class TestImports:
    def test_all_legal_combinations(self):
        def definition_func(inout_field: gtscript.Field[float]):
            from __externals__ import EXTERNAL
            from __gtscript__ import BACKWARD, FORWARD, PARALLEL, computation, interval
            from gt4py.cartesian.__externals__ import EXTERNAL
            from gt4py.cartesian.__gtscript__ import (
                BACKWARD,
                FORWARD,
                PARALLEL,
                computation,
                interval,
            )

            with computation(PARALLEL), interval(...):
                inout_field = inout_field[0, 0, 0] + EXTERNAL

        parse_definition(
            definition_func,
            externals={"EXTERNAL": 1.0},
            name=inspect.stack()[0][3],
            module=self.__class__.__name__,
        )

    @pytest.mark.parametrize(
        "id_case,import_line",
        list(
            enumerate(
                [
                    "import gt4py",
                    "from externals import EXTERNAL",
                    "from gt4py.cartesian import __gtscript__",
                    "from gt4py.cartesian import __externals__",
                    "from gt4py.cartesian.gtscript import computation",
                    "from gt4py.cartesian.externals import EXTERNAL",
                ]
            )
        ),
    )
    def test_wrong_imports(self, id_case, import_line):
        definition_source = textwrap.dedent(
            f"""
        def definition_func(inout_field: gtscript.Field[float]):
            {import_line}

            with computation(PARALLEL), interval(...):
                inout_field = inout_field[0, 0, 0]
"""
        )

        context = dict(gtscript=gtscript)
        exec(definition_source, context)
        definition_func = context["definition_func"]
        definition_func.__exec_source__ = definition_source

        with pytest.raises(gt_frontend.GTScriptSyntaxError):
            parse_definition(
                definition_func,
                name=inspect.stack()[0][3],
                module=self.__class__.__name__,
            )


class TestDTypes:
    @pytest.mark.parametrize(
        "id_case,test_dtype",
        list(
            enumerate(
                [
                    bool,
                    np.bool_,
                    int,
                    np.int32,
                    np.int64,
                    float,
                    np.float32,
                    np.float64,
                    np.dtype((np.float32, (3,))),
                ]
            )
        ),
    )
    def test_all_legal_dtypes_instance(self, id_case, test_dtype):
        test_base_dtype = test_dtype.base.type if isinstance(test_dtype, np.dtype) else test_dtype

        def definition_func(
            in_field: gtscript.Field[test_dtype],
            out_field: gtscript.Field[test_dtype],
            param: test_base_dtype,
        ):
            with computation(PARALLEL), interval(...):
                out_field = in_field + param

        parse_definition(
            definition_func, name=inspect.stack()[0][3], module=self.__class__.__name__
        )

        def definition_func(
            in_field: gtscript.Field["dtype"],
            out_field: gtscript.Field["dtype"],
            param: "test_base_dtype",
        ):
            with computation(PARALLEL), interval(...):
                out_field = in_field + param

        parse_definition(
            definition_func,
            dtypes={"dtype": test_dtype, "test_base_dtype": test_base_dtype},
            name=inspect.stack()[0][3],
            module=self.__class__.__name__,
        )

    @pytest.mark.parametrize(
        "id_case,test_dtype",
        list(enumerate([str, np.uint32, np.uint64, dict, map, bytes])),
    )
    def test_invalid_inlined_dtypes(self, id_case, test_dtype):
        with pytest.raises(ValueError, match=r".*data type descriptor.*"):

            def definition_func(
                in_field: gtscript.Field[test_dtype],
                out_field: gtscript.Field[test_dtype],
                param: test_dtype,
            ):
                with computation(PARALLEL), interval(...):
                    out_field = in_field + param

    @pytest.mark.parametrize(
        "id_case,test_dtype",
        list(enumerate([str, np.uint32, np.uint64, dict, map, bytes])),
    )
    def test_invalid_external_dtypes(self, id_case, test_dtype):
        def definition_func(
            in_field: gtscript.Field["dtype"],
            out_field: gtscript.Field["dtype"],
            param: "dtype",
        ):
            with computation(PARALLEL), interval(...):
                out_field = in_field + param

        with pytest.raises(ValueError, match=r".*data type descriptor.*"):
            parse_definition(
                definition_func,
                name=inspect.stack()[0][3],
                module=self.__class__.__name__,
                dtypes={"dtype": test_dtype},
            )


class TestBuiltinDTypes:
    @staticmethod
    def literal_add_func(in_field: gtscript.Field[float], out_field: gtscript.Field["my_float"]):
        with computation(PARALLEL), interval(...):
            out_field = in_field + 42.0

    @pytest.mark.parametrize("the_float", [np.float32, np.float64])
    def test_literal_floating_parametrization(self, the_float):
        def_ir = parse_definition(
            definition_func=self.literal_add_func,
            name=inspect.stack()[0][3],
            module=self.__class__.__name__,
            dtypes={float: the_float, "my_float": the_float},
        )
        # Check fields dtype are replaced only when str is used
        def_ir.api_fields[0].data_type == nodes.DataType.FLOAT64
        def_ir.api_fields[1].data_type == nodes.DataType.from_dtype(the_float)
        # Check scalar literal dtype is always replaced
        assert def_ir.computations[0].body.stmts[
            0
        ].value.rhs.data_type == nodes.DataType.from_dtype(the_float)


class TestAssignmentSyntax:
    def test_ellipsis(self):
        def func(in_field: gtscript.Field[np.float64], out_field: gtscript.Field[np.float64]):
            with computation(PARALLEL), interval(...):
                out_field[...] = in_field

        parse_definition(func, name=inspect.stack()[0][3], module=self.__class__.__name__)

    def test_offset(self):
        def func(in_field: gtscript.Field[np.float64], out_field: gtscript.Field[np.float64]):
            with computation(PARALLEL), interval(...):
                out_field[0, 0, 0] = in_field

        parse_definition(func, name=inspect.stack()[0][3], module=self.__class__.__name__)

        with pytest.raises(gt_frontend.GTScriptSyntaxError):

            def func(
                in_field: gtscript.Field[np.float64],
                out_field: gtscript.Field[np.float64],
            ):
                with computation(PARALLEL), interval(...):
                    out_field[0, 0, 1] = in_field

            parse_definition(func, name=inspect.stack()[0][3], module=self.__class__.__name__)

        def func(in_field: gtscript.Field[np.float64], out_field: gtscript.Field[np.float64]):
            from gt4py.cartesian.__externals__ import offset

            with computation(PARALLEL), interval(...):
                out_field[0, 0, offset] = in_field

        parse_definition(
            func,
            externals={"offset": 0},
            name=inspect.stack()[0][3],
            module=self.__class__.__name__,
        )

        with pytest.raises(
            gt_frontend.GTScriptSyntaxError,
            match="Assignment to non-zero offsets in K is not available in PARALLEL. Choose FORWARD or BACKWARD.",
        ):
            parse_definition(
                func,
                externals={"offset": 1},
                name=inspect.stack()[0][3],
                module=self.__class__.__name__,
            )

    def test_return_to_subscript(self):
        @gtscript.function
        def func(a):
            return a

        def definition_func(
            input_field: gtscript.Field[gtscript.IJK, np.int32],
            output_field: gtscript.Field[gtscript.IJK, np.int32],
        ):
            with computation(PARALLEL), interval(...):
                output_field[0, 0, 0] = func(input_field)

        parse_definition(
            definition_func, name=inspect.stack()[0][3], module=self.__class__.__name__
        )

    def test_return_to_nonzero_subscript(self):
        @gtscript.function
        def func(a):
            return a

        def definition_func(
            input_field: gtscript.Field[gtscript.IJK, np.int32],
            output_field: gtscript.Field[gtscript.IJK, np.int32],
        ):
            with computation(PARALLEL), interval(...):
                output_field[0, 0, 1] = func(input_field)

        with pytest.raises(
            gt_frontend.GTScriptSyntaxError,
            match="Assignment to non-zero offsets in K is not available in PARALLEL. Choose FORWARD or BACKWARD.",
        ):
            parse_definition(
                definition_func,
                name=inspect.stack()[0][3],
                module=self.__class__.__name__,
            )

    def test_slice(self):
        with pytest.raises(gt_frontend.GTScriptSyntaxError):

            def func(
                in_field: gtscript.Field[np.float64],
                out_field: gtscript.Field[np.float64],
            ):
                with computation(PARALLEL), interval(...):
                    out_field[:, :, :] = in_field

            parse_definition(func, name=inspect.stack()[0][3], module=self.__class__.__name__)

    def test_string(self):
        with pytest.raises(gt_frontend.GTScriptSyntaxError):

            def func(
                in_field: gtscript.Field[np.float64],
                out_field: gtscript.Field[np.float64],
            ):
                with computation(PARALLEL), interval(...):
                    out_field["a_key"] = in_field

            parse_definition(func, name=inspect.stack()[0][3], module=self.__class__.__name__)

    def test_augmented(self):
        def func(in_field: gtscript.Field[np.float64]):
            with computation(PARALLEL), interval(...):
                in_field += 2.0
                in_field -= 0.5
                in_field /= 0.5
                in_field *= 4.0

        parse_definition(func, name=inspect.stack()[0][3], module=self.__class__.__name__)

    def test_K_offset_write(self):
        def func(out: gtscript.Field[np.float64], inp: gtscript.Field[np.float64]):
            with computation(FORWARD), interval(...):
                out[0, 0, 1] = inp

        parse_definition(func, name=inspect.stack()[0][3], module=self.__class__.__name__)

        with pytest.raises(
            gt_frontend.GTScriptSyntaxError,
            match=r"(.*?)Assignment to non-zero offsets in K is not available in PARALLEL. Choose FORWARD or BACKWARD.(.*)",
        ):

            def func(out: gtscript.Field[np.float64], inp: gtscript.Field[np.float64]):
                with computation(PARALLEL), interval(...):
                    out[0, 0, 1] = inp

            parse_definition(func, name=inspect.stack()[0][3], module=self.__class__.__name__)

    def test_datadims_direct_access(self):
        # Check classic data dimensions are working
        def data_dims(
            out_field: gtscript.Field[gtscript.IJK, np.int32],
            global_field: gtscript.Field[(np.int32, (3, 3, 3))],
        ):
            with computation(PARALLEL), interval(...):
                out_field = global_field[0, 0, 0][1, 0, 2]

        parse_definition(data_dims, name=inspect.stack()[0][3], module=self.__class__.__name__)

        # Check .A on read
        def at_read(
            out_field: gtscript.Field[gtscript.IJK, np.int32],
            global_field: gtscript.GlobalTable[(np.int32, (3, 3, 3, 3))],
        ):
            with computation(PARALLEL), interval(...):
                out_field = global_field.A[1, 0, 2, 2]

        parse_definition(at_read, name=inspect.stack()[0][3], module=self.__class__.__name__)

        # Can't write to the field
        def at_write(
            in_field: gtscript.Field[gtscript.IJK, np.int32],
            global_field: gtscript.GlobalTable[(np.int32, (3, 3, 3))],
        ):
            with computation(PARALLEL), interval(...):
                global_field.A[1, 0, 2] = in_field

        with pytest.raises(
            gt_frontend.GTScriptSyntaxError,
            match="writing to an GlobalTable \\('A' global indexation\\) is forbidden",
        ):
            parse_definition(at_write, name=inspect.stack()[0][3], module=self.__class__.__name__)

        # Can't index cartesian style
        def GlobalTable_access_as_IJK(
            out_field: gtscript.Field[gtscript.IJK, np.int32],
            global_field: gtscript.GlobalTable[(np.int32, (3, 3, 3))],
        ):
            with computation(PARALLEL), interval(...):
                out_field = global_field[1, 0, 2]

        with pytest.raises(
            gt_frontend.GTScriptSyntaxError,
            match="Incorrect offset specification detected for .*. Found .* but .* has dimensions .* Did you mean absolute indexing via .A.*",
        ):
            parse_definition(
                GlobalTable_access_as_IJK,
                name=inspect.stack()[0][3],
                module=self.__class__.__name__,
            )

        # Check .A on read with a Field with data dimensions
        def data_dims_with_at(
            out_field: gtscript.Field[gtscript.IJK, np.int32],
            global_field: gtscript.Field[(np.int32, (3, 3, 3))],
        ):
            with computation(PARALLEL), interval(...):
                out_field = global_field.A[1, 0, 2]

        parse_definition(
            data_dims_with_at,
            name=inspect.stack()[0][3],
            module=self.__class__.__name__,
        )


class TestNestedWithSyntax:
    def test_nested_with(self):
        def definition(in_field: gtscript.Field[np.float64], out_field: gtscript.Field[np.float64]):
            with computation(PARALLEL):
                with interval(...):
                    in_field = out_field

        parse_definition(definition, name=inspect.stack()[0][3], module=self.__class__.__name__)

    def test_nested_with_ordering(self):
        def definition_fw(
            in_field: gtscript.Field[np.float64], out_field: gtscript.Field[np.float64]
        ):
            from gt4py.cartesian.__gtscript__ import FORWARD, computation, interval

            with computation(FORWARD):
                with interval(1, 2):
                    in_field = out_field + 1
                with interval(0, 1):
                    in_field = out_field + 2

        def definition_bw(
            in_field: gtscript.Field[np.float64], out_field: gtscript.Field[np.float64]
        ):
            from gt4py.cartesian.__gtscript__ import FORWARD, computation, interval

            with computation(BACKWARD):
                with interval(0, 1):
                    in_field = out_field + 2
                with interval(1, 2):
                    in_field = out_field + 1

        for definition in (definition_fw, definition_bw):
            with pytest.raises(
                gt_frontend.GTScriptSyntaxError,
                match=r"(.*?)Intervals must be specified in order of execution(.*)",
            ):
                parse_definition(
                    definition,
                    name=inspect.stack()[0][3],
                    module=self.__class__.__name__,
                )


class TestNativeFunctions:
    def test_simple_call(self):
        def func(in_field: gtscript.Field[np.float64]):
            with computation(PARALLEL), interval(...):
                in_field += sin(in_field)

        parse_definition(func, name=inspect.stack()[0][3], module=self.__class__.__name__)

    def test_offset_arg(self):
        def func(in_field: gtscript.Field[np.float64]):
            with computation(PARALLEL), interval(...):
                in_field += sin(in_field[1, 0, 0])

        parse_definition(func, name=inspect.stack()[0][3], module=self.__class__.__name__)

    def test_nested_calls(self):
        def func(in_field: gtscript.Field[np.float64]):
            with computation(PARALLEL), interval(...):
                in_field += sin(abs(in_field))

        parse_definition(func, name=inspect.stack()[0][3], module=self.__class__.__name__)

    def test_nested_external_call(self):
        def func(in_field: gtscript.Field[np.float64]):
            with computation(PARALLEL), interval(...):
                in_field += sin(add_external_const(in_field))

        parse_definition(func, name=inspect.stack()[0][3], module=self.__class__.__name__)

    def test_multi_nested_calls(self):
        def func(in_field: gtscript.Field[np.float64]):
            with computation(PARALLEL), interval(...):
                in_field += min(abs(sin(add_external_const(in_field))), -0.5)

        parse_definition(func, name=inspect.stack()[0][3], module=self.__class__.__name__)

    def test_native_in_function(self):
        @gtscript.function
        def sinus(field_in):
            return sin(field_in)

        def func(in_field: gtscript.Field[np.float64]):
            with computation(PARALLEL), interval(...):
                in_field += sinus(in_field)

        parse_definition(func, name=inspect.stack()[0][3], module=self.__class__.__name__)

    def test_native_function_unary(self):
        def func(in_field: gtscript.Field[np.float64]):
            with computation(PARALLEL), interval(...):
                in_field = not isfinite(in_field)

        parse_definition(func, name=inspect.stack()[0][3], module=self.__class__.__name__)

    def test_native_function_binary(self):
        def func(in_field: gtscript.Field[np.float64]):
            with computation(PARALLEL), interval(...):
                in_field = asin(in_field) + 1

        parse_definition(func, name=inspect.stack()[0][3], module=self.__class__.__name__)

    def test_native_function_ternary(self):
        def func(in_field: gtscript.Field[np.float64]):
            with computation(PARALLEL), interval(...):
                in_field = asin(in_field) + 1 if 1 < in_field else sin(in_field)

        parse_definition(func, name=inspect.stack()[0][3], module=self.__class__.__name__)


@gtscript.function
def boolean_return(a):
    return a == 1


class TestFunctionIfError:
    def test_function_if_error(self):
        def func(field: gtscript.Field[np.float64]):  # type: ignore
            with computation(PARALLEL), interval(...):
                field = 0
                if boolean_return(field):
                    field = 1

        with pytest.raises(
            GTScriptSyntaxError,
            match="Using function calls in the condition of an if is not allowed",
        ):
            parse_definition(func, name=inspect.stack()[0][3], module=self.__class__.__name__)


class TestAnnotations:
    @staticmethod
    def sumdiff_defs(
        in_a: gtscript.Field["dtype_in"],
        in_b: gtscript.Field["dtype_in"],
        out_c: gtscript.Field["dtype_out"],
        out_d: gtscript.Field[float],
        *,
        wa: "dtype_scalar",
        wb: int,
    ):
        with computation(PARALLEL), interval(...):
            out_c = wa * in_a + wb * in_b
            out_d = wa * in_a - wb * in_b

    @pytest.mark.parametrize("dtype_in", [int, np.float32, np.float64])
    @pytest.mark.parametrize("dtype_out", [int, np.float32, np.float64])
    @pytest.mark.parametrize("dtype_scalar", [int, np.float32, np.float64])
    def test_set_arg_dtypes(self, dtype_in, dtype_out, dtype_scalar):
        definition = self.sumdiff_defs
        dtypes = {
            "dtype_in": dtype_in,
            "dtype_out": dtype_out,
            "dtype_scalar": dtype_scalar,
        }

        original_annotations = gtscript._set_arg_dtypes(definition, dtypes)

        assert "in_a" in original_annotations
        assert isinstance(original_annotations["in_a"], gtscript._FieldDescriptor)
        assert original_annotations["in_a"].dtype == "dtype_in"
        assert "in_b" in original_annotations
        assert isinstance(original_annotations["in_b"], gtscript._FieldDescriptor)
        assert original_annotations["in_b"].dtype == "dtype_in"
        assert "out_c" in original_annotations
        assert isinstance(original_annotations["out_c"], gtscript._FieldDescriptor)
        assert original_annotations["out_c"].dtype == "dtype_out"
        assert "out_d" in original_annotations
        assert isinstance(original_annotations["out_d"], gtscript._FieldDescriptor)
        assert original_annotations["out_d"].dtype == float
        assert "wa" in original_annotations
        assert original_annotations["wa"] == "dtype_scalar"
        assert "wb" in original_annotations
        assert original_annotations["wb"] == int
        assert len(original_annotations) == 6

        annotations = getattr(definition, "__annotations__", {})
        assert "in_a" in annotations
        assert isinstance(annotations["in_a"], gtscript._FieldDescriptor)
        assert annotations["in_a"].dtype == dtype_in
        assert "in_b" in annotations
        assert isinstance(annotations["in_b"], gtscript._FieldDescriptor)
        assert annotations["in_b"].dtype == dtype_in
        assert "out_c" in annotations
        assert isinstance(annotations["out_c"], gtscript._FieldDescriptor)
        assert annotations["out_c"].dtype == dtype_out
        assert "out_d" in annotations
        assert isinstance(annotations["out_d"], gtscript._FieldDescriptor)
        assert annotations["out_d"].dtype == float
        assert "wa" in annotations
        assert annotations["wa"] == dtype_scalar
        assert "wb" in annotations
        assert annotations["wb"] == int
        assert len(annotations) == 6

        setattr(definition, "__annotations__", original_annotations)

    @pytest.mark.parametrize("dtype_in", [int, np.float32, np.float64])
    @pytest.mark.parametrize("dtype_out", [int, np.float32, np.float64])
    @pytest.mark.parametrize("dtype_scalar", [int, np.float32, np.float64])
    def test_parsing(self, dtype_in, dtype_out, dtype_scalar):
        definition = self.sumdiff_defs
        dtypes = {
            "dtype_in": dtype_in,
            "dtype_out": dtype_out,
            "dtype_scalar": dtype_scalar,
        }

        parse_definition(
            definition,
            dtypes=dtypes,
            name=inspect.stack()[0][3],
            module=self.__class__.__name__,
        )

        annotations = getattr(definition, "__annotations__", {})
        assert "in_a" in annotations
        assert isinstance(annotations["in_a"], gtscript._FieldDescriptor)
        assert annotations["in_a"].dtype == "dtype_in"
        assert "in_b" in annotations
        assert isinstance(annotations["in_b"], gtscript._FieldDescriptor)
        assert annotations["in_b"].dtype == "dtype_in"
        assert "out_c" in annotations
        assert isinstance(annotations["out_c"], gtscript._FieldDescriptor)
        assert annotations["out_c"].dtype == "dtype_out"
        assert "out_d" in annotations
        assert isinstance(annotations["out_d"], gtscript._FieldDescriptor)
        assert annotations["out_d"].dtype == float
        assert "wa" in annotations
        assert annotations["wa"] == "dtype_scalar"
        assert "wb" in annotations
        assert annotations["wb"] == int
        assert len(annotations) == 6


class TestAbsoluteIndex:
    def test_good_syntax(self):
        def definition_func(in_field: gtscript.Field[float], out_field: gtscript.Field[float]):
            with computation(PARALLEL), interval(...):
                out_field = in_field.at(K=0) + in_field.at(K=1)

        parse_definition(
            definition_func, name=inspect.stack()[0][3], module=self.__class__.__name__
        )

    def test_bad_syntax_not_specifying_K(self):
        def definition_func(in_field: gtscript.Field[float], out_field: gtscript.Field[float]):
            with computation(PARALLEL), interval(...):
                out_field = in_field.at(2)

        with pytest.raises(
            gt_frontend.GTScriptSyntaxError, match=r".*Absolute K index: Bad syntax.*"
        ):
            parse_definition(
                definition_func,
                name=inspect.stack()[0][3],
                module=self.__class__.__name__,
            )

    def test_bad_syntax_specifying_I_J_axis(self):
        def definition_func(in_field: gtscript.Field[float], out_field: gtscript.Field[float]):
            with computation(PARALLEL), interval(...):
                out_field = in_field.at(I=1, K=0)

        with pytest.raises(
            gt_frontend.GTScriptSyntaxError, match=r".*Absolute K index: Bad syntax.*"
        ):
            parse_definition(
                definition_func,
                name=inspect.stack()[0][3],
                module=self.__class__.__name__,
            )


class TestLiteralCasts:
    def setup_method(self):
        def float_cast(field: gtscript.Field[float]):  # type: ignore
            with computation(PARALLEL), interval(0, 1):
                field[0, 0, 0] = float(0)

        def int_cast(field: gtscript.Field[float]):  # type: ignore
            with computation(PARALLEL), interval(0, 1):
                field[0, 0, 0] = int(0)

        self.float_cast = float_cast
        self.int_cast = int_cast

    def test_explicit_64_int_cast(self):
        def_ir = parse_definition(
            self.int_cast,
            name=inspect.stack()[0][3],
            module=self.__class__.__name__,
            literal_int_precision=64,
        )
        cast_call: nodes.NativeFuncCall = def_ir.computations[0].body.stmts[0].value
        assert cast_call.func == nodes.NativeFunction.INT64

    def test_explicit_32_int_cast(self):
        def_ir = parse_definition(
            self.int_cast,
            name=inspect.stack()[0][3],
            module=self.__class__.__name__,
            literal_int_precision=32,
        )
        cast_call: nodes.NativeFuncCall = def_ir.computations[0].body.stmts[0].value
        assert cast_call.func == nodes.NativeFunction.INT32

    def test_explicit_32_float_cast(self):
        def_ir = parse_definition(
            self.float_cast,
            name=inspect.stack()[0][3],
            module=self.__class__.__name__,
            literal_float_precision=32,
        )
        cast_call: nodes.NativeFuncCall = def_ir.computations[0].body.stmts[0].value
        assert cast_call.func == nodes.NativeFunction.FLOAT32

    def test_explicit_64_float_cast(self):
        def_ir = parse_definition(
            self.float_cast,
            name=inspect.stack()[0][3],
            module=self.__class__.__name__,
            literal_float_precision=64,
        )
        cast_call: nodes.NativeFuncCall = def_ir.computations[0].body.stmts[0].value
        assert cast_call.func == nodes.NativeFunction.FLOAT64


class TestTemporaryTypes:
    def setup_method(self):
        def temporary_int_stencil(field: gtscript.Field[float]):  # type: ignore
            with computation(PARALLEL), interval(0, 1):
                temporary: int = 12
                field[0, 0, 0] = temporary

        def temporary_float_stencil(field: gtscript.Field[float]):  # type: ignore
            with computation(PARALLEL), interval(0, 1):
                temporary: float = 12
                field[0, 0, 0] = temporary

        self.int_stencil = temporary_int_stencil
        self.float_stencil = temporary_float_stencil

    def test_explicit_64_int_temp_defn(self):
        def_ir = parse_definition(
            self.int_stencil,
            name=inspect.stack()[0][3],
            module=self.__class__.__name__,
            literal_int_precision=64,
        )

        field_declaration: nodes.FieldDecl = def_ir.computations[0].body.stmts[0]
        assert field_declaration.data_type == nodes.DataType.INT64

    def test_explicit_32_int_temp_defn(self):
        def_ir = parse_definition(
            self.int_stencil,
            name=inspect.stack()[0][3],
            module=self.__class__.__name__,
            literal_int_precision=32,
        )

        field_declaration: nodes.FieldDecl = def_ir.computations[0].body.stmts[0]
        assert field_declaration.data_type == nodes.DataType.INT32

    def test_explicit_64_float_temp_defn(self):
        def_ir = parse_definition(
            self.float_stencil,
            name=inspect.stack()[0][3],
            module=self.__class__.__name__,
            literal_float_precision=64,
        )

        field_declaration: nodes.FieldDecl = def_ir.computations[0].body.stmts[0]
        assert field_declaration.data_type == nodes.DataType.FLOAT64

    def test_explicit_32_float_temp_defn(self):
        def_ir = parse_definition(
            self.float_stencil,
            name=inspect.stack()[0][3],
            module=self.__class__.__name__,
            literal_float_precision=32,
        )

        field_declaration: nodes.FieldDecl = def_ir.computations[0].body.stmts[0]
        assert field_declaration.data_type == nodes.DataType.FLOAT32


<<<<<<< HEAD
class TestNumpyTypedConstants:
    def setup_method(self):
        self.constant = np.float32(42.0)

        def assign_constant(field: gtscript.Field[float]):  # type: ignore
            with computation(PARALLEL), interval(0, 1):
                field[0, 0, 0] = self.constant

        self.stencil = assign_constant

    def test_assign_constant_numpy_typed(self):
        def_ir = parse_definition(
            self.stencil,
            name=inspect.stack()[0][3],
            module=self.__class__.__name__,
        )

        constant: nodes.ScalarLiteral = def_ir.computations[0].body.stmts[0].value
        assert isinstance(constant, nodes.ScalarLiteral)
        assert constant.data_type == nodes.DataType.FLOAT32
=======
class TestIteratorAccess:
    def test_read_in_K_iterator(self):
        def stencil(field: gtscript.Field[float]):  # type: ignore
            with computation(PARALLEL), interval(...):
                field[0, 0, 0] = K

        def_ir = parse_definition(
            stencil,
            name=inspect.stack()[0][3],
            module=self.__class__.__name__,
            literal_precision=64,
        )

        assert isinstance(def_ir.computations[0].body.stmts[0].value, nodes.IteratorAccess)
        iterator_access = def_ir.computations[0].body.stmts[0].value
        assert iterator_access.name == "K"

    def test_K_as_cond_iterator(self):
        def stencil(field: gtscript.Field[float]):  # type: ignore
            with computation(PARALLEL), interval(...):
                if K == 2:
                    field[0, 0, 0] = 42

        def_ir = parse_definition(
            stencil,
            name=inspect.stack()[0][3],
            module=self.__class__.__name__,
            literal_precision=64,
        )

        assert isinstance(def_ir.computations[0].body.stmts[0].condition.lhs, nodes.IteratorAccess)
        iterator_access = def_ir.computations[0].body.stmts[0].condition.lhs
        assert iterator_access.name == "K"

    def test_iterator_in_offsets_is_left_alone(self):
        def stencil(in_field: gtscript.Field[float], out_field: gtscript.Field[float]):  # type: ignore
            with computation(PARALLEL), interval(1, None):
                out_field[0, 0, 0] = in_field[K - 1]

        def_ir = parse_definition(
            stencil,
            name=inspect.stack()[0][3],
            module=self.__class__.__name__,
            literal_precision=64,
        )

        assert isinstance(def_ir.computations[0].body.stmts[0].value.offset, dict)
        assert def_ir.computations[0].body.stmts[0].value.offset["K"] == -1

    def test_bad_syntax_with_I(self):
        def stencil(field: gtscript.Field[float]):  # type: ignore
            with computation(PARALLEL), interval(...):
                if I == 2:
                    field[0, 0, 0] = 42

        with pytest.raises(
            gt_frontend.GTScriptSyntaxError,
            match=r".*Parallel axis I can't be queried - only K - at.*",
        ):
            parse_definition(
                stencil,
                name=inspect.stack()[0][3],
                module=self.__class__.__name__,
            )

    def test_bad_syntax_with_absolute_indexing(self):
        def stencil(in_field: gtscript.Field[float], out_field: gtscript.Field[float]):
            with computation(PARALLEL), interval(...):
                out_field = in_field.at(K=K)

        with pytest.raises(
            gt_frontend.GTScriptSyntaxError,
            match=r".*Absolute K index: bad syntax, you cannot write.*",
        ):
            parse_definition(
                stencil,
                name=inspect.stack()[0][3],
                module=self.__class__.__name__,
            )
>>>>>>> e40f542b
<|MERGE_RESOLUTION|>--- conflicted
+++ resolved
@@ -1990,7 +1990,6 @@
         assert field_declaration.data_type == nodes.DataType.FLOAT32
 
 
-<<<<<<< HEAD
 class TestNumpyTypedConstants:
     def setup_method(self):
         self.constant = np.float32(42.0)
@@ -2011,7 +2010,8 @@
         constant: nodes.ScalarLiteral = def_ir.computations[0].body.stmts[0].value
         assert isinstance(constant, nodes.ScalarLiteral)
         assert constant.data_type == nodes.DataType.FLOAT32
-=======
+
+
 class TestIteratorAccess:
     def test_read_in_K_iterator(self):
         def stencil(field: gtscript.Field[float]):  # type: ignore
@@ -2090,5 +2090,4 @@
                 stencil,
                 name=inspect.stack()[0][3],
                 module=self.__class__.__name__,
-            )
->>>>>>> e40f542b
+            )