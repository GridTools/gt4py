# GT4Py - GridTools Framework
#
# Copyright (c) 2014-2024, ETH Zurich
# All rights reserved.
#
# Please, refer to the LICENSE file in the root directory.
# SPDX-License-Identifier: BSD-3-Clause

"""Global configuration of cartesian test generation and execution (with Hypothesis and pytest)."""

import os
import shutil
from tempfile import mkdtemp

import hypothesis as hyp

from gt4py.cartesian import config as gt_config


def pytest_configure(config):
    # HealthCheck.too_slow causes more trouble than good -- especially in CIs.
    hyp.settings.register_profile(
        "lenient",
        hyp.settings(
            suppress_health_check=[hyp.HealthCheck.too_slow, hyp.HealthCheck.data_too_large],
            deadline=None,
        ),
    )
    hyp.settings.load_profile("lenient")


# Setup cache folder
if not (pytest_gt_cache_dir := os.environ.get("GT_CACHE_PYTEST_DIR", None)):
    pytest_gt_cache_dir = mkdtemp(
        prefix=".gt_cache_pytest_", dir=gt_config.cache_settings["root_path"]
    )


def pytest_addoption(parser):
    parser.addoption("--keep-gtcache", action="store_true", default=False, dest="keep_gtcache")


def pytest_sessionstart(session):
    gt_config.cache_settings["dir_name"] = pytest_gt_cache_dir
    if session.config.option.keep_gtcache:
<<<<<<< HEAD
        print(f"\nNOTE: gt4py caches will be retained at {pytest_gt_cache_dir}")
=======
        print(f"\nNOTE: gt4py caches will be retained at {pytest_gt_cache_dir}\n")
>>>>>>> a6095678


def pytest_sessionfinish(session):
    if not session.config.option.keep_gtcache:
        shutil.rmtree(pytest_gt_cache_dir, ignore_errors=True)<|MERGE_RESOLUTION|>--- conflicted
+++ resolved
@@ -43,11 +43,7 @@
 def pytest_sessionstart(session):
     gt_config.cache_settings["dir_name"] = pytest_gt_cache_dir
     if session.config.option.keep_gtcache:
-<<<<<<< HEAD
-        print(f"\nNOTE: gt4py caches will be retained at {pytest_gt_cache_dir}")
-=======
         print(f"\nNOTE: gt4py caches will be retained at {pytest_gt_cache_dir}\n")
->>>>>>> a6095678
 
 
 def pytest_sessionfinish(session):
