--- conflicted
+++ resolved
@@ -14,174 +14,6 @@
 #
 # SPDX-License-Identifier: GPL-3.0-or-later
 
-<<<<<<< HEAD
-from typing import List, Optional
-
-from gtc.common import DataType, ExprKind, LoopOrder
-from gtc.gtir import (
-    AxisBound,
-    BlockStmt,
-    CartesianOffset,
-    Decl,
-    Expr,
-    FieldAccess,
-    FieldDecl,
-    FieldIfStmt,
-    Interval,
-    Literal,
-    ParAssignStmt,
-    Stencil,
-    Stmt,
-    VerticalLoop,
-)
-
-
-class DummyExpr(Expr):
-    """Fake expression for cases where a concrete expression is not needed."""
-
-    dtype: DataType = DataType.FLOAT32
-    kind: ExprKind = ExprKind.FIELD
-
-
-def make_Literal(value: str, dtype: DataType):
-    return Literal(value=value, dtype=dtype)
-
-
-class FieldAccessBuilder:
-    def __init__(self, name) -> None:
-        self._name = name
-        self._offset = CartesianOffset.zero()
-        self._kind = ExprKind.FIELD
-        self._dtype = DataType.FLOAT32
-
-    def offset(self, offset: CartesianOffset) -> "FieldAccessBuilder":
-        self._offset = offset
-        return self
-
-    def dtype(self, dtype: DataType) -> "FieldAccessBuilder":
-        self._dtype = dtype
-        return self
-
-    def build(self) -> FieldAccess:
-        return FieldAccess(name=self._name, offset=self._offset, dtype=self._dtype, kind=self._kind)
-
-
-class ParAssignStmtBuilder:
-    def __init__(self, left_name=None, right_name=None) -> None:
-        self._left = FieldAccessBuilder(left_name).build() if left_name else None
-        self._right = FieldAccessBuilder(right_name).build() if right_name else None
-
-    def left(self, left: FieldAccess) -> "ParAssignStmtBuilder":
-        self._left = left
-        return self
-
-    def right(self, right: Expr) -> "ParAssignStmtBuilder":
-        self._right = right
-        return self
-
-    def build(self) -> ParAssignStmt:
-        return ParAssignStmt(left=self._left, right=self._right)
-
-
-class FieldIfStmtBuilder:
-    def __init__(self) -> None:
-        self._cond = None
-        self._true_branch: List[Stmt] = []
-        self._false_branch: Optional[List[Stmt]] = None
-
-    def cond(self, cond: Expr) -> "FieldIfStmtBuilder":
-        self._cond = cond
-        return self
-
-    def true_branch(self, true_branch: List[Stmt]) -> "FieldIfStmtBuilder":
-        self._true_branch = true_branch
-        return self
-
-    def false_branch(self, false_branch: List[Stmt]) -> "FieldIfStmtBuilder":
-        self._false_branch = false_branch
-        return self
-
-    def add_true_stmt(self, stmt: Stmt) -> "FieldIfStmtBuilder":
-        self._true_branch.append(stmt)
-        return self
-
-    def add_false_stmt(self, stmt: Stmt) -> "FieldIfStmtBuilder":
-        if not self._false_branch:
-            self._false_branch = []
-        self._false_branch.append(stmt)
-        return self
-
-    def build(self) -> FieldIfStmt:
-        return FieldIfStmt(
-            cond=self._cond,
-            true_branch=BlockStmt(body=self._true_branch),
-            false_branch=BlockStmt(body=self._false_branch) if self._false_branch else None,
-        )
-
-
-class VerticalLoopBuilder:
-    def __init__(self) -> None:
-        self._interval = Interval(start=AxisBound.start(), end=AxisBound.end())
-        self._loop_order = LoopOrder.PARALLEL
-        self._temporaries = []
-        self._body = []
-
-    def add_temporary(self, name: str, dtype: DataType) -> "VerticalLoopBuilder":
-        self._temporaries.append(FieldDecl(name=name, dtype=dtype, dimensions=(True, True, True)))
-        return self
-
-    def add_stmt(self, stmt: Stmt):
-        self._body.append(stmt)
-        return self
-
-    def set_loop_order(self, loop_order: LoopOrder) -> "VerticalLoopBuilder":
-        self._loop_order = loop_order
-        return self
-
-    def build(self) -> VerticalLoop:
-        return VerticalLoop(
-            interval=self._interval,
-            loop_order=self._loop_order,
-            temporaries=self._temporaries,
-            body=self._body,
-        )
-
-
-class StencilBuilder:
-    def __init__(self, name="foo") -> None:
-        self._name = name
-        self._params = []
-        self._vertical_loops = []
-
-    def add_param(self, param: Decl) -> "StencilBuilder":
-        self._params.append(param)
-        return self
-
-    def add_vertical_loop(self, vertical_loop: VerticalLoop) -> "StencilBuilder":
-        self._vertical_loops.append(vertical_loop)
-        return self
-
-    def add_par_assign_stmt(self, par_assign_stmt: ParAssignStmt) -> "StencilBuilder":
-        if len(self._vertical_loops) == 0:
-            self._vertical_loops.append(  # TODO builder
-                VerticalLoop(
-                    interval=Interval(start=AxisBound.start(), end=AxisBound.end()),
-                    loop_order=LoopOrder.FORWARD,
-                    body=[],
-                    temporaries=[],
-                )
-            )
-
-        self._vertical_loops[-1].body.append(par_assign_stmt)
-        return self
-
-    def build(self) -> Stencil:
-        return Stencil(
-            name=self._name,
-            params=self._params,
-            vertical_loops=self._vertical_loops,
-        )
-=======
 import factory
 
 from gtc import common, gtir
@@ -270,6 +102,7 @@
 
     name = identifier(gtir.FieldDecl)
     dtype = common.DataType.FLOAT32
+    dimensions = (True, True, True)
 
 
 class ScalarDeclFactory(factory.Factory):
@@ -296,5 +129,4 @@
 
     name = identifier(gtir.Stencil)
     vertical_loops = factory.List([factory.SubFactory(VerticalLoopFactory)])
-    params = undefined_symbol_list(lambda name: FieldDeclFactory(name=name), "vertical_loops")
->>>>>>> 63270500
+    params = undefined_symbol_list(lambda name: FieldDeclFactory(name=name), "vertical_loops")