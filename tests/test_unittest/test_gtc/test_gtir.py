# -*- coding: utf-8 -*-
#
# GTC Toolchain - GT4Py Project - GridTools Framework
#
# Copyright (c) 2014-2021, ETH Zurich
# All rights reserved.
#
# This file is part of the GT4Py project and the GridTools framework.
# GT4Py is free software: you can redistribute it and/or modify it under
# the terms of the GNU General Public License as published by the
# Free Software Foundation, either version 3 of the License, or any later
# version. See the LICENSE.txt file at the top-level directory of this
# distribution for a copy of the license or check <https://www.gnu.org/licenses/>.
#
# SPDX-License-Identifier: GPL-3.0-or-later

import pytest
from pydantic.error_wrappers import ValidationError

from eve import SourceLocation
from gtc.common import ArithmeticOperator, DataType, LevelMarker, LoopOrder
from gtc.gtir import (
    AxisBound,
    Decl,
    Expr,
    FieldAccess,
    FieldDecl,
    Interval,
    ParAssignStmt,
    Stencil,
    Stmt,
    VerticalLoop,
)

from .gtir_utils import (
    BinaryOpFactory,
    FieldDeclFactory,
    FieldIfStmtFactory,
    ParAssignStmtFactory,
    StencilFactory,
    VerticalLoopFactory,
)


ARITHMETIC_TYPE = DataType.FLOAT32
ANOTHER_ARITHMETIC_TYPE = DataType.INT32
A_ARITHMETIC_OPERATOR = ArithmeticOperator.ADD


@pytest.fixture
def copy_assign():
    yield ParAssignStmt(
        loc=SourceLocation(line=3, column=2, source="copy_gtir"),
        left=FieldAccess.centered(
            name="foo", loc=SourceLocation(line=3, column=1, source="copy_gtir")
        ),
        right=FieldAccess.centered(
            name="bar", loc=SourceLocation(line=3, column=3, source="copy_gtir")
        ),
    )


@pytest.fixture
def interval(copy_assign):
    yield Interval(
        loc=SourceLocation(line=2, column=11, source="copy_gtir"),
        start=AxisBound(level=LevelMarker.START, offset=0),
        end=AxisBound(level=LevelMarker.END, offset=0),
    )


@pytest.fixture
def copy_v_loop(copy_assign, interval):
    yield VerticalLoop(
        loc=SourceLocation(line=2, column=1, source="copy_gtir"),
        loop_order=LoopOrder.FORWARD,
        interval=interval,
        body=[copy_assign],
        temporaries=[],
    )


@pytest.fixture
def copy_computation(copy_v_loop):
    yield Stencil(
        name="copy_gtir",
        loc=SourceLocation(line=1, column=1, source="copy_gtir"),
        params=[
<<<<<<< HEAD
            FieldDecl(name="foo", dtype=DataType.FLOAT32, dimensions=(True, True, True)),
            FieldDecl(name="bar", dtype=DataType.FLOAT32, dimensions=(True, True, True)),
=======
            FieldDecl(
                name="foo",
                dtype=DataType.FLOAT32,
                dimensions=(True, True, True),
            ),
            FieldDecl(
                name="bar",
                dtype=DataType.FLOAT32,
                dimensions=(True, True, True),
            ),
>>>>>>> faa56279
        ],
        vertical_loops=[copy_v_loop],
    )


def test_copy(copy_computation):
    assert copy_computation
    assert copy_computation.param_names == ["foo", "bar"]


@pytest.mark.parametrize(
    "invalid_node",
    [Decl, Expr, Stmt],
)
def test_abstract_classes_not_instantiatable(invalid_node):
    with pytest.raises(TypeError):
        invalid_node()


def test_can_have_vertical_offset():
    ParAssignStmtFactory(left__offset__k=1)


@pytest.mark.parametrize(
    "assign_stmt_with_offset",
    [
        lambda: ParAssignStmtFactory(left__offset__i=1),
        lambda: ParAssignStmtFactory(left__offset__j=1),
    ],
)
def test_no_horizontal_offset_allowed(assign_stmt_with_offset):
    with pytest.raises(ValidationError, match=r"must not have .*horizontal offset"):
        assign_stmt_with_offset()


def test_symbolref_without_decl():
    with pytest.raises(ValidationError, match=r"Symbols.*not found"):
        StencilFactory(
            params=[],
            vertical_loops__0__body__0=ParAssignStmtFactory(
                left__name="out_field", right__name="in_field"
            ),
        )


def test_assign_to_ik_fwd():
    out_name = "ik_field"
    in_name = "other_ik_field"
    with pytest.raises(ValidationError, match=r"Not allowed to assign to ik-field"):
        StencilFactory(
            params=[
                FieldDeclFactory(
                    name=out_name, dtype=DataType.FLOAT32, dimensions=(True, False, True)
                ),
                FieldDeclFactory(
                    name=in_name, dtype=DataType.FLOAT32, dimensions=(True, False, True)
                ),
            ],
            vertical_loops__0=VerticalLoopFactory(
                loop_order=LoopOrder.FORWARD,
                body=[
                    ParAssignStmtFactory(left__name=out_name, right__name=in_name),
                ],
            ),
        )


def test_assign_to_ij_par():
    out_name = "ij_field"
    in_name = "other_field"
    with pytest.raises(
        ValidationError, match=r"Not allowed to assign to ij-field `ij_field` in PARALLEL"
    ):
        StencilFactory(
            params=[
                FieldDecl(name=out_name, dtype=DataType.FLOAT32, dimensions=(True, True, False)),
                FieldDecl(name=in_name, dtype=DataType.FLOAT32, dimensions=(True, True, True)),
            ],
            vertical_loops__0=VerticalLoopFactory(
                loop_order=LoopOrder.PARALLEL,
                body=[ParAssignStmtFactory(left__name=out_name, right__name=in_name)],
            ),
        )


@pytest.mark.parametrize(
    "write_and_read_with_horizontal_offset",
    [
        lambda: VerticalLoopFactory(
            body=[
                ParAssignStmtFactory(right__name="foo", right__offset__i=1),
                ParAssignStmtFactory(left__name="foo"),
            ]
        ),
        # nested rhs
        lambda: VerticalLoopFactory(
            body=[
                ParAssignStmtFactory(
                    right=BinaryOpFactory(
                        left__name="foo",
                        right__name="foo",
                        right__offset__i=1,
                    )
                ),
                ParAssignStmtFactory(left__name="foo"),
            ]
        ),
        # offset access in condition
        lambda: VerticalLoopFactory(
            body=[
                FieldIfStmtFactory(
                    cond__name="foo",
                    cond__offset__i=1,
                ),
                ParAssignStmtFactory(left__name="foo"),
            ]
        ),
    ],
)
def test_write_and_read_with_offset_violation(write_and_read_with_horizontal_offset):
    with pytest.raises(ValidationError, match=r"Illegal write.*read with.*offset"):
        write_and_read_with_horizontal_offset()


def test_temporary_write_and_read_with_offset_is_allowed():
    VerticalLoopFactory(
        body=[
            ParAssignStmtFactory(right__name="foo", right__offset__i=1),
            ParAssignStmtFactory(left__name="foo"),
        ],
        temporaries=[FieldDeclFactory(name="foo")],
    )


def test_illegal_self_assignment_with_offset():
    with pytest.raises(ValidationError, match=r"Self-assignment"):
        ParAssignStmtFactory(left__name="foo", right__name="foo", right__offset__i=1)<|MERGE_RESOLUTION|>--- conflicted
+++ resolved
@@ -86,10 +86,6 @@
         name="copy_gtir",
         loc=SourceLocation(line=1, column=1, source="copy_gtir"),
         params=[
-<<<<<<< HEAD
-            FieldDecl(name="foo", dtype=DataType.FLOAT32, dimensions=(True, True, True)),
-            FieldDecl(name="bar", dtype=DataType.FLOAT32, dimensions=(True, True, True)),
-=======
             FieldDecl(
                 name="foo",
                 dtype=DataType.FLOAT32,
@@ -100,7 +96,6 @@
                 dtype=DataType.FLOAT32,
                 dimensions=(True, True, True),
             ),
->>>>>>> faa56279
         ],
         vertical_loops=[copy_v_loop],
     )
@@ -142,46 +137,6 @@
             params=[],
             vertical_loops__0__body__0=ParAssignStmtFactory(
                 left__name="out_field", right__name="in_field"
-            ),
-        )
-
-
-def test_assign_to_ik_fwd():
-    out_name = "ik_field"
-    in_name = "other_ik_field"
-    with pytest.raises(ValidationError, match=r"Not allowed to assign to ik-field"):
-        StencilFactory(
-            params=[
-                FieldDeclFactory(
-                    name=out_name, dtype=DataType.FLOAT32, dimensions=(True, False, True)
-                ),
-                FieldDeclFactory(
-                    name=in_name, dtype=DataType.FLOAT32, dimensions=(True, False, True)
-                ),
-            ],
-            vertical_loops__0=VerticalLoopFactory(
-                loop_order=LoopOrder.FORWARD,
-                body=[
-                    ParAssignStmtFactory(left__name=out_name, right__name=in_name),
-                ],
-            ),
-        )
-
-
-def test_assign_to_ij_par():
-    out_name = "ij_field"
-    in_name = "other_field"
-    with pytest.raises(
-        ValidationError, match=r"Not allowed to assign to ij-field `ij_field` in PARALLEL"
-    ):
-        StencilFactory(
-            params=[
-                FieldDecl(name=out_name, dtype=DataType.FLOAT32, dimensions=(True, True, False)),
-                FieldDecl(name=in_name, dtype=DataType.FLOAT32, dimensions=(True, True, True)),
-            ],
-            vertical_loops__0=VerticalLoopFactory(
-                loop_order=LoopOrder.PARALLEL,
-                body=[ParAssignStmtFactory(left__name=out_name, right__name=in_name)],
             ),
         )
 
