--- conflicted
+++ resolved
@@ -125,16 +125,12 @@
 
 def test_symbolref_without_decl():
     with pytest.raises(ValidationError, match=r"Symbols.*not found"):
-<<<<<<< HEAD
-        StencilFactory(params=[])
-=======
         StencilFactory(
             params=[],
             vertical_loops__0__body__0=ParAssignStmtFactory(
                 left__name="out_field", right__name="in_field"
             ),
         )
->>>>>>> 5a3a40f4
 
 
 @pytest.mark.parametrize(
