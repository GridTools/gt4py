# -*- coding: utf-8 -*-
#
# GTC Toolchain - GT4Py Project - GridTools Framework
#
# Copyright (c) 2014-2021, ETH Zurich
# All rights reserved.
#
# This file is part of the GT4Py project and the GridTools framework.
# GT4Py is free software: you can redistribute it and/or modify it under
# the terms of the GNU General Public License as published by the
# Free Software Foundation, either version 3 of the License, or any later
# version. See the LICENSE.txt file at the top-level directory of this
# distribution for a copy of the license or check <https://www.gnu.org/licenses/>.
#
# SPDX-License-Identifier: GPL-3.0-or-later

import re
import sys
from typing import Iterator, Optional, Set

import numpy as np
import pytest

from gtc import common
from gtc.numpy import npir
from gtc.numpy.npir_codegen import NpirCodegen

from .npir_utils import (
    ComputationFactory,
    FieldDeclFactory,
    FieldSliceFactory,
    HorizontalBlockFactory,
    LocalScalarAccessFactory,
    NativeFuncCallFactory,
    ParamAccessFactory,
    ScalarDeclFactory,
    TemporaryDeclFactory,
    VectorArithmeticFactory,
    VectorAssignFactory,
    VerticalPassFactory,
)


UNDEFINED_DTYPES = {common.DataType.INVALID, common.DataType.AUTO, common.DataType.DEFAULT}

DEFINED_DTYPES: Set[common.DataType] = set(common.DataType) - UNDEFINED_DTYPES  # type: ignore


@pytest.fixture(params=DEFINED_DTYPES)
def defined_dtype(request) -> Iterator[common.DataType]:
    yield request.param


@pytest.fixture()
def other_dtype(defined_dtype) -> Iterator[Optional[common.DataType]]:
    other = None
    for dtype in DEFINED_DTYPES:
        if dtype != defined_dtype:
            other = dtype
            break
    yield other


@pytest.fixture(params=[True, False])
def is_serial(request):
    yield request.param


def test_datatype() -> None:
    result = NpirCodegen().visit(common.DataType.FLOAT64)
    print(result)
    match = re.match(r"np.float64", result)
    assert match


def test_scalarliteral(defined_dtype: common.DataType) -> None:
    result = NpirCodegen().visit(npir.ScalarLiteral(dtype=defined_dtype, value="42"))
    print(result)
    match = re.match(r"np.(\w*?)\(42\)", result)
    assert match
    assert match.groups()[0] == defined_dtype.name.lower()


def test_broadcast_literal(defined_dtype: common.DataType, is_serial: bool) -> None:
    result = NpirCodegen().visit(
        npir.Broadcast(expr=npir.ScalarLiteral(dtype=defined_dtype, value="42")),
        is_serial=is_serial,
        lower=(0, 0),
        upper=(0, 0),
    )
    print(result)
    match = re.match(
        r"np\.full\(\(_dI_\s*\+\s*(?P<iext>\d+)\s*,\s*_dJ_\s*\+\s*(?P<jext>\d+)\s*,\s*(?P<kbounds>[^\)]+)\),\s*np\.(?P<dtype>\w+)\(42\)\)",
        result,
    )
    assert match
    assert tuple(match.group(ext) for ext in ("iext", "jext")) == ("0", "0")
    assert match.group("kbounds") == "1" if is_serial else "K - k"
    assert match.group("dtype") == defined_dtype.name.lower()


def test_scalar_cast(defined_dtype: common.DataType, other_dtype: common.DataType) -> None:
    result = NpirCodegen().visit(
        npir.ScalarCast(dtype=other_dtype, expr=npir.ScalarLiteral(dtype=defined_dtype, value="42"))
    )
    print(result)
    match = re.match(r"np\.(?P<other_dtype>\w*)\(np.(?P<defined_dtype>\w*)\(42\)\)", result)
    assert match
    assert match.group("defined_dtype") == defined_dtype.name.lower()
    assert match.group("other_dtype") == other_dtype.name.lower()


def test_vector_cast(defined_dtype: common.DataType, other_dtype: common.DataType) -> None:
    result = NpirCodegen().visit(
        npir.VectorCast(
            dtype=other_dtype,
            expr=npir.FieldSlice(name="a", i_offset=0, j_offset=0, k_offset=0, dtype=defined_dtype),
        )
    )
    print(result)
    match = re.match(r"(?P<name>\w+)\[.*]\.astype\(np\.(?P<dtype>\w+)\)", result)
    assert match
    assert match.group("name") == "a"
    assert match.group("dtype") == other_dtype.name.lower()


def test_field_slice(is_serial: bool) -> None:
    i_offset = 0
    j_offset = -2
    k_offset = 4

    def int_to_str(i):
        if i > 0:
            return "+" + str(i)
        elif i == 0:
            return ""
        else:
            return str(i)

    field_slice = FieldSliceFactory(
        name="a",
        i_offset=i_offset,
        j_offset=j_offset,
        k_offset=k_offset,
        dtype=common.DataType.INT32,
    )
    result = NpirCodegen().visit(field_slice, is_serial=is_serial)
    print(result)
    match = re.match(
        r"(?P<name>\w+)\[i(?P<il>.*):I(?P<iu>.*),\s*j(?P<jl>.*):J(?P<ju>.*),\s*(?P<kl>.*):(?P<ku>.*)\]",
        result,
    )
    assert match
    assert match.group("name") == "a"
    assert match.group("il") == match.group("iu") == int_to_str(i_offset)
    assert match.group("jl") == match.group("ju") == int_to_str(j_offset)

    if is_serial:
        assert match.group("kl") == "k_" + int_to_str(k_offset)
        assert match.group("ku") == "k_" + int_to_str(k_offset + 1)
    else:
        assert match.group("kl") == "k" + int_to_str(k_offset)
        assert match.group("ku") == "K" + int_to_str(k_offset)


def test_native_function() -> None:
    result = NpirCodegen().visit(
        NativeFuncCallFactory(
            func=common.NativeFunction.MIN,
            args=[
                FieldSliceFactory(name="a"),
                ParamAccessFactory(name="p"),
            ],
        )
    )
    print(result)
    match = re.match(r"np.minimum\(a\[.*\],\s*p\)", result)
    assert match


@pytest.mark.parametrize(
    "left", (FieldSliceFactory(name="left"), LocalScalarAccessFactory(name="left"))
)
def test_vector_assign(left, is_serial: bool) -> None:
    result = NpirCodegen().visit(
        VectorAssignFactory(left=left, right=FieldSliceFactory(name="right")),
        ctx=NpirCodegen.BlockContext(),
        is_serial=is_serial,
    )
    left_str, right_str = result.split(" = ")

    k_str = "k_:k_+1" if is_serial else "k:K"

    if isinstance(left, npir.FieldSlice):
        assert left_str == "left[i:I, j:J, " + k_str + "]"
    else:
        assert left_str == "left"

    assert right_str == "right[i:I, j:J, " + k_str + "]"


def test_field_definition() -> None:
    result = NpirCodegen().visit(FieldDeclFactory(name="a", dimensions=(True, True, False)))
    print(result)
    assert result == "a = Field(a, _origin_['a'], (True, True, False))"


def test_temp_definition() -> None:
<<<<<<< HEAD
    result = NpirCodegen().visit(TemporaryDeclFactory(name="a", offset=(1, 2), boundary=(3, 4)))
    print(result)
    assert result == "a = Field.empty((_dI_+3, _dJ_+4, _dK_), (1, 2, 0))"
=======
    result = NpirCodegen().visit(TemporaryDeclFactory(name="a", offset=(1, 2), padding=(3, 4)))
    print(result)
    assert result == "a = Field.empty((_dI_ + 3, _dJ_ + 4, _dK_), (1, 2, 0))"
>>>>>>> 7704eba4


def test_vector_arithmetic() -> None:
    result = NpirCodegen().visit(
        npir.VectorArithmetic(
            left=FieldSliceFactory(name="a"),
            right=FieldSliceFactory(name="b"),
            op=common.ArithmeticOperator.ADD,
        ),
        is_serial=False,
    )
    assert result == "(a[i:I, j:J, k:K] + b[i:I, j:J, k:K])"


def test_vector_unary_op() -> None:
    result = NpirCodegen().visit(
        npir.VectorUnaryOp(
            expr=FieldSliceFactory(name="a"),
            op=common.UnaryOperator.NEG,
        ),
        is_serial=False,
    )
    assert result == "(-(a[i:I, j:J, k:K]))"


def test_vector_unary_not() -> None:
    result = NpirCodegen().visit(
        npir.VectorUnaryOp(
            op=common.UnaryOperator.NOT,
            expr=FieldSliceFactory(name="mask", dtype=common.DataType.BOOL),
        )
    )
    assert result == "(np.bitwise_not(mask[i:I, j:J, k:K]))"


def test_assign_with_mask_local() -> None:
    result = NpirCodegen().visit(
        VectorAssignFactory(
            left=LocalScalarAccessFactory(name="tmp"),
            mask=FieldSliceFactory(name="mask1", dtype=common.DataType.BOOL),
        ),
        ctx=NpirCodegen.BlockContext(),
        symtable={"tmp": ScalarDeclFactory(name="tmp", dtype=common.DataType.INT32)},
    )
    print(result)
    assert re.match(r"tmp = np.where\(mask1.*, np.int32\(\)\)", result) is not None


def test_horizontal_block() -> None:
    result = NpirCodegen().visit(HorizontalBlockFactory()).strip("\n")
    print(result)
    match = re.match(
        r"#.*\n" r"i, I = _di_ - 0, _dI_ \+ 0\n" r"j, J = _dj_ - 0, _dJ_ \+ 0\n",
        result,
        re.MULTILINE,
    )
    assert match


def test_vertical_pass_seq() -> None:
    result = NpirCodegen().visit(
        VerticalPassFactory(
            lower=common.AxisBound.from_start(offset=1),
            upper=common.AxisBound.from_end(offset=-2),
            direction=common.LoopOrder.FORWARD,
        )
    )
    print(result)
    match = re.match(
        (r"#.*\n" r"+k, K = _dk_ \+ 1, _dK_ - 2\n" r"for k_ in range\(k, K\):\n"),
        result,
        re.MULTILINE,
    )
    assert match


def test_vertical_pass_par() -> None:
    result = NpirCodegen().visit(VerticalPassFactory(direction=common.LoopOrder.PARALLEL))
    print(result)
    match = re.match(
        (r"(#.*?\n)?" r"k, K = _dk_, _dK_\n"),
        result,
        re.MULTILINE,
    )
    assert match


def test_computation() -> None:
    result = NpirCodegen().visit(
        ComputationFactory(
            vertical_passes__0__body__0__body__0=VectorAssignFactory(
                left__name="a", right__name="b"
            )
        )
    )
    print(result)
    match = re.match(
        (
            r"import numbers\n"
            r"from typing import Tuple\n+"
            r"import numpy as np\n"
            r"import scipy.special\n+"
            r"class Field:\n"
            r"(.*\n)+"
            r"def run\(\*, a, b, _domain_, _origin_\):\n"
            r"\n?"
            r"(    .*?\n)*"
        ),
        result,
        re.MULTILINE,
    )
    assert match


def test_full_computation_valid(tmp_path) -> None:
    computation = ComputationFactory(
        vertical_passes__0__body__0__body__0=VectorAssignFactory(
            left__name="a",
            right=VectorArithmeticFactory(
                left__name="b", right=ParamAccessFactory(name="p"), op=common.ArithmeticOperator.ADD
            ),
        ),
        param_decls=[ScalarDeclFactory(name="p")],
    )
    result = NpirCodegen().visit(computation)
    print(result)
    mod_path = tmp_path / "npir_codegen_1.py"
    mod_path.write_text(result)

    sys.path.append(str(tmp_path))
    import npir_codegen_1 as mod

    a = np.zeros((10, 10, 10))
    b = np.ones_like(a) * 3
    p = 2
    mod.run(
        a=a,
        b=b,
        p=p,
        _domain_=(8, 5, 9),
        _origin_={"a": (1, 1, 0), "b": (0, 0, 0)},
    )
    assert (a[1:9, 1:6, 0:9] == 5).all()<|MERGE_RESOLUTION|>--- conflicted
+++ resolved
@@ -206,15 +206,9 @@
 
 
 def test_temp_definition() -> None:
-<<<<<<< HEAD
-    result = NpirCodegen().visit(TemporaryDeclFactory(name="a", offset=(1, 2), boundary=(3, 4)))
-    print(result)
-    assert result == "a = Field.empty((_dI_+3, _dJ_+4, _dK_), (1, 2, 0))"
-=======
     result = NpirCodegen().visit(TemporaryDeclFactory(name="a", offset=(1, 2), padding=(3, 4)))
     print(result)
     assert result == "a = Field.empty((_dI_ + 3, _dJ_ + 4, _dK_), (1, 2, 0))"
->>>>>>> 7704eba4
 
 
 def test_vector_arithmetic() -> None:
