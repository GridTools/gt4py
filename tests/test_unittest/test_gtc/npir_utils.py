--- conflicted
+++ resolved
@@ -42,11 +42,7 @@
     name = identifier(npir.TemporaryDecl)
     dtype = common.DataType.FLOAT32
     offset = (0, 0)
-<<<<<<< HEAD
-    boundary = (0, 0)
-=======
     padding = (0, 0)
->>>>>>> 7704eba4
 
 
 class ScalarDeclFactory(factory.Factory):
