--- conflicted
+++ resolved
@@ -28,37 +28,13 @@
 )
 
 
-<<<<<<< HEAD
 def test_local_temporaries_to_scalars_basic():
-    testee = (
-        StencilBuilder()
-        .add_param(FieldDeclBuilder("foo").build())
-        .add_param(FieldDeclBuilder("bar").build())
-        .add_vertical_loop(
-            VerticalLoopBuilder()
-            .add_section(
-                VerticalLoopSectionBuilder()
-                .add_horizontal_execution(
-                    HorizontalExecutionBuilder()
-                    .add_stmt(AssignStmtBuilder("tmp", "foo").build())
-                    .add_stmt(AssignStmtBuilder("bar", "tmp").build())
-                    .build()
-                )
-                .build()
-            )
-            .build()
-        )
-        .add_declaration(TemporaryBuilder(name="tmp").build())
-        .build()
-=======
-def test_temporaries_to_scalars_basic():
     testee = StencilFactory(
         vertical_loops__0__sections__0__horizontal_executions__0__body=[
             AssignStmtFactory(left__name="tmp"),
             AssignStmtFactory(right__name="tmp"),
         ],
         declarations=[TemporaryFactory(name="tmp")],
->>>>>>> cd368218
     )
     transformed = LocalTemporariesToScalars().visit(testee)
     hexec = transformed.vertical_loops[0].sections[0].horizontal_executions[0]
@@ -68,36 +44,7 @@
     assert len(hexec.declarations) == 1
 
 
-<<<<<<< HEAD
 def test_local_temporaries_to_scalars_multiexec():
-    testee = (
-        StencilBuilder()
-        .add_param(FieldDeclBuilder("foo").build())
-        .add_param(FieldDeclBuilder("bar").build())
-        .add_param(FieldDeclBuilder("baz").build())
-        .add_vertical_loop(
-            VerticalLoopBuilder()
-            .add_section(
-                VerticalLoopSectionBuilder()
-                .add_horizontal_execution(
-                    HorizontalExecutionBuilder()
-                    .add_stmt(AssignStmtBuilder("tmp", "foo").build())
-                    .add_stmt(AssignStmtBuilder("bar", "tmp").build())
-                    .build()
-                )
-                .add_horizontal_execution(
-                    HorizontalExecutionBuilder()
-                    .add_stmt(AssignStmtBuilder("baz", "tmp").build())
-                    .build()
-                )
-                .build()
-            )
-            .build()
-        )
-        .add_declaration(TemporaryBuilder(name="tmp").build())
-        .build()
-=======
-def test_temporaries_to_scalars_multiexec():
     testee = StencilFactory(
         vertical_loops__0__sections__0__horizontal_executions=[
             HorizontalExecutionFactory(
@@ -109,7 +56,6 @@
             HorizontalExecutionFactory(body=[AssignStmtFactory(right__name="tmp")]),
         ],
         declarations=[TemporaryFactory(name="tmp")],
->>>>>>> cd368218
     )
     transformed = LocalTemporariesToScalars().visit(testee)
     assert "tmp" in {d.name for d in transformed.declarations}
@@ -117,36 +63,28 @@
 
 
 def test_write_before_read_temporaries_to_scalars():
-    testee = (
-        StencilBuilder()
-        .add_param(FieldDeclBuilder("foo").build())
-        .add_param(FieldDeclBuilder("bar").build())
-        .add_vertical_loop(
-            VerticalLoopBuilder()
-            .add_section(
-                VerticalLoopSectionBuilder()
-                .add_horizontal_execution(
-                    HorizontalExecutionBuilder()
-                    .add_stmt(AssignStmtBuilder("tmp1", "foo").build())
-                    .add_stmt(AssignStmtBuilder("tmp2", "tmp1").build())
-                    .add_stmt(AssignStmtBuilder("tmp3", "tmp2").build())
-                    .build()
-                )
-                .add_horizontal_execution(
-                    HorizontalExecutionBuilder()
-                    .add_stmt(AssignStmtBuilder("bar", "tmp2").build())
-                    .add_stmt(AssignStmtBuilder("tmp3", "bar").build())
-                    .add_stmt(AssignStmtBuilder("foo", "tmp3").build())
-                    .build()
-                )
-                .build()
-            )
-            .build()
-        )
-        .add_declaration(TemporaryBuilder(name="tmp1").build())
-        .add_declaration(TemporaryBuilder(name="tmp2").build())
-        .add_declaration(TemporaryBuilder(name="tmp3").build())
-        .build()
+    testee = StencilFactory(
+        vertical_loops__0__sections__0__horizontal_executions=[
+            HorizontalExecutionFactory(
+                body=[
+                    AssignStmtFactory(left__name="tmp1"),
+                    AssignStmtFactory(left__name="tmp2", right__name="tmp1"),
+                    AssignStmtFactory(left__name="tmp3", right__name="tmp2"),
+                ]
+            ),
+            HorizontalExecutionFactory(
+                body=[
+                    AssignStmtFactory(right__name="tmp2"),
+                    AssignStmtFactory(left__name="tmp3"),
+                    AssignStmtFactory(left__name="foo", right__name="tmp3"),
+                ]
+            ),
+        ],
+        declarations=[
+            TemporaryFactory(name="tmp1"),
+            TemporaryFactory(name="tmp2"),
+            TemporaryFactory(name="tmp3"),
+        ],
     )
     transformed = WriteBeforeReadTemporariesToScalars().visit(testee)
     hexec0 = transformed.vertical_loops[0].sections[0].horizontal_executions[0]
