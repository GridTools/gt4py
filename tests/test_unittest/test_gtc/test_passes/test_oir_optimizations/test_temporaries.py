# -*- coding: utf-8 -*-
#
# GTC Toolchain - GT4Py Project - GridTools Framework
#
# Copyright (c) 2014-2021, ETH Zurich
# All rights reserved.
#
# This file is part of the GT4Py project and the GridTools framework.
# GT4Py is free software: you can redistribute it and/or modify it under
# the terms of the GNU General Public License as published by the
# Free Software Foundation, either version 3 of the License, or any later
# version. See the LICENSE.txt file at the top-level directory of this
# distribution for a copy of the license or check <https://www.gnu.org/licenses/>.
#
# SPDX-License-Identifier: GPL-3.0-or-later

from gtc import oir
from gtc.passes.oir_optimizations.temporaries import TemporariesToScalars

from ...oir_utils import (
<<<<<<< HEAD
    AssignStmtBuilder,
    FieldDeclBuilder,
    HorizontalExecutionBuilder,
    StencilBuilder,
    TemporaryBuilder,
    VerticalLoopBuilder,
    VerticalLoopSectionBuilder,
=======
    AssignStmtFactory,
    HorizontalExecutionFactory,
    StencilFactory,
    TemporaryFactory,
>>>>>>> e41b74b0
)


def test_temporaries_to_scalars_basic():
<<<<<<< HEAD
    testee = (
        StencilBuilder()
        .add_param(FieldDeclBuilder("foo").build())
        .add_param(FieldDeclBuilder("bar").build())
        .add_vertical_loop(
            VerticalLoopBuilder()
            .add_section(
                VerticalLoopSectionBuilder()
                .add_horizontal_execution(
                    HorizontalExecutionBuilder()
                    .add_stmt(AssignStmtBuilder("tmp", "foo").build())
                    .add_stmt(AssignStmtBuilder("bar", "tmp").build())
                    .build()
                )
                .build()
            )
            .build()
        )
        .add_declaration(TemporaryBuilder(name="tmp").build())
        .build()
=======
    testee = StencilFactory(
        vertical_loops__0__sections__0__horizontal_executions__0__body=[
            AssignStmtFactory(left__name="tmp"),
            AssignStmtFactory(right__name="tmp"),
        ],
        declarations=[TemporaryFactory(name="tmp")],
>>>>>>> e41b74b0
    )
    transformed = TemporariesToScalars().visit(testee)
    hexec = transformed.vertical_loops[0].sections[0].horizontal_executions[0]
    assert isinstance(hexec.body[0].left, oir.ScalarAccess)
    assert isinstance(hexec.body[1].right, oir.ScalarAccess)
    assert not transformed.declarations
    assert len(hexec.declarations) == 1


def test_temporaries_to_scalars_multiexec():
<<<<<<< HEAD
    testee = (
        StencilBuilder()
        .add_param(FieldDeclBuilder("foo").build())
        .add_param(FieldDeclBuilder("bar").build())
        .add_param(FieldDeclBuilder("baz").build())
        .add_vertical_loop(
            VerticalLoopBuilder()
            .add_section(
                VerticalLoopSectionBuilder()
                .add_horizontal_execution(
                    HorizontalExecutionBuilder()
                    .add_stmt(AssignStmtBuilder("tmp", "foo").build())
                    .add_stmt(AssignStmtBuilder("bar", "tmp").build())
                    .build()
                )
                .add_horizontal_execution(
                    HorizontalExecutionBuilder()
                    .add_stmt(AssignStmtBuilder("baz", "tmp").build())
                    .build()
                )
                .build()
            )
            .build()
        )
        .add_declaration(TemporaryBuilder(name="tmp").build())
        .build()
=======
    testee = StencilFactory(
        vertical_loops__0__sections__0__horizontal_executions=[
            HorizontalExecutionFactory(
                body=[
                    AssignStmtFactory(left__name="tmp"),
                    AssignStmtFactory(right__name="tmp"),
                ]
            ),
            HorizontalExecutionFactory(body=[AssignStmtFactory(right__name="tmp")]),
        ],
        declarations=[TemporaryFactory(name="tmp")],
>>>>>>> e41b74b0
    )
    transformed = TemporariesToScalars().visit(testee)
    assert "tmp" in {d.name for d in transformed.declarations}
    assert not transformed.iter_tree().if_isinstance(oir.ScalarAccess).to_list()<|MERGE_RESOLUTION|>--- conflicted
+++ resolved
@@ -18,53 +18,20 @@
 from gtc.passes.oir_optimizations.temporaries import TemporariesToScalars
 
 from ...oir_utils import (
-<<<<<<< HEAD
-    AssignStmtBuilder,
-    FieldDeclBuilder,
-    HorizontalExecutionBuilder,
-    StencilBuilder,
-    TemporaryBuilder,
-    VerticalLoopBuilder,
-    VerticalLoopSectionBuilder,
-=======
     AssignStmtFactory,
     HorizontalExecutionFactory,
     StencilFactory,
     TemporaryFactory,
->>>>>>> e41b74b0
 )
 
 
 def test_temporaries_to_scalars_basic():
-<<<<<<< HEAD
-    testee = (
-        StencilBuilder()
-        .add_param(FieldDeclBuilder("foo").build())
-        .add_param(FieldDeclBuilder("bar").build())
-        .add_vertical_loop(
-            VerticalLoopBuilder()
-            .add_section(
-                VerticalLoopSectionBuilder()
-                .add_horizontal_execution(
-                    HorizontalExecutionBuilder()
-                    .add_stmt(AssignStmtBuilder("tmp", "foo").build())
-                    .add_stmt(AssignStmtBuilder("bar", "tmp").build())
-                    .build()
-                )
-                .build()
-            )
-            .build()
-        )
-        .add_declaration(TemporaryBuilder(name="tmp").build())
-        .build()
-=======
     testee = StencilFactory(
         vertical_loops__0__sections__0__horizontal_executions__0__body=[
             AssignStmtFactory(left__name="tmp"),
             AssignStmtFactory(right__name="tmp"),
         ],
         declarations=[TemporaryFactory(name="tmp")],
->>>>>>> e41b74b0
     )
     transformed = TemporariesToScalars().visit(testee)
     hexec = transformed.vertical_loops[0].sections[0].horizontal_executions[0]
@@ -75,34 +42,6 @@
 
 
 def test_temporaries_to_scalars_multiexec():
-<<<<<<< HEAD
-    testee = (
-        StencilBuilder()
-        .add_param(FieldDeclBuilder("foo").build())
-        .add_param(FieldDeclBuilder("bar").build())
-        .add_param(FieldDeclBuilder("baz").build())
-        .add_vertical_loop(
-            VerticalLoopBuilder()
-            .add_section(
-                VerticalLoopSectionBuilder()
-                .add_horizontal_execution(
-                    HorizontalExecutionBuilder()
-                    .add_stmt(AssignStmtBuilder("tmp", "foo").build())
-                    .add_stmt(AssignStmtBuilder("bar", "tmp").build())
-                    .build()
-                )
-                .add_horizontal_execution(
-                    HorizontalExecutionBuilder()
-                    .add_stmt(AssignStmtBuilder("baz", "tmp").build())
-                    .build()
-                )
-                .build()
-            )
-            .build()
-        )
-        .add_declaration(TemporaryBuilder(name="tmp").build())
-        .build()
-=======
     testee = StencilFactory(
         vertical_loops__0__sections__0__horizontal_executions=[
             HorizontalExecutionFactory(
@@ -114,7 +53,6 @@
             HorizontalExecutionFactory(body=[AssignStmtFactory(right__name="tmp")]),
         ],
         declarations=[TemporaryFactory(name="tmp")],
->>>>>>> e41b74b0
     )
     transformed = TemporariesToScalars().visit(testee)
     assert "tmp" in {d.name for d in transformed.declarations}
