# -*- coding: utf-8 -*-
#
# GTC Toolchain - GT4Py Project - GridTools Framework
#
# Copyright (c) 2014-2021, ETH Zurich
# All rights reserved.
#
# This file is part of the GT4Py project and the GridTools framework.
# GT4Py is free software: you can redistribute it and/or modify it under
# the terms of the GNU General Public License as published by the
# Free Software Foundation, either version 3 of the License, or any later
# version. See the LICENSE.txt file at the top-level directory of this
# distribution for a copy of the license or check <https://www.gnu.org/licenses/>.
#
# SPDX-License-Identifier: GPL-3.0-or-later

import pytest

from gt4py.definitions import Extent
from gtc import common
from gtc.common import DataType
<<<<<<< HEAD
from gtc.passes.oir_masks import _overlap_along_axis, compute_relative_mask
=======
from gtc.passes.horizontal_masks import _overlap_along_axis
>>>>>>> e2a27827
from gtc.passes.oir_optimizations.utils import (
    AccessCollector,
    GeneralAccess,
    compute_extents,
    compute_horizontal_block_extents,
)

from ...oir_utils import (
    AssignStmtFactory,
    FieldAccessFactory,
    HorizontalExecutionFactory,
    HorizontalRestrictionFactory,
    MaskStmtFactory,
    StencilFactory,
    TemporaryFactory,
)


def test_access_collector():
    testee = StencilFactory(
        vertical_loops__0__sections__0__horizontal_executions=[
            HorizontalExecutionFactory(
                body=[
                    AssignStmtFactory(left__name="tmp", right__name="foo", right__offset__i=1),
                    AssignStmtFactory(left__name="bar", right__name="tmp"),
                ]
            ),
            HorizontalExecutionFactory(
                body=[
                    MaskStmtFactory(
                        body=[
                            AssignStmtFactory(
                                left__name="baz", right__name="tmp", right__offset__j=1
                            ),
                        ],
                        mask=FieldAccessFactory(
                            name="mask",
                            dtype=DataType.BOOL,
                            offset__i=-1,
                            offset__j=-1,
                            offset__k=1,
                        ),
                    )
                ],
            ),
        ],
        declarations=[TemporaryFactory(name="tmp")],
    )
    read_offsets = {"tmp": {(0, 0, 0), (0, 1, 0)}, "foo": {(1, 0, 0)}, "mask": {(-1, -1, 1)}}
    write_offsets = {"tmp": {(0, 0, 0)}, "bar": {(0, 0, 0)}, "baz": {(0, 0, 0)}}
    offsets = {
        "tmp": {(0, 0, 0), (0, 1, 0)},
        "foo": {(1, 0, 0)},
        "bar": {(0, 0, 0)},
        "baz": {(0, 0, 0)},
        "mask": {(-1, -1, 1)},
    }
    ordered_accesses = [
        GeneralAccess(field="foo", offset=(1, 0, 0), is_write=False),
        GeneralAccess(field="tmp", offset=(0, 0, 0), is_write=True),
        GeneralAccess(field="tmp", offset=(0, 0, 0), is_write=False),
        GeneralAccess(field="bar", offset=(0, 0, 0), is_write=True),
        GeneralAccess(field="mask", offset=(-1, -1, 1), is_write=False),
        GeneralAccess(field="tmp", offset=(0, 1, 0), is_write=False),
        GeneralAccess(field="baz", offset=(0, 0, 0), is_write=True),
    ]

    result = AccessCollector.apply(testee)
    assert result.read_offsets() == read_offsets
    assert result.write_offsets() == write_offsets
    assert result.offsets() == offsets
    assert result.ordered_accesses() == ordered_accesses


def test_stencil_extents_simple():
    testee = StencilFactory(
        vertical_loops__0__sections__0__horizontal_executions=[
            HorizontalExecutionFactory(
                body=[AssignStmtFactory(left__name="tmp", right__name="input", right__offset__i=1)]
            ),
            HorizontalExecutionFactory(
                body=[AssignStmtFactory(left__name="output", right__name="tmp", right__offset__i=1)]
            ),
        ],
        declarations=[TemporaryFactory(name="tmp")],
    )

    field_extents, block_extents = compute_extents(testee)

    assert field_extents["input"] == Extent((1, 2), (0, 0))
    assert field_extents["output"] == Extent((0, 0), (0, 0))

    hexecs = testee.vertical_loops[0].sections[0].horizontal_executions
    assert block_extents[id(hexecs[0])] == Extent((0, 1), (0, 0))
    assert block_extents[id(hexecs[1])] == Extent((0, 0), (0, 0))


def test_access_overlap_along_axis():
    assert _overlap_along_axis((0, 0), common.HorizontalInterval.compute_domain()) == (0, 0)
    assert _overlap_along_axis(
        (0, 0), common.HorizontalInterval.compute_domain(start_offset=-1, end_offset=1)
    ) == (0, 0)

    overlap = _overlap_along_axis(
        (0, 0), common.HorizontalInterval.at_endpt(common.LevelMarker.START, 2)
    )

    assert overlap[0] == -2
    assert overlap[1] > 100


@pytest.mark.parametrize(
    "mask,offset,access_extent",
    (
        (
<<<<<<< HEAD
            oir.HorizontalMask(
                i=common.HorizontalInterval.at_endpt(common.LevelMarker.END, 1),
=======
            common.HorizontalMask(
                i=common.HorizontalInterval.single_index(common.LevelMarker.END, 1),
>>>>>>> e2a27827
                j=common.HorizontalInterval.full(),
            ),
            1,
            ((0, 2), (0, 0)),
        ),
        (
<<<<<<< HEAD
            oir.HorizontalMask(
                i=common.HorizontalInterval.at_endpt(common.LevelMarker.END, 1),
=======
            common.HorizontalMask(
                i=common.HorizontalInterval.single_index(common.LevelMarker.END, 1),
>>>>>>> e2a27827
                j=common.HorizontalInterval.full(),
            ),
            -1,
            ((0, 0), (0, 0)),
        ),
        (
<<<<<<< HEAD
            oir.HorizontalMask(
                i=common.HorizontalInterval.at_endpt(common.LevelMarker.END, 2),
=======
            common.HorizontalMask(
                i=common.HorizontalInterval.single_index(common.LevelMarker.END, 2),
>>>>>>> e2a27827
                j=common.HorizontalInterval.full(),
            ),
            0,
            None,
        ),
    ),
)
def test_stencil_extents_region(mask, offset, access_extent):
    testee = StencilFactory(
        vertical_loops__0__sections__0__horizontal_executions=[
            HorizontalExecutionFactory(
                body=[AssignStmtFactory(left__name="tmp", right__name="input")]
            ),
            HorizontalExecutionFactory(
                body=[
                    HorizontalRestrictionFactory(
                        mask=mask,
                        body=[
                            AssignStmtFactory(
                                left__name="tmp", right__name="input", right__offset__i=offset
                            )
                        ],
                    ),
                ]
            ),
            HorizontalExecutionFactory(
                body=[AssignStmtFactory(left__name="output", right__name="tmp", right__offset__i=1)]
            ),
        ],
        declarations=[TemporaryFactory(name="tmp")],
    )

    block_extents = compute_horizontal_block_extents(testee)
    hexecs = testee.vertical_loops[0].sections[0].horizontal_executions
    mask_read_accesses = AccessCollector.apply(hexecs[1].body[0])
    input_access = next(
        iter(acc for acc in mask_read_accesses.ordered_accesses() if acc.field == "input")
    )

    block_extent = ((0, 1), (0, 0))
    assert block_extents[id(hexecs[1])] == block_extent
    if access_extent is not None:
        assert input_access.to_extent(Extent(block_extent)) == access_extent
    else:
        assert input_access.to_extent(Extent(block_extent)) is None


def test_compute_relative_mask():
    relative_mask = compute_relative_mask(
        Extent.zeros(ndims=2),
        oir.HorizontalMask(
            i=common.HorizontalInterval.compute_domain(start_offset=-1, end_offset=1),
            j=common.HorizontalInterval.full(),
        ),
    )

    assert relative_mask.i == common.HorizontalInterval.compute_domain()
    assert relative_mask.j == common.HorizontalInterval.compute_domain()

    relative_mask = compute_relative_mask(
        Extent.zeros(ndims=2),
        oir.HorizontalMask(
            i=common.HorizontalInterval.at_endpt(
                level=common.LevelMarker.START, start_offset=-2, end_offset=3
            ),
            j=common.HorizontalInterval.full(),
        ),
    )

    assert relative_mask.i == common.HorizontalInterval.at_endpt(
        level=common.LevelMarker.START, start_offset=0, end_offset=3
    )
    assert relative_mask.j == common.HorizontalInterval.compute_domain()<|MERGE_RESOLUTION|>--- conflicted
+++ resolved
@@ -19,11 +19,7 @@
 from gt4py.definitions import Extent
 from gtc import common
 from gtc.common import DataType
-<<<<<<< HEAD
-from gtc.passes.oir_masks import _overlap_along_axis, compute_relative_mask
-=======
-from gtc.passes.horizontal_masks import _overlap_along_axis
->>>>>>> e2a27827
+from gtc.passes.horizontal_masks import _overlap_along_axis, compute_relative_mask
 from gtc.passes.oir_optimizations.utils import (
     AccessCollector,
     GeneralAccess,
@@ -139,39 +135,24 @@
     "mask,offset,access_extent",
     (
         (
-<<<<<<< HEAD
-            oir.HorizontalMask(
-                i=common.HorizontalInterval.at_endpt(common.LevelMarker.END, 1),
-=======
             common.HorizontalMask(
                 i=common.HorizontalInterval.single_index(common.LevelMarker.END, 1),
->>>>>>> e2a27827
                 j=common.HorizontalInterval.full(),
             ),
             1,
             ((0, 2), (0, 0)),
         ),
         (
-<<<<<<< HEAD
-            oir.HorizontalMask(
-                i=common.HorizontalInterval.at_endpt(common.LevelMarker.END, 1),
-=======
             common.HorizontalMask(
                 i=common.HorizontalInterval.single_index(common.LevelMarker.END, 1),
->>>>>>> e2a27827
                 j=common.HorizontalInterval.full(),
             ),
             -1,
             ((0, 0), (0, 0)),
         ),
         (
-<<<<<<< HEAD
-            oir.HorizontalMask(
-                i=common.HorizontalInterval.at_endpt(common.LevelMarker.END, 2),
-=======
             common.HorizontalMask(
                 i=common.HorizontalInterval.single_index(common.LevelMarker.END, 2),
->>>>>>> e2a27827
                 j=common.HorizontalInterval.full(),
             ),
             0,
@@ -222,7 +203,7 @@
 def test_compute_relative_mask():
     relative_mask = compute_relative_mask(
         Extent.zeros(ndims=2),
-        oir.HorizontalMask(
+        common.HorizontalMask(
             i=common.HorizontalInterval.compute_domain(start_offset=-1, end_offset=1),
             j=common.HorizontalInterval.full(),
         ),
@@ -233,7 +214,7 @@
 
     relative_mask = compute_relative_mask(
         Extent.zeros(ndims=2),
-        oir.HorizontalMask(
+        common.HorizontalMask(
             i=common.HorizontalInterval.at_endpt(
                 level=common.LevelMarker.START, start_offset=-2, end_offset=3
             ),
