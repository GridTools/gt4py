# -*- coding: utf-8 -*-
#
# GTC Toolchain - GT4Py Project - GridTools Framework
#
# Copyright (c) 2014-2021, ETH Zurich
# All rights reserved.
#
# This file is part of the GT4Py project and the GridTools framework.
# GT4Py is free software: you can redistribute it and/or modify it under
# the terms of the GNU General Public License as published by the
# Free Software Foundation, either version 3 of the License, or any later
# version. See the LICENSE.txt file at the top-level directory of this
# distribution for a copy of the license or check <https://www.gnu.org/licenses/>.
#
# SPDX-License-Identifier: GPL-3.0-or-later

from gtc.common import DataType
from gtc.passes.oir_optimizations.utils import AccessCollector, GeneralAccess

from ...oir_utils import (
    AssignStmtFactory,
    FieldAccessFactory,
    HorizontalExecutionFactory,
    MaskStmtFactory,
    StencilFactory,
    TemporaryFactory,
)


def test_access_collector():
    testee = StencilFactory(
        vertical_loops__0__sections__0__horizontal_executions=[
            HorizontalExecutionFactory(
                body=[
                    AssignStmtFactory(left__name="tmp", right__name="foo", right__offset__i=1),
                    AssignStmtFactory(left__name="bar", right__name="tmp"),
                ]
            ),
            HorizontalExecutionFactory(
                body=[
                    MaskStmtFactory(
                        body=[
                            AssignStmtFactory(
                                left__name="baz", right__name="tmp", right__offset__j=1
                            ),
                        ],
                        mask=FieldAccessFactory(
                            name="mask",
                            dtype=DataType.BOOL,
                            offset__i=-1,
                            offset__j=-1,
                            offset__k=1,
                        ),
                    )
                ],
            ),
        ],
        declarations=[TemporaryFactory(name="tmp")],
    )
    read_offsets = {"tmp": {(0, 0, 0), (0, 1, 0)}, "foo": {(1, 0, 0)}, "mask": {(-1, -1, 1)}}
    write_offsets = {"tmp": {(0, 0, 0)}, "bar": {(0, 0, 0)}, "baz": {(0, 0, 0)}}
    offsets = {
        "tmp": {(0, 0, 0), (0, 1, 0)},
        "foo": {(1, 0, 0)},
        "bar": {(0, 0, 0)},
        "baz": {(0, 0, 0)},
        "mask": {(-1, -1, 1)},
    }
    ordered_accesses = [
<<<<<<< HEAD
        Access(field="foo", offset=(1, 0, 0), is_write=False, in_mask=False),
        Access(field="tmp", offset=(0, 0, 0), is_write=True, in_mask=False),
        Access(field="tmp", offset=(0, 0, 0), is_write=False, in_mask=False),
        Access(field="bar", offset=(0, 0, 0), is_write=True, in_mask=False),
        Access(field="mask", offset=(-1, -1, 1), is_write=False, in_mask=False),
        Access(field="tmp", offset=(0, 1, 0), is_write=False, in_mask=True),
        Access(field="baz", offset=(0, 0, 0), is_write=True, in_mask=True),
=======
        GeneralAccess(field="foo", offset=(1, 0, 0), is_write=False),
        GeneralAccess(field="tmp", offset=(0, 0, 0), is_write=True),
        GeneralAccess(field="tmp", offset=(0, 0, 0), is_write=False),
        GeneralAccess(field="bar", offset=(0, 0, 0), is_write=True),
        GeneralAccess(field="mask", offset=(-1, -1, 1), is_write=False),
        GeneralAccess(field="tmp", offset=(0, 1, 0), is_write=False),
        GeneralAccess(field="baz", offset=(0, 0, 0), is_write=True),
>>>>>>> f445a3fa
    ]

    result = AccessCollector.apply(testee)
    assert result.read_offsets() == read_offsets
    assert result.write_offsets() == write_offsets
    assert result.offsets() == offsets
    assert result.ordered_accesses() == ordered_accesses<|MERGE_RESOLUTION|>--- conflicted
+++ resolved
@@ -67,23 +67,13 @@
         "mask": {(-1, -1, 1)},
     }
     ordered_accesses = [
-<<<<<<< HEAD
-        Access(field="foo", offset=(1, 0, 0), is_write=False, in_mask=False),
-        Access(field="tmp", offset=(0, 0, 0), is_write=True, in_mask=False),
-        Access(field="tmp", offset=(0, 0, 0), is_write=False, in_mask=False),
-        Access(field="bar", offset=(0, 0, 0), is_write=True, in_mask=False),
-        Access(field="mask", offset=(-1, -1, 1), is_write=False, in_mask=False),
-        Access(field="tmp", offset=(0, 1, 0), is_write=False, in_mask=True),
-        Access(field="baz", offset=(0, 0, 0), is_write=True, in_mask=True),
-=======
-        GeneralAccess(field="foo", offset=(1, 0, 0), is_write=False),
-        GeneralAccess(field="tmp", offset=(0, 0, 0), is_write=True),
-        GeneralAccess(field="tmp", offset=(0, 0, 0), is_write=False),
-        GeneralAccess(field="bar", offset=(0, 0, 0), is_write=True),
-        GeneralAccess(field="mask", offset=(-1, -1, 1), is_write=False),
-        GeneralAccess(field="tmp", offset=(0, 1, 0), is_write=False),
-        GeneralAccess(field="baz", offset=(0, 0, 0), is_write=True),
->>>>>>> f445a3fa
+        GeneralAccess(field="foo", offset=(1, 0, 0), is_write=False, in_mask=False),
+        GeneralAccess(field="tmp", offset=(0, 0, 0), is_write=True, in_mask=False),
+        GeneralAccess(field="tmp", offset=(0, 0, 0), is_write=False, in_mask=False),
+        GeneralAccess(field="bar", offset=(0, 0, 0), is_write=True, in_mask=False),
+        GeneralAccess(field="mask", offset=(-1, -1, 1), is_write=False, in_mask=False),
+        GeneralAccess(field="tmp", offset=(0, 1, 0), is_write=False, in_mask=True),
+        GeneralAccess(field="baz", offset=(0, 0, 0), is_write=True, in_mask=True),
     ]
 
     result = AccessCollector.apply(testee)
