--- conflicted
+++ resolved
@@ -18,7 +18,6 @@
 
 import pytest
 
-<<<<<<< HEAD
 
 dace = pytest.importorskip("dace")
 
@@ -28,7 +27,7 @@
 from gtc.common import AxisBound, DataType  # noqa: E402
 from gtc.dace.dace_to_oir import convert  # noqa: E402
 from gtc.dace.oir_to_dace import OirSDFGBuilder  # noqa: E402
-from gtc.dace.utils import assert_sdfg_equal  # noqa: E402
+from gtc.dace.utils import is_sdfg_equal  # noqa: E402
 from gtc.gtir_to_oir import GTIRToOIR  # noqa: E402
 from gtc.oir import Interval, Literal  # noqa: E402
 from gtc.passes.gtir_pipeline import GtirPipeline  # noqa: E402
@@ -38,22 +37,6 @@
 )
 from ...test_integration.stencil_definitions import REGISTRY as stencil_registry  # noqa: E402
 from .oir_utils import (  # noqa: E402
-=======
-from gt4py.backend.gtc_backend.defir_to_gtir import DefIRToGTIR
-from gt4py.definitions import BuildOptions
-from gt4py.frontend.gtscript_frontend import GTScriptFrontend
-from gtc.common import AxisBound, DataType
-from gtc.dace.dace_to_oir import convert
-from gtc.dace.oir_to_dace import OirSDFGBuilder
-from gtc.dace.utils import is_sdfg_equal
-from gtc.gtir_to_oir import GTIRToOIR
-from gtc.oir import Interval, Literal
-from gtc.passes.gtir_pipeline import GtirPipeline
-
-from ...test_integration.stencil_definitions import EXTERNALS_REGISTRY as externals_registry
-from ...test_integration.stencil_definitions import REGISTRY as stencil_registry
-from .oir_utils import (
->>>>>>> 7bf83999
     AssignStmtFactory,
     HorizontalExecutionFactory,
     StencilFactory,
