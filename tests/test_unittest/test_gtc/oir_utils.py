--- conflicted
+++ resolved
@@ -14,110 +14,13 @@
 #
 # SPDX-License-Identifier: GPL-3.0-or-later
 
-from typing import List
+from typing import List, Tuple
 
 import factory
 
 from gtc import common, oir
 
-<<<<<<< HEAD
-class AssignStmtBuilder:
-    def __init__(self, left_name=None, right_name=None, right_offset=None) -> None:
-        self._left = FieldAccessBuilder(left_name).build() if left_name else None
-        self._right = (
-            FieldAccessBuilder(right_name, offset=right_offset).build() if right_name else None
-        )
-
-    def left(self, access: Union[ScalarAccess, FieldAccess]) -> "AssignStmtBuilder":
-        self._left = access
-        return self
-
-    def right(self, expr: Expr) -> "AssignStmtBuilder":
-        self._right = expr
-        return self
-
-    def build(self) -> AssignStmt:
-        return AssignStmt(left=self._left, right=self._right)
-
-
-class CartesianOffsetBuilder:
-    def __init__(self, i=None, j=None, k=None) -> None:
-        self._i = i if i else 0
-        self._j = j if j else 0
-        self._k = k if k else 0
-
-    def build(self) -> CartesianOffset:
-        return CartesianOffset(i=self._i, j=self._j, k=self._k)
-
-
-class FieldAccessBuilder:
-    def __init__(self, name: str, offset: Optional[Tuple[int, int, int]] = None) -> None:
-        self._name = name
-        self._offset = CartesianOffsetBuilder(*(offset if offset else [])).build()
-        self._kind = ExprKind.FIELD
-        self._dtype = DataType.FLOAT32
-
-    def offset(self, offset: CartesianOffset) -> "FieldAccessBuilder":
-        self._offset = offset
-        return self
-
-    def dtype(self, dtype: DataType) -> "FieldAccessBuilder":
-        self._dtype = dtype
-        return self
-
-    def build(self) -> FieldAccess:
-        return FieldAccess(name=self._name, offset=self._offset, dtype=self._dtype, kind=self._kind)
-
-
-class LocalScalarBuilder:
-    def __init__(self, name: SymbolName = None, dtype: DataType = None) -> None:
-        self._name = name
-        self._dtype = DataType.FLOAT32 if dtype is None else dtype
-
-    def build(self) -> LocalScalar:
-        return LocalScalar(name=self._name, dtype=self._dtype)
-
-
-class TemporaryBuilder:
-    def __init__(self, name: SymbolName = None, dtype: DataType = None) -> None:
-        self._name = name
-        self._dtype = DataType.FLOAT32 if dtype is None else dtype
-        self._dimensions = (True, True, True)
-
-    def dimensions(self, dimensions: Tuple[bool, bool, bool]) -> "TemporaryBuilder":
-        self._dimensions = dimensions
-        return self
-
-    def build(self) -> Temporary:
-        return Temporary(name=self._name, dtype=self._dtype, dimensions=self._dimensions)
-
-
-class FieldDeclBuilder:
-    def __init__(self, name: SymbolName = None, dtype: DataType = None) -> None:
-        self._name = name
-        self._dtype = DataType.FLOAT32 if dtype is None else dtype
-        self._dimensions = (True, True, True)
-
-    def dimensions(self, dimensions: Tuple[bool, bool, bool]) -> "FieldDeclBuilder":
-        self._dimensions = dimensions
-        return self
-
-    def build(self) -> FieldDecl:
-        return FieldDecl(name=self._name, dtype=self._dtype, dimensions=self._dimensions)
-
-
-class HorizontalExecutionBuilder:
-    def __init__(self) -> None:
-        self._body: List[Stmt] = []
-        self._mask: Optional[Expr] = None
-        self._declarations: List[ScalarDecl] = []
-
-    def add_stmt(self, stmt: Stmt) -> "HorizontalExecutionBuilder":
-        self._body.append(stmt)
-        return self
-=======
 from .common_utils import CartesianOffsetFactory, identifier, undefined_symbol_list
->>>>>>> 63270500
 
 
 class FieldAccessFactory(factory.Factory):
@@ -143,6 +46,7 @@
 
     name = identifier(oir.Temporary)
     dtype = common.DataType.FLOAT32
+    dimensions: Tuple[bool, bool, bool] = (True, True, True)
 
 
 class FieldDeclFactory(factory.Factory):
@@ -151,6 +55,7 @@
 
     name = identifier(oir.FieldDecl)
     dtype = common.DataType.FLOAT32
+    dimensions: Tuple[bool, bool, bool] = (True, True, True)
 
 
 class HorizontalExecutionFactory(factory.Factory):
