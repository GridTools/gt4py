--- conflicted
+++ resolved
@@ -336,9 +336,6 @@
     assert mask_out == mask
 
     # Default origin
-<<<<<<< HEAD
-    normalize_storage_spec((1, 1, 1), shape, dtype, mask)
-=======
     default_origin_out, shape_out, dtype_out, mask_out = normalize_storage_spec(
         (1, 1, 1), shape, dtype, mask
     )
@@ -347,7 +344,6 @@
     assert dtype_out == dtype
     assert mask_out == mask
 
->>>>>>> 3458345c
     with pytest.raises(TypeError, match="default_origin"):
         normalize_storage_spec(None, shape, dtype, mask)
     with pytest.raises(TypeError, match="default_origin"):
@@ -358,9 +354,6 @@
         normalize_storage_spec((-1, -1, -1), shape, dtype, mask)
 
     # Shape
-<<<<<<< HEAD
-    normalize_storage_spec(default_origin, (10, 10), dtype, (True, True, False))
-=======
     default_origin_out, shape_out, dtype_out, mask_out = normalize_storage_spec(
         default_origin, (10, 10), dtype, (True, True, False)
     )
@@ -375,7 +368,6 @@
     assert shape_out == (20,)
     assert mask_out == (False, True, False)
 
->>>>>>> 3458345c
     with pytest.raises(TypeError, match="shape"):
         normalize_storage_spec(default_origin, "(10,10)", dtype, mask)
     with pytest.raises(TypeError, match="shape"):
@@ -384,12 +376,6 @@
         normalize_storage_spec(default_origin, (10, 10, 0), dtype, mask)
 
     # Mask
-<<<<<<< HEAD
-    normalize_storage_spec(default_origin, (10, 10), dtype, (True, True, False))
-    normalize_storage_spec(default_origin, (10, 10), dtype, "IJ")
-    normalize_storage_spec(default_origin, (10, 10), dtype, gtscript.IJ)
-    normalize_storage_spec(default_origin, (10, 10), dtype, gtscript.IJ)
-=======
     default_origin_out, shape_out, dtype_out, mask_out = normalize_storage_spec(
         default_origin, (10, 10), dtype, (True, True, False)
     )
@@ -407,7 +393,6 @@
     _, __, ___, mask_out = normalize_storage_spec(default_origin, (10, 10, 10), dtype, gtscript.IJK)
     assert mask_out == (True, True, True)
 
->>>>>>> 3458345c
     with pytest.raises(ValueError, match="mask"):
         normalize_storage_spec(default_origin, (10, 10), dtype, (False, False, False))
 
