--- conflicted
+++ resolved
@@ -24,11 +24,7 @@
 from gt4py.gtscript import __INLINED, PARALLEL, Field, computation, interval
 from gt4py.stencil_builder import StencilBuilder
 
-<<<<<<< HEAD
-from ..definitions import ALL_BACKENDS, CPU_BACKENDS, DAWN_CPU_BACKENDS, GPU_BACKENDS
-=======
-from ..definitions import ALL_BACKENDS
->>>>>>> 6bfe6809
+from ..definitions import ALL_BACKENDS, GPU_BACKENDS
 
 
 def stencil_def(
