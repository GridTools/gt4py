--- conflicted
+++ resolved
@@ -492,44 +492,6 @@
                 in_field *= 4.0
 
 
-<<<<<<< HEAD
-class TestNativeFunctions:
-    def test_simple_call(self):
-        @gtscript.stencil(backend="debug")
-        def func(in_field: gtscript.Field[np.float_]):
-            with computation(PARALLEL), interval(...):
-                in_field += sin(in_field)
-
-    def test_offset_arg(self):
-        @gtscript.stencil(backend="debug")
-        def func(in_field: gtscript.Field[np.float_]):
-            with computation(PARALLEL), interval(...):
-                in_field += sin(in_field[1, 0, 0])
-
-    def test_nested_calls(self):
-        @gtscript.stencil(backend="debug")
-        def func(in_field: gtscript.Field[np.float_]):
-            with computation(PARALLEL), interval(...):
-                in_field += sin(abs(in_field))
-
-    def test_nested_external_call(self):
-        @gtscript.stencil(backend="debug")
-        def func(in_field: gtscript.Field[np.float_]):
-            with computation(PARALLEL), interval(...):
-                in_field += sin(add_external_const(in_field))
-
-    def test_multi_nested_calls(self):
-        @gtscript.stencil(backend="debug")
-        def func(in_field: gtscript.Field[np.float_]):
-            with computation(PARALLEL), interval(...):
-                in_field += min(abs(sin(add_external_const(in_field))), -0.5)
-
-    def test_native_in_function(self):
-        @gtscript.stencil(backend="debug")
-        def func(in_field: gtscript.Field[np.float_]):
-            with computation(PARALLEL), interval(...):
-                in_field += sinus(in_field)
-=======
 class TestNestedWithSyntax:
     def test_nested_with(self):
         @gtscript.stencil(backend="debug")
@@ -580,4 +542,41 @@
                 interval = definition_ir.computations[i].interval
                 assert interval.start.offset == axis_bound[0]
                 assert interval.end.offset == axis_bound[1]
->>>>>>> e4ae70bc
+
+
+class TestNativeFunctions:
+    def test_simple_call(self):
+        @gtscript.stencil(backend="debug")
+        def func(in_field: gtscript.Field[np.float_]):
+            with computation(PARALLEL), interval(...):
+                in_field += sin(in_field)
+
+    def test_offset_arg(self):
+        @gtscript.stencil(backend="debug")
+        def func(in_field: gtscript.Field[np.float_]):
+            with computation(PARALLEL), interval(...):
+                in_field += sin(in_field[1, 0, 0])
+
+    def test_nested_calls(self):
+        @gtscript.stencil(backend="debug")
+        def func(in_field: gtscript.Field[np.float_]):
+            with computation(PARALLEL), interval(...):
+                in_field += sin(abs(in_field))
+
+    def test_nested_external_call(self):
+        @gtscript.stencil(backend="debug")
+        def func(in_field: gtscript.Field[np.float_]):
+            with computation(PARALLEL), interval(...):
+                in_field += sin(add_external_const(in_field))
+
+    def test_multi_nested_calls(self):
+        @gtscript.stencil(backend="debug")
+        def func(in_field: gtscript.Field[np.float_]):
+            with computation(PARALLEL), interval(...):
+                in_field += min(abs(sin(add_external_const(in_field))), -0.5)
+
+    def test_native_in_function(self):
+        @gtscript.stencil(backend="debug")
+        def func(in_field: gtscript.Field[np.float_]):
+            with computation(PARALLEL), interval(...):
+                in_field += sinus(in_field)
