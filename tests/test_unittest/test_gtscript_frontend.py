--- conflicted
+++ resolved
@@ -755,11 +755,7 @@
         )
 
 
-<<<<<<< HEAD
 class TestFunctions:
-=======
-class TestFunctionReturn:
->>>>>>> 0b3c4284
     def test_no_return(self):
         @gtscript.function
         def test_no_return(arg):
@@ -842,7 +838,6 @@
             definition_func, name=inspect.stack()[0][3], module=self.__class__.__name__
         )
 
-<<<<<<< HEAD
     def test_recursive_function_call_two_externals(self):
         @gtscript.function
         def func1(arg):
@@ -889,8 +884,6 @@
                 externals={"func": recursive_fcn},
             )
 
-=======
->>>>>>> 0b3c4284
 
 class TestCompileTimeAssertions:
     def test_nomsg(self):
