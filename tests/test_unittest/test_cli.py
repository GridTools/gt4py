# -*- coding: utf-8 -*-
#
# GT4Py - GridTools4Py - GridTools for Python
#
# Copyright (c) 2014-2021, ETH Zurich
# All rights reserved.
#
# This file is part the GT4Py project and the GridTools framework.
# GT4Py is free software: you can redistribute it and/or modify it under
# the terms of the GNU General Public License as published by the
# Free Software Foundation, either version 3 of the License, or any later
# version. See the LICENSE.txt file at the top-level directory of this
# distribution for a copy of the license or check <https://www.gnu.org/licenses/>.
#
# SPDX-License-Identifier: GPL-3.0-or-later

"""Unit tests for the command line interface (CLI)."""

import re
import sys

import pytest
from click.testing import CliRunner

from gt4py import backend, cli
from gt4py.backend.base import CLIBackendMixin

from ..definitions import INTERNAL_BACKENDS


@pytest.fixture
def clirunner():
    """Make the CLiRunner instance conveniently available."""
    yield CliRunner()


@pytest.fixture(
    params=[
        *INTERNAL_BACKENDS,  # gtc backends require definition ir as input, for now we skip the tests
        pytest.param(
            "nocli",
        ),
    ],
)
def backend_name(request, nocli_backend):
    """Parametrize by backend name."""
    yield request.param


@pytest.fixture
def clean_imports():
    impdata = [sys.path.copy(), sys.meta_path.copy(), sys.modules.copy()]
    yield
    sys.path, sys.meta_path, sys.modules = impdata


@pytest.fixture
def simple_stencil(tmp_path, clean_imports):
    """Provide a gtscript file with a simple stencil."""
    module_file = tmp_path / "stencil.gt.py"
    module_file.write_text(
        (
            "# [GT] using-dsl: gtscript\n"
            "\n"
            "\n"
            "@lazy_stencil()\n"
            "def init_1(input_field: Field[float]):\n"
            "    with computation(PARALLEL), interval(...):\n"
            "        input_field = 1\n"
        )
    )
    yield module_file


class NonCliBackend(backend.Backend):
    """This represents a non-CLI-enabled backend."""

    name = "nocli"

    def generate(*args, **kwargs):
        pass

    def load(*args, **kwargs):
        pass


@pytest.fixture
def nocli_backend(scope="module"):
    """Temporarily register the nocli backend."""
    backend.register(NonCliBackend)
    yield
    backend.REGISTRY.pop("nocli")


BACKEND_ROW_PATTERN_BY_NAME = {
<<<<<<< HEAD
    "cuda": r"^\s*cuda\s*cuda\s*python\s*Yes",
    "dace": r"^\s*dace\s*c\+\+\s*python\s*Yes",
    "gt:cpu_ifirst": r"^\s*gt:cpu_ifirst\s*c\+\+\s*python\s*Yes",
    "gt:cpu_kfirst": r"^\s*gt:cpu_kfirst\s*c\+\+\s*python\s*Yes",
    "gt:gpu": r"^\s*gt:gpu\s*cuda\s*python\s*Yes",
    "numpy": r"^\s*numpy\s*python\s*python\s*Yes",
=======
    "gtc:cuda": r"^\s*gtc:cuda\s*cuda\s*python\s*Yes",
    "gtc:dace:cpu": r"^\s*gtc:dace:cpu\s*c\+\+\s*python\s*Yes",
    "gtc:dace:gpu": r"^\s*gtc:dace:gpu\s*cuda\s*python\s*Yes",
    "gtc:gt:cpu_ifirst": r"^\s*gtc:gt:cpu_ifirst\s*c\+\+\s*python\s*Yes",
    "gtc:gt:cpu_kfirst": r"^\s*gtc:gt:cpu_kfirst\s*c\+\+\s*python\s*Yes",
    "gtc:gt:gpu": r"^\s*gtc:gt:gpu\s*cuda\s*python\s*Yes",
    "gtc:numpy": r"^\s*gtc:numpy\s*python\s*python\s*Yes",
>>>>>>> d1e434b2
    "nocli": r"^\s*nocli\s*\?\s*\?\s*No",
}


@pytest.fixture
def list_backends_line_pattern(backend_name):

    yield BACKEND_ROW_PATTERN_BY_NAME[backend_name]


@pytest.fixture
def backend_enabled(backend_name):
    yield issubclass(backend.from_name(backend_name), CLIBackendMixin)


def test_list_backends(clirunner, list_backends_line_pattern):
    """Test the list-backend subcommand of gtpyc."""
    result = clirunner.invoke(cli.gtpyc, ["list-backends"], catch_exceptions=False)

    assert result.exit_code == 0
    assert re.findall(list_backends_line_pattern, result.output, re.MULTILINE), print(result.output)


def test_gen_silent(clirunner, simple_stencil, tmp_path):
    """Test the --silent flag."""
    result = clirunner.invoke(
        cli.gtpyc,
        [
            "gen",
            "--backend=numpy",
            "--output-path",
            str(tmp_path / "test_gen_silent"),
            "--silent",
            str(simple_stencil.absolute()),
        ],
        catch_exceptions=False,
    )

    assert result.exit_code == 0
    assert not result.output


def test_gen_missing_arg(clirunner):
    """Test for error if no input path argument is passed to gen."""
    result = clirunner.invoke(cli.gtpyc, ["gen", "--backend=numpy"])

    assert result.exit_code == 2
    assert "Missing argument 'INPUT_PATH'." in result.output


def test_backend_choice(backend_name):
    """Test the :py:class:`gt4py.cli.BackendChoice` class interface."""
    assert backend_name in cli.BackendChoice.get_backend_names()


def test_gen_unenabled_backend_choice(clirunner, nocli_backend, simple_stencil, tmp_path):
    """Test the --backend option when an unenabled backend name is passed."""
    result = clirunner.invoke(
        cli.gtpyc,
        [
            "gen",
            "--backend=nocli",
            str(simple_stencil.absolute()),
            "--output-path",
            str(tmp_path / "test_gen_unenabled"),
        ],
    )

    assert result.exit_code == 2
    assert re.findall(r".*Backend is not CLI-enabled\..*", result.output)


def test_gen_enabled_backend_choice(
    clirunner, simple_stencil, backend_name, backend_enabled, tmp_path
):
    """Test if cli runs successfully or fails depending on a backend being enabled."""
    result = clirunner.invoke(
        cli.gtpyc,
        [
            "gen",
            "--backend",
            backend_name,
            str(simple_stencil.absolute()),
            "--output-path",
            str(tmp_path / "test_gen_unenabled"),
        ],
        catch_exceptions=False,
    )

    if backend_enabled:
        assert result.exit_code == 0


def test_gen_gtc_cpu(clirunner, simple_stencil, tmp_path):
    """Only generate the c++ files."""
    output_path = tmp_path / "test_gen_gtc_cpu"
    result = clirunner.invoke(
        cli.gtpyc,
        ["gen", f"--output-path={output_path}", "--backend=gt:cpu_kfirst", str(simple_stencil)],
        catch_exceptions=False,
    )
    assert result.exit_code == 0
    src_path = output_path / "init_1_src"
    src_files = [path.name for path in src_path.iterdir()]
    print(src_files)
    assert ["computation.hpp"] == src_files, result.output


def test_backend_option_order(clirunner, simple_stencil, tmp_path):
    """Make sure the order in which --backend and --option are passed does not matter."""
    output_path1 = tmp_path / "backend_first"
    # putting the option after the backend should definitely check against the chosen backend
    assert (
        clirunner.invoke(
            cli.gtpyc,
            [
                "gen",
                f"--output-path={output_path1}",
                "--backend=numpy",
                "-O",
                "ignore_np_errstate=True",
                str(simple_stencil),
            ],
            catch_exceptions=False,
        ).exit_code
        == 0
    )
    # putting the option before the backend should still check against the right backend
    assert (
        clirunner.invoke(
            cli.gtpyc,
            [
                "gen",
                f"--output-path={output_path1}",
                "-O",
                "ignore_np_errstate=True",
                "--backend=numpy",
                str(simple_stencil),
            ],
            catch_exceptions=False,
        ).exit_code
        == 0
    )


def test_write_computation_src(tmp_path, simple_stencil):
    builder = cli.GTScriptBuilder(
        simple_stencil, output_path=tmp_path, backend=backend.from_name("numpy")
    )
    toplevel = "test_write_computation_src"
    test_src = {
        toplevel: {
            "include": {"header.hpp": "#pragma once"},
            "src": {"main.cpp": "#include <header.hpp>"},
        }
    }
    builder.write_computation_src(tmp_path, test_src)
    top = tmp_path / toplevel
    inc = top / "include"
    header = inc / "header.hpp"
    src = top / "src"
    main = src / "main.cpp"
    assert top.exists() and top.is_dir()
    assert inc.exists() and inc.is_dir()
    assert src.exists() and src.is_dir()
    assert header.exists() and header.read_text() == test_src[toplevel]["include"]["header.hpp"]
    assert main.exists() and main.read_text() == test_src[toplevel]["src"]["main.cpp"]<|MERGE_RESOLUTION|>--- conflicted
+++ resolved
@@ -93,22 +93,13 @@
 
 
 BACKEND_ROW_PATTERN_BY_NAME = {
-<<<<<<< HEAD
     "cuda": r"^\s*cuda\s*cuda\s*python\s*Yes",
-    "dace": r"^\s*dace\s*c\+\+\s*python\s*Yes",
+    "dace:cpu": r"^\s*gtc:dace:cpu\s*c\+\+\s*python\s*Yes",
+    "dace:gpu": r"^\s*gtc:dace:gpu\s*cuda\s*python\s*Yes",
     "gt:cpu_ifirst": r"^\s*gt:cpu_ifirst\s*c\+\+\s*python\s*Yes",
     "gt:cpu_kfirst": r"^\s*gt:cpu_kfirst\s*c\+\+\s*python\s*Yes",
     "gt:gpu": r"^\s*gt:gpu\s*cuda\s*python\s*Yes",
     "numpy": r"^\s*numpy\s*python\s*python\s*Yes",
-=======
-    "gtc:cuda": r"^\s*gtc:cuda\s*cuda\s*python\s*Yes",
-    "gtc:dace:cpu": r"^\s*gtc:dace:cpu\s*c\+\+\s*python\s*Yes",
-    "gtc:dace:gpu": r"^\s*gtc:dace:gpu\s*cuda\s*python\s*Yes",
-    "gtc:gt:cpu_ifirst": r"^\s*gtc:gt:cpu_ifirst\s*c\+\+\s*python\s*Yes",
-    "gtc:gt:cpu_kfirst": r"^\s*gtc:gt:cpu_kfirst\s*c\+\+\s*python\s*Yes",
-    "gtc:gt:gpu": r"^\s*gtc:gt:gpu\s*cuda\s*python\s*Yes",
-    "gtc:numpy": r"^\s*gtc:numpy\s*python\s*python\s*Yes",
->>>>>>> d1e434b2
     "nocli": r"^\s*nocli\s*\?\s*\?\s*No",
 }
 
