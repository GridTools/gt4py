--- conflicted
+++ resolved
@@ -51,19 +51,9 @@
 
 
 def test_origin_selection():
-<<<<<<< HEAD
-    A = gt_storage.ones(defaults="gtmc", dtype=np.float64, shape=(3, 3, 3), halo=(0, 0, 0))
-    B = gt_storage.ones(defaults="gtx86", dtype=np.float64, shape=(3, 3, 3), halo=(2, 2, 2))
-    C = gt_storage.ones(defaults="numpy", dtype=np.float32, shape=(3, 3, 3), halo=(0, 1, 0))
-=======
-    A = gt_storage.ones(backend="gtmc", dtype=np.float64, shape=(3, 3, 3), default_origin=(0, 0, 0))
-    B = gt_storage.ones(
-        backend="gtx86", dtype=np.float64, shape=(3, 3, 3), default_origin=(2, 2, 2)
-    )
-    C = gt_storage.ones(
-        backend="numpy", dtype=np.float32, shape=(3, 3, 3), default_origin=(0, 1, 0)
-    )
->>>>>>> 4e32cbf3
+    A = gt_storage.ones(defaults="gtmc", dtype=np.float64, shape=(3, 3, 3), halo=(0, 0, 0))
+    B = gt_storage.ones(defaults="gtx86", dtype=np.float64, shape=(3, 3, 3), halo=(2, 2, 2))
+    C = gt_storage.ones(defaults="numpy", dtype=np.float32, shape=(3, 3, 3), halo=(0, 1, 0))
     stencil(A, B, C, param=3.0, origin=(1, 1, 1), domain=(1, 1, 1))
 
     assert A[1, 1, 1] == 4
@@ -73,19 +63,9 @@
     assert np.sum(np.asarray(B)) == 33
     assert np.sum(np.asarray(C)) == 47
 
-<<<<<<< HEAD
-    A = gt_storage.ones(defaults="gtmc", dtype=np.float64, shape=(3, 3, 3), halo=(0, 0, 0))
-    B = gt_storage.ones(defaults="gtx86", dtype=np.float64, shape=(3, 3, 3), halo=(2, 2, 2))
-    C = gt_storage.ones(defaults="numpy", dtype=np.float32, shape=(3, 3, 3), halo=(0, 1, 0))
-=======
-    A = gt_storage.ones(backend="gtmc", dtype=np.float64, shape=(3, 3, 3), default_origin=(0, 0, 0))
-    B = gt_storage.ones(
-        backend="gtx86", dtype=np.float64, shape=(3, 3, 3), default_origin=(2, 2, 2)
-    )
-    C = gt_storage.ones(
-        backend="numpy", dtype=np.float32, shape=(3, 3, 3), default_origin=(0, 1, 0)
-    )
->>>>>>> 4e32cbf3
+    A = gt_storage.ones(defaults="gtmc", dtype=np.float64, shape=(3, 3, 3), halo=(0, 0, 0))
+    B = gt_storage.ones(defaults="gtx86", dtype=np.float64, shape=(3, 3, 3), halo=(2, 2, 2))
+    C = gt_storage.ones(defaults="numpy", dtype=np.float32, shape=(3, 3, 3), halo=(0, 1, 0))
     stencil(A, B, C, param=3.0, origin={"_all_": (1, 1, 1), "field1": (2, 2, 2)}, domain=(1, 1, 1))
 
     assert A[2, 2, 2] == 4
@@ -95,19 +75,9 @@
     assert np.sum(np.asarray(B)) == 33
     assert np.sum(np.asarray(C)) == 47
 
-<<<<<<< HEAD
-    A = gt_storage.ones(defaults="gtmc", dtype=np.float64, shape=(3, 3, 3), halo=(0, 0, 0))
-    B = gt_storage.ones(defaults="gtx86", dtype=np.float64, shape=(3, 3, 3), halo=(2, 2, 2))
-    C = gt_storage.ones(defaults="numpy", dtype=np.float32, shape=(3, 3, 3), halo=(0, 1, 0))
-=======
-    A = gt_storage.ones(backend="gtmc", dtype=np.float64, shape=(3, 3, 3), default_origin=(0, 0, 0))
-    B = gt_storage.ones(
-        backend="gtx86", dtype=np.float64, shape=(3, 3, 3), default_origin=(2, 2, 2)
-    )
-    C = gt_storage.ones(
-        backend="numpy", dtype=np.float32, shape=(3, 3, 3), default_origin=(0, 1, 0)
-    )
->>>>>>> 4e32cbf3
+    A = gt_storage.ones(defaults="gtmc", dtype=np.float64, shape=(3, 3, 3), halo=(0, 0, 0))
+    B = gt_storage.ones(defaults="gtx86", dtype=np.float64, shape=(3, 3, 3), halo=(2, 2, 2))
+    C = gt_storage.ones(defaults="numpy", dtype=np.float32, shape=(3, 3, 3), halo=(0, 1, 0))
     stencil(A, B, C, param=3.0, origin={"field1": (2, 2, 2)}, domain=(1, 1, 1))
 
     assert A[2, 2, 2] == 4
@@ -119,19 +89,9 @@
 
 
 def test_domain_selection():
-<<<<<<< HEAD
-    A = gt_storage.ones(defaults="gtmc", dtype=np.float64, shape=(3, 3, 3), halo=(0, 0, 0))
-    B = gt_storage.ones(defaults="gtx86", dtype=np.float64, shape=(3, 3, 3), halo=(2, 2, 2))
-    C = gt_storage.ones(defaults="numpy", dtype=np.float32, shape=(3, 3, 3), halo=(0, 1, 0))
-=======
-    A = gt_storage.ones(backend="gtmc", dtype=np.float64, shape=(3, 3, 3), default_origin=(0, 0, 0))
-    B = gt_storage.ones(
-        backend="gtx86", dtype=np.float64, shape=(3, 3, 3), default_origin=(2, 2, 2)
-    )
-    C = gt_storage.ones(
-        backend="numpy", dtype=np.float32, shape=(3, 3, 3), default_origin=(0, 1, 0)
-    )
->>>>>>> 4e32cbf3
+    A = gt_storage.ones(defaults="gtmc", dtype=np.float64, shape=(3, 3, 3), halo=(0, 0, 0))
+    B = gt_storage.ones(defaults="gtx86", dtype=np.float64, shape=(3, 3, 3), halo=(2, 2, 2))
+    C = gt_storage.ones(defaults="numpy", dtype=np.float32, shape=(3, 3, 3), halo=(0, 1, 0))
     stencil(A, B, C, param=3.0, origin=(1, 1, 1), domain=(1, 1, 1))
 
     assert A[1, 1, 1] == 4
@@ -141,19 +101,9 @@
     assert np.sum(np.asarray(B)) == 33
     assert np.sum(np.asarray(C)) == 47
 
-<<<<<<< HEAD
-    A = gt_storage.ones(defaults="gtmc", dtype=np.float64, shape=(3, 3, 3), halo=(0, 0, 0))
-    B = gt_storage.ones(defaults="gtx86", dtype=np.float64, shape=(3, 3, 3), halo=(2, 2, 2))
-    C = gt_storage.ones(defaults="numpy", dtype=np.float32, shape=(3, 3, 3), halo=(0, 1, 0))
-=======
-    A = gt_storage.ones(backend="gtmc", dtype=np.float64, shape=(3, 3, 3), default_origin=(0, 0, 0))
-    B = gt_storage.ones(
-        backend="gtx86", dtype=np.float64, shape=(3, 3, 3), default_origin=(2, 2, 2)
-    )
-    C = gt_storage.ones(
-        backend="numpy", dtype=np.float32, shape=(3, 3, 3), default_origin=(0, 1, 0)
-    )
->>>>>>> 4e32cbf3
+    A = gt_storage.ones(defaults="gtmc", dtype=np.float64, shape=(3, 3, 3), halo=(0, 0, 0))
+    B = gt_storage.ones(defaults="gtx86", dtype=np.float64, shape=(3, 3, 3), halo=(2, 2, 2))
+    C = gt_storage.ones(defaults="numpy", dtype=np.float32, shape=(3, 3, 3), halo=(0, 1, 0))
     stencil(A, B, C, param=3.0, origin=(0, 0, 0))
 
     assert np.all(np.asarray(A) == 4)
