--- conflicted
+++ resolved
@@ -14,12 +14,7 @@
 #
 # SPDX-License-Identifier: GPL-3.0-or-later
 
-<<<<<<< HEAD
 from typing import Any, Iterator, List, Set, Tuple, Union
-=======
-import itertools
-from typing import Iterator, List, Set, Tuple, Union
->>>>>>> 39cc9657
 
 import pytest
 
