--- conflicted
+++ resolved
@@ -211,8 +211,6 @@
     assert id_mapping[obj1] == "obj1"
     assert id_mapping[obj2] == "obj2"
     assert len(id_mapping) == 2
-<<<<<<< HEAD
-=======
 
 
 def test_HashableBy():
@@ -221,7 +219,6 @@
     assert hash(HashableBy(id, 345)) == id(345)
     assert "value=345" in str(HashableBy(lambda x: "FOO", 345))
     assert "hashed_value='FOO'" in str(HashableBy(lambda x: "FOO", 345))
->>>>>>> b118f7d0
 
 
 def test_hashable_by():
@@ -242,8 +239,6 @@
     assert hash(hashable_by_id(testee)) == id(testee)
 
 
-<<<<<<< HEAD
-=======
 def test_cached_hash():
     from gt4py.eve.utils import cached_hash
 
@@ -252,7 +247,6 @@
     assert hash(cached_hash(testee)) == hash(testee)
 
 
->>>>>>> b118f7d0
 def test_lru_cache_key_id_called_once():
     from gt4py.eve.utils import lru_cache
 
