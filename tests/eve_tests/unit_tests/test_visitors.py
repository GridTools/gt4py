# GT4Py - GridTools Framework
#
# Copyright (c) 2014-2024, ETH Zurich
# All rights reserved.
#
# Please, refer to the LICENSE file in the root directory.
# SPDX-License-Identifier: BSD-3-Clause

from __future__ import annotations

from gt4py import eve


def test_annex_preservation(compound_node: eve.Node):
    compound_node.annex.foo = 1
    compound_node.annex.bar = None  # None is easily forgotten so test seperately
    compound_node.annex.baz = 2

    class SampleTranslator(eve.NodeTranslator):
        PRESERVED_ANNEX_ATTRS = ("foo", "bar")

    translated_node = SampleTranslator().visit(compound_node)

    assert translated_node.annex.foo == 1
    assert translated_node.annex.bar is None
    assert not hasattr(translated_node.annex, "baz")


def test_annex_preservation_translated_node(compound_node: eve.Node):
    compound_node.annex.foo = 1
    compound_node.annex.baz = 2

    class SampleTranslator(eve.NodeTranslator):
        PRESERVED_ANNEX_ATTRS = ("foo",)

        def visit_Node(self, node: eve.Node):
            # just return an empty node, we care about the annex only anyway
            return eve.Node()

    translated_node = SampleTranslator().visit(compound_node)

    assert translated_node.annex.foo == 1
<<<<<<< HEAD
    assert not hasattr(translated_node.annex, "baz")
=======
    assert not hasattr(translated_node.annex, "baz")


def test_annex_preservation_translated_node_overwritten(compound_node: eve.Node):
    compound_node.annex.foo = "1+1"

    class SampleTranslator(eve.NodeTranslator):
        PRESERVED_ANNEX_ATTRS = ("foo",)

        def visit_Node(self, node: eve.Node):
            # just return an empty node, we care about the annex only anyway
            new_node = eve.Node()
            # the annex value is different, but considered equivalent by this pass
            new_node.annex.foo = "2"
            return new_node

    translated_node = SampleTranslator().visit(compound_node)

    assert translated_node.annex.foo == "2"
>>>>>>> ac0625f9
<|MERGE_RESOLUTION|>--- conflicted
+++ resolved
@@ -40,9 +40,6 @@
     translated_node = SampleTranslator().visit(compound_node)
 
     assert translated_node.annex.foo == 1
-<<<<<<< HEAD
-    assert not hasattr(translated_node.annex, "baz")
-=======
     assert not hasattr(translated_node.annex, "baz")
 
 
@@ -61,5 +58,4 @@
 
     translated_node = SampleTranslator().visit(compound_node)
 
-    assert translated_node.annex.foo == "2"
->>>>>>> ac0625f9
+    assert translated_node.annex.foo == "2"