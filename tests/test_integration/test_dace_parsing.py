--- conflicted
+++ resolved
@@ -383,14 +383,6 @@
         call_stencil()
 
 
-<<<<<<< HEAD
-from gt4py.backend.dace_lazy_stencil import (  # noqa: E402 (needs to be guarded by above importorskip)
-    DaCeLazyStencil,
-)
-
-
-=======
->>>>>>> e61c49aa
 def simple_stencil_defn(outp: gtscript.Field[np.float64], par: np.float64):
     with computation(PARALLEL), interval(...):
         outp = par  # noqa F841: local variable 'outp' is assigned to but never used
