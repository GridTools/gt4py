--- conflicted
+++ resolved
@@ -31,20 +31,14 @@
         yield
 
 
-<<<<<<< HEAD
 @pytest.fixture(
     params=[
-        "gtc:dace:cpu",
-        pytest.param("gtc:dace:gpu", marks=[pytest.mark.requires_gpu]),
+        "dace:cpu",
+        pytest.param("dace:gpu", marks=[pytest.mark.requires_gpu]),
     ]
 )
 def dace_stencil(request):
     @gtscript.stencil(backend=request.param)
-=======
-@pytest.fixture
-def dace_stencil():
-    @gtscript.stencil(backend="dace:cpu")
->>>>>>> 94f59fd1
     def defn(inp: gtscript.Field[np.float64], outp: gtscript.Field[np.float64]):
         with computation(PARALLEL), interval(...):
             outp = inp  # noqa F841: local variable 'outp' is assigned to but never used
@@ -60,27 +54,18 @@
     )
 
 
-<<<<<<< HEAD
 @pytest.mark.parametrize(
     "backend",
-    ["gtc:dace:cpu", pytest.param("gtc:dace:gpu", marks=[pytest.mark.requires_gpu])],
+    ["dace:cpu", pytest.param("dace:gpu", marks=[pytest.mark.requires_gpu])],
 )
 def test_basic(backend):
     @gtscript.stencil(backend=backend)
-=======
-def test_basic():
-    @gtscript.stencil(backend="dace:cpu")
->>>>>>> 94f59fd1
     def defn(outp: gtscript.Field[np.float64], par: np.float64):
         with computation(PARALLEL), interval(...):
             outp = par  # noqa F841: local variable 'outp' is assigned to but never used
 
     outp = gt_storage.zeros(
-<<<<<<< HEAD
-        dtype=np.float64, shape=(10, 10, 10), default_origin=(0, 0, 0), backend=backend
-=======
-        dtype=np.float64, shape=(10, 10, 10), default_origin=(0, 0, 0), backend="dace:cpu"
->>>>>>> 94f59fd1
+        dtype=np.float64, shape=(10, 10, 10), default_origin=(0, 0, 0), backend=backend
     )
 
     inp = 7.0
@@ -106,23 +91,15 @@
         domain=domain, origin={"inp": (0, 0, 0), "outp": outp_origin}
     )
     inp = gt_storage.from_array(
-<<<<<<< HEAD
-        data=7.0,
-        dtype=np.float64,
-        shape=(10, 10, 10),
-        default_origin=(0, 0, 0),
-        backend=backend,
-=======
-        data=7.0, dtype=np.float64, shape=(10, 10, 10), default_origin=(0, 0, 0), backend="dace:cpu"
->>>>>>> 94f59fd1
-    )
-
-    outp = gt_storage.zeros(
-<<<<<<< HEAD
-        dtype=np.float64, shape=(10, 10, 10), default_origin=(0, 0, 0), backend=backend
-=======
-        dtype=np.float64, shape=(10, 10, 10), default_origin=(0, 0, 0), backend="dace:cpu"
->>>>>>> 94f59fd1
+        data=7.0,
+        dtype=np.float64,
+        shape=(10, 10, 10),
+        default_origin=(0, 0, 0),
+        backend=backend,
+    )
+
+    outp = gt_storage.zeros(
+        dtype=np.float64, shape=(10, 10, 10), default_origin=(0, 0, 0), backend=backend
     )
 
     inp.host_to_device()
@@ -156,21 +133,14 @@
 def test_origin_offsetting_nofrozen(dace_stencil, domain, outp_origin):
     backend = dace_stencil.backend
     inp = gt_storage.from_array(
-<<<<<<< HEAD
-        data=7.0,
-        dtype=np.float64,
-        shape=(10, 10, 10),
-        default_origin=(0, 0, 0),
-        backend=backend,
-    )
-    outp = gt_storage.zeros(
-        dtype=np.float64, shape=(10, 10, 10), default_origin=(0, 0, 0), backend=backend
-=======
-        data=7.0, dtype=np.float64, shape=(10, 10, 10), default_origin=(0, 0, 0), backend="dace:cpu"
-    )
-    outp = gt_storage.zeros(
-        dtype=np.float64, shape=(10, 10, 10), default_origin=(0, 0, 0), backend="dace:cpu"
->>>>>>> 94f59fd1
+        data=7.0,
+        dtype=np.float64,
+        shape=(10, 10, 10),
+        default_origin=(0, 0, 0),
+        backend=backend,
+    )
+    outp = gt_storage.zeros(
+        dtype=np.float64, shape=(10, 10, 10), default_origin=(0, 0, 0), backend=backend
     )
 
     origin = {"inp": (0, 0, 0), "outp": outp_origin}
@@ -199,17 +169,12 @@
     assert np.sum(np.asarray(outp), axis=(0, 1, 2)) == np.prod(domain) * 7.0
 
 
-<<<<<<< HEAD
 @pytest.mark.parametrize(
     "backend",
-    ["gtc:dace:cpu", pytest.param("gtc:dace:gpu", marks=[pytest.mark.requires_gpu])],
+    ["dace:cpu", pytest.param("dace:gpu", marks=[pytest.mark.requires_gpu])],
 )
 def test_optional_arg_noprovide(backend):
     @gtscript.stencil(backend=backend)
-=======
-def test_optional_arg_noprovide():
-    @gtscript.stencil(backend="dace:cpu")
->>>>>>> 94f59fd1
     def stencil(
         inp: gtscript.Field[np.float64],
         outp: gtscript.Field[np.float64],
@@ -225,21 +190,14 @@
     )
 
     inp = gt_storage.from_array(
-<<<<<<< HEAD
-        data=7.0,
-        dtype=np.float64,
-        shape=(10, 10, 10),
-        default_origin=(0, 0, 0),
-        backend=backend,
-    )
-    outp = gt_storage.zeros(
-        dtype=np.float64, shape=(10, 10, 10), default_origin=(0, 0, 0), backend=backend
-=======
-        data=7.0, dtype=np.float64, shape=(10, 10, 10), default_origin=(0, 0, 0), backend="dace:cpu"
-    )
-    outp = gt_storage.zeros(
-        dtype=np.float64, shape=(10, 10, 10), default_origin=(0, 0, 0), backend="dace:cpu"
->>>>>>> 94f59fd1
+        data=7.0,
+        dtype=np.float64,
+        shape=(10, 10, 10),
+        default_origin=(0, 0, 0),
+        backend=backend,
+    )
+    outp = gt_storage.zeros(
+        dtype=np.float64, shape=(10, 10, 10), default_origin=(0, 0, 0), backend=backend
     )
     inp.host_to_device()
     outp.host_to_device()
@@ -258,17 +216,12 @@
     assert np.sum(np.asarray(outp), axis=(0, 1, 2)) == 90 * 7.0
 
 
-<<<<<<< HEAD
 @pytest.mark.parametrize(
     "backend",
-    ["gtc:dace:cpu", pytest.param("gtc:dace:gpu", marks=[pytest.mark.requires_gpu])],
+    ["dace:cpu", pytest.param("dace:gpu", marks=[pytest.mark.requires_gpu])],
 )
 def test_optional_arg_provide(backend):
     @gtscript.stencil(backend=backend)
-=======
-def test_optional_arg_provide():
-    @gtscript.stencil(backend="dace:cpu")
->>>>>>> 94f59fd1
     def stencil(
         inp: gtscript.Field[np.float64],
         unused_field: gtscript.Field[np.float64],
@@ -284,7 +237,6 @@
     )
 
     inp = gt_storage.from_array(
-<<<<<<< HEAD
         data=7.0,
         dtype=np.float64,
         shape=(10, 10, 10),
@@ -296,15 +248,6 @@
     )
     unused_field = gt_storage.zeros(
         dtype=np.float64, shape=(10, 10, 10), default_origin=(0, 0, 0), backend=backend
-=======
-        data=7.0, dtype=np.float64, shape=(10, 10, 10), default_origin=(0, 0, 0), backend="dace:cpu"
-    )
-    outp = gt_storage.zeros(
-        dtype=np.float64, shape=(10, 10, 10), default_origin=(0, 0, 0), backend="dace:cpu"
-    )
-    unused_field = gt_storage.zeros(
-        dtype=np.float64, shape=(10, 10, 10), default_origin=(0, 0, 0), backend="dace:cpu"
->>>>>>> 94f59fd1
     )
     inp.host_to_device()
     outp.host_to_device()
@@ -323,17 +266,12 @@
     assert np.sum(np.asarray(outp), axis=(0, 1, 2)) == 90 * 7.0
 
 
-<<<<<<< HEAD
 @pytest.mark.parametrize(
     "backend",
-    ["gtc:dace:cpu", pytest.param("gtc:dace:gpu", marks=[pytest.mark.requires_gpu])],
+    ["dace:cpu", pytest.param("dace:gpu", marks=[pytest.mark.requires_gpu])],
 )
 def test_optional_arg_provide_aot(backend):
     @gtscript.stencil(backend=backend)
-=======
-def test_optional_arg_provide_aot():
-    @gtscript.stencil(backend="dace:cpu")
->>>>>>> 94f59fd1
     def stencil(
         inp: gtscript.Field[np.float64],
         unused_field: gtscript.Field[np.float64],
@@ -349,7 +287,6 @@
     )
 
     inp = gt_storage.from_array(
-<<<<<<< HEAD
         data=7.0,
         dtype=np.float64,
         shape=(10, 10, 10),
@@ -361,15 +298,6 @@
     )
     unused_field = gt_storage.zeros(
         dtype=np.float64, shape=(10, 10, 10), default_origin=(0, 0, 0), backend=backend
-=======
-        data=7.0, dtype=np.float64, shape=(10, 10, 10), default_origin=(0, 0, 0), backend="dace:cpu"
-    )
-    outp = gt_storage.zeros(
-        dtype=np.float64, shape=(10, 10, 10), default_origin=(0, 0, 0), backend="dace:cpu"
-    )
-    unused_field = gt_storage.zeros(
-        dtype=np.float64, shape=(10, 10, 10), default_origin=(0, 0, 0), backend="dace:cpu"
->>>>>>> 94f59fd1
     )
     inp.host_to_device()
     outp.host_to_device()
@@ -412,7 +340,7 @@
 
 
 def test_nondace_raises():
-    @gtscript.stencil(backend="numpy")
+    @gtscript.stencil(backend="gtc:numpy")
     def numpy_stencil(inp: gtscript.Field[np.float64], outp: gtscript.Field[np.float64]):
         with computation(PARALLEL), interval(...):
             outp = inp  # noqa F841: local variable 'outp' is assigned to but never used
@@ -422,7 +350,6 @@
     )
 
     inp = gt_storage.from_array(
-<<<<<<< HEAD
         data=7.0,
         dtype=np.float64,
         shape=(10, 10, 10),
@@ -434,12 +361,6 @@
         shape=(10, 10, 10),
         default_origin=(0, 0, 0),
         backend="gtc:numpy",
-=======
-        data=7.0, dtype=np.float64, shape=(10, 10, 10), default_origin=(0, 0, 0), backend="dace:cpu"
-    )
-    outp = gt_storage.zeros(
-        dtype=np.float64, shape=(10, 10, 10), default_origin=(0, 0, 0), backend="dace:cpu"
->>>>>>> 94f59fd1
     )
 
     @dace.program
@@ -449,7 +370,7 @@
     with pytest.raises(
         TypeError,
         match=re.escape(
-            "Only dace backends are supported in DaCe-orchestrated programs." ' (found "numpy")'
+            "Only dace backends are supported in DaCe-orchestrated programs." ' (found "gtc:numpy")'
         ),
     ):
         call_frozen_stencil()