# -*- coding: utf-8 -*-
#
# GT4Py - GridTools4Py - GridTools for Python
#
# Copyright (c) 2014-2021, ETH Zurich
# All rights reserved.
#
# This file is part the GT4Py project and the GridTools framework.
# GT4Py is free software: you can redistribute it and/or modify it under
# the terms of the GNU General Public License as published by the
# Free Software Foundation, either version 3 of the License, or any later
# version. See the LICENSE.txt file at the top-level directory of this
# distribution for a copy of the license or check <https://www.gnu.org/licenses/>.
#
# SPDX-License-Identifier: GPL-3.0-or-later

import numpy as np
import pytest

from gt4py import gtscript
from gt4py import storage as gt_storage
from gt4py.gtscript import __INLINED, BACKWARD, FORWARD, PARALLEL, Field, computation, interval

from ..definitions import ALL_BACKENDS, CPU_BACKENDS, INTERNAL_BACKENDS
from .stencil_definitions import EXTERNALS_REGISTRY as externals_registry
from .stencil_definitions import REGISTRY as stencil_definitions


@pytest.mark.parametrize("name", stencil_definitions)
@pytest.mark.parametrize("backend", ALL_BACKENDS)
def test_generation(name, backend):
    stencil_definition = stencil_definitions[name]
    externals = externals_registry[name]
    stencil = gtscript.stencil(backend, stencil_definition, externals=externals)
    args = {}
    for k, v in stencil_definition.__annotations__.items():
        if isinstance(v, gtscript._FieldDescriptor):
            args[k] = gt_storage.ones(
                dtype=(v.dtype, v.data_dims) if v.data_dims else v.dtype,
                mask=gtscript.mask_from_axes(v.axes),
                backend=backend,
                shape=(23, 23, 23),
                default_origin=(10, 10, 10),
            )
        else:
            args[k] = v(1.5)
    # vertical domain size >= 16 required for test_large_k_interval
    stencil(**args, origin=(10, 10, 5), domain=(3, 3, 16))


@pytest.mark.parametrize("backend", ALL_BACKENDS)
def test_lazy_stencil(backend):
    @gtscript.lazy_stencil(backend=backend)
    def definition(field_a: gtscript.Field[np.float_], field_b: gtscript.Field[np.float_]):
        with computation(PARALLEL), interval(...):
            field_a = field_b


@pytest.mark.requires_gpu
@pytest.mark.parametrize("backend", CPU_BACKENDS)
def test_temporary_field_declared_in_if(backend):
    @gtscript.stencil(backend=backend)
    def definition(field_a: gtscript.Field[np.float_]):
        with computation(PARALLEL), interval(...):
            if field_a < 0:
                field_b = -field_a
            else:
                field_b = field_a
            field_a = field_b


@pytest.mark.requires_gpu
@pytest.mark.parametrize("backend", CPU_BACKENDS)
def test_stage_without_effect(backend):
    @gtscript.stencil(backend=backend)
    def definition(field_a: gtscript.Field[np.float_]):
        with computation(PARALLEL), interval(...):
            field_c = 0.0


def test_ignore_np_errstate():
    def setup_and_run(backend, **kwargs):
        field_a = gt_storage.zeros(
            dtype=np.float_, backend=backend, shape=(3, 3, 1), default_origin=(0, 0, 0)
        )

        @gtscript.stencil(backend=backend, **kwargs)
        def divide_by_zero(field_a: gtscript.Field[np.float_]):
            with computation(PARALLEL), interval(...):
                field_a = 1.0 / field_a

        divide_by_zero(field_a)

    # Usual behavior: with the numpy backend there is no error
    setup_and_run(backend="gtc:numpy")

    with pytest.warns(RuntimeWarning, match="divide by zero encountered"):
        setup_and_run(backend="gtc:numpy", ignore_np_errstate=False)


@pytest.mark.parametrize("backend", CPU_BACKENDS)
def test_stencil_without_effect(backend):
    def definition1(field_in: gtscript.Field[np.float_]):
        with computation(PARALLEL), interval(...):
            tmp = 0.0

    def definition2(f_in: gtscript.Field[np.float_]):
        from __externals__ import flag

        with computation(PARALLEL), interval(...):
            if __INLINED(flag):
                B = f_in

    stencil1 = gtscript.stencil(backend, definition1)
    stencil2 = gtscript.stencil(backend, definition2, externals={"flag": False})

    field_in = gt_storage.ones(
        dtype=np.float_, backend=backend, shape=(23, 23, 23), default_origin=(0, 0, 0)
    )

    # test with explicit domain specified
    stencil1(field_in, domain=(3, 3, 3))
    stencil2(field_in, domain=(3, 3, 3))

    # test without domain specified
    stencil1(field_in)


@pytest.mark.parametrize("backend", CPU_BACKENDS)
def test_stage_merger_induced_interval_block_reordering(backend):
    field_in = gt_storage.ones(
        dtype=np.float_, backend=backend, shape=(23, 23, 23), default_origin=(0, 0, 0)
    )
    field_out = gt_storage.zeros(
        dtype=np.float_, backend=backend, shape=(23, 23, 23), default_origin=(0, 0, 0)
    )

    @gtscript.stencil(backend=backend)
    def stencil(field_in: gtscript.Field[np.float_], field_out: gtscript.Field[np.float_]):
        with computation(BACKWARD):
            with interval(-2, -1):  # block 1
                field_out = field_in
            with interval(0, -2):  # block 2
                field_out = field_in
        with computation(BACKWARD):
            with interval(-1, None):  # block 3
                field_out = 2 * field_in
            with interval(0, -1):  # block 4
                field_out = 3 * field_in

    stencil(field_in, field_out)

    np.testing.assert_allclose(field_out.view(np.ndarray)[:, :, 0:-1], 3)
    np.testing.assert_allclose(field_out.view(np.ndarray)[:, :, -1], 2)


@pytest.mark.parametrize("backend", ALL_BACKENDS)
def test_lower_dimensional_inputs(backend):
    @gtscript.stencil(backend=backend)
    def stencil(
        field_3d: gtscript.Field[gtscript.IJK, np.float_],
        field_2d: gtscript.Field[gtscript.IJ, np.float_],
        field_1d: gtscript.Field[gtscript.K, np.float_],
    ):
        with computation(FORWARD):
            with interval(0, 1):
                field_2d = field_1d[1]

        with computation(PARALLEL):
            with interval(0, -1):
                tmp = field_2d[0, 1] + field_1d[1]
            with interval(-1, None):
                tmp = field_2d[0, 1] + field_1d[0]

        with computation(PARALLEL):
            with interval(0, 1):
                field_3d = tmp[1, 0, 0] + field_1d[1]
            with interval(1, None):
                field_3d = tmp[-1, 0, 0]

    full_shape = (6, 6, 6)
    default_origin = (1, 1, 0)
    dtype = float

    field_3d = gt_storage.zeros(backend, default_origin, full_shape, dtype, mask=None)
    assert field_3d.shape == full_shape[:]

    field_2d = gt_storage.zeros(
        backend, default_origin[:-1], full_shape[:-1], dtype, mask=[True, True, False]
    )
    assert field_2d.shape == full_shape[:-1]

    field_1d = gt_storage.ones(
        backend, (default_origin[-1],), (full_shape[-1],), dtype, mask=[False, False, True]
    )
    assert field_1d.shape == (full_shape[-1],)

    stencil(field_3d, field_2d, field_1d, origin=(1, 1, 0), domain=(4, 3, 6))
    field_3d.device_to_host()
    np.testing.assert_allclose(field_3d.view(np.ndarray)[1:-1, 1:-2, :1], 3)
    np.testing.assert_allclose(field_3d.view(np.ndarray)[1:-1, 1:-2, 1:], 2)

    stencil(field_3d, field_2d, field_1d)


@pytest.mark.parametrize("backend", ALL_BACKENDS)
def test_lower_dimensional_masked(backend):
    @gtscript.stencil(backend=backend)
    def copy_2to3(
        cond: gtscript.Field[gtscript.IJK, np.float_],
        inp: gtscript.Field[gtscript.IJ, np.float_],
        outp: gtscript.Field[gtscript.IJK, np.float_],
    ):
        with computation(PARALLEL), interval(...):
            if cond > 0.0:
                outp = inp

    inp = np.random.randn(10, 10)
    outp = np.random.randn(10, 10, 10)
    cond = np.random.randn(10, 10, 10)

    inp_f = gt_storage.from_array(inp, default_origin=(0, 0), backend=backend)
    outp_f = gt_storage.from_array(outp, default_origin=(0, 0, 0), backend=backend)
    cond_f = gt_storage.from_array(cond, default_origin=(0, 0, 0), backend=backend)

    copy_2to3(cond_f, inp_f, outp_f)

    inp3d = np.empty_like(outp)
    inp3d[...] = inp[:, :, np.newaxis]

    outp = np.choose(cond > 0.0, [outp, inp3d])

    outp_f.device_to_host()
    assert np.allclose(outp, np.asarray(outp_f))


@pytest.mark.parametrize("backend", ALL_BACKENDS)
def test_lower_dimensional_masked_2dcond(backend):
    @gtscript.stencil(backend=backend)
    def copy_2to3(
        cond: gtscript.Field[gtscript.IJK, np.float_],
        inp: gtscript.Field[gtscript.IJ, np.float_],
        outp: gtscript.Field[gtscript.IJK, np.float_],
    ):
        with computation(FORWARD), interval(...):
            if cond > 0.0:
                outp = inp

    inp = np.random.randn(10, 10)
    outp = np.random.randn(10, 10, 10)
    cond = np.random.randn(10, 10, 10)

    inp_f = gt_storage.from_array(inp, default_origin=(0, 0), backend=backend)
    outp_f = gt_storage.from_array(outp, default_origin=(0, 0, 0), backend=backend)
    cond_f = gt_storage.from_array(cond, default_origin=(0, 0, 0), backend=backend)

    copy_2to3(cond_f, inp_f, outp_f)

    inp3d = np.empty_like(outp)
    inp3d[...] = inp[:, :, np.newaxis]

    outp = np.choose(cond > 0.0, [outp, inp3d])

    outp_f.device_to_host()
    assert np.allclose(outp, np.asarray(outp_f))


@pytest.mark.parametrize("backend", ALL_BACKENDS)
def test_lower_dimensional_inputs_2d_to_3d_forward(backend):
    @gtscript.stencil(backend=backend)
    def copy_2to3(
        inp: gtscript.Field[gtscript.IJ, np.float_], outp: gtscript.Field[gtscript.IJK, np.float_]
    ):
        with computation(FORWARD), interval(...):
            outp[0, 0, 0] = inp

    inp_f = gt_storage.from_array(np.random.randn(10, 10), default_origin=(0, 0), backend=backend)
    outp_f = gt_storage.from_array(
        np.random.randn(10, 10, 10), default_origin=(0, 0, 0), backend=backend
    )
    copy_2to3(inp_f, outp_f)
    inp_f.device_to_host()
    outp_f.device_to_host()
    assert np.allclose(np.asarray(outp_f), np.asarray(inp_f)[:, :, np.newaxis])


@pytest.mark.parametrize(
    "backend",
    [
        "gtc:numpy",
        "gtc:gt:cpu_ifirst",
        "gtc:gt:cpu_kfirst",
        pytest.param("gtc:gt:gpu", marks=[pytest.mark.requires_gpu, pytest.mark.xfail]),
        pytest.param("gtc:cuda", marks=[pytest.mark.requires_gpu, pytest.mark.xfail]),
        "gtc:dace",
    ],
)
def test_higher_dimensional_fields(backend):
    FLOAT64_VEC2 = (np.float64, (2,))
    FLOAT64_MAT22 = (np.float64, (2, 2))

    @gtscript.stencil(backend=backend)
    def stencil(
        field: gtscript.Field[np.float64],
        vec_field: gtscript.Field[FLOAT64_VEC2],
        mat_field: gtscript.Field[FLOAT64_MAT22],
    ):
        with computation(PARALLEL), interval(...):
            tmp = vec_field[0, 0, 0][0] + vec_field[0, 0, 0][1]

        with computation(FORWARD):
            with interval(0, 1):
                vec_field[0, 0, 0][0] = field[1, 0, 0]
                vec_field[0, 0, 0][1] = field[0, 1, 0]
            with interval(1, -1):
                vec_field[0, 0, 0][0] = 2 * field[1, 0, -1]
                vec_field[0, 0, 0][1] = 2 * field[0, 1, -1]
            with interval(-1, None):
                vec_field[0, 0, 0][0] = field[1, 0, 0]
                vec_field[0, 0, 0][1] = field[0, 1, 0]

        with computation(PARALLEL), interval(...):
            mat_field[0, 0, 0][0, 0] = vec_field[0, 0, 0][0] + tmp[0, 0, 0]
            mat_field[0, 0, 0][1, 1] = vec_field[0, 0, 0][1] + tmp[1, 1, 0]

    full_shape = (6, 6, 6)
    default_origin = (1, 1, 0)

    field = gt_storage.ones(backend, default_origin, full_shape, dtype=np.float64)
    assert field.shape == full_shape[:]

    vec_field = 2.0 * gt_storage.ones(backend, default_origin, full_shape, dtype=FLOAT64_VEC2)
    assert vec_field.shape[:-1] == full_shape

    mat_field = gt_storage.ones(backend, default_origin, full_shape, dtype=FLOAT64_MAT22)
    assert mat_field.shape[:-2] == full_shape

    stencil(field, vec_field, mat_field, origin=(1, 1, 0), domain=(4, 4, 6))
    mat_field.device_to_host()
    np.testing.assert_allclose(mat_field.view(np.ndarray)[1:-1, 1:-1, 1:1], 2.0 + 5.0)

    stencil(field, vec_field, mat_field)


@pytest.mark.parametrize("backend", CPU_BACKENDS)
def test_input_order(backend):
    @gtscript.stencil(backend=backend)
    def stencil(
        in_field: gtscript.Field[np.float], parameter: np.float, out_field: gtscript.Field[np.float]
    ):
        with computation(PARALLEL), interval(...):
            out_field = in_field * parameter


# TODO: Enable variable offsets on gtc:dace backend
@pytest.mark.parametrize(
    "backend", [backend for backend in ALL_BACKENDS if "dace" not in backend.values[0]]
)
def test_variable_offsets(backend):
    @gtscript.stencil(backend=backend)
    def stencil_ij(
        in_field: gtscript.Field[np.float_],
        out_field: gtscript.Field[np.float_],
        index_field: gtscript.Field[gtscript.IJ, int],
    ):
        with computation(FORWARD), interval(...):
            out_field = in_field[0, 0, 1] + in_field[0, 0, index_field + 1]
            index_field = index_field + 1

    @gtscript.stencil(backend=backend)
    def stencil_ijk(
        in_field: gtscript.Field[np.float_],
        out_field: gtscript.Field[np.float_],
        index_field: gtscript.Field[int],
    ):
        with computation(PARALLEL), interval(...):
            out_field = in_field[0, 0, 1] + in_field[0, 0, index_field + 1]


<<<<<<< HEAD
# TODO: Enable DaCe
@pytest.mark.parametrize(
    "backend", [backend for backend in ALL_BACKENDS if backend.values[0] != "gtc:dace"]
)
=======
@pytest.mark.skip("While loop not yet supported")
>>>>>>> f445a3fa
def test_variable_offsets_and_while_loop(backend):
    @gtscript.stencil(backend=backend)
    def stencil(
        pe1: gtscript.Field[np.float_],
        pe2: gtscript.Field[np.float_],
        qin: gtscript.Field[np.float_],
        qout: gtscript.Field[np.float_],
        lev: gtscript.Field[gtscript.IJ, np.int_],
    ):
        with computation(FORWARD), interval(0, -1):
            if pe2[0, 0, 1] <= pe1[0, 0, lev]:
                qout = qin[0, 0, 1]
            else:
                qsum = pe1[0, 0, lev + 1] - pe2[0, 0, lev]
                while pe1[0, 0, lev + 1] < pe2[0, 0, 1]:
                    qsum += qin[0, 0, lev] / (pe2[0, 0, 1] - pe1[0, 0, lev])
                    lev = lev + 1
                qout = qsum / (pe2[0, 0, 1] - pe2)


@pytest.mark.parametrize("backend", ALL_BACKENDS)
def test_mask_with_offset_written_in_conditional(backend):
    @gtscript.stencil(backend, externals={"mord": 5})
    def stencil(
        outp: gtscript.Field[np.float_],
    ):

        with computation(PARALLEL), interval(...):
            cond = True
            if cond[0, -1, 0] or cond[0, 0, 0]:
                outp = 1.0
            else:
                outp = 0.0

    outp = gt_storage.zeros(
        shape=(10, 10, 10), backend=backend, default_origin=(0, 0, 0), dtype=float
    )

    stencil(outp)

    outp.device_to_host()
    assert np.allclose(1.0, np.asarray(outp))


@pytest.mark.parametrize("backend", ALL_BACKENDS)
def test_write_data_dim_indirect_addressing(backend):
    INT32_VEC2 = (np.int32, (2,))

    def stencil(
        input_field: gtscript.Field[gtscript.IJK, np.int32],
        output_field: gtscript.Field[gtscript.IJK, INT32_VEC2],
        index: int,
    ):
        with computation(PARALLEL), interval(...):
            output_field[0, 0, 0][index] = input_field

    default_origin = (0, 0, 0)
    full_shape = (1, 1, 2)
    input_field = gt_storage.ones(backend, default_origin, full_shape, dtype=np.int32)
    output_field = gt_storage.zeros(backend, default_origin, full_shape, dtype=INT32_VEC2)

    gtscript.stencil(definition=stencil, backend=backend)(input_field, output_field, index := 1)
    assert output_field[0, 0, 0, index] == 1


@pytest.mark.parametrize("backend", ALL_BACKENDS)
def test_read_data_dim_indirect_addressing(backend):
    INT32_VEC2 = (np.int32, (2,))

    def stencil(
        input_field: gtscript.Field[gtscript.IJK, INT32_VEC2],
        output_field: gtscript.Field[gtscript.IJK, np.int32],
        index: int,
    ):
        with computation(PARALLEL), interval(...):
            output_field = input_field[0, 0, 0][index]

    default_origin = (0, 0, 0)
    full_shape = (1, 1, 2)
    input_field = gt_storage.ones(backend, default_origin, full_shape, dtype=INT32_VEC2)
    output_field = gt_storage.zeros(backend, default_origin, full_shape, dtype=np.int32)

    gtscript.stencil(definition=stencil, backend=backend)(input_field, output_field, 1)
    assert output_field[0, 0, 0] == 1


@pytest.mark.parametrize(
    "backend",
    [
        "gtc:numpy",
        "gtc:gt:cpu_ifirst",
        "gtc:gt:cpu_kfirst",
        pytest.param("gtc:gt:gpu", marks=[pytest.mark.requires_gpu]),
        pytest.param("gtc:cuda", marks=[pytest.mark.requires_gpu]),
        "gtc:dace",
    ],
)
def test_negative_origin(backend):
    def stencil_i(
        input_field: gtscript.Field[gtscript.IJK, np.int32],
        output_field: gtscript.Field[gtscript.IJK, np.int32],
    ):
        with computation(PARALLEL), interval(...):
            output_field = input_field[1, 0, 0]

    def stencil_k(
        input_field: gtscript.Field[gtscript.IJK, np.int32],
        output_field: gtscript.Field[gtscript.IJK, np.int32],
    ):
        with computation(PARALLEL), interval(...):
            output_field = input_field[0, 0, 1]

    input_field = gt_storage.ones(backend, (0, 0, 0), (1, 1, 1), dtype=np.int32)
    output_field = gt_storage.zeros(backend, (0, 0, 0), (1, 1, 1), dtype=np.int32)

    for origin, stencil in {(-1, 0, 0): stencil_i, (0, 0, -1): stencil_k}.items():
        gtscript.stencil(definition=stencil, backend=backend)(
            input_field, output_field, origin={"input_field": origin}
        )
        assert output_field[0, 0, 0] == 1


@pytest.mark.parametrize("backend", INTERNAL_BACKENDS)
def test_origin_k_fields(backend):
    @gtscript.stencil(backend=backend, rebuild=True)
    def k_to_ijk(outp: Field[np.float64], inp: Field[gtscript.K, np.float64]):
        with computation(PARALLEL), interval(...):
            outp = inp

    origin = {"outp": (0, 0, 1), "inp": (2,)}
    domain = (2, 2, 8)

    data = np.arange(10, dtype=np.float64)
    inp = gt_storage.from_array(
        data=data,
        shape=(10,),
        default_origin=(0,),
        dtype=np.float64,
        mask=[False, False, True],
        backend=backend,
    )
    outp = gt_storage.zeros(
        shape=(2, 2, 10), default_origin=(0, 0, 0), dtype=np.float64, backend=backend
    )

    k_to_ijk(outp, inp, origin=origin, domain=domain)

    inp.device_to_host()
    outp.device_to_host()
    np.testing.assert_allclose(data, np.asarray(inp))
    np.testing.assert_allclose(
        np.broadcast_to(data[2:], shape=(2, 2, 8)), np.asarray(outp)[:, :, 1:-1]
    )
    np.testing.assert_allclose(0.0, np.asarray(outp)[:, :, 0])
    np.testing.assert_allclose(0.0, np.asarray(outp)[:, :, -1])<|MERGE_RESOLUTION|>--- conflicted
+++ resolved
@@ -377,14 +377,10 @@
             out_field = in_field[0, 0, 1] + in_field[0, 0, index_field + 1]
 
 
-<<<<<<< HEAD
 # TODO: Enable DaCe
 @pytest.mark.parametrize(
     "backend", [backend for backend in ALL_BACKENDS if backend.values[0] != "gtc:dace"]
 )
-=======
-@pytest.mark.skip("While loop not yet supported")
->>>>>>> f445a3fa
 def test_variable_offsets_and_while_loop(backend):
     @gtscript.stencil(backend=backend)
     def stencil(
