# -*- coding: utf-8 -*-
#
# GT4Py - GridTools4Py - GridTools for Python
#
# Copyright (c) 2014-2021, ETH Zurich
# All rights reserved.
#
# This file is part the GT4Py project and the GridTools framework.
# GT4Py is free software: you can redistribute it and/or modify it under
# the terms of the GNU General Public License as published by the
# Free Software Foundation, either version 3 of the License, or any later
# version. See the LICENSE.txt file at the top-level directory of this
# distribution for a copy of the license or check <https://www.gnu.org/licenses/>.
#
# SPDX-License-Identifier: GPL-3.0-or-later

import numpy as np
import pytest

from gt4py import gtscript
from gt4py import storage as gt_storage
from gt4py.gtscript import __INLINED, BACKWARD, FORWARD, PARALLEL, computation, interval

from ..definitions import ALL_BACKENDS, CPU_BACKENDS, make_backend_params
from .stencil_definitions import EXTERNALS_REGISTRY as externals_registry
from .stencil_definitions import REGISTRY as stencil_definitions


@pytest.mark.parametrize("name", stencil_definitions)
@pytest.mark.parametrize("backend", ALL_BACKENDS)
def test_generation(name, backend):
    stencil_definition = stencil_definitions[name]
    externals = externals_registry[name]
    stencil = gtscript.stencil(backend, stencil_definition, externals=externals)
    args = {}
    for k, v in stencil_definition.__annotations__.items():
        if isinstance(v, gtscript._FieldDescriptor):
            args[k] = gt_storage.ones(
                dtype=v.dtype,
                mask=gtscript.mask_from_axes(v.axes),
                backend=backend,
                shape=(23, 23, 23),
                default_origin=(10, 10, 10),
            )
        else:
            args[k] = v(1.5)
    # vertical domain size >= 16 required for test_large_k_interval
    stencil(**args, origin=(10, 10, 5), domain=(3, 3, 16))


@pytest.mark.requires_gpu
@pytest.mark.parametrize("backend", CPU_BACKENDS)
def test_temporary_field_declared_in_if(backend):
    @gtscript.stencil(backend=backend)
    def definition(field_a: gtscript.Field[np.float_]):
        with computation(PARALLEL), interval(...):
            if field_a < 0:
                field_b = -field_a
            else:
                field_b = field_a
            field_a = field_b


@pytest.mark.requires_gpu
@pytest.mark.parametrize("backend", CPU_BACKENDS)
def test_stage_without_effect(backend):
    @gtscript.stencil(backend=backend)
    def definition(field_a: gtscript.Field[np.float_]):
        with computation(PARALLEL), interval(...):
            field_c = 0.0


def test_ignore_np_errstate():
    def setup_and_run(backend, **kwargs):
        field_a = gt_storage.zeros(
            dtype=np.float_,
            backend=backend,
            shape=(3, 3, 1),
            default_origin=(0, 0, 0),
        )

        @gtscript.stencil(backend=backend, **kwargs)
        def divide_by_zero(field_a: gtscript.Field[np.float_]):
            with computation(PARALLEL), interval(...):
                field_a = 1.0 / field_a

        divide_by_zero(field_a)

    # Usual behavior: with the numpy backend there is no error
    setup_and_run(backend="numpy")

    # Expect warning with debug or numpy + ignore_np_errstate=False
    with pytest.warns(RuntimeWarning, match="divide by zero encountered"):
        setup_and_run(backend="debug")

    with pytest.warns(RuntimeWarning, match="divide by zero encountered"):
        setup_and_run(backend="numpy", ignore_np_errstate=False)


@pytest.mark.parametrize("backend", CPU_BACKENDS)
def test_stencil_without_effect(backend):
    def definition1(field_in: gtscript.Field[np.float_]):
        with computation(PARALLEL), interval(...):
            tmp = 0.0

    def definition2(f_in: gtscript.Field[np.float_]):
        from __externals__ import flag

        with computation(PARALLEL), interval(...):
            if __INLINED(flag):
                B = f_in

    stencil1 = gtscript.stencil(backend, definition1)
    stencil2 = gtscript.stencil(backend, definition2, externals={"flag": False})

    field_in = gt_storage.ones(
        dtype=np.float_, backend=backend, shape=(23, 23, 23), default_origin=(0, 0, 0)
    )

    # test with explicit domain specified
    stencil1(field_in, domain=(3, 3, 3))
    stencil2(field_in, domain=(3, 3, 3))

    # test without domain specified
    stencil1(field_in)


@pytest.mark.parametrize("backend", CPU_BACKENDS)
def test_stage_merger_induced_interval_block_reordering(backend):
    field_in = gt_storage.ones(
        dtype=np.float_, backend=backend, shape=(23, 23, 23), default_origin=(0, 0, 0)
    )
    field_out = gt_storage.zeros(
        dtype=np.float_, backend=backend, shape=(23, 23, 23), default_origin=(0, 0, 0)
    )

    @gtscript.stencil(backend=backend)
    def stencil(field_in: gtscript.Field[np.float_], field_out: gtscript.Field[np.float_]):
        with computation(BACKWARD):
            with interval(-2, -1):  # block 1
                field_out = field_in
            with interval(0, -2):  # block 2
                field_out = field_in
        with computation(BACKWARD):
            with interval(-1, None):  # block 3
                field_out = 2 * field_in
            with interval(0, -1):  # block 4
                field_out = 3 * field_in

    stencil(field_in, field_out)

    np.testing.assert_allclose(field_out.view(np.ndarray)[:, :, 0:-1], 3)
    np.testing.assert_allclose(field_out.view(np.ndarray)[:, :, -1], 2)


@pytest.mark.parametrize("backend", ALL_BACKENDS)
def test_lower_dimensional_inputs(backend):
    @gtscript.stencil(backend=backend)
    def stencil(
        field_3d: gtscript.Field[gtscript.IJK, np.float_],
        field_2d: gtscript.Field[gtscript.IJ, np.float_],
        field_1d: gtscript.Field[gtscript.K, np.float_],
    ):
        with computation(FORWARD):
            with interval(0, 1):
                field_2d = field_1d[1]

        with computation(PARALLEL):
            with interval(0, -1):
                tmp = field_2d[0, 1] + field_1d[1]
            with interval(-1, None):
                tmp = field_2d[0, 1] + field_1d[0]

        with computation(PARALLEL):
            with interval(0, 1):
                field_3d = tmp[1, 0, 0] + field_1d[1]
            with interval(1, None):
                field_3d = tmp[-1, 0, 0]

    full_shape = (6, 6, 6)
    default_origin = (1, 1, 0)
    dtype = float

    field_3d = gt_storage.zeros(backend, default_origin, full_shape, dtype, mask=None)
    assert field_3d.shape == full_shape[:]

    field_2d = gt_storage.zeros(
        backend, default_origin[:-1], full_shape[:-1], dtype, mask=[True, True, False]
    )
    assert field_2d.shape == full_shape[:-1]

    field_1d = gt_storage.ones(
        backend, (default_origin[-1],), (full_shape[-1],), dtype, mask=[False, False, True]
    )
    assert field_1d.shape == (full_shape[-1],)

    stencil(field_3d, field_2d, field_1d, origin=(1, 1, 0), domain=(4, 3, 6))
    field_3d.device_to_host()
    np.testing.assert_allclose(field_3d.view(np.ndarray)[1:-1, 1:-2, :1], 3)
    np.testing.assert_allclose(field_3d.view(np.ndarray)[1:-1, 1:-2, 1:], 2)

    stencil(field_3d, field_2d, field_1d)


<<<<<<< HEAD
# @pytest.mark.parametrize("backend", ALL_BACKENDS)
# def test_lower_dimensional_inputs(backend):
#     if backend == "gtc:cuda":
#         pytest.xfail("gtc:cuda backend does not support lower dimensional fields")
#
#     @gtscript.stencil(backend=backend)
#     def stencil(
#         out_3d: gtscript.Field[np.float_, gtscript.IJK],
#         in_2d: gtscript.Field[np.float_, gtscript.IJ],
#     ):
#         with computation(PARALLEL):
#             with interval(...):
#                 out_3d = in_2d
#
#     full_shape = (6, 6, 6)
#     default_origin = (1, 1, 0)
#     dtype = float
#
#     field_3d = gt_storage.zeros(backend, default_origin, full_shape, dtype, mask=None)
#     assert field_3d.shape == full_shape[:]
#
#     field_2d = gt_storage.ones(
#         backend, default_origin[:-1], full_shape[:-1], dtype, mask=[True, True, False]
#     )
#     assert field_2d.shape == full_shape[:-1]
#     stencil(field_3d, field_2d, origin=(0, 0, 0), domain=full_shape)
#     field_3d.device_to_host()
#     np.testing.assert_allclose(field_3d.view(np.ndarray), 1)
=======
@pytest.mark.parametrize(
    "backend", make_backend_params("debug", "numpy", "gtc:gt:cpu_ifirst", "gtc:gt:cpu_kfirst")
)
def test_higher_dimensional_fields(backend):
    FLOAT64_VEC2 = (np.float64, (2,))
    FLOAT64_MAT22 = (np.float64, (2, 2))

    @gtscript.stencil(backend=backend)
    def stencil(
        field: gtscript.Field[np.float64],
        vec_field: gtscript.Field[FLOAT64_VEC2],
        mat_field: gtscript.Field[FLOAT64_MAT22],
    ):
        with computation(PARALLEL), interval(...):
            tmp = vec_field[0, 0, 0][0] + vec_field[0, 0, 0][1]

        with computation(FORWARD):
            with interval(0, 1):
                vec_field[0, 0, 0][0] = field[1, 0, 0]
                vec_field[0, 0, 0][1] = field[0, 1, 0]
            with interval(1, -1):
                vec_field[0, 0, 0][0] = 2 * field[1, 0, -1]
                vec_field[0, 0, 0][1] = 2 * field[0, 1, -1]
            with interval(-1, None):
                vec_field[0, 0, 0][0] = field[1, 0, 0]
                vec_field[0, 0, 0][1] = field[0, 1, 0]

        with computation(PARALLEL), interval(...):
            mat_field[0, 0, 0][0, 0] = vec_field[0, 0, 0][0] + tmp[0, 0, 0]
            mat_field[0, 0, 0][1, 1] = vec_field[0, 0, 0][1] + tmp[1, 1, 0]

    full_shape = (6, 6, 6)
    default_origin = (1, 1, 0)

    field = gt_storage.ones(backend, default_origin, full_shape, dtype=np.float64)
    assert field.shape == full_shape[:]

    vec_field = 2.0 * gt_storage.ones(backend, default_origin, full_shape, dtype=FLOAT64_VEC2)
    assert vec_field.shape[:-1] == full_shape

    mat_field = gt_storage.ones(backend, default_origin, full_shape, dtype=FLOAT64_MAT22)
    assert mat_field.shape[:-2] == full_shape

    stencil(field, vec_field, mat_field, origin=(1, 1, 0), domain=(4, 4, 6))
    mat_field.device_to_host()
    np.testing.assert_allclose(mat_field.view(np.ndarray)[1:-1, 1:-1, 1:1], 2.0 + 5.0)

    stencil(field, vec_field, mat_field)
>>>>>>> 19b57318


@pytest.mark.parametrize("backend", CPU_BACKENDS)
def test_input_order(backend):
    @gtscript.stencil(backend=backend)
    def stencil(
        in_field: gtscript.Field[np.float],
        parameter: np.float,
        out_field: gtscript.Field[np.float],
    ):
        with computation(PARALLEL), interval(...):
            out_field = in_field * parameter<|MERGE_RESOLUTION|>--- conflicted
+++ resolved
@@ -202,36 +202,6 @@
     stencil(field_3d, field_2d, field_1d)
 
 
-<<<<<<< HEAD
-# @pytest.mark.parametrize("backend", ALL_BACKENDS)
-# def test_lower_dimensional_inputs(backend):
-#     if backend == "gtc:cuda":
-#         pytest.xfail("gtc:cuda backend does not support lower dimensional fields")
-#
-#     @gtscript.stencil(backend=backend)
-#     def stencil(
-#         out_3d: gtscript.Field[np.float_, gtscript.IJK],
-#         in_2d: gtscript.Field[np.float_, gtscript.IJ],
-#     ):
-#         with computation(PARALLEL):
-#             with interval(...):
-#                 out_3d = in_2d
-#
-#     full_shape = (6, 6, 6)
-#     default_origin = (1, 1, 0)
-#     dtype = float
-#
-#     field_3d = gt_storage.zeros(backend, default_origin, full_shape, dtype, mask=None)
-#     assert field_3d.shape == full_shape[:]
-#
-#     field_2d = gt_storage.ones(
-#         backend, default_origin[:-1], full_shape[:-1], dtype, mask=[True, True, False]
-#     )
-#     assert field_2d.shape == full_shape[:-1]
-#     stencil(field_3d, field_2d, origin=(0, 0, 0), domain=full_shape)
-#     field_3d.device_to_host()
-#     np.testing.assert_allclose(field_3d.view(np.ndarray), 1)
-=======
 @pytest.mark.parametrize(
     "backend", make_backend_params("debug", "numpy", "gtc:gt:cpu_ifirst", "gtc:gt:cpu_kfirst")
 )
@@ -280,7 +250,6 @@
     np.testing.assert_allclose(mat_field.view(np.ndarray)[1:-1, 1:-1, 1:1], 2.0 + 5.0)
 
     stencil(field, vec_field, mat_field)
->>>>>>> 19b57318
 
 
 @pytest.mark.parametrize("backend", CPU_BACKENDS)
