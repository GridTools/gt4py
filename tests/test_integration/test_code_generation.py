# -*- coding: utf-8 -*-
#
# GT4Py - GridTools4Py - GridTools for Python
#
# Copyright (c) 2014-2021, ETH Zurich
# All rights reserved.
#
# This file is part the GT4Py project and the GridTools framework.
# GT4Py is free software: you can redistribute it and/or modify it under
# the terms of the GNU General Public License as published by the
# Free Software Foundation, either version 3 of the License, or any later
# version. See the LICENSE.txt file at the top-level directory of this
# distribution for a copy of the license or check <https://www.gnu.org/licenses/>.
#
# SPDX-License-Identifier: GPL-3.0-or-later

import numpy as np
import pytest

from gt4py import gtscript
from gt4py import storage as gt_storage
from gt4py.gtscript import __INLINED, BACKWARD, FORWARD, PARALLEL, computation, interval

from ..definitions import ALL_BACKENDS, CPU_BACKENDS, OLD_BACKENDS, make_backend_params
from .stencil_definitions import EXTERNALS_REGISTRY as externals_registry
from .stencil_definitions import REGISTRY as stencil_definitions


@pytest.mark.parametrize("name", stencil_definitions)
@pytest.mark.parametrize("backend", ALL_BACKENDS)
def test_generation(name, backend):
    stencil_definition = stencil_definitions[name]
    externals = externals_registry[name]
    stencil = gtscript.stencil(backend, stencil_definition, externals=externals)
    args = {}
    for k, v in stencil_definition.__annotations__.items():
        if isinstance(v, gtscript._FieldDescriptor):
            args[k] = gt_storage.ones(
                dtype=v.dtype,
                mask=gtscript.mask_from_axes(v.axes),
                backend=backend,
                shape=(23, 23, 23),
                default_origin=(10, 10, 10),
            )
        else:
            args[k] = v(1.5)
    # vertical domain size >= 16 required for test_large_k_interval
    stencil(**args, origin=(10, 10, 5), domain=(3, 3, 16))


@pytest.mark.requires_gpu
@pytest.mark.parametrize("backend", CPU_BACKENDS)
def test_temporary_field_declared_in_if(backend):
    @gtscript.stencil(backend=backend)
    def definition(field_a: gtscript.Field[np.float_]):
        with computation(PARALLEL), interval(...):
            if field_a < 0:
                field_b = -field_a
            else:
                field_b = field_a
            field_a = field_b


@pytest.mark.requires_gpu
@pytest.mark.parametrize("backend", CPU_BACKENDS)
def test_stage_without_effect(backend):
    @gtscript.stencil(backend=backend)
    def definition(field_a: gtscript.Field[np.float_]):
        with computation(PARALLEL), interval(...):
            field_c = 0.0


def test_ignore_np_errstate():
    def setup_and_run(backend, **kwargs):
        field_a = gt_storage.zeros(
            dtype=np.float_,
            backend=backend,
            shape=(3, 3, 1),
            default_origin=(0, 0, 0),
        )

        @gtscript.stencil(backend=backend, **kwargs)
        def divide_by_zero(field_a: gtscript.Field[np.float_]):
            with computation(PARALLEL), interval(...):
                field_a = 1.0 / field_a

        divide_by_zero(field_a)

    # Usual behavior: with the numpy backend there is no error
    setup_and_run(backend="numpy")

    # Expect warning with debug or numpy + ignore_np_errstate=False
    with pytest.warns(RuntimeWarning, match="divide by zero encountered"):
        setup_and_run(backend="debug")

    with pytest.warns(RuntimeWarning, match="divide by zero encountered"):
        setup_and_run(backend="numpy", ignore_np_errstate=False)


@pytest.mark.parametrize("backend", CPU_BACKENDS)
def test_stencil_without_effect(backend):
    def definition1(field_in: gtscript.Field[np.float_]):
        with computation(PARALLEL), interval(...):
            tmp = 0.0

    def definition2(f_in: gtscript.Field[np.float_]):
        from __externals__ import flag

        with computation(PARALLEL), interval(...):
            if __INLINED(flag):
                B = f_in

    stencil1 = gtscript.stencil(backend, definition1)
    stencil2 = gtscript.stencil(backend, definition2, externals={"flag": False})

    field_in = gt_storage.ones(
        dtype=np.float_, backend=backend, shape=(23, 23, 23), default_origin=(0, 0, 0)
    )

    # test with explicit domain specified
    stencil1(field_in, domain=(3, 3, 3))
    stencil2(field_in, domain=(3, 3, 3))

    # test without domain specified
    stencil1(field_in)


@pytest.mark.parametrize("backend", CPU_BACKENDS)
def test_stage_merger_induced_interval_block_reordering(backend):
    field_in = gt_storage.ones(
        dtype=np.float_, backend=backend, shape=(23, 23, 23), default_origin=(0, 0, 0)
    )
    field_out = gt_storage.zeros(
        dtype=np.float_, backend=backend, shape=(23, 23, 23), default_origin=(0, 0, 0)
    )

    @gtscript.stencil(backend=backend)
    def stencil(field_in: gtscript.Field[np.float_], field_out: gtscript.Field[np.float_]):
        with computation(BACKWARD):
            with interval(-2, -1):  # block 1
                field_out = field_in
            with interval(0, -2):  # block 2
                field_out = field_in
        with computation(BACKWARD):
            with interval(-1, None):  # block 3
                field_out = 2 * field_in
            with interval(0, -1):  # block 4
                field_out = 3 * field_in

    stencil(field_in, field_out)

    np.testing.assert_allclose(field_out.view(np.ndarray)[:, :, 0:-1], 3)
    np.testing.assert_allclose(field_out.view(np.ndarray)[:, :, -1], 2)


@pytest.mark.parametrize("backend", ALL_BACKENDS)
def test_lower_dimensional_inputs(backend):
    @gtscript.stencil(backend=backend)
    def stencil(
        field_3d: gtscript.Field[gtscript.IJK, np.float_],
        field_2d: gtscript.Field[gtscript.IJ, np.float_],
        field_1d: gtscript.Field[gtscript.K, np.float_],
    ):
        with computation(FORWARD):
            with interval(0, 1):
                field_2d = field_1d[1]

        with computation(PARALLEL):
            with interval(0, -1):
                tmp = field_2d[0, 1] + field_1d[1]
            with interval(-1, None):
                tmp = field_2d[0, 1] + field_1d[0]

        with computation(PARALLEL):
            with interval(0, 1):
                field_3d = tmp[1, 0, 0] + field_1d[1]
            with interval(1, None):
                field_3d = tmp[-1, 0, 0]

    full_shape = (6, 6, 6)
    default_origin = (1, 1, 0)
    dtype = float

    field_3d = gt_storage.zeros(backend, default_origin, full_shape, dtype, mask=None)
    assert field_3d.shape == full_shape[:]

    field_2d = gt_storage.zeros(
        backend, default_origin[:-1], full_shape[:-1], dtype, mask=[True, True, False]
    )
    assert field_2d.shape == full_shape[:-1]

    field_1d = gt_storage.ones(
        backend, (default_origin[-1],), (full_shape[-1],), dtype, mask=[False, False, True]
    )
    assert field_1d.shape == (full_shape[-1],)

    stencil(field_3d, field_2d, field_1d, origin=(1, 1, 0), domain=(4, 3, 6))
    field_3d.device_to_host()
    np.testing.assert_allclose(field_3d.view(np.ndarray)[1:-1, 1:-2, :1], 3)
    np.testing.assert_allclose(field_3d.view(np.ndarray)[1:-1, 1:-2, 1:], 2)

    stencil(field_3d, field_2d, field_1d)


@pytest.mark.parametrize(
    "backend",
    [
        "debug",
        "numpy",
        pytest.param("gtx86", marks=[pytest.mark.xfail]),
        pytest.param("gtmc", marks=[pytest.mark.xfail]),
        pytest.param("gtcuda", marks=[pytest.mark.requires_gpu, pytest.mark.xfail]),
        "gtc:gt:cpu_ifirst",
        "gtc:gt:cpu_kfirst",
        pytest.param("gtc:gt:gpu", marks=[pytest.mark.requires_gpu, pytest.mark.xfail]),
        pytest.param("gtc:cuda", marks=[pytest.mark.requires_gpu, pytest.mark.xfail]),
        "gtc:dace",
    ],
)
def test_higher_dimensional_fields(backend):
    FLOAT64_VEC2 = (np.float64, (2,))
    FLOAT64_MAT22 = (np.float64, (2, 2))

    @gtscript.stencil(backend=backend)
    def stencil(
        field: gtscript.Field[np.float64],
        vec_field: gtscript.Field[FLOAT64_VEC2],
        mat_field: gtscript.Field[FLOAT64_MAT22],
    ):
        with computation(PARALLEL), interval(...):
            tmp = vec_field[0, 0, 0][0] + vec_field[0, 0, 0][1]

        with computation(FORWARD):
            with interval(0, 1):
                vec_field[0, 0, 0][0] = field[1, 0, 0]
                vec_field[0, 0, 0][1] = field[0, 1, 0]
            with interval(1, -1):
                vec_field[0, 0, 0][0] = 2 * field[1, 0, -1]
                vec_field[0, 0, 0][1] = 2 * field[0, 1, -1]
            with interval(-1, None):
                vec_field[0, 0, 0][0] = field[1, 0, 0]
                vec_field[0, 0, 0][1] = field[0, 1, 0]

        with computation(PARALLEL), interval(...):
            mat_field[0, 0, 0][0, 0] = vec_field[0, 0, 0][0] + tmp[0, 0, 0]
            mat_field[0, 0, 0][1, 1] = vec_field[0, 0, 0][1] + tmp[1, 1, 0]

    full_shape = (6, 6, 6)
    default_origin = (1, 1, 0)

    field = gt_storage.ones(backend, default_origin, full_shape, dtype=np.float64)
    assert field.shape == full_shape[:]

    vec_field = 2.0 * gt_storage.ones(backend, default_origin, full_shape, dtype=FLOAT64_VEC2)
    assert vec_field.shape[:-1] == full_shape

    mat_field = gt_storage.ones(backend, default_origin, full_shape, dtype=FLOAT64_MAT22)
    assert mat_field.shape[:-2] == full_shape

    stencil(field, vec_field, mat_field, origin=(1, 1, 0), domain=(4, 4, 6))
    mat_field.device_to_host()
    np.testing.assert_allclose(mat_field.view(np.ndarray)[1:-1, 1:-1, 1:1], 2.0 + 5.0)

    stencil(field, vec_field, mat_field)


@pytest.mark.parametrize("backend", CPU_BACKENDS)
def test_input_order(backend):
    @gtscript.stencil(backend=backend)
    def stencil(
        in_field: gtscript.Field[np.float],
        parameter: np.float,
        out_field: gtscript.Field[np.float],
    ):
        with computation(PARALLEL), interval(...):
            out_field = in_field * parameter


@pytest.mark.parametrize("backend", OLD_BACKENDS)
<<<<<<< HEAD
def test_variable_offsets_and_while_loop(backend):
    @gtscript.stencil(backend=backend)
    def stencil(
        pe1: gtscript.Field[np.float_],
        pe2: gtscript.Field[np.float_],
        qin: gtscript.Field[np.float_],
        qout: gtscript.Field[np.float_],
        lev: gtscript.Field[gtscript.IJ, np.int_],
    ):
        with computation(FORWARD), interval(...):
            if pe2[0, 0, 1] <= pe1[0, 0, lev]:
                qout = qin[0, 0, 1]
            else:
                qsum = pe1[0, 0, lev + 1] - pe2[0, 0, lev]
                while pe1[0, 0, lev + 1] < pe2[0, 0, 1]:
                    qsum += qin[0, 0, lev] / (pe2[0, 0, 1] - pe1[0, 0, lev])
                    lev = lev + 1
                qout = qsum / (pe2[0, 0, 1] - pe2)
=======
def test_variable_offsets(backend):
    @gtscript.stencil(backend=backend)
    def stencil_ij(
        in_field: gtscript.Field[np.float_],
        out_field: gtscript.Field[np.float_],
        index_field: gtscript.Field[gtscript.IJ, int],
    ):
        with computation(FORWARD), interval(...):
            out_field = in_field[0, 0, 1] + in_field[0, 0, index_field + 1]
            index_field = index_field + 1

    @gtscript.stencil(backend=backend)
    def stencil_ijk(
        in_field: gtscript.Field[np.float_],
        out_field: gtscript.Field[np.float_],
        index_field: gtscript.Field[int],
    ):
        with computation(PARALLEL), interval(...):
            out_field = in_field[0, 0, 1] + in_field[0, 0, index_field + 1]
>>>>>>> 0851d4fc
<|MERGE_RESOLUTION|>--- conflicted
+++ resolved
@@ -277,7 +277,28 @@
 
 
 @pytest.mark.parametrize("backend", OLD_BACKENDS)
-<<<<<<< HEAD
+def test_variable_offsets(backend):
+    @gtscript.stencil(backend=backend)
+    def stencil_ij(
+        in_field: gtscript.Field[np.float_],
+        out_field: gtscript.Field[np.float_],
+        index_field: gtscript.Field[gtscript.IJ, int],
+    ):
+        with computation(FORWARD), interval(...):
+            out_field = in_field[0, 0, 1] + in_field[0, 0, index_field + 1]
+            index_field = index_field + 1
+
+    @gtscript.stencil(backend=backend)
+    def stencil_ijk(
+        in_field: gtscript.Field[np.float_],
+        out_field: gtscript.Field[np.float_],
+        index_field: gtscript.Field[int],
+    ):
+        with computation(PARALLEL), interval(...):
+            out_field = in_field[0, 0, 1] + in_field[0, 0, index_field + 1]
+
+
+@pytest.mark.parametrize("backend", OLD_BACKENDS)
 def test_variable_offsets_and_while_loop(backend):
     @gtscript.stencil(backend=backend)
     def stencil(
@@ -295,25 +316,4 @@
                 while pe1[0, 0, lev + 1] < pe2[0, 0, 1]:
                     qsum += qin[0, 0, lev] / (pe2[0, 0, 1] - pe1[0, 0, lev])
                     lev = lev + 1
-                qout = qsum / (pe2[0, 0, 1] - pe2)
-=======
-def test_variable_offsets(backend):
-    @gtscript.stencil(backend=backend)
-    def stencil_ij(
-        in_field: gtscript.Field[np.float_],
-        out_field: gtscript.Field[np.float_],
-        index_field: gtscript.Field[gtscript.IJ, int],
-    ):
-        with computation(FORWARD), interval(...):
-            out_field = in_field[0, 0, 1] + in_field[0, 0, index_field + 1]
-            index_field = index_field + 1
-
-    @gtscript.stencil(backend=backend)
-    def stencil_ijk(
-        in_field: gtscript.Field[np.float_],
-        out_field: gtscript.Field[np.float_],
-        index_field: gtscript.Field[int],
-    ):
-        with computation(PARALLEL), interval(...):
-            out_field = in_field[0, 0, 1] + in_field[0, 0, index_field + 1]
->>>>>>> 0851d4fc
+                qout = qsum / (pe2[0, 0, 1] - pe2)