# -*- coding: utf-8 -*-
#
# GT4Py - GridTools4Py - GridTools for Python
#
# Copyright (c) 2014-2020, ETH Zurich
# All rights reserved.
#
# This file is part the GT4Py project and the GridTools framework.
# GT4Py is free software: you can redistribute it and/or modify it under
# the terms of the GNU General Public License as published by the
# Free Software Foundation, either version 3 of the License, or any later
# version. See the LICENSE.txt file at the top-level directory of this
# distribution for a copy of the license or check <https://www.gnu.org/licenses/>.
#
# SPDX-License-Identifier: GPL-3.0-or-later

import itertools

import numpy as np
import pytest

import gt4py as gt
from gt4py import gtscript
from gt4py import backend as gt_backend
from gt4py import storage as gt_storage

from .stencil_definitions import REGISTRY as stencil_definitions
from .stencil_definitions import EXTERNALS_REGISTRY as externals_registry
from ..definitions import ALL_BACKENDS, CPU_BACKENDS, GPU_BACKENDS, INTERNAL_BACKENDS


@pytest.mark.parametrize(
<<<<<<< HEAD
    ["name", "backend"],
    tuple(
        filter(
            lambda name_backend: name_backend[1]
            not in stencil_definitions[name_backend[0]].exclude_backends,
            itertools.product(
                stencil_definitions.names,
                [
                    name
                    for name in gt_backend.REGISTRY.names
                    if gt_backend.from_name(name).storage_info["device"] == "cpu"
                ],
            ),
        )
    ),
=======
    ["name", "backend"], itertools.product(stencil_definitions.names, CPU_BACKENDS)
>>>>>>> f31e76d4
)
def test_generation_cpu(name, backend):
    stencil_definition = stencil_definitions[name].callable
    externals = externals_registry[name]
    stencil = gtscript.stencil(backend, stencil_definition, externals=externals)
    args = {}
    for k, v in stencil_definition.__annotations__.items():
        if isinstance(v, gtscript._FieldDescriptor):
            args[k] = gt_storage.ones(
                dtype=v.dtype,
                mask=gtscript.mask_from_axes(v.axes),
                backend=backend,
                shape=(23, 23, 23),
                default_origin=(10, 10, 10),
            )
        else:
            args[k] = v(1.5)
    stencil(**args, origin=(10, 10, 10), domain=(3, 3, 3))


@pytest.mark.requires_gpu
@pytest.mark.parametrize(
    ["name", "backend"], itertools.product(stencil_definitions.names, GPU_BACKENDS)
)
def test_generation_gpu(name, backend):
    stencil_definition = stencil_definitions[name]
    externals = externals_registry[name]
    stencil = gtscript.stencil(backend, stencil_definition, externals=externals)
    args = {}
    for k, v in stencil_definition.__annotations__.items():
        if isinstance(v, gtscript._FieldDescriptor):
            args[k] = gt_storage.ones(
                dtype=v.dtype,
                mask=gtscript.mask_from_axes(v.axes),
                backend=backend,
                shape=(23, 23, 23),
                default_origin=(10, 10, 10),
            )
        else:
            args[k] = v(1.5)
    stencil(**args, origin=(10, 10, 10), domain=(3, 3, 3))


def test_temporary_field_declared_in_if_raises():

    from gt4py.frontend.gtscript_frontend import GTScriptSymbolError

    with pytest.raises(GTScriptSymbolError):

        @gtscript.stencil(backend="debug")
        def definition(field_a: gtscript.Field[np.float_]):
            with computation(PARALLEL), interval(...):
                if field_a < 0:
                    field_b = -field_a
                else:
                    field_b = field_a
                field_a = field_b<|MERGE_RESOLUTION|>--- conflicted
+++ resolved
@@ -30,25 +30,14 @@
 
 
 @pytest.mark.parametrize(
-<<<<<<< HEAD
     ["name", "backend"],
     tuple(
         filter(
             lambda name_backend: name_backend[1]
             not in stencil_definitions[name_backend[0]].exclude_backends,
-            itertools.product(
-                stencil_definitions.names,
-                [
-                    name
-                    for name in gt_backend.REGISTRY.names
-                    if gt_backend.from_name(name).storage_info["device"] == "cpu"
-                ],
-            ),
+            itertools.product(stencil_definitions.names, CPU_BACKENDS),
         )
     ),
-=======
-    ["name", "backend"], itertools.product(stencil_definitions.names, CPU_BACKENDS)
->>>>>>> f31e76d4
 )
 def test_generation_cpu(name, backend):
     stencil_definition = stencil_definitions[name].callable
