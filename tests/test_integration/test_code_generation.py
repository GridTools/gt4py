--- conflicted
+++ resolved
@@ -491,7 +491,6 @@
         stencil_i(input_field, output_field, origin={"input_field": (-1, 0, 0)})
         assert output_field[0, 0, 0] == 1
 
-<<<<<<< HEAD
     def test_negative_origin_k(self, backend):
         @gtscript.stencil(backend=backend)
         def stencil_k(
@@ -506,12 +505,6 @@
 
         stencil_k(input_field, output_field, origin={"input_field": (0, 0, -1)})
         assert output_field[0, 0, 0] == 1
-=======
-    for origin, stencil in {(-1, 0, 0): stencil_i, (0, 0, -1): stencil_k}.items():
-        gtscript.stencil(definition=stencil, backend=backend)(
-            input_field, output_field, origin={"input_field": origin}
-        )
-        assert output_field[0, 0, 0] == 1
 
 
 @pytest.mark.parametrize("backend", INTERNAL_BACKENDS)
@@ -546,5 +539,4 @@
         np.broadcast_to(data[2:], shape=(2, 2, 8)), np.asarray(outp)[:, :, 1:-1]
     )
     np.testing.assert_allclose(0.0, np.asarray(outp)[:, :, 0])
-    np.testing.assert_allclose(0.0, np.asarray(outp)[:, :, -1])
->>>>>>> 17acff88
+    np.testing.assert_allclose(0.0, np.asarray(outp)[:, :, -1])