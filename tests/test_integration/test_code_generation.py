--- conflicted
+++ resolved
@@ -469,27 +469,7 @@
     assert output_field[0, 0, 0] == 1
 
 
-<<<<<<< HEAD
-@pytest.mark.parametrize("backend", ALL_BACKENDS)
-def test_negative_origin(backend):
-    def stencil_i(
-        input_field: gtscript.Field[gtscript.IJK, np.int32],
-        output_field: gtscript.Field[gtscript.IJK, np.int32],
-    ):
-        with computation(PARALLEL), interval(...):
-            output_field = input_field[1, 0, 0]
-=======
-@pytest.mark.parametrize(
-    "backend",
-    [
-        "gtc:numpy",
-        "gtc:gt:cpu_ifirst",
-        "gtc:gt:cpu_kfirst",
-        pytest.param("gtc:gt:gpu", marks=[pytest.mark.requires_gpu]),
-        pytest.param("gtc:cuda", marks=[pytest.mark.requires_gpu]),
-        "gtc:dace",
-    ],
-)
+@pytest.mark.parametrize("backend", ALL_BACKENDS)
 class TestNegativeOrigin:
     def test_negative_origin_i(self, backend):
         @gtscript.stencil(backend=backend)
@@ -499,7 +479,6 @@
         ):
             with computation(PARALLEL), interval(...):
                 output_field = input_field[1, 0, 0]
->>>>>>> 7bf83999
 
         input_field = gt_storage.ones(
             backend, default_origin=(0, 0, 0), shape=(1, 1, 1), dtype=np.int32
