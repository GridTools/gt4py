--- conflicted
+++ resolved
@@ -386,14 +386,7 @@
                 qout = qsum / (pe2[0, 0, 1] - pe2)
 
 
-<<<<<<< HEAD
-# TODO: Enable DaCe
-@pytest.mark.parametrize(
-    "backend", [backend for backend in ALL_BACKENDS if backend.values[0] != "dace"]
-)
-=======
-@pytest.mark.parametrize("backend", ALL_BACKENDS)
->>>>>>> d1e434b2
+@pytest.mark.parametrize("backend", ALL_BACKENDS)
 def test_nested_while_loop(backend):
     @gtscript.stencil(backend=backend)
     def stencil(
