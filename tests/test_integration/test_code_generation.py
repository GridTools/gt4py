--- conflicted
+++ resolved
@@ -509,7 +509,6 @@
         input_field = gt_storage.ones(backend, (0, 0, 0), (1, 1, 1), dtype=np.int32)
         output_field = gt_storage.zeros(backend, (0, 0, 0), (1, 1, 1), dtype=np.int32)
 
-<<<<<<< HEAD
         stencil_i(input_field, output_field, origin={"input_field": (-1, 0, 0)})
         assert output_field[0, 0, 0] == 1
 
@@ -522,23 +521,14 @@
             with computation(PARALLEL), interval(...):
                 output_field = input_field[0, 0, 1]
 
-        input_field = gt_storage.ones(backend, (0, 0, 0), (1, 1, 1), dtype=np.int32)
-        output_field = gt_storage.zeros(backend, (0, 0, 0), (1, 1, 1), dtype=np.int32)
+        input_field = gt_storage.ones(
+            backend, default_origin=(0, 0, 0), shape=(1, 1, 1), dtype=np.int32
+        )
+        output_field = gt_storage.zeros(
+            backend, default_origin=(0, 0, 0), shape=(1, 1, 1), dtype=np.int32
+        )
 
         stencil_k(input_field, output_field, origin={"input_field": (0, 0, -1)})
-=======
-    input_field = gt_storage.ones(
-        backend, default_origin=(0, 0, 0), shape=(1, 1, 1), dtype=np.int32
-    )
-    output_field = gt_storage.zeros(
-        backend, default_origin=(0, 0, 0), shape=(1, 1, 1), dtype=np.int32
-    )
-
-    for origin, stencil in (((-1, 0, 0), stencil_i), ((0, 0, -1), stencil_k)):
-        gtscript.stencil(definition=stencil, backend=backend)(
-            input_field, output_field, origin={"input_field": origin}
-        )
->>>>>>> 8a6b3a1d
         assert output_field[0, 0, 0] == 1
 
 
