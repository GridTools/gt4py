--- conflicted
+++ resolved
@@ -39,9 +39,9 @@
     return _register_decorator(func) if func else _register_decorator
 
 
-Field0D = gtscript.Field[(), np.float_]
+Field0D = gtscript.Field[np.float_, ()]
 Field3D = gtscript.Field[np.float_]
-Field3DBool = gtscript.Field[np.bool_]
+Field3DBool = gtscript.Field[np.bool]
 
 
 @register
@@ -245,9 +245,6 @@
 
 
 @register
-<<<<<<< HEAD
-def form_land_mask(in_field: Field3D, mask: gtscript.Field[np.bool_]):
-=======
 def single_level_with_offset(in_field: Field3D, out_field: Field3D):
     with computation(PARALLEL), interval(1, 2):
         out_field = in_field
@@ -255,7 +252,6 @@
 
 @register
 def form_land_mask(in_field: Field3D, mask: gtscript.Field[np.bool]):
->>>>>>> 3458345c
     with computation(PARALLEL), interval(...):
         mask = in_field >= 0
 
