# GT4Py - GridTools Framework
#
# Copyright (c) 2014-2023, ETH Zurich
# All rights reserved.
#
# This file is part of the GT4Py project and the GridTools framework.
# GT4Py is free software: you can redistribute it and/or modify it under
# the terms of the GNU General Public License as published by the
# Free Software Foundation, either version 3 of the License, or any later
# version. See the LICENSE.txt file at the top-level directory of this
# distribution for a copy of the license or check <https://www.gnu.org/licenses/>.
#
# SPDX-License-Identifier: GPL-3.0-or-later

import numpy as np
import pytest

import gt4py.next as gtx
from gt4py.next.iterator.builtins import *
from gt4py.next.iterator.runtime import closure, fendef, fundef
from gt4py.next.iterator.transforms import LiftMode
from gt4py.next.program_processors.formatters.gtfn import (
    format_sourcecode as gtfn_format_sourcecode,
)
from gt4py.next.program_processors.runners import gtfn_cpu

from next_tests.integration_tests.cases import IDim, JDim, KDim
from next_tests.unit_tests.conftest import (
    lift_mode,
    program_processor,
    program_processor_no_dace_exec,
    run_processor,
)


@fundef
def tridiag_forward(state, a, b, c, d):
    return make_tuple(
        deref(c) / (deref(b) - deref(a) * tuple_get(0, state)),
        (deref(d) - deref(a) * tuple_get(1, state)) / (deref(b) - deref(a) * tuple_get(0, state)),
    )


@fundef
def tridiag_backward(x_kp1, cpdp):
    cpdpv = deref(cpdp)
    cp = tuple_get(0, cpdpv)
    dp = tuple_get(1, cpdpv)
    return dp - cp * x_kp1


@fundef
def tridiag_backward2(x_kp1, cp, dp):
    return deref(dp) - deref(cp) * x_kp1


@fundef
def solve_tridiag(a, b, c, d):
    cpdp = lift(scan(tridiag_forward, True, make_tuple(0.0, 0.0)))(a, b, c, d)
    return scan(tridiag_backward, False, 0.0)(cpdp)


def tuple_get_it(i, x):
    def stencil(x):
        return tuple_get(i, deref(x))

    return lift(stencil)(x)


@fundef
def solve_tridiag2(a, b, c, d):
    cpdp = lift(scan(tridiag_forward, True, make_tuple(0.0, 0.0)))(a, b, c, d)
    return scan(tridiag_backward2, False, 0.0)(tuple_get_it(0, cpdp), tuple_get_it(1, cpdp))


@pytest.fixture
def tridiag_reference():
    shape = (3, 7, 5)
    rng = np.random.default_rng()
    a = rng.normal(size=shape)
    b = rng.normal(size=shape) * 2
    c = rng.normal(size=shape)
    d = rng.normal(size=shape)

    matrices = np.zeros(shape + shape[-1:])
    i = np.arange(shape[2])
    matrices[:, :, i[1:], i[:-1]] = a[:, :, 1:]
    matrices[:, :, i, i] = b
    matrices[:, :, i[:-1], i[1:]] = c[:, :, :-1]
    x = np.linalg.solve(matrices, d)
    return a, b, c, d, x


@fendef
def fen_solve_tridiag(i_size, j_size, k_size, a, b, c, d, x):
    closure(
        cartesian_domain(
            named_range(IDim, 0, i_size),
            named_range(JDim, 0, j_size),
            named_range(KDim, 0, k_size),
        ),
        solve_tridiag,
        x,
        [a, b, c, d],
    )


@fendef
def fen_solve_tridiag2(i_size, j_size, k_size, a, b, c, d, x):
    closure(
        cartesian_domain(
            named_range(IDim, 0, i_size),
            named_range(JDim, 0, j_size),
            named_range(KDim, 0, k_size),
        ),
        solve_tridiag2,
        x,
        [a, b, c, d],
    )


@pytest.mark.parametrize("fencil", [fen_solve_tridiag, fen_solve_tridiag2])
def test_tridiag(fencil, tridiag_reference, program_processor_no_dace_exec, lift_mode):
    program_processor, validate = program_processor_no_dace_exec
    if (
        program_processor
        in [
            gtfn_cpu.run_gtfn,
            gtfn_cpu.run_gtfn_imperative,
            gtfn_cpu.run_gtfn_with_temporaries,
            gtfn_format_sourcecode,
        ]
        and lift_mode == LiftMode.FORCE_INLINE
    ):
        pytest.skip("gtfn does only support lifted scans when using temporaries")
    if (
        program_processor == gtfn_cpu.run_gtfn_with_temporaries
        or lift_mode == LiftMode.FORCE_TEMPORARIES
    ):
        pytest.xfail("tuple_get on columns not supported.")
    a, b, c, d, x = tridiag_reference
    shape = a.shape
    as_3d_field = gtx.np_as_located_field(IDim, JDim, KDim)
    a_s = as_3d_field(a)
    b_s = as_3d_field(b)
    c_s = as_3d_field(c)
    d_s = as_3d_field(d)
    x_s = as_3d_field(np.zeros_like(x))

    run_processor(
        fencil,
        program_processor,
        shape[0],
        shape[1],
        shape[2],
        a_s,
        b_s,
        c_s,
        d_s,
        x_s,
        offset_provider={},
        column_axis=KDim,
        lift_mode=lift_mode,
    )

    if validate:
<<<<<<< HEAD
        assert np.allclose(x, np.asarray(x_s))
=======
        assert np.allclose(x, x_s)


def test_tridiag(tridiag_test):
    tridiag_test(fen_solve_tridiag)


def test_tridiag2(tridiag_test):
    tridiag_test(fen_solve_tridiag2)
>>>>>>> 5157007c
<|MERGE_RESOLUTION|>--- conflicted
+++ resolved
@@ -164,16 +164,4 @@
     )
 
     if validate:
-<<<<<<< HEAD
-        assert np.allclose(x, np.asarray(x_s))
-=======
-        assert np.allclose(x, x_s)
-
-
-def test_tridiag(tridiag_test):
-    tridiag_test(fen_solve_tridiag)
-
-
-def test_tridiag2(tridiag_test):
-    tridiag_test(fen_solve_tridiag2)
->>>>>>> 5157007c
+        assert np.allclose(x, x_s)