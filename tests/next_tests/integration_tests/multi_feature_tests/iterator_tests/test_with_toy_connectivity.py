--- conflicted
+++ resolved
@@ -115,13 +115,8 @@
     return reduce(plus, 0)(map_(plus)(neighbors(V2E, in_edges), neighbors(V2E, in_edges)))
 
 
-<<<<<<< HEAD
-def test_map_neighbors(program_processor_no_gtfn_nor_dace_exec, lift_mode):
-    program_processor, validate = program_processor_no_gtfn_nor_dace_exec
-=======
 def test_map_neighbors(program_processor, lift_mode):
     program_processor, validate = program_processor
->>>>>>> ac6bf945
     inp = edge_index_field()
     out = gtx.np_as_located_field(Vertex)(np.zeros([9], dtype=inp.dtype))
     ref = 2 * np.sum(v2e_arr, axis=1)
@@ -143,15 +138,9 @@
     return reduce(plus, 0)(map_(multiplies)(neighbors(V2E, in_edges), make_const_list(2)))
 
 
-<<<<<<< HEAD
 def test_map_make_const_list(program_processor_no_gtfn_nor_dace_exec, lift_mode):
+    # Not supported in DaCe backend: make_const_list
     program_processor, validate = program_processor_no_gtfn_nor_dace_exec
-=======
-def test_map_make_const_list(program_processor_no_gtfn_exec, lift_mode):
-    program_processor, validate = program_processor_no_gtfn_exec
-    if program_processor == run_dace_iterator:
-        pytest.xfail("Not supported in DaCe backend: make_const_list")
->>>>>>> ac6bf945
     inp = edge_index_field()
     out = gtx.np_as_located_field(Vertex)(np.zeros([9], inp.dtype))
     ref = 2 * np.sum(v2e_arr, axis=1)
