--- conflicted
+++ resolved
@@ -14,23 +14,6 @@
 
 import numpy as np
 import pytest
-<<<<<<< HEAD
-=======
-from next_tests.toy_connectivity import (
-    C2E,
-    E2V,
-    V2E,
-    V2V,
-    Cell,
-    Edge,
-    Vertex,
-    c2e_arr,
-    e2v_arr,
-    v2e_arr,
-    v2v_arr,
-)
-from next_tests.unit_tests.conftest import run_processor
->>>>>>> 69860d53
 
 from gt4py.next.iterator import transforms
 from gt4py.next.iterator.builtins import (
@@ -67,6 +50,7 @@
     v2e_arr,
     v2v_arr,
 )
+from next_tests.unit_tests.conftest import run_processor
 
 
 def edge_index_field():  # TODO replace by index_field once supported in bindings
