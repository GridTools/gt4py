# GT4Py - GridTools Framework
#
# Copyright (c) 2014-2023, ETH Zurich
# All rights reserved.
#
# This file is part of the GT4Py project and the GridTools framework.
# GT4Py is free software: you can redistribute it and/or modify it under
# the terms of the GNU General Public License as published by the
# Free Software Foundation, either version 3 of the License, or any later
# version. See the LICENSE.txt file at the top-level directory of this
# distribution for a copy of the license or check <https://www.gnu.org/licenses/>.
#
# SPDX-License-Identifier: GPL-3.0-or-later

import numpy as np
import pytest

from gt4py.next.iterator import transforms
from gt4py.next.iterator.builtins import (
    deref,
    lift,
    list_get,
    make_const_list,
    map_,
    multiplies,
    neighbors,
    plus,
    reduce,
    shift,
)
from gt4py.next.iterator.embedded import (
    NeighborTableOffsetProvider,
    index_field,
    np_as_located_field,
)
from gt4py.next.iterator.runtime import fundef, offset
from gt4py.next.program_processors.formatters import gtfn, type_check
from gt4py.next.program_processors.runners import gtfn_cpu

from next_tests.toy_connectivity import (
    C2E,
    E2V,
    V2E,
    V2V,
    Cell,
    Edge,
    Vertex,
    c2e_arr,
    e2v_arr,
    v2e_arr,
    v2v_arr,
)
from next_tests.unit_tests.conftest import (
    lift_mode,
    program_processor,
    program_processor_no_gtfn_exec,
    run_processor,
)


def edge_index_field():  # TODO replace by index_field once supported in bindings
    return np_as_located_field(Edge)(np.arange(e2v_arr.shape[0]))


def vertex_index_field():  # TODO replace by index_field once supported in bindings
    return np_as_located_field(Vertex)(np.arange(v2e_arr.shape[0]))


@fundef
def sum_edges_to_vertices(in_edges):
    return (
        deref(shift(V2E, 0)(in_edges))
        + deref(shift(V2E, 1)(in_edges))
        + deref(shift(V2E, 2)(in_edges))
        + deref(shift(V2E, 3)(in_edges))
    )


@fundef
def sum_edges_to_vertices_list_get_neighbors(in_edges):
    neighs = neighbors(V2E, in_edges)
    return list_get(0, neighs) + list_get(1, neighs) + list_get(2, neighs) + list_get(3, neighs)


@fundef
def sum_edges_to_vertices_reduce(in_edges):
    return reduce(plus, 0)(neighbors(V2E, in_edges))


@pytest.mark.parametrize(
    "stencil",
    [sum_edges_to_vertices, sum_edges_to_vertices_list_get_neighbors, sum_edges_to_vertices_reduce],
)
def test_sum_edges_to_vertices(program_processor, lift_mode, stencil):
    program_processor, validate = program_processor
    inp = edge_index_field()
    out = np_as_located_field(Vertex)(np.zeros([9]))
    ref = np.asarray(list(sum(row) for row in v2e_arr))

    run_processor(
        stencil[{Vertex: range(0, 9)}],
        program_processor,
        inp,
        out=out,
        offset_provider={"V2E": NeighborTableOffsetProvider(v2e_arr, Vertex, Edge, 4)},
        lift_mode=lift_mode,
    )
    if validate:
        assert np.allclose(out, ref)


@fundef
def map_neighbors(in_edges):
    return reduce(plus, 0)(map_(plus)(neighbors(V2E, in_edges), neighbors(V2E, in_edges)))


def test_map_neighbors(program_processor_no_gtfn_exec, lift_mode):
    program_processor, validate = program_processor_no_gtfn_exec
    inp = index_field(Edge)
    out = np_as_located_field(Vertex)(np.zeros([9]))
    ref = 2 * np.sum(v2e_arr, axis=1)

    run_processor(
        map_neighbors[{Vertex: range(0, 9)}],
        program_processor,
        inp,
        out=out,
        offset_provider={"V2E": NeighborTableOffsetProvider(v2e_arr, Vertex, Edge, 4)},
        lift_mode=lift_mode,
    )
    if validate:
        assert np.allclose(out, ref)


@fundef
def map_make_const_list(in_edges):
    return reduce(plus, 0)(map_(multiplies)(neighbors(V2E, in_edges), make_const_list(2)))


def test_map_make_const_list(program_processor_no_gtfn_exec, lift_mode):
    program_processor, validate = program_processor_no_gtfn_exec
    inp = index_field(Edge)
    out = np_as_located_field(Vertex)(np.zeros([9]))
    ref = 2 * np.sum(v2e_arr, axis=1)

    run_processor(
        map_make_const_list[{Vertex: range(0, 9)}],
        program_processor,
        inp,
        out=out,
        offset_provider={"V2E": NeighborTableOffsetProvider(v2e_arr, Vertex, Edge, 4)},
        lift_mode=lift_mode,
    )
    if validate:
        assert np.allclose(out, ref)


@fundef
def first_vertex_neigh_of_first_edge_neigh_of_cells(in_vertices):
    return deref(shift(E2V, 0)(shift(C2E, 0)(in_vertices)))


def test_first_vertex_neigh_of_first_edge_neigh_of_cells_fencil(program_processor, lift_mode):
    program_processor, validate = program_processor
    inp = vertex_index_field()
    out = np_as_located_field(Cell)(np.zeros([9]))
    ref = np.asarray(list(v2e_arr[c[0]][0] for c in c2e_arr))

    run_processor(
        first_vertex_neigh_of_first_edge_neigh_of_cells[{Cell: range(0, 9)}],
        program_processor,
        inp,
        out=out,
        offset_provider={
            "E2V": NeighborTableOffsetProvider(e2v_arr, Edge, Vertex, 2),
            "C2E": NeighborTableOffsetProvider(c2e_arr, Cell, Edge, 4),
        },
        lift_mode=lift_mode,
    )
    if validate:
        assert np.allclose(out, ref)


@fundef
def sparse_stencil(non_sparse, inp):
    return reduce(lambda a, b, c: a + c, 0)(neighbors(V2E, non_sparse), deref(inp))


<<<<<<< HEAD
def test_sparse_input_field(program_processor_no_gtfn_exec, lift_mode):
    program_processor, validate = program_processor_no_gtfn_exec
=======
def test_sparse_input_field(program_processor, lift_mode):
    program_processor, validate = program_processor
    if program_processor == type_check.check:
        pytest.xfail("Partial shifts not properly supported by type inference.")
>>>>>>> 42d2acf6
    non_sparse = np_as_located_field(Edge)(np.zeros(18))
    inp = np_as_located_field(Vertex, V2E)(np.asarray([[1, 2, 3, 4]] * 9))
    out = np_as_located_field(Vertex)(np.zeros([9]))

    ref = np.ones([9]) * 10

    run_processor(
        sparse_stencil[{Vertex: range(0, 9)}],
        program_processor,
        non_sparse,
        inp,
        out=out,
        offset_provider={"V2E": NeighborTableOffsetProvider(v2e_arr, Vertex, Edge, 4)},
        lift_mode=lift_mode,
    )

    if validate:
        assert np.allclose(out, ref)


<<<<<<< HEAD
def test_sparse_input_field_v2v(program_processor_no_gtfn_exec, lift_mode):
    program_processor, validate = program_processor_no_gtfn_exec
=======
def test_sparse_input_field_v2v(program_processor, lift_mode):
    program_processor, validate = program_processor
    if program_processor == type_check.check:
        pytest.xfail("Partial shifts not properly supported by type inference.")
>>>>>>> 42d2acf6

    non_sparse = np_as_located_field(Edge)(np.zeros(18))
    inp = np_as_located_field(Vertex, V2V)(v2v_arr)
    out = np_as_located_field(Vertex)(np.zeros([9]))

    ref = np.asarray(list(sum(row) for row in v2v_arr))

    run_processor(
        sparse_stencil[{Vertex: range(0, 9)}],
        program_processor,
        non_sparse,
        inp,
        out=out,
        offset_provider={
            "V2V": NeighborTableOffsetProvider(v2v_arr, Vertex, Vertex, 4),
            "V2E": NeighborTableOffsetProvider(v2e_arr, Vertex, Edge, 4),
        },
        lift_mode=lift_mode,
    )

    if validate:
        assert np.allclose(out, ref)


@fundef
def slice_sparse_stencil(sparse):
    return list_get(1, deref(sparse))


def test_slice_sparse(program_processor, lift_mode):
    program_processor, validate = program_processor
    inp = np_as_located_field(Vertex, V2V)(v2v_arr)
    out = np_as_located_field(Vertex)(np.zeros([9]))

    ref = v2v_arr[:, 1]

    run_processor(
        slice_sparse_stencil[{Vertex: range(0, 9)}],
        program_processor,
        inp,
        out=out,
        offset_provider={
            "V2V": NeighborTableOffsetProvider(v2v_arr, Vertex, Vertex, 4),
        },
        lift_mode=lift_mode,
    )

    if validate:
        assert np.allclose(out, ref)


@fundef
def slice_twice_sparse_stencil(sparse):
    return deref(shift(2)(shift(1)(sparse)))


@pytest.mark.xfail(reason="Field with more than one sparse dimension is not implemented.")
def test_slice_twice_sparse(program_processor, lift_mode):
    program_processor, validate = program_processor
    inp = np_as_located_field(Vertex, V2V, V2V)(v2v_arr[v2v_arr])
    out = np_as_located_field(Vertex)(np.zeros([9]))

    ref = v2v_arr[v2v_arr][:, 2, 1]
    run_processor(
        slice_twice_sparse_stencil[{Vertex: range(0, 9)}],
        program_processor,
        inp,
        out=out,
        offset_provider={
            "V2V": NeighborTableOffsetProvider(v2v_arr, Vertex, Vertex, 4),
        },
        lift_mode=lift_mode,
    )

    if validate:
        assert np.allclose(np.asarray(out), ref)


@fundef
def shift_sliced_sparse_stencil(sparse):
    return list_get(1, deref(shift(V2V, 0)(sparse)))


def test_shift_sliced_sparse(program_processor, lift_mode):
    program_processor, validate = program_processor
    inp = np_as_located_field(Vertex, V2V)(v2v_arr)
    out = np_as_located_field(Vertex)(np.zeros([9]))

    ref = v2v_arr[:, 1][v2v_arr][:, 0]

    run_processor(
        shift_sliced_sparse_stencil[{Vertex: range(0, 9)}],
        program_processor,
        inp,
        out=out,
        offset_provider={
            "V2V": NeighborTableOffsetProvider(v2v_arr, Vertex, Vertex, 4),
        },
        lift_mode=lift_mode,
    )

    if validate:
        assert np.allclose(out, ref)


@fundef
def slice_shifted_sparse_stencil(sparse):
    return list_get(1, deref(shift(V2V, 0)(sparse)))


def test_slice_shifted_sparse(program_processor, lift_mode):
    program_processor, validate = program_processor
    inp = np_as_located_field(Vertex, V2V)(v2v_arr)
    out = np_as_located_field(Vertex)(np.zeros([9]))

    ref = v2v_arr[:, 1][v2v_arr][:, 0]

    run_processor(
        slice_shifted_sparse_stencil[{Vertex: range(0, 9)}],
        program_processor,
        inp,
        out=out,
        offset_provider={
            "V2V": NeighborTableOffsetProvider(v2v_arr, Vertex, Vertex, 4),
        },
        lift_mode=lift_mode,
    )

    if validate:
        assert np.allclose(out, ref)


@fundef
def deref_stencil(inp):
    return deref(shift(V2V, 0)(inp))


@fundef
def lift_stencil(inp):
    return deref(shift(V2V, 2)(lift(deref_stencil)(inp)))


def test_lift(program_processor, lift_mode):
    program_processor, validate = program_processor
    inp = vertex_index_field()
    out = np_as_located_field(Vertex)(np.zeros([9]))
    ref = np.asarray(np.asarray(range(9)))

    run_processor(
        lift_stencil[{Vertex: range(0, 9)}],
        program_processor,
        inp,
        out=out,
        offset_provider={"V2V": NeighborTableOffsetProvider(v2v_arr, Vertex, Vertex, 4)},
        lift_mode=lift_mode,
    )
    if validate:
        assert np.allclose(out, ref)


@fundef
def sparse_shifted_stencil(inp):
    return list_get(2, list_get(0, neighbors(V2V, inp)))


def test_shift_sparse_input_field(program_processor, lift_mode):
    program_processor, validate = program_processor
    inp = np_as_located_field(Vertex, V2V)(v2v_arr)
    out = np_as_located_field(Vertex)(np.zeros([9]))
    ref = np.asarray(np.asarray(range(9)))

    run_processor(
        sparse_shifted_stencil[{Vertex: range(0, 9)}],
        program_processor,
        inp,
        out=out,
        offset_provider={"V2V": NeighborTableOffsetProvider(v2v_arr, Vertex, Vertex, 4)},
        lift_mode=lift_mode,
    )

    if validate:
        assert np.allclose(out, ref)


@fundef
def shift_shift_stencil2(inp):
    return deref(shift(E2V, 1)(shift(V2E, 3)(inp)))


@fundef
def shift_sparse_stencil2(inp):
    return list_get(1, list_get(3, neighbors(V2E, inp)))


def test_shift_sparse_input_field2(program_processor, lift_mode):
    program_processor, validate = program_processor
    if program_processor == gtfn_cpu.run_gtfn or program_processor == gtfn_cpu.run_gtfn_imperative:
        pytest.xfail(
            "Bug in bindings/compilation/caching: only the first program seems to be compiled."
        )  # observed in `cache.Strategy.PERSISTENT` mode
    inp = index_field(Vertex)
    inp_sparse = np_as_located_field(Edge, E2V)(e2v_arr)
    out1 = np_as_located_field(Vertex)(np.zeros([9]))
    out2 = np_as_located_field(Vertex)(np.zeros([9]))

    offset_provider = {
        "E2V": NeighborTableOffsetProvider(e2v_arr, Edge, Vertex, 2),
        "V2E": NeighborTableOffsetProvider(v2e_arr, Vertex, Edge, 4),
    }

    domain = {Vertex: range(0, 9)}
    run_processor(
        shift_shift_stencil2[domain],
        program_processor,
        inp,
        out=out1,
        offset_provider=offset_provider,
        lift_mode=lift_mode,
    )
    run_processor(
        shift_sparse_stencil2[domain],
        program_processor,
        inp_sparse,
        out=out2,
        offset_provider=offset_provider,
        lift_mode=lift_mode,
    )

    if validate:
        assert np.allclose(out1, out2)


@fundef
def sparse_shifted_stencil_reduce(inp):
    def sum_(a, b):
        return a + b

    return reduce(sum_, 0)(neighbors(V2V, lift(lambda x: reduce(sum_, 0)(deref(x)))(inp)))


def test_sparse_shifted_stencil_reduce(program_processor_no_gtfn_exec, lift_mode):
    program_processor, validate = program_processor_no_gtfn_exec
    if program_processor == gtfn.format_sourcecode:
        pytest.xfail("We cannot unroll a reduction on a sparse field only.")
        # With our current understanding, this iterator IR program is illegal, however we might want to fix it and therefore keep the test for now.

    if lift_mode != transforms.LiftMode.FORCE_INLINE:
        pytest.xfail("shifted input arguments not supported for lift_mode != LiftMode.FORCE_INLINE")

    inp = np_as_located_field(Vertex, V2V)(v2v_arr)
    out = np_as_located_field(Vertex)(np.zeros([9]))

    ref = []
    for row in v2v_arr:
        elem_sum = 0
        for neigh in row:
            elem_sum += sum(v2v_arr[neigh])
        ref.append(elem_sum)

    ref = np.asarray(ref)

    domain = {Vertex: range(0, 9)}
    run_processor(
        sparse_shifted_stencil_reduce[domain],
        program_processor,
        inp,
        out=out,
        offset_provider={"V2V": NeighborTableOffsetProvider(v2v_arr, Vertex, Vertex, 4)},
        lift_mode=lift_mode,
    )

    if validate:
        assert np.allclose(np.asarray(out), ref)<|MERGE_RESOLUTION|>--- conflicted
+++ resolved
@@ -186,15 +186,9 @@
     return reduce(lambda a, b, c: a + c, 0)(neighbors(V2E, non_sparse), deref(inp))
 
 
-<<<<<<< HEAD
-def test_sparse_input_field(program_processor_no_gtfn_exec, lift_mode):
-    program_processor, validate = program_processor_no_gtfn_exec
-=======
 def test_sparse_input_field(program_processor, lift_mode):
     program_processor, validate = program_processor
-    if program_processor == type_check.check:
-        pytest.xfail("Partial shifts not properly supported by type inference.")
->>>>>>> 42d2acf6
+
     non_sparse = np_as_located_field(Edge)(np.zeros(18))
     inp = np_as_located_field(Vertex, V2E)(np.asarray([[1, 2, 3, 4]] * 9))
     out = np_as_located_field(Vertex)(np.zeros([9]))
@@ -215,15 +209,8 @@
         assert np.allclose(out, ref)
 
 
-<<<<<<< HEAD
-def test_sparse_input_field_v2v(program_processor_no_gtfn_exec, lift_mode):
-    program_processor, validate = program_processor_no_gtfn_exec
-=======
 def test_sparse_input_field_v2v(program_processor, lift_mode):
     program_processor, validate = program_processor
-    if program_processor == type_check.check:
-        pytest.xfail("Partial shifts not properly supported by type inference.")
->>>>>>> 42d2acf6
 
     non_sparse = np_as_located_field(Edge)(np.zeros(18))
     inp = np_as_located_field(Vertex, V2V)(v2v_arr)
