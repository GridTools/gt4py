--- conflicted
+++ resolved
@@ -21,7 +21,6 @@
 from gt4py.next.program_processors.formatters.gtfn import (
     format_sourcecode as gtfn_format_sourcecode,
 )
-from gt4py.next.program_processors.runners import gtfn_cpu
 from gt4py.next.program_processors.runners.gtfn_cpu import run_gtfn, run_gtfn_imperative
 
 from next_tests.integration_tests.cases import IDim, KDim
@@ -71,18 +70,6 @@
             lambda shape: gtx.np_as_located_field(IDim, KDim, origin={IDim: 0, KDim: 1})(
                 np.fromfunction(lambda i, k: i * 10 + k, [shape[0] + 1, shape[1] + 2])
             ),
-<<<<<<< HEAD
-            (
-                lambda backend: backend
-                in [
-                    gtfn_cpu.run_gtfn,
-                    gtfn_cpu.run_gtfn_imperative,
-                    gtfn_cpu.run_gtfn_with_temporaries,
-                ],
-                "origin not supported in gtfn",
-            ),
-=======
->>>>>>> 46e93148
         ),
     ],
     ids=lambda p: f"{p[0].__name__}",
@@ -326,15 +313,6 @@
 
 def test_different_vertical_sizes_with_origin(program_processor):
     program_processor, validate = program_processor
-<<<<<<< HEAD
-    if program_processor in [
-        gtfn_cpu.run_gtfn,
-        gtfn_cpu.run_gtfn_imperative,
-        gtfn_cpu.run_gtfn_with_temporaries,
-    ]:
-        pytest.xfail("origin not supported in gtfn")
-=======
->>>>>>> 46e93148
 
     k_size = 10
     inp0 = gtx.np_as_located_field(KDim)(np.arange(0, k_size))
