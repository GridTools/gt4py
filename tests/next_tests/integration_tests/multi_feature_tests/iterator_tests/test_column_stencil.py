# GT4Py - GridTools Framework
#
# Copyright (c) 2014-2023, ETH Zurich
# All rights reserved.
#
# This file is part of the GT4Py project and the GridTools framework.
# GT4Py is free software: you can redistribute it and/or modify it under
# the terms of the GNU General Public License as published by the
# Free Software Foundation, either version 3 of the License, or any later
# version. See the LICENSE.txt file at the top-level directory of this
# distribution for a copy of the license or check <https://www.gnu.org/licenses/>.
#
# SPDX-License-Identifier: GPL-3.0-or-later

import numpy as np
import pytest

import gt4py.next as gtx
<<<<<<< HEAD
from gt4py.next import utils
=======
from gt4py.next import field_utils
>>>>>>> 1debf08c
from gt4py.next.iterator.builtins import *
from gt4py.next.iterator.runtime import closure, fendef, fundef, offset

from next_tests.integration_tests.cases import IDim, KDim
from next_tests.unit_tests.conftest import lift_mode, program_processor, run_processor


I = offset("I")
K = offset("K")


@fundef
def add_scalar(inp):
    return deref(inp) + 1.0


@fundef
def if_scalar_cond(inp):
    return if_(True, deref(inp), 1.0)


@fundef
def if_scalar_return(inp):
    return if_(deref(inp) < 0.0, deref(inp), 1.0)


@fundef
def shift_stencil(inp):
    return deref(shift(K, 1, I, 1)(inp))


@pytest.fixture(
    params=[
        # (stencil, reference_function, inp_fun (None=default)
        (add_scalar, lambda inp: np.asarray(inp) + 1.0, None),
        (if_scalar_cond, lambda inp: np.asarray(inp), None),
        (if_scalar_return, lambda inp: np.ones_like(inp), None),
        (
            shift_stencil,
            lambda inp: np.asarray(inp)[1:, 1:],
            lambda shape: gtx.as_field(
                [IDim, KDim], np.fromfunction(lambda i, k: i * 10 + k, [shape[0] + 1, shape[1] + 1])
            ),
        ),
        (
            shift_stencil,
            lambda inp: np.asarray(inp)[1:, 2:],
            lambda shape: gtx.as_field(
                [IDim, KDim],
                np.fromfunction(lambda i, k: i * 10 + k, [shape[0] + 1, shape[1] + 2]),
                origin={IDim: 0, KDim: 1},
            ),
        ),
    ],
    ids=lambda p: f"{p[0].__name__}",
)
def basic_stencils(request):
    return request.param


@pytest.mark.uses_origin
def test_basic_column_stencils(program_processor, lift_mode, basic_stencils):
    program_processor, validate = program_processor
    stencil, ref_fun, inp_fun = basic_stencils

    shape = [5, 7]
    inp = (
        gtx.as_field([IDim, KDim], np.fromfunction(lambda i, k: i * 10 + k, shape))
        if inp_fun is None
        else inp_fun(shape)
    )
    out = gtx.as_field([IDim, KDim], np.zeros(shape))

    ref = ref_fun(inp.asnumpy())

    run_processor(
        stencil[{IDim: range(0, shape[0]), KDim: range(0, shape[1])}],
        program_processor,
        inp,
        out=out,
        offset_provider={"I": IDim, "K": KDim},
        column_axis=KDim,
        lift_mode=lift_mode,
    )

    if validate:
        assert np.allclose(ref, out.asnumpy())


@fundef
def k_level_condition_lower(k_idx, k_level):
    return if_(deref(k_idx) > deref(k_level), deref(shift(K, -1)(k_idx)), 0)


@fundef
def k_level_condition_upper(k_idx, k_level):
    return if_(deref(k_idx) < deref(k_level), deref(shift(K, +1)(k_idx)), 0)


@fundef
def k_level_condition_upper_tuple(k_idx, k_level):
    shifted_val = deref(shift(K, +1)(k_idx))
    return if_(
        tuple_get(0, deref(k_idx)) < deref(k_level),
        tuple_get(0, shifted_val) + tuple_get(1, shifted_val),
        0,
    )


@pytest.mark.parametrize(
    "fun, k_level, inp_function, ref_function",
    [
        (
            k_level_condition_lower,
            lambda inp: 0,
            lambda k_size: gtx.as_field([KDim], np.arange(k_size, dtype=np.int32)),
            lambda inp: np.concatenate([[0], inp[:-1]]),
        ),
        (
            k_level_condition_upper,
            lambda inp: inp.shape[0] - 1,
            lambda k_size: gtx.as_field([KDim], np.arange(k_size, dtype=np.int32)),
            lambda inp: np.concatenate([inp[1:], [0]]),
        ),
        (
            k_level_condition_upper_tuple,
            lambda inp: inp[0].shape[0] - 1,
            lambda k_size: (
                gtx.as_field([KDim], np.arange(k_size, dtype=np.int32)),
                gtx.as_field([KDim], np.arange(k_size, dtype=np.int32)),
            ),
            lambda inp: np.concatenate([(inp[0][1:] + inp[1][1:]), [0]]),
        ),
    ],
)
@pytest.mark.uses_tuple_args
def test_k_level_condition(program_processor, lift_mode, fun, k_level, inp_function, ref_function):
    program_processor, validate = program_processor

    k_size = 5
    inp = inp_function(k_size)
<<<<<<< HEAD
    ref = ref_function(utils.asnumpy(inp))
=======
    ref = ref_function(field_utils.asnumpy(inp))
>>>>>>> 1debf08c

    out = gtx.as_field([KDim], np.zeros((5,), dtype=np.int32))

    run_processor(
        fun[{KDim: range(0, k_size)}],
        program_processor,
        inp,
        k_level(inp),
        out=out,
        offset_provider={"K": KDim},
        column_axis=KDim,
        lift_mode=lift_mode,
    )

    if validate:
        np.allclose(ref, out.asnumpy())


@fundef
def sum_scanpass(state, inp):
    return state + deref(inp)


@fundef
def ksum(inp):
    return scan(sum_scanpass, True, 0.0)(inp)


@fendef(column_axis=KDim)
def ksum_fencil(i_size, k_start, k_end, inp, out):
    closure(
        cartesian_domain(named_range(IDim, 0, i_size), named_range(KDim, k_start, k_end)),
        ksum,
        out,
        [inp],
    )


@pytest.mark.parametrize(
    "kstart, reference",
    [
        (0, np.asarray([[0, 1, 3, 6, 10, 15, 21]])),
        (2, np.asarray([[0, 0, 2, 5, 9, 14, 20]])),
    ],
)
def test_ksum_scan(program_processor, lift_mode, kstart, reference):
    program_processor, validate = program_processor
    shape = [1, 7]
    inp = gtx.as_field([IDim, KDim], np.array(np.broadcast_to(np.arange(0.0, 7.0), shape)))
    out = gtx.as_field([IDim, KDim], np.zeros(shape, dtype=inp.dtype))

    run_processor(
        ksum_fencil,
        program_processor,
        shape[0],
        kstart,
        shape[1],
        inp,
        out,
        offset_provider={"I": IDim, "K": KDim},
        lift_mode=lift_mode,
    )

    if validate:
        assert np.allclose(reference, out.asnumpy())


@fundef
def ksum_back(inp):
    return scan(sum_scanpass, False, 0.0)(inp)


@fendef(column_axis=KDim)
def ksum_back_fencil(i_size, k_size, inp, out):
    closure(
        cartesian_domain(named_range(IDim, 0, i_size), named_range(KDim, 0, k_size)),
        ksum_back,
        out,
        [inp],
    )


def test_ksum_back_scan(program_processor, lift_mode):
    program_processor, validate = program_processor
    shape = [1, 7]
    inp = gtx.as_field([IDim, KDim], np.array(np.broadcast_to(np.arange(0.0, 7.0), shape)))
    out = gtx.as_field([IDim, KDim], np.zeros(shape, dtype=inp.dtype))

    ref = np.asarray([[21, 21, 20, 18, 15, 11, 6]])

    run_processor(
        ksum_back_fencil,
        program_processor,
        shape[0],
        shape[1],
        inp,
        out,
        offset_provider={"I": IDim, "K": KDim},
        lift_mode=lift_mode,
    )

    if validate:
        assert np.allclose(ref, out.asnumpy())


@fundef
def doublesum_scanpass(state, inp0, inp1):
    return make_tuple(tuple_get(0, state) + deref(inp0), tuple_get(1, state) + deref(inp1))


@fundef
def kdoublesum(inp0, inp1):
    return scan(doublesum_scanpass, True, make_tuple(0.0, 0))(inp0, inp1)


@fendef(column_axis=KDim)
def kdoublesum_fencil(i_size, k_start, k_end, inp0, inp1, out):
    closure(
        cartesian_domain(named_range(IDim, 0, i_size), named_range(KDim, k_start, k_end)),
        kdoublesum,
        out,
        [inp0, inp1],
    )


@pytest.mark.parametrize(
    "kstart, reference",
    [
        (
            0,
            (
                np.asarray([0, 1, 3, 6, 10, 15, 21], dtype=np.float64),
                np.asarray([0, 1, 3, 6, 10, 15, 21], dtype=np.int32),
            ),
        ),
        (
            2,
            (
                np.asarray([0, 0, 2, 5, 9, 14, 20], dtype=np.float64),
                np.asarray([0, 0, 2, 5, 9, 14, 20], dtype=np.int32),
            ),
        ),
    ],
)
def test_kdoublesum_scan(program_processor, lift_mode, kstart, reference):
    program_processor, validate = program_processor
    pytest.xfail("structured dtype input/output currently unsupported")
    shape = [1, 7]
    inp0 = gtx.as_field([IDim, KDim], np.asarray([list(range(7))], dtype=np.float64))
    inp1 = gtx.as_field([IDim, KDim], np.asarray([list(range(7))], dtype=np.int32))
    out = (
        gtx.as_field([IDim, KDim], np.zeros(shape, dtype=np.float64)),
        gtx.as_field([IDim, KDim], np.zeros(shape, dtype=np.float32)),
    )

    run_processor(
        kdoublesum_fencil,
        program_processor,
        shape[0],
        kstart,
        shape[1],
        inp0,
        inp1,
        out,
        offset_provider={"I": IDim, "K": KDim},
        lift_mode=lift_mode,
    )

    if validate:
        for ref, o in zip(reference, out):
            assert np.allclose(ref, o)


@fundef
def sum_shifted(inp0, inp1):
    return deref(inp0) + deref(shift(K, 1)(inp1))


@fendef(column_axis=KDim)
def sum_shifted_fencil(out, inp0, inp1, k_size):
    closure(
        cartesian_domain(named_range(KDim, 1, k_size)),
        sum_shifted,
        out,
        [inp0, inp1],
    )


def test_different_vertical_sizes(program_processor):
    program_processor, validate = program_processor

    k_size = 10
    inp0 = gtx.as_field([KDim], np.arange(0, k_size))
    inp1 = gtx.as_field([KDim], np.arange(0, k_size + 1))
    out = gtx.as_field([KDim], np.zeros(k_size, dtype=inp0.dtype))
    ref = inp0.ndarray + inp1.ndarray[1:]

    run_processor(
        sum_shifted_fencil,
        program_processor,
        out,
        inp0,
        inp1,
        k_size,
        offset_provider={"K": KDim},
    )

    if validate:
        assert np.allclose(ref[1:], out.asnumpy()[1:])


@fundef
def sum(inp0, inp1):
    return deref(inp0) + deref(shift(K, -1)(inp1))


@fendef(column_axis=KDim)
def sum_fencil(out, inp0, inp1, k_size):
    closure(
        cartesian_domain(named_range(KDim, 0, k_size)),
        sum,
        out,
        [inp0, inp1],
    )


@pytest.mark.uses_origin
def test_different_vertical_sizes_with_origin(program_processor):
    program_processor, validate = program_processor

    k_size = 10
    inp0 = gtx.as_field([KDim], np.arange(0, k_size))
    inp1 = gtx.as_field([KDim], np.arange(0, k_size + 1), origin={KDim: 1})
    out = gtx.as_field([KDim], np.zeros(k_size, dtype=np.int64))
    ref = inp0.asnumpy() + inp1.asnumpy()[:-1]

    run_processor(
        sum_fencil,
        program_processor,
        out,
        inp0,
        inp1,
        k_size,
        offset_provider={"K": KDim},
    )

    if validate:
        assert np.allclose(ref, out.asnumpy())


# TODO(havogt) test tuple_get builtin on a Column<|MERGE_RESOLUTION|>--- conflicted
+++ resolved
@@ -16,11 +16,7 @@
 import pytest
 
 import gt4py.next as gtx
-<<<<<<< HEAD
-from gt4py.next import utils
-=======
 from gt4py.next import field_utils
->>>>>>> 1debf08c
 from gt4py.next.iterator.builtins import *
 from gt4py.next.iterator.runtime import closure, fendef, fundef, offset
 
@@ -162,11 +158,7 @@
 
     k_size = 5
     inp = inp_function(k_size)
-<<<<<<< HEAD
-    ref = ref_function(utils.asnumpy(inp))
-=======
     ref = ref_function(field_utils.asnumpy(inp))
->>>>>>> 1debf08c
 
     out = gtx.as_field([KDim], np.zeros((5,), dtype=np.int32))
 
