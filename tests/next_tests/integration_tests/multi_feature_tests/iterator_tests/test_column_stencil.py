--- conflicted
+++ resolved
@@ -21,13 +21,11 @@
 from gt4py.next.program_processors.formatters.gtfn import (
     format_sourcecode as gtfn_format_sourcecode,
 )
-from gt4py.next.program_processors.runners.gtfn_cpu import run_gtfn, run_gtfn_imperative
 
 from next_tests.integration_tests.cases import IDim, KDim
 from next_tests.unit_tests.conftest import (
     lift_mode,
     program_processor,
-    program_processor_no_dace_exec,
     run_processor,
 )
 
@@ -158,11 +156,9 @@
         ),
     ],
 )
+@pytest.mark.uses_tuple_returns
 def test_k_level_condition(program_processor, lift_mode, fun, k_level, inp_function, ref_function):
     program_processor, validate = program_processor
-
-    if program_processor == run_dace_iterator:
-        pytest.xfail("Not supported in DaCe backend: tuple arguments")
 
     k_size = 5
     inp = inp_function(k_size)
@@ -311,21 +307,9 @@
         ),
     ],
 )
-<<<<<<< HEAD
-def test_kdoublesum_scan(program_processor_no_dace_exec, lift_mode, kstart, reference):
-    program_processor, validate = program_processor_no_dace_exec
-    if (
-        program_processor == run_gtfn
-        or program_processor == run_gtfn_imperative
-        or program_processor == gtfn_format_sourcecode
-    ):
-        pytest.xfail("structured dtype input/output currently unsupported")
-
-=======
 def test_kdoublesum_scan(program_processor, lift_mode, kstart, reference):
     program_processor, validate = program_processor
     pytest.xfail("structured dtype input/output currently unsupported")
->>>>>>> ac6bf945
     shape = [1, 7]
     inp0 = gtx.np_as_located_field(IDim, KDim)(np.asarray([list(range(7))], dtype=np.float64))
     inp1 = gtx.np_as_located_field(IDim, KDim)(np.asarray([list(range(7))], dtype=np.int32))
@@ -369,10 +353,6 @@
 
 def test_different_vertical_sizes(program_processor):
     program_processor, validate = program_processor
-    if program_processor == run_dace_iterator:
-        pytest.xfail(
-            "Not supported in DaCe backend: argument types are not propagated for ITIR tests"
-        )
 
     k_size = 10
     inp0 = gtx.np_as_located_field(KDim)(np.arange(0, k_size))
