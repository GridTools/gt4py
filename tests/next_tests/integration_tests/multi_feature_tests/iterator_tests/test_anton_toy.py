--- conflicted
+++ resolved
@@ -18,12 +18,8 @@
 import gt4py.next as gtx
 from gt4py.next.iterator.builtins import cartesian_domain, deref, lift, named_range, shift
 from gt4py.next.iterator.runtime import CartesianAxis, closure, fendef, fundef, offset
-<<<<<<< HEAD
 from gt4py.next.program_processors.runners import gtfn_cpu
-=======
 from gt4py.next.program_processors.runners.dace_iterator import run_dace_iterator
-from gt4py.next.program_processors.runners.gtfn_cpu import run_gtfn, run_gtfn_imperative
->>>>>>> fd4f5682
 
 from next_tests.unit_tests.conftest import lift_mode, program_processor, run_processor
 
@@ -82,15 +78,12 @@
 def test_anton_toy(program_processor, lift_mode):
     program_processor, validate = program_processor
 
-<<<<<<< HEAD
     if program_processor in [
         gtfn_cpu.run_gtfn,
         gtfn_cpu.run_gtfn_imperative,
         gtfn_cpu.run_gtfn_with_temporaries,
+        run_dace_iterator,
     ]:
-=======
-    if program_processor in [run_dace_iterator, run_gtfn, run_gtfn_imperative]:
->>>>>>> fd4f5682
         pytest.xfail("TODO: this test does not validate")
 
     shape = [5, 7, 9]
