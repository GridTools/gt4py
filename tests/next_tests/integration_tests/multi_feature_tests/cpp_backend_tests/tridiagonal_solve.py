# GT4Py - GridTools Framework
#
# Copyright (c) 2014-2023, ETH Zurich
# All rights reserved.
#
# This file is part of the GT4Py project and the GridTools framework.
# GT4Py is free software: you can redistribute it and/or modify it under
# the terms of the GNU General Public License as published by the
# Free Software Foundation, either version 3 of the License, or any later
# version. See the LICENSE.txt file at the top-level directory of this
# distribution for a copy of the license or check <https://www.gnu.org/licenses/>.
#
# SPDX-License-Identifier: GPL-3.0-or-later

import sys

import gt4py.next as gtx
from gt4py.next.iterator.builtins import *
from gt4py.next.iterator.runtime import closure, fundef
from gt4py.next.iterator.tracing import trace_fencil_definition
from gt4py.next.iterator.transforms import LiftMode
from gt4py.next.program_processors.codegens.gtfn.gtfn_backend import generate


IDim = gtx.Dimension("IDim")
JDim = gtx.Dimension("JDim")
KDim = gtx.Dimension("KDim")


@fundef
def tridiag_forward(state, a, b, c, d):
    return make_tuple(
        deref(c) / (deref(b) - deref(a) * tuple_get(0, state)),
        (deref(d) - deref(a) * tuple_get(1, state)) / (deref(b) - deref(a) * tuple_get(0, state)),
    )


@fundef
def tridiag_backward(x_kp1, cpdp):
    cpdpv = deref(cpdp)
    cp = tuple_get(0, cpdpv)
    dp = tuple_get(1, cpdpv)
    return dp - cp * x_kp1


@fundef
def solve_tridiag(a, b, c, d):
    cpdp = lift(scan(tridiag_forward, True, make_tuple(0.0, 0.0)))(a, b, c, d)
    return scan(tridiag_backward, False, 0.0)(cpdp)


def tridiagonal_solve_fencil(isize, jsize, ksize, a, b, c, d, x):
    closure(
        cartesian_domain(
            named_range(IDim, 0, isize), named_range(JDim, 0, jsize), named_range(KDim, 0, ksize)
        ),
        solve_tridiag,
        x,
        [a, b, c, d],
    )


if __name__ == "__main__":
    if len(sys.argv) != 2:
        raise RuntimeError(f"Usage: {sys.argv[0]} <output_file>")
    output_file = sys.argv[1]

<<<<<<< HEAD
    prog = trace(tridiagonal_solve_fencil, [None] * 8, use_arg_types=False)
=======
    prog = trace_fencil_definition(tridiagonal_solve_fencil, [None] * 8, use_arg_types=False)
>>>>>>> 1717d3c2
    offset_provider = {"I": gtx.Dimension("IDim"), "J": gtx.Dimension("JDim")}
    generated_code = generate(
        prog,
        offset_provider=offset_provider,
        lift_mode=LiftMode.SIMPLE_HEURISTIC,
        column_axis=KDim,
    )

    with open(output_file, "w+") as output:
        output.write(generated_code)<|MERGE_RESOLUTION|>--- conflicted
+++ resolved
@@ -65,11 +65,7 @@
         raise RuntimeError(f"Usage: {sys.argv[0]} <output_file>")
     output_file = sys.argv[1]
 
-<<<<<<< HEAD
-    prog = trace(tridiagonal_solve_fencil, [None] * 8, use_arg_types=False)
-=======
     prog = trace_fencil_definition(tridiagonal_solve_fencil, [None] * 8, use_arg_types=False)
->>>>>>> 1717d3c2
     offset_provider = {"I": gtx.Dimension("IDim"), "J": gtx.Dimension("JDim")}
     generated_code = generate(
         prog,
