--- conflicted
+++ resolved
@@ -99,8 +99,6 @@
     )
 
 
-<<<<<<< HEAD
-=======
 def test_ffront_skewedlap(cartesian_case):
     in_field = cases.allocate(cartesian_case, skewedlap_program, "in_field")()
     in_field = square(in_field)
@@ -116,7 +114,6 @@
     )
 
 
->>>>>>> eea1fb63
 def test_ffront_laplap(cartesian_case):
     in_field = cases.allocate(cartesian_case, laplap_program, "in_field")()
     in_field = square(in_field)
