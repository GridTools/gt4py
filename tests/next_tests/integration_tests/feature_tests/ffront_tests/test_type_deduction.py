--- conflicted
+++ resolved
@@ -17,14 +17,7 @@
 import pytest
 
 import gt4py.next.ffront.type_specifications
-<<<<<<< HEAD
-from gt4py.next.common import DimensionKind
-from gt4py.next.ffront.ast_passes import single_static_assign as ssa
-from gt4py.next.ffront.experimental import as_offset
-from gt4py.next.ffront.fbuiltins import (
-=======
 from gt4py.next import (
->>>>>>> 8a7e3c5a
     Dimension,
     DimensionKind,
     Field,
@@ -38,13 +31,8 @@
     neighbor_sum,
     where,
 )
-<<<<<<< HEAD
-=======
-from gt4py.next.common import GTTypeError
 from gt4py.next.ffront.ast_passes import single_static_assign as ssa
 from gt4py.next.ffront.experimental import as_offset
-from gt4py.next.ffront.foast_passes.type_deduction import FieldOperatorTypeDeductionError
->>>>>>> 8a7e3c5a
 from gt4py.next.ffront.func_to_foast import FieldOperatorParser
 from gt4py.next.type_system import type_info, type_specifications as ts
 from gt4py.next.errors import *
