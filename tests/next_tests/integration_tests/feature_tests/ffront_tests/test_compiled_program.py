--- conflicted
+++ resolved
@@ -834,11 +834,7 @@
 
 
 @pytest.mark.parametrize("synchronous", [True, False], ids=["synchronous", "asynchronous"])
-<<<<<<< HEAD
-def test_wait_for_compilation(cartesian_case, compile_testee, synchronous):
-=======
 def test_wait_for_compilation(cartesian_case, compile_testee, compile_testee_domain, synchronous):
->>>>>>> d684aaf8
     if cartesian_case.backend is None:
         pytest.skip("Embedded compiled program doesn't make sense.")
 
@@ -847,30 +843,8 @@
         if synchronous
         else contextlib.nullcontext()
     ):
-<<<<<<< HEAD
-        start_compile = time.time()
-        compile_testee.compile(offset_provider=cartesian_case.offset_provider)
-        end_compile = time.time()
-        compile_call_time = end_compile - start_compile
-
-        start_wait = time.time()
-        gtx.wait_for_compilation()
-        end_wait = time.time()
-        wait_time = end_wait - start_wait
-
-        # The assumption is that in synchronous compilation the time is spent in the
-        # call to compile (`wait_for_compilation` is a no-op),
-        # in asynchronous execution `compile` is fast as it only kicks off compilation
-        # while compilation happens while waiting in `wait_for_compilation`.
-        # If this gets flaky, we need to find a better way to test this functionality.
-        if synchronous:
-            assert compile_call_time > wait_time
-        else:
-            assert wait_time > compile_call_time
-=======
         compile_testee.compile(offset_provider=cartesian_case.offset_provider)
         # TODO(havogt): currently only tests that the function call does not crash...
         gtx.wait_for_compilation()
         # ... and afterwards compilation still works
-        compile_testee_domain.compile(offset_provider=cartesian_case.offset_provider)
->>>>>>> d684aaf8
+        compile_testee_domain.compile(offset_provider=cartesian_case.offset_provider)