# GT4Py - GridTools Framework
#
# Copyright (c) 2014-2024, ETH Zurich
# All rights reserved.
#
# Please, refer to the LICENSE file in the root directory.
# SPDX-License-Identifier: BSD-3-Clause
from typing import Optional
from unittest import mock

import numpy as np
import pytest
import time
import contextlib

from gt4py import next as gtx
from gt4py.next import errors, config
from gt4py.next.otf import compiled_program
from gt4py.next.ffront.decorator import Program
from gt4py.next.ffront.fbuiltins import int32, neighbor_sum

from next_tests.integration_tests import cases
from next_tests.integration_tests.cases import (
    V2E,
    cartesian_case,
    mesh_descriptor,
    unstructured_case,
)
from next_tests.integration_tests.feature_tests.ffront_tests.ffront_test_utils import (
    MeshDescriptor,
    exec_alloc_descriptor,
    simple_mesh,
    skip_value_mesh,
)

from gt4py.next.otf import arguments

_raise_on_compile = mock.Mock()
_raise_on_compile.compile.side_effect = AssertionError("This function should never be called.")


@pytest.fixture
def compile_testee(cartesian_case):
    @gtx.field_operator
    def testee_op(a: cases.IField, b: cases.IField) -> cases.IField:
        return a + b

    @gtx.program(backend=cartesian_case.backend)
    def testee(a: cases.IField, b: cases.IField, out: cases.IField):
        testee_op(a, b, out=out)

    return testee


@pytest.fixture
def compile_testee_domain(cartesian_case):
    @gtx.field_operator
    def testee_op(a: cases.IField, b: cases.IField) -> cases.IField:
        return a + b

    @gtx.program(backend=cartesian_case.backend)
    def testee(a: cases.IField, b: cases.IField, out: cases.IField, isize: gtx.int32):
        testee_op(a, b, out=out, domain={cases.IDim: (0, isize)})

    return testee


@pytest.fixture
def compile_testee_scan(cartesian_case):
    @gtx.scan_operator(axis=cases.KDim, forward=True, init=0)
    def testee_op(carry: gtx.int32, inp: gtx.int32) -> gtx.int32:
        return carry + inp

    @gtx.program(backend=cartesian_case.backend)
    def testee(a: cases.KField, out: cases.KField):
        testee_op(a, out=out)

    return testee


def test_compile(cartesian_case, compile_testee):
    if cartesian_case.backend is None:
        pytest.skip("Embedded compiled program doesn't make sense.")

    compile_testee.compile(offset_provider=cartesian_case.offset_provider)

    args, kwargs = cases.get_default_data(cartesian_case, compile_testee)

    # make sure the backend is never called
    object.__setattr__(compile_testee, "backend", _raise_on_compile)

    compile_testee(*args, offset_provider=cartesian_case.offset_provider, **kwargs)
    assert np.allclose(kwargs["out"].ndarray, args[0].ndarray + args[1].ndarray)

    # run a second time to check if it still works after the future is resolved
    compile_testee(*args, offset_provider=cartesian_case.offset_provider, **kwargs)
    assert np.allclose(kwargs["out"].ndarray, args[0].ndarray + args[1].ndarray)


def test_compile_twice_same_program_errors(cartesian_case, compile_testee):
    if cartesian_case.backend is None:
        pytest.skip("Embedded compiled program doesn't make sense.")
    with pytest.raises(ValueError):
        compile_testee.compile(offset_provider=cartesian_case.offset_provider).compile(
            offset_provider=cartesian_case.offset_provider
        )


def test_compile_kwargs(cartesian_case, compile_testee):
    if cartesian_case.backend is None:
        pytest.skip("Embedded compiled program doesn't make sense.")

    compile_testee.compile(offset_provider=cartesian_case.offset_provider)

    (a, b), kwargs = cases.get_default_data(cartesian_case, compile_testee)

    # make sure the backend is never called
    object.__setattr__(compile_testee, "backend", _raise_on_compile)

    compile_testee(offset_provider=cartesian_case.offset_provider, b=b, a=a, **kwargs)
    assert np.allclose(kwargs["out"].ndarray, a.ndarray + b.ndarray)


def test_compile_scan(cartesian_case, compile_testee_scan):
    if cartesian_case.backend is None:
        pytest.skip("Embedded compiled program doesn't make sense.")

    compile_testee_scan.compile(offset_provider=cartesian_case.offset_provider)

    args, kwargs = cases.get_default_data(cartesian_case, compile_testee_scan)

    # make sure the backend is never called
    object.__setattr__(compile_testee_scan, "backend", _raise_on_compile)

    compile_testee_scan(*args, offset_provider=cartesian_case.offset_provider, **kwargs)
    assert np.allclose(kwargs["out"].ndarray, np.cumsum(args[0].ndarray))


def test_compile_domain(cartesian_case, compile_testee_domain):
    if cartesian_case.backend is None:
        pytest.skip("Embedded compiled program doesn't make sense.")

    compile_testee_domain.compile(offset_provider=cartesian_case.offset_provider)

    args, kwargs = cases.get_default_data(cartesian_case, compile_testee_domain)

    # make sure the backend is never called
    object.__setattr__(compile_testee_domain, "backend", _raise_on_compile)

    compile_testee_domain(
        *args[:-1],
        isize=cartesian_case.default_sizes[cases.IDim],
        offset_provider=cartesian_case.offset_provider,
        **kwargs,
    )
    assert np.allclose(kwargs["out"].ndarray, args[0].ndarray + args[1].ndarray)


@pytest.fixture
def compile_testee_unstructured(unstructured_case):
    if unstructured_case.backend is None:
        pytest.skip("Embedded compiled program doesn't make sense.")

    @gtx.field_operator
    def testee_op(
        e: cases.EField,
    ) -> cases.VField:
        return neighbor_sum(e(V2E), axis=cases.V2EDim)

    @gtx.program(backend=unstructured_case.backend)
    def testee(
        e: cases.EField,
        out: cases.VField,
    ):
        testee_op(e, out=out)

    return testee


def test_compile_unstructured(unstructured_case, compile_testee_unstructured):
    if unstructured_case.backend is None:
        pytest.skip("Embedded compiled program doesn't make sense.")

    compile_testee_unstructured.compile(
        offset_provider=unstructured_case.offset_provider,
    )

    args, kwargs = cases.get_default_data(unstructured_case, compile_testee_unstructured)

    # make sure the backend is never called
    object.__setattr__(compile_testee_unstructured, "backend", _raise_on_compile)

    compile_testee_unstructured(*args, offset_provider=unstructured_case.offset_provider, **kwargs)

    v2e_numpy = unstructured_case.offset_provider[V2E.value].asnumpy()
    assert np.allclose(
        kwargs["out"].asnumpy(),
        np.sum(np.where(v2e_numpy != -1, args[0].asnumpy()[v2e_numpy], 0), axis=1),
    )


# override mesh descriptor to contain only the simple mesh
@pytest.fixture
def mesh_descriptor(exec_alloc_descriptor):
    return simple_mesh(exec_alloc_descriptor.allocator)


@pytest.fixture
def skip_value_mesh_descriptor(exec_alloc_descriptor):
    return skip_value_mesh(exec_alloc_descriptor.allocator)


def test_compile_unstructured_jit(
    unstructured_case, compile_testee_unstructured, skip_value_mesh_descriptor
):
    if unstructured_case.backend is None:
        pytest.skip("Embedded compiled program doesn't make sense.")

    # compiled for skip_value_mesh and simple_mesh
    compile_testee_unstructured.compile(
        offset_provider=[
            skip_value_mesh_descriptor.offset_provider,
            unstructured_case.offset_provider,
        ],
        enable_jit=False,
    )

    # and executing the simple_mesh
    args, kwargs = cases.get_default_data(unstructured_case, compile_testee_unstructured)
    compile_testee_unstructured(*args, offset_provider=unstructured_case.offset_provider, **kwargs)

    v2e_numpy = unstructured_case.offset_provider[V2E.value].asnumpy()
    assert np.allclose(
        kwargs["out"].asnumpy(),
        np.sum(np.where(v2e_numpy != -1, args[0].asnumpy()[v2e_numpy], 0), axis=1),
    )


def test_compile_unstructured_wrong_offset_provider(
    unstructured_case, compile_testee_unstructured, skip_value_mesh_descriptor
):
    if unstructured_case.backend is None:
        pytest.skip("Embedded compiled program doesn't make sense.")

    # compiled for skip_value_mesh
    compile_testee_unstructured.compile(
        offset_provider=skip_value_mesh_descriptor.offset_provider,
        enable_jit=False,
    )

    # but executing the simple_mesh
    args, kwargs = cases.get_default_data(unstructured_case, compile_testee_unstructured)

    # make sure the backend is never called
    object.__setattr__(compile_testee_unstructured, "backend", _raise_on_compile)

    with pytest.raises(RuntimeError, match="No program.*static.*arg.*"):
        compile_testee_unstructured(
            *args, offset_provider=unstructured_case.offset_provider, **kwargs
        )


def test_compile_unstructured_modified_offset_provider(
    unstructured_case, compile_testee_unstructured, skip_value_mesh_descriptor
):
    if unstructured_case.backend is None:
        pytest.skip("Embedded compiled program doesn't make sense.")

    # compiled for skip_value_mesh
    compile_testee_unstructured.compile(
        offset_provider=skip_value_mesh_descriptor.offset_provider,
        enable_jit=False,
    )

    # but executing the simple_mesh
    args, kwargs = cases.get_default_data(unstructured_case, compile_testee_unstructured)

    # make sure the backend is never called
    object.__setattr__(compile_testee_unstructured, "backend", _raise_on_compile)

    with pytest.raises(RuntimeError, match="No program.*static.*arg.*"):
        compile_testee_unstructured(
            *args, offset_provider=unstructured_case.offset_provider, **kwargs
        )


def test_compile_unstructured_for_two_offset_providers(
    unstructured_case, compile_testee_unstructured, skip_value_mesh_descriptor
):
    if unstructured_case.backend is None:
        pytest.skip("Embedded compiled program doesn't make sense.")

    # compiled for skip_value_mesh and simple_mesh
    compile_testee_unstructured.compile(
        offset_provider=[
            skip_value_mesh_descriptor.offset_provider,
            unstructured_case.offset_provider,
        ],
        enable_jit=False,
    )

    # make sure the backend is never called
    object.__setattr__(compile_testee_unstructured, "backend", _raise_on_compile)

    args, kwargs = cases.get_default_data(unstructured_case, compile_testee_unstructured)
    compile_testee_unstructured(*args, offset_provider=unstructured_case.offset_provider, **kwargs)

    v2e_numpy = unstructured_case.offset_provider[V2E.value].asnumpy()
    assert np.allclose(
        kwargs["out"].asnumpy(),
        np.sum(np.where(v2e_numpy != -1, args[0].asnumpy()[v2e_numpy], 0), axis=1),
    )


@pytest.fixture
def compile_variants_field_operator():
    @gtx.field_operator
    def compile_variants_field_operator(
        field_a: cases.IField,
        scalar_int: int32,
        scalar_float: float,
        scalar_bool: bool,
        field_b: cases.IFloatField,
    ) -> tuple[cases.IField, cases.IFloatField]:
        return (
            (field_a + scalar_int, field_b + scalar_float)
            if scalar_bool
            else (field_a - scalar_int, field_b - scalar_float)
        )

    return compile_variants_field_operator


@pytest.fixture
def compile_variants_testee_not_compiled(
    cartesian_case, compile_variants_field_operator
) -> Program:
    if cartesian_case.backend is None:
        pytest.skip("Embedded compiled program doesn't make sense.")

    @gtx.program(backend=cartesian_case.backend)
    def testee(
        field_a: cases.IField,
        scalar_int: int32,
        scalar_float: float,
        scalar_bool: bool,
        field_b: cases.IFloatField,
        out: tuple[cases.IField, cases.IFloatField],
    ):
        compile_variants_field_operator(
            field_a, scalar_int, scalar_float, scalar_bool, field_b, out=out
        )

    return testee


@pytest.fixture
def compile_variants_testee(cartesian_case, compile_variants_testee_not_compiled) -> Program:
    return compile_variants_testee_not_compiled.compile(
        scalar_int=[1, 2],
        scalar_float=[3.0, 4.0],
        scalar_bool=[True, False],
        offset_provider=cartesian_case.offset_provider,
    )


def test_compile_variants(cartesian_case, compile_variants_testee):
    # make sure the backend is never called
    object.__setattr__(compile_variants_testee, "backend", _raise_on_compile)

    assert compile_variants_testee.static_params == ("scalar_int", "scalar_float", "scalar_bool")

    field_a = cases.allocate(cartesian_case, compile_variants_testee, "field_a")()
    field_b = cases.allocate(cartesian_case, compile_variants_testee, "field_b")()

    out = cases.allocate(cartesian_case, compile_variants_testee, "out")()
    compile_variants_testee(
        field_a,
        int32(1),
        3.0,
        True,
        field_b,
        out=out,
        offset_provider=cartesian_case.offset_provider,
    )
    assert np.allclose(out[0].ndarray, field_a.ndarray + 1)
    assert np.allclose(out[1].ndarray, field_b.ndarray + 3.0)

    out = cases.allocate(cartesian_case, compile_variants_testee, "out")()
    compile_variants_testee(
        field_a,
        int32(1),
        4.0,
        False,
        field_b,
        out,
        offset_provider=cartesian_case.offset_provider,
    )
    assert np.allclose(out[0].ndarray, field_a.ndarray - 1)
    assert np.allclose(out[1].ndarray, field_b.ndarray - 4.0)


def test_compile_variants_args_and_kwargs(cartesian_case, compile_variants_testee):
    # make sure the backend is never called
    object.__setattr__(compile_variants_testee, "backend", _raise_on_compile)

    field_a = cases.allocate(cartesian_case, compile_variants_testee, "field_a")()
    field_b = cases.allocate(cartesian_case, compile_variants_testee, "field_b")()

    out = cases.allocate(cartesian_case, compile_variants_testee, "out")()
    compile_variants_testee(
        field_a,
        int32(1),
        scalar_float=3.0,
        scalar_bool=True,
        field_b=field_b,
        out=out,
        offset_provider=cartesian_case.offset_provider,
    )
    assert np.allclose(out[0].ndarray, field_a.ndarray + 1)
    assert np.allclose(out[1].ndarray, field_b.ndarray + 3.0)


def test_compile_variants_not_compiled(cartesian_case, compile_variants_testee):
    object.__setattr__(compile_variants_testee, "enable_jit", False)

    field_a = cases.allocate(cartesian_case, compile_variants_testee, "field_a")()
    field_b = cases.allocate(cartesian_case, compile_variants_testee, "field_b")()
    out = cases.allocate(cartesian_case, compile_variants_testee, "out")()

    with pytest.raises(RuntimeError):
        compile_variants_testee(
            field_a,
            int32(3),  # variant does not exist
            4.0,
            False,
            field_b,
            out=out,
            offset_provider=cartesian_case.offset_provider,
        )


def test_compile_variants_not_compiled_but_jit_enabled_on_call(
    cartesian_case, compile_variants_testee
):
    # disable jit on the program
    object.__setattr__(compile_variants_testee, "enable_jit", False)

    field_a = cases.allocate(cartesian_case, compile_variants_testee, "field_a")()
    field_b = cases.allocate(cartesian_case, compile_variants_testee, "field_b")()
    out = cases.allocate(cartesian_case, compile_variants_testee, "out")()

    with pytest.raises(RuntimeError):
        # fails because jit is disabled on the program and not explicitly enabled on the call
        compile_variants_testee(
            field_a,
            int32(3),  # variant does not exist
            4.0,
            False,
            field_b,
            out=out,
            offset_provider=cartesian_case.offset_provider,
        )

    compile_variants_testee(
        field_a,
        int32(3),  # variant does not exist
        4.0,
        False,
        field_b,
        out=out,
        offset_provider=cartesian_case.offset_provider,
        enable_jit=True,  # explicitly enable jit on the call
    )
    assert np.allclose(out[0].ndarray, field_a.ndarray - 3)
    assert np.allclose(out[1].ndarray, field_b.ndarray - 4.0)


def test_compile_variants_config_default_disable_jit(cartesian_case, compile_variants_testee):
    """
    Checks that changing the config default will be picked up at call time.
    """
    field_a = cases.allocate(cartesian_case, compile_variants_testee, "field_a")()
    field_b = cases.allocate(cartesian_case, compile_variants_testee, "field_b")()
    out = cases.allocate(cartesian_case, compile_variants_testee, "out")()

    # One of the 2 cases will be the non-default.
    with mock.patch.object(config, "ENABLE_JIT_DEFAULT", True):
        compile_variants_testee(
            field_a,
            int32(3),  # variant does not exist
            4.0,
            False,
            field_b,
            out=out,
            offset_provider=cartesian_case.offset_provider,
        )
        assert np.allclose(out[0].ndarray, field_a.ndarray - 3)
        assert np.allclose(out[1].ndarray, field_b.ndarray - 4.0)

    with mock.patch.object(config, "ENABLE_JIT_DEFAULT", False):
        with pytest.raises(RuntimeError):
            compile_variants_testee(
                field_a,
                int32(-42),  # other value than before
                4.0,
                False,
                field_b,
                out=out,
                offset_provider=cartesian_case.offset_provider,
            )


def test_compile_variants_not_compiled_then_reset_static_params(
    cartesian_case, compile_variants_testee
):
    """
    This test ensures that after calling ".with_static_params(None)" the previously compiled programs are gone
    and we can compile for the generic version.
    """
    object.__setattr__(compile_variants_testee, "enable_jit", True)

    field_a = cases.allocate(cartesian_case, compile_variants_testee, "field_a")()
    field_b = cases.allocate(cartesian_case, compile_variants_testee, "field_b")()

    # the compile_variants_testee has static_params set and is compiled (in a previous test)
    assert len(compile_variants_testee.static_params) > 0
    assert compile_variants_testee._compiled_programs is not None

    # but now we reset the compiled programs
    testee_static_float_static_bool = compile_variants_testee.with_static_params(None)

    # Here we jit the generic version (because not static params are set)
    out = cases.allocate(cartesian_case, testee_static_float_static_bool, "out")()
    testee_static_float_static_bool(
        field_a,
        int32(3),  # variant did not exist previously, now it's runtime
        4.0,
        False,
        field_b,
        out=out,
        offset_provider=cartesian_case.offset_provider,
    )
    assert np.allclose(out[0].ndarray, field_a.ndarray - 3)
    assert np.allclose(out[1].ndarray, field_b.ndarray - 4.0)

    # make sure the backend is never called form here on
    object.__setattr__(compile_variants_testee, "backend", _raise_on_compile)

    # calling it again will not recompile
    out = cases.allocate(cartesian_case, testee_static_float_static_bool, "out")()
    testee_static_float_static_bool(
        field_a,
        int32(42),
        5.0,
        True,
        field_b,
        out=out,
        offset_provider=cartesian_case.offset_provider,
    )
    assert np.allclose(out[0].ndarray, field_a.ndarray + 42)
    assert np.allclose(out[1].ndarray, field_b.ndarray + 5.0)


def test_compile_variants_not_compiled_then_set_new_static_params(
    cartesian_case, compile_variants_testee
):
    """
    This test ensures that after calling `with_static_params("scalar_float", "scalar_bool")`
    the previously compiled programs are gone and we can compile for the new `static_params`.
    """
    object.__setattr__(compile_variants_testee, "enable_jit", False)

    field_a = cases.allocate(cartesian_case, compile_variants_testee, "field_a")()
    field_b = cases.allocate(cartesian_case, compile_variants_testee, "field_b")()

    # the compile_variants_testee has static_params set and is compiled (in a previous test)
    assert len(compile_variants_testee.static_params) > 0
    assert compile_variants_testee._compiled_programs is not None

    # but now we reset the compiled programs and fix to other static params
    testee_static_float_static_bool = compile_variants_testee.with_static_params(
        "scalar_float", "scalar_bool"
    )
    testee_static_float_static_bool.compile(
        scalar_float=[4.0], scalar_bool=[False], offset_provider=cartesian_case.offset_provider
    )

    # make sure the backend is never called form here on
    object.__setattr__(compile_variants_testee, "backend", _raise_on_compile)

    out = cases.allocate(cartesian_case, testee_static_float_static_bool, "out")()
    testee_static_float_static_bool(
        field_a,
        int32(3),  # variant did not exist previously, now it's runtime
        4.0,
        False,
        field_b,
        out=out,
        offset_provider=cartesian_case.offset_provider,
    )
    assert np.allclose(out[0].ndarray, field_a.ndarray - 3)
    assert np.allclose(out[1].ndarray, field_b.ndarray - 4.0)

    with pytest.raises(RuntimeError):
        compile_variants_testee(
            field_a,
            int32(3),
            4.0,
            True,  # variant does not exist
            field_b,
            out=out,
            offset_provider=cartesian_case.offset_provider,
        )


def test_compile_variants_jit(cartesian_case, compile_variants_testee):
    object.__setattr__(compile_variants_testee, "enable_jit", True)

    field_a = cases.allocate(cartesian_case, compile_variants_testee, "field_a")()
    field_b = cases.allocate(cartesian_case, compile_variants_testee, "field_b")()

    out = cases.allocate(cartesian_case, compile_variants_testee, "out")()
    compile_variants_testee(
        field_a,
        int32(3),  # variant does not exist
        4.0,
        False,
        field_b,
        out=out,
        offset_provider=cartesian_case.offset_provider,
    )
    assert np.allclose(out[0].ndarray, field_a.ndarray - 3)
    assert np.allclose(out[1].ndarray, field_b.ndarray - 4.0)

    # make sure on the second call the backend is not called
    object.__setattr__(compile_variants_testee, "backend", _raise_on_compile)
    out = cases.allocate(cartesian_case, compile_variants_testee, "out")()
    compile_variants_testee(
        field_a,
        int32(3),
        4.0,
        False,
        field_b,
        out=out,
        offset_provider=cartesian_case.offset_provider,
    )
    assert np.allclose(out[0].ndarray, field_a.ndarray - 3)
    assert np.allclose(out[1].ndarray, field_b.ndarray - 4.0)


def test_compile_variants_with_static_params_jit(
    cartesian_case, compile_variants_testee_not_compiled
):
    object.__setattr__(compile_variants_testee_not_compiled, "enable_jit", True)
    testee_with_static_params = compile_variants_testee_not_compiled.with_static_params(
        "scalar_int", "scalar_float", "scalar_bool"
    )

    field_a = cases.allocate(cartesian_case, testee_with_static_params, "field_a")()
    field_b = cases.allocate(cartesian_case, testee_with_static_params, "field_b")()

    out = cases.allocate(cartesian_case, testee_with_static_params, "out")()
    testee_with_static_params(
        field_a,
        int32(1),
        3.0,
        True,
        field_b,
        out=out,
        offset_provider=cartesian_case.offset_provider,
    )
    assert np.allclose(out[0].ndarray, field_a.ndarray + 1)
    assert np.allclose(out[1].ndarray, field_b.ndarray + 3.0)

    # make sure the backend is not called on the second call
    object.__setattr__(testee_with_static_params, "backend", _raise_on_compile)

    out = cases.allocate(cartesian_case, testee_with_static_params, "out")()
    testee_with_static_params(
        field_a,
        int32(1),
        3.0,
        True,
        field_b,
        out=out,
        offset_provider=cartesian_case.offset_provider,
    )
    assert np.allclose(out[0].ndarray, field_a.ndarray + 1)
    assert np.allclose(out[1].ndarray, field_b.ndarray + 3.0)


def test_compile_variants_decorator_static_params_jit(
    compile_variants_field_operator, cartesian_case
):
    if cartesian_case.backend is None:
        pytest.skip("Embedded compiled program doesn't make sense.")

    @gtx.program(
        backend=cartesian_case.backend,
        enable_jit=True,
        static_params=("scalar_int", "scalar_float", "scalar_bool"),
    )
    def testee(
        field_a: cases.IField,
        scalar_int: int32,
        scalar_float: float,
        scalar_bool: bool,
        field_b: cases.IFloatField,
        out: tuple[cases.IField, cases.IFloatField],
    ):
        compile_variants_field_operator(
            field_a, scalar_int, scalar_float, scalar_bool, field_b, out=out
        )

    field_a = cases.allocate(cartesian_case, testee, "field_a")()
    field_b = cases.allocate(cartesian_case, testee, "field_b")()

    out = cases.allocate(cartesian_case, testee, "out")()
    testee(
        field_a,
        int32(1),
        3.0,
        True,
        field_b,
        out=out,
        offset_provider=cartesian_case.offset_provider,
    )
    assert np.allclose(out[0].ndarray, field_a.ndarray + 1)
    assert np.allclose(out[1].ndarray, field_b.ndarray + 3.0)

    # make sure the backend is not called on the second call
    object.__setattr__(testee, "backend", _raise_on_compile)

    out = cases.allocate(cartesian_case, testee, "out")()
    testee(
        field_a,
        int32(1),
        3.0,
        True,
        field_b,
        out=out,
        offset_provider=cartesian_case.offset_provider,
    )
    assert np.allclose(out[0].ndarray, field_a.ndarray + 1)
    assert np.allclose(out[1].ndarray, field_b.ndarray + 3.0)


def test_compile_variants_non_existing_param(cartesian_case, compile_variants_testee_not_compiled):
    with pytest.raises(errors.DSLTypeError, match="non_existing_param"):
        compile_variants_testee_not_compiled.compile(non_existing_param=[1], offset_provider={})


def test_compile_variants_wrong_type(cartesian_case, compile_variants_testee_not_compiled):
    with pytest.raises(errors.DSLTypeError, match="'scalar_int'.*expected.*int32"):
        compile_variants_testee_not_compiled.compile(scalar_int=[1.0], offset_provider={})


def test_compile_variants_error_static_field(cartesian_case, compile_variants_testee_not_compiled):
    field_a = cases.allocate(cartesian_case, compile_variants_testee_not_compiled, "field_a")()
    with pytest.raises(errors.DSLTypeError, match="Invalid static argument.*field_a"):
        compile_variants_testee_not_compiled.compile(field_a=[field_a], offset_provider={})


@pytest.fixture
def compile_variants_testee_tuple(cartesian_case):
    if cartesian_case.backend is None:
        pytest.skip("Embedded compiled program doesn't make sense.")

    @gtx.field_operator
    def testee_op(
        field_a: cases.IField,
        int_tuple: tuple[int32, int32],
        field_b: cases.IField,
    ) -> cases.IField:
        return field_a * int_tuple[0] + field_b * int_tuple[1]

    @gtx.program(backend=cartesian_case.backend)
    def testee(
        field_a: cases.IField,
        int_tuple: tuple[int32, int32],
        field_b: cases.IField,
        out: cases.IField,
    ):
        testee_op(field_a, int_tuple, field_b, out=out)

    return testee.compile(
        int_tuple=[(1, 2), (3, 4)],
        offset_provider=cartesian_case.offset_provider,
    )


def test_compile_variants_tuple(cartesian_case, compile_variants_testee_tuple):
    # make sure the backend is never called
    object.__setattr__(compile_variants_testee_tuple, "backend", _raise_on_compile)

    field_a = cases.allocate(cartesian_case, compile_variants_testee_tuple, "field_a")()
    field_b = cases.allocate(cartesian_case, compile_variants_testee_tuple, "field_b")()

    out = cases.allocate(cartesian_case, compile_variants_testee_tuple, "out")()
    compile_variants_testee_tuple(
        field_a,
        (1, 2),
        field_b,
        out=out,
        offset_provider=cartesian_case.offset_provider,
    )
    assert np.allclose(out.asnumpy(), field_a.asnumpy() * 1 + field_b.asnumpy() * 2)

    out = cases.allocate(cartesian_case, compile_variants_testee_tuple, "out")()
    compile_variants_testee_tuple(
        field_a,
        (3, 4),
        field_b,
        out,
        offset_provider=cartesian_case.offset_provider,
    )
    assert np.allclose(out.asnumpy(), field_a.asnumpy() * 3 + field_b.asnumpy() * 4)


<<<<<<< HEAD
def test_compile_variants_decorator_static_domains(compile_variants_field_operator, cartesian_case):
    if cartesian_case.backend is None:
        pytest.skip("Embedded compiled program doesn't make sense.")

    captured_cargs: Optional[arguments.CompileTimeArgs] = None

    class CaptureCompileTimeArgsBackend:
        def __getattr__(self, name):
            return getattr(cartesian_case.backend, name)

        def compile(self, program, compile_time_args):
            nonlocal captured_cargs
            captured_cargs = compile_time_args

            return cartesian_case.backend.compile(program, compile_time_args)

    @gtx.field_operator
    def identity_like(inp: tuple[cases.IField, cases.IField, float]):
        return inp[0], inp[1]

    # the float argument here is merely to test that static domains work for tuple arguments
    # of inhomogeneous types
    @gtx.program(backend=CaptureCompileTimeArgsBackend(), static_domains=True)
    def testee(
        inp: tuple[cases.IField, cases.IField, float], out: tuple[cases.IField, cases.IField]
    ):
        identity_like(inp, out=out)

    inp = cases.allocate(cartesian_case, testee, "inp")()
    out = cases.allocate(cartesian_case, testee, "out")()

    testee(inp, out, offset_provider={})
    assert np.allclose((inp[0].ndarray, inp[1].ndarray), (out[0].ndarray, out[1].ndarray))

    assert testee._compiled_programs.argument_descriptor_mapping[
        arguments.FieldDomainDescriptor
    ] == ["inp[0]", "inp[1]", "out[0]", "out[1]"]
    assert captured_cargs.argument_descriptor_contexts[arguments.FieldDomainDescriptor] == {
        "inp": (
            arguments.FieldDomainDescriptor(inp[0].domain),
            arguments.FieldDomainDescriptor(inp[1].domain),
            None,
        ),
        "out": (
            arguments.FieldDomainDescriptor(out[0].domain),
            arguments.FieldDomainDescriptor(out[1].domain),
        ),
    }
=======
def test_synchronous_compilation(cartesian_case, compile_testee):
    # This test is not perfect: only tests that compilation works if '_async_compilation_pool' is not initialized.
    with mock.patch.object(compiled_program, "_async_compilation_pool", None):
        a = cases.allocate(cartesian_case, compile_testee, "a")()
        b = cases.allocate(cartesian_case, compile_testee, "b")()

        out = cases.allocate(cartesian_case, compile_testee, "out")()
        compile_testee(
            a,
            b,
            out=out,
            offset_provider=cartesian_case.offset_provider,
        )
        assert np.allclose(out.ndarray, a.ndarray + b.ndarray)


@pytest.mark.parametrize("synchronous", [True, False], ids=["synchronous", "asynchronous"])
def test_wait_for_compilation(cartesian_case, compile_testee, synchronous):
    if cartesian_case.backend is None:
        pytest.skip("Embedded compiled program doesn't make sense.")

    with (
        mock.patch.object(compiled_program, "_async_compilation_pool", None)
        if synchronous
        else contextlib.nullcontext()
    ):
        start_compile = time.time()
        compile_testee.compile(offset_provider=cartesian_case.offset_provider)
        end_compile = time.time()
        compile_call_time = end_compile - start_compile

        start_wait = time.time()
        gtx.wait_for_compilation()
        end_wait = time.time()
        wait_time = end_wait - start_wait

        # The assumption is that in synchronous compilation the time is spent in the
        # call to compile (`wait_for_compilation` is a no-op),
        # in asynchronous execution `compile` is fast as it only kicks off compilation
        # while compilation happens while waiting in `wait_for_compilation`.
        # If this gets flaky, we need to find a better way to test this functionality.
        if synchronous:
            assert compile_call_time > wait_time
        else:
            assert wait_time > compile_call_time
>>>>>>> a70d3396
<|MERGE_RESOLUTION|>--- conflicted
+++ resolved
@@ -818,7 +818,53 @@
     assert np.allclose(out.asnumpy(), field_a.asnumpy() * 3 + field_b.asnumpy() * 4)
 
 
-<<<<<<< HEAD
+def test_synchronous_compilation(cartesian_case, compile_testee):
+    # This test is not perfect: only tests that compilation works if '_async_compilation_pool' is not initialized.
+    with mock.patch.object(compiled_program, "_async_compilation_pool", None):
+        a = cases.allocate(cartesian_case, compile_testee, "a")()
+        b = cases.allocate(cartesian_case, compile_testee, "b")()
+
+        out = cases.allocate(cartesian_case, compile_testee, "out")()
+        compile_testee(
+            a,
+            b,
+            out=out,
+            offset_provider=cartesian_case.offset_provider,
+        )
+        assert np.allclose(out.ndarray, a.ndarray + b.ndarray)
+
+
+@pytest.mark.parametrize("synchronous", [True, False], ids=["synchronous", "asynchronous"])
+def test_wait_for_compilation(cartesian_case, compile_testee, synchronous):
+    if cartesian_case.backend is None:
+        pytest.skip("Embedded compiled program doesn't make sense.")
+
+    with (
+        mock.patch.object(compiled_program, "_async_compilation_pool", None)
+        if synchronous
+        else contextlib.nullcontext()
+    ):
+        start_compile = time.time()
+        compile_testee.compile(offset_provider=cartesian_case.offset_provider)
+        end_compile = time.time()
+        compile_call_time = end_compile - start_compile
+
+        start_wait = time.time()
+        gtx.wait_for_compilation()
+        end_wait = time.time()
+        wait_time = end_wait - start_wait
+
+        # The assumption is that in synchronous compilation the time is spent in the
+        # call to compile (`wait_for_compilation` is a no-op),
+        # in asynchronous execution `compile` is fast as it only kicks off compilation
+        # while compilation happens while waiting in `wait_for_compilation`.
+        # If this gets flaky, we need to find a better way to test this functionality.
+        if synchronous:
+            assert compile_call_time > wait_time
+        else:
+            assert wait_time > compile_call_time
+
+
 def test_compile_variants_decorator_static_domains(compile_variants_field_operator, cartesian_case):
     if cartesian_case.backend is None:
         pytest.skip("Embedded compiled program doesn't make sense.")
@@ -866,51 +912,4 @@
             arguments.FieldDomainDescriptor(out[0].domain),
             arguments.FieldDomainDescriptor(out[1].domain),
         ),
-    }
-=======
-def test_synchronous_compilation(cartesian_case, compile_testee):
-    # This test is not perfect: only tests that compilation works if '_async_compilation_pool' is not initialized.
-    with mock.patch.object(compiled_program, "_async_compilation_pool", None):
-        a = cases.allocate(cartesian_case, compile_testee, "a")()
-        b = cases.allocate(cartesian_case, compile_testee, "b")()
-
-        out = cases.allocate(cartesian_case, compile_testee, "out")()
-        compile_testee(
-            a,
-            b,
-            out=out,
-            offset_provider=cartesian_case.offset_provider,
-        )
-        assert np.allclose(out.ndarray, a.ndarray + b.ndarray)
-
-
-@pytest.mark.parametrize("synchronous", [True, False], ids=["synchronous", "asynchronous"])
-def test_wait_for_compilation(cartesian_case, compile_testee, synchronous):
-    if cartesian_case.backend is None:
-        pytest.skip("Embedded compiled program doesn't make sense.")
-
-    with (
-        mock.patch.object(compiled_program, "_async_compilation_pool", None)
-        if synchronous
-        else contextlib.nullcontext()
-    ):
-        start_compile = time.time()
-        compile_testee.compile(offset_provider=cartesian_case.offset_provider)
-        end_compile = time.time()
-        compile_call_time = end_compile - start_compile
-
-        start_wait = time.time()
-        gtx.wait_for_compilation()
-        end_wait = time.time()
-        wait_time = end_wait - start_wait
-
-        # The assumption is that in synchronous compilation the time is spent in the
-        # call to compile (`wait_for_compilation` is a no-op),
-        # in asynchronous execution `compile` is fast as it only kicks off compilation
-        # while compilation happens while waiting in `wait_for_compilation`.
-        # If this gets flaky, we need to find a better way to test this functionality.
-        if synchronous:
-            assert compile_call_time > wait_time
-        else:
-            assert wait_time > compile_call_time
->>>>>>> a70d3396
+    }