--- conflicted
+++ resolved
@@ -18,16 +18,10 @@
 import numpy as np
 import pytest
 
-<<<<<<< HEAD
+from gt4py.next import errors
 import gt4py.next as gtx
-from gt4py.next.ffront.fbuiltins import int32
-from gt4py.next.ffront.foast_passes.type_deduction import FieldOperatorTypeDeductionError
-=======
-from gt4py.next import errors
-from gt4py.next.common import Field
 from gt4py.next.ffront.decorator import field_operator, program, scan_operator
 from gt4py.next.ffront.fbuiltins import int32, int64
->>>>>>> e3c65ccb
 from gt4py.next.program_processors.runners import dace_iterator, gtfn_cpu
 
 from next_tests.integration_tests import cases
@@ -205,14 +199,7 @@
 
 
 def test_call_scan_operator_from_program(cartesian_case):
-<<<<<<< HEAD
-    if cartesian_case.backend == dace_iterator.run_dace_iterator:
-        pytest.xfail("Not supported in DaCe backend: scans")
-
     @gtx.scan_operator(axis=KDim, forward=True, init=0.0)
-=======
-    @scan_operator(axis=KDim, forward=True, init=0.0)
->>>>>>> e3c65ccb
     def testee_scan(state: float, x: float, y: float) -> float:
         return state + x + 2.0 * y
 
