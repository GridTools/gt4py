# -*- coding: utf-8 -*-
# GT4Py - GridTools Framework
#
# Copyright (c) 2014-2023, ETH Zurich
# All rights reserved.
#
# This file is part of the GT4Py project and the GridTools framework.
# GT4Py is free software: you can redistribute it and/or modify it under
# the terms of the GNU General Public License as published by the
# Free Software Foundation, either version 3 of the License, or any later
# version. See the LICENSE.txt file at the top-level directory of this
# distribution for a copy of the license or check <https://www.gnu.org/licenses/>.
#
# SPDX-License-Identifier: GPL-3.0-or-later

from functools import reduce

import numpy as np
import pytest

import gt4py.next as gtx
from gt4py.next import (
    astype,
    broadcast,
    errors,
    float32,
    float64,
    int32,
    int64,
    maximum,
    minimum,
    neighbor_sum,
    where,
)
from gt4py.next.ffront.experimental import as_offset
from gt4py.next.program_processors.runners import dace_iterator, gtfn_cpu

from next_tests.integration_tests import cases
from next_tests.integration_tests.cases import (
    C2E,
    E2V,
    V2E,
    E2VDim,
    IDim,
    Ioff,
    JDim,
    KDim,
    Koff,
    V2EDim,
    Vertex,
    cartesian_case,
    unstructured_case,
)
from next_tests.integration_tests.feature_tests.ffront_tests.ffront_test_utils import (
    fieldview_backend,
    reduction_setup,
)


def test_copy(cartesian_case):  # noqa: F811 # fixtures
    @gtx.field_operator
    def testee(a: cases.IJKField) -> cases.IJKField:
        field_tuple = (a, a)
        field_0 = field_tuple[0]
        field_1 = field_tuple[1]
        return field_0

    cases.verify_with_default_data(cartesian_case, testee, ref=lambda a: a)


def test_multicopy(cartesian_case):  # noqa: F811 # fixtures
    if cartesian_case.backend == dace_iterator.run_dace_iterator:
        pytest.xfail("Not supported in DaCe backend: tuple returns")

    @gtx.field_operator
    def testee(a: cases.IJKField, b: cases.IJKField) -> tuple[cases.IJKField, cases.IJKField]:
        return a, b

    cases.verify_with_default_data(cartesian_case, testee, ref=lambda a, b: (a, b))


def test_cartesian_shift(cartesian_case):  # noqa: F811 # fixtures
    @gtx.field_operator
    def testee(a: cases.IJKField) -> cases.IJKField:
        return a(Ioff[1])

    a = cases.allocate(cartesian_case, testee, "a").extend({IDim: (0, 1)})()
    out = cases.allocate(cartesian_case, testee, cases.RETURN)()

    cases.verify(cartesian_case, testee, a, out=out, ref=a[1:])


def test_unstructured_shift(unstructured_case):  # noqa: F811 # fixtures
    @gtx.field_operator
    def testee(a: cases.VField) -> cases.EField:
        return a(E2V[0])

    cases.verify_with_default_data(
        unstructured_case,
        testee,
        ref=lambda a: a[unstructured_case.offset_provider["E2V"].table[:, 0]],
    )


def test_composed_unstructured_shift(unstructured_case):
    @gtx.field_operator
    def composed_shift_unstructured_flat(inp: cases.VField) -> cases.CField:
        return inp(E2V[0])(C2E[0])

    @gtx.field_operator
    def composed_shift_unstructured_intermediate_result(inp: cases.VField) -> cases.CField:
        tmp = inp(E2V[0])
        return tmp(C2E[0])

    @gtx.field_operator
    def shift_e2v(inp: cases.VField) -> cases.EField:
        return inp(E2V[0])

    @gtx.field_operator
    def composed_shift_unstructured(inp: cases.VField) -> cases.CField:
        return shift_e2v(inp)(C2E[0])

    cases.verify_with_default_data(
        unstructured_case,
        composed_shift_unstructured_flat,
        ref=lambda inp: inp[unstructured_case.offset_provider["E2V"].table[:, 0]][
            unstructured_case.offset_provider["C2E"].table[:, 0]
        ],
    )

    cases.verify_with_default_data(
        unstructured_case,
        composed_shift_unstructured_intermediate_result,
        ref=lambda inp: inp[unstructured_case.offset_provider["E2V"].table[:, 0]][
            unstructured_case.offset_provider["C2E"].table[:, 0]
        ],
        comparison=lambda inp, tmp: np.all(inp == tmp),
    )

    cases.verify_with_default_data(
        unstructured_case,
        composed_shift_unstructured,
        ref=lambda inp: inp[unstructured_case.offset_provider["E2V"].table[:, 0]][
            unstructured_case.offset_provider["C2E"].table[:, 0]
        ],
    )


def test_fold_shifts(cartesian_case):  # noqa: F811 # fixtures
    """Shifting the result of an addition should work."""

    @gtx.field_operator
    def testee(a: cases.IJKField, b: cases.IJKField) -> cases.IJKField:
        tmp = a + b(Ioff[1])
        return tmp(Ioff[1])

    a = cases.allocate(cartesian_case, testee, "a").extend({cases.IDim: (0, 1)})()
    b = cases.allocate(cartesian_case, testee, "b").extend({cases.IDim: (0, 2)})()
    out = cases.allocate(cartesian_case, testee, cases.RETURN)()

    cases.verify(cartesian_case, testee, a, b, out=out, ref=a[1:] + b[2:])


def test_tuples(cartesian_case):  # noqa: F811 # fixtures
    if cartesian_case.backend == dace_iterator.run_dace_iterator:
        pytest.xfail("Not supported in DaCe backend: tuple returns")

    @gtx.field_operator
    def testee(a: cases.IJKFloatField, b: cases.IJKFloatField) -> cases.IJKFloatField:
        inps = a, b
        scalars = 1.3, float64(5.0), float64("3.4")
        return (inps[0] * scalars[0] + inps[1] * scalars[1]) * scalars[2]

    cases.verify_with_default_data(
        cartesian_case, testee, ref=lambda a, b: (a * 1.3 + b * 5.0) * 3.4
    )


def test_scalar_arg(unstructured_case):  # noqa: F811 # fixtures
    """Test scalar argument being turned into 0-dim field."""
<<<<<<< HEAD
    if unstructured_case.backend == dace_iterator.run_dace_iterator:
        pytest.xfail("Not supported in DaCe backend: scalar arguments")
=======
>>>>>>> db31c4fe

    @gtx.field_operator
    def testee(a: int32) -> cases.VField:
        return broadcast(a + 1, (Vertex,))

    cases.verify_with_default_data(
        unstructured_case,
        testee,
        ref=lambda a: np.full(
            [unstructured_case.default_sizes[Vertex]],
            a + 1,
            dtype=int32,
        ),
        comparison=lambda a, b: np.all(a == b),
    )


def test_nested_scalar_arg(unstructured_case):  # noqa: F811 # fixtures
<<<<<<< HEAD
    if unstructured_case.backend == dace_iterator.run_dace_iterator:
        pytest.xfail("Not supported in DaCe backend: scalar arguments")

=======
>>>>>>> db31c4fe
    @gtx.field_operator
    def testee_inner(a: int32) -> cases.VField:
        return broadcast(a + 1, (Vertex,))

    @gtx.field_operator
    def testee(a: int32) -> cases.VField:
        return testee_inner(a + 1)

    cases.verify_with_default_data(
        unstructured_case,
        testee,
        ref=lambda a: np.full([unstructured_case.default_sizes[Vertex]], a + 2, dtype=int32),
    )


def test_scalar_arg_with_field(cartesian_case):  # noqa: F811 # fixtures
    if cartesian_case.backend == dace_iterator.run_dace_iterator:
        pytest.xfail("Not supported in DaCe backend: index fields, constant fields")

    @gtx.field_operator
    def testee(a: cases.IJKField, b: int32) -> cases.IJKField:
        tmp = b * a
        return tmp(Ioff[1])

    a = cases.allocate(cartesian_case, testee, "a").extend({IDim: (0, 1)})()
    b = cases.allocate(cartesian_case, testee, "b")()
    out = cases.allocate(cartesian_case, testee, cases.RETURN)()
    ref = a.array()[1:] * b

    cases.verify(cartesian_case, testee, a, b, out=out, ref=ref)


def test_scalar_in_domain_spec_and_fo_call(cartesian_case):  # noqa: F811 # fixtures
    pytest.xfail(
        "Scalar arguments not supported to be used in both domain specification "
        "and as an argument to a field operator."
    )

    @gtx.field_operator
    def testee_op(size: gtx.IndexType) -> gtx.Field[[IDim], gtx.IndexType]:
        return broadcast(size, (IDim,))

    @gtx.program
    def testee(size: gtx.IndexType, out: gtx.Field[[IDim], gtx.IndexType]):
        testee_op(size, out=out, domain={IDim: (0, size)})

    size = cartesian_case.default_sizes[IDim]
    out = cases.allocate(cartesian_case, testee, "out").zeros()()

    cases.verify(
        cartesian_case,
        testee,
        size,
        out=out,
        ref=np.full_like(out.array(), size, dtype=gtx.IndexType),
    )


def test_scalar_scan(cartesian_case):  # noqa: F811 # fixtures
    @gtx.scan_operator(axis=KDim, forward=True, init=(0.0))
    def testee_scan(state: float, qc_in: float, scalar: float) -> float:
        qc = qc_in + state + scalar
        return qc

    @gtx.program
    def testee(qc: cases.IKFloatField, scalar: float):
        testee_scan(qc, scalar, out=qc)

    qc = cases.allocate(cartesian_case, testee, "qc").zeros()()
    scalar = 1.0
    ksize = cartesian_case.default_sizes[KDim]
    expected = np.full((ksize, ksize), np.arange(start=1, stop=11, step=1).astype(float64))

    cases.verify(cartesian_case, testee, qc, scalar, inout=qc, ref=expected)


def test_tuple_scalar_scan(cartesian_case):  # noqa: F811 # fixtures
    if cartesian_case.backend in [gtfn_cpu.run_gtfn, gtfn_cpu.run_gtfn_imperative]:
        pytest.xfail("Scalar tuple arguments are not supported in gtfn yet.")
    if cartesian_case.backend == dace_iterator.run_dace_iterator:
        pytest.xfail("Not supported in DaCe backend: tuple arguments")

    @gtx.scan_operator(axis=KDim, forward=True, init=0.0)
    def testee_scan(
        state: float, qc_in: float, tuple_scalar: tuple[float, tuple[float, float]]
    ) -> float:
        return (qc_in + state + tuple_scalar[1][0] + tuple_scalar[1][1]) / tuple_scalar[0]

    @gtx.field_operator
    def testee_op(
        qc: cases.IKFloatField, tuple_scalar: tuple[float, tuple[float, float]]
    ) -> cases.IKFloatField:
        return testee_scan(qc, tuple_scalar)

    qc = cases.allocate(cartesian_case, testee_op, "qc").zeros()()
    tuple_scalar = (1.0, (1.0, 0.0))
    ksize = cartesian_case.default_sizes[KDim]
    expected = np.full((ksize, ksize), np.arange(start=1.0, stop=11.0), dtype=float)
    cases.verify(cartesian_case, testee_op, qc, tuple_scalar, out=qc, ref=expected)


def test_scalar_scan_vertical_offset(cartesian_case):  # noqa: F811 # fixtures
    if cartesian_case.backend == dace_iterator.run_dace_iterator:
        pytest.xfail("Not supported in DaCe backend: scans")

    @gtx.scan_operator(axis=KDim, forward=True, init=(0.0))
    def testee_scan(state: float, inp: float) -> float:
        return inp

    @gtx.field_operator
    def testee(inp: gtx.Field[[KDim], float]) -> gtx.Field[[KDim], float]:
        return testee_scan(inp(Koff[1]))

    inp = cases.allocate(
        cartesian_case,
        testee,
        "inp",
        extend={KDim: (0, 1)},
        strategy=cases.UniqueInitializer(start=2),
    )()
    out = cases.allocate(cartesian_case, testee, "inp").zeros()()
    ksize = cartesian_case.default_sizes[KDim]
    expected = np.full((ksize), np.arange(start=3, stop=ksize + 3, step=1).astype(float64))

    cases.run(cartesian_case, testee, inp, out=out)

    cases.verify(cartesian_case, testee, inp, out=out, ref=expected)


def test_astype_int(cartesian_case):  # noqa: F811 # fixtures
    @gtx.field_operator
    def testee(a: cases.IFloatField) -> gtx.Field[[IDim], int64]:
        b = astype(a, int64)
        return b

    cases.verify_with_default_data(
        cartesian_case,
        testee,
        ref=lambda a: a.astype(int64),
        comparison=lambda a, b: np.all(a == b),
    )


def test_astype_bool(cartesian_case):  # noqa: F811 # fixtures
    @gtx.field_operator
    def testee(a: cases.IFloatField) -> gtx.Field[[IDim], bool]:
        b = astype(a, bool)
        return b

    cases.verify_with_default_data(
        cartesian_case,
        testee,
        ref=lambda a: a.astype(bool),
        comparison=lambda a, b: np.all(a == b),
    )


def test_astype_float(cartesian_case):  # noqa: F811 # fixtures
    @gtx.field_operator
    def testee(a: cases.IFloatField) -> gtx.Field[[IDim], np.float32]:
        b = astype(a, float32)
        return b

    cases.verify_with_default_data(
        cartesian_case,
        testee,
        ref=lambda a: a.astype(np.float32),
        comparison=lambda a, b: np.all(a == b),
    )


def test_offset_field(cartesian_case):
    if cartesian_case.backend == dace_iterator.run_dace_iterator:
        pytest.xfail("Not supported in DaCe backend: offset fields")
    ref = np.full(
        (cartesian_case.default_sizes[IDim], cartesian_case.default_sizes[KDim]), True, dtype=bool
    )

    @gtx.field_operator
    def testee(a: cases.IKField, offset_field: cases.IKField) -> gtx.Field[[IDim, KDim], bool]:
        a_i = a(as_offset(Ioff, offset_field))
        a_i_k = a_i(as_offset(Koff, offset_field))
        b_i = a(Ioff[1])
        b_i_k = b_i(Koff[1])
        return a_i_k == b_i_k

    out = cases.allocate(cartesian_case, testee, cases.RETURN)()
    a = cases.allocate(cartesian_case, testee, "a").extend({IDim: (0, 1), KDim: (0, 1)})()
    offset_field = cases.allocate(cartesian_case, testee, "offset_field").strategy(
        cases.ConstInitializer(1)
    )()

    cases.verify(
        cartesian_case,
        testee,
        a,
        offset_field,
        out=out,
        offset_provider={"Ioff": IDim, "Koff": KDim},
        ref=np.full_like(offset_field, True, dtype=bool),
        comparison=lambda out, ref: np.all(out == ref),
    )

    assert np.allclose(out.array(), ref)


def test_nested_tuple_return(cartesian_case):
    if cartesian_case.backend == dace_iterator.run_dace_iterator:
        pytest.xfail("Not supported in DaCe backend: tuple returns")

    @gtx.field_operator
    def pack_tuple(
        a: cases.IField, b: cases.IField
    ) -> tuple[cases.IField, tuple[cases.IField, cases.IField]]:
        return (a, (a, b))

    @gtx.field_operator
    def combine(a: cases.IField, b: cases.IField) -> cases.IField:
        packed = pack_tuple(a, b)
        return packed[0] + packed[1][0] + packed[1][1]

    cases.verify_with_default_data(cartesian_case, combine, ref=lambda a, b: a + a + b)


def test_nested_reduction(unstructured_case):
    if unstructured_case.backend == dace_iterator.run_dace_iterator:
        pytest.xfail("Not supported in DaCe backend: reductions over lift expressions")

    @gtx.field_operator
    def testee(a: cases.EField) -> cases.EField:
        tmp = neighbor_sum(a(V2E), axis=V2EDim)
        tmp_2 = neighbor_sum(tmp(E2V), axis=E2VDim)
        return tmp_2

    cases.verify_with_default_data(
        unstructured_case,
        testee,
        ref=lambda a: np.sum(
            np.sum(a[unstructured_case.offset_provider["V2E"].table], axis=1)[
                unstructured_case.offset_provider["E2V"].table
            ],
            axis=1,
        ),
        comparison=lambda a, tmp_2: np.all(a == tmp_2),
    )


@pytest.mark.xfail(reason="Not yet supported in lowering, requires `map_`ing of inner reduce op.")
def test_nested_reduction_shift_first(unstructured_case):
    @gtx.field_operator
    def testee(inp: cases.EField) -> cases.EField:
        tmp = inp(V2E)
        tmp2 = tmp(E2V)
        return neighbor_sum(neighbor_sum(tmp2, axis=V2EDim), axis=E2VDim)

    cases.verify_with_default_data(
        unstructured_case,
        testee,
        ref=lambda inp: np.sum(
            np.sum(inp[unstructured_case.offset_provider["V2E"].table], axis=1)[
                unstructured_case.offset_provider["E2V"].table
            ],
            axis=1,
        ),
    )


def test_tuple_return_2(unstructured_case):
    if unstructured_case.backend == dace_iterator.run_dace_iterator:
        pytest.xfail("Not supported in DaCe backend: tuple returns")

    @gtx.field_operator
    def testee(a: cases.EField, b: cases.EField) -> tuple[cases.VField, cases.VField]:
        tmp = neighbor_sum(a(V2E), axis=V2EDim)
        tmp_2 = neighbor_sum(b(V2E), axis=V2EDim)
        return tmp, tmp_2

    cases.verify_with_default_data(
        unstructured_case,
        testee,
        ref=lambda a, b: [
            np.sum(a[unstructured_case.offset_provider["V2E"].table], axis=1),
            np.sum(b[unstructured_case.offset_provider["V2E"].table], axis=1),
        ],
        comparison=lambda a, tmp: (np.all(a[0] == tmp[0]), np.all(a[1] == tmp[1])),
    )


def test_tuple_with_local_field_in_reduction_shifted(unstructured_case):
    if unstructured_case.backend == dace_iterator.run_dace_iterator:
        pytest.xfail("Not supported in DaCe backend: tuples")

    @gtx.field_operator
    def reduce_tuple_element(e: cases.EField, v: cases.VField) -> cases.EField:
        tup = e(V2E), v
        red = neighbor_sum(tup[0] + v, axis=V2EDim)
        tmp = red(E2V[0])
        return tmp

    cases.verify_with_default_data(
        unstructured_case,
        reduce_tuple_element,
        ref=lambda e, v: np.sum(
            e[unstructured_case.offset_provider["V2E"].table] + np.tile(v, (4, 1)).T, axis=1
        )[unstructured_case.offset_provider["E2V"].table[:, 0]],
    )


def test_tuple_arg(cartesian_case):
    if cartesian_case.backend == dace_iterator.run_dace_iterator:
        pytest.xfail("Not supported in DaCe backend: tuple args")

    @gtx.field_operator
    def testee(a: tuple[tuple[cases.IField, cases.IField], cases.IField]) -> cases.IField:
        return 3 * a[0][0] + a[0][1] + a[1]

    cases.verify_with_default_data(
        cartesian_case, testee, ref=lambda a: 3 * a[0][0].array() + a[0][1].array() + a[1].array()
    )


@pytest.mark.parametrize("forward", [True, False])
def test_fieldop_from_scan(cartesian_case, forward):
    init = 1.0
    expected = np.arange(init + 1.0, init + 1.0 + cartesian_case.default_sizes[IDim], 1)
    out = gtx.np_as_located_field(KDim)(np.zeros((cartesian_case.default_sizes[KDim],)))

    if not forward:
        expected = np.flip(expected)

    @gtx.field_operator
    def add(carry: float, foo: float) -> float:
        return carry + foo

    @gtx.scan_operator(axis=KDim, forward=forward, init=init)
    def simple_scan_operator(carry: float) -> float:
        return add(carry, 1.0)

    cases.verify(cartesian_case, simple_scan_operator, out=out, ref=expected)


def test_solve_triag(cartesian_case):
    if cartesian_case.backend in [
        dace_iterator.run_dace_iterator,
        gtfn_cpu.run_gtfn,
        gtfn_cpu.run_gtfn_imperative,
    ]:
        pytest.xfail("Transformation passes fail in putting `scan` to the top.")

    @gtx.scan_operator(axis=KDim, forward=True, init=(0.0, 0.0))
    def tridiag_forward(
        state: tuple[float, float], a: float, b: float, c: float, d: float
    ) -> tuple[float, float]:
        return (c / (b - a * state[0]), (d - a * state[1]) / (b - a * state[0]))

    @gtx.scan_operator(axis=KDim, forward=False, init=0.0)
    def tridiag_backward(x_kp1: float, cp: float, dp: float) -> float:
        return dp - cp * x_kp1

    @gtx.field_operator
    def solve_tridiag(
        a: cases.IJKFloatField,
        b: cases.IJKFloatField,
        c: cases.IJKFloatField,
        d: cases.IJKFloatField,
    ) -> cases.IJKFloatField:
        cp, dp = tridiag_forward(a, b, c, d)
        return tridiag_backward(cp, dp)

    def expected(a, b, c, d):
        shape = tuple(cartesian_case.default_sizes[dim] for dim in [IDim, JDim, KDim])
        matrices = np.zeros(shape + shape[-1:])
        i = np.arange(shape[2])
        matrices[:, :, i[1:], i[:-1]] = a[:, :, 1:]
        matrices[:, :, i, i] = b
        matrices[:, :, i[:-1], i[1:]] = c[:, :, :-1]
        return np.linalg.solve(matrices, d)

    cases.verify_with_default_data(cartesian_case, solve_tridiag, ref=expected)


@pytest.mark.parametrize("left, right", [(2, 3), (3, 2)])
def test_ternary_operator(cartesian_case, left, right):
<<<<<<< HEAD
    if cartesian_case.backend == dace_iterator.run_dace_iterator:
        pytest.xfail("Not supported in DaCe backend: scalar arguments")

=======
>>>>>>> db31c4fe
    @gtx.field_operator
    def testee(a: cases.IField, b: cases.IField, left: int32, right: int32) -> cases.IField:
        return a if left < right else b

    a = cases.allocate(cartesian_case, testee, "a")()
    b = cases.allocate(cartesian_case, testee, "b")()
    out = cases.allocate(cartesian_case, testee, cases.RETURN)()

    cases.verify(cartesian_case, testee, a, b, left, right, out=out, ref=(a if left < right else b))

    @gtx.field_operator
    def testee(left: int32, right: int32) -> cases.IField:
        return broadcast(3, (IDim,)) if left > right else broadcast(4, (IDim,))

    e = np.asarray(a) if left < right else np.asarray(b)
    cases.verify(
        cartesian_case,
        testee,
        left,
        right,
        out=out,
        ref=(np.full(e.shape, 3) if left > right else np.full(e.shape, 4)),
    )


@pytest.mark.parametrize("left, right", [(2, 3), (3, 2)])
def test_ternary_operator_tuple(cartesian_case, left, right):
    if cartesian_case.backend == dace_iterator.run_dace_iterator:
        pytest.xfail("Not supported in DaCe backend: tuple returns")

    @gtx.field_operator
    def testee(
        a: cases.IField, b: cases.IField, left: int32, right: int32
    ) -> tuple[cases.IField, cases.IField]:
        return (a, b) if left < right else (b, a)

    a = cases.allocate(cartesian_case, testee, "a")()
    b = cases.allocate(cartesian_case, testee, "b")()
    out = cases.allocate(cartesian_case, testee, cases.RETURN)()

    cases.verify(
        cartesian_case, testee, a, b, left, right, out=out, ref=((a, b) if left < right else (b, a))
    )


def test_ternary_builtin_neighbor_sum(unstructured_case):
    if unstructured_case.backend == dace_iterator.run_dace_iterator:
        pytest.xfail("Not supported in DaCe backend: reductions over lift expressions")

    @gtx.field_operator
    def testee(a: cases.EField, b: cases.EField) -> cases.VField:
        tmp = neighbor_sum(b(V2E) if 2 < 3 else a(V2E), axis=V2EDim)
        return tmp

    cases.verify_with_default_data(
        unstructured_case,
        testee,
        ref=lambda a, b: (
            np.sum(b[unstructured_case.offset_provider["V2E"].table], axis=1)
            if 2 < 3
            else np.sum(a[unstructured_case.offset_provider["V2E"].table], axis=1)
        ),
    )


def test_ternary_scan(cartesian_case):
    @gtx.scan_operator(axis=KDim, forward=True, init=0.0)
    def simple_scan_operator(carry: float, a: float) -> float:
        return carry if carry > a else carry + 1.0

    k_size = cartesian_case.default_sizes[KDim]
    a = gtx.np_as_located_field(KDim)(4.0 * np.ones((k_size,)))
    out = gtx.np_as_located_field(KDim)(np.zeros((k_size,)))

    cases.verify(
        cartesian_case,
        simple_scan_operator,
        a,
        out=out,
        ref=np.asarray([i if i <= 4.0 else 4.0 + 1 for i in range(1, k_size + 1)]),
    )


@pytest.mark.parametrize("forward", [True, False])
def test_scan_nested_tuple_output(forward, cartesian_case):
    if cartesian_case.backend == dace_iterator.run_dace_iterator:
        pytest.xfail("Not supported in DaCe backend: tuple returns")
    init = (1, (2, 3))
    k_size = cartesian_case.default_sizes[KDim]
    expected = np.arange(1, 1 + k_size, 1, dtype=int32)
    if not forward:
        expected = np.flip(expected)

    @gtx.scan_operator(axis=KDim, forward=forward, init=init)
    def simple_scan_operator(
        carry: tuple[int32, tuple[int32, int32]]
    ) -> tuple[int32, tuple[int32, int32]]:
        return (carry[0] + 1, (carry[1][0] + 1, carry[1][1] + 1))

    @gtx.program
    def testee(out: tuple[cases.KField, tuple[cases.KField, cases.KField]]):
        simple_scan_operator(out=out)

    cases.verify_with_default_data(
        cartesian_case,
        testee,
        ref=lambda: (expected + 1.0, (expected + 2.0, expected + 3.0)),
        comparison=lambda ref, out: np.all(out[0].array() == ref[0])
        and np.all(out[1][0].array() == ref[1][0])
        and np.all(out[1][1].array() == ref[1][1]),
    )


def test_scan_nested_tuple_input(cartesian_case):
    if cartesian_case.backend == dace_iterator.run_dace_iterator:
        pytest.xfail("Not supported in DaCe backend: tuple args")
    init = 1.0
    k_size = cartesian_case.default_sizes[KDim]
    inp1 = gtx.np_as_located_field(KDim)(np.ones((k_size,)))
    inp2 = gtx.np_as_located_field(KDim)(np.arange(0.0, k_size, 1))
    out = gtx.np_as_located_field(KDim)(np.zeros((k_size,)))

    prev_levels_iterator = lambda i: range(i + 1)
    expected = np.asarray(
        [
            reduce(lambda prev, i: prev + inp1[i] + inp2[i], prev_levels_iterator(i), init)
            for i in range(k_size)
        ]
    )

    @gtx.scan_operator(axis=KDim, forward=True, init=init)
    def simple_scan_operator(carry: float, a: tuple[float, float]) -> float:
        return carry + a[0] + a[1]

    cases.verify(cartesian_case, simple_scan_operator, (inp1, inp2), out=out, ref=expected)


def test_docstring(cartesian_case):
    @gtx.field_operator
    def fieldop_with_docstring(a: cases.IField) -> cases.IField:
        """My docstring."""
        return a

    @gtx.program
    def test_docstring(a: cases.IField):
        """My docstring."""
        fieldop_with_docstring(a, out=a)

    a = cases.allocate(cartesian_case, test_docstring, "a")()

    cases.verify(cartesian_case, test_docstring, a, inout=a, ref=a)


def test_domain(cartesian_case):
    @gtx.field_operator
    def fieldop_domain(a: cases.IField) -> cases.IField:
        return a + a

    @gtx.program
    def program_domain(a: cases.IField, out: cases.IField):
        fieldop_domain(a, out=out, domain={IDim: (minimum(1, 2), 9)})

    a = cases.allocate(cartesian_case, program_domain, "a")()
    out = cases.allocate(cartesian_case, program_domain, "out")()

    cases.verify(
        cartesian_case, program_domain, a, out, inout=out.array()[1:9], ref=a.array()[1:9] * 2
    )


def test_domain_input_bounds(cartesian_case):
    if cartesian_case.backend in [gtfn_cpu.run_gtfn, gtfn_cpu.run_gtfn_imperative]:
        pytest.xfail("FloorDiv not fully supported in gtfn.")
    if cartesian_case.backend == dace_iterator.run_dace_iterator:
        pytest.xfail("Not supported in DaCe backend: type inference failure")

    lower_i = 1
    upper_i = 10

    @gtx.field_operator
    def fieldop_domain(a: cases.IField) -> cases.IField:
        return a + a

    @gtx.program
    def program_domain(
        inp: cases.IField, out: cases.IField, lower_i: gtx.IndexType, upper_i: gtx.IndexType
    ):
        fieldop_domain(
            inp,
            out=out,
            domain={IDim: (lower_i, upper_i // 2)},
        )

    inp = cases.allocate(cartesian_case, program_domain, "inp")()
    out = cases.allocate(cartesian_case, fieldop_domain, cases.RETURN)()

    cases.verify(
        cartesian_case,
        program_domain,
        inp,
        out,
        lower_i,
        upper_i,
        inout=out.array()[lower_i : int(upper_i / 2)],
        ref=inp.array()[lower_i : int(upper_i / 2)] * 2,
    )


def test_domain_input_bounds_1(cartesian_case):
    lower_i = 1
    upper_i = 9
    lower_j = 4
    upper_j = 6

    @gtx.field_operator
    def fieldop_domain(a: cases.IJField) -> cases.IJField:
        return a + a

    @gtx.program(backend=cartesian_case.backend)
    def program_domain(
        a: cases.IJField,
        out: cases.IJField,
        lower_i: gtx.IndexType,
        upper_i: gtx.IndexType,
        lower_j: gtx.IndexType,
        upper_j: gtx.IndexType,
    ):
        fieldop_domain(
            a,
            out=out,
            domain={IDim: (1 * lower_i, upper_i + 0), JDim: (lower_j - 0, upper_j)},
        )

    a = cases.allocate(cartesian_case, program_domain, "a")()
    out = cases.allocate(cartesian_case, program_domain, "out")()

    cases.verify(
        cartesian_case,
        program_domain,
        a,
        out,
        lower_i,
        upper_i,
        lower_j,
        upper_j,
        inout=out.array()[1 * lower_i : upper_i + 0, lower_j - 0 : upper_j],
        ref=a.array()[1 * lower_i : upper_i + 0, lower_j - 0 : upper_j] * 2,
    )


def test_domain_tuple(cartesian_case):
    if cartesian_case.backend == dace_iterator.run_dace_iterator:
        pytest.xfail("Not supported in DaCe backend: tuple returns")

    @gtx.field_operator
    def fieldop_domain_tuple(
        a: cases.IJField, b: cases.IJField
    ) -> tuple[cases.IJField, cases.IJField]:
        return (a + b, b)

    @gtx.program
    def program_domain_tuple(
        inp0: cases.IJField,
        inp1: cases.IJField,
        out0: cases.IJField,
        out1: cases.IJField,
    ):
        fieldop_domain_tuple(inp0, inp1, out=(out0, out1), domain={IDim: (1, 9), JDim: (4, 6)})

    inp0 = cases.allocate(cartesian_case, program_domain_tuple, "inp0")()
    inp1 = cases.allocate(cartesian_case, program_domain_tuple, "inp1")()
    out0 = cases.allocate(cartesian_case, program_domain_tuple, "out0")()
    out1 = cases.allocate(cartesian_case, program_domain_tuple, "out1")()

    cases.verify(
        cartesian_case,
        program_domain_tuple,
        inp0,
        inp1,
        out0,
        out1,
        inout=(out0[1:9, 4:6], out1[1:9, 4:6]),
        ref=(inp0.array()[1:9, 4:6] + inp1.array()[1:9, 4:6], inp1.array()[1:9, 4:6]),
    )


def test_where_k_offset(cartesian_case):
    if cartesian_case.backend in [gtfn_cpu.run_gtfn, gtfn_cpu.run_gtfn_imperative]:
        pytest.xfail("IndexFields are not supported yet.")
    if cartesian_case.backend == dace_iterator.run_dace_iterator:
        pytest.xfail("Not supported in DaCe backend: index fields")

    @gtx.field_operator
    def fieldop_where_k_offset(
        a: cases.IKField, k_index: gtx.Field[[KDim], gtx.IndexType]
    ) -> cases.IKField:
        return where(k_index > 0, a(Koff[-1]), 2)

    cases.verify_with_default_data(
        cartesian_case,
        fieldop_where_k_offset,
        ref=lambda a, k_index: np.where(k_index > 0, np.roll(a, 1, axis=1), 2),
    )

    @gtx.field_operator
    def fieldop_where_k_offset(
        a: cases.IKField, k_index: gtx.Field[[KDim], gtx.IndexType]
    ) -> cases.IKField:
        return where(k_index > 0, a(Koff[-1]), 2)

    cases.verify_with_default_data(
        cartesian_case,
        fieldop_where_k_offset,
        ref=lambda a, k_index: np.where(k_index > 0, np.roll(a, 1, axis=1), 2),
    )


def test_undefined_symbols(cartesian_case):
    with pytest.raises(errors.DSLError, match="Undeclared symbol"):

        @gtx.field_operator(backend=cartesian_case.backend)
        def return_undefined():
            return undefined_symbol


def test_zero_dims_fields(cartesian_case):
<<<<<<< HEAD
    if unstructured_case.backend == dace_iterator.run_dace_iterator:
        pytest.xfail("Not supported in DaCe backend: scalar arguments (zero dims field)")
=======
    if cartesian_case.backend == dace_iterator.run_dace_iterator:
        pytest.xfail("Not supported in DaCe backend: zero-dimensional fields")
>>>>>>> db31c4fe

    @gtx.field_operator
    def implicit_broadcast_scalar(inp: cases.EmptyField):
        return inp

    inp = cases.allocate(cartesian_case, implicit_broadcast_scalar, "inp")()
    out = cases.allocate(cartesian_case, implicit_broadcast_scalar, "inp")()

    cases.verify(cartesian_case, implicit_broadcast_scalar, inp, out=out, ref=np.array(0))


def test_implicit_broadcast_mixed_dim(cartesian_case):
    @gtx.field_operator
    def fieldop_implicit_broadcast(
        zero_dim_inp: cases.EmptyField, inp: cases.IField, scalar: int32
    ) -> cases.IField:
        return inp + zero_dim_inp * scalar

    @gtx.field_operator
    def fieldop_implicit_broadcast_2(inp: cases.IField) -> cases.IField:
        fi = fieldop_implicit_broadcast(1, inp, 2)
        return fi

    cases.verify_with_default_data(
        cartesian_case, fieldop_implicit_broadcast_2, ref=lambda inp: inp + 2
    )


def test_tuple_unpacking(cartesian_case):
    if cartesian_case.backend == dace_iterator.run_dace_iterator:
        pytest.xfail("Not supported in DaCe backend: tuple returns")

    @gtx.field_operator
    def unpack(
        inp: cases.IField,
    ) -> tuple[cases.IField, cases.IField, cases.IField, cases.IField,]:
        a, b, c, d = (inp + 2, inp + 3, inp + 5, inp + 7)
        return a, b, c, d

    cases.verify_with_default_data(
        cartesian_case, unpack, ref=lambda inp: (inp + 2, inp + 3, inp + 5, inp + 7)
    )


def test_tuple_unpacking_star_multi(cartesian_case):
    if cartesian_case.backend == dace_iterator.run_dace_iterator:
        pytest.xfail("Not supported in DaCe backend: tuple returns")
    OutType = tuple[
        cases.IField,
        cases.IField,
        cases.IField,
        cases.IField,
        cases.IField,
        cases.IField,
        cases.IField,
        cases.IField,
        cases.IField,
        cases.IField,
        cases.IField,
        cases.IField,
    ]

    @gtx.field_operator
    def unpack(
        inp: cases.IField,
    ) -> OutType:
        *a, a2, a3 = (inp, inp + 1, inp + 2, inp + 3)
        b1, *b, b3 = (inp + 4, inp + 5, inp + 6, inp + 7)
        c1, c2, *c = (inp + 8, inp + 9, inp + 10, inp + 11)
        return (a[0], a[1], a2, a3, b1, b[0], b[1], b3, c1, c2, c[0], c[1])

    cases.verify_with_default_data(
        cartesian_case,
        unpack,
        ref=lambda inp: (
            inp,
            inp + 1,
            inp + 2,
            inp + 3,
            inp + 4,
            inp + 5,
            inp + 6,
            inp + 7,
            inp + 8,
            inp + 9,
            inp + 10,
            inp + 11,
        ),
    )


def test_tuple_unpacking_too_many_values(cartesian_case):
    with pytest.raises(
        errors.DSLError,
        match=(r"Could not deduce type: Too many values to unpack \(expected 3\)"),
    ):

        @gtx.field_operator(backend=cartesian_case.backend)
        def _star_unpack() -> tuple[int32, float64, int32]:
            a, b, c = (1, 2.0, 3, 4, 5, 6, 7.0)
            return a, b, c


def test_tuple_unpacking_too_many_values(cartesian_case):
    with pytest.raises(errors.DSLError, match=(r"Assignment value must be of type tuple!")):

        @gtx.field_operator(backend=cartesian_case.backend)
        def _invalid_unpack() -> tuple[int32, float64, int32]:
            a, b, c = 1
            return a


def test_constant_closure_vars(cartesian_case):
    from gt4py.eve.utils import FrozenNamespace

    constants = FrozenNamespace(
        PI=np.float64(3.142),
        E=np.float64(2.718),
    )

    @gtx.field_operator
    def consume_constants(input: cases.IFloatField) -> cases.IFloatField:
        return constants.PI * constants.E * input

    cases.verify_with_default_data(
        cartesian_case, consume_constants, ref=lambda input: constants.PI * constants.E * input
    )<|MERGE_RESOLUTION|>--- conflicted
+++ resolved
@@ -178,11 +178,6 @@
 
 def test_scalar_arg(unstructured_case):  # noqa: F811 # fixtures
     """Test scalar argument being turned into 0-dim field."""
-<<<<<<< HEAD
-    if unstructured_case.backend == dace_iterator.run_dace_iterator:
-        pytest.xfail("Not supported in DaCe backend: scalar arguments")
-=======
->>>>>>> db31c4fe
 
     @gtx.field_operator
     def testee(a: int32) -> cases.VField:
@@ -201,12 +196,6 @@
 
 
 def test_nested_scalar_arg(unstructured_case):  # noqa: F811 # fixtures
-<<<<<<< HEAD
-    if unstructured_case.backend == dace_iterator.run_dace_iterator:
-        pytest.xfail("Not supported in DaCe backend: scalar arguments")
-
-=======
->>>>>>> db31c4fe
     @gtx.field_operator
     def testee_inner(a: int32) -> cases.VField:
         return broadcast(a + 1, (Vertex,))
@@ -590,12 +579,6 @@
 
 @pytest.mark.parametrize("left, right", [(2, 3), (3, 2)])
 def test_ternary_operator(cartesian_case, left, right):
-<<<<<<< HEAD
-    if cartesian_case.backend == dace_iterator.run_dace_iterator:
-        pytest.xfail("Not supported in DaCe backend: scalar arguments")
-
-=======
->>>>>>> db31c4fe
     @gtx.field_operator
     def testee(a: cases.IField, b: cases.IField, left: int32, right: int32) -> cases.IField:
         return a if left < right else b
@@ -922,13 +905,8 @@
 
 
 def test_zero_dims_fields(cartesian_case):
-<<<<<<< HEAD
-    if unstructured_case.backend == dace_iterator.run_dace_iterator:
-        pytest.xfail("Not supported in DaCe backend: scalar arguments (zero dims field)")
-=======
     if cartesian_case.backend == dace_iterator.run_dace_iterator:
         pytest.xfail("Not supported in DaCe backend: zero-dimensional fields")
->>>>>>> db31c4fe
 
     @gtx.field_operator
     def implicit_broadcast_scalar(inp: cases.EmptyField):
