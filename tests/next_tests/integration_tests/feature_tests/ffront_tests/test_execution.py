--- conflicted
+++ resolved
@@ -33,12 +33,7 @@
 )
 from gt4py.next.ffront.experimental import as_offset
 from gt4py.next.ffront.foast_passes.type_deduction import FieldOperatorTypeDeductionError
-<<<<<<< HEAD
-from gt4py.next.iterator.embedded import index_field, np_as_located_field
 from gt4py.next.program_processors.runners import dace_iterator, gtfn_cpu
-=======
-from gt4py.next.program_processors.runners import gtfn_cpu
->>>>>>> 5303c0b8
 
 from next_tests.integration_tests import cases
 from next_tests.integration_tests.cases import (
@@ -74,14 +69,10 @@
 
 
 def test_multicopy(cartesian_case):  # noqa: F811 # fixtures
-<<<<<<< HEAD
     if cartesian_case.backend == dace_iterator.run_dace_iterator:
         pytest.xfail("Not supported in DaCe backend: tuple returns")
 
-    @field_operator
-=======
-    @gtx.field_operator
->>>>>>> 5303c0b8
+    @gtx.field_operator
     def testee(a: cases.IJKField, b: cases.IJKField) -> tuple[cases.IJKField, cases.IJKField]:
         return a, b
 
@@ -171,14 +162,10 @@
 
 
 def test_tuples(cartesian_case):  # noqa: F811 # fixtures
-<<<<<<< HEAD
     if cartesian_case.backend == dace_iterator.run_dace_iterator:
         pytest.xfail("Not supported in DaCe backend: tuple returns")
 
-    @field_operator
-=======
-    @gtx.field_operator
->>>>>>> 5303c0b8
+    @gtx.field_operator
     def testee(a: cases.IJKFloatField, b: cases.IJKFloatField) -> cases.IJKFloatField:
         inps = a, b
         scalars = 1.3, float64(5.0), float64("3.4")
@@ -211,16 +198,11 @@
 
 
 def test_nested_scalar_arg(unstructured_case):  # noqa: F811 # fixtures
-<<<<<<< HEAD
     if unstructured_case.backend == dace_iterator.run_dace_iterator:
         pytest.xfail("Not supported in DaCe backend: broadcast")
 
-    @field_operator
+    @gtx.field_operator
     def testee_inner(a: int) -> cases.VField:
-=======
-    @gtx.field_operator
-    def testee_inner(a: int32) -> cases.VField:
->>>>>>> 5303c0b8
         return broadcast(a + 1, (Vertex,))
 
     @gtx.field_operator
@@ -235,16 +217,11 @@
 
 
 def test_scalar_arg_with_field(cartesian_case):  # noqa: F811 # fixtures
-<<<<<<< HEAD
     if cartesian_case.backend == dace_iterator.run_dace_iterator:
         pytest.xfail("Not supported in DaCe backend: index fields, constant fields")
 
-    @field_operator
+    @gtx.field_operator
     def testee(a: cases.IJKField, b: int) -> cases.IJKField:
-=======
-    @gtx.field_operator
-    def testee(a: cases.IJKField, b: int32) -> cases.IJKField:
->>>>>>> 5303c0b8
         tmp = b * a
         return tmp(Ioff[1])
 
@@ -286,14 +263,10 @@
 
 
 def test_scalar_scan(cartesian_case):  # noqa: F811 # fixtures
-<<<<<<< HEAD
     if cartesian_case.backend == dace_iterator.run_dace_iterator:
         pytest.xfail("Not supported in DaCe backend: scan")
 
-    @scan_operator(axis=KDim, forward=True, init=(0.0))
-=======
     @gtx.scan_operator(axis=KDim, forward=True, init=(0.0))
->>>>>>> 5303c0b8
     def testee_scan(state: float, qc_in: float, scalar: float) -> float:
         qc = qc_in + state + scalar
         return qc
@@ -377,20 +350,11 @@
     )
 
 
-<<<<<<< HEAD
-def test_offset_field(fieldview_backend):
-    if fieldview_backend == dace_iterator.run_dace_iterator:
+def test_offset_field(cartesian_case):
+    if cartesian_case.backend == dace_iterator.run_dace_iterator:
         pytest.xfail("Not supported in DaCe backend: offset fields")
-
-    a_I_arr = np.random.randn(size, size).astype("float64")
-    a_I_float = np_as_located_field(IDim, KDim)(a_I_arr)
-    a_I_float_1 = np_as_located_field(IDim, KDim)(
-        np.append(np.insert(a_I_arr, size, 0, axis=1), [np.array([0] * (size + 1))], axis=0)
-=======
-def test_offset_field(cartesian_case):
     ref = np.full(
         (cartesian_case.default_sizes[IDim], cartesian_case.default_sizes[KDim]), True, dtype=bool
->>>>>>> 5303c0b8
     )
 
     @gtx.field_operator
@@ -420,26 +384,11 @@
 
     assert np.allclose(out.array(), ref)
 
-<<<<<<< HEAD
-    offset_index_int_fo(
-        a_I_float_1, out=out_I_float_1, offset_provider={"Ioff": IDim, "Koff": KDim}
-    )
-    assert np.allclose(
-        out_I_float.array()[: size - 1, : size - 1], out_I_float_1.array()[: size - 1, : size - 1]
-    )
-
-
-def test_nested_tuple_return(fieldview_backend):
-    if fieldview_backend == dace_iterator.run_dace_iterator:
+
+def test_nested_tuple_return(cartesian_case):
+    if cartesian_case.backend == dace_iterator.run_dace_iterator:
         pytest.xfail("Not supported in DaCe backend: tuple returns")
 
-    a_I_float = np_as_located_field(IDim)(np.random.randn(size).astype("float64"))
-    b_I_float = np_as_located_field(IDim)(np.random.randn(size).astype("float64"))
-    out_I_float = np_as_located_field(IDim)(np.zeros((size,), dtype=float64))
-=======
->>>>>>> 5303c0b8
-
-def test_nested_tuple_return(cartesian_case):
     @gtx.field_operator
     def pack_tuple(
         a: cases.IField, b: cases.IField
@@ -453,20 +402,11 @@
 
     cases.verify_with_default_data(cartesian_case, combine, ref=lambda a, b: a + a + b)
 
-<<<<<<< HEAD
-def test_nested_reduction(reduction_setup, fieldview_backend):
-    if fieldview_backend == dace_iterator.run_dace_iterator:
+
+def test_nested_reduction(unstructured_case):
+    if unstructured_case.backend == dace_iterator.run_dace_iterator:
         pytest.xfail("Not supported in DaCe backend: reductions")
 
-    rs = reduction_setup
-    V2EDim = rs.V2EDim
-    E2VDim = rs.E2VDim
-    V2E = rs.V2E
-    E2V = rs.E2V
-=======
->>>>>>> 5303c0b8
-
-def test_nested_reduction(unstructured_case):
     @gtx.field_operator
     def testee(a: cases.EField) -> cases.EField:
         tmp = neighbor_sum(a(V2E), axis=V2EDim)
@@ -487,81 +427,16 @@
 
 
 @pytest.mark.xfail(reason="Not yet supported in lowering, requires `map_`ing of inner reduce op.")
-<<<<<<< HEAD
-def test_nested_reduction_shift_first(reduction_setup, fieldview_backend):
-    if fieldview_backend == dace_iterator.run_dace_iterator:
+def test_nested_reduction_shift_first(unstructured_case):
+    if unstructured_case.backend == dace_iterator.run_dace_iterator:
         pytest.xfail("Not supported in DaCe backend: reductions")
 
-    rs = reduction_setup
-    V2EDim = rs.V2EDim
-    E2VDim = rs.E2VDim
-    V2E = rs.V2E
-    E2V = rs.E2V
-
-    out = np_as_located_field(Edge)(np.zeros([rs.num_edges], dtype=np.int64))
-
-    @field_operator(backend=fieldview_backend)
-    def testee(inp: Field[[Edge], int64]) -> Field[[Edge], int64]:
-=======
-def test_nested_reduction_shift_first(unstructured_case):
     @gtx.field_operator
     def testee(inp: cases.EField) -> cases.EField:
->>>>>>> 5303c0b8
         tmp = inp(V2E)
         tmp2 = tmp(E2V)
         return neighbor_sum(neighbor_sum(tmp2, axis=V2EDim), axis=E2VDim)
 
-<<<<<<< HEAD
-    testee(rs.inp, out=out, offset_provider=rs.offset_provider)
-
-    expected = np.sum(np.sum(rs.inp[rs.v2e_table], axis=1)[rs.e2v_table], axis=1)
-    assert np.allclose(out, expected)
-
-
-def test_tuple_return_2(reduction_setup, fieldview_backend):
-    if fieldview_backend == dace_iterator.run_dace_iterator:
-        pytest.xfail("Not supported in DaCe backend: reductions")
-
-    rs = reduction_setup
-    V2EDim = rs.V2EDim
-    V2E = rs.V2E
-
-    @field_operator(backend=fieldview_backend)
-    def reduction_tuple(
-        a: Field[[Edge], int64], b: Field[[Edge], int64]
-    ) -> tuple[Field[[Vertex], int64], Field[[Vertex], int64]]:
-        a = neighbor_sum(a(V2E), axis=V2EDim)
-        b = neighbor_sum(b(V2E), axis=V2EDim)
-        return a, b
-
-    @field_operator(backend=fieldview_backend)
-    def combine_tuple(a: Field[[Edge], int64], b: Field[[Edge], int64]) -> Field[[Vertex], int64]:
-        packed = reduction_tuple(a, b)
-        return packed[0] + packed[1]
-
-    combine_tuple(rs.inp, rs.inp, out=rs.out, offset_provider=rs.offset_provider)
-
-    ref = np.sum(rs.v2e_table, axis=1) * 2
-    assert np.allclose(ref, rs.out)
-
-
-def test_tuple_with_local_field_in_reduction_shifted(reduction_setup, fieldview_backend):
-    if fieldview_backend == dace_iterator.run_dace_iterator:
-        pytest.xfail("Not supported in DaCe backend: reductions")
-
-    rs = reduction_setup
-    V2EDim = rs.V2EDim
-    V2E = rs.V2E
-    E2V = rs.E2V
-
-    num_vertices = rs.num_vertices
-    num_edges = rs.num_edges
-
-    # TODO(tehrengruber): use different values per location
-    a = np_as_located_field(Edge)(np.ones((num_edges,)))
-    b = np_as_located_field(Vertex)(2 * np.ones((num_vertices,)))
-    out = np_as_located_field(Edge)(np.zeros((num_edges,)))
-=======
     cases.verify_with_default_data(
         unstructured_case,
         testee,
@@ -572,10 +447,12 @@
             axis=1,
         ),
     )
->>>>>>> 5303c0b8
 
 
 def test_tuple_return_2(unstructured_case):
+    if unstructured_case.backend == dace_iterator.run_dace_iterator:
+        pytest.xfail("Not supported in DaCe backend: reductions")
+
     @gtx.field_operator
     def testee(a: cases.EField, b: cases.EField) -> tuple[cases.VField, cases.VField]:
         tmp = neighbor_sum(a(V2E), axis=V2EDim)
@@ -594,6 +471,9 @@
 
 
 def test_tuple_with_local_field_in_reduction_shifted(unstructured_case):
+    if unstructured_case.backend == dace_iterator.run_dace_iterator:
+        pytest.xfail("Not supported in DaCe backend: reductions")
+
     @gtx.field_operator
     def reduce_tuple_element(e: cases.EField, v: cases.VField) -> cases.EField:
         tup = e(V2E), v
@@ -601,15 +481,6 @@
         tmp = red(E2V[0])
         return tmp
 
-<<<<<<< HEAD
-def test_tuple_arg(fieldview_backend):
-    if fieldview_backend == dace_iterator.run_dace_iterator:
-        pytest.xfail("Not supported in DaCe backend: tuple args")
-
-    a_I_float = np_as_located_field(IDim)(np.random.randn(size).astype("float64"))
-    b_I_float = np_as_located_field(IDim)(np.random.randn(size).astype("float64"))
-    out_I_float = np_as_located_field(IDim)(np.zeros((size,), dtype=float64))
-=======
     cases.verify_with_default_data(
         unstructured_case,
         reduce_tuple_element,
@@ -617,10 +488,12 @@
             e[unstructured_case.offset_provider["V2E"].table] + np.tile(v, (4, 1)).T, axis=1
         )[unstructured_case.offset_provider["E2V"].table[:, 0]],
     )
->>>>>>> 5303c0b8
 
 
 def test_tuple_arg(cartesian_case):
+    if cartesian_case.backend == dace_iterator.run_dace_iterator:
+        pytest.xfail("Not supported in DaCe backend: tuple args")
+
     @gtx.field_operator
     def testee(a: tuple[tuple[cases.IField, cases.IField], cases.IField]) -> cases.IField:
         return 3 * a[0][0] + a[0][1] + a[1]
@@ -631,14 +504,9 @@
 
 
 @pytest.mark.parametrize("forward", [True, False])
-<<<<<<< HEAD
-def test_fieldop_from_scan(fieldview_backend, forward):
-    if fieldview_backend == dace_iterator.run_dace_iterator:
+def test_fieldop_from_scan(cartesian_case, forward):
+    if cartesian_case.backend == dace_iterator.run_dace_iterator:
         pytest.xfail("Not supported in DaCe backend: scan")
-
-=======
-def test_fieldop_from_scan(cartesian_case, forward):
->>>>>>> 5303c0b8
     init = 1.0
     expected = np.arange(init + 1.0, init + 1.0 + cartesian_case.default_sizes[IDim], 1)
     out = gtx.np_as_located_field(KDim)(np.zeros((cartesian_case.default_sizes[KDim],)))
@@ -660,31 +528,10 @@
 def test_solve_triag(cartesian_case):
     if cartesian_case.backend in [gtfn_cpu.run_gtfn, gtfn_cpu.run_gtfn_imperative]:
         pytest.xfail("Transformation passes fail in putting `scan` to the top.")
-<<<<<<< HEAD
-    if fieldview_backend == dace_iterator.run_dace_iterator:
+    if cartesian_case.backend == dace_iterator.run_dace_iterator:
         pytest.xfail("Not supported in DaCe backend: scans")
-    shape = (3, 7, 5)
-    rng = np.random.default_rng()
-    a_np, b_np, c_np, d_np = (rng.normal(size=shape) for _ in range(4))
-    b_np *= 2
-    a, b, c, d = (
-        np_as_located_field(IDim, JDim, KDim)(np_arr) for np_arr in [a_np, b_np, c_np, d_np]
-    )
-    out = np_as_located_field(IDim, JDim, KDim)(np.zeros(shape))
-
-    # compute reference
-    matrices = np.zeros(shape + shape[-1:])
-    i = np.arange(shape[2])
-    matrices[:, :, i[1:], i[:-1]] = a_np[:, :, 1:]
-    matrices[:, :, i, i] = b_np
-    matrices[:, :, i[:-1], i[1:]] = c_np[:, :, :-1]
-    expected = np.linalg.solve(matrices, d_np)
-
-    @scan_operator(axis=KDim, forward=True, init=(0.0, 0.0))
-=======
 
     @gtx.scan_operator(axis=KDim, forward=True, init=(0.0, 0.0))
->>>>>>> 5303c0b8
     def tridiag_forward(
         state: tuple[float, float], a: float, b: float, c: float, d: float
     ) -> tuple[float, float]:
@@ -715,20 +562,12 @@
 
     cases.verify_with_default_data(cartesian_case, solve_tridiag, ref=expected)
 
-<<<<<<< HEAD
-@pytest.mark.parametrize("left,right", [(2.0, 3.0), (3.0, 2.0)])
-def test_ternary_operator(left, right, fieldview_backend):
-    if fieldview_backend == dace_iterator.run_dace_iterator:
-        pytest.xfail("Not supported in DaCe backend: broadcast")
-
-    a_I_float = np_as_located_field(IDim)(np.random.randn(size).astype("float64"))
-    b_I_float = np_as_located_field(IDim)(np.random.randn(size).astype("float64"))
-    out_I_float = np_as_located_field(IDim)(np.zeros((size,), dtype=float64))
-=======
->>>>>>> 5303c0b8
 
 @pytest.mark.parametrize("left, right", [(2, 3), (3, 2)])
 def test_ternary_operator(cartesian_case, left, right):
+    if cartesian_case.backend == dace_iterator.run_dace_iterator:
+        pytest.xfail("Not supported in DaCe backend: broadcast")
+
     @gtx.field_operator
     def testee(a: cases.IField, b: cases.IField, left: int32, right: int32) -> cases.IField:
         return a if left < right else b
@@ -753,21 +592,12 @@
         ref=(np.full(e.shape, 3) if left > right else np.full(e.shape, 4)),
     )
 
-<<<<<<< HEAD
-@pytest.mark.parametrize("left,right", [(2.0, 3.0), (3.0, 2.0)])
-def test_ternary_operator_tuple(left, right, fieldview_backend):
-    if fieldview_backend == dace_iterator.run_dace_iterator:
-        pytest.xfail("Not supported in DaCe backend: tuple returns")
-
-    a_I_float = np_as_located_field(IDim)(np.random.randn(size).astype("float64"))
-    b_I_float = np_as_located_field(IDim)(np.random.randn(size).astype("float64"))
-    out_I_float = np_as_located_field(IDim)(np.zeros((size,), dtype=float64))
-    out_I_float_1 = np_as_located_field(IDim)(np.zeros((size,), dtype=float64))
-=======
->>>>>>> 5303c0b8
 
 @pytest.mark.parametrize("left, right", [(2, 3), (3, 2)])
 def test_ternary_operator_tuple(cartesian_case, left, right):
+    if cartesian_case.backend == dace_iterator.run_dace_iterator:
+        pytest.xfail("Not supported in DaCe backend: tuple returns")
+
     @gtx.field_operator
     def testee(
         a: cases.IField, b: cases.IField, left: int32, right: int32
@@ -781,23 +611,12 @@
     cases.verify(
         cartesian_case, testee, a, b, left, right, out=out, ref=((a, b) if left < right else (b, a))
     )
-<<<<<<< HEAD
-    assert np.allclose(e, out_I_float)
-    assert np.allclose(f, out_I_float_1)
-
-
-def test_ternary_builtin_neighbor_sum(reduction_setup, fieldview_backend):
-    if fieldview_backend == dace_iterator.run_dace_iterator:
+
+
+def test_ternary_builtin_neighbor_sum(unstructured_case):
+    if unstructured_case.backend == dace_iterator.run_dace_iterator:
         pytest.xfail("Not supported in DaCe backend: reductions")
 
-    rs = reduction_setup
-    V2EDim = rs.V2EDim
-    V2E = rs.V2E
-=======
->>>>>>> 5303c0b8
-
-
-def test_ternary_builtin_neighbor_sum(unstructured_case):
     @gtx.field_operator
     def testee(a: cases.EField, b: cases.EField) -> cases.VField:
         tmp = neighbor_sum(b(V2E) if 2 < 3 else a(V2E), axis=V2EDim)
@@ -814,22 +633,11 @@
     )
 
 
-<<<<<<< HEAD
-def test_ternary_scan(fieldview_backend):
-    if fieldview_backend == dace_iterator.run_dace_iterator:
+def test_ternary_scan(cartesian_case):
+    if cartesian_case.backend == dace_iterator.run_dace_iterator:
         pytest.xfail("Not supported in DaCe backend: scan")
 
-    init = 0.0
-    a_float = 4
-    a = np_as_located_field(KDim)(a_float * np.ones((size,)))
-    out = np_as_located_field(KDim)(np.zeros((size,)))
-    expected = np.asarray([i if i <= a_float else a_float + 1 for i in range(1, size + 1)])
-
-    @scan_operator(axis=KDim, forward=True, init=init, backend=fieldview_backend)
-=======
-def test_ternary_scan(cartesian_case):
     @gtx.scan_operator(axis=KDim, forward=True, init=0.0)
->>>>>>> 5303c0b8
     def simple_scan_operator(carry: float, a: float) -> float:
         return carry if carry > a else carry + 1.0
 
@@ -847,20 +655,12 @@
 
 
 @pytest.mark.parametrize("forward", [True, False])
-<<<<<<< HEAD
-def test_scan_nested_tuple_output(fieldview_backend, forward):
-    if fieldview_backend == dace_iterator.run_dace_iterator:
+def test_scan_nested_tuple_output(forward, cartesian_case):
+    if cartesian_case.backend == dace_iterator.run_dace_iterator:
         pytest.xfail("Not supported in DaCe backend: tuple returns")
-
-    init = (1.0, (2.0, 3.0))
-    out1, out2, out3 = (np_as_located_field(KDim)(np.zeros((size,))) for _ in range(3))
-    expected = np.arange(1.0, 1.0 + size, 1)
-=======
-def test_scan_nested_tuple_output(forward, cartesian_case):
     init = (1, (2, 3))
     k_size = cartesian_case.default_sizes[KDim]
     expected = np.arange(1, 1 + k_size, 1, dtype=int32)
->>>>>>> 5303c0b8
     if not forward:
         expected = np.flip(expected)
 
@@ -884,15 +684,9 @@
     )
 
 
-<<<<<<< HEAD
-@pytest.mark.parametrize("forward", [True, False])
-def test_scan_nested_tuple_input(fieldview_backend, forward):
-    if fieldview_backend == dace_iterator.run_dace_iterator:
+def test_scan_nested_tuple_input(cartesian_case):
+    if cartesian_case.backend == dace_iterator.run_dace_iterator:
         pytest.xfail("Not supported in DaCe backend: tuple args")
-
-=======
-def test_scan_nested_tuple_input(cartesian_case):
->>>>>>> 5303c0b8
     init = 1.0
     k_size = cartesian_case.default_sizes[KDim]
     inp1 = gtx.np_as_located_field(KDim)(np.ones((k_size,)))
@@ -950,13 +744,8 @@
 def test_domain_input_bounds(cartesian_case):
     if cartesian_case.backend in [gtfn_cpu.run_gtfn, gtfn_cpu.run_gtfn_imperative]:
         pytest.xfail("FloorDiv not fully supported in gtfn.")
-<<<<<<< HEAD
-    if fieldview_backend == dace_iterator.run_dace_iterator:
+    if cartesian_case.backend == dace_iterator.run_dace_iterator:
         pytest.xfail("Not supported in DaCe backend: type inference failure")
-    inp = np_as_located_field(IDim, JDim)(np.ones((size, size), dtype=float64))
-    out = np_as_located_field(IDim, JDim)(2 * np.ones((size, size), dtype=float64))
-=======
->>>>>>> 5303c0b8
 
     lower_i = 1
     upper_i = 10
@@ -989,12 +778,6 @@
         ref=inp.array()[lower_i : int(upper_i / 2)] * 2,
     )
 
-<<<<<<< HEAD
-def test_domain_input_bounds_1(fieldview_backend):
-    a_IJ_float = np_as_located_field(IDim, JDim)(np.ones((size, size), dtype=float64))
-    out_IJ_float = np_as_located_field(IDim, JDim)(np.array(a_IJ_float))
-=======
->>>>>>> 5303c0b8
 
 def test_domain_input_bounds_1(cartesian_case):
     lower_i = 1
@@ -1008,21 +791,12 @@
 
     @gtx.program(backend=cartesian_case.backend)
     def program_domain(
-<<<<<<< HEAD
-        a: Field[[IDim, JDim], float64],
-        out: Field[[IDim, JDim], float64],
-        lower_i: int64,
-        upper_i: int64,
-        lower_j: int64,
-        upper_j: int64,
-=======
         a: cases.IJField,
         out: cases.IJField,
         lower_i: gtx.IndexType,
         upper_i: gtx.IndexType,
         lower_j: gtx.IndexType,
         upper_j: gtx.IndexType,
->>>>>>> 5303c0b8
     ):
         fieldop_domain(
             a,
@@ -1030,14 +804,8 @@
             domain={IDim: (1 * lower_i, upper_i + 0), JDim: (lower_j - 0, upper_j)},
         )
 
-<<<<<<< HEAD
-    program_domain(a_IJ_float, out_IJ_float, lower_i, upper_i, lower_j, upper_j, offset_provider={})
-
-    assert np.allclose(expected, np.asarray(out_IJ_float))
-=======
     a = cases.allocate(cartesian_case, program_domain, "a")()
     out = cases.allocate(cartesian_case, program_domain, "out")()
->>>>>>> 5303c0b8
 
     cases.verify(
         cartesian_case,
@@ -1052,23 +820,11 @@
         ref=a.array()[1 * lower_i : upper_i + 0, lower_j - 0 : upper_j] * 2,
     )
 
-<<<<<<< HEAD
-def test_domain_tuple(fieldview_backend):
-    if fieldview_backend == dace_iterator.run_dace_iterator:
+
+def test_domain_tuple(cartesian_case):
+    if cartesian_case.backend == dace_iterator.run_dace_iterator:
         pytest.xfail("Not supported in DaCe backend: tuple returns")
-    inp0 = np_as_located_field(IDim, JDim)(np.ones((size, size), dtype=float64))
-    inp1 = np_as_located_field(IDim, JDim)(2 * np.ones((size, size), dtype=float64))
-    out0 = np_as_located_field(IDim, JDim)(3 * np.ones((size, size), dtype=float64))
-    out1 = np_as_located_field(IDim, JDim)(4 * np.ones((size, size), dtype=float64))
-
-    expected0 = np.array(out0)
-    expected0[1:9, 4:6] = (np.asarray(inp0) + np.asarray(inp1))[1:9, 4:6]
-    expected1 = np.array(out1)
-    expected1[1:9, 4:6] = np.asarray(inp1)[1:9, 4:6]
-=======
->>>>>>> 5303c0b8
-
-def test_domain_tuple(cartesian_case):
+
     @gtx.field_operator
     def fieldop_domain_tuple(
         a: cases.IJField, b: cases.IJField
@@ -1104,14 +860,8 @@
 def test_where_k_offset(cartesian_case):
     if cartesian_case.backend in [gtfn_cpu.run_gtfn, gtfn_cpu.run_gtfn_imperative]:
         pytest.xfail("IndexFields are not supported yet.")
-<<<<<<< HEAD
-    if fieldview_backend == dace_iterator.run_dace_iterator:
+    if cartesian_case.backend == dace_iterator.run_dace_iterator:
         pytest.xfail("Not supported in DaCe backend: index fields")
-    a = np_as_located_field(IDim, KDim)(np.ones((size, size)))
-    out = np_as_located_field(IDim, KDim)(np.zeros((size, size)))
-    k_index = index_field(KDim)
-=======
->>>>>>> 5303c0b8
 
     @gtx.field_operator
     def fieldop_where_k_offset(
@@ -1146,21 +896,12 @@
             return undefined_symbol
 
 
-<<<<<<< HEAD
-def test_zero_dims_fields(fieldview_backend):
-    if fieldview_backend == dace_iterator.run_dace_iterator:
+def test_zero_dims_fields(cartesian_case):
+    if cartesian_case.backend == dace_iterator.run_dace_iterator:
         pytest.xfail("Not supported in DaCe backend: broadcast")
 
-    inp = np_as_located_field()(np.array(1.0))
-    out = np_as_located_field()(np.array(0.0))
-
-    @field_operator(backend=fieldview_backend)
-    def implicit_broadcast_scalar(inp: Field[[], float]):
-=======
-def test_zero_dims_fields(cartesian_case):
     @gtx.field_operator
     def implicit_broadcast_scalar(inp: cases.EmptyField):
->>>>>>> 5303c0b8
         return inp
 
     inp = cases.allocate(cartesian_case, implicit_broadcast_scalar, "inp")()
@@ -1185,21 +926,11 @@
         cartesian_case, fieldop_implicit_broadcast_2, ref=lambda inp: inp + 2
     )
 
-<<<<<<< HEAD
-def test_tuple_unpacking(fieldview_backend):
-    if fieldview_backend == dace_iterator.run_dace_iterator:
+
+def test_tuple_unpacking(cartesian_case):
+    if cartesian_case.backend == dace_iterator.run_dace_iterator:
         pytest.xfail("Not supported in DaCe backend: tuple returns")
 
-    size = 10
-    inp = np_as_located_field(IDim)(np.ones((size,)))
-    out1 = np_as_located_field(IDim)(np.ones((size,)))
-    out2 = np_as_located_field(IDim)(np.ones((size,)))
-    out3 = np_as_located_field(IDim)(np.ones((size,)))
-    out4 = np_as_located_field(IDim)(np.ones((size,)))
-=======
->>>>>>> 5303c0b8
-
-def test_tuple_unpacking(cartesian_case):
     @gtx.field_operator
     def unpack(
         inp: cases.IField,
@@ -1211,18 +942,10 @@
         cartesian_case, unpack, ref=lambda inp: (inp + 2, inp + 3, inp + 5, inp + 7)
     )
 
-<<<<<<< HEAD
-def test_tuple_unpacking_star_multi(fieldview_backend):
-    if fieldview_backend == dace_iterator.run_dace_iterator:
+
+def test_tuple_unpacking_star_multi(cartesian_case):
+    if cartesian_case.backend == dace_iterator.run_dace_iterator:
         pytest.xfail("Not supported in DaCe backend: tuple returns")
-
-    size = 10
-    inp = np_as_located_field(IDim)(np.ones((size,)))
-    out = tuple(np_as_located_field(IDim)(np.ones((size,)) * i) for i in range(3 * 4))
-=======
->>>>>>> 5303c0b8
-
-def test_tuple_unpacking_star_multi(cartesian_case):
     OutType = tuple[
         cases.IField,
         cases.IField,
