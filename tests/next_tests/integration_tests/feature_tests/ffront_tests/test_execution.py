--- conflicted
+++ resolved
@@ -640,12 +640,8 @@
 @pytest.mark.uses_lift_expressions
 @pytest.mark.uses_scan_nested
 def test_solve_triag(cartesian_case):
-<<<<<<< HEAD
     # TODO: there still appears to be a duplication of the scan
-    if cartesian_case.executor == gtfn.run_gtfn_with_temporaries.executor:
-=======
     if cartesian_case.executor == gtfn.run_gtfn_with_temporaries:
->>>>>>> cb89aa16
         pytest.xfail("Temporary extraction does not work correctly in combination with scans.")
 
     @gtx.scan_operator(axis=KDim, forward=True, init=(0.0, 0.0))
