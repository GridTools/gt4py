--- conflicted
+++ resolved
@@ -9,17 +9,11 @@
 from functools import reduce
 import numpy as np
 import pytest
-<<<<<<< HEAD
 try:
     from ml_dtypes import bfloat16
 except ModuleNotFoundError:
     bfloat16 = None
-import diskcache
-from gt4py.eve import SymbolName
-
-
-=======
->>>>>>> 77cad7c8
+
 import gt4py.next as gtx
 from gt4py.next import (
     astype,
