--- conflicted
+++ resolved
@@ -196,17 +196,11 @@
     def testee(scalar_inp: int) -> cases.VField:
         return testee_inner(scalar_inp + 1)
 
-<<<<<<< HEAD
     cases.verify_with_default_data(
         unstructured_case,
         testee,
         ref=lambda a: np.full([unstructured_case.default_sizes[Vertex]], a + 2, dtype=int),
     )
-=======
-def test_scalar_arg_with_field(fieldview_backend):
-    if fieldview_backend in [gtfn_cpu.run_gtfn, gtfn_cpu.run_gtfn_imperative]:
-        pytest.xfail("IndexFields and ConstantFields are not supported yet.")
->>>>>>> 31240587
 
 
 def test_scalar_arg_with_field(cartesian_case):  # noqa: F811 # fixtures
@@ -223,15 +217,9 @@
     cases.verify(cartesian_case, testee, inp, factor, out=out, ref=ref)
 
 
-<<<<<<< HEAD
 def test_scalar_in_domain_spec_and_fo_call(cartesian_case):  # noqa: F811 # fixtures
     if cartesian_case.backend in [gtfn_cpu.run_gtfn, gtfn_cpu.run_gtfn_imperative]:
-        pytest.skip(
-=======
-def test_scalar_in_domain_spec_and_fo_call(fieldview_backend):
-    if fieldview_backend in [gtfn_cpu.run_gtfn, gtfn_cpu.run_gtfn_imperative]:
         pytest.xfail(
->>>>>>> 31240587
             "Scalar arguments not supported to be used in both domain specification "
             "and as an argument to a field operator."
         )
@@ -271,16 +259,10 @@
 
     cases.verify(cartesian_case, testee, qc, scalar, inout=qc, ref=expected)
 
-<<<<<<< HEAD
-=======
-def test_tuple_scalar_scan(fieldview_backend):
-    if fieldview_backend in [gtfn_cpu.run_gtfn, gtfn_cpu.run_gtfn_imperative]:
-        pytest.xfail("Scalar tuple arguments are not supported in gtfn yet.")
->>>>>>> 31240587
 
 def test_tuple_scalar_scan(cartesian_case):  # noqa: F811 # fixtures
     if cartesian_case.backend in [gtfn_cpu.run_gtfn, gtfn_cpu.run_gtfn_imperative]:
-        pytest.skip("Scalar tuple arguments are not supported in gtfn yet.")
+        pytest.xfail("Scalar tuple arguments are not supported in gtfn yet.")
 
     @scan_operator(axis=KDim, forward=True, init=0.0)
     def testee_scan(
