--- conflicted
+++ resolved
@@ -64,52 +64,21 @@
 )
 
 
-<<<<<<< HEAD
-def test_copy(fieldview_backend):
-    a_I_float = np_as_located_field(IDim)(np.random.randn(size).astype("float64"))
-    b_I_float = np_as_located_field(IDim)(np.zeros_like(np.asarray(a_I_float)))
-
-    @field_operator(backend=fieldview_backend)
-    def copy(inp: Field[[IDim], float64]) -> Field[[IDim], float64]:
-        field_tuple = (inp, inp)
-=======
 def test_copy(cartesian_case):  # noqa: F811 # fixtures
     @field_operator
     def testee(a: cases.IJKField) -> cases.IJKField:
         field_tuple = (a, a)
->>>>>>> ba907d99
         field_0 = field_tuple[0]
         field_1 = field_tuple[1]
         return field_0
 
-<<<<<<< HEAD
-    copy(a_I_float, out=b_I_float, offset_provider={})
-
-    assert np.allclose(a_I_float, b_I_float)
-
-
-def test_multicopy(fieldview_backend):
+    cases.verify_with_default_data(cartesian_case, testee, ref=lambda a: a)
+
+
+def test_multicopy(cartesian_case):  # noqa: F811 # fixtures
     if fieldview_backend == dace_iterator.run_dace_iterator:
         pytest.xfail("Not supported in DaCe backend: tuple returns")
 
-    inp0 = np_as_located_field(IDim)(np.random.randn(size).astype("float64"))
-    inp1 = np_as_located_field(IDim)(np.random.randn(size).astype("float32"))
-    out0 = np_as_located_field(IDim)(np.zeros((size), dtype=float64))
-    out1 = np_as_located_field(IDim)(np.zeros((size), dtype=float32))
-
-    @field_operator(backend=fieldview_backend)
-    def multicopy(
-        inp1: Field[[IDim], float64], inp2: Field[[IDim], float32]
-    ) -> tuple[Field[[IDim], float64], Field[[IDim], float32]]:
-        return inp1, inp2
-
-    multicopy(inp0, inp1, out=(out0, out1), offset_provider={})
-=======
-    cases.verify_with_default_data(cartesian_case, testee, ref=lambda a: a)
->>>>>>> ba907d99
-
-
-def test_multicopy(cartesian_case):  # noqa: F811 # fixtures
     @field_operator
     def testee(a: cases.IJKField, b: cases.IJKField) -> tuple[cases.IJKField, cases.IJKField]:
         return a, b
@@ -194,18 +163,11 @@
 
     cases.verify(cartesian_case, testee, a, b, out=out, ref=a[1:] + b[2:])
 
-<<<<<<< HEAD
-def test_tuples(fieldview_backend):
+
+def test_tuples(cartesian_case):  # noqa: F811 # fixtures
     if fieldview_backend == dace_iterator.run_dace_iterator:
         pytest.xfail("Not supported in DaCe backend: tuple returns")
 
-    a_I_float = np_as_located_field(IDim)(np.random.randn(size).astype("float64"))
-    b_I_float = np_as_located_field(IDim)(np.random.randn(size).astype("float64"))
-    out_I_float = np_as_located_field(IDim)(np.zeros((size,), dtype=float64))
-=======
->>>>>>> ba907d99
-
-def test_tuples(cartesian_case):  # noqa: F811 # fixtures
     @field_operator
     def testee(a: cases.IJKFloatField, b: cases.IJKFloatField) -> cases.IJKFloatField:
         inps = a, b
@@ -217,35 +179,10 @@
     )
 
 
-<<<<<<< HEAD
-def test_scalar_arg(fieldview_backend):
-    if fieldview_backend == dace_iterator.run_dace_iterator:
-        pytest.xfail("Not supported in DaCe backend: broadcast")
-
-    """Test scalar argument being turned into 0-dim field."""
-    inp = 5.0
-    out = np_as_located_field(Vertex)(np.zeros([size]))
-
-    @field_operator(backend=fieldview_backend)
-    def scalar_arg(scalar_inp: float64) -> Field[[Vertex], float64]:
-        return broadcast(scalar_inp + 1.0, (Vertex,))
-
-    scalar_arg(inp, out=out, offset_provider={})
-
-    ref = np.full([size], 6.0)
-    assert np.allclose(ref, out.array())
-
-
-def test_nested_scalar_arg(fieldview_backend):
-    if fieldview_backend == dace_iterator.run_dace_iterator:
-        pytest.xfail("Not supported in DaCe backend: broadcast")
-
-    inp = 5.0
-    out = np_as_located_field(Vertex)(np.zeros([size]))
-=======
 def test_scalar_arg(unstructured_case):  # noqa: F811 # fixtures
     """Test scalar argument being turned into 0-dim field."""
->>>>>>> ba907d99
+    if fieldview_backend == dace_iterator.run_dace_iterator:
+        pytest.xfail("Not supported in DaCe backend: broadcast")
 
     @field_operator
     def testee(a: int) -> cases.VField:
@@ -264,21 +201,16 @@
 
 
 def test_nested_scalar_arg(unstructured_case):  # noqa: F811 # fixtures
+    if fieldview_backend == dace_iterator.run_dace_iterator:
+        pytest.xfail("Not supported in DaCe backend: broadcast")
+
     @field_operator
     def testee_inner(a: int) -> cases.VField:
         return broadcast(a + 1, (Vertex,))
 
-<<<<<<< HEAD
-def test_scalar_arg_with_field(fieldview_backend):
-    if fieldview_backend in [gtfn_cpu.run_gtfn, gtfn_cpu.run_gtfn_imperative]:
-        pytest.xfail("IndexFields and ConstantFields are not supported yet.")
-    if fieldview_backend == dace_iterator.run_dace_iterator:
-        pytest.xfail("Not supported in DaCe backend: index fields, constant fields")
-=======
     @field_operator
     def testee(a: int) -> cases.VField:
         return testee_inner(a + 1)
->>>>>>> ba907d99
 
     cases.verify_with_default_data(
         unstructured_case,
@@ -288,6 +220,9 @@
 
 
 def test_scalar_arg_with_field(cartesian_case):  # noqa: F811 # fixtures
+    if fieldview_backend == dace_iterator.run_dace_iterator:
+        pytest.xfail("Not supported in DaCe backend: index fields, constant fields")
+
     @field_operator
     def testee(a: cases.IJKField, b: int) -> cases.IJKField:
         tmp = b * a
@@ -325,20 +260,11 @@
         cartesian_case, testee, size, out=out, ref=np.full_like(out.array(), size, dtype=int)
     )
 
-<<<<<<< HEAD
-def test_scalar_scan(fieldview_backend):
+
+def test_scalar_scan(cartesian_case):  # noqa: F811 # fixtures
     if fieldview_backend == dace_iterator.run_dace_iterator:
         pytest.xfail("Not supported in DaCe backend: scan")
 
-    size = 10
-    KDim = Dimension("K", kind=DimensionKind.VERTICAL)
-    qc = np_as_located_field(IDim, KDim)(np.zeros((size, size)))
-    scalar = 1.0
-    expected = np.full((size, size), np.arange(start=1, stop=11, step=1).astype(float64))
-=======
->>>>>>> ba907d99
-
-def test_scalar_scan(cartesian_case):  # noqa: F811 # fixtures
     @scan_operator(axis=KDim, forward=True, init=(0.0))
     def testee_scan(state: float, qc_in: float, scalar: float) -> float:
         qc = qc_in + state + scalar
@@ -355,18 +281,12 @@
 
     cases.verify(cartesian_case, testee, qc, scalar, inout=qc, ref=expected)
 
-<<<<<<< HEAD
-def test_tuple_scalar_scan(fieldview_backend):
-    if fieldview_backend in [gtfn_cpu.run_gtfn, gtfn_cpu.run_gtfn_imperative]:
-        pytest.xfail("Scalar tuple arguments are not supported in gtfn yet.")
-    if fieldview_backend == dace_iterator.run_dace_iterator:
-        pytest.xfail("Not supported in DaCe backend: tuple arguments")
-=======
->>>>>>> ba907d99
 
 def test_tuple_scalar_scan(cartesian_case):  # noqa: F811 # fixtures
     if cartesian_case.backend in [gtfn_cpu.run_gtfn, gtfn_cpu.run_gtfn_imperative]:
         pytest.xfail("Scalar tuple arguments are not supported in gtfn yet.")
+    if fieldview_backend == dace_iterator.run_dace_iterator:
+        pytest.xfail("Not supported in DaCe backend: tuple arguments")
 
     @scan_operator(axis=KDim, forward=True, init=0.0)
     def testee_scan(
