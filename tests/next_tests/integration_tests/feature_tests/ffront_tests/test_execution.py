# GT4Py - GridTools Framework
#
# Copyright (c) 2014-2024, ETH Zurich
# All rights reserved.
#
# Please, refer to the LICENSE file in the root directory.
# SPDX-License-Identifier: BSD-3-Clause

from functools import reduce
import numpy as np
import pytest
<<<<<<< HEAD
try:
    from ml_dtypes import bfloat16
except ModuleNotFoundError:
    bfloat16 = None
import diskcache
from gt4py.eve import SymbolName


=======
>>>>>>> 022a73c8
import gt4py.next as gtx
from gt4py.next import (
    astype,
    broadcast,
    common,
    errors,
    float32,
    float64,
    int32,
    int64,
    minimum,
    neighbor_sum,
)
from gt4py.next.ffront.experimental import as_offset
from gt4py.next import utils as gt_utils

from next_tests.integration_tests import cases
from next_tests.integration_tests.cases import (
    C2E,
    E2V,
    V2E,
    E2VDim,
    IDim,
    Ioff,
    JDim,
    KDim,
    Koff,
    V2EDim,
    Vertex,
    Edge,
    cartesian_case,
    unstructured_case,
    unstructured_case_3d,
)
from next_tests.integration_tests.feature_tests.ffront_tests.ffront_test_utils import (
    exec_alloc_descriptor,
    mesh_descriptor,
)


def test_copy(cartesian_case):
    @gtx.field_operator
    def testee(a: cases.IJKField) -> cases.IJKField:
        field_tuple = (a, a)
        field_0 = field_tuple[0]
        field_1 = field_tuple[1]
        return field_0

    cases.verify_with_default_data(cartesian_case, testee, ref=lambda a: a)


@pytest.mark.uses_tuple_returns
def test_multicopy(cartesian_case):
    @gtx.field_operator
    def testee(a: cases.IJKField, b: cases.IJKField) -> tuple[cases.IJKField, cases.IJKField]:
        return a, b

    cases.verify_with_default_data(cartesian_case, testee, ref=lambda a, b: (a, b))


@pytest.mark.uses_cartesian_shift
def test_cartesian_shift(cartesian_case):
    @gtx.field_operator
    def testee(a: cases.IJKField) -> cases.IJKField:
        return a(Ioff[1])

    a = cases.allocate(cartesian_case, testee, "a").extend({IDim: (0, 1)})()
    out = cases.allocate(cartesian_case, testee, cases.RETURN)()

    cases.verify(cartesian_case, testee, a, out=out, ref=a[1:])


@pytest.mark.uses_unstructured_shift
def test_unstructured_shift(unstructured_case):
    @gtx.field_operator
    def testee(a: cases.VField) -> cases.EField:
        return a(E2V[0])

    cases.verify_with_default_data(
        unstructured_case,
        testee,
        ref=lambda a: a[unstructured_case.offset_provider["E2V"].ndarray[:, 0]],
    )


def test_horizontal_only_with_3d_mesh(unstructured_case_3d):
    # test field operator operating only on horizontal fields while using an offset provider
    # including a vertical dimension.
    @gtx.field_operator
    def testee(a: cases.VField) -> cases.VField:
        return a

    cases.verify_with_default_data(
        unstructured_case_3d,
        testee,
        ref=lambda a: a,
    )


@pytest.mark.uses_unstructured_shift
def test_composed_unstructured_shift(unstructured_case):
    @gtx.field_operator
    def composed_shift_unstructured_flat(inp: cases.VField) -> cases.CField:
        return inp(E2V[0])(C2E[0])

    @gtx.field_operator
    def composed_shift_unstructured_intermediate_result(inp: cases.VField) -> cases.CField:
        tmp = inp(E2V[0])
        return tmp(C2E[0])

    @gtx.field_operator
    def shift_e2v(inp: cases.VField) -> cases.EField:
        return inp(E2V[0])

    @gtx.field_operator
    def composed_shift_unstructured(inp: cases.VField) -> cases.CField:
        return shift_e2v(inp)(C2E[0])

    cases.verify_with_default_data(
        unstructured_case,
        composed_shift_unstructured_flat,
        ref=lambda inp: inp[unstructured_case.offset_provider["E2V"].ndarray[:, 0]][
            unstructured_case.offset_provider["C2E"].ndarray[:, 0]
        ],
    )

    cases.verify_with_default_data(
        unstructured_case,
        composed_shift_unstructured_intermediate_result,
        ref=lambda inp: inp[unstructured_case.offset_provider["E2V"].ndarray[:, 0]][
            unstructured_case.offset_provider["C2E"].ndarray[:, 0]
        ],
        comparison=lambda inp, tmp: np.all(inp == tmp),
    )

    cases.verify_with_default_data(
        unstructured_case,
        composed_shift_unstructured,
        ref=lambda inp: inp[unstructured_case.offset_provider["E2V"].ndarray[:, 0]][
            unstructured_case.offset_provider["C2E"].ndarray[:, 0]
        ],
    )


@pytest.mark.uses_cartesian_shift
def test_fold_shifts(cartesian_case):
    """Shifting the result of an addition should work."""

    @gtx.field_operator
    def testee(a: cases.IJKField, b: cases.IJKField) -> cases.IJKField:
        tmp = a + b(Ioff[1])
        return tmp(Ioff[1])

    a = cases.allocate(cartesian_case, testee, "a").extend({cases.IDim: (0, 1)})()
    b = cases.allocate(cartesian_case, testee, "b").extend({cases.IDim: (0, 2)})()
    out = cases.allocate(cartesian_case, testee, cases.RETURN)()

    cases.verify(cartesian_case, testee, a, b, out=out, ref=a.ndarray[1:] + b.ndarray[2:])


def test_tuples(cartesian_case):
    @gtx.field_operator
    def testee(a: cases.IJKFloatField, b: cases.IJKFloatField) -> cases.IJKFloatField:
        inps = a, b
        scalars = 1.3, float64(5.0), float64("3.4")
        return (inps[0] * scalars[0] + inps[1] * scalars[1]) * scalars[2]

    cases.verify_with_default_data(
        cartesian_case, testee, ref=lambda a, b: (a * 1.3 + b * 5.0) * 3.4
    )


def test_scalar_arg(unstructured_case):
    """Test scalar argument being turned into 0-dim field."""

    @gtx.field_operator
    def testee(a: int32) -> cases.VField:
        return broadcast(a + 1, (Vertex,))

    cases.verify_with_default_data(
        unstructured_case,
        testee,
        ref=lambda a: np.full([unstructured_case.default_sizes[Vertex]], a + 1, dtype=int32),
        comparison=lambda a, b: np.all(a == b),
    )


def test_nested_scalar_arg(unstructured_case):
    @gtx.field_operator
    def testee_inner(a: int32) -> cases.VField:
        return broadcast(a + 1, (Vertex,))

    @gtx.field_operator
    def testee(a: int32) -> cases.VField:
        return testee_inner(a + 1)

    cases.verify_with_default_data(
        unstructured_case,
        testee,
        ref=lambda a: np.full([unstructured_case.default_sizes[Vertex]], a + 2, dtype=int32),
    )


@pytest.mark.uses_tuple_args
def test_scalar_tuple_arg(unstructured_case):
    @gtx.field_operator
    def testee(a: tuple[int32, tuple[int32, int32]]) -> cases.VField:
        return broadcast(a[0] + 2 * a[1][0] + 3 * a[1][1], (Vertex,))

    cases.verify_with_default_data(
        unstructured_case,
        testee,
        ref=lambda a: np.full(
            [unstructured_case.default_sizes[Vertex]], a[0] + 2 * a[1][0] + 3 * a[1][1], dtype=int32
        ),
    )


@pytest.mark.uses_tuple_args
@pytest.mark.uses_zero_dimensional_fields
def test_zero_dim_tuple_arg(unstructured_case):
    @gtx.field_operator
    def testee(
        a: tuple[gtx.Field[[], int32], tuple[gtx.Field[[], int32], gtx.Field[[], int32]]],
    ) -> cases.VField:
        return broadcast(a[0] + 2 * a[1][0] + 3 * a[1][1], (Vertex,))

    def ref(a):
        a = gt_utils.tree_map(lambda x: x[()])(a)  # unwrap 0d field
        return np.full(
            [unstructured_case.default_sizes[Vertex]], a[0] + 2 * a[1][0] + 3 * a[1][1], dtype=int32
        )

    cases.verify_with_default_data(unstructured_case, testee, ref=ref)


@pytest.mark.uses_tuple_args
def test_mixed_field_scalar_tuple_arg(cartesian_case):
    @gtx.field_operator
    def testee(a: tuple[int32, tuple[int32, cases.IField, int32]]) -> cases.IField:
        return a[0] + 2 * a[1][0] + 3 * a[1][1] + 5 * a[1][2]

    cases.verify_with_default_data(
        cartesian_case,
        testee,
        ref=lambda a: np.full(
            [cartesian_case.default_sizes[IDim]], a[0] + 2 * a[1][0] + 5 * a[1][2], dtype=int32
        )
        + 3 * a[1][1],
    )


@pytest.mark.uses_tuple_args
@pytest.mark.xfail(
    reason="Not implemented in frontend (implicit size arg handling needs to be adopted) and GTIR embedded backend."
)
def test_tuple_arg_with_different_but_promotable_dims(cartesian_case):
    @gtx.field_operator
    def testee(a: tuple[cases.IField, cases.IJField]) -> cases.IJField:
        return a[0] + 2 * a[1]

    cases.verify_with_default_data(
        cartesian_case,
        testee,
        ref=lambda a: a[0][:, np.newaxis] + 2 * a[1],
    )


@pytest.mark.uses_tuple_args
@pytest.mark.xfail(reason="Iterator of tuple approach in lowering does not allow this.")
def test_tuple_arg_with_unpromotable_dims(unstructured_case):
    @gtx.field_operator
    def testee(a: tuple[cases.VField, cases.EField]) -> cases.VField:
        return a[0] + 2 * a[1](V2E[0])

    cases.verify_with_default_data(
        unstructured_case,
        testee,
        ref=lambda a: a[0][:, np.newaxis] + 2 * a[1],
    )


@pytest.mark.uses_cartesian_shift
def test_scalar_arg_with_field(cartesian_case):
    @gtx.field_operator
    def testee(a: cases.IJKField, b: int32) -> cases.IJKField:
        tmp = b * a
        return tmp(Ioff[1])

    a = cases.allocate(cartesian_case, testee, "a").extend({IDim: (0, 1)})()
    b = cases.allocate(cartesian_case, testee, "b")()
    out = cases.allocate(cartesian_case, testee, cases.RETURN)()
    ref = a[1:] * b

    cases.verify(cartesian_case, testee, a, b, out=out, ref=ref)


@pytest.mark.uses_tuple_args
def test_double_use_scalar(cartesian_case):
    # TODO(tehrengruber): This should be a regression test on ITIR level, but tracing doesn't
    #  work for this case.
    @gtx.field_operator
    def testee(a: int32, b: int32, c: cases.IField) -> cases.IField:
        tmp = a * b
        tmp2 = tmp * tmp
        # important part here is that we use the intermediate twice so that it is
        # not inlined
        return tmp2 * tmp2 * c

    cases.verify_with_default_data(
        cartesian_case, testee, ref=lambda a, b, c: a * b * a * b * a * b * a * b * c
    )


@pytest.mark.uses_scalar_in_domain_and_fo
def test_scalar_in_domain_spec_and_fo_call(cartesian_case):
    @gtx.field_operator
    def testee_op(size: gtx.IndexType) -> gtx.Field[[IDim], gtx.IndexType]:
        return broadcast(size, (IDim,))

    @gtx.program
    def testee(size: gtx.IndexType, out: gtx.Field[[IDim], gtx.IndexType]):
        testee_op(size, out=out, domain={IDim: (0, size)})

    size = cartesian_case.default_sizes[IDim]
    out = cases.allocate(cartesian_case, testee, "out").zeros()()

    cases.verify(
        cartesian_case, testee, size, out=out, ref=np.full_like(out, size, dtype=gtx.IndexType)
    )


@pytest.mark.uses_scan
def test_scalar_scan(cartesian_case):
    @gtx.scan_operator(axis=KDim, forward=True, init=(0.0))
    def testee_scan(state: float, qc_in: float, scalar: float) -> float:
        qc = qc_in + state + scalar
        return qc

    @gtx.program
    def testee(qc: cases.IKFloatField, scalar: float):
        testee_scan(qc, scalar, out=qc)

    qc = cases.allocate(cartesian_case, testee, "qc").zeros()()
    scalar = 1.0
    ksize = cartesian_case.default_sizes[KDim]
    expected = np.full((ksize, ksize), np.arange(start=1, stop=11, step=1).astype(float64))

    cases.verify(cartesian_case, testee, qc, scalar, inout=qc, ref=expected)


@pytest.mark.uses_scan
@pytest.mark.uses_scan_in_field_operator
@pytest.mark.uses_tuple_iterator
def test_tuple_scalar_scan(cartesian_case):
    @gtx.scan_operator(axis=KDim, forward=True, init=0.0)
    def testee_scan(
        state: float, qc_in: float, tuple_scalar: tuple[float, tuple[float, float]]
    ) -> float:
        return (qc_in + state + tuple_scalar[1][0] + tuple_scalar[1][1]) / tuple_scalar[0]

    @gtx.field_operator
    def testee_op(
        qc: cases.IKFloatField, tuple_scalar: tuple[float, tuple[float, float]]
    ) -> cases.IKFloatField:
        return testee_scan(qc, tuple_scalar)

    qc = cases.allocate(cartesian_case, testee_op, "qc").zeros()()
    tuple_scalar = (1.0, (1.0, 0.0))
    ksize = cartesian_case.default_sizes[KDim]
    expected = np.full((ksize, ksize), np.arange(start=1.0, stop=11.0), dtype=float)
    cases.verify(cartesian_case, testee_op, qc, tuple_scalar, out=qc, ref=expected)


@pytest.mark.uses_cartesian_shift
@pytest.mark.uses_scan
@pytest.mark.uses_index_fields
def test_scalar_scan_vertical_offset(cartesian_case):
    @gtx.scan_operator(axis=KDim, forward=True, init=(0.0))
    def testee_scan(state: float, inp: float) -> float:
        return inp

    @gtx.field_operator
    def testee(inp: gtx.Field[[KDim], float]) -> gtx.Field[[KDim], float]:
        return testee_scan(inp(Koff[1]))

    inp = cases.allocate(
        cartesian_case,
        testee,
        "inp",
        extend={KDim: (0, 1)},
        strategy=cases.UniqueInitializer(start=2),
    )()
    out = cases.allocate(cartesian_case, testee, "inp").zeros()()
    ksize = cartesian_case.default_sizes[KDim]
    expected = np.full((ksize), np.arange(start=3, stop=ksize + 3, step=1).astype(float64))

    cases.run(cartesian_case, testee, inp, out=out)

    cases.verify(cartesian_case, testee, inp, out=out, ref=expected)


def test_single_value_field(cartesian_case):
    @gtx.field_operator
    def testee_fo(a: cases.IKField) -> cases.IKField:
        return a

    @gtx.program
    def testee_prog(a: cases.IKField):
        testee_fo(a, out=a[1:2, 3:4])

    a = cases.allocate(cartesian_case, testee_prog, "a")()
    ref = a[1, 3]

    cases.verify(cartesian_case, testee_prog, a, inout=a[1, 3], ref=ref)


def test_astype_int(cartesian_case):
    @gtx.field_operator
    def testee(a: cases.IFloatField) -> gtx.Field[[IDim], int64]:
        b = astype(a, int64)
        return b

    cases.verify_with_default_data(
        cartesian_case,
        testee,
        ref=lambda a: a.astype(int64),
        comparison=lambda a, b: np.all(a == b),
    )


def test_astype_int_local_field(unstructured_case):
    @gtx.field_operator
    def testee(a: gtx.Field[[Vertex], np.float64]) -> gtx.Field[[Edge], int64]:
        tmp = astype(a(E2V), int64)
        return neighbor_sum(tmp, axis=E2VDim)

    e2v_table = unstructured_case.offset_provider["E2V"].ndarray

    cases.verify_with_default_data(
        unstructured_case,
        testee,
        ref=lambda a: np.sum(a.astype(int64)[e2v_table], axis=1, initial=0),
        comparison=lambda a, b: np.all(a == b),
    )


@pytest.mark.uses_tuple_returns
def test_astype_on_tuples(cartesian_case):
    @gtx.field_operator
    def field_op_returning_a_tuple(
        a: cases.IFloatField, b: cases.IFloatField
    ) -> tuple[gtx.Field[[IDim], float], gtx.Field[[IDim], float]]:
        tup = (a, b)
        return tup

    @gtx.field_operator
    def cast_tuple(
        a: cases.IFloatField, b: cases.IFloatField, a_asint: cases.IField, b_asint: cases.IField
    ) -> tuple[gtx.Field[[IDim], bool], gtx.Field[[IDim], bool]]:
        result = astype(field_op_returning_a_tuple(a, b), int32)
        return (result[0] == a_asint, result[1] == b_asint)

    @gtx.field_operator
    def cast_nested_tuple(
        a: cases.IFloatField, b: cases.IFloatField, a_asint: cases.IField, b_asint: cases.IField
    ) -> tuple[gtx.Field[[IDim], bool], gtx.Field[[IDim], bool], gtx.Field[[IDim], bool]]:
        result = astype((a, field_op_returning_a_tuple(a, b)), int32)
        return (result[0] == a_asint, result[1][0] == a_asint, result[1][1] == b_asint)

    a = cases.allocate(cartesian_case, cast_tuple, "a")()
    b = cases.allocate(cartesian_case, cast_tuple, "b")()
    a_asint = cartesian_case.as_field([IDim], a.asnumpy().astype(int32))
    b_asint = cartesian_case.as_field([IDim], b.asnumpy().astype(int32))
    out_tuple = cases.allocate(cartesian_case, cast_tuple, cases.RETURN)()
    out_nested_tuple = cases.allocate(cartesian_case, cast_nested_tuple, cases.RETURN)()

    cases.verify(
        cartesian_case,
        cast_tuple,
        a,
        b,
        a_asint,
        b_asint,
        out=out_tuple,
        ref=(
            np.full_like(a.asnumpy(), True, dtype=bool),
            np.full_like(b.asnumpy(), True, dtype=bool),
        ),
    )

    cases.verify(
        cartesian_case,
        cast_nested_tuple,
        a,
        b,
        a_asint,
        b_asint,
        out=out_nested_tuple,
        ref=(
            np.full_like(a.asnumpy(), True, dtype=bool),
            np.full_like(a.asnumpy(), True, dtype=bool),
            np.full_like(b.asnumpy(), True, dtype=bool),
        ),
    )


def test_astype_bool_field(cartesian_case):
    @gtx.field_operator
    def testee(a: cases.IFloatField) -> gtx.Field[[IDim], bool]:
        b = astype(a, bool)
        return b

    cases.verify_with_default_data(
        cartesian_case, testee, ref=lambda a: a.astype(bool), comparison=lambda a, b: np.all(a == b)
    )


@pytest.mark.parametrize("inp", [0.0, 2.0])
def test_astype_bool_scalar(cartesian_case, inp):
    @gtx.field_operator
    def testee(inp: float) -> gtx.Field[[IDim], bool]:
        return broadcast(astype(inp, bool), (IDim,))

    out = cases.allocate(cartesian_case, testee, cases.RETURN)()

    cases.verify(cartesian_case, testee, inp, out=out, ref=bool(inp))


def test_astype_float(cartesian_case):
    @gtx.field_operator
    def testee(a: cases.IFloatField) -> gtx.Field[[IDim], np.float32]:
        b = astype(a, float32)
        return b

    cases.verify_with_default_data(
        cartesian_case,
        testee,
        ref=lambda a: a.astype(np.float32),
        comparison=lambda a, b: np.all(a == b),
    )


@pytest.mark.uses_dynamic_offsets
def test_offset_field(cartesian_case):
    ref = np.full(
        (cartesian_case.default_sizes[IDim], cartesian_case.default_sizes[KDim]), True, dtype=bool
    )

    @gtx.field_operator
    def testee(a: cases.IKField, offset_field: cases.IKField) -> gtx.Field[[IDim, KDim], bool]:
        a_i = a(as_offset(Ioff, offset_field))
        # note: this leads to an access to offset_field in
        # IDim: (0, out.size[I]), KDim: (0, out.size[K]+1)
        a_i_k = a_i(as_offset(Koff, offset_field))
        b_i = a(Ioff[1])
        b_i_k = b_i(Koff[1])
        return a_i_k == b_i_k

    out = cases.allocate(cartesian_case, testee, cases.RETURN)()
    a = cases.allocate(cartesian_case, testee, "a").extend({IDim: (0, 1), KDim: (0, 1)})()
    offset_field = (
        cases.allocate(cartesian_case, testee, "offset_field")
        .strategy(cases.ConstInitializer(1))
        .extend({KDim: (0, 1)})()
    )  # see comment at a_i_k for domain bounds

    cases.verify(
        cartesian_case,
        testee,
        a,
        offset_field,
        out=out,
        offset_provider={"Ioff": IDim, "Koff": KDim},
        ref=ref,
        comparison=lambda out, ref: np.all(out == ref),
    )


def test_nested_tuple_return(cartesian_case):
    @gtx.field_operator
    def pack_tuple(
        a: cases.IField, b: cases.IField
    ) -> tuple[cases.IField, tuple[cases.IField, cases.IField]]:
        return (a, (a, b))

    @gtx.field_operator
    def combine(a: cases.IField, b: cases.IField) -> cases.IField:
        packed = pack_tuple(a, b)
        return packed[0] + packed[1][0] + packed[1][1]

    cases.verify_with_default_data(cartesian_case, combine, ref=lambda a, b: a + a + b)


@pytest.mark.uses_unstructured_shift
def test_nested_reduction(unstructured_case):
    @gtx.field_operator
    def testee(a: cases.VField) -> cases.VField:
        tmp = neighbor_sum(a(E2V), axis=E2VDim)
        tmp_2 = neighbor_sum(tmp(V2E), axis=V2EDim)
        return tmp_2

    cases.verify_with_default_data(
        unstructured_case,
        testee,
        ref=lambda a: np.sum(
            np.sum(a[unstructured_case.offset_provider["E2V"].ndarray], axis=1, initial=0)[
                unstructured_case.offset_provider["V2E"].ndarray
            ],
            axis=1,
            where=unstructured_case.offset_provider["V2E"].ndarray != common._DEFAULT_SKIP_VALUE,
        ),
        comparison=lambda a, tmp_2: np.all(a == tmp_2),
    )


@pytest.mark.uses_unstructured_shift
@pytest.mark.xfail(reason="Not yet supported in lowering, requires `map_`ing of inner reduce op.")
def test_nested_reduction_shift_first(unstructured_case):
    @gtx.field_operator
    def testee(inp: cases.EField) -> cases.EField:
        tmp = inp(V2E)
        tmp2 = tmp(E2V)
        return neighbor_sum(neighbor_sum(tmp2, axis=V2EDim), axis=E2VDim)

    cases.verify_with_default_data(
        unstructured_case,
        testee,
        ref=lambda inp: np.sum(
            np.sum(inp[unstructured_case.offset_provider["V2E"].ndarray], axis=1)[
                unstructured_case.offset_provider["E2V"].ndarray
            ],
            axis=1,
        ),
    )


@pytest.mark.uses_unstructured_shift
@pytest.mark.uses_tuple_returns
def test_tuple_return_2(unstructured_case):
    @gtx.field_operator
    def testee(a: cases.EField, b: cases.EField) -> tuple[cases.VField, cases.VField]:
        tmp = neighbor_sum(a(V2E), axis=V2EDim)
        tmp_2 = neighbor_sum(b(V2E), axis=V2EDim)
        return tmp, tmp_2

    cases.verify_with_default_data(
        unstructured_case,
        testee,
        ref=lambda a, b: [
            np.sum(a[unstructured_case.offset_provider["V2E"].ndarray], axis=1),
            np.sum(b[unstructured_case.offset_provider["V2E"].ndarray], axis=1),
        ],
        comparison=lambda a, tmp: (np.all(a[0] == tmp[0]), np.all(a[1] == tmp[1])),
    )


@pytest.mark.uses_unstructured_shift
@pytest.mark.uses_constant_fields
def test_tuple_with_local_field_in_reduction_shifted(unstructured_case):
    @gtx.field_operator
    def reduce_tuple_element(e: cases.EField, v: cases.VField) -> cases.EField:
        tup = e(V2E), v
        red = neighbor_sum(tup[0] + v, axis=V2EDim)
        tmp = red(E2V[0])
        return tmp

    v2e = unstructured_case.offset_provider["V2E"]
    cases.verify_with_default_data(
        unstructured_case,
        reduce_tuple_element,
        ref=lambda e, v: np.sum(
            e[v2e.ndarray] + np.tile(v, (v2e.shape[1], 1)).T,
            axis=1,
            initial=0,
            where=v2e.ndarray != common._DEFAULT_SKIP_VALUE,
        )[unstructured_case.offset_provider["E2V"].ndarray[:, 0]],
    )


@pytest.mark.uses_tuple_args
def test_tuple_arg(cartesian_case):
    @gtx.field_operator
    def testee(a: tuple[tuple[cases.IField, cases.IField], cases.IField]) -> cases.IField:
        return 3 * a[0][0] + a[0][1] + a[1]

    cases.verify_with_default_data(
        cartesian_case, testee, ref=lambda a: 3 * a[0][0] + a[0][1] + a[1]
    )


@pytest.mark.uses_scan
@pytest.mark.uses_scan_without_field_args
@pytest.mark.parametrize("forward", [True, False])
def test_fieldop_from_scan(cartesian_case, forward):
    init = 1.0
    expected = np.arange(init + 1.0, init + 1.0 + cartesian_case.default_sizes[IDim], 1)
    out = cartesian_case.as_field([KDim], np.zeros((cartesian_case.default_sizes[KDim],)))

    if not forward:
        expected = np.flip(expected)

    @gtx.field_operator
    def add(carry: float, foo: float) -> float:
        return carry + foo

    @gtx.scan_operator(axis=KDim, forward=forward, init=init)
    def simple_scan_operator(carry: float) -> float:
        return add(carry, 1.0)

    cases.verify(cartesian_case, simple_scan_operator, out=out, ref=expected)


@pytest.mark.uses_scan
@pytest.mark.uses_scan_nested
def test_solve_triag(cartesian_case):
    @gtx.scan_operator(axis=KDim, forward=True, init=(0.0, 0.0))
    def tridiag_forward(
        state: tuple[float, float], a: float, b: float, c: float, d: float
    ) -> tuple[float, float]:
        return (c / (b - a * state[0]), (d - a * state[1]) / (b - a * state[0]))

    @gtx.scan_operator(axis=KDim, forward=False, init=0.0)
    def tridiag_backward(x_kp1: float, cp: float, dp: float) -> float:
        return dp - cp * x_kp1

    @gtx.field_operator
    def solve_tridiag(
        a: cases.IJKFloatField,
        b: cases.IJKFloatField,
        c: cases.IJKFloatField,
        d: cases.IJKFloatField,
    ) -> cases.IJKFloatField:
        cp, dp = tridiag_forward(a, b, c, d)
        return tridiag_backward(cp, dp)

    def expected(a, b, c, d):
        shape = tuple(cartesian_case.default_sizes[dim] for dim in [IDim, JDim, KDim])
        matrices = np.zeros(shape + shape[-1:])
        i = np.arange(shape[2])
        matrices[:, :, i[1:], i[:-1]] = a[:, :, 1:]
        matrices[:, :, i, i] = b
        matrices[:, :, i[:-1], i[1:]] = c[:, :, :-1]
        return np.linalg.solve(matrices, d)

    cases.verify_with_default_data(cartesian_case, solve_tridiag, ref=expected)


@pytest.mark.parametrize("left, right", [(2, 3), (3, 2)])
def test_ternary_operator(cartesian_case, left, right):
    @gtx.field_operator
    def testee(a: cases.IField, b: cases.IField, left: int32, right: int32) -> cases.IField:
        return a if left < right else b

    a = cases.allocate(cartesian_case, testee, "a")()
    b = cases.allocate(cartesian_case, testee, "b")()
    out = cases.allocate(cartesian_case, testee, cases.RETURN)()

    cases.verify(cartesian_case, testee, a, b, left, right, out=out, ref=(a if left < right else b))

    @gtx.field_operator
    def testee(left: int32, right: int32) -> cases.IField:
        return broadcast(3, (IDim,)) if left > right else broadcast(4, (IDim,))

    e = a if left < right else b
    cases.verify(
        cartesian_case,
        testee,
        left,
        right,
        out=out,
        ref=(np.full(e.shape, 3) if left > right else np.full(e.shape, 4)),
    )


@pytest.mark.parametrize("left, right", [(2, 3), (3, 2)])
@pytest.mark.uses_tuple_returns
def test_ternary_operator_tuple(cartesian_case, left, right):
    @gtx.field_operator
    def testee(
        a: cases.IField, b: cases.IField, left: int32, right: int32
    ) -> tuple[cases.IField, cases.IField]:
        return (a, b) if left < right else (b, a)

    a = cases.allocate(cartesian_case, testee, "a")()
    b = cases.allocate(cartesian_case, testee, "b")()
    out = cases.allocate(cartesian_case, testee, cases.RETURN)()

    cases.verify(
        cartesian_case, testee, a, b, left, right, out=out, ref=((a, b) if left < right else (b, a))
    )


@pytest.mark.uses_constant_fields
@pytest.mark.uses_unstructured_shift
def test_ternary_builtin_neighbor_sum(unstructured_case):
    @gtx.field_operator
    def testee(a: cases.EField, b: cases.EField) -> cases.VField:
        tmp = neighbor_sum(b(V2E) if 2 < 3 else a(V2E), axis=V2EDim)
        return tmp

    v2e_table = unstructured_case.offset_provider["V2E"].ndarray
    cases.verify_with_default_data(
        unstructured_case,
        testee,
        ref=lambda a, b: (
            np.sum(b[v2e_table], axis=1, initial=0, where=v2e_table != common._DEFAULT_SKIP_VALUE)
        ),
    )


@pytest.mark.uses_scan
@pytest.mark.uses_scan_1d_field
def test_ternary_scan(cartesian_case):
    @gtx.scan_operator(axis=KDim, forward=True, init=0.0)
    def simple_scan_operator(carry: float, a: float) -> float:
        return carry if carry > a else carry + 1.0

    k_size = cartesian_case.default_sizes[KDim]
    a = cartesian_case.as_field([KDim], 4.0 * np.ones((k_size,)))
    out = cartesian_case.as_field([KDim], np.zeros((k_size,)))

    cases.verify(
        cartesian_case,
        simple_scan_operator,
        a,
        out=out,
        ref=np.asarray([i if i <= 4.0 else 4.0 + 1 for i in range(1, k_size + 1)]),
    )


@pytest.mark.parametrize("forward", [True, False])
@pytest.mark.uses_scan
@pytest.mark.uses_scan_without_field_args
@pytest.mark.uses_tuple_returns
def test_scan_nested_tuple_output(forward, cartesian_case):
    init = (1, (2, 3))
    k_size = cartesian_case.default_sizes[KDim]
    expected = np.arange(1, 1 + k_size, 1, dtype=int32)
    if not forward:
        expected = np.flip(expected)

    @gtx.scan_operator(axis=KDim, forward=forward, init=init)
    def simple_scan_operator(
        carry: tuple[int32, tuple[int32, int32]],
    ) -> tuple[int32, tuple[int32, int32]]:
        return (carry[0] + 1, (carry[1][0] + 1, carry[1][1] + 1))

    @gtx.program
    def testee(out: tuple[cases.KField, tuple[cases.KField, cases.KField]]):
        simple_scan_operator(out=out)

    cases.verify_with_default_data(
        cartesian_case,
        testee,
        ref=lambda: (expected + 1.0, (expected + 2.0, expected + 3.0)),
        comparison=lambda ref, out: np.all(out[0] == ref[0])
        and np.all(out[1][0] == ref[1][0])
        and np.all(out[1][1] == ref[1][1]),
    )


@pytest.mark.uses_scan
@pytest.mark.uses_tuple_args
@pytest.mark.uses_tuple_iterator
def test_scan_nested_tuple_input(cartesian_case):
    init = 1.0
    k_size = cartesian_case.default_sizes[KDim]

    inp1_np = np.ones((k_size,))
    inp2_np = np.arange(0.0, k_size, 1)
    inp1 = cartesian_case.as_field([KDim], inp1_np)
    inp2 = cartesian_case.as_field([KDim], inp2_np)
    out = cartesian_case.as_field([KDim], np.zeros((k_size,)))

    def prev_levels_iterator(i):
        return range(i + 1)

    expected = np.asarray(
        [
            reduce(lambda prev, i: prev + inp1_np[i] + inp2_np[i], prev_levels_iterator(i), init)
            for i in range(k_size)
        ]
    )

    @gtx.scan_operator(axis=KDim, forward=True, init=init)
    def simple_scan_operator(carry: float, a: tuple[float, float]) -> float:
        return carry + a[0] + a[1]

    cases.verify(cartesian_case, simple_scan_operator, (inp1, inp2), out=out, ref=expected)


@pytest.mark.uses_scan
@pytest.mark.uses_tuple_iterator
def test_scan_different_domain_in_tuple(cartesian_case):
    init = 1.0
    i_size = cartesian_case.default_sizes[IDim]
    k_size = cartesian_case.default_sizes[KDim]

    inp1_np = np.ones((i_size + 1, k_size))  # i_size bigger than in the other argument
    inp2_np = np.fromfunction(lambda i, k: k, shape=(i_size, k_size), dtype=float)
    inp1 = cartesian_case.as_field([IDim, KDim], inp1_np)
    inp2 = cartesian_case.as_field([IDim, KDim], inp2_np)
    out = cartesian_case.as_field([IDim, KDim], np.zeros((i_size, k_size)))

    def prev_levels_iterator(i):
        return range(i + 1)

    expected = np.asarray(
        [
            reduce(
                lambda prev, k: prev + inp1_np[:-1, k] + inp2_np[:, k],
                prev_levels_iterator(k),
                init,
            )
            for k in range(k_size)
        ]
    ).transpose()

    @gtx.scan_operator(axis=KDim, forward=True, init=init)
    def scan_op(carry: float, a: tuple[float, float]) -> float:
        return carry + a[0] + a[1]

    @gtx.field_operator
    def foo(
        inp1: gtx.Field[[IDim, KDim], float], inp2: gtx.Field[[IDim, KDim], float]
    ) -> gtx.Field[[IDim, KDim], float]:
        return scan_op((inp1, inp2))

    cases.verify(cartesian_case, foo, inp1, inp2, out=out, ref=expected)


@pytest.mark.uses_scan
@pytest.mark.uses_tuple_iterator
def test_scan_tuple_field_scalar_mixed(cartesian_case):
    init = 1.0
    i_size = cartesian_case.default_sizes[IDim]
    k_size = cartesian_case.default_sizes[KDim]

    inp2_np = np.fromfunction(lambda i, k: k, shape=(i_size, k_size), dtype=float)
    inp2 = cartesian_case.as_field([IDim, KDim], inp2_np)
    out = cartesian_case.as_field([IDim, KDim], np.zeros((i_size, k_size)))

    def prev_levels_iterator(i):
        return range(i + 1)

    expected = np.asarray(
        [
            reduce(lambda prev, k: prev + 1.0 + inp2_np[:, k], prev_levels_iterator(k), init)
            for k in range(k_size)
        ]
    ).transpose()

    @gtx.scan_operator(axis=KDim, forward=True, init=init)
    def scan_op(carry: float, a: tuple[float, float]) -> float:
        return carry + a[0] + a[1]

    @gtx.field_operator
    def foo(inp1: float, inp2: gtx.Field[[IDim, KDim], float]) -> gtx.Field[[IDim, KDim], float]:
        return scan_op((inp1, inp2))

    cases.verify(cartesian_case, foo, 1.0, inp2, out=out, ref=expected)


def test_docstring(cartesian_case):
    @gtx.field_operator
    def fieldop_with_docstring(a: cases.IField) -> cases.IField:
        """My docstring."""
        return a

    @gtx.program
    def test_docstring(a: cases.IField):
        """My docstring."""
        fieldop_with_docstring(a, out=a)

    a = cases.allocate(cartesian_case, test_docstring, "a")()

    cases.verify(cartesian_case, test_docstring, a, inout=a, ref=a)


def test_domain(cartesian_case):
    @gtx.field_operator
    def fieldop_domain(a: cases.IField) -> cases.IField:
        return a + a

    @gtx.program
    def program_domain(a: cases.IField, out: cases.IField):
        fieldop_domain(a, out=out, domain={IDim: (minimum(1, 2), 9)})

    a = cases.allocate(cartesian_case, program_domain, "a")()
    out = cases.allocate(cartesian_case, program_domain, "out")()

    ref = out.asnumpy().copy()  # ensure we are not writing to out outside the domain
    ref[1:9] = a.asnumpy()[1:9] * 2

    cases.verify(cartesian_case, program_domain, a, out, inout=out, ref=ref)


@pytest.mark.uses_floordiv
def test_domain_input_bounds(cartesian_case):
    lower_i = 1
    upper_i = 10

    @gtx.field_operator
    def fieldop_domain(a: cases.IField) -> cases.IField:
        return a + a

    @gtx.program
    def program_domain(
        inp: cases.IField, out: cases.IField, lower_i: gtx.IndexType, upper_i: gtx.IndexType
    ):
        fieldop_domain(inp, out=out, domain={IDim: (lower_i, upper_i // 2)})

    inp = cases.allocate(cartesian_case, program_domain, "inp")()
    out = cases.allocate(cartesian_case, fieldop_domain, cases.RETURN)()

    ref = out.asnumpy().copy()
    ref[lower_i : int(upper_i / 2)] = inp.asnumpy()[lower_i : int(upper_i / 2)] * 2

    cases.verify(cartesian_case, program_domain, inp, out, lower_i, upper_i, inout=out, ref=ref)


def test_domain_input_bounds_1(cartesian_case):
    lower_i = 1
    upper_i = 9
    lower_j = 4
    upper_j = 6

    @gtx.field_operator
    def fieldop_domain(a: cases.IJField) -> cases.IJField:
        return a + a

    @gtx.program(backend=cartesian_case.backend)
    def program_domain(
        a: cases.IJField,
        out: cases.IJField,
        lower_i: gtx.IndexType,
        upper_i: gtx.IndexType,
        lower_j: gtx.IndexType,
        upper_j: gtx.IndexType,
    ):
        fieldop_domain(
            a, out=out, domain={IDim: (1 * lower_i, upper_i + 0), JDim: (lower_j - 0, upper_j)}
        )

    a = cases.allocate(cartesian_case, program_domain, "a")()
    out = cases.allocate(cartesian_case, program_domain, "out")()

    ref = out.asnumpy().copy()
    ref[1 * lower_i : upper_i + 0, lower_j - 0 : upper_j] = (
        a.asnumpy()[1 * lower_i : upper_i + 0, lower_j - 0 : upper_j] * 2
    )

    cases.verify(
        cartesian_case,
        program_domain,
        a,
        out,
        lower_i,
        upper_i,
        lower_j,
        upper_j,
        inout=out,
        ref=ref,
    )


def test_domain_tuple(cartesian_case):
    @gtx.field_operator
    def fieldop_domain_tuple(
        a: cases.IJField, b: cases.IJField
    ) -> tuple[cases.IJField, cases.IJField]:
        return (a + b, b)

    @gtx.program
    def program_domain_tuple(
        inp0: cases.IJField, inp1: cases.IJField, out0: cases.IJField, out1: cases.IJField
    ):
        fieldop_domain_tuple(inp0, inp1, out=(out0, out1), domain={IDim: (1, 9), JDim: (4, 6)})

    inp0 = cases.allocate(cartesian_case, program_domain_tuple, "inp0")()
    inp1 = cases.allocate(cartesian_case, program_domain_tuple, "inp1")()
    out0 = cases.allocate(cartesian_case, program_domain_tuple, "out0")()
    out1 = cases.allocate(cartesian_case, program_domain_tuple, "out1")()

    ref0 = out0.asnumpy().copy()
    ref0[1:9, 4:6] = inp0.asnumpy()[1:9, 4:6] + inp1.asnumpy()[1:9, 4:6]
    ref1 = out1.asnumpy().copy()
    ref1[1:9, 4:6] = inp1.asnumpy()[1:9, 4:6]

    cases.verify(
        cartesian_case,
        program_domain_tuple,
        inp0,
        inp1,
        out0,
        out1,
        inout=(out0, out1),
        ref=(ref0, ref1),
    )


def test_undefined_symbols(cartesian_case):
    with pytest.raises(errors.DSLError, match="Undeclared symbol"):

        @gtx.field_operator(backend=cartesian_case.backend)
        def return_undefined():
            return undefined_symbol


@pytest.mark.uses_zero_dimensional_fields
def test_zero_dims_fields(cartesian_case):
    @gtx.field_operator
    def implicit_broadcast_scalar(inp: cases.EmptyField):
        return inp

    inp = cases.allocate(cartesian_case, implicit_broadcast_scalar, "inp")()
    out = cases.allocate(cartesian_case, implicit_broadcast_scalar, "inp")()

    cases.verify(cartesian_case, implicit_broadcast_scalar, inp, out=out, ref=np.array(1))


def test_implicit_broadcast_mixed_dim(cartesian_case):
    @gtx.field_operator
    def fieldop_implicit_broadcast(
        zero_dim_inp: cases.EmptyField, inp: cases.IField, scalar: int32
    ) -> cases.IField:
        return inp + zero_dim_inp * scalar

    @gtx.field_operator
    def fieldop_implicit_broadcast_2(inp: cases.IField) -> cases.IField:
        fi = fieldop_implicit_broadcast(1, inp, 2)
        return fi

    cases.verify_with_default_data(
        cartesian_case, fieldop_implicit_broadcast_2, ref=lambda inp: inp + 2
    )


@pytest.mark.uses_tuple_returns
def test_tuple_unpacking(cartesian_case):
    @gtx.field_operator
    def unpack(inp: cases.IField) -> tuple[cases.IField, cases.IField, cases.IField, cases.IField]:
        a, b, c, d = (inp + 2, inp + 3, inp + 5, inp + 7)
        return a, b, c, d

    cases.verify_with_default_data(
        cartesian_case, unpack, ref=lambda inp: (inp + 2, inp + 3, inp + 5, inp + 7)
    )


@pytest.mark.uses_tuple_returns
def test_tuple_unpacking_star_multi(cartesian_case):
    OutType = tuple[
        cases.IField,
        cases.IField,
        cases.IField,
        cases.IField,
        cases.IField,
        cases.IField,
        cases.IField,
        cases.IField,
        cases.IField,
        cases.IField,
        cases.IField,
        cases.IField,
    ]

    @gtx.field_operator
    def unpack(inp: cases.IField) -> OutType:
        *a, a2, a3 = (inp, inp + 1, inp + 2, inp + 3)
        b1, *b, b3 = (inp + 4, inp + 5, inp + 6, inp + 7)
        c1, c2, *c = (inp + 8, inp + 9, inp + 10, inp + 11)
        return (a[0], a[1], a2, a3, b1, b[0], b[1], b3, c1, c2, c[0], c[1])

    cases.verify_with_default_data(
        cartesian_case,
        unpack,
        ref=lambda inp: (
            inp,
            inp + 1,
            inp + 2,
            inp + 3,
            inp + 4,
            inp + 5,
            inp + 6,
            inp + 7,
            inp + 8,
            inp + 9,
            inp + 10,
            inp + 11,
        ),
    )


def test_tuple_unpacking_too_many_values(cartesian_case):
    with pytest.raises(errors.DSLError, match=(r"Too many values to unpack \(expected 3\).")):

        @gtx.field_operator(backend=cartesian_case.backend)
        def _star_unpack() -> tuple[int32, float64, int32]:
            a, b, c = (1, 2.0, 3, 4, 5, 6, 7.0)
            return a, b, c


def test_tuple_unpacking_too_few_values(cartesian_case):
    with pytest.raises(
        errors.DSLError, match=(r"Assignment value must be of type tuple, got 'int32'.")
    ):

        @gtx.field_operator(backend=cartesian_case.backend)
        def _invalid_unpack() -> tuple[int32, float64, int32]:
            a, b, c = 1
            return a


def test_constant_closure_vars(cartesian_case):
    from gt4py.eve.utils import FrozenNamespace

    constants = FrozenNamespace(PI=np.float64(3.142), E=np.float64(2.718))

    @gtx.field_operator
    def consume_constants(input: cases.IFloatField) -> cases.IFloatField:
        return constants.PI * constants.E * input

    cases.verify_with_default_data(
        cartesian_case, consume_constants, ref=lambda input: constants.PI * constants.E * input
    )


@pytest.mark.uses_half_precision
def test_float16(cartesian_case):
    dtype = np.float16

    @gtx.field_operator
    def multiply_by_two(input: cases.IHalfField, input2: cases.IFloatField, scalar: np.float16) -> cases.IHalfField:
        return dtype(2) * input * astype(input2, dtype) * scalar ** dtype(1.0) #TODO fails with 0.5
    cases.verify_with_default_data(
        cartesian_case, multiply_by_two, ref=lambda input, input2, scalar: dtype(2) * input * input2 * scalar ** dtype(1.0)
    )


@pytest.mark.uses_half_precision
def test_bfloat16(cartesian_case):
    dtype = bfloat16

    @gtx.field_operator
    def multiply_by_two(input: cases.IBFloatField, input2: cases.IBFloatField, scalar: bfloat16) -> cases.IBFloatField:
        return dtype(2) * input * astype(input2, dtype) * scalar ** dtype(1.0) #TODO fails with 0.5
    cases.verify_with_default_data(
        cartesian_case, multiply_by_two, ref=lambda input, input2, scalar: dtype(2) * input * input2 * scalar ** dtype(1.0)
    )<|MERGE_RESOLUTION|>--- conflicted
+++ resolved
@@ -9,7 +9,7 @@
 from functools import reduce
 import numpy as np
 import pytest
-<<<<<<< HEAD
+
 try:
     from ml_dtypes import bfloat16
 except ModuleNotFoundError:
@@ -18,8 +18,6 @@
 from gt4py.eve import SymbolName
 
 
-=======
->>>>>>> 022a73c8
 import gt4py.next as gtx
 from gt4py.next import (
     astype,
@@ -1254,10 +1252,17 @@
     dtype = np.float16
 
     @gtx.field_operator
-    def multiply_by_two(input: cases.IHalfField, input2: cases.IFloatField, scalar: np.float16) -> cases.IHalfField:
-        return dtype(2) * input * astype(input2, dtype) * scalar ** dtype(1.0) #TODO fails with 0.5
-    cases.verify_with_default_data(
-        cartesian_case, multiply_by_two, ref=lambda input, input2, scalar: dtype(2) * input * input2 * scalar ** dtype(1.0)
+    def multiply_by_two(
+        input: cases.IHalfField, input2: cases.IFloatField, scalar: np.float16
+    ) -> cases.IHalfField:
+        return (
+            dtype(2) * input * astype(input2, dtype) * scalar ** dtype(1.0)
+        )  # TODO fails with 0.5
+
+    cases.verify_with_default_data(
+        cartesian_case,
+        multiply_by_two,
+        ref=lambda input, input2, scalar: dtype(2) * input * input2 * scalar ** dtype(1.0),
     )
 
 
@@ -1266,8 +1271,15 @@
     dtype = bfloat16
 
     @gtx.field_operator
-    def multiply_by_two(input: cases.IBFloatField, input2: cases.IBFloatField, scalar: bfloat16) -> cases.IBFloatField:
-        return dtype(2) * input * astype(input2, dtype) * scalar ** dtype(1.0) #TODO fails with 0.5
-    cases.verify_with_default_data(
-        cartesian_case, multiply_by_two, ref=lambda input, input2, scalar: dtype(2) * input * input2 * scalar ** dtype(1.0)
+    def multiply_by_two(
+        input: cases.IBFloatField, input2: cases.IBFloatField, scalar: bfloat16
+    ) -> cases.IBFloatField:
+        return (
+            dtype(2) * input * astype(input2, dtype) * scalar ** dtype(1.0)
+        )  # TODO fails with 0.5
+
+    cases.verify_with_default_data(
+        cartesian_case,
+        multiply_by_two,
+        ref=lambda input, input2, scalar: dtype(2) * input * input2 * scalar ** dtype(1.0),
     )