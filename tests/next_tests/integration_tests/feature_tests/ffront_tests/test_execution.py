# -*- coding: utf-8 -*-
# GT4Py - GridTools Framework
#
# Copyright (c) 2014-2023, ETH Zurich
# All rights reserved.
#
# This file is part of the GT4Py project and the GridTools framework.
# GT4Py is free software: you can redistribute it and/or modify it under
# the terms of the GNU General Public License as published by the
# Free Software Foundation, either version 3 of the License, or any later
# version. See the LICENSE.txt file at the top-level directory of this
# distribution for a copy of the license or check <https://www.gnu.org/licenses/>.
#
# SPDX-License-Identifier: GPL-3.0-or-later

from functools import reduce

import numpy as np
import pytest

import gt4py.next as gtx
from gt4py.next import (
    astype,
    broadcast,
    errors,
    float32,
    float64,
    int32,
    int64,
    maximum,
    minimum,
    neighbor_sum,
    where,
)
from gt4py.next.ffront.experimental import as_offset
from gt4py.next.program_processors.runners import gtfn_cpu

from next_tests.integration_tests import cases
from next_tests.integration_tests.cases import (
    C2E,
    E2V,
    V2E,
    E2VDim,
    IDim,
    Ioff,
    JDim,
    KDim,
    Koff,
    V2EDim,
    Vertex,
    cartesian_case,
    cartesian_case_no_dace_exec,
    unstructured_case,
    unstructured_case_no_dace_exec,
)
from next_tests.integration_tests.feature_tests.ffront_tests.ffront_test_utils import (
    fieldview_backend,
    fieldview_backend_no_dace_exec,
    reduction_setup,
)


def test_copy(cartesian_case):  # noqa: F811 # fixtures
    @gtx.field_operator
    def testee(a: cases.IJKField) -> cases.IJKField:
        field_tuple = (a, a)
        field_0 = field_tuple[0]
        field_1 = field_tuple[1]
        return field_0

    cases.verify_with_default_data(cartesian_case, testee, ref=lambda a: a)


@pytest.mark.uses_tuple_returns
def test_multicopy(cartesian_case):  # noqa: F811 # fixtures
    @gtx.field_operator
    def testee(a: cases.IJKField, b: cases.IJKField) -> tuple[cases.IJKField, cases.IJKField]:
        return a, b

    cases.verify_with_default_data(cartesian_case, testee, ref=lambda a, b: (a, b))


def test_cartesian_shift(cartesian_case):  # noqa: F811 # fixtures
    @gtx.field_operator
    def testee(a: cases.IJKField) -> cases.IJKField:
        return a(Ioff[1])

    a = cases.allocate(cartesian_case, testee, "a").extend({IDim: (0, 1)})()
    out = cases.allocate(cartesian_case, testee, cases.RETURN)()

    cases.verify(cartesian_case, testee, a, out=out, ref=a[1:])


def test_unstructured_shift(unstructured_case):  # noqa: F811 # fixtures
    @gtx.field_operator
    def testee(a: cases.VField) -> cases.EField:
        return a(E2V[0])

    cases.verify_with_default_data(
        unstructured_case,
        testee,
        ref=lambda a: a[unstructured_case.offset_provider["E2V"].table[:, 0]],
    )


def test_composed_unstructured_shift(unstructured_case):
    @gtx.field_operator
    def composed_shift_unstructured_flat(inp: cases.VField) -> cases.CField:
        return inp(E2V[0])(C2E[0])

    @gtx.field_operator
    def composed_shift_unstructured_intermediate_result(inp: cases.VField) -> cases.CField:
        tmp = inp(E2V[0])
        return tmp(C2E[0])

    @gtx.field_operator
    def shift_e2v(inp: cases.VField) -> cases.EField:
        return inp(E2V[0])

    @gtx.field_operator
    def composed_shift_unstructured(inp: cases.VField) -> cases.CField:
        return shift_e2v(inp)(C2E[0])

    cases.verify_with_default_data(
        unstructured_case,
        composed_shift_unstructured_flat,
        ref=lambda inp: inp[unstructured_case.offset_provider["E2V"].table[:, 0]][
            unstructured_case.offset_provider["C2E"].table[:, 0]
        ],
    )

    cases.verify_with_default_data(
        unstructured_case,
        composed_shift_unstructured_intermediate_result,
        ref=lambda inp: inp[unstructured_case.offset_provider["E2V"].table[:, 0]][
            unstructured_case.offset_provider["C2E"].table[:, 0]
        ],
        comparison=lambda inp, tmp: np.all(inp == tmp),
    )

    cases.verify_with_default_data(
        unstructured_case,
        composed_shift_unstructured,
        ref=lambda inp: inp[unstructured_case.offset_provider["E2V"].table[:, 0]][
            unstructured_case.offset_provider["C2E"].table[:, 0]
        ],
    )


def test_fold_shifts(cartesian_case):  # noqa: F811 # fixtures
    """Shifting the result of an addition should work."""

    @gtx.field_operator
    def testee(a: cases.IJKField, b: cases.IJKField) -> cases.IJKField:
        tmp = a + b(Ioff[1])
        return tmp(Ioff[1])

    a = cases.allocate(cartesian_case, testee, "a").extend({cases.IDim: (0, 1)})()
    b = cases.allocate(cartesian_case, testee, "b").extend({cases.IDim: (0, 2)})()
    out = cases.allocate(cartesian_case, testee, cases.RETURN)()

    cases.verify(cartesian_case, testee, a, b, out=out, ref=a.ndarray[1:] + b.ndarray[2:])


def test_tuples(cartesian_case_no_dace_exec):  # noqa: F811 # fixtures
    # Not supported in DaCe backend: tuple returns
    cartesian_case = cartesian_case_no_dace_exec

    @gtx.field_operator
    def testee(a: cases.IJKFloatField, b: cases.IJKFloatField) -> cases.IJKFloatField:
        inps = a, b
        scalars = 1.3, float64(5.0), float64("3.4")
        return (inps[0] * scalars[0] + inps[1] * scalars[1]) * scalars[2]

    cases.verify_with_default_data(
        cartesian_case, testee, ref=lambda a, b: (a * 1.3 + b * 5.0) * 3.4
    )


def test_scalar_arg(unstructured_case):  # noqa: F811 # fixtures
    """Test scalar argument being turned into 0-dim field."""

    @gtx.field_operator
    def testee(a: int32) -> cases.VField:
        return broadcast(a + 1, (Vertex,))

    cases.verify_with_default_data(
        unstructured_case,
        testee,
        ref=lambda a: np.full(
            [unstructured_case.default_sizes[Vertex]],
            a + 1,
            dtype=int32,
        ),
        comparison=lambda a, b: np.all(a == b),
    )


def test_nested_scalar_arg(unstructured_case):  # noqa: F811 # fixtures
    @gtx.field_operator
    def testee_inner(a: int32) -> cases.VField:
        return broadcast(a + 1, (Vertex,))

    @gtx.field_operator
    def testee(a: int32) -> cases.VField:
        return testee_inner(a + 1)

    cases.verify_with_default_data(
        unstructured_case,
        testee,
        ref=lambda a: np.full([unstructured_case.default_sizes[Vertex]], a + 2, dtype=int32),
    )


def test_scalar_arg_with_field(cartesian_case_no_dace_exec):  # noqa: F811 # fixtures
    # Not supported in DaCe backend: index fields, constant fields
    cartesian_case = cartesian_case_no_dace_exec

    @gtx.field_operator
    def testee(a: cases.IJKField, b: int32) -> cases.IJKField:
        tmp = b * a
        return tmp(Ioff[1])

    a = cases.allocate(cartesian_case, testee, "a").extend({IDim: (0, 1)})()
    b = cases.allocate(cartesian_case, testee, "b")()
    out = cases.allocate(cartesian_case, testee, cases.RETURN)()
    ref = a[1:] * b

    cases.verify(cartesian_case, testee, a, b, out=out, ref=ref)


def test_scalar_in_domain_spec_and_fo_call(cartesian_case):  # noqa: F811 # fixtures
    pytest.xfail(
        "Scalar arguments not supported to be used in both domain specification "
        "and as an argument to a field operator."
    )

    @gtx.field_operator
    def testee_op(size: gtx.IndexType) -> gtx.Field[[IDim], gtx.IndexType]:
        return broadcast(size, (IDim,))

    @gtx.program
    def testee(size: gtx.IndexType, out: gtx.Field[[IDim], gtx.IndexType]):
        testee_op(size, out=out, domain={IDim: (0, size)})

    size = cartesian_case.default_sizes[IDim]
    out = cases.allocate(cartesian_case, testee, "out").zeros()()

    cases.verify(
        cartesian_case,
        testee,
        size,
        out=out,
        ref=np.full_like(out, size, dtype=gtx.IndexType),
    )


def test_scalar_scan(cartesian_case):  # noqa: F811 # fixtures
    @gtx.scan_operator(axis=KDim, forward=True, init=(0.0))
    def testee_scan(state: float, qc_in: float, scalar: float) -> float:
        qc = qc_in + state + scalar
        return qc

    @gtx.program
    def testee(qc: cases.IKFloatField, scalar: float):
        testee_scan(qc, scalar, out=qc)

    qc = cases.allocate(cartesian_case, testee, "qc").zeros()()
    scalar = 1.0
    ksize = cartesian_case.default_sizes[KDim]
    expected = np.full((ksize, ksize), np.arange(start=1, stop=11, step=1).astype(float64))

    cases.verify(cartesian_case, testee, qc, scalar, inout=qc, ref=expected)


<<<<<<< HEAD
def test_tuple_scalar_scan(cartesian_case_no_dace_exec):  # noqa: F811 # fixtures
    # Not supported in DaCe backend: tuple arguments
    cartesian_case = cartesian_case_no_dace_exec
    if cartesian_case.backend in [gtfn_cpu.run_gtfn, gtfn_cpu.run_gtfn_imperative]:
=======
def test_tuple_scalar_scan(cartesian_case):  # noqa: F811 # fixtures
    if cartesian_case.backend in [
        gtfn_cpu.run_gtfn,
        gtfn_cpu.run_gtfn_imperative,
        gtfn_cpu.run_gtfn_with_temporaries,
    ]:
>>>>>>> ac6bf945
        pytest.xfail("Scalar tuple arguments are not supported in gtfn yet.")

    @gtx.scan_operator(axis=KDim, forward=True, init=0.0)
    def testee_scan(
        state: float, qc_in: float, tuple_scalar: tuple[float, tuple[float, float]]
    ) -> float:
        return (qc_in + state + tuple_scalar[1][0] + tuple_scalar[1][1]) / tuple_scalar[0]

    @gtx.field_operator
    def testee_op(
        qc: cases.IKFloatField, tuple_scalar: tuple[float, tuple[float, float]]
    ) -> cases.IKFloatField:
        return testee_scan(qc, tuple_scalar)

    qc = cases.allocate(cartesian_case, testee_op, "qc").zeros()()
    tuple_scalar = (1.0, (1.0, 0.0))
    ksize = cartesian_case.default_sizes[KDim]
    expected = np.full((ksize, ksize), np.arange(start=1.0, stop=11.0), dtype=float)
    cases.verify(cartesian_case, testee_op, qc, tuple_scalar, out=qc, ref=expected)


def test_scalar_scan_vertical_offset(cartesian_case_no_dace_exec):  # noqa: F811 # fixtures
    # Not supported in DaCe backend: scans
    cartesian_case = cartesian_case_no_dace_exec

    @gtx.scan_operator(axis=KDim, forward=True, init=(0.0))
    def testee_scan(state: float, inp: float) -> float:
        return inp

    @gtx.field_operator
    def testee(inp: gtx.Field[[KDim], float]) -> gtx.Field[[KDim], float]:
        return testee_scan(inp(Koff[1]))

    inp = cases.allocate(
        cartesian_case,
        testee,
        "inp",
        extend={KDim: (0, 1)},
        strategy=cases.UniqueInitializer(start=2),
    )()
    out = cases.allocate(cartesian_case, testee, "inp").zeros()()
    ksize = cartesian_case.default_sizes[KDim]
    expected = np.full((ksize), np.arange(start=3, stop=ksize + 3, step=1).astype(float64))

    cases.run(cartesian_case, testee, inp, out=out)

    cases.verify(cartesian_case, testee, inp, out=out, ref=expected)


def test_astype_int(cartesian_case):  # noqa: F811 # fixtures
    @gtx.field_operator
    def testee(a: cases.IFloatField) -> gtx.Field[[IDim], int64]:
        b = astype(a, int64)
        return b

    cases.verify_with_default_data(
        cartesian_case,
        testee,
        ref=lambda a: a.astype(int64),
        comparison=lambda a, b: np.all(a == b),
    )


def test_astype_bool_field(cartesian_case):  # noqa: F811 # fixtures
    @gtx.field_operator
    def testee(a: cases.IFloatField) -> gtx.Field[[IDim], bool]:
        b = astype(a, bool)
        return b

    cases.verify_with_default_data(
        cartesian_case,
        testee,
        ref=lambda a: a.astype(bool),
        comparison=lambda a, b: np.all(a == b),
    )


@pytest.mark.parametrize("inp", [0.0, 2.0])
def test_astype_bool_scalar(cartesian_case, inp):  # noqa: F811 # fixtures
    @gtx.field_operator
    def testee(inp: float) -> gtx.Field[[IDim], bool]:
        return broadcast(astype(inp, bool), (IDim,))

    out = cases.allocate(cartesian_case, testee, cases.RETURN)()

    cases.verify(cartesian_case, testee, inp, out=out, ref=bool(inp))


def test_astype_float(cartesian_case):  # noqa: F811 # fixtures
    @gtx.field_operator
    def testee(a: cases.IFloatField) -> gtx.Field[[IDim], np.float32]:
        b = astype(a, float32)
        return b

    cases.verify_with_default_data(
        cartesian_case,
        testee,
        ref=lambda a: a.astype(np.float32),
        comparison=lambda a, b: np.all(a == b),
    )


<<<<<<< HEAD
def test_offset_field(cartesian_case_no_dace_exec):
    # Not supported in DaCe backend: offset fields
    cartesian_case = cartesian_case_no_dace_exec
=======
def test_offset_field(cartesian_case):
    if cartesian_case.backend == gtfn_cpu.run_gtfn_with_temporaries:
        pytest.xfail("Dynamic offsets not supported in gtfn")
    if cartesian_case.backend == dace_iterator.run_dace_iterator:
        pytest.xfail("Not supported in DaCe backend: offset fields")

>>>>>>> ac6bf945
    ref = np.full(
        (cartesian_case.default_sizes[IDim], cartesian_case.default_sizes[KDim]), True, dtype=bool
    )

    @gtx.field_operator
    def testee(a: cases.IKField, offset_field: cases.IKField) -> gtx.Field[[IDim, KDim], bool]:
        a_i = a(as_offset(Ioff, offset_field))
        a_i_k = a_i(as_offset(Koff, offset_field))
        b_i = a(Ioff[1])
        b_i_k = b_i(Koff[1])
        return a_i_k == b_i_k

    out = cases.allocate(cartesian_case, testee, cases.RETURN)()
    a = cases.allocate(cartesian_case, testee, "a").extend({IDim: (0, 1), KDim: (0, 1)})()
    offset_field = cases.allocate(cartesian_case, testee, "offset_field").strategy(
        cases.ConstInitializer(1)
    )()

    cases.verify(
        cartesian_case,
        testee,
        a,
        offset_field,
        out=out,
        offset_provider={"Ioff": IDim, "Koff": KDim},
        ref=np.full_like(offset_field, True, dtype=bool),
        comparison=lambda out, ref: np.all(out == ref),
    )

    assert np.allclose(out, ref)


def test_nested_tuple_return(cartesian_case_no_dace_exec):
    # Not supported in DaCe backend: tuple returns
    cartesian_case = cartesian_case_no_dace_exec

    @gtx.field_operator
    def pack_tuple(
        a: cases.IField, b: cases.IField
    ) -> tuple[cases.IField, tuple[cases.IField, cases.IField]]:
        return (a, (a, b))

    @gtx.field_operator
    def combine(a: cases.IField, b: cases.IField) -> cases.IField:
        packed = pack_tuple(a, b)
        return packed[0] + packed[1][0] + packed[1][1]

    cases.verify_with_default_data(cartesian_case, combine, ref=lambda a, b: a + a + b)


def test_nested_reduction(unstructured_case_no_dace_exec):
    # Not supported in DaCe backend: reductions over lift expressions
    unstructured_case = unstructured_case_no_dace_exec

    @gtx.field_operator
    def testee(a: cases.EField) -> cases.EField:
        tmp = neighbor_sum(a(V2E), axis=V2EDim)
        tmp_2 = neighbor_sum(tmp(E2V), axis=E2VDim)
        return tmp_2

    cases.verify_with_default_data(
        unstructured_case,
        testee,
        ref=lambda a: np.sum(
            np.sum(a[unstructured_case.offset_provider["V2E"].table], axis=1)[
                unstructured_case.offset_provider["E2V"].table
            ],
            axis=1,
        ),
        comparison=lambda a, tmp_2: np.all(a == tmp_2),
    )


@pytest.mark.xfail(reason="Not yet supported in lowering, requires `map_`ing of inner reduce op.")
def test_nested_reduction_shift_first(unstructured_case):
    @gtx.field_operator
    def testee(inp: cases.EField) -> cases.EField:
        tmp = inp(V2E)
        tmp2 = tmp(E2V)
        return neighbor_sum(neighbor_sum(tmp2, axis=V2EDim), axis=E2VDim)

    cases.verify_with_default_data(
        unstructured_case,
        testee,
        ref=lambda inp: np.sum(
            np.sum(inp[unstructured_case.offset_provider["V2E"].table], axis=1)[
                unstructured_case.offset_provider["E2V"].table
            ],
            axis=1,
        ),
    )


def test_tuple_return_2(unstructured_case_no_dace_exec):
    # Not supported in DaCe backend: tuple returns
    unstructured_case = unstructured_case_no_dace_exec

    @gtx.field_operator
    def testee(a: cases.EField, b: cases.EField) -> tuple[cases.VField, cases.VField]:
        tmp = neighbor_sum(a(V2E), axis=V2EDim)
        tmp_2 = neighbor_sum(b(V2E), axis=V2EDim)
        return tmp, tmp_2

    cases.verify_with_default_data(
        unstructured_case,
        testee,
        ref=lambda a, b: [
            np.sum(a[unstructured_case.offset_provider["V2E"].table], axis=1),
            np.sum(b[unstructured_case.offset_provider["V2E"].table], axis=1),
        ],
        comparison=lambda a, tmp: (np.all(a[0] == tmp[0]), np.all(a[1] == tmp[1])),
    )


def test_tuple_with_local_field_in_reduction_shifted(unstructured_case_no_dace_exec):
    # Not supported in DaCe backend: tuples
    unstructured_case = unstructured_case_no_dace_exec

    @gtx.field_operator
    def reduce_tuple_element(e: cases.EField, v: cases.VField) -> cases.EField:
        tup = e(V2E), v
        red = neighbor_sum(tup[0] + v, axis=V2EDim)
        tmp = red(E2V[0])
        return tmp

    cases.verify_with_default_data(
        unstructured_case,
        reduce_tuple_element,
        ref=lambda e, v: np.sum(
            e[unstructured_case.offset_provider["V2E"].table] + np.tile(v, (4, 1)).T, axis=1
        )[unstructured_case.offset_provider["E2V"].table[:, 0]],
    )


def test_tuple_arg(cartesian_case_no_dace_exec):
    # Not supported in DaCe backend: tuple args
    cartesian_case = cartesian_case_no_dace_exec

    @gtx.field_operator
    def testee(a: tuple[tuple[cases.IField, cases.IField], cases.IField]) -> cases.IField:
        return 3 * a[0][0] + a[0][1] + a[1]

    cases.verify_with_default_data(
        cartesian_case, testee, ref=lambda a: 3 * a[0][0] + a[0][1] + a[1]
    )


@pytest.mark.parametrize("forward", [True, False])
def test_fieldop_from_scan(cartesian_case, forward):
    init = 1.0
    expected = np.arange(init + 1.0, init + 1.0 + cartesian_case.default_sizes[IDim], 1)
    out = gtx.np_as_located_field(KDim)(np.zeros((cartesian_case.default_sizes[KDim],)))

    if not forward:
        expected = np.flip(expected)

    @gtx.field_operator
    def add(carry: float, foo: float) -> float:
        return carry + foo

    @gtx.scan_operator(axis=KDim, forward=forward, init=init)
    def simple_scan_operator(carry: float) -> float:
        return add(carry, 1.0)

    cases.verify(cartesian_case, simple_scan_operator, out=out, ref=expected)


<<<<<<< HEAD
def test_solve_triag(cartesian_case_no_dace_exec):
    # Not supported in DaCe backend: scans
    cartesian_case = cartesian_case_no_dace_exec
    if cartesian_case.backend in [gtfn_cpu.run_gtfn, gtfn_cpu.run_gtfn_imperative]:
        pytest.xfail("Nested `scan`s requires creating temporaries.")
=======
def test_solve_triag(cartesian_case):
    if cartesian_case.backend in [
        gtfn_cpu.run_gtfn,
        gtfn_cpu.run_gtfn_imperative,
        gtfn_cpu.run_gtfn_with_temporaries,
    ]:
        pytest.xfail("Nested `scan`s requires creating temporaries.")
    if cartesian_case.backend == gtfn_cpu.run_gtfn_with_temporaries:
        pytest.xfail("Temporary extraction does not work correctly in combination with scans.")
    if cartesian_case.backend == dace_iterator.run_dace_iterator:
        pytest.xfail("Not supported in DaCe backend: scans")
>>>>>>> ac6bf945

    @gtx.scan_operator(axis=KDim, forward=True, init=(0.0, 0.0))
    def tridiag_forward(
        state: tuple[float, float], a: float, b: float, c: float, d: float
    ) -> tuple[float, float]:
        return (c / (b - a * state[0]), (d - a * state[1]) / (b - a * state[0]))

    @gtx.scan_operator(axis=KDim, forward=False, init=0.0)
    def tridiag_backward(x_kp1: float, cp: float, dp: float) -> float:
        return dp - cp * x_kp1

    @gtx.field_operator
    def solve_tridiag(
        a: cases.IJKFloatField,
        b: cases.IJKFloatField,
        c: cases.IJKFloatField,
        d: cases.IJKFloatField,
    ) -> cases.IJKFloatField:
        cp, dp = tridiag_forward(a, b, c, d)
        return tridiag_backward(cp, dp)

    def expected(a, b, c, d):
        shape = tuple(cartesian_case.default_sizes[dim] for dim in [IDim, JDim, KDim])
        matrices = np.zeros(shape + shape[-1:])
        i = np.arange(shape[2])
        matrices[:, :, i[1:], i[:-1]] = a[:, :, 1:]
        matrices[:, :, i, i] = b
        matrices[:, :, i[:-1], i[1:]] = c[:, :, :-1]
        return np.linalg.solve(matrices, d)

    cases.verify_with_default_data(cartesian_case, solve_tridiag, ref=expected)


@pytest.mark.parametrize("left, right", [(2, 3), (3, 2)])
def test_ternary_operator(cartesian_case, left, right):
    @gtx.field_operator
    def testee(a: cases.IField, b: cases.IField, left: int32, right: int32) -> cases.IField:
        return a if left < right else b

    a = cases.allocate(cartesian_case, testee, "a")()
    b = cases.allocate(cartesian_case, testee, "b")()
    out = cases.allocate(cartesian_case, testee, cases.RETURN)()

    cases.verify(cartesian_case, testee, a, b, left, right, out=out, ref=(a if left < right else b))

    @gtx.field_operator
    def testee(left: int32, right: int32) -> cases.IField:
        return broadcast(3, (IDim,)) if left > right else broadcast(4, (IDim,))

    e = np.asarray(a) if left < right else np.asarray(b)
    cases.verify(
        cartesian_case,
        testee,
        left,
        right,
        out=out,
        ref=(np.full(e.shape, 3) if left > right else np.full(e.shape, 4)),
    )


@pytest.mark.parametrize("left, right", [(2, 3), (3, 2)])
def test_ternary_operator_tuple(cartesian_case_no_dace_exec, left, right):
    # Not supported in DaCe backend: tuple returns
    cartesian_case = cartesian_case_no_dace_exec

    @gtx.field_operator
    def testee(
        a: cases.IField, b: cases.IField, left: int32, right: int32
    ) -> tuple[cases.IField, cases.IField]:
        return (a, b) if left < right else (b, a)

    a = cases.allocate(cartesian_case, testee, "a")()
    b = cases.allocate(cartesian_case, testee, "b")()
    out = cases.allocate(cartesian_case, testee, cases.RETURN)()

    cases.verify(
        cartesian_case, testee, a, b, left, right, out=out, ref=((a, b) if left < right else (b, a))
    )


def test_ternary_builtin_neighbor_sum(unstructured_case_no_dace_exec):
    # Not supported in DaCe backend: reductions over lift expressions
    unstructured_case = unstructured_case_no_dace_exec

    @gtx.field_operator
    def testee(a: cases.EField, b: cases.EField) -> cases.VField:
        tmp = neighbor_sum(b(V2E) if 2 < 3 else a(V2E), axis=V2EDim)
        return tmp

    cases.verify_with_default_data(
        unstructured_case,
        testee,
        ref=lambda a, b: (
            np.sum(b[unstructured_case.offset_provider["V2E"].table], axis=1)
            if 2 < 3
            else np.sum(a[unstructured_case.offset_provider["V2E"].table], axis=1)
        ),
    )


def test_ternary_scan(cartesian_case):
    if cartesian_case.backend in [gtfn_cpu.run_gtfn_with_temporaries]:
        pytest.xfail("Temporary extraction does not work correctly in combination with scans.")

    @gtx.scan_operator(axis=KDim, forward=True, init=0.0)
    def simple_scan_operator(carry: float, a: float) -> float:
        return carry if carry > a else carry + 1.0

    k_size = cartesian_case.default_sizes[KDim]
    a = gtx.np_as_located_field(KDim)(4.0 * np.ones((k_size,)))
    out = gtx.np_as_located_field(KDim)(np.zeros((k_size,)))

    cases.verify(
        cartesian_case,
        simple_scan_operator,
        a,
        out=out,
        ref=np.asarray([i if i <= 4.0 else 4.0 + 1 for i in range(1, k_size + 1)]),
    )


@pytest.mark.parametrize("forward", [True, False])
<<<<<<< HEAD
def test_scan_nested_tuple_output(forward, cartesian_case_no_dace_exec):
    # Not supported in DaCe backend: tuple returns
    cartesian_case = cartesian_case_no_dace_exec
=======
def test_scan_nested_tuple_output(forward, cartesian_case):
    if cartesian_case.backend in [gtfn_cpu.run_gtfn_with_temporaries]:
        pytest.xfail("Temporary extraction does not work correctly in combination with scans.")
    if cartesian_case.backend == dace_iterator.run_dace_iterator:
        pytest.xfail("Not supported in DaCe backend: tuple returns")

>>>>>>> ac6bf945
    init = (1, (2, 3))
    k_size = cartesian_case.default_sizes[KDim]
    expected = np.arange(1, 1 + k_size, 1, dtype=int32)
    if not forward:
        expected = np.flip(expected)

    @gtx.scan_operator(axis=KDim, forward=forward, init=init)
    def simple_scan_operator(
        carry: tuple[int32, tuple[int32, int32]]
    ) -> tuple[int32, tuple[int32, int32]]:
        return (carry[0] + 1, (carry[1][0] + 1, carry[1][1] + 1))

    @gtx.program
    def testee(out: tuple[cases.KField, tuple[cases.KField, cases.KField]]):
        simple_scan_operator(out=out)

    cases.verify_with_default_data(
        cartesian_case,
        testee,
        ref=lambda: (expected + 1.0, (expected + 2.0, expected + 3.0)),
        comparison=lambda ref, out: np.all(out[0] == ref[0])
        and np.all(out[1][0] == ref[1][0])
        and np.all(out[1][1] == ref[1][1]),
    )


def test_scan_nested_tuple_input(cartesian_case_no_dace_exec):
    # Not supported in DaCe backend: tuple args
    cartesian_case = cartesian_case_no_dace_exec
    init = 1.0
    k_size = cartesian_case.default_sizes[KDim]
    inp1 = gtx.np_as_located_field(KDim)(np.ones((k_size,)))
    inp2 = gtx.np_as_located_field(KDim)(np.arange(0.0, k_size, 1))
    out = gtx.np_as_located_field(KDim)(np.zeros((k_size,)))

    prev_levels_iterator = lambda i: range(i + 1)
    expected = np.asarray(
        [
            reduce(lambda prev, i: prev + inp1[i] + inp2[i], prev_levels_iterator(i), init)
            for i in range(k_size)
        ]
    )

    @gtx.scan_operator(axis=KDim, forward=True, init=init)
    def simple_scan_operator(carry: float, a: tuple[float, float]) -> float:
        return carry + a[0] + a[1]

    cases.verify(cartesian_case, simple_scan_operator, (inp1, inp2), out=out, ref=expected)


def test_docstring(cartesian_case):
    @gtx.field_operator
    def fieldop_with_docstring(a: cases.IField) -> cases.IField:
        """My docstring."""
        return a

    @gtx.program
    def test_docstring(a: cases.IField):
        """My docstring."""
        fieldop_with_docstring(a, out=a)

    a = cases.allocate(cartesian_case, test_docstring, "a")()

    cases.verify(cartesian_case, test_docstring, a, inout=a, ref=a)


def test_with_bound_args(cartesian_case):
    @gtx.field_operator
    def fieldop_bound_args(a: cases.IField, scalar: int32, condition: bool) -> cases.IField:
        if not condition:
            scalar = 0
        return a + a + scalar

    @gtx.program
    def program_bound_args(a: cases.IField, scalar: int32, condition: bool, out: cases.IField):
        fieldop_bound_args(a, scalar, condition, out=out)

    a = cases.allocate(cartesian_case, program_bound_args, "a")()
    scalar = int32(1)
    ref = a + a + 1
    out = cases.allocate(cartesian_case, program_bound_args, "out")()

    prog_bounds = program_bound_args.with_bound_args(scalar=scalar, condition=True)
    cases.verify(cartesian_case, prog_bounds, a, out, inout=out, ref=ref)


def test_domain(cartesian_case):
    @gtx.field_operator
    def fieldop_domain(a: cases.IField) -> cases.IField:
        return a + a

    @gtx.program
    def program_domain(a: cases.IField, out: cases.IField):
        fieldop_domain(a, out=out, domain={IDim: (minimum(1, 2), 9)})

    a = cases.allocate(cartesian_case, program_domain, "a")()
    out = cases.allocate(cartesian_case, program_domain, "out")()

    cases.verify(cartesian_case, program_domain, a, out, inout=out[1:9], ref=a[1:9] * 2)


def test_domain_input_bounds(cartesian_case):
    if cartesian_case.backend in [
        gtfn_cpu.run_gtfn,
        gtfn_cpu.run_gtfn_imperative,
        gtfn_cpu.run_gtfn_with_temporaries,
    ]:
        pytest.xfail("FloorDiv not fully supported in gtfn.")

    lower_i = 1
    upper_i = 10

    @gtx.field_operator
    def fieldop_domain(a: cases.IField) -> cases.IField:
        return a + a

    @gtx.program
    def program_domain(
        inp: cases.IField, out: cases.IField, lower_i: gtx.IndexType, upper_i: gtx.IndexType
    ):
        fieldop_domain(
            inp,
            out=out,
            domain={IDim: (lower_i, upper_i // 2)},
        )

    inp = cases.allocate(cartesian_case, program_domain, "inp")()
    out = cases.allocate(cartesian_case, fieldop_domain, cases.RETURN)()

    cases.verify(
        cartesian_case,
        program_domain,
        inp,
        out,
        lower_i,
        upper_i,
        inout=out[lower_i : int(upper_i / 2)],
        ref=inp[lower_i : int(upper_i / 2)] * 2,
    )


def test_domain_input_bounds_1(cartesian_case):
    lower_i = 1
    upper_i = 9
    lower_j = 4
    upper_j = 6

    @gtx.field_operator
    def fieldop_domain(a: cases.IJField) -> cases.IJField:
        return a + a

    @gtx.program(backend=cartesian_case.backend)
    def program_domain(
        a: cases.IJField,
        out: cases.IJField,
        lower_i: gtx.IndexType,
        upper_i: gtx.IndexType,
        lower_j: gtx.IndexType,
        upper_j: gtx.IndexType,
    ):
        fieldop_domain(
            a,
            out=out,
            domain={IDim: (1 * lower_i, upper_i + 0), JDim: (lower_j - 0, upper_j)},
        )

    a = cases.allocate(cartesian_case, program_domain, "a")()
    out = cases.allocate(cartesian_case, program_domain, "out")()

    cases.verify(
        cartesian_case,
        program_domain,
        a,
        out,
        lower_i,
        upper_i,
        lower_j,
        upper_j,
        inout=out[1 * lower_i : upper_i + 0, lower_j - 0 : upper_j],
        ref=a[1 * lower_i : upper_i + 0, lower_j - 0 : upper_j] * 2,
    )


def test_domain_tuple(cartesian_case_no_dace_exec):
    # Not supported in DaCe backend: tuple returns
    cartesian_case = cartesian_case_no_dace_exec

    @gtx.field_operator
    def fieldop_domain_tuple(
        a: cases.IJField, b: cases.IJField
    ) -> tuple[cases.IJField, cases.IJField]:
        return (a + b, b)

    @gtx.program
    def program_domain_tuple(
        inp0: cases.IJField,
        inp1: cases.IJField,
        out0: cases.IJField,
        out1: cases.IJField,
    ):
        fieldop_domain_tuple(inp0, inp1, out=(out0, out1), domain={IDim: (1, 9), JDim: (4, 6)})

    inp0 = cases.allocate(cartesian_case, program_domain_tuple, "inp0")()
    inp1 = cases.allocate(cartesian_case, program_domain_tuple, "inp1")()
    out0 = cases.allocate(cartesian_case, program_domain_tuple, "out0")()
    out1 = cases.allocate(cartesian_case, program_domain_tuple, "out1")()

    cases.verify(
        cartesian_case,
        program_domain_tuple,
        inp0,
        inp1,
        out0,
        out1,
        inout=(out0[1:9, 4:6], out1[1:9, 4:6]),
        ref=(inp0[1:9, 4:6] + inp1[1:9, 4:6], inp1[1:9, 4:6]),
    )


def test_where_k_offset(cartesian_case):
    @gtx.field_operator
    def fieldop_where_k_offset(
        inp: cases.IKField, k_index: gtx.Field[[KDim], gtx.IndexType]
    ) -> cases.IKField:
        return where(k_index > 0, inp(Koff[-1]), 2)

    inp = cases.allocate(cartesian_case, fieldop_where_k_offset, "inp")()
    k_index = cases.allocate(
        cartesian_case, fieldop_where_k_offset, "k_index", strategy=cases.IndexInitializer()
    )()
    out = cases.allocate(cartesian_case, fieldop_where_k_offset, "inp")()

    ref = np.where(np.asarray(k_index) > 0, np.roll(inp, 1, axis=1), 2)

    cases.verify(cartesian_case, fieldop_where_k_offset, inp, k_index, out=out, ref=ref)


def test_undefined_symbols(cartesian_case):
    with pytest.raises(errors.DSLError, match="Undeclared symbol"):

        @gtx.field_operator(backend=cartesian_case.backend)
        def return_undefined():
            return undefined_symbol


def test_zero_dims_fields(cartesian_case_no_dace_exec):
    # Not supported in DaCe backend: zero-dimensional fields
    cartesian_case = cartesian_case_no_dace_exec

    @gtx.field_operator
    def implicit_broadcast_scalar(inp: cases.EmptyField):
        return inp

    inp = cases.allocate(cartesian_case, implicit_broadcast_scalar, "inp")()
    out = cases.allocate(cartesian_case, implicit_broadcast_scalar, "inp")()

    cases.verify(cartesian_case, implicit_broadcast_scalar, inp, out=out, ref=np.array(0))


def test_implicit_broadcast_mixed_dim(cartesian_case):
    @gtx.field_operator
    def fieldop_implicit_broadcast(
        zero_dim_inp: cases.EmptyField, inp: cases.IField, scalar: int32
    ) -> cases.IField:
        return inp + zero_dim_inp * scalar

    @gtx.field_operator
    def fieldop_implicit_broadcast_2(inp: cases.IField) -> cases.IField:
        fi = fieldop_implicit_broadcast(1, inp, 2)
        return fi

    cases.verify_with_default_data(
        cartesian_case, fieldop_implicit_broadcast_2, ref=lambda inp: inp + 2
    )


def test_tuple_unpacking(cartesian_case_no_dace_exec):
    # Not supported in DaCe backend: tuple returns
    cartesian_case = cartesian_case_no_dace_exec

    @gtx.field_operator
    def unpack(
        inp: cases.IField,
    ) -> tuple[cases.IField, cases.IField, cases.IField, cases.IField,]:
        a, b, c, d = (inp + 2, inp + 3, inp + 5, inp + 7)
        return a, b, c, d

    cases.verify_with_default_data(
        cartesian_case, unpack, ref=lambda inp: (inp + 2, inp + 3, inp + 5, inp + 7)
    )


def test_tuple_unpacking_star_multi(cartesian_case_no_dace_exec):
    # Not supported in DaCe backend: tuple returns
    cartesian_case = cartesian_case_no_dace_exec

    OutType = tuple[
        cases.IField,
        cases.IField,
        cases.IField,
        cases.IField,
        cases.IField,
        cases.IField,
        cases.IField,
        cases.IField,
        cases.IField,
        cases.IField,
        cases.IField,
        cases.IField,
    ]

    @gtx.field_operator
    def unpack(
        inp: cases.IField,
    ) -> OutType:
        *a, a2, a3 = (inp, inp + 1, inp + 2, inp + 3)
        b1, *b, b3 = (inp + 4, inp + 5, inp + 6, inp + 7)
        c1, c2, *c = (inp + 8, inp + 9, inp + 10, inp + 11)
        return (a[0], a[1], a2, a3, b1, b[0], b[1], b3, c1, c2, c[0], c[1])

    cases.verify_with_default_data(
        cartesian_case,
        unpack,
        ref=lambda inp: (
            inp,
            inp + 1,
            inp + 2,
            inp + 3,
            inp + 4,
            inp + 5,
            inp + 6,
            inp + 7,
            inp + 8,
            inp + 9,
            inp + 10,
            inp + 11,
        ),
    )


def test_tuple_unpacking_too_many_values(cartesian_case):
    with pytest.raises(
        errors.DSLError,
        match=(r"Could not deduce type: Too many values to unpack \(expected 3\)"),
    ):

        @gtx.field_operator(backend=cartesian_case.backend)
        def _star_unpack() -> tuple[int32, float64, int32]:
            a, b, c = (1, 2.0, 3, 4, 5, 6, 7.0)
            return a, b, c


def test_tuple_unpacking_too_many_values(cartesian_case):
    with pytest.raises(errors.DSLError, match=(r"Assignment value must be of type tuple!")):

        @gtx.field_operator(backend=cartesian_case.backend)
        def _invalid_unpack() -> tuple[int32, float64, int32]:
            a, b, c = 1
            return a


def test_constant_closure_vars(cartesian_case):
    from gt4py.eve.utils import FrozenNamespace

    constants = FrozenNamespace(
        PI=np.float64(3.142),
        E=np.float64(2.718),
    )

    @gtx.field_operator
    def consume_constants(input: cases.IFloatField) -> cases.IFloatField:
        return constants.PI * constants.E * input

    cases.verify_with_default_data(
        cartesian_case, consume_constants, ref=lambda input: constants.PI * constants.E * input
    )<|MERGE_RESOLUTION|>--- conflicted
+++ resolved
@@ -273,19 +273,14 @@
     cases.verify(cartesian_case, testee, qc, scalar, inout=qc, ref=expected)
 
 
-<<<<<<< HEAD
 def test_tuple_scalar_scan(cartesian_case_no_dace_exec):  # noqa: F811 # fixtures
     # Not supported in DaCe backend: tuple arguments
     cartesian_case = cartesian_case_no_dace_exec
-    if cartesian_case.backend in [gtfn_cpu.run_gtfn, gtfn_cpu.run_gtfn_imperative]:
-=======
-def test_tuple_scalar_scan(cartesian_case):  # noqa: F811 # fixtures
     if cartesian_case.backend in [
         gtfn_cpu.run_gtfn,
         gtfn_cpu.run_gtfn_imperative,
         gtfn_cpu.run_gtfn_with_temporaries,
     ]:
->>>>>>> ac6bf945
         pytest.xfail("Scalar tuple arguments are not supported in gtfn yet.")
 
     @gtx.scan_operator(axis=KDim, forward=True, init=0.0)
@@ -388,18 +383,12 @@
     )
 
 
-<<<<<<< HEAD
 def test_offset_field(cartesian_case_no_dace_exec):
     # Not supported in DaCe backend: offset fields
     cartesian_case = cartesian_case_no_dace_exec
-=======
-def test_offset_field(cartesian_case):
     if cartesian_case.backend == gtfn_cpu.run_gtfn_with_temporaries:
         pytest.xfail("Dynamic offsets not supported in gtfn")
-    if cartesian_case.backend == dace_iterator.run_dace_iterator:
-        pytest.xfail("Not supported in DaCe backend: offset fields")
-
->>>>>>> ac6bf945
+
     ref = np.full(
         (cartesian_case.default_sizes[IDim], cartesian_case.default_sizes[KDim]), True, dtype=bool
     )
@@ -567,14 +556,9 @@
     cases.verify(cartesian_case, simple_scan_operator, out=out, ref=expected)
 
 
-<<<<<<< HEAD
 def test_solve_triag(cartesian_case_no_dace_exec):
     # Not supported in DaCe backend: scans
     cartesian_case = cartesian_case_no_dace_exec
-    if cartesian_case.backend in [gtfn_cpu.run_gtfn, gtfn_cpu.run_gtfn_imperative]:
-        pytest.xfail("Nested `scan`s requires creating temporaries.")
-=======
-def test_solve_triag(cartesian_case):
     if cartesian_case.backend in [
         gtfn_cpu.run_gtfn,
         gtfn_cpu.run_gtfn_imperative,
@@ -583,9 +567,6 @@
         pytest.xfail("Nested `scan`s requires creating temporaries.")
     if cartesian_case.backend == gtfn_cpu.run_gtfn_with_temporaries:
         pytest.xfail("Temporary extraction does not work correctly in combination with scans.")
-    if cartesian_case.backend == dace_iterator.run_dace_iterator:
-        pytest.xfail("Not supported in DaCe backend: scans")
->>>>>>> ac6bf945
 
     @gtx.scan_operator(axis=KDim, forward=True, init=(0.0, 0.0))
     def tridiag_forward(
@@ -708,18 +689,11 @@
 
 
 @pytest.mark.parametrize("forward", [True, False])
-<<<<<<< HEAD
-def test_scan_nested_tuple_output(forward, cartesian_case_no_dace_exec):
-    # Not supported in DaCe backend: tuple returns
-    cartesian_case = cartesian_case_no_dace_exec
-=======
+@pytest.mark.uses_tuple_returns
 def test_scan_nested_tuple_output(forward, cartesian_case):
     if cartesian_case.backend in [gtfn_cpu.run_gtfn_with_temporaries]:
         pytest.xfail("Temporary extraction does not work correctly in combination with scans.")
-    if cartesian_case.backend == dace_iterator.run_dace_iterator:
-        pytest.xfail("Not supported in DaCe backend: tuple returns")
-
->>>>>>> ac6bf945
+
     init = (1, (2, 3))
     k_size = cartesian_case.default_sizes[KDim]
     expected = np.arange(1, 1 + k_size, 1, dtype=int32)
