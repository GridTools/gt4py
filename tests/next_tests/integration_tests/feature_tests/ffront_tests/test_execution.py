--- conflicted
+++ resolved
@@ -234,20 +234,10 @@
 
 
 def test_scalar_in_domain_spec_and_fo_call(cartesian_case):  # noqa: F811 # fixtures
-<<<<<<< HEAD
-    if cartesian_case.backend in [gtfn_cpu.run_gtfn, gtfn_cpu.run_gtfn_imperative]:
-        pytest.xfail(
-            "Scalar arguments not supported to be used in both domain specification "
-            "and as an argument to a field operator."
-        )
-    if cartesian_case.backend == dace_iterator.run_dace_iterator:
-        pytest.xfail("Not supported in DaCe backend: iterator type inference failure?")
-=======
     pytest.xfail(
         "Scalar arguments not supported to be used in both domain specification "
         "and as an argument to a field operator."
     )
->>>>>>> f0bc756c
 
     @gtx.field_operator
     def testee_op(size: gtx.IndexType) -> gtx.Field[[IDim], gtx.IndexType]:
