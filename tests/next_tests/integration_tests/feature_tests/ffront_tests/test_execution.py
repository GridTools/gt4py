# -*- coding: utf-8 -*-
# GT4Py - GridTools Framework
#
# Copyright (c) 2014-2023, ETH Zurich
# All rights reserved.
#
# This file is part of the GT4Py project and the GridTools framework.
# GT4Py is free software: you can redistribute it and/or modify it under
# the terms of the GNU General Public License as published by the
# Free Software Foundation, either version 3 of the License, or any later
# version. See the LICENSE.txt file at the top-level directory of this
# distribution for a copy of the license or check <https://www.gnu.org/licenses/>.
#
# SPDX-License-Identifier: GPL-3.0-or-later

from functools import reduce

import numpy as np
import pytest

import gt4py.next as gtx
from gt4py.next import (
    astype,
    broadcast,
    errors,
    float32,
    float64,
    int32,
    int64,
    maximum,
    minimum,
    neighbor_sum,
    where,
)
from gt4py.next.ffront.experimental import as_offset
from gt4py.next.program_processors.runners import dace_iterator, gtfn_cpu

from next_tests.integration_tests import cases
from next_tests.integration_tests.cases import (
    C2E,
    E2V,
    V2E,
    E2VDim,
    IDim,
    Ioff,
    JDim,
    KDim,
    Koff,
    V2EDim,
    Vertex,
    cartesian_case,
    unstructured_case,
)
from next_tests.integration_tests.feature_tests.ffront_tests.ffront_test_utils import (
    fieldview_backend,
    reduction_setup,
)


def test_copy(cartesian_case):  # noqa: F811 # fixtures
    @gtx.field_operator
    def testee(a: cases.IJKField) -> cases.IJKField:
        field_tuple = (a, a)
        field_0 = field_tuple[0]
        field_1 = field_tuple[1]
        return field_0

    cases.verify_with_default_data(cartesian_case, testee, ref=lambda a: a)


def test_multicopy(cartesian_case):  # noqa: F811 # fixtures
    if cartesian_case.backend == dace_iterator.run_dace_iterator:
        pytest.xfail("Not supported in DaCe backend: tuple returns")

    @gtx.field_operator
    def testee(a: cases.IJKField, b: cases.IJKField) -> tuple[cases.IJKField, cases.IJKField]:
        return a, b

    cases.verify_with_default_data(cartesian_case, testee, ref=lambda a, b: (a, b))


def test_cartesian_shift(cartesian_case):  # noqa: F811 # fixtures
    @gtx.field_operator
    def testee(a: cases.IJKField) -> cases.IJKField:
        return a(Ioff[1])

    a = cases.allocate(cartesian_case, testee, "a").extend({IDim: (0, 1)})()
    out = cases.allocate(cartesian_case, testee, cases.RETURN)()

    cases.verify(cartesian_case, testee, a, out=out, ref=a[1:])


def test_unstructured_shift(unstructured_case):  # noqa: F811 # fixtures
    @gtx.field_operator
    def testee(a: cases.VField) -> cases.EField:
        return a(E2V[0])

    cases.verify_with_default_data(
        unstructured_case,
        testee,
        ref=lambda a: a[unstructured_case.offset_provider["E2V"].table[:, 0]],
    )


def test_composed_unstructured_shift(unstructured_case):
    @gtx.field_operator
    def composed_shift_unstructured_flat(inp: cases.VField) -> cases.CField:
        return inp(E2V[0])(C2E[0])

    @gtx.field_operator
    def composed_shift_unstructured_intermediate_result(inp: cases.VField) -> cases.CField:
        tmp = inp(E2V[0])
        return tmp(C2E[0])

    @gtx.field_operator
    def shift_e2v(inp: cases.VField) -> cases.EField:
        return inp(E2V[0])

    @gtx.field_operator
    def composed_shift_unstructured(inp: cases.VField) -> cases.CField:
        return shift_e2v(inp)(C2E[0])

    cases.verify_with_default_data(
        unstructured_case,
        composed_shift_unstructured_flat,
        ref=lambda inp: inp[unstructured_case.offset_provider["E2V"].table[:, 0]][
            unstructured_case.offset_provider["C2E"].table[:, 0]
        ],
    )

    cases.verify_with_default_data(
        unstructured_case,
        composed_shift_unstructured_intermediate_result,
        ref=lambda inp: inp[unstructured_case.offset_provider["E2V"].table[:, 0]][
            unstructured_case.offset_provider["C2E"].table[:, 0]
        ],
        comparison=lambda inp, tmp: np.all(inp == tmp),
    )

    cases.verify_with_default_data(
        unstructured_case,
        composed_shift_unstructured,
        ref=lambda inp: inp[unstructured_case.offset_provider["E2V"].table[:, 0]][
            unstructured_case.offset_provider["C2E"].table[:, 0]
        ],
    )


def test_fold_shifts(cartesian_case):  # noqa: F811 # fixtures
    """Shifting the result of an addition should work."""

    @gtx.field_operator
    def testee(a: cases.IJKField, b: cases.IJKField) -> cases.IJKField:
        tmp = a + b(Ioff[1])
        return tmp(Ioff[1])

    a = cases.allocate(cartesian_case, testee, "a").extend({cases.IDim: (0, 1)})()
    b = cases.allocate(cartesian_case, testee, "b").extend({cases.IDim: (0, 2)})()
    out = cases.allocate(cartesian_case, testee, cases.RETURN)()

    cases.verify(cartesian_case, testee, a, b, out=out, ref=a[1:] + b[2:])


def test_tuples(cartesian_case):  # noqa: F811 # fixtures
    if cartesian_case.backend == dace_iterator.run_dace_iterator:
        pytest.xfail("Not supported in DaCe backend: tuple returns")

    @gtx.field_operator
    def testee(a: cases.IJKFloatField, b: cases.IJKFloatField) -> cases.IJKFloatField:
        inps = a, b
        scalars = 1.3, float64(5.0), float64("3.4")
        return (inps[0] * scalars[0] + inps[1] * scalars[1]) * scalars[2]

    cases.verify_with_default_data(
        cartesian_case, testee, ref=lambda a, b: (a * 1.3 + b * 5.0) * 3.4
    )


def test_scalar_arg(unstructured_case):  # noqa: F811 # fixtures
    """Test scalar argument being turned into 0-dim field."""

    @gtx.field_operator
    def testee(a: int32) -> cases.VField:
        return broadcast(a + 1, (Vertex,))

    cases.verify_with_default_data(
        unstructured_case,
        testee,
        ref=lambda a: np.full(
            [unstructured_case.default_sizes[Vertex]],
            a + 1,
            dtype=int32,
        ),
        comparison=lambda a, b: np.all(a == b),
    )


def test_nested_scalar_arg(unstructured_case):  # noqa: F811 # fixtures
    @gtx.field_operator
    def testee_inner(a: int32) -> cases.VField:
        return broadcast(a + 1, (Vertex,))

    @gtx.field_operator
    def testee(a: int32) -> cases.VField:
        return testee_inner(a + 1)

    cases.verify_with_default_data(
        unstructured_case,
        testee,
        ref=lambda a: np.full([unstructured_case.default_sizes[Vertex]], a + 2, dtype=int32),
    )


def test_scalar_arg_with_field(cartesian_case):  # noqa: F811 # fixtures
    if cartesian_case.backend == dace_iterator.run_dace_iterator:
        pytest.xfail("Not supported in DaCe backend: index fields, constant fields")

    @gtx.field_operator
    def testee(a: cases.IJKField, b: int32) -> cases.IJKField:
        tmp = b * a
        return tmp(Ioff[1])

    a = cases.allocate(cartesian_case, testee, "a").extend({IDim: (0, 1)})()
    b = cases.allocate(cartesian_case, testee, "b")()
    out = cases.allocate(cartesian_case, testee, cases.RETURN)()
    ref = a.array()[1:] * b

    cases.verify(cartesian_case, testee, a, b, out=out, ref=ref)


def test_scalar_in_domain_spec_and_fo_call(cartesian_case):  # noqa: F811 # fixtures
    pytest.xfail(
        "Scalar arguments not supported to be used in both domain specification "
        "and as an argument to a field operator."
    )

    @gtx.field_operator
    def testee_op(size: gtx.IndexType) -> gtx.Field[[IDim], gtx.IndexType]:
        return broadcast(size, (IDim,))

    @gtx.program
    def testee(size: gtx.IndexType, out: gtx.Field[[IDim], gtx.IndexType]):
        testee_op(size, out=out, domain={IDim: (0, size)})

    size = cartesian_case.default_sizes[IDim]
    out = cases.allocate(cartesian_case, testee, "out").zeros()()

    cases.verify(
        cartesian_case,
        testee,
        size,
        out=out,
        ref=np.full_like(out.array(), size, dtype=gtx.IndexType),
    )


def test_scalar_scan(cartesian_case):  # noqa: F811 # fixtures
    @gtx.scan_operator(axis=KDim, forward=True, init=(0.0))
    def testee_scan(state: float, qc_in: float, scalar: float) -> float:
        qc = qc_in + state + scalar
        return qc

    @gtx.program
    def testee(qc: cases.IKFloatField, scalar: float):
        testee_scan(qc, scalar, out=qc)

    qc = cases.allocate(cartesian_case, testee, "qc").zeros()()
    scalar = 1.0
    ksize = cartesian_case.default_sizes[KDim]
    expected = np.full((ksize, ksize), np.arange(start=1, stop=11, step=1).astype(float64))

    cases.verify(cartesian_case, testee, qc, scalar, inout=qc, ref=expected)


def test_tuple_scalar_scan(cartesian_case):  # noqa: F811 # fixtures
    if cartesian_case.backend in [
        gtfn_cpu.run_gtfn,
        gtfn_cpu.run_gtfn_imperative,
        gtfn_cpu.run_gtfn_with_temporaries,
    ]:
        pytest.xfail("Scalar tuple arguments are not supported in gtfn yet.")
    if cartesian_case.backend == dace_iterator.run_dace_iterator:
        pytest.xfail("Not supported in DaCe backend: tuple arguments")

    @gtx.scan_operator(axis=KDim, forward=True, init=0.0)
    def testee_scan(
        state: float, qc_in: float, tuple_scalar: tuple[float, tuple[float, float]]
    ) -> float:
        return (qc_in + state + tuple_scalar[1][0] + tuple_scalar[1][1]) / tuple_scalar[0]

    @gtx.field_operator
    def testee_op(
        qc: cases.IKFloatField, tuple_scalar: tuple[float, tuple[float, float]]
    ) -> cases.IKFloatField:
        return testee_scan(qc, tuple_scalar)

    qc = cases.allocate(cartesian_case, testee_op, "qc").zeros()()
    tuple_scalar = (1.0, (1.0, 0.0))
    ksize = cartesian_case.default_sizes[KDim]
    expected = np.full((ksize, ksize), np.arange(start=1.0, stop=11.0), dtype=float)
    cases.verify(cartesian_case, testee_op, qc, tuple_scalar, out=qc, ref=expected)


def test_scalar_scan_vertical_offset(cartesian_case):  # noqa: F811 # fixtures
    if cartesian_case.backend == dace_iterator.run_dace_iterator:
        pytest.xfail("Not supported in DaCe backend: scans")

    @gtx.scan_operator(axis=KDim, forward=True, init=(0.0))
    def testee_scan(state: float, inp: float) -> float:
        return inp

    @gtx.field_operator
    def testee(inp: gtx.Field[[KDim], float]) -> gtx.Field[[KDim], float]:
        return testee_scan(inp(Koff[1]))

    inp = cases.allocate(
        cartesian_case,
        testee,
        "inp",
        extend={KDim: (0, 1)},
        strategy=cases.UniqueInitializer(start=2),
    )()
    out = cases.allocate(cartesian_case, testee, "inp").zeros()()
    ksize = cartesian_case.default_sizes[KDim]
    expected = np.full((ksize), np.arange(start=3, stop=ksize + 3, step=1).astype(float64))

    cases.run(cartesian_case, testee, inp, out=out)

    cases.verify(cartesian_case, testee, inp, out=out, ref=expected)


def test_astype_int(cartesian_case):  # noqa: F811 # fixtures
    @gtx.field_operator
    def testee(a: cases.IFloatField) -> gtx.Field[[IDim], int64]:
        b = astype(a, int64)
        return b

    cases.verify_with_default_data(
        cartesian_case,
        testee,
        ref=lambda a: a.astype(int64),
        comparison=lambda a, b: np.all(a == b),
    )


def test_astype_bool(cartesian_case):  # noqa: F811 # fixtures
    @gtx.field_operator
    def testee(a: cases.IFloatField) -> gtx.Field[[IDim], bool]:
        b = astype(a, bool)
        return b

    cases.verify_with_default_data(
        cartesian_case,
        testee,
        ref=lambda a: a.astype(bool),
        comparison=lambda a, b: np.all(a == b),
    )


def test_astype_float(cartesian_case):  # noqa: F811 # fixtures
    @gtx.field_operator
    def testee(a: cases.IFloatField) -> gtx.Field[[IDim], np.float32]:
        b = astype(a, float32)
        return b

    cases.verify_with_default_data(
        cartesian_case,
        testee,
        ref=lambda a: a.astype(np.float32),
        comparison=lambda a, b: np.all(a == b),
    )


def test_offset_field(cartesian_case):
    if cartesian_case.backend == gtfn_cpu.run_gtfn_with_temporaries:
        pytest.xfail("Dynamic offsets not supported in gtfn")
    if cartesian_case.backend == dace_iterator.run_dace_iterator:
        pytest.xfail("Not supported in DaCe backend: offset fields")

    ref = np.full(
        (cartesian_case.default_sizes[IDim], cartesian_case.default_sizes[KDim]), True, dtype=bool
    )

    @gtx.field_operator
    def testee(a: cases.IKField, offset_field: cases.IKField) -> gtx.Field[[IDim, KDim], bool]:
        a_i = a(as_offset(Ioff, offset_field))
        a_i_k = a_i(as_offset(Koff, offset_field))
        b_i = a(Ioff[1])
        b_i_k = b_i(Koff[1])
        return a_i_k == b_i_k

    out = cases.allocate(cartesian_case, testee, cases.RETURN)()
    a = cases.allocate(cartesian_case, testee, "a").extend({IDim: (0, 1), KDim: (0, 1)})()
    offset_field = cases.allocate(cartesian_case, testee, "offset_field").strategy(
        cases.ConstInitializer(1)
    )()

    cases.verify(
        cartesian_case,
        testee,
        a,
        offset_field,
        out=out,
        offset_provider={"Ioff": IDim, "Koff": KDim},
        ref=np.full_like(offset_field, True, dtype=bool),
        comparison=lambda out, ref: np.all(out == ref),
    )

    assert np.allclose(out.array(), ref)


def test_nested_tuple_return(cartesian_case):
    if cartesian_case.backend == dace_iterator.run_dace_iterator:
        pytest.xfail("Not supported in DaCe backend: tuple returns")

    @gtx.field_operator
    def pack_tuple(
        a: cases.IField, b: cases.IField
    ) -> tuple[cases.IField, tuple[cases.IField, cases.IField]]:
        return (a, (a, b))

    @gtx.field_operator
    def combine(a: cases.IField, b: cases.IField) -> cases.IField:
        packed = pack_tuple(a, b)
        return packed[0] + packed[1][0] + packed[1][1]

    cases.verify_with_default_data(cartesian_case, combine, ref=lambda a, b: a + a + b)


def test_nested_reduction(unstructured_case):
    if unstructured_case.backend == dace_iterator.run_dace_iterator:
        pytest.xfail("Not supported in DaCe backend: reductions")

    @gtx.field_operator
    def testee(a: cases.EField) -> cases.EField:
        tmp = neighbor_sum(a(V2E), axis=V2EDim)
        tmp_2 = neighbor_sum(tmp(E2V), axis=E2VDim)
        return tmp_2

    cases.verify_with_default_data(
        unstructured_case,
        testee,
        ref=lambda a: np.sum(
            np.sum(a[unstructured_case.offset_provider["V2E"].table], axis=1)[
                unstructured_case.offset_provider["E2V"].table
            ],
            axis=1,
        ),
        comparison=lambda a, tmp_2: np.all(a == tmp_2),
    )


@pytest.mark.xfail(reason="Not yet supported in lowering, requires `map_`ing of inner reduce op.")
def test_nested_reduction_shift_first(unstructured_case):
    if unstructured_case.backend == dace_iterator.run_dace_iterator:
        pytest.xfail("Not supported in DaCe backend: reductions")

    @gtx.field_operator
    def testee(inp: cases.EField) -> cases.EField:
        tmp = inp(V2E)
        tmp2 = tmp(E2V)
        return neighbor_sum(neighbor_sum(tmp2, axis=V2EDim), axis=E2VDim)

    cases.verify_with_default_data(
        unstructured_case,
        testee,
        ref=lambda inp: np.sum(
            np.sum(inp[unstructured_case.offset_provider["V2E"].table], axis=1)[
                unstructured_case.offset_provider["E2V"].table
            ],
            axis=1,
        ),
    )


def test_tuple_return_2(unstructured_case):
    if unstructured_case.backend == dace_iterator.run_dace_iterator:
        pytest.xfail("Not supported in DaCe backend: reductions")

    @gtx.field_operator
    def testee(a: cases.EField, b: cases.EField) -> tuple[cases.VField, cases.VField]:
        tmp = neighbor_sum(a(V2E), axis=V2EDim)
        tmp_2 = neighbor_sum(b(V2E), axis=V2EDim)
        return tmp, tmp_2

    cases.verify_with_default_data(
        unstructured_case,
        testee,
        ref=lambda a, b: [
            np.sum(a[unstructured_case.offset_provider["V2E"].table], axis=1),
            np.sum(b[unstructured_case.offset_provider["V2E"].table], axis=1),
        ],
        comparison=lambda a, tmp: (np.all(a[0] == tmp[0]), np.all(a[1] == tmp[1])),
    )


def test_tuple_with_local_field_in_reduction_shifted(unstructured_case):
    if unstructured_case.backend == dace_iterator.run_dace_iterator:
        pytest.xfail("Not supported in DaCe backend: reductions")

    @gtx.field_operator
    def reduce_tuple_element(e: cases.EField, v: cases.VField) -> cases.EField:
        tup = e(V2E), v
        red = neighbor_sum(tup[0] + v, axis=V2EDim)
        tmp = red(E2V[0])
        return tmp

    cases.verify_with_default_data(
        unstructured_case,
        reduce_tuple_element,
        ref=lambda e, v: np.sum(
            e[unstructured_case.offset_provider["V2E"].table] + np.tile(v, (4, 1)).T, axis=1
        )[unstructured_case.offset_provider["E2V"].table[:, 0]],
    )


def test_tuple_arg(cartesian_case):
    if cartesian_case.backend == dace_iterator.run_dace_iterator:
        pytest.xfail("Not supported in DaCe backend: tuple args")

    @gtx.field_operator
    def testee(a: tuple[tuple[cases.IField, cases.IField], cases.IField]) -> cases.IField:
        return 3 * a[0][0] + a[0][1] + a[1]

    cases.verify_with_default_data(
        cartesian_case, testee, ref=lambda a: 3 * a[0][0].array() + a[0][1].array() + a[1].array()
    )


@pytest.mark.parametrize("forward", [True, False])
def test_fieldop_from_scan(cartesian_case, forward):
    init = 1.0
    expected = np.arange(init + 1.0, init + 1.0 + cartesian_case.default_sizes[IDim], 1)
    out = gtx.np_as_located_field(KDim)(np.zeros((cartesian_case.default_sizes[KDim],)))

    if not forward:
        expected = np.flip(expected)

    @gtx.field_operator
    def add(carry: float, foo: float) -> float:
        return carry + foo

    @gtx.scan_operator(axis=KDim, forward=forward, init=init)
    def simple_scan_operator(carry: float) -> float:
        return add(carry, 1.0)

    cases.verify(cartesian_case, simple_scan_operator, out=out, ref=expected)


def test_solve_triag(cartesian_case):
    if cartesian_case.backend in [
<<<<<<< HEAD
        gtfn_cpu.run_gtfn,
        gtfn_cpu.run_gtfn_imperative,
        gtfn_cpu.run_gtfn_with_temporaries,
=======
        dace_iterator.run_dace_iterator,
        gtfn_cpu.run_gtfn,
        gtfn_cpu.run_gtfn_imperative,
>>>>>>> fd4f5682
    ]:
        pytest.xfail("Transformation passes fail in putting `scan` to the top.")

    @gtx.scan_operator(axis=KDim, forward=True, init=(0.0, 0.0))
    def tridiag_forward(
        state: tuple[float, float], a: float, b: float, c: float, d: float
    ) -> tuple[float, float]:
        return (c / (b - a * state[0]), (d - a * state[1]) / (b - a * state[0]))

    @gtx.scan_operator(axis=KDim, forward=False, init=0.0)
    def tridiag_backward(x_kp1: float, cp: float, dp: float) -> float:
        return dp - cp * x_kp1

    @gtx.field_operator
    def solve_tridiag(
        a: cases.IJKFloatField,
        b: cases.IJKFloatField,
        c: cases.IJKFloatField,
        d: cases.IJKFloatField,
    ) -> cases.IJKFloatField:
        cp, dp = tridiag_forward(a, b, c, d)
        return tridiag_backward(cp, dp)

    def expected(a, b, c, d):
        shape = tuple(cartesian_case.default_sizes[dim] for dim in [IDim, JDim, KDim])
        matrices = np.zeros(shape + shape[-1:])
        i = np.arange(shape[2])
        matrices[:, :, i[1:], i[:-1]] = a[:, :, 1:]
        matrices[:, :, i, i] = b
        matrices[:, :, i[:-1], i[1:]] = c[:, :, :-1]
        return np.linalg.solve(matrices, d)

    cases.verify_with_default_data(cartesian_case, solve_tridiag, ref=expected)


@pytest.mark.parametrize("left, right", [(2, 3), (3, 2)])
def test_ternary_operator(cartesian_case, left, right):
    @gtx.field_operator
    def testee(a: cases.IField, b: cases.IField, left: int32, right: int32) -> cases.IField:
        return a if left < right else b

    a = cases.allocate(cartesian_case, testee, "a")()
    b = cases.allocate(cartesian_case, testee, "b")()
    out = cases.allocate(cartesian_case, testee, cases.RETURN)()

    cases.verify(cartesian_case, testee, a, b, left, right, out=out, ref=(a if left < right else b))

    @gtx.field_operator
    def testee(left: int32, right: int32) -> cases.IField:
        return broadcast(3, (IDim,)) if left > right else broadcast(4, (IDim,))

    e = np.asarray(a) if left < right else np.asarray(b)
    cases.verify(
        cartesian_case,
        testee,
        left,
        right,
        out=out,
        ref=(np.full(e.shape, 3) if left > right else np.full(e.shape, 4)),
    )


@pytest.mark.parametrize("left, right", [(2, 3), (3, 2)])
def test_ternary_operator_tuple(cartesian_case, left, right):
    if cartesian_case.backend == dace_iterator.run_dace_iterator:
        pytest.xfail("Not supported in DaCe backend: tuple returns")

    @gtx.field_operator
    def testee(
        a: cases.IField, b: cases.IField, left: int32, right: int32
    ) -> tuple[cases.IField, cases.IField]:
        return (a, b) if left < right else (b, a)

    a = cases.allocate(cartesian_case, testee, "a")()
    b = cases.allocate(cartesian_case, testee, "b")()
    out = cases.allocate(cartesian_case, testee, cases.RETURN)()

    cases.verify(
        cartesian_case, testee, a, b, left, right, out=out, ref=((a, b) if left < right else (b, a))
    )


def test_ternary_builtin_neighbor_sum(unstructured_case):
    if unstructured_case.backend == dace_iterator.run_dace_iterator:
        pytest.xfail("Not supported in DaCe backend: reductions")

    @gtx.field_operator
    def testee(a: cases.EField, b: cases.EField) -> cases.VField:
        tmp = neighbor_sum(b(V2E) if 2 < 3 else a(V2E), axis=V2EDim)
        return tmp

    cases.verify_with_default_data(
        unstructured_case,
        testee,
        ref=lambda a, b: (
            np.sum(b[unstructured_case.offset_provider["V2E"].table], axis=1)
            if 2 < 3
            else np.sum(a[unstructured_case.offset_provider["V2E"].table], axis=1)
        ),
    )


def test_ternary_scan(cartesian_case):
<<<<<<< HEAD
    if cartesian_case.backend in [gtfn_cpu.run_gtfn_with_temporaries]:
        pytest.xfail("Temporary extraction does not work correctly in combination with scans.")
    if cartesian_case.backend == dace_iterator.run_dace_iterator:
        pytest.xfail("Not supported in DaCe backend: scan")

=======
>>>>>>> fd4f5682
    @gtx.scan_operator(axis=KDim, forward=True, init=0.0)
    def simple_scan_operator(carry: float, a: float) -> float:
        return carry if carry > a else carry + 1.0

    k_size = cartesian_case.default_sizes[KDim]
    a = gtx.np_as_located_field(KDim)(4.0 * np.ones((k_size,)))
    out = gtx.np_as_located_field(KDim)(np.zeros((k_size,)))

    cases.verify(
        cartesian_case,
        simple_scan_operator,
        a,
        out=out,
        ref=np.asarray([i if i <= 4.0 else 4.0 + 1 for i in range(1, k_size + 1)]),
    )


@pytest.mark.parametrize("forward", [True, False])
def test_scan_nested_tuple_output(forward, cartesian_case):
    if cartesian_case.backend in [gtfn_cpu.run_gtfn_with_temporaries]:
        pytest.xfail("Temporary extraction does not work correctly in combination with scans.")
    if cartesian_case.backend == dace_iterator.run_dace_iterator:
        pytest.xfail("Not supported in DaCe backend: tuple returns")

    init = (1, (2, 3))
    k_size = cartesian_case.default_sizes[KDim]
    expected = np.arange(1, 1 + k_size, 1, dtype=int32)
    if not forward:
        expected = np.flip(expected)

    @gtx.scan_operator(axis=KDim, forward=forward, init=init)
    def simple_scan_operator(
        carry: tuple[int32, tuple[int32, int32]]
    ) -> tuple[int32, tuple[int32, int32]]:
        return (carry[0] + 1, (carry[1][0] + 1, carry[1][1] + 1))

    @gtx.program
    def testee(out: tuple[cases.KField, tuple[cases.KField, cases.KField]]):
        simple_scan_operator(out=out)

    cases.verify_with_default_data(
        cartesian_case,
        testee,
        ref=lambda: (expected + 1.0, (expected + 2.0, expected + 3.0)),
        comparison=lambda ref, out: np.all(out[0].array() == ref[0])
        and np.all(out[1][0].array() == ref[1][0])
        and np.all(out[1][1].array() == ref[1][1]),
    )


def test_scan_nested_tuple_input(cartesian_case):
    if cartesian_case.backend == dace_iterator.run_dace_iterator:
        pytest.xfail("Not supported in DaCe backend: tuple args")
    init = 1.0
    k_size = cartesian_case.default_sizes[KDim]
    inp1 = gtx.np_as_located_field(KDim)(np.ones((k_size,)))
    inp2 = gtx.np_as_located_field(KDim)(np.arange(0.0, k_size, 1))
    out = gtx.np_as_located_field(KDim)(np.zeros((k_size,)))

    prev_levels_iterator = lambda i: range(i + 1)
    expected = np.asarray(
        [
            reduce(lambda prev, i: prev + inp1[i] + inp2[i], prev_levels_iterator(i), init)
            for i in range(k_size)
        ]
    )

    @gtx.scan_operator(axis=KDim, forward=True, init=init)
    def simple_scan_operator(carry: float, a: tuple[float, float]) -> float:
        return carry + a[0] + a[1]

    cases.verify(cartesian_case, simple_scan_operator, (inp1, inp2), out=out, ref=expected)


def test_docstring(cartesian_case):
    @gtx.field_operator
    def fieldop_with_docstring(a: cases.IField) -> cases.IField:
        """My docstring."""
        return a

    @gtx.program
    def test_docstring(a: cases.IField):
        """My docstring."""
        fieldop_with_docstring(a, out=a)

    a = cases.allocate(cartesian_case, test_docstring, "a")()

    cases.verify(cartesian_case, test_docstring, a, inout=a, ref=a)


def test_domain(cartesian_case):
    @gtx.field_operator
    def fieldop_domain(a: cases.IField) -> cases.IField:
        return a + a

    @gtx.program
    def program_domain(a: cases.IField, out: cases.IField):
        fieldop_domain(a, out=out, domain={IDim: (minimum(1, 2), 9)})

    a = cases.allocate(cartesian_case, program_domain, "a")()
    out = cases.allocate(cartesian_case, program_domain, "out")()

    cases.verify(
        cartesian_case, program_domain, a, out, inout=out.array()[1:9], ref=a.array()[1:9] * 2
    )


def test_domain_input_bounds(cartesian_case):
    if cartesian_case.backend in [
        gtfn_cpu.run_gtfn,
        gtfn_cpu.run_gtfn_imperative,
        gtfn_cpu.run_gtfn_with_temporaries,
    ]:
        pytest.xfail("FloorDiv not fully supported in gtfn.")
    if cartesian_case.backend == dace_iterator.run_dace_iterator:
        pytest.xfail("Not supported in DaCe backend: type inference failure")

    lower_i = 1
    upper_i = 10

    @gtx.field_operator
    def fieldop_domain(a: cases.IField) -> cases.IField:
        return a + a

    @gtx.program
    def program_domain(
        inp: cases.IField, out: cases.IField, lower_i: gtx.IndexType, upper_i: gtx.IndexType
    ):
        fieldop_domain(
            inp,
            out=out,
            domain={IDim: (lower_i, upper_i // 2)},
        )

    inp = cases.allocate(cartesian_case, program_domain, "inp")()
    out = cases.allocate(cartesian_case, fieldop_domain, cases.RETURN)()

    cases.verify(
        cartesian_case,
        program_domain,
        inp,
        out,
        lower_i,
        upper_i,
        inout=out.array()[lower_i : int(upper_i / 2)],
        ref=inp.array()[lower_i : int(upper_i / 2)] * 2,
    )


def test_domain_input_bounds_1(cartesian_case):
    lower_i = 1
    upper_i = 9
    lower_j = 4
    upper_j = 6

    @gtx.field_operator
    def fieldop_domain(a: cases.IJField) -> cases.IJField:
        return a + a

    @gtx.program(backend=cartesian_case.backend)
    def program_domain(
        a: cases.IJField,
        out: cases.IJField,
        lower_i: gtx.IndexType,
        upper_i: gtx.IndexType,
        lower_j: gtx.IndexType,
        upper_j: gtx.IndexType,
    ):
        fieldop_domain(
            a,
            out=out,
            domain={IDim: (1 * lower_i, upper_i + 0), JDim: (lower_j - 0, upper_j)},
        )

    a = cases.allocate(cartesian_case, program_domain, "a")()
    out = cases.allocate(cartesian_case, program_domain, "out")()

    cases.verify(
        cartesian_case,
        program_domain,
        a,
        out,
        lower_i,
        upper_i,
        lower_j,
        upper_j,
        inout=out.array()[1 * lower_i : upper_i + 0, lower_j - 0 : upper_j],
        ref=a.array()[1 * lower_i : upper_i + 0, lower_j - 0 : upper_j] * 2,
    )


def test_domain_tuple(cartesian_case):
    if cartesian_case.backend == dace_iterator.run_dace_iterator:
        pytest.xfail("Not supported in DaCe backend: tuple returns")

    @gtx.field_operator
    def fieldop_domain_tuple(
        a: cases.IJField, b: cases.IJField
    ) -> tuple[cases.IJField, cases.IJField]:
        return (a + b, b)

    @gtx.program
    def program_domain_tuple(
        inp0: cases.IJField,
        inp1: cases.IJField,
        out0: cases.IJField,
        out1: cases.IJField,
    ):
        fieldop_domain_tuple(inp0, inp1, out=(out0, out1), domain={IDim: (1, 9), JDim: (4, 6)})

    inp0 = cases.allocate(cartesian_case, program_domain_tuple, "inp0")()
    inp1 = cases.allocate(cartesian_case, program_domain_tuple, "inp1")()
    out0 = cases.allocate(cartesian_case, program_domain_tuple, "out0")()
    out1 = cases.allocate(cartesian_case, program_domain_tuple, "out1")()

    cases.verify(
        cartesian_case,
        program_domain_tuple,
        inp0,
        inp1,
        out0,
        out1,
        inout=(out0[1:9, 4:6], out1[1:9, 4:6]),
        ref=(inp0.array()[1:9, 4:6] + inp1.array()[1:9, 4:6], inp1.array()[1:9, 4:6]),
    )


def test_where_k_offset(cartesian_case):
    if cartesian_case.backend in [
        gtfn_cpu.run_gtfn,
        gtfn_cpu.run_gtfn_imperative,
        gtfn_cpu.run_gtfn_with_temporaries,
    ]:
        pytest.xfail("IndexFields are not supported yet.")
    if cartesian_case.backend == dace_iterator.run_dace_iterator:
        pytest.xfail("Not supported in DaCe backend: index fields")

    @gtx.field_operator
    def fieldop_where_k_offset(
        a: cases.IKField, k_index: gtx.Field[[KDim], gtx.IndexType]
    ) -> cases.IKField:
        return where(k_index > 0, a(Koff[-1]), 2)

    cases.verify_with_default_data(
        cartesian_case,
        fieldop_where_k_offset,
        ref=lambda a, k_index: np.where(k_index > 0, np.roll(a, 1, axis=1), 2),
    )

    @gtx.field_operator
    def fieldop_where_k_offset(
        a: cases.IKField, k_index: gtx.Field[[KDim], gtx.IndexType]
    ) -> cases.IKField:
        return where(k_index > 0, a(Koff[-1]), 2)

    cases.verify_with_default_data(
        cartesian_case,
        fieldop_where_k_offset,
        ref=lambda a, k_index: np.where(k_index > 0, np.roll(a, 1, axis=1), 2),
    )


def test_undefined_symbols(cartesian_case):
    with pytest.raises(errors.DSLError, match="Undeclared symbol"):

        @gtx.field_operator(backend=cartesian_case.backend)
        def return_undefined():
            return undefined_symbol


def test_zero_dims_fields(cartesian_case):
    if cartesian_case.backend == dace_iterator.run_dace_iterator:
        pytest.xfail("Not supported in DaCe backend: zero-dimensional fields")

    @gtx.field_operator
    def implicit_broadcast_scalar(inp: cases.EmptyField):
        return inp

    inp = cases.allocate(cartesian_case, implicit_broadcast_scalar, "inp")()
    out = cases.allocate(cartesian_case, implicit_broadcast_scalar, "inp")()

    cases.verify(cartesian_case, implicit_broadcast_scalar, inp, out=out, ref=np.array(0))


def test_implicit_broadcast_mixed_dim(cartesian_case):
    @gtx.field_operator
    def fieldop_implicit_broadcast(
        zero_dim_inp: cases.EmptyField, inp: cases.IField, scalar: int32
    ) -> cases.IField:
        return inp + zero_dim_inp * scalar

    @gtx.field_operator
    def fieldop_implicit_broadcast_2(inp: cases.IField) -> cases.IField:
        fi = fieldop_implicit_broadcast(1, inp, 2)
        return fi

    cases.verify_with_default_data(
        cartesian_case, fieldop_implicit_broadcast_2, ref=lambda inp: inp + 2
    )


def test_tuple_unpacking(cartesian_case):
    if cartesian_case.backend == dace_iterator.run_dace_iterator:
        pytest.xfail("Not supported in DaCe backend: tuple returns")

    @gtx.field_operator
    def unpack(
        inp: cases.IField,
    ) -> tuple[cases.IField, cases.IField, cases.IField, cases.IField,]:
        a, b, c, d = (inp + 2, inp + 3, inp + 5, inp + 7)
        return a, b, c, d

    cases.verify_with_default_data(
        cartesian_case, unpack, ref=lambda inp: (inp + 2, inp + 3, inp + 5, inp + 7)
    )


def test_tuple_unpacking_star_multi(cartesian_case):
    if cartesian_case.backend == dace_iterator.run_dace_iterator:
        pytest.xfail("Not supported in DaCe backend: tuple returns")
    OutType = tuple[
        cases.IField,
        cases.IField,
        cases.IField,
        cases.IField,
        cases.IField,
        cases.IField,
        cases.IField,
        cases.IField,
        cases.IField,
        cases.IField,
        cases.IField,
        cases.IField,
    ]

    @gtx.field_operator
    def unpack(
        inp: cases.IField,
    ) -> OutType:
        *a, a2, a3 = (inp, inp + 1, inp + 2, inp + 3)
        b1, *b, b3 = (inp + 4, inp + 5, inp + 6, inp + 7)
        c1, c2, *c = (inp + 8, inp + 9, inp + 10, inp + 11)
        return (a[0], a[1], a2, a3, b1, b[0], b[1], b3, c1, c2, c[0], c[1])

    cases.verify_with_default_data(
        cartesian_case,
        unpack,
        ref=lambda inp: (
            inp,
            inp + 1,
            inp + 2,
            inp + 3,
            inp + 4,
            inp + 5,
            inp + 6,
            inp + 7,
            inp + 8,
            inp + 9,
            inp + 10,
            inp + 11,
        ),
    )


def test_tuple_unpacking_too_many_values(cartesian_case):
    with pytest.raises(
        errors.DSLError,
        match=(r"Could not deduce type: Too many values to unpack \(expected 3\)"),
    ):

        @gtx.field_operator(backend=cartesian_case.backend)
        def _star_unpack() -> tuple[int32, float64, int32]:
            a, b, c = (1, 2.0, 3, 4, 5, 6, 7.0)
            return a, b, c


def test_tuple_unpacking_too_many_values(cartesian_case):
    with pytest.raises(errors.DSLError, match=(r"Assignment value must be of type tuple!")):

        @gtx.field_operator(backend=cartesian_case.backend)
        def _invalid_unpack() -> tuple[int32, float64, int32]:
            a, b, c = 1
            return a


def test_constant_closure_vars(cartesian_case):
    from gt4py.eve.utils import FrozenNamespace

    constants = FrozenNamespace(
        PI=np.float64(3.142),
        E=np.float64(2.718),
    )

    @gtx.field_operator
    def consume_constants(input: cases.IFloatField) -> cases.IFloatField:
        return constants.PI * constants.E * input

    cases.verify_with_default_data(
        cartesian_case, consume_constants, ref=lambda input: constants.PI * constants.E * input
    )<|MERGE_RESOLUTION|>--- conflicted
+++ resolved
@@ -549,15 +549,10 @@
 
 def test_solve_triag(cartesian_case):
     if cartesian_case.backend in [
-<<<<<<< HEAD
         gtfn_cpu.run_gtfn,
         gtfn_cpu.run_gtfn_imperative,
         gtfn_cpu.run_gtfn_with_temporaries,
-=======
         dace_iterator.run_dace_iterator,
-        gtfn_cpu.run_gtfn,
-        gtfn_cpu.run_gtfn_imperative,
->>>>>>> fd4f5682
     ]:
         pytest.xfail("Transformation passes fail in putting `scan` to the top.")
 
@@ -661,14 +656,9 @@
 
 
 def test_ternary_scan(cartesian_case):
-<<<<<<< HEAD
     if cartesian_case.backend in [gtfn_cpu.run_gtfn_with_temporaries]:
         pytest.xfail("Temporary extraction does not work correctly in combination with scans.")
-    if cartesian_case.backend == dace_iterator.run_dace_iterator:
-        pytest.xfail("Not supported in DaCe backend: scan")
-
-=======
->>>>>>> fd4f5682
+
     @gtx.scan_operator(axis=KDim, forward=True, init=0.0)
     def simple_scan_operator(carry: float, a: float) -> float:
         return carry if carry > a else carry + 1.0
