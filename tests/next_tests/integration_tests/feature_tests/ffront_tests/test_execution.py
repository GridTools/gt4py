--- conflicted
+++ resolved
@@ -415,12 +415,8 @@
 
 
 @pytest.mark.uses_tuple_returns
-<<<<<<< HEAD
 @pytest.mark.uses_bool_field
-def test_astype_on_tuples(cartesian_case):  # noqa: F811 # fixtures
-=======
 def test_astype_on_tuples(cartesian_case):
->>>>>>> eea1fb63
     @gtx.field_operator
     def field_op_returning_a_tuple(
         a: cases.IFloatField, b: cases.IFloatField
@@ -479,12 +475,8 @@
     )
 
 
-<<<<<<< HEAD
 @pytest.mark.uses_bool_field
-def test_astype_bool_field(cartesian_case):  # noqa: F811 # fixtures
-=======
 def test_astype_bool_field(cartesian_case):
->>>>>>> eea1fb63
     @gtx.field_operator
     def testee(a: cases.IFloatField) -> gtx.Field[[IDim], bool]:
         b = astype(a, bool)
