# -*- coding: utf-8 -*-
# GT4Py - GridTools Framework
#
# Copyright (c) 2014-2023, ETH Zurich
# All rights reserved.
#
# This file is part of the GT4Py project and the GridTools framework.
# GT4Py is free software: you can redistribute it and/or modify it under
# the terms of the GNU General Public License as published by the
# Free Software Foundation, either version 3 of the License, or any later
# version. See the LICENSE.txt file at the top-level directory of this
# distribution for a copy of the license or check <https://www.gnu.org/licenses/>.
#
# SPDX-License-Identifier: GPL-3.0-or-later

from functools import reduce

import numpy as np
import pytest

import gt4py.next as gtx
from gt4py.next import (
    astype,
    broadcast,
    float32,
    float64,
    int32,
    int64,
    maximum,
    minimum,
    neighbor_sum,
    where,
)
<<<<<<< HEAD
from gt4py.next.iterator.embedded import index_field, np_as_located_field
=======
from gt4py.next.ffront.experimental import as_offset
from gt4py.next.ffront.foast_passes.type_deduction import FieldOperatorTypeDeductionError
>>>>>>> 8a7e3c5a
from gt4py.next.program_processors.runners import gtfn_cpu
from gt4py.next.errors import *

from next_tests.integration_tests.feature_tests import cases
from next_tests.integration_tests.feature_tests.cases import (
    C2E,
    E2V,
    V2E,
    E2VDim,
    Edge,
    IDim,
    Ioff,
    JDim,
    Joff,
    KDim,
    Koff,
    V2EDim,
    Vertex,
    cartesian_case,
    unstructured_case,
)
from next_tests.integration_tests.feature_tests.ffront_tests.ffront_test_utils import (
    fieldview_backend,
    reduction_setup,
)


def test_copy(cartesian_case):  # noqa: F811 # fixtures
    @gtx.field_operator
    def testee(a: cases.IJKField) -> cases.IJKField:
        field_tuple = (a, a)
        field_0 = field_tuple[0]
        field_1 = field_tuple[1]
        return field_0

    cases.verify_with_default_data(cartesian_case, testee, ref=lambda a: a)


def test_multicopy(cartesian_case):  # noqa: F811 # fixtures
    @gtx.field_operator
    def testee(a: cases.IJKField, b: cases.IJKField) -> tuple[cases.IJKField, cases.IJKField]:
        return a, b

    cases.verify_with_default_data(cartesian_case, testee, ref=lambda a, b: (a, b))


def test_cartesian_shift(cartesian_case):  # noqa: F811 # fixtures
    @gtx.field_operator
    def testee(a: cases.IJKField) -> cases.IJKField:
        return a(Ioff[1])

    a = cases.allocate(cartesian_case, testee, "a").extend({IDim: (0, 1)})()
    out = cases.allocate(cartesian_case, testee, cases.RETURN)()

    cases.verify(cartesian_case, testee, a, out=out, ref=a[1:])


def test_unstructured_shift(unstructured_case):  # noqa: F811 # fixtures
    @gtx.field_operator
    def testee(a: cases.VField) -> cases.EField:
        return a(E2V[0])

    cases.verify_with_default_data(
        unstructured_case,
        testee,
        ref=lambda a: a[unstructured_case.offset_provider["E2V"].table[:, 0]],
    )


def test_composed_unstructured_shift(unstructured_case):
    @gtx.field_operator
    def composed_shift_unstructured_flat(inp: cases.VField) -> cases.CField:
        return inp(E2V[0])(C2E[0])

    @gtx.field_operator
    def composed_shift_unstructured_intermediate_result(inp: cases.VField) -> cases.CField:
        tmp = inp(E2V[0])
        return tmp(C2E[0])

    @gtx.field_operator
    def shift_e2v(inp: cases.VField) -> cases.EField:
        return inp(E2V[0])

    @gtx.field_operator
    def composed_shift_unstructured(inp: cases.VField) -> cases.CField:
        return shift_e2v(inp)(C2E[0])

    cases.verify_with_default_data(
        unstructured_case,
        composed_shift_unstructured_flat,
        ref=lambda inp: inp[unstructured_case.offset_provider["E2V"].table[:, 0]][
            unstructured_case.offset_provider["C2E"].table[:, 0]
        ],
    )

    cases.verify_with_default_data(
        unstructured_case,
        composed_shift_unstructured_intermediate_result,
        ref=lambda inp: inp[unstructured_case.offset_provider["E2V"].table[:, 0]][
            unstructured_case.offset_provider["C2E"].table[:, 0]
        ],
        comparison=lambda inp, tmp: np.all(inp == tmp),
    )

    cases.verify_with_default_data(
        unstructured_case,
        composed_shift_unstructured,
        ref=lambda inp: inp[unstructured_case.offset_provider["E2V"].table[:, 0]][
            unstructured_case.offset_provider["C2E"].table[:, 0]
        ],
    )


def test_fold_shifts(cartesian_case):  # noqa: F811 # fixtures
    """Shifting the result of an addition should work."""

    @gtx.field_operator
    def testee(a: cases.IJKField, b: cases.IJKField) -> cases.IJKField:
        tmp = a + b(Ioff[1])
        return tmp(Ioff[1])

    a = cases.allocate(cartesian_case, testee, "a").extend({cases.IDim: (0, 1)})()
    b = cases.allocate(cartesian_case, testee, "b").extend({cases.IDim: (0, 2)})()
    out = cases.allocate(cartesian_case, testee, cases.RETURN)()

    cases.verify(cartesian_case, testee, a, b, out=out, ref=a[1:] + b[2:])


def test_tuples(cartesian_case):  # noqa: F811 # fixtures
    @gtx.field_operator
    def testee(a: cases.IJKFloatField, b: cases.IJKFloatField) -> cases.IJKFloatField:
        inps = a, b
        scalars = 1.3, float64(5.0), float64("3.4")
        return (inps[0] * scalars[0] + inps[1] * scalars[1]) * scalars[2]

    cases.verify_with_default_data(
        cartesian_case, testee, ref=lambda a, b: (a * 1.3 + b * 5.0) * 3.4
    )


def test_scalar_arg(unstructured_case):  # noqa: F811 # fixtures
    """Test scalar argument being turned into 0-dim field."""

    @gtx.field_operator
    def testee(a: int32) -> cases.VField:
        return broadcast(a + 1, (Vertex,))

    cases.verify_with_default_data(
        unstructured_case,
        testee,
        ref=lambda a: np.full(
            [unstructured_case.default_sizes[Vertex]],
            a + 1,
            dtype=int32,
        ),
        comparison=lambda a, b: np.all(a == b),
    )


def test_nested_scalar_arg(unstructured_case):  # noqa: F811 # fixtures
    @gtx.field_operator
    def testee_inner(a: int32) -> cases.VField:
        return broadcast(a + 1, (Vertex,))

    @gtx.field_operator
    def testee(a: int32) -> cases.VField:
        return testee_inner(a + 1)

    cases.verify_with_default_data(
        unstructured_case,
        testee,
        ref=lambda a: np.full([unstructured_case.default_sizes[Vertex]], a + 2, dtype=int32),
    )


def test_scalar_arg_with_field(cartesian_case):  # noqa: F811 # fixtures
    @gtx.field_operator
    def testee(a: cases.IJKField, b: int32) -> cases.IJKField:
        tmp = b * a
        return tmp(Ioff[1])

    a = cases.allocate(cartesian_case, testee, "a").extend({IDim: (0, 1)})()
    b = cases.allocate(cartesian_case, testee, "b")()
    out = cases.allocate(cartesian_case, testee, cases.RETURN)()
    ref = a.array()[1:] * b

    cases.verify(cartesian_case, testee, a, b, out=out, ref=ref)


def test_scalar_in_domain_spec_and_fo_call(cartesian_case):  # noqa: F811 # fixtures
    if cartesian_case.backend in [gtfn_cpu.run_gtfn, gtfn_cpu.run_gtfn_imperative]:
        pytest.xfail(
            "Scalar arguments not supported to be used in both domain specification "
            "and as an argument to a field operator."
        )

    @gtx.field_operator
    def testee_op(size: gtx.IndexType) -> gtx.Field[[IDim], gtx.IndexType]:
        return broadcast(size, (IDim,))

    @gtx.program
    def testee(size: gtx.IndexType, out: gtx.Field[[IDim], gtx.IndexType]):
        testee_op(size, out=out, domain={IDim: (0, size)})

    size = cartesian_case.default_sizes[IDim]
    out = cases.allocate(cartesian_case, testee, "out").zeros()()

    cases.verify(
        cartesian_case,
        testee,
        size,
        out=out,
        ref=np.full_like(out.array(), size, dtype=gtx.IndexType),
    )


def test_scalar_scan(cartesian_case):  # noqa: F811 # fixtures
    @gtx.scan_operator(axis=KDim, forward=True, init=(0.0))
    def testee_scan(state: float, qc_in: float, scalar: float) -> float:
        qc = qc_in + state + scalar
        return qc

    @gtx.program
    def testee(qc: cases.IKFloatField, scalar: float):
        testee_scan(qc, scalar, out=qc)

    qc = cases.allocate(cartesian_case, testee, "qc").zeros()()
    scalar = 1.0
    ksize = cartesian_case.default_sizes[KDim]
    expected = np.full((ksize, ksize), np.arange(start=1, stop=11, step=1).astype(float64))

    cases.verify(cartesian_case, testee, qc, scalar, inout=qc, ref=expected)


def test_tuple_scalar_scan(cartesian_case):  # noqa: F811 # fixtures
    if cartesian_case.backend in [gtfn_cpu.run_gtfn, gtfn_cpu.run_gtfn_imperative]:
        pytest.xfail("Scalar tuple arguments are not supported in gtfn yet.")

    @gtx.scan_operator(axis=KDim, forward=True, init=0.0)
    def testee_scan(
        state: float, qc_in: float, tuple_scalar: tuple[float, tuple[float, float]]
    ) -> float:
        return (qc_in + state + tuple_scalar[1][0] + tuple_scalar[1][1]) / tuple_scalar[0]

    @gtx.field_operator
    def testee_op(
        qc: cases.IKFloatField, tuple_scalar: tuple[float, tuple[float, float]]
    ) -> cases.IKFloatField:
        return testee_scan(qc, tuple_scalar)

    qc = cases.allocate(cartesian_case, testee_op, "qc").zeros()()
    tuple_scalar = (1.0, (1.0, 0.0))
    ksize = cartesian_case.default_sizes[KDim]
    expected = np.full((ksize, ksize), np.arange(start=1.0, stop=11.0), dtype=float)
    cases.verify(cartesian_case, testee_op, qc, tuple_scalar, out=qc, ref=expected)


def test_astype_int(cartesian_case):  # noqa: F811 # fixtures
    @gtx.field_operator
    def testee(a: cases.IFloatField) -> gtx.Field[[IDim], int64]:
        b = astype(a, int64)
        return b

    cases.verify_with_default_data(
        cartesian_case,
        testee,
        ref=lambda a: a.astype(int64),
        comparison=lambda a, b: np.all(a == b),
    )


def test_astype_bool(cartesian_case):  # noqa: F811 # fixtures
    @gtx.field_operator
    def testee(a: cases.IFloatField) -> gtx.Field[[IDim], bool]:
        b = astype(a, bool)
        return b

    cases.verify_with_default_data(
        cartesian_case,
        testee,
        ref=lambda a: a.astype(bool),
        comparison=lambda a, b: np.all(a == b),
    )


def test_astype_float(cartesian_case):  # noqa: F811 # fixtures
    @gtx.field_operator
    def testee(a: cases.IFloatField) -> gtx.Field[[IDim], np.float32]:
        b = astype(a, float32)
        return b

    cases.verify_with_default_data(
        cartesian_case,
        testee,
        ref=lambda a: a.astype(np.float32),
        comparison=lambda a, b: np.all(a == b),
    )


def test_offset_field(cartesian_case):
    ref = np.full(
        (cartesian_case.default_sizes[IDim], cartesian_case.default_sizes[KDim]), True, dtype=bool
    )

    @gtx.field_operator
    def testee(a: cases.IKField, offset_field: cases.IKField) -> gtx.Field[[IDim, KDim], bool]:
        a_i = a(as_offset(Ioff, offset_field))
        a_i_k = a_i(as_offset(Koff, offset_field))
        b_i = a(Ioff[1])
        b_i_k = b_i(Koff[1])
        return a_i_k == b_i_k

    out = cases.allocate(cartesian_case, testee, cases.RETURN)()
    a = cases.allocate(cartesian_case, testee, "a").extend({IDim: (0, 1), KDim: (0, 1)})()
    offset_field = cases.allocate(cartesian_case, testee, "offset_field").strategy(
        cases.ConstInitializer(1)
    )()

    cases.verify(
        cartesian_case,
        testee,
        a,
        offset_field,
        out=out,
        offset_provider={"Ioff": IDim, "Koff": KDim},
        ref=np.full_like(offset_field, True, dtype=bool),
        comparison=lambda out, ref: np.all(out == ref),
    )

    assert np.allclose(out.array(), ref)


def test_nested_tuple_return(cartesian_case):
    @gtx.field_operator
    def pack_tuple(
        a: cases.IField, b: cases.IField
    ) -> tuple[cases.IField, tuple[cases.IField, cases.IField]]:
        return (a, (a, b))

    @gtx.field_operator
    def combine(a: cases.IField, b: cases.IField) -> cases.IField:
        packed = pack_tuple(a, b)
        return packed[0] + packed[1][0] + packed[1][1]

    cases.verify_with_default_data(cartesian_case, combine, ref=lambda a, b: a + a + b)


def test_nested_reduction(unstructured_case):
    @gtx.field_operator
    def testee(a: cases.EField) -> cases.EField:
        tmp = neighbor_sum(a(V2E), axis=V2EDim)
        tmp_2 = neighbor_sum(tmp(E2V), axis=E2VDim)
        return tmp_2

    cases.verify_with_default_data(
        unstructured_case,
        testee,
        ref=lambda a: np.sum(
            np.sum(a[unstructured_case.offset_provider["V2E"].table], axis=1)[
                unstructured_case.offset_provider["E2V"].table
            ],
            axis=1,
        ),
        comparison=lambda a, tmp_2: np.all(a == tmp_2),
    )


@pytest.mark.xfail(reason="Not yet supported in lowering, requires `map_`ing of inner reduce op.")
def test_nested_reduction_shift_first(unstructured_case):
    @gtx.field_operator
    def testee(inp: cases.EField) -> cases.EField:
        tmp = inp(V2E)
        tmp2 = tmp(E2V)
        return neighbor_sum(neighbor_sum(tmp2, axis=V2EDim), axis=E2VDim)

    cases.verify_with_default_data(
        unstructured_case,
        testee,
        ref=lambda inp: np.sum(
            np.sum(inp[unstructured_case.offset_provider["V2E"].table], axis=1)[
                unstructured_case.offset_provider["E2V"].table
            ],
            axis=1,
        ),
    )


def test_tuple_return_2(unstructured_case):
    @gtx.field_operator
    def testee(a: cases.EField, b: cases.EField) -> tuple[cases.VField, cases.VField]:
        tmp = neighbor_sum(a(V2E), axis=V2EDim)
        tmp_2 = neighbor_sum(b(V2E), axis=V2EDim)
        return tmp, tmp_2

    cases.verify_with_default_data(
        unstructured_case,
        testee,
        ref=lambda a, b: [
            np.sum(a[unstructured_case.offset_provider["V2E"].table], axis=1),
            np.sum(b[unstructured_case.offset_provider["V2E"].table], axis=1),
        ],
        comparison=lambda a, tmp: (np.all(a[0] == tmp[0]), np.all(a[1] == tmp[1])),
    )


def test_tuple_with_local_field_in_reduction_shifted(unstructured_case):
    @gtx.field_operator
    def reduce_tuple_element(e: cases.EField, v: cases.VField) -> cases.EField:
        tup = e(V2E), v
        red = neighbor_sum(tup[0] + v, axis=V2EDim)
        tmp = red(E2V[0])
        return tmp

    cases.verify_with_default_data(
        unstructured_case,
        reduce_tuple_element,
        ref=lambda e, v: np.sum(
            e[unstructured_case.offset_provider["V2E"].table] + np.tile(v, (4, 1)).T, axis=1
        )[unstructured_case.offset_provider["E2V"].table[:, 0]],
    )


def test_tuple_arg(cartesian_case):
    @gtx.field_operator
    def testee(a: tuple[tuple[cases.IField, cases.IField], cases.IField]) -> cases.IField:
        return 3 * a[0][0] + a[0][1] + a[1]

    cases.verify_with_default_data(
        cartesian_case, testee, ref=lambda a: 3 * a[0][0].array() + a[0][1].array() + a[1].array()
    )


@pytest.mark.parametrize("forward", [True, False])
def test_fieldop_from_scan(cartesian_case, forward):
    init = 1.0
    expected = np.arange(init + 1.0, init + 1.0 + cartesian_case.default_sizes[IDim], 1)
    out = gtx.np_as_located_field(KDim)(np.zeros((cartesian_case.default_sizes[KDim],)))

    if not forward:
        expected = np.flip(expected)

    @gtx.field_operator
    def add(carry: float, foo: float) -> float:
        return carry + foo

    @gtx.scan_operator(axis=KDim, forward=forward, init=init)
    def simple_scan_operator(carry: float) -> float:
        return add(carry, 1.0)

    cases.verify(cartesian_case, simple_scan_operator, out=out, ref=expected)


def test_solve_triag(cartesian_case):
    if cartesian_case.backend in [gtfn_cpu.run_gtfn, gtfn_cpu.run_gtfn_imperative]:
        pytest.xfail("Transformation passes fail in putting `scan` to the top.")

    @gtx.scan_operator(axis=KDim, forward=True, init=(0.0, 0.0))
    def tridiag_forward(
        state: tuple[float, float], a: float, b: float, c: float, d: float
    ) -> tuple[float, float]:
        return (c / (b - a * state[0]), (d - a * state[1]) / (b - a * state[0]))

    @gtx.scan_operator(axis=KDim, forward=False, init=0.0)
    def tridiag_backward(x_kp1: float, cp: float, dp: float) -> float:
        return dp - cp * x_kp1

    @gtx.field_operator
    def solve_tridiag(
        a: cases.IJKFloatField,
        b: cases.IJKFloatField,
        c: cases.IJKFloatField,
        d: cases.IJKFloatField,
    ) -> cases.IJKFloatField:
        cp, dp = tridiag_forward(a, b, c, d)
        return tridiag_backward(cp, dp)

    def expected(a, b, c, d):
        shape = tuple(cartesian_case.default_sizes[dim] for dim in [IDim, JDim, KDim])
        matrices = np.zeros(shape + shape[-1:])
        i = np.arange(shape[2])
        matrices[:, :, i[1:], i[:-1]] = a[:, :, 1:]
        matrices[:, :, i, i] = b
        matrices[:, :, i[:-1], i[1:]] = c[:, :, :-1]
        return np.linalg.solve(matrices, d)

    cases.verify_with_default_data(cartesian_case, solve_tridiag, ref=expected)


@pytest.mark.parametrize("left, right", [(2, 3), (3, 2)])
def test_ternary_operator(cartesian_case, left, right):
    @gtx.field_operator
    def testee(a: cases.IField, b: cases.IField, left: int32, right: int32) -> cases.IField:
        return a if left < right else b

    a = cases.allocate(cartesian_case, testee, "a")()
    b = cases.allocate(cartesian_case, testee, "b")()
    out = cases.allocate(cartesian_case, testee, cases.RETURN)()

    cases.verify(cartesian_case, testee, a, b, left, right, out=out, ref=(a if left < right else b))

    @gtx.field_operator
    def testee(left: int32, right: int32) -> cases.IField:
        return broadcast(3, (IDim,)) if left > right else broadcast(4, (IDim,))

    e = np.asarray(a) if left < right else np.asarray(b)
    cases.verify(
        cartesian_case,
        testee,
        left,
        right,
        out=out,
        ref=(np.full(e.shape, 3) if left > right else np.full(e.shape, 4)),
    )


@pytest.mark.parametrize("left, right", [(2, 3), (3, 2)])
def test_ternary_operator_tuple(cartesian_case, left, right):
    @gtx.field_operator
    def testee(
        a: cases.IField, b: cases.IField, left: int32, right: int32
    ) -> tuple[cases.IField, cases.IField]:
        return (a, b) if left < right else (b, a)

    a = cases.allocate(cartesian_case, testee, "a")()
    b = cases.allocate(cartesian_case, testee, "b")()
    out = cases.allocate(cartesian_case, testee, cases.RETURN)()

    cases.verify(
        cartesian_case, testee, a, b, left, right, out=out, ref=((a, b) if left < right else (b, a))
    )


def test_ternary_builtin_neighbor_sum(unstructured_case):
    @gtx.field_operator
    def testee(a: cases.EField, b: cases.EField) -> cases.VField:
        tmp = neighbor_sum(b(V2E) if 2 < 3 else a(V2E), axis=V2EDim)
        return tmp

    cases.verify_with_default_data(
        unstructured_case,
        testee,
        ref=lambda a, b: (
            np.sum(b[unstructured_case.offset_provider["V2E"].table], axis=1)
            if 2 < 3
            else np.sum(a[unstructured_case.offset_provider["V2E"].table], axis=1)
        ),
    )


def test_ternary_scan(cartesian_case):
    @gtx.scan_operator(axis=KDim, forward=True, init=0.0)
    def simple_scan_operator(carry: float, a: float) -> float:
        return carry if carry > a else carry + 1.0

    k_size = cartesian_case.default_sizes[KDim]
    a = gtx.np_as_located_field(KDim)(4.0 * np.ones((k_size,)))
    out = gtx.np_as_located_field(KDim)(np.zeros((k_size,)))

    cases.verify(
        cartesian_case,
        simple_scan_operator,
        a,
        out=out,
        ref=np.asarray([i if i <= 4.0 else 4.0 + 1 for i in range(1, k_size + 1)]),
    )


@pytest.mark.parametrize("forward", [True, False])
def test_scan_nested_tuple_output(forward, cartesian_case):
    init = (1, (2, 3))
    k_size = cartesian_case.default_sizes[KDim]
    expected = np.arange(1, 1 + k_size, 1, dtype=int32)
    if not forward:
        expected = np.flip(expected)

    @gtx.scan_operator(axis=KDim, forward=forward, init=init)
    def simple_scan_operator(
        carry: tuple[int32, tuple[int32, int32]]
    ) -> tuple[int32, tuple[int32, int32]]:
        return (carry[0] + 1, (carry[1][0] + 1, carry[1][1] + 1))

    @gtx.program
    def testee(out: tuple[cases.KField, tuple[cases.KField, cases.KField]]):
        simple_scan_operator(out=out)

    cases.verify_with_default_data(
        cartesian_case,
        testee,
        ref=lambda: (expected + 1.0, (expected + 2.0, expected + 3.0)),
        comparison=lambda ref, out: np.all(out[0].array() == ref[0])
        and np.all(out[1][0].array() == ref[1][0])
        and np.all(out[1][1].array() == ref[1][1]),
    )


def test_scan_nested_tuple_input(cartesian_case):
    init = 1.0
    k_size = cartesian_case.default_sizes[KDim]
    inp1 = gtx.np_as_located_field(KDim)(np.ones((k_size,)))
    inp2 = gtx.np_as_located_field(KDim)(np.arange(0.0, k_size, 1))
    out = gtx.np_as_located_field(KDim)(np.zeros((k_size,)))

    prev_levels_iterator = lambda i: range(i + 1)
    expected = np.asarray(
        [
            reduce(lambda prev, i: prev + inp1[i] + inp2[i], prev_levels_iterator(i), init)
            for i in range(k_size)
        ]
    )

    @gtx.scan_operator(axis=KDim, forward=True, init=init)
    def simple_scan_operator(carry: float, a: tuple[float, float]) -> float:
        return carry + a[0] + a[1]

    cases.verify(cartesian_case, simple_scan_operator, (inp1, inp2), out=out, ref=expected)


def test_docstring(cartesian_case):
    @gtx.field_operator
    def fieldop_with_docstring(a: cases.IField) -> cases.IField:
        """My docstring."""
        return a

    @gtx.program
    def test_docstring(a: cases.IField):
        """My docstring."""
        fieldop_with_docstring(a, out=a)

    a = cases.allocate(cartesian_case, test_docstring, "a")()

    cases.verify(cartesian_case, test_docstring, a, inout=a, ref=a)


def test_domain(cartesian_case):
    @gtx.field_operator
    def fieldop_domain(a: cases.IField) -> cases.IField:
        return a + a

    @gtx.program
    def program_domain(a: cases.IField, out: cases.IField):
        fieldop_domain(a, out=out, domain={IDim: (minimum(1, 2), 9)})

    a = cases.allocate(cartesian_case, program_domain, "a")()
    out = cases.allocate(cartesian_case, program_domain, "out")()

    cases.verify(
        cartesian_case, program_domain, a, out, inout=out.array()[1:9], ref=a.array()[1:9] * 2
    )


def test_domain_input_bounds(cartesian_case):
    if cartesian_case.backend in [gtfn_cpu.run_gtfn, gtfn_cpu.run_gtfn_imperative]:
        pytest.xfail("FloorDiv not fully supported in gtfn.")

    lower_i = 1
    upper_i = 10

    @gtx.field_operator
    def fieldop_domain(a: cases.IField) -> cases.IField:
        return a + a

    @gtx.program
    def program_domain(
        inp: cases.IField, out: cases.IField, lower_i: gtx.IndexType, upper_i: gtx.IndexType
    ):
        fieldop_domain(
            inp,
            out=out,
            domain={IDim: (lower_i, upper_i // 2)},
        )

    inp = cases.allocate(cartesian_case, program_domain, "inp")()
    out = cases.allocate(cartesian_case, fieldop_domain, cases.RETURN)()

    cases.verify(
        cartesian_case,
        program_domain,
        inp,
        out,
        lower_i,
        upper_i,
        inout=out.array()[lower_i : int(upper_i / 2)],
        ref=inp.array()[lower_i : int(upper_i / 2)] * 2,
    )


def test_domain_input_bounds_1(cartesian_case):
    lower_i = 1
    upper_i = 9
    lower_j = 4
    upper_j = 6

    @gtx.field_operator
    def fieldop_domain(a: cases.IJField) -> cases.IJField:
        return a + a

    @gtx.program(backend=cartesian_case.backend)
    def program_domain(
        a: cases.IJField,
        out: cases.IJField,
        lower_i: gtx.IndexType,
        upper_i: gtx.IndexType,
        lower_j: gtx.IndexType,
        upper_j: gtx.IndexType,
    ):
        fieldop_domain(
            a,
            out=out,
            domain={IDim: (1 * lower_i, upper_i + 0), JDim: (lower_j - 0, upper_j)},
        )

    a = cases.allocate(cartesian_case, program_domain, "a")()
    out = cases.allocate(cartesian_case, program_domain, "out")()

    cases.verify(
        cartesian_case,
        program_domain,
        a,
        out,
        lower_i,
        upper_i,
        lower_j,
        upper_j,
        inout=out.array()[1 * lower_i : upper_i + 0, lower_j - 0 : upper_j],
        ref=a.array()[1 * lower_i : upper_i + 0, lower_j - 0 : upper_j] * 2,
    )


def test_domain_tuple(cartesian_case):
    @gtx.field_operator
    def fieldop_domain_tuple(
        a: cases.IJField, b: cases.IJField
    ) -> tuple[cases.IJField, cases.IJField]:
        return (a + b, b)

    @gtx.program
    def program_domain_tuple(
        inp0: cases.IJField,
        inp1: cases.IJField,
        out0: cases.IJField,
        out1: cases.IJField,
    ):
        fieldop_domain_tuple(inp0, inp1, out=(out0, out1), domain={IDim: (1, 9), JDim: (4, 6)})

    inp0 = cases.allocate(cartesian_case, program_domain_tuple, "inp0")()
    inp1 = cases.allocate(cartesian_case, program_domain_tuple, "inp1")()
    out0 = cases.allocate(cartesian_case, program_domain_tuple, "out0")()
    out1 = cases.allocate(cartesian_case, program_domain_tuple, "out1")()

    cases.verify(
        cartesian_case,
        program_domain_tuple,
        inp0,
        inp1,
        out0,
        out1,
        inout=(out0[1:9, 4:6], out1[1:9, 4:6]),
        ref=(inp0.array()[1:9, 4:6] + inp1.array()[1:9, 4:6], inp1.array()[1:9, 4:6]),
    )


def test_where_k_offset(cartesian_case):
    if cartesian_case.backend in [gtfn_cpu.run_gtfn, gtfn_cpu.run_gtfn_imperative]:
        pytest.xfail("IndexFields are not supported yet.")

    @gtx.field_operator
    def fieldop_where_k_offset(
        a: cases.IKField, k_index: gtx.Field[[KDim], gtx.IndexType]
    ) -> cases.IKField:
        return where(k_index > 0, a(Koff[-1]), 2)

    cases.verify_with_default_data(
        cartesian_case,
        fieldop_where_k_offset,
        ref=lambda a, k_index: np.where(k_index > 0, np.roll(a, 1, axis=1), 2),
    )

    @gtx.field_operator
    def fieldop_where_k_offset(
        a: cases.IKField, k_index: gtx.Field[[KDim], gtx.IndexType]
    ) -> cases.IKField:
        return where(k_index > 0, a(Koff[-1]), 2)

    cases.verify_with_default_data(
        cartesian_case,
        fieldop_where_k_offset,
        ref=lambda a, k_index: np.where(k_index > 0, np.roll(a, 1, axis=1), 2),
    )


<<<<<<< HEAD
def test_undefined_symbols():
    with pytest.raises(CompilerError, match="Undeclared symbol"):
=======
def test_undefined_symbols(cartesian_case):
    with pytest.raises(FieldOperatorTypeDeductionError, match="Undeclared symbol"):
>>>>>>> 8a7e3c5a

        @gtx.field_operator(backend=cartesian_case.backend)
        def return_undefined():
            return undefined_symbol


def test_zero_dims_fields(cartesian_case):
    @gtx.field_operator
    def implicit_broadcast_scalar(inp: cases.EmptyField):
        return inp

    inp = cases.allocate(cartesian_case, implicit_broadcast_scalar, "inp")()
    out = cases.allocate(cartesian_case, implicit_broadcast_scalar, "inp")()

    cases.verify(cartesian_case, implicit_broadcast_scalar, inp, out=out, ref=np.array(0))


def test_implicit_broadcast_mixed_dim(cartesian_case):
    @gtx.field_operator
    def fieldop_implicit_broadcast(
        zero_dim_inp: cases.EmptyField, inp: cases.IField, scalar: int32
    ) -> cases.IField:
        return inp + zero_dim_inp * scalar

    @gtx.field_operator
    def fieldop_implicit_broadcast_2(inp: cases.IField) -> cases.IField:
        fi = fieldop_implicit_broadcast(1, inp, 2)
        return fi

    cases.verify_with_default_data(
        cartesian_case, fieldop_implicit_broadcast_2, ref=lambda inp: inp + 2
    )


def test_tuple_unpacking(cartesian_case):
    @gtx.field_operator
    def unpack(
        inp: cases.IField,
    ) -> tuple[cases.IField, cases.IField, cases.IField, cases.IField,]:
        a, b, c, d = (inp + 2, inp + 3, inp + 5, inp + 7)
        return a, b, c, d

    cases.verify_with_default_data(
        cartesian_case, unpack, ref=lambda inp: (inp + 2, inp + 3, inp + 5, inp + 7)
    )


def test_tuple_unpacking_star_multi(cartesian_case):
    OutType = tuple[
        cases.IField,
        cases.IField,
        cases.IField,
        cases.IField,
        cases.IField,
        cases.IField,
        cases.IField,
        cases.IField,
        cases.IField,
        cases.IField,
        cases.IField,
        cases.IField,
    ]

    @gtx.field_operator
    def unpack(
        inp: cases.IField,
    ) -> OutType:
        *a, a2, a3 = (inp, inp + 1, inp + 2, inp + 3)
        b1, *b, b3 = (inp + 4, inp + 5, inp + 6, inp + 7)
        c1, c2, *c = (inp + 8, inp + 9, inp + 10, inp + 11)
        return (a[0], a[1], a2, a3, b1, b[0], b[1], b3, c1, c2, c[0], c[1])

    cases.verify_with_default_data(
        cartesian_case,
        unpack,
        ref=lambda inp: (
            inp,
            inp + 1,
            inp + 2,
            inp + 3,
            inp + 4,
            inp + 5,
            inp + 6,
            inp + 7,
            inp + 8,
            inp + 9,
            inp + 10,
            inp + 11,
        ),
    )


def test_tuple_unpacking_too_many_values(cartesian_case):
    with pytest.raises(
        CompilerError,
        match=(r"Could not deduce type: Too many values to unpack \(expected 3\)"),
    ):

        @gtx.field_operator(backend=cartesian_case.backend)
        def _star_unpack() -> tuple[int32, float64, int32]:
            a, b, c = (1, 2.0, 3, 4, 5, 6, 7.0)
            return a, b, c


def test_tuple_unpacking_too_many_values(cartesian_case):
    with pytest.raises(
        CompilerError, match=(r"Assignment value must be of type tuple!")
    ):

        @gtx.field_operator(backend=cartesian_case.backend)
        def _invalid_unpack() -> tuple[int32, float64, int32]:
            a, b, c = 1
            return a


def test_constant_closure_vars(cartesian_case):
    from gt4py.eve.utils import FrozenNamespace

    constants = FrozenNamespace(
        PI=np.float64(3.142),
        E=np.float64(2.718),
    )

    @gtx.field_operator
    def consume_constants(input: cases.IFloatField) -> cases.IFloatField:
        return constants.PI * constants.E * input

    cases.verify_with_default_data(
        cartesian_case, consume_constants, ref=lambda input: constants.PI * constants.E * input
    )<|MERGE_RESOLUTION|>--- conflicted
+++ resolved
@@ -31,12 +31,7 @@
     neighbor_sum,
     where,
 )
-<<<<<<< HEAD
-from gt4py.next.iterator.embedded import index_field, np_as_located_field
-=======
 from gt4py.next.ffront.experimental import as_offset
-from gt4py.next.ffront.foast_passes.type_deduction import FieldOperatorTypeDeductionError
->>>>>>> 8a7e3c5a
 from gt4py.next.program_processors.runners import gtfn_cpu
 from gt4py.next.errors import *
 
@@ -827,13 +822,8 @@
     )
 
 
-<<<<<<< HEAD
-def test_undefined_symbols():
+def test_undefined_symbols(cartesian_case):
     with pytest.raises(CompilerError, match="Undeclared symbol"):
-=======
-def test_undefined_symbols(cartesian_case):
-    with pytest.raises(FieldOperatorTypeDeductionError, match="Undeclared symbol"):
->>>>>>> 8a7e3c5a
 
         @gtx.field_operator(backend=cartesian_case.backend)
         def return_undefined():
