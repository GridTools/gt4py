# -*- coding: utf-8 -*-
# GT4Py - GridTools Framework
#
# Copyright (c) 2014-2023, ETH Zurich
# All rights reserved.
#
# This file is part of the GT4Py project and the GridTools framework.
# GT4Py is free software: you can redistribute it and/or modify it under
# the terms of the GNU General Public License as published by the
# Free Software Foundation, either version 3 of the License, or any later
# version. See the LICENSE.txt file at the top-level directory of this
# distribution for a copy of the license or check <https://www.gnu.org/licenses/>.
#
# SPDX-License-Identifier: GPL-3.0-or-later

#
from functools import reduce

import numpy as np
import pytest

from gt4py.next.ffront.decorator import field_operator, program, scan_operator
from gt4py.next.ffront.experimental import as_offset
from gt4py.next.ffront.fbuiltins import (
    Dimension,
    Field,
    astype,
    broadcast,
    float32,
    float64,
    int64,
    maximum,
    minimum,
    neighbor_sum,
    where,
)
from gt4py.next.ffront.foast_passes.type_deduction import FieldOperatorTypeDeductionError
from gt4py.next.iterator.embedded import index_field, np_as_located_field
from gt4py.next.program_processors.runners import dace_iterator, gtfn_cpu

from next_tests.integration_tests.feature_tests.ffront_tests.ffront_test_utils import *


def test_copy(fieldview_backend):
    a_I_float = np_as_located_field(IDim)(np.random.randn(size).astype("float64"))
    b_I_float = np_as_located_field(IDim)(np.zeros_like(np.asarray(a_I_float)))

    @field_operator(backend=fieldview_backend)
    def copy(inp: Field[[IDim], float64]) -> Field[[IDim], float64]:
        field_tuple = (inp, inp)
        field_0 = field_tuple[0]
        field_1 = field_tuple[1]
        return field_0

    copy(a_I_float, out=b_I_float, offset_provider={})

    assert np.allclose(a_I_float, b_I_float)


def test_multicopy(fieldview_backend):
    if fieldview_backend == dace_iterator.run_dace_iterator:
        pytest.skip("Not supported in DaCe backend: tuple returns")

    inp0 = np_as_located_field(IDim)(np.random.randn(size).astype("float64"))
    inp1 = np_as_located_field(IDim)(np.random.randn(size).astype("float32"))
    out0 = np_as_located_field(IDim)(np.zeros((size), dtype=float64))
    out1 = np_as_located_field(IDim)(np.zeros((size), dtype=float32))

    @field_operator(backend=fieldview_backend)
    def multicopy(
        inp1: Field[[IDim], float64], inp2: Field[[IDim], float32]
    ) -> tuple[Field[[IDim], float64], Field[[IDim], float32]]:
        return inp1, inp2

    multicopy(inp0, inp1, out=(out0, out1), offset_provider={})

    assert np.allclose(inp0, out0)
    assert np.allclose(inp1, out1)


def test_cartesian_shift(fieldview_backend):
    a = np_as_located_field(IDim)(np.arange(size + 1, dtype=np.float64))
    out_I_float = np_as_located_field(IDim)(np.zeros((size,), dtype=float64))

    @field_operator(backend=fieldview_backend)
    def shift_by_one(inp: Field[[IDim], float64]) -> Field[[IDim], float64]:
        return inp(Ioff[1])

    @program(backend=fieldview_backend)
    def fencil(inp: Field[[IDim], float64], out: Field[[IDim], float64]) -> None:
        shift_by_one(inp, out=out)

    fencil(a, out_I_float, offset_provider={"Ioff": IDim})

    assert np.allclose(out_I_float.array(), np.arange(1, 11))


def test_unstructured_shift(reduction_setup, fieldview_backend):
    E2V = reduction_setup.E2V

    a = np_as_located_field(Vertex)(np.arange(0, reduction_setup.num_vertices, dtype=np.float64))
    b = np_as_located_field(Edge)(np.zeros(reduction_setup.num_edges))

    @field_operator(backend=fieldview_backend)
    def shift_unstructured(inp: Field[[Vertex], float64]) -> Field[[Edge], float64]:
        return inp(E2V[0])

    shift_unstructured(a, out=b, offset_provider={"E2V": reduction_setup.offset_provider["E2V"]})

    ref = np.asarray(a)[reduction_setup.offset_provider["E2V"].table[slice(0, None), 0]]

    assert np.allclose(b, ref)


def test_composed_unstructured_shift(reduction_setup, fieldview_backend):
    E2V = reduction_setup.E2V
    C2E = reduction_setup.C2E
    e2v_table = reduction_setup.offset_provider["E2V"].table[slice(0, None), 0]
    c2e_table = reduction_setup.offset_provider["C2E"].table[slice(0, None), 0]

    a = np_as_located_field(Vertex)(np.arange(0, reduction_setup.num_vertices, dtype=np.float64))
    b = np_as_located_field(Cell)(np.zeros(reduction_setup.num_cells))

    @field_operator(backend=fieldview_backend)
    def composed_shift_unstructured_flat(inp: Field[[Vertex], float64]) -> Field[[Cell], float64]:
        return inp(E2V[0])(C2E[0])

    @field_operator(backend=fieldview_backend)
    def composed_shift_unstructured_intermediate_result(
        inp: Field[[Vertex], float64]
    ) -> Field[[Cell], float64]:
        tmp = inp(E2V[0])
        return tmp(C2E[0])

    @field_operator(backend=fieldview_backend)
    def shift_e2v(inp: Field[[Vertex], float64]) -> Field[[Edge], float64]:
        return inp(E2V[0])

    @field_operator(backend=fieldview_backend)
    def composed_shift_unstructured(inp: Field[[Vertex], float64]) -> Field[[Cell], float64]:
        return shift_e2v(inp)(C2E[0])

    ref = np.asarray(a)[e2v_table][c2e_table]

    for field_op in [
        composed_shift_unstructured_flat,
        composed_shift_unstructured_intermediate_result,
        composed_shift_unstructured,
    ]:
        field_op(a, out=b, offset_provider=reduction_setup.offset_provider)

        assert np.allclose(b, ref)


def test_fold_shifts(fieldview_backend):
    """Shifting the result of an addition should work."""
    a = np_as_located_field(IDim)(np.arange(size + 1, dtype=np.float64))
    b = np_as_located_field(IDim)(np.ones((size + 2)) * 2)
    out_I_float = np_as_located_field(IDim)(np.zeros((size,), dtype=float64))

    @field_operator(backend=fieldview_backend)
    def auto_lift(
        inp1: Field[[IDim], float64], inp2: Field[[IDim], float64]
    ) -> Field[[IDim], float64]:
        tmp = inp1 + inp2(Ioff[1])
        return tmp(Ioff[1])

    @program(backend=fieldview_backend)
    def fencil(
        inp1: Field[[IDim], float64], inp2: Field[[IDim], float64], out: Field[[IDim], float64]
    ) -> None:
        auto_lift(inp1, inp2, out=out)

    fencil(a, b, out_I_float, offset_provider={"Ioff": IDim})

    assert np.allclose(a[1:] + b[2:], out_I_float)


def test_tuples(fieldview_backend):
    if fieldview_backend == dace_iterator.run_dace_iterator:
        pytest.skip("Not supported in DaCe backend: tuple returns")

    a_I_float = np_as_located_field(IDim)(np.random.randn(size).astype("float64"))
    b_I_float = np_as_located_field(IDim)(np.random.randn(size).astype("float64"))
    out_I_float = np_as_located_field(IDim)(np.zeros((size,), dtype=float64))

    @field_operator(backend=fieldview_backend)
    def tuples(
        inp1: Field[[IDim], float64], inp2: Field[[IDim], float64]
    ) -> Field[[IDim], float64]:
        inps = inp1, inp2
        scalars = 1.3, float64(5.0), float64("3.4")
        return (inps[0] * scalars[0] + inps[1] * scalars[1]) * scalars[2]

    @program(backend=fieldview_backend)
    def fencil(
        inp1: Field[[IDim], float64], inp2: Field[[IDim], float64], out: Field[[IDim], float64]
    ) -> None:
        tuples(inp1, inp2, out=out)

    fencil(a_I_float, b_I_float, out_I_float, offset_provider={})

    assert np.allclose((a_I_float.array() * 1.3 + b_I_float.array() * 5.0) * 3.4, out_I_float)


def test_scalar_arg(fieldview_backend):
    if fieldview_backend == dace_iterator.run_dace_iterator:
        pytest.skip("Not supported in DaCe backend: broadcast")

    """Test scalar argument being turned into 0-dim field."""
    inp = 5.0
    out = np_as_located_field(Vertex)(np.zeros([size]))

    @field_operator(backend=fieldview_backend)
    def scalar_arg(scalar_inp: float64) -> Field[[Vertex], float64]:
        return broadcast(scalar_inp + 1.0, (Vertex,))

    scalar_arg(inp, out=out, offset_provider={})

    ref = np.full([size], 6.0)
    assert np.allclose(ref, out.array())


def test_nested_scalar_arg(fieldview_backend):
    if fieldview_backend == dace_iterator.run_dace_iterator:
        pytest.skip("Not supported in DaCe backend: broadcast")

    inp = 5.0
    out = np_as_located_field(Vertex)(np.zeros([size]))

    @field_operator(backend=fieldview_backend)
    def scalar_arg_inner(scalar_inp: float64) -> Field[[Vertex], float64]:
        return broadcast(scalar_inp + 1.0, (Vertex,))

    @field_operator(backend=fieldview_backend)
    def scalar_arg(scalar_inp: float64) -> Field[[Vertex], float64]:
        return scalar_arg_inner(scalar_inp + 1.0)

    scalar_arg(inp, out=out, offset_provider={})

    ref = np.full([size], 7.0)
    assert np.allclose(ref, out.array())


def test_scalar_arg_with_field(fieldview_backend):
    if fieldview_backend in [gtfn_cpu.run_gtfn, gtfn_cpu.run_gtfn_imperative]:
<<<<<<< HEAD
        pytest.skip("IndexFields and ConstantFields are not supported yet.")
    if fieldview_backend == dace_iterator.run_dace_iterator:
        pytest.skip("Not supported in DaCe backend: index fields, constant fields")
=======
        pytest.xfail("IndexFields and ConstantFields are not supported yet.")
>>>>>>> 0c086387

    inp = index_field(Edge, dtype=float64)
    factor = 3.0
    out = np_as_located_field(Edge)(np.zeros((size,), dtype=np.float64))

    @field_operator(backend=fieldview_backend)
    def scalar_and_field_args(
        inp: Field[[Edge], float64], factor: float64
    ) -> Field[[Edge], float64]:
        tmp = factor * inp
        return tmp(EdgeOffset[1])

    @program(backend=fieldview_backend)
    def fencil(out: Field[[Edge], float64], inp: Field[[Edge], float64], factor: float64) -> None:
        scalar_and_field_args(inp, factor, out=out)

    fencil(out, inp, factor, offset_provider={"EdgeOffset": Edge})

    ref = np.arange(1, size + 1) * factor
    assert np.allclose(ref, out.array())


def test_scalar_in_domain_spec_and_fo_call(fieldview_backend):
    if fieldview_backend in [gtfn_cpu.run_gtfn, gtfn_cpu.run_gtfn_imperative]:
        pytest.xfail(
            "Scalar arguments not supported to be used in both domain specification "
            "and as an argument to a field operator."
        )
    if fieldview_backend == dace_iterator.run_dace_iterator:
        pytest.skip("Not supported in DaCe backend: iterator type inference failure?")

    size = 10
    out = np_as_located_field(Vertex)(np.zeros(10, dtype=int))

    @field_operator(backend=fieldview_backend)
    def foo(size: int) -> Field[[Vertex], int]:
        return broadcast(size, (Vertex,))

    @program(backend=fieldview_backend)
    def bar(size: int, out: Field[[Vertex], int]):
        foo(size, out=out, domain={Vertex: (0, size)})

    bar(size, out, offset_provider={})

    assert (out.array() == size).all()


def test_scalar_scan(fieldview_backend):
    if fieldview_backend == dace_iterator.run_dace_iterator:
        pytest.skip("Not supported in DaCe backend: scan")

    size = 10
    KDim = Dimension("K", kind=DimensionKind.VERTICAL)
    qc = np_as_located_field(IDim, KDim)(np.zeros((size, size)))
    scalar = 1.0
    expected = np.full((size, size), np.arange(start=1, stop=11, step=1).astype(float64))

    @scan_operator(axis=KDim, forward=True, init=(0.0))
    def _scan_scalar(carry: float, qc_in: float, scalar: float) -> float:
        qc = qc_in + carry + scalar
        return qc

    @program(backend=fieldview_backend)
    def scan_scalar(qc: Field[[IDim, KDim], float], scalar: float):
        _scan_scalar(qc, scalar, out=qc)

    scan_scalar(qc, scalar, offset_provider={})
    assert np.allclose(np.asarray(qc), expected)


def test_tuple_scalar_scan(fieldview_backend):
    if fieldview_backend in [gtfn_cpu.run_gtfn, gtfn_cpu.run_gtfn_imperative]:
<<<<<<< HEAD
        pytest.skip("Scalar tuple arguments are not supported in gtfn yet.")
    if fieldview_backend == dace_iterator.run_dace_iterator:
        pytest.skip("Not supported in DaCe backend: tuple arguments")
=======
        pytest.xfail("Scalar tuple arguments are not supported in gtfn yet.")
>>>>>>> 0c086387

    size = 10
    KDim = Dimension("K", kind=DimensionKind.VERTICAL)
    qc = np_as_located_field(IDim, KDim)(np.zeros((size, size)))
    tuple_scalar = (1.0, (1.0, 0.0))
    expected = np.full((size, size), np.arange(start=1, stop=11, step=1).astype(float64))

    @scan_operator(axis=KDim, forward=True, init=0.0)
    def _scan_tuple_scalar(
        state: float, qc_in: float, tuple_scalar: tuple[float, tuple[float, float]]
    ) -> float:
        return (qc_in + state + tuple_scalar[1][0] + tuple_scalar[1][1]) / tuple_scalar[0]

    @field_operator(backend=fieldview_backend)
    def scan_tuple_scalar(
        qc: Field[[IDim, KDim], float], tuple_scalar: tuple[float, tuple[float, float]]
    ) -> Field[[IDim, KDim], float]:
        return _scan_tuple_scalar(qc, tuple_scalar)

    scan_tuple_scalar(qc, tuple_scalar, out=qc, offset_provider={})
    assert np.allclose(np.asarray(qc), expected)


def test_astype_int(fieldview_backend):
    size = 10
    b_float_64 = np_as_located_field(IDim)(np.full((size,), fill_value=1.5, dtype=np.float64))
    c_int64 = np_as_located_field(IDim)(np.ones((size,), dtype=np.int64))
    out_int_64 = np_as_located_field(IDim)(np.zeros((size,), dtype=np.int64))

    @field_operator(backend=fieldview_backend)
    def astype_fieldop_int(b: Field[[IDim], float64]) -> Field[[IDim], int64]:
        d = astype(b, int64)
        return d

    astype_fieldop_int(b_float_64, out=out_int_64, offset_provider={})
    assert np.allclose(c_int64.array(), out_int_64)


def test_astype_bool(fieldview_backend):
    b_float_64 = np_as_located_field(IDim)(np.full((size,), fill_value=0.5, dtype=np.float64))
    c_bool = np_as_located_field(IDim)(np.ones((size,), dtype=bool))
    out_bool = np_as_located_field(IDim)(np.zeros((size,), dtype=bool))

    @field_operator(backend=fieldview_backend)
    def astype_fieldop_bool(b: Field[[IDim], float64]) -> Field[[IDim], bool]:
        d = astype(b, bool)
        return d

    astype_fieldop_bool(b_float_64, out=out_bool, offset_provider={})
    assert np.allclose(c_bool, out_bool)


def test_astype_float(fieldview_backend):
    c_float64 = np_as_located_field(IDim)(
        np.full((size,), fill_value=np.float64("5e300"), dtype=np.float64)
    )
    out_int_32 = np_as_located_field(IDim)(np.zeros((size,), dtype=np.float32))

    @field_operator(backend=fieldview_backend)
    def astype_fieldop_float(b: Field[[IDim], float64]) -> Field[[IDim], np.float32]:
        d = astype(b, float32)
        return d

    astype_fieldop_float(c_float64, out=out_int_32, offset_provider={})
    assert np.all(out_int_32.array() == np.inf)


def test_offset_field(fieldview_backend):
    if fieldview_backend == dace_iterator.run_dace_iterator:
        pytest.skip("Not supported in DaCe backend: offset fields")

    a_I_arr = np.random.randn(size, size).astype("float64")
    a_I_float = np_as_located_field(IDim, KDim)(a_I_arr)
    a_I_float_1 = np_as_located_field(IDim, KDim)(
        np.append(np.insert(a_I_arr, size, 0, axis=1), [np.array([0] * (size + 1))], axis=0)
    )
    offset_field_arr = np.ones((size - 1, size - 1), dtype=int64)
    offset_field_comp = np.append(
        np.insert(offset_field_arr, size - 1, 0, axis=1), [np.array([0] * size)], axis=0
    )
    offset_field = np_as_located_field(IDim, KDim)(offset_field_comp)
    out_I_float = np_as_located_field(IDim, KDim)(np.zeros((size, size), dtype=float64))
    out_I_float_1 = np_as_located_field(IDim, KDim)(np.zeros((size, size), dtype=float64))

    @field_operator(backend=fieldview_backend)
    def offset_index_field_fo(
        a: Field[[IDim, KDim], float64],
        offset_field: Field[[IDim, KDim], int64],
    ) -> Field[[IDim, KDim], float64]:
        a_i = a(as_offset(Ioff, offset_field))
        a_i_k = a_i(as_offset(Koff, offset_field))
        return a_i_k

    offset_index_field_fo(
        a_I_float,
        offset_field,
        out=out_I_float,
        offset_provider={"Ioff": IDim, "Koff": KDim},
    )

    @field_operator(backend=fieldview_backend)
    def offset_index_int_fo(a: Field[[IDim, KDim], float64]) -> Field[[IDim, KDim], float64]:
        a_i = a(Ioff[1])
        a_i_k = a_i(Koff[1])
        return a_i_k

    offset_index_int_fo(
        a_I_float_1, out=out_I_float_1, offset_provider={"Ioff": IDim, "Koff": KDim}
    )
    assert np.allclose(
        out_I_float.array()[: size - 1, : size - 1], out_I_float_1.array()[: size - 1, : size - 1]
    )


def test_nested_tuple_return(fieldview_backend):
    if fieldview_backend == dace_iterator.run_dace_iterator:
        pytest.skip("Not supported in DaCe backend: tuple returns")

    a_I_float = np_as_located_field(IDim)(np.random.randn(size).astype("float64"))
    b_I_float = np_as_located_field(IDim)(np.random.randn(size).astype("float64"))
    out_I_float = np_as_located_field(IDim)(np.zeros((size,), dtype=float64))

    @field_operator(backend=fieldview_backend)
    def pack_tuple(
        a: Field[[IDim], float64], b: Field[[IDim], float64]
    ) -> tuple[Field[[IDim], float64], tuple[Field[[IDim], float64], Field[[IDim], float64]]]:
        return (a, (a, b))

    @field_operator(backend=fieldview_backend)
    def combine(a: Field[[IDim], float64], b: Field[[IDim], float64]) -> Field[[IDim], float64]:
        packed = pack_tuple(a, b)
        return packed[0] + packed[1][0] + packed[1][1]

    combine(a_I_float, b_I_float, out=out_I_float, offset_provider={})

    assert np.allclose(2 * a_I_float.array() + b_I_float.array(), out_I_float)


def test_nested_reduction(reduction_setup, fieldview_backend):
    if fieldview_backend == dace_iterator.run_dace_iterator:
        pytest.skip("Not supported in DaCe backend: reductions")

    rs = reduction_setup
    V2EDim = rs.V2EDim
    E2VDim = rs.E2VDim
    V2E = rs.V2E
    E2V = rs.E2V

    out = np_as_located_field(Edge)(np.zeros([rs.num_edges], dtype=np.int64))

    @field_operator(backend=fieldview_backend)
    def testee(inp: Field[[Edge], int64]) -> Field[[Edge], int64]:
        tmp = neighbor_sum(inp(V2E), axis=V2EDim)
        return neighbor_sum(tmp(E2V), axis=E2VDim)

    testee(rs.inp, out=out, offset_provider=rs.offset_provider)

    expected = np.sum(np.sum(rs.inp[rs.v2e_table], axis=1)[rs.e2v_table], axis=1)
    assert np.allclose(out, expected)


@pytest.mark.xfail(reason="Not yet supported in lowering, requires `map_`ing of inner reduce op.")
def test_nested_reduction_shift_first(reduction_setup, fieldview_backend):
    if fieldview_backend == dace_iterator.run_dace_iterator:
        pytest.skip("Not supported in DaCe backend: reductions")

    rs = reduction_setup
    V2EDim = rs.V2EDim
    E2VDim = rs.E2VDim
    V2E = rs.V2E
    E2V = rs.E2V

    out = np_as_located_field(Edge)(np.zeros([rs.num_edges], dtype=np.int64))

    @field_operator(backend=fieldview_backend)
    def testee(inp: Field[[Edge], int64]) -> Field[[Edge], int64]:
        tmp = inp(V2E)
        tmp2 = tmp(E2V)
        return neighbor_sum(neighbor_sum(tmp2, axis=V2EDim), axis=E2VDim)

    testee(rs.inp, out=out, offset_provider=rs.offset_provider)

    expected = np.sum(np.sum(rs.inp[rs.v2e_table], axis=1)[rs.e2v_table], axis=1)
    assert np.allclose(out, expected)


def test_tuple_return_2(reduction_setup, fieldview_backend):
    if fieldview_backend == dace_iterator.run_dace_iterator:
        pytest.skip("Not supported in DaCe backend: reductions")

    rs = reduction_setup
    V2EDim = rs.V2EDim
    V2E = rs.V2E

    @field_operator(backend=fieldview_backend)
    def reduction_tuple(
        a: Field[[Edge], int64], b: Field[[Edge], int64]
    ) -> tuple[Field[[Vertex], int64], Field[[Vertex], int64]]:
        a = neighbor_sum(a(V2E), axis=V2EDim)
        b = neighbor_sum(b(V2E), axis=V2EDim)
        return a, b

    @field_operator(backend=fieldview_backend)
    def combine_tuple(a: Field[[Edge], int64], b: Field[[Edge], int64]) -> Field[[Vertex], int64]:
        packed = reduction_tuple(a, b)
        return packed[0] + packed[1]

    combine_tuple(rs.inp, rs.inp, out=rs.out, offset_provider=rs.offset_provider)

    ref = np.sum(rs.v2e_table, axis=1) * 2
    assert np.allclose(ref, rs.out)


@pytest.mark.xfail
def test_tuple_with_local_field_in_reduction_shifted(reduction_setup, fieldview_backend):
    if fieldview_backend == dace_iterator.run_dace_iterator:
        pytest.skip("Not supported in DaCe backend: reductions")

    rs = reduction_setup
    V2EDim = rs.V2EDim
    V2E = rs.V2E
    E2V = rs.E2V

    num_vertices = rs.num_vertices
    num_edges = rs.num_edges

    # TODO(tehrengruber): use different values per location
    a = np_as_located_field(Edge)(np.ones((num_edges,)))
    b = np_as_located_field(Vertex)(2 * np.ones((num_vertices,)))
    out = np_as_located_field(Edge)(np.zeros((num_edges,)))

    @field_operator(backend=fieldview_backend)
    def reduce_tuple_element(
        edge_field: Field[[Edge], float64], vertex_field: Field[[Vertex], float64]
    ) -> Field[[Edge], float64]:
        tup = edge_field(V2E), vertex_field
        # the shift inside the reduction fails as tup is a tuple of iterators
        #  (as it contains a local field) which can not be shifted
        red = neighbor_sum(tup[0] + vertex_field, axis=V2EDim)
        # even if the above is fixed we need to be careful with a subsequent
        #  shift as the lifted lambda will contain tup as an argument which -
        #  again - can not be shifted.
        return red(E2V[0])

    reduce_tuple_element(a, b, out=out, offset_provider=rs.offset_provider)

    # conn table used is inverted here on purpose
    red = np.sum(np.asarray(a)[rs.v2e_table] + np.asarray(b)[:, np.newaxis], axis=1)
    expected = red[rs.e2v_table][:, 0]

    assert np.allclose(expected, out)


def test_tuple_arg(fieldview_backend):
    if fieldview_backend == dace_iterator.run_dace_iterator:
        pytest.skip("Not supported in DaCe backend: tuple args")

    a_I_float = np_as_located_field(IDim)(np.random.randn(size).astype("float64"))
    b_I_float = np_as_located_field(IDim)(np.random.randn(size).astype("float64"))
    out_I_float = np_as_located_field(IDim)(np.zeros((size,), dtype=float64))

    @field_operator(backend=fieldview_backend)
    def unpack_tuple(
        inp: tuple[tuple[Field[[IDim], float64], Field[[IDim], float64]], Field[[IDim], float64]]
    ) -> Field[[IDim], float64]:
        return 3.0 * inp[0][0] + inp[0][1] + inp[1]

    unpack_tuple(((a_I_float, b_I_float), a_I_float), out=out_I_float, offset_provider={})

    assert np.allclose(3 * a_I_float.array() + b_I_float.array() + a_I_float.array(), out_I_float)


@pytest.mark.parametrize("forward", [True, False])
def test_fieldop_from_scan(fieldview_backend, forward):
    if fieldview_backend == dace_iterator.run_dace_iterator:
        pytest.skip("Not supported in DaCe backend: scan")

    init = 1.0
    out = np_as_located_field(KDim)(np.zeros((size,)))
    expected = np.arange(init + 1.0, init + 1.0 + size, 1)
    if not forward:
        expected = np.flip(expected)

    @field_operator(backend=fieldview_backend)
    def add(carry: float, foo: float) -> float:
        return carry + foo

    @scan_operator(axis=KDim, forward=forward, init=init, backend=fieldview_backend)
    def simple_scan_operator(carry: float) -> float:
        return add(carry, 1.0)

    simple_scan_operator(out=out, offset_provider={})

    assert np.allclose(expected, out)


def test_solve_triag(fieldview_backend):
    if fieldview_backend in [gtfn_cpu.run_gtfn, gtfn_cpu.run_gtfn_imperative]:
<<<<<<< HEAD
        pytest.skip("Has a bug.")
    if fieldview_backend == dace_iterator.run_dace_iterator:
        pytest.skip("Not supported in DaCe backend: scans")

=======
        pytest.xfail("Transformation passes fail in putting `scan` to the top.")
>>>>>>> 0c086387
    shape = (3, 7, 5)
    rng = np.random.default_rng()
    a_np, b_np, c_np, d_np = (rng.normal(size=shape) for _ in range(4))
    b_np *= 2
    a, b, c, d = (
        np_as_located_field(IDim, JDim, KDim)(np_arr) for np_arr in [a_np, b_np, c_np, d_np]
    )
    out = np_as_located_field(IDim, JDim, KDim)(np.zeros(shape))

    # compute reference
    matrices = np.zeros(shape + shape[-1:])
    i = np.arange(shape[2])
    matrices[:, :, i[1:], i[:-1]] = a_np[:, :, 1:]
    matrices[:, :, i, i] = b_np
    matrices[:, :, i[:-1], i[1:]] = c_np[:, :, :-1]
    expected = np.linalg.solve(matrices, d_np)

    @scan_operator(axis=KDim, forward=True, init=(0.0, 0.0))
    def tridiag_forward(
        state: tuple[float, float], a: float, b: float, c: float, d: float
    ) -> tuple[float, float]:
        return (c / (b - a * state[0]), (d - a * state[1]) / (b - a * state[0]))

    @scan_operator(axis=KDim, forward=False, init=0.0)
    def tridiag_backward(x_kp1: float, cp: float, dp: float) -> float:
        return dp - cp * x_kp1

    @field_operator(backend=fieldview_backend)
    def solve_tridiag(
        a: Field[[IDim, JDim, KDim], float],
        b: Field[[IDim, JDim, KDim], float],
        c: Field[[IDim, JDim, KDim], float],
        d: Field[[IDim, JDim, KDim], float],
    ) -> Field[[IDim, JDim, KDim], float]:
        cp, dp = tridiag_forward(a, b, c, d)
        return tridiag_backward(cp, dp)

    solve_tridiag(a, b, c, d, out=out, offset_provider={})

    assert np.allclose(expected, out)


@pytest.mark.parametrize("left,right", [(2.0, 3.0), (3.0, 2.0)])
def test_ternary_operator(left, right, fieldview_backend):
    if fieldview_backend == dace_iterator.run_dace_iterator:
        pytest.skip("Not supported in DaCe backend: broadcast")

    a_I_float = np_as_located_field(IDim)(np.random.randn(size).astype("float64"))
    b_I_float = np_as_located_field(IDim)(np.random.randn(size).astype("float64"))
    out_I_float = np_as_located_field(IDim)(np.zeros((size,), dtype=float64))

    @field_operator(backend=fieldview_backend)
    def ternary_field_op(
        a: Field[[IDim], float], b: Field[[IDim], float], left: float, right: float
    ) -> Field[[IDim], float]:
        return a if left < right else b

    ternary_field_op(a_I_float, b_I_float, left, right, out=out_I_float, offset_provider={})
    e = np.asarray(a_I_float) if left < right else np.asarray(b_I_float)
    assert np.allclose(e, out_I_float)

    @field_operator(backend=fieldview_backend)
    def ternary_field_op_scalars(left: float, right: float) -> Field[[IDim], float]:
        return broadcast(3.0, (IDim,)) if left > right else broadcast(4.0, (IDim,))

    ternary_field_op_scalars(left, right, out=out_I_float, offset_provider={})
    e = np.full(e.shape, 3.0) if left > right else np.full(e.shape, 4.0)
    assert np.allclose(e, out_I_float)


@pytest.mark.parametrize("left,right", [(2.0, 3.0), (3.0, 2.0)])
def test_ternary_operator_tuple(left, right, fieldview_backend):
    if fieldview_backend == dace_iterator.run_dace_iterator:
        pytest.skip("Not supported in DaCe backend: tuple returns")

    a_I_float = np_as_located_field(IDim)(np.random.randn(size).astype("float64"))
    b_I_float = np_as_located_field(IDim)(np.random.randn(size).astype("float64"))
    out_I_float = np_as_located_field(IDim)(np.zeros((size,), dtype=float64))
    out_I_float_1 = np_as_located_field(IDim)(np.zeros((size,), dtype=float64))

    @field_operator(backend=fieldview_backend)
    def ternary_field_op(
        a: Field[[IDim], float], b: Field[[IDim], float], left: float, right: float
    ) -> tuple[Field[[IDim], float], Field[[IDim], float]]:
        return (a, b) if left < right else (b, a)

    ternary_field_op(
        a_I_float, b_I_float, left, right, out=(out_I_float, out_I_float_1), offset_provider={}
    )

    e, f = (
        (np.asarray(a_I_float), np.asarray(b_I_float))
        if left < right
        else (np.asarray(b_I_float), np.asarray(a_I_float))
    )
    assert np.allclose(e, out_I_float)
    assert np.allclose(f, out_I_float_1)


def test_ternary_builtin_neighbor_sum(reduction_setup, fieldview_backend):
    if fieldview_backend == dace_iterator.run_dace_iterator:
        pytest.skip("Not supported in DaCe backend: reductions")

    rs = reduction_setup
    V2EDim = rs.V2EDim
    V2E = rs.V2E

    num_vertices = rs.num_vertices
    num_edges = rs.num_edges

    a = np_as_located_field(Edge)(np.ones((num_edges,)))
    b = np_as_located_field(Edge)(2 * np.ones((num_edges,)))
    out = np_as_located_field(Vertex)(np.zeros((num_vertices,)))

    @field_operator(backend=fieldview_backend)
    def ternary_reduce(a: Field[[Edge], float], b: Field[[Edge], float]) -> Field[[Vertex], float]:
        out = neighbor_sum(b(V2E) if 2 < 3 else a(V2E), axis=V2EDim)
        return out

    ternary_reduce(a, b, out=out, offset_provider=rs.offset_provider)

    expected = (
        np.sum(np.asarray(b)[rs.v2e_table], axis=1)
        if 2 < 3
        else np.sum(np.asarray(a)[rs.v2e_table], axis=1)
    )

    assert np.allclose(expected, out)


def test_ternary_scan(fieldview_backend):
    if fieldview_backend == dace_iterator.run_dace_iterator:
        pytest.skip("Not supported in DaCe backend: scan")

    init = 0.0
    a_float = 4
    a = np_as_located_field(KDim)(a_float * np.ones((size,)))
    out = np_as_located_field(KDim)(np.zeros((size,)))
    expected = np.asarray([i if i <= a_float else a_float + 1 for i in range(1, size + 1)])

    @scan_operator(axis=KDim, forward=True, init=init, backend=fieldview_backend)
    def simple_scan_operator(carry: float, a: float) -> float:
        return carry if carry > a else carry + 1.0

    simple_scan_operator(a, out=out, offset_provider={})

    assert np.allclose(expected, out)


@pytest.mark.parametrize("forward", [True, False])
def test_scan_nested_tuple_output(fieldview_backend, forward):
    if fieldview_backend == dace_iterator.run_dace_iterator:
        pytest.skip("Not supported in DaCe backend: tuple returns")

    init = (1.0, (2.0, 3.0))
    out1, out2, out3 = (np_as_located_field(KDim)(np.zeros((size,))) for _ in range(3))
    expected = np.arange(1.0, 1.0 + size, 1)
    if not forward:
        expected = np.flip(expected)

    @scan_operator(axis=KDim, forward=forward, init=init, backend=fieldview_backend)
    def simple_scan_operator(
        carry: tuple[float, tuple[float, float]]
    ) -> tuple[float, tuple[float, float]]:
        return (carry[0] + 1.0, (carry[1][0] + 1.0, carry[1][1] + 1.0))

    simple_scan_operator(out=(out1, (out2, out3)), offset_provider={})

    assert np.allclose(expected + 1.0, out1)
    assert np.allclose(expected + 2.0, out2)
    assert np.allclose(expected + 3.0, out3)


@pytest.mark.parametrize("forward", [True, False])
def test_scan_nested_tuple_input(fieldview_backend, forward):
    if fieldview_backend == dace_iterator.run_dace_iterator:
        pytest.skip("Not supported in DaCe backend: tuple args")

    init = 1.0
    inp1 = np_as_located_field(KDim)(np.ones((size,)))
    inp2 = np_as_located_field(KDim)(np.arange(0.0, size, 1))
    out = np_as_located_field(KDim)(np.zeros((size,)))

    prev_levels_iterator = lambda i: range(i + 1) if forward else range(size - 1, i - 1, -1)
    expected = np.asarray(
        [
            reduce(lambda prev, i: prev + inp1[i] + inp2[i], prev_levels_iterator(i), init)
            for i in range(size)
        ]
    )

    @scan_operator(axis=KDim, forward=forward, init=init, backend=fieldview_backend)
    def simple_scan_operator(carry: float, a: tuple[float, float]) -> float:
        return carry + a[0] + a[1]

    simple_scan_operator((inp1, inp2), out=out, offset_provider={})

    assert np.allclose(expected, out)


def test_docstring():
    a_I_float = np_as_located_field(IDim)(np.random.randn(size).astype("float64"))

    @field_operator
    def fieldop_with_docstring(a: Field[[IDim], float64]) -> Field[[IDim], float64]:
        """My docstring."""
        return a

    @program
    def test_docstring(a: Field[[IDim], float64]):
        """My docstring."""
        fieldop_with_docstring(a, out=a)

    test_docstring(a_I_float, offset_provider={})


def test_domain(fieldview_backend):
    inp = np_as_located_field(IDim, JDim)(np.ones((size, size), dtype=float64))
    out = np_as_located_field(IDim, JDim)(2 * np.ones((size, size), dtype=float64))

    expected = np.array(out)
    expected[1:9, 4:6] = 1 + 1

    @field_operator(backend=fieldview_backend)
    def fieldop_domain(a: Field[[IDim, JDim], float64]) -> Field[[IDim, JDim], float64]:
        return a + a

    @program(backend=fieldview_backend)
    def program_domain(inp: Field[[IDim, JDim], float64], out: Field[[IDim, JDim], float64]):
        fieldop_domain(inp, out=out, domain={IDim: (minimum(1, 2), 9), JDim: (4, maximum(5, 6))})

    program_domain(inp, out, offset_provider={})

    assert np.allclose(expected, out)


def test_domain_input_bounds(fieldview_backend):
    if fieldview_backend in [gtfn_cpu.run_gtfn, gtfn_cpu.run_gtfn_imperative]:
        pytest.xfail("FloorDiv not fully supported in gtfn.")
    inp = np_as_located_field(IDim, JDim)(np.ones((size, size), dtype=float64))
    out = np_as_located_field(IDim, JDim)(2 * np.ones((size, size), dtype=float64))

    lower_i = 1
    upper_i = 9
    lower_j = 4
    upper_j = 6

    expected = np.array(out)
    expected[lower_i:upper_i, lower_j:upper_j] = 1 + 1

    @field_operator(backend=fieldview_backend)
    def fieldop_domain(a: Field[[IDim, JDim], float64]) -> Field[[IDim, JDim], float64]:
        return a + a

    @program(backend=fieldview_backend)
    def program_domain(
        inp: Field[[IDim, JDim], float64],
        out: Field[[IDim, JDim], float64],
        lower_i: int64,
        upper_i: int64,
        lower_j: int64,
        upper_j: int64,
    ):
        fieldop_domain(
            inp,
            out=out,
            domain={IDim: (lower_i, upper_i // 1), JDim: (lower_j**1, upper_j)},
        )

    program_domain(inp, out, lower_i, upper_i, lower_j, upper_j, offset_provider={})

    assert np.allclose(expected, out)


def test_domain_input_bounds_1(fieldview_backend):
    a_IJ_float = np_as_located_field(IDim, JDim)(np.ones((size, size), dtype=float64))

    lower_i = 1
    upper_i = 9
    lower_j = 4
    upper_j = 6

    expected = np.array(a_IJ_float)
    expected[lower_i:upper_i, lower_j:upper_j] = 1 + 1

    @field_operator(backend=fieldview_backend)
    def fieldop_domain(a: Field[[IDim, JDim], float64]) -> Field[[IDim, JDim], float64]:
        return a + a

    @program(backend=fieldview_backend)
    def program_domain(
        a: Field[[IDim, JDim], float64],
        lower_i: int64,
        upper_i: int64,
        lower_j: int64,
        upper_j: int64,
    ):
        fieldop_domain(
            a,
            out=a,
            domain={IDim: (1 * lower_i, upper_i + 0), JDim: (lower_j - 0, upper_j)},
        )

    program_domain(a_IJ_float, lower_i, upper_i, lower_j, upper_j, offset_provider={})

    assert np.allclose(expected, a_IJ_float)


def test_domain_tuple(fieldview_backend):
    inp0 = np_as_located_field(IDim, JDim)(np.ones((size, size), dtype=float64))
    inp1 = np_as_located_field(IDim, JDim)(2 * np.ones((size, size), dtype=float64))
    out0 = np_as_located_field(IDim, JDim)(3 * np.ones((size, size), dtype=float64))
    out1 = np_as_located_field(IDim, JDim)(4 * np.ones((size, size), dtype=float64))

    expected0 = np.array(out0)
    expected0[1:9, 4:6] = (np.asarray(inp0) + np.asarray(inp1))[1:9, 4:6]
    expected1 = np.array(out1)
    expected1[1:9, 4:6] = np.asarray(inp1)[1:9, 4:6]

    @field_operator(backend=fieldview_backend)
    def fieldop_domain_tuple(
        a: Field[[IDim, JDim], float64], b: Field[[IDim, JDim], float64]
    ) -> tuple[Field[[IDim, JDim], float64], Field[[IDim, JDim], float64]]:
        return (a + b, b)

    @program(backend=fieldview_backend)
    def program_domain_tuple(
        inp0: Field[[IDim, JDim], float64],
        inp1: Field[[IDim, JDim], float64],
        out0: Field[[IDim, JDim], float64],
        out1: Field[[IDim, JDim], float64],
    ):
        fieldop_domain_tuple(inp0, inp1, out=(out0, out1), domain={IDim: (1, 9), JDim: (4, 6)})

    program_domain_tuple(inp0, inp1, out0, out1, offset_provider={})

    assert np.allclose(expected0, out0)
    assert np.allclose(expected1, out1)


def test_where_k_offset(fieldview_backend):
    if fieldview_backend in [gtfn_cpu.run_gtfn, gtfn_cpu.run_gtfn_imperative]:
<<<<<<< HEAD
        pytest.skip("IndexFields are not supported yet.")
    if fieldview_backend == dace_iterator.run_dace_iterator:
        pytest.skip("Not supported in DaCe backend: index fields")

=======
        pytest.xfail("IndexFields are not supported yet.")
>>>>>>> 0c086387
    a = np_as_located_field(IDim, KDim)(np.ones((size, size)))
    out = np_as_located_field(IDim, KDim)(np.zeros((size, size)))
    k_index = index_field(KDim)

    @field_operator(backend=fieldview_backend)
    def fieldop_where_k_offset(
        a: Field[[IDim, KDim], float64],
        k_index: Field[[KDim], int64],
    ) -> Field[[IDim, KDim], float64]:
        return where(k_index > 0, a(Koff[-1]), 2.0)

    fieldop_where_k_offset(a, k_index, out=out, offset_provider={"Koff": KDim})

    expected = np.where(np.arange(0, size, 1)[np.newaxis, :] > 0.0, a, 2.0)

    assert np.allclose(np.asarray(out), expected)


def test_undefined_symbols():
    with pytest.raises(FieldOperatorTypeDeductionError, match="Undeclared symbol"):

        @field_operator
        def return_undefined():
            return undefined_symbol


def test_zero_dims_fields(fieldview_backend):
    if fieldview_backend == dace_iterator.run_dace_iterator:
        pytest.skip("Not supported in DaCe backend: broadcast")

    inp = np_as_located_field()(np.array(1.0))
    out = np_as_located_field()(np.array(0.0))

    @field_operator(backend=fieldview_backend)
    def implicit_broadcast_scalar(inp: Field[[], float]):
        return inp

    implicit_broadcast_scalar(inp, out=out, offset_provider={})
    assert np.allclose(out, np.array(1.0))


def test_implicit_broadcast_mixed_dims(fieldview_backend):
    input1 = np_as_located_field(IDim)(np.ones((10,)))
    inp = np_as_located_field()(np.array(1.0))
    out = np_as_located_field(IDim)(np.ones((10,)))

    @field_operator(backend=fieldview_backend)
    def fieldop_implicit_broadcast(
        zero_dim_inp: Field[[], float], inp: Field[[IDim], float], scalar: float
    ) -> Field[[IDim], float]:
        return inp + zero_dim_inp * scalar

    @field_operator(backend=fieldview_backend)
    def fieldop_implicit_broadcast_2(inp: Field[[IDim], float]) -> Field[[IDim], float]:
        fi = fieldop_implicit_broadcast(1.0, inp, 1.0)
        return fi

    fieldop_implicit_broadcast_2(input1, out=out, offset_provider={})
    assert np.allclose(out, np.asarray(inp) * 2)


def test_tuple_unpacking(fieldview_backend):
    if fieldview_backend == dace_iterator.run_dace_iterator:
        pytest.skip("Not supported in DaCe backend: tuple returns")

    size = 10
    inp = np_as_located_field(IDim)(np.ones((size,)))
    out1 = np_as_located_field(IDim)(np.ones((size,)))
    out2 = np_as_located_field(IDim)(np.ones((size,)))
    out3 = np_as_located_field(IDim)(np.ones((size,)))
    out4 = np_as_located_field(IDim)(np.ones((size,)))

    @field_operator(backend=fieldview_backend)
    def unpack(
        inp: Field[[IDim], float64],
    ) -> tuple[
        Field[[IDim], float64],
        Field[[IDim], float64],
        Field[[IDim], float64],
        Field[[IDim], float64],
    ]:
        a, b, c, d = (inp + 2.0, inp + 3.0, inp + 5.0, inp + 7.0)
        return a, b, c, d

    unpack(inp, out=(out1, out2, out3, out4), offset_provider={})

    arr = inp.array()

    assert np.allclose(out1, arr + 2.0)
    assert np.allclose(out2, arr + 3.0)
    assert np.allclose(out3, arr + 5.0)
    assert np.allclose(out4, arr + 7.0)


def test_tuple_unpacking_star_multi(fieldview_backend):
    if fieldview_backend == dace_iterator.run_dace_iterator:
        pytest.skip("Not supported in DaCe backend: tuple returns")

    size = 10
    inp = np_as_located_field(IDim)(np.ones((size,)))
    out = tuple(np_as_located_field(IDim)(np.ones((size,)) * i) for i in range(3 * 4))

    OutType = tuple[
        Field[[IDim], float64],
        Field[[IDim], float64],
        Field[[IDim], float64],
        Field[[IDim], float64],
        Field[[IDim], float64],
        Field[[IDim], float64],
        Field[[IDim], float64],
        Field[[IDim], float64],
        Field[[IDim], float64],
        Field[[IDim], float64],
        Field[[IDim], float64],
        Field[[IDim], float64],
    ]

    @field_operator(backend=fieldview_backend)
    def unpack(
        inp: Field[[IDim], float64],
    ) -> OutType:
        *a, a2, a3 = (inp, inp + 1.0, inp + 2.0, inp + 3.0)
        b1, *b, b3 = (inp + 4.0, inp + 5.0, inp + 6.0, inp + 7.0)
        c1, c2, *c = (inp + 8.0, inp + 9.0, inp + 10.0, inp + 11.0)

        return (a[0], a[1], a2, a3, b1, b[0], b[1], b3, c1, c2, c[0], c[1])

    unpack(inp, out=out, offset_provider={})

    for i in range(3 * 4):
        assert np.allclose(out[i], inp.array() + i)


def test_tuple_unpacking_too_many_values(fieldview_backend):
    with pytest.raises(
        FieldOperatorTypeDeductionError,
        match=(r"Could not deduce type: Too many values to unpack \(expected 3\)"),
    ):

        @field_operator(backend=fieldview_backend)
        def _star_unpack() -> tuple[int, float64, int]:
            a, b, c = (1, 2.0, 3, 4, 5, 6, 7.0)
            return a, b, c


def test_tuple_unpacking_too_many_values(fieldview_backend):
    with pytest.raises(
        FieldOperatorTypeDeductionError, match=(r"Assignment value must be of type tuple!")
    ):

        @field_operator(backend=fieldview_backend)
        def _invalid_unpack() -> tuple[int, float64, int]:
            a, b, c = 1
            return a


def test_constant_closure_vars(fieldview_backend):
    from gt4py.eve.utils import FrozenNamespace

    constants = FrozenNamespace(
        PI=np.float32(3.142),
        E=np.float32(2.718),
    )

    @field_operator(backend=fieldview_backend)
    def consume_constants(input: Field[[IDim], np.float32]) -> Field[[IDim], np.float32]:
        return constants.PI * constants.E * input

    input = np_as_located_field(IDim)(np.ones((1,), dtype=np.float32))
    output = np_as_located_field(IDim)(np.zeros((1,), dtype=np.float32))
    consume_constants(input, out=output, offset_provider={})
    assert np.allclose(np.asarray(output), constants.PI * constants.E)<|MERGE_RESOLUTION|>--- conflicted
+++ resolved
@@ -244,13 +244,9 @@
 
 def test_scalar_arg_with_field(fieldview_backend):
     if fieldview_backend in [gtfn_cpu.run_gtfn, gtfn_cpu.run_gtfn_imperative]:
-<<<<<<< HEAD
-        pytest.skip("IndexFields and ConstantFields are not supported yet.")
+        pytest.xfail("IndexFields and ConstantFields are not supported yet.")
     if fieldview_backend == dace_iterator.run_dace_iterator:
         pytest.skip("Not supported in DaCe backend: index fields, constant fields")
-=======
-        pytest.xfail("IndexFields and ConstantFields are not supported yet.")
->>>>>>> 0c086387
 
     inp = index_field(Edge, dtype=float64)
     factor = 3.0
@@ -323,13 +319,9 @@
 
 def test_tuple_scalar_scan(fieldview_backend):
     if fieldview_backend in [gtfn_cpu.run_gtfn, gtfn_cpu.run_gtfn_imperative]:
-<<<<<<< HEAD
-        pytest.skip("Scalar tuple arguments are not supported in gtfn yet.")
+        pytest.xfail("Scalar tuple arguments are not supported in gtfn yet.")
     if fieldview_backend == dace_iterator.run_dace_iterator:
         pytest.skip("Not supported in DaCe backend: tuple arguments")
-=======
-        pytest.xfail("Scalar tuple arguments are not supported in gtfn yet.")
->>>>>>> 0c086387
 
     size = 10
     KDim = Dimension("K", kind=DimensionKind.VERTICAL)
@@ -628,14 +620,9 @@
 
 def test_solve_triag(fieldview_backend):
     if fieldview_backend in [gtfn_cpu.run_gtfn, gtfn_cpu.run_gtfn_imperative]:
-<<<<<<< HEAD
-        pytest.skip("Has a bug.")
+        pytest.xfail("Transformation passes fail in putting `scan` to the top.")
     if fieldview_backend == dace_iterator.run_dace_iterator:
         pytest.skip("Not supported in DaCe backend: scans")
-
-=======
-        pytest.xfail("Transformation passes fail in putting `scan` to the top.")
->>>>>>> 0c086387
     shape = (3, 7, 5)
     rng = np.random.default_rng()
     a_np, b_np, c_np, d_np = (rng.normal(size=shape) for _ in range(4))
@@ -978,14 +965,9 @@
 
 def test_where_k_offset(fieldview_backend):
     if fieldview_backend in [gtfn_cpu.run_gtfn, gtfn_cpu.run_gtfn_imperative]:
-<<<<<<< HEAD
-        pytest.skip("IndexFields are not supported yet.")
+        pytest.xfail("IndexFields are not supported yet.")
     if fieldview_backend == dace_iterator.run_dace_iterator:
         pytest.skip("Not supported in DaCe backend: index fields")
-
-=======
-        pytest.xfail("IndexFields are not supported yet.")
->>>>>>> 0c086387
     a = np_as_located_field(IDim, KDim)(np.ones((size, size)))
     out = np_as_located_field(IDim, KDim)(np.zeros((size, size)))
     k_index = index_field(KDim)
