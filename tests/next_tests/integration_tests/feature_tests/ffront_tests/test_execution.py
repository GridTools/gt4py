--- conflicted
+++ resolved
@@ -552,13 +552,9 @@
 
 def test_solve_triag(cartesian_case):
     if cartesian_case.backend in [gtfn_cpu.run_gtfn, gtfn_cpu.run_gtfn_imperative]:
-<<<<<<< HEAD
         pytest.xfail("Nested `scan`s requires creating temporaries.")
-=======
-        pytest.xfail("Transformation passes fail in putting `scan` to the top.")
     if cartesian_case.backend == dace_iterator.run_dace_iterator:
         pytest.xfail("Not supported in DaCe backend: scans")
->>>>>>> 46e93148
 
     @gtx.scan_operator(axis=KDim, forward=True, init=(0.0, 0.0))
     def tridiag_forward(
@@ -887,14 +883,6 @@
 
 
 def test_where_k_offset(cartesian_case):
-<<<<<<< HEAD
-=======
-    if cartesian_case.backend in [gtfn_cpu.run_gtfn, gtfn_cpu.run_gtfn_imperative]:
-        pytest.xfail("IndexFields are not supported yet.")
-    if cartesian_case.backend == dace_iterator.run_dace_iterator:
-        pytest.xfail("Not supported in DaCe backend: index fields")
-
->>>>>>> 46e93148
     @gtx.field_operator
     def fieldop_where_k_offset(
         inp: cases.IKField, k_index: gtx.Field[[KDim], gtx.IndexType]
