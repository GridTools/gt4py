# -*- coding: utf-8 -*-
# GT4Py - GridTools Framework
#
# Copyright (c) 2014-2023, ETH Zurich
# All rights reserved.
#
# This file is part of the GT4Py project and the GridTools framework.
# GT4Py is free software: you can redistribute it and/or modify it under
# the terms of the GNU General Public License as published by the
# Free Software Foundation, either version 3 of the License, or any later
# version. See the LICENSE.txt file at the top-level directory of this
# distribution for a copy of the license or check <https://www.gnu.org/licenses/>.
#
# SPDX-License-Identifier: GPL-3.0-or-later

from functools import reduce

import numpy as np
import pytest

import gt4py.next as gtx
from gt4py.next import (
    astype,
    broadcast,
    errors,
    float32,
    float64,
    int32,
    int64,
    minimum,
    neighbor_sum,
    where,
)
from gt4py.next.ffront.experimental import as_offset
from gt4py.next.program_processors.runners import gtfn

from next_tests.integration_tests import cases
from next_tests.integration_tests.cases import (
    C2E,
    E2V,
    V2E,
    E2VDim,
    IDim,
    Ioff,
    JDim,
    KDim,
    Koff,
    V2EDim,
    Vertex,
    cartesian_case,
    unstructured_case,
)
from next_tests.integration_tests.feature_tests.ffront_tests.ffront_test_utils import (
    fieldview_backend,
    reduction_setup,
)


def test_copy(cartesian_case):  # noqa: F811 # fixtures
    @gtx.field_operator
    def testee(a: cases.IJKField) -> cases.IJKField:
        field_tuple = (a, a)
        field_0 = field_tuple[0]
        field_1 = field_tuple[1]
        return field_0

    cases.verify_with_default_data(cartesian_case, testee, ref=lambda a: a)


@pytest.mark.uses_tuple_returns
def test_multicopy(cartesian_case):  # noqa: F811 # fixtures
    @gtx.field_operator
    def testee(a: cases.IJKField, b: cases.IJKField) -> tuple[cases.IJKField, cases.IJKField]:
        return a, b

    cases.verify_with_default_data(cartesian_case, testee, ref=lambda a, b: (a, b))


@pytest.mark.uses_cartesian_shift
def test_cartesian_shift(cartesian_case):  # noqa: F811 # fixtures
    @gtx.field_operator
    def testee(a: cases.IJKField) -> cases.IJKField:
        return a(Ioff[1])

    a = cases.allocate(cartesian_case, testee, "a").extend({IDim: (0, 1)})()
    out = cases.allocate(cartesian_case, testee, cases.RETURN)()

    cases.verify(cartesian_case, testee, a, out=out, ref=a[1:])


@pytest.mark.uses_unstructured_shift
def test_unstructured_shift(unstructured_case):  # noqa: F811 # fixtures
    @gtx.field_operator
    def testee(a: cases.VField) -> cases.EField:
        return a(E2V[0])

    cases.verify_with_default_data(
        unstructured_case,
        testee,
        ref=lambda a: a[unstructured_case.offset_provider["E2V"].table[:, 0]],
    )


@pytest.mark.uses_unstructured_shift
def test_composed_unstructured_shift(unstructured_case):
    @gtx.field_operator
    def composed_shift_unstructured_flat(inp: cases.VField) -> cases.CField:
        return inp(E2V[0])(C2E[0])

    @gtx.field_operator
    def composed_shift_unstructured_intermediate_result(inp: cases.VField) -> cases.CField:
        tmp = inp(E2V[0])
        return tmp(C2E[0])

    @gtx.field_operator
    def shift_e2v(inp: cases.VField) -> cases.EField:
        return inp(E2V[0])

    @gtx.field_operator
    def composed_shift_unstructured(inp: cases.VField) -> cases.CField:
        return shift_e2v(inp)(C2E[0])

    cases.verify_with_default_data(
        unstructured_case,
        composed_shift_unstructured_flat,
        ref=lambda inp: inp[unstructured_case.offset_provider["E2V"].table[:, 0]][
            unstructured_case.offset_provider["C2E"].table[:, 0]
        ],
    )

    cases.verify_with_default_data(
        unstructured_case,
        composed_shift_unstructured_intermediate_result,
        ref=lambda inp: inp[unstructured_case.offset_provider["E2V"].table[:, 0]][
            unstructured_case.offset_provider["C2E"].table[:, 0]
        ],
        comparison=lambda inp, tmp: np.all(inp == tmp),
    )

    cases.verify_with_default_data(
        unstructured_case,
        composed_shift_unstructured,
        ref=lambda inp: inp[unstructured_case.offset_provider["E2V"].table[:, 0]][
            unstructured_case.offset_provider["C2E"].table[:, 0]
        ],
    )


@pytest.mark.uses_cartesian_shift
def test_fold_shifts(cartesian_case):  # noqa: F811 # fixtures
    """Shifting the result of an addition should work."""

    @gtx.field_operator
    def testee(a: cases.IJKField, b: cases.IJKField) -> cases.IJKField:
        tmp = a + b(Ioff[1])
        return tmp(Ioff[1])

    a = cases.allocate(cartesian_case, testee, "a").extend({cases.IDim: (0, 1)})()
    b = cases.allocate(cartesian_case, testee, "b").extend({cases.IDim: (0, 2)})()
    out = cases.allocate(cartesian_case, testee, cases.RETURN)()

    cases.verify(cartesian_case, testee, a, b, out=out, ref=a.ndarray[1:] + b.ndarray[2:])


def test_tuples(cartesian_case):  # noqa: F811 # fixtures
    @gtx.field_operator
    def testee(a: cases.IJKFloatField, b: cases.IJKFloatField) -> cases.IJKFloatField:
        inps = a, b
        scalars = 1.3, float64(5.0), float64("3.4")
        return (inps[0] * scalars[0] + inps[1] * scalars[1]) * scalars[2]

    cases.verify_with_default_data(
        cartesian_case, testee, ref=lambda a, b: (a * 1.3 + b * 5.0) * 3.4
    )


def test_scalar_arg(unstructured_case):  # noqa: F811 # fixtures
    """Test scalar argument being turned into 0-dim field."""

    @gtx.field_operator
    def testee(a: int32) -> cases.VField:
        return broadcast(a + 1, (Vertex,))

    cases.verify_with_default_data(
        unstructured_case,
        testee,
        ref=lambda a: np.full(
            [unstructured_case.default_sizes[Vertex]],
            a + 1,
            dtype=int32,
        ),
        comparison=lambda a, b: np.all(a == b),
    )


def test_nested_scalar_arg(unstructured_case):  # noqa: F811 # fixtures
    @gtx.field_operator
    def testee_inner(a: int32) -> cases.VField:
        return broadcast(a + 1, (Vertex,))

    @gtx.field_operator
    def testee(a: int32) -> cases.VField:
        return testee_inner(a + 1)

    cases.verify_with_default_data(
        unstructured_case,
        testee,
        ref=lambda a: np.full([unstructured_case.default_sizes[Vertex]], a + 2, dtype=int32),
    )


@pytest.mark.uses_index_fields
@pytest.mark.uses_cartesian_shift
def test_scalar_arg_with_field(cartesian_case):  # noqa: F811 # fixtures
    @gtx.field_operator
    def testee(a: cases.IJKField, b: int32) -> cases.IJKField:
        tmp = b * a
        return tmp(Ioff[1])

    a = cases.allocate(cartesian_case, testee, "a").extend({IDim: (0, 1)})()
    b = cases.allocate(cartesian_case, testee, "b")()
    out = cases.allocate(cartesian_case, testee, cases.RETURN)()
    ref = a[1:] * b

    cases.verify(cartesian_case, testee, a, b, out=out, ref=ref)


def test_scalar_in_domain_spec_and_fo_call(cartesian_case):  # noqa: F811 # fixtures
    pytest.xfail(
        "Scalar arguments not supported to be used in both domain specification "
        "and as an argument to a field operator."
    )

    @gtx.field_operator
    def testee_op(size: gtx.IndexType) -> gtx.Field[[IDim], gtx.IndexType]:
        return broadcast(size, (IDim,))

    @gtx.program
    def testee(size: gtx.IndexType, out: gtx.Field[[IDim], gtx.IndexType]):
        testee_op(size, out=out, domain={IDim: (0, size)})

    size = cartesian_case.default_sizes[IDim]
    out = cases.allocate(cartesian_case, testee, "out").zeros()()

    cases.verify(
        cartesian_case,
        testee,
        size,
        out=out,
        ref=np.full_like(out, size, dtype=gtx.IndexType),
    )


@pytest.mark.uses_scan
def test_scalar_scan(cartesian_case):  # noqa: F811 # fixtures
    @gtx.scan_operator(axis=KDim, forward=True, init=(0.0))
    def testee_scan(state: float, qc_in: float, scalar: float) -> float:
        qc = qc_in + state + scalar
        return qc

    @gtx.program
    def testee(qc: cases.IKFloatField, scalar: float):
        testee_scan(qc, scalar, out=qc)

    qc = cases.allocate(cartesian_case, testee, "qc").zeros()()
    scalar = 1.0
    ksize = cartesian_case.default_sizes[KDim]
    expected = np.full((ksize, ksize), np.arange(start=1, stop=11, step=1).astype(float64))

    cases.verify(cartesian_case, testee, qc, scalar, inout=qc, ref=expected)


@pytest.mark.uses_scan
@pytest.mark.uses_scan_in_field_operator
def test_tuple_scalar_scan(cartesian_case):  # noqa: F811 # fixtures
    @gtx.scan_operator(axis=KDim, forward=True, init=0.0)
    def testee_scan(
        state: float, qc_in: float, tuple_scalar: tuple[float, tuple[float, float]]
    ) -> float:
        return (qc_in + state + tuple_scalar[1][0] + tuple_scalar[1][1]) / tuple_scalar[0]

    @gtx.field_operator
    def testee_op(
        qc: cases.IKFloatField, tuple_scalar: tuple[float, tuple[float, float]]
    ) -> cases.IKFloatField:
        return testee_scan(qc, tuple_scalar)

    qc = cases.allocate(cartesian_case, testee_op, "qc").zeros()()
    tuple_scalar = (1.0, (1.0, 0.0))
    ksize = cartesian_case.default_sizes[KDim]
    expected = np.full((ksize, ksize), np.arange(start=1.0, stop=11.0), dtype=float)
    cases.verify(cartesian_case, testee_op, qc, tuple_scalar, out=qc, ref=expected)


@pytest.mark.uses_scan
@pytest.mark.uses_index_fields
def test_scalar_scan_vertical_offset(cartesian_case):  # noqa: F811 # fixtures
    @gtx.scan_operator(axis=KDim, forward=True, init=(0.0))
    def testee_scan(state: float, inp: float) -> float:
        return inp

    @gtx.field_operator
    def testee(inp: gtx.Field[[KDim], float]) -> gtx.Field[[KDim], float]:
        return testee_scan(inp(Koff[1]))

    inp = cases.allocate(
        cartesian_case,
        testee,
        "inp",
        extend={KDim: (0, 1)},
        strategy=cases.UniqueInitializer(start=2),
    )()
    out = cases.allocate(cartesian_case, testee, "inp").zeros()()
    ksize = cartesian_case.default_sizes[KDim]
    expected = np.full((ksize), np.arange(start=3, stop=ksize + 3, step=1).astype(float64))

    cases.run(cartesian_case, testee, inp, out=out)

    cases.verify(cartesian_case, testee, inp, out=out, ref=expected)


def test_astype_int(cartesian_case):  # noqa: F811 # fixtures
    @gtx.field_operator
    def testee(a: cases.IFloatField) -> gtx.Field[[IDim], int64]:
        b = astype(a, int64)
        return b

    cases.verify_with_default_data(
        cartesian_case,
        testee,
        ref=lambda a: a.astype(int64),
        comparison=lambda a, b: np.all(a == b),
    )


@pytest.mark.uses_tuple_returns
def test_astype_on_tuples(cartesian_case):  # noqa: F811 # fixtures
    @gtx.field_operator
    def field_op_returning_a_tuple(
        a: cases.IFloatField, b: cases.IFloatField
    ) -> tuple[gtx.Field[[IDim], float], gtx.Field[[IDim], float]]:
        tup = (a, b)
        return tup

    @gtx.field_operator
    def cast_tuple(
        a: cases.IFloatField,
        b: cases.IFloatField,
        a_asint: cases.IField,
        b_asint: cases.IField,
    ) -> tuple[gtx.Field[[IDim], bool], gtx.Field[[IDim], bool]]:
        result = astype(field_op_returning_a_tuple(a, b), int32)
        return (
            result[0] == a_asint,
            result[1] == b_asint,
        )

    @gtx.field_operator
    def cast_nested_tuple(
        a: cases.IFloatField,
        b: cases.IFloatField,
        a_asint: cases.IField,
        b_asint: cases.IField,
    ) -> tuple[gtx.Field[[IDim], bool], gtx.Field[[IDim], bool], gtx.Field[[IDim], bool]]:
        result = astype((a, field_op_returning_a_tuple(a, b)), int32)
        return (
            result[0] == a_asint,
            result[1][0] == a_asint,
            result[1][1] == b_asint,
        )

    a = cases.allocate(cartesian_case, cast_tuple, "a")()
    b = cases.allocate(cartesian_case, cast_tuple, "b")()
    a_asint = cartesian_case.as_field([IDim], np.asarray(a).astype(int32))
    b_asint = cartesian_case.as_field([IDim], np.asarray(b).astype(int32))
    out_tuple = cases.allocate(cartesian_case, cast_tuple, cases.RETURN)()
    out_nested_tuple = cases.allocate(cartesian_case, cast_nested_tuple, cases.RETURN)()

    cases.verify(
        cartesian_case,
        cast_tuple,
        a,
        b,
        a_asint,
        b_asint,
        out=out_tuple,
        ref=(np.full_like(a, True, dtype=bool), np.full_like(b, True, dtype=bool)),
    )

    cases.verify(
        cartesian_case,
        cast_nested_tuple,
        a,
        b,
        a_asint,
        b_asint,
        out=out_nested_tuple,
        ref=(
            np.full_like(a, True, dtype=bool),
            np.full_like(a, True, dtype=bool),
            np.full_like(b, True, dtype=bool),
        ),
    )


def test_astype_bool_field(cartesian_case):  # noqa: F811 # fixtures
    @gtx.field_operator
    def testee(a: cases.IFloatField) -> gtx.Field[[IDim], bool]:
        b = astype(a, bool)
        return b

    cases.verify_with_default_data(
        cartesian_case,
        testee,
        ref=lambda a: a.astype(bool),
        comparison=lambda a, b: np.all(a == b),
    )


@pytest.mark.parametrize("inp", [0.0, 2.0])
def test_astype_bool_scalar(cartesian_case, inp):  # noqa: F811 # fixtures
    @gtx.field_operator
    def testee(inp: float) -> gtx.Field[[IDim], bool]:
        return broadcast(astype(inp, bool), (IDim,))

    out = cases.allocate(cartesian_case, testee, cases.RETURN)()

    cases.verify(cartesian_case, testee, inp, out=out, ref=bool(inp))


def test_astype_float(cartesian_case):  # noqa: F811 # fixtures
    @gtx.field_operator
    def testee(a: cases.IFloatField) -> gtx.Field[[IDim], np.float32]:
        b = astype(a, float32)
        return b

    cases.verify_with_default_data(
        cartesian_case,
        testee,
        ref=lambda a: a.astype(np.float32),
        comparison=lambda a, b: np.all(a == b),
    )


@pytest.mark.uses_dynamic_offsets
def test_offset_field(cartesian_case):
    ref = np.full(
        (cartesian_case.default_sizes[IDim], cartesian_case.default_sizes[KDim]), True, dtype=bool
    )

    @gtx.field_operator
    def testee(a: cases.IKField, offset_field: cases.IKField) -> gtx.Field[[IDim, KDim], bool]:
        a_i = a(as_offset(Ioff, offset_field))
        a_i_k = a_i(as_offset(Koff, offset_field))
        b_i = a(Ioff[1])
        b_i_k = b_i(Koff[1])
        return a_i_k == b_i_k

    out = cases.allocate(cartesian_case, testee, cases.RETURN)()
    a = cases.allocate(cartesian_case, testee, "a").extend({IDim: (0, 1), KDim: (0, 1)})()
    offset_field = cases.allocate(cartesian_case, testee, "offset_field").strategy(
        cases.ConstInitializer(1)
    )()

    cases.verify(
        cartesian_case,
        testee,
        a,
        offset_field,
        out=out,
        offset_provider={"Ioff": IDim, "Koff": KDim},
        ref=np.full_like(offset_field, True, dtype=bool),
        comparison=lambda out, ref: np.all(out == ref),
    )

    assert np.allclose(out.asnumpy(), ref)


def test_nested_tuple_return(cartesian_case):
    @gtx.field_operator
    def pack_tuple(
        a: cases.IField, b: cases.IField
    ) -> tuple[cases.IField, tuple[cases.IField, cases.IField]]:
        return (a, (a, b))

    @gtx.field_operator
    def combine(a: cases.IField, b: cases.IField) -> cases.IField:
        packed = pack_tuple(a, b)
        return packed[0] + packed[1][0] + packed[1][1]

    cases.verify_with_default_data(cartesian_case, combine, ref=lambda a, b: a + a + b)


@pytest.mark.uses_unstructured_shift
@pytest.mark.uses_reduction_over_lift_expressions
def test_nested_reduction(unstructured_case):
    @gtx.field_operator
    def testee(a: cases.EField) -> cases.EField:
        tmp = neighbor_sum(a(V2E), axis=V2EDim)
        tmp_2 = neighbor_sum(tmp(E2V), axis=E2VDim)
        return tmp_2

    cases.verify_with_default_data(
        unstructured_case,
        testee,
        ref=lambda a: np.sum(
            np.sum(a[unstructured_case.offset_provider["V2E"].table], axis=1)[
                unstructured_case.offset_provider["E2V"].table
            ],
            axis=1,
        ),
        comparison=lambda a, tmp_2: np.all(a == tmp_2),
    )


@pytest.mark.uses_unstructured_shift
@pytest.mark.xfail(reason="Not yet supported in lowering, requires `map_`ing of inner reduce op.")
def test_nested_reduction_shift_first(unstructured_case):
    @gtx.field_operator
    def testee(inp: cases.EField) -> cases.EField:
        tmp = inp(V2E)
        tmp2 = tmp(E2V)
        return neighbor_sum(neighbor_sum(tmp2, axis=V2EDim), axis=E2VDim)

    cases.verify_with_default_data(
        unstructured_case,
        testee,
        ref=lambda inp: np.sum(
            np.sum(inp[unstructured_case.offset_provider["V2E"].table], axis=1)[
                unstructured_case.offset_provider["E2V"].table
            ],
            axis=1,
        ),
    )


@pytest.mark.uses_unstructured_shift
@pytest.mark.uses_tuple_returns
def test_tuple_return_2(unstructured_case):
    @gtx.field_operator
    def testee(a: cases.EField, b: cases.EField) -> tuple[cases.VField, cases.VField]:
        tmp = neighbor_sum(a(V2E), axis=V2EDim)
        tmp_2 = neighbor_sum(b(V2E), axis=V2EDim)
        return tmp, tmp_2

    cases.verify_with_default_data(
        unstructured_case,
        testee,
        ref=lambda a, b: [
            np.sum(a[unstructured_case.offset_provider["V2E"].table], axis=1),
            np.sum(b[unstructured_case.offset_provider["V2E"].table], axis=1),
        ],
        comparison=lambda a, tmp: (np.all(a[0] == tmp[0]), np.all(a[1] == tmp[1])),
    )


@pytest.mark.uses_unstructured_shift
@pytest.mark.uses_constant_fields
def test_tuple_with_local_field_in_reduction_shifted(unstructured_case):
    @gtx.field_operator
    def reduce_tuple_element(e: cases.EField, v: cases.VField) -> cases.EField:
        tup = e(V2E), v
        red = neighbor_sum(tup[0] + v, axis=V2EDim)
        tmp = red(E2V[0])
        return tmp

    cases.verify_with_default_data(
        unstructured_case,
        reduce_tuple_element,
        ref=lambda e, v: np.sum(
            e[unstructured_case.offset_provider["V2E"].table] + np.tile(v, (4, 1)).T, axis=1
        )[unstructured_case.offset_provider["E2V"].table[:, 0]],
    )


@pytest.mark.uses_tuple_args
def test_tuple_arg(cartesian_case):
    @gtx.field_operator
    def testee(a: tuple[tuple[cases.IField, cases.IField], cases.IField]) -> cases.IField:
        return 3 * a[0][0] + a[0][1] + a[1]

    cases.verify_with_default_data(
        cartesian_case, testee, ref=lambda a: 3 * a[0][0] + a[0][1] + a[1]
    )


@pytest.mark.uses_scan
@pytest.mark.parametrize("forward", [True, False])
def test_fieldop_from_scan(cartesian_case, forward):
    init = 1.0
    expected = np.arange(init + 1.0, init + 1.0 + cartesian_case.default_sizes[IDim], 1)
    out = cartesian_case.as_field([KDim], np.zeros((cartesian_case.default_sizes[KDim],)))

    if not forward:
        expected = np.flip(expected)

    @gtx.field_operator
    def add(carry: float, foo: float) -> float:
        return carry + foo

    @gtx.scan_operator(axis=KDim, forward=forward, init=init)
    def simple_scan_operator(carry: float) -> float:
        return add(carry, 1.0)

    cases.verify(cartesian_case, simple_scan_operator, out=out, ref=expected)


@pytest.mark.uses_scan
@pytest.mark.uses_lift_expressions
def test_solve_triag(cartesian_case):
    if cartesian_case.backend in [
        gtfn.run_gtfn,
        gtfn.run_gtfn_gpu,
        gtfn.run_gtfn_imperative,
        gtfn.run_gtfn_with_temporaries,
    ]:
        pytest.xfail("Nested `scan`s requires creating temporaries.")
    if cartesian_case.backend == gtfn.run_gtfn_with_temporaries:
        pytest.xfail("Temporary extraction does not work correctly in combination with scans.")

    @gtx.scan_operator(axis=KDim, forward=True, init=(0.0, 0.0))
    def tridiag_forward(
        state: tuple[float, float], a: float, b: float, c: float, d: float
    ) -> tuple[float, float]:
        return (c / (b - a * state[0]), (d - a * state[1]) / (b - a * state[0]))

    @gtx.scan_operator(axis=KDim, forward=False, init=0.0)
    def tridiag_backward(x_kp1: float, cp: float, dp: float) -> float:
        return dp - cp * x_kp1

    @gtx.field_operator
    def solve_tridiag(
        a: cases.IJKFloatField,
        b: cases.IJKFloatField,
        c: cases.IJKFloatField,
        d: cases.IJKFloatField,
    ) -> cases.IJKFloatField:
        cp, dp = tridiag_forward(a, b, c, d)
        return tridiag_backward(cp, dp)

    def expected(a, b, c, d):
        shape = tuple(cartesian_case.default_sizes[dim] for dim in [IDim, JDim, KDim])
        matrices = np.zeros(shape + shape[-1:])
        i = np.arange(shape[2])
        matrices[:, :, i[1:], i[:-1]] = a[:, :, 1:]
        matrices[:, :, i, i] = b
        matrices[:, :, i[:-1], i[1:]] = c[:, :, :-1]
        return np.linalg.solve(matrices, d)

    cases.verify_with_default_data(cartesian_case, solve_tridiag, ref=expected)


@pytest.mark.parametrize("left, right", [(2, 3), (3, 2)])
def test_ternary_operator(cartesian_case, left, right):
    @gtx.field_operator
    def testee(a: cases.IField, b: cases.IField, left: int32, right: int32) -> cases.IField:
        return a if left < right else b

    a = cases.allocate(cartesian_case, testee, "a")()
    b = cases.allocate(cartesian_case, testee, "b")()
    out = cases.allocate(cartesian_case, testee, cases.RETURN)()

    cases.verify(cartesian_case, testee, a, b, left, right, out=out, ref=(a if left < right else b))

    @gtx.field_operator
    def testee(left: int32, right: int32) -> cases.IField:
        return broadcast(3, (IDim,)) if left > right else broadcast(4, (IDim,))

    e = np.asarray(a) if left < right else np.asarray(b)
    cases.verify(
        cartesian_case,
        testee,
        left,
        right,
        out=out,
        ref=(np.full(e.shape, 3) if left > right else np.full(e.shape, 4)),
    )


@pytest.mark.parametrize("left, right", [(2, 3), (3, 2)])
@pytest.mark.uses_tuple_returns
def test_ternary_operator_tuple(cartesian_case, left, right):
    @gtx.field_operator
    def testee(
        a: cases.IField, b: cases.IField, left: int32, right: int32
    ) -> tuple[cases.IField, cases.IField]:
        return (a, b) if left < right else (b, a)

    a = cases.allocate(cartesian_case, testee, "a")()
    b = cases.allocate(cartesian_case, testee, "b")()
    out = cases.allocate(cartesian_case, testee, cases.RETURN)()

    cases.verify(
        cartesian_case, testee, a, b, left, right, out=out, ref=((a, b) if left < right else (b, a))
    )


@pytest.mark.uses_unstructured_shift
@pytest.mark.uses_reduction_over_lift_expressions
def test_ternary_builtin_neighbor_sum(unstructured_case):
    @gtx.field_operator
    def testee(a: cases.EField, b: cases.EField) -> cases.VField:
        tmp = neighbor_sum(b(V2E) if 2 < 3 else a(V2E), axis=V2EDim)
        return tmp

    cases.verify_with_default_data(
        unstructured_case,
        testee,
        ref=lambda a, b: (
            np.sum(b[unstructured_case.offset_provider["V2E"].table], axis=1)
            if 2 < 3
            else np.sum(a[unstructured_case.offset_provider["V2E"].table], axis=1)
        ),
    )


@pytest.mark.uses_scan
def test_ternary_scan(cartesian_case):
    if cartesian_case.backend in [gtfn.run_gtfn_with_temporaries]:
        pytest.xfail("Temporary extraction does not work correctly in combination with scans.")

    @gtx.scan_operator(axis=KDim, forward=True, init=0.0)
    def simple_scan_operator(carry: float, a: float) -> float:
        return carry if carry > a else carry + 1.0

    k_size = cartesian_case.default_sizes[KDim]
    a = cartesian_case.as_field([KDim], 4.0 * np.ones((k_size,)))
    out = cartesian_case.as_field([KDim], np.zeros((k_size,)))

    cases.verify(
        cartesian_case,
        simple_scan_operator,
        a,
        out=out,
        ref=np.asarray([i if i <= 4.0 else 4.0 + 1 for i in range(1, k_size + 1)]),
    )


@pytest.mark.parametrize("forward", [True, False])
@pytest.mark.uses_scan
@pytest.mark.uses_tuple_returns
def test_scan_nested_tuple_output(forward, cartesian_case):
    if cartesian_case.backend in [gtfn.run_gtfn_with_temporaries]:
        pytest.xfail("Temporary extraction does not work correctly in combination with scans.")

    init = (1, (2, 3))
    k_size = cartesian_case.default_sizes[KDim]
    expected = np.arange(1, 1 + k_size, 1, dtype=int32)
    if not forward:
        expected = np.flip(expected)

    @gtx.scan_operator(axis=KDim, forward=forward, init=init)
    def simple_scan_operator(
        carry: tuple[int32, tuple[int32, int32]]
    ) -> tuple[int32, tuple[int32, int32]]:
        return (carry[0] + 1, (carry[1][0] + 1, carry[1][1] + 1))

    @gtx.program
    def testee(out: tuple[cases.KField, tuple[cases.KField, cases.KField]]):
        simple_scan_operator(out=out)

    cases.verify_with_default_data(
        cartesian_case,
        testee,
        ref=lambda: (expected + 1.0, (expected + 2.0, expected + 3.0)),
        comparison=lambda ref, out: np.all(np.asarray(out[0]) == ref[0])
        and np.all(np.asarray(out[1][0]) == ref[1][0])
        and np.all(np.asarray(out[1][1]) == ref[1][1]),
    )


@pytest.mark.uses_tuple_args
@pytest.mark.uses_scan
def test_scan_nested_tuple_input(cartesian_case):
    init = 1.0
    k_size = cartesian_case.default_sizes[KDim]

    inp1_np = np.ones((k_size,))
    inp2_np = np.arange(0.0, k_size, 1)
    inp1 = cartesian_case.as_field([KDim], inp1_np)
    inp2 = cartesian_case.as_field([KDim], inp2_np)
    out = cartesian_case.as_field([KDim], np.zeros((k_size,)))

    def prev_levels_iterator(i):
        return range(i + 1)

    expected = np.asarray(
        [
            reduce(lambda prev, i: prev + inp1_np[i] + inp2_np[i], prev_levels_iterator(i), init)
            for i in range(k_size)
        ]
    )

    @gtx.scan_operator(axis=KDim, forward=True, init=init)
    def simple_scan_operator(carry: float, a: tuple[float, float]) -> float:
        return carry + a[0] + a[1]

    cases.verify(cartesian_case, simple_scan_operator, (inp1, inp2), out=out, ref=expected)


def test_docstring(cartesian_case):
    @gtx.field_operator
    def fieldop_with_docstring(a: cases.IField) -> cases.IField:
        """My docstring."""
        return a

    @gtx.program
    def test_docstring(a: cases.IField):
        """My docstring."""
        fieldop_with_docstring(a, out=a)

    a = cases.allocate(cartesian_case, test_docstring, "a")()

    cases.verify(cartesian_case, test_docstring, a, inout=a, ref=a)


def test_with_bound_args(cartesian_case):
    @gtx.field_operator
    def fieldop_bound_args(a: cases.IField, scalar: int32, condition: bool) -> cases.IField:
        if not condition:
            scalar = 0
        return a + a + scalar

    @gtx.program
    def program_bound_args(a: cases.IField, scalar: int32, condition: bool, out: cases.IField):
        fieldop_bound_args(a, scalar, condition, out=out)

    a = cases.allocate(cartesian_case, program_bound_args, "a")()
    scalar = int32(1)
    ref = a + a + 1
    out = cases.allocate(cartesian_case, program_bound_args, "out")()

    prog_bounds = program_bound_args.with_bound_args(scalar=scalar, condition=True)
    cases.verify(cartesian_case, prog_bounds, a, out, inout=out, ref=ref)


def test_domain(cartesian_case):
    @gtx.field_operator
    def fieldop_domain(a: cases.IField) -> cases.IField:
        return a + a

    @gtx.program
    def program_domain(a: cases.IField, out: cases.IField):
        fieldop_domain(a, out=out, domain={IDim: (minimum(1, 2), 9)})

    a = cases.allocate(cartesian_case, program_domain, "a")()
    out = cases.allocate(cartesian_case, program_domain, "out")()

<<<<<<< HEAD
    ref = out.ndarray.copy()  # ensure we are not overwriting out outside of the domain
    ref[1:9] = a.asnumpy()[1:9] * 2
=======
    ref = np.asarray(out).copy()  # ensure we are not overwriting `out` outside of the domain
    ref[1:9] = a[1:9] * 2
>>>>>>> 42912cc9

    cases.verify(cartesian_case, program_domain, a, out, inout=out, ref=ref)


def test_domain_input_bounds(cartesian_case):
    if cartesian_case.backend in [
        gtfn.run_gtfn,
        gtfn.run_gtfn_gpu,
        gtfn.run_gtfn_imperative,
        gtfn.run_gtfn_with_temporaries,
    ]:
        pytest.xfail("FloorDiv not fully supported in gtfn.")

    lower_i = 1
    upper_i = 10

    @gtx.field_operator
    def fieldop_domain(a: cases.IField) -> cases.IField:
        return a + a

    @gtx.program
    def program_domain(
        inp: cases.IField, out: cases.IField, lower_i: gtx.IndexType, upper_i: gtx.IndexType
    ):
        fieldop_domain(
            inp,
            out=out,
            domain={IDim: (lower_i, upper_i // 2)},
        )

    inp = cases.allocate(cartesian_case, program_domain, "inp")()
    out = cases.allocate(cartesian_case, fieldop_domain, cases.RETURN)()

<<<<<<< HEAD
    ref = out.ndarray.copy()
    ref[lower_i : int(upper_i / 2)] = inp.asnumpy()[lower_i : int(upper_i / 2)] * 2
=======
    ref = np.asarray(out).copy()
    ref[lower_i : int(upper_i / 2)] = inp[lower_i : int(upper_i / 2)] * 2
>>>>>>> 42912cc9

    cases.verify(
        cartesian_case,
        program_domain,
        inp,
        out,
        lower_i,
        upper_i,
        inout=out,
        ref=ref,
    )


def test_domain_input_bounds_1(cartesian_case):
    lower_i = 1
    upper_i = 9
    lower_j = 4
    upper_j = 6

    @gtx.field_operator
    def fieldop_domain(a: cases.IJField) -> cases.IJField:
        return a + a

    @gtx.program(backend=cartesian_case.backend)
    def program_domain(
        a: cases.IJField,
        out: cases.IJField,
        lower_i: gtx.IndexType,
        upper_i: gtx.IndexType,
        lower_j: gtx.IndexType,
        upper_j: gtx.IndexType,
    ):
        fieldop_domain(
            a,
            out=out,
            domain={IDim: (1 * lower_i, upper_i + 0), JDim: (lower_j - 0, upper_j)},
        )

    a = cases.allocate(cartesian_case, program_domain, "a")()
    out = cases.allocate(cartesian_case, program_domain, "out")()

<<<<<<< HEAD
    ref = out.ndarray.copy()
    ref[1 * lower_i : upper_i + 0, lower_j - 0 : upper_j] = (
        a.asnumpy()[1 * lower_i : upper_i + 0, lower_j - 0 : upper_j] * 2
=======
    ref = np.asarray(out).copy()
    ref[1 * lower_i : upper_i + 0, lower_j - 0 : upper_j] = (
        a[1 * lower_i : upper_i + 0, lower_j - 0 : upper_j] * 2
>>>>>>> 42912cc9
    )

    cases.verify(
        cartesian_case,
        program_domain,
        a,
        out,
        lower_i,
        upper_i,
        lower_j,
        upper_j,
        inout=out,
        ref=ref,
    )


def test_domain_tuple(cartesian_case):
    @gtx.field_operator
    def fieldop_domain_tuple(
        a: cases.IJField, b: cases.IJField
    ) -> tuple[cases.IJField, cases.IJField]:
        return (a + b, b)

    @gtx.program
    def program_domain_tuple(
        inp0: cases.IJField,
        inp1: cases.IJField,
        out0: cases.IJField,
        out1: cases.IJField,
    ):
        fieldop_domain_tuple(inp0, inp1, out=(out0, out1), domain={IDim: (1, 9), JDim: (4, 6)})

    inp0 = cases.allocate(cartesian_case, program_domain_tuple, "inp0")()
    inp1 = cases.allocate(cartesian_case, program_domain_tuple, "inp1")()
    out0 = cases.allocate(cartesian_case, program_domain_tuple, "out0")()
    out1 = cases.allocate(cartesian_case, program_domain_tuple, "out1")()

<<<<<<< HEAD
    ref0 = out0.ndarray.copy()
    ref0[1:9, 4:6] = inp0.asnumpy()[1:9, 4:6] + inp1.asnumpy()[1:9, 4:6]
    ref1 = out1.ndarray.copy()
    ref1[1:9, 4:6] = inp1.asnumpy()[1:9, 4:6]
=======
    ref0 = np.asarray(out0).copy()
    ref0[1:9, 4:6] = inp0[1:9, 4:6] + inp1[1:9, 4:6]
    ref1 = np.asarray(out1).copy()
    ref1[1:9, 4:6] = inp1[1:9, 4:6]
>>>>>>> 42912cc9

    cases.verify(
        cartesian_case,
        program_domain_tuple,
        inp0,
        inp1,
        out0,
        out1,
        inout=(out0, out1),
        ref=(ref0, ref1),
    )


@pytest.mark.uses_cartesian_shift
def test_where_k_offset(cartesian_case):
    @gtx.field_operator
    def fieldop_where_k_offset(
        inp: cases.IKField, k_index: gtx.Field[[KDim], gtx.IndexType]
    ) -> cases.IKField:
        return where(k_index > 0, inp(Koff[-1]), 2)

    inp = cases.allocate(cartesian_case, fieldop_where_k_offset, "inp")()
    k_index = cases.allocate(
        cartesian_case, fieldop_where_k_offset, "k_index", strategy=cases.IndexInitializer()
    )()
    out = cases.allocate(cartesian_case, fieldop_where_k_offset, "inp")()

    ref = np.where(k_index.asnumpy() > 0, np.roll(inp.asnumpy(), 1, axis=1), 2)

    cases.verify(cartesian_case, fieldop_where_k_offset, inp, k_index, out=out, ref=ref)


def test_undefined_symbols(cartesian_case):
    with pytest.raises(errors.DSLError, match="Undeclared symbol"):

        @gtx.field_operator(backend=cartesian_case.backend)
        def return_undefined():
            return undefined_symbol


@pytest.mark.uses_zero_dimensional_fields
def test_zero_dims_fields(cartesian_case):
    @gtx.field_operator
    def implicit_broadcast_scalar(inp: cases.EmptyField):
        return inp

    inp = cases.allocate(cartesian_case, implicit_broadcast_scalar, "inp")()
    out = cases.allocate(cartesian_case, implicit_broadcast_scalar, "inp")()

    cases.verify(cartesian_case, implicit_broadcast_scalar, inp, out=out, ref=np.array(0))


def test_implicit_broadcast_mixed_dim(cartesian_case):
    @gtx.field_operator
    def fieldop_implicit_broadcast(
        zero_dim_inp: cases.EmptyField, inp: cases.IField, scalar: int32
    ) -> cases.IField:
        return inp + zero_dim_inp * scalar

    @gtx.field_operator
    def fieldop_implicit_broadcast_2(inp: cases.IField) -> cases.IField:
        fi = fieldop_implicit_broadcast(1, inp, 2)
        return fi

    cases.verify_with_default_data(
        cartesian_case, fieldop_implicit_broadcast_2, ref=lambda inp: inp + 2
    )


@pytest.mark.uses_tuple_returns
def test_tuple_unpacking(cartesian_case):
    @gtx.field_operator
    def unpack(
        inp: cases.IField,
    ) -> tuple[cases.IField, cases.IField, cases.IField, cases.IField,]:
        a, b, c, d = (inp + 2, inp + 3, inp + 5, inp + 7)
        return a, b, c, d

    cases.verify_with_default_data(
        cartesian_case, unpack, ref=lambda inp: (inp + 2, inp + 3, inp + 5, inp + 7)
    )


@pytest.mark.uses_tuple_returns
def test_tuple_unpacking_star_multi(cartesian_case):
    OutType = tuple[
        cases.IField,
        cases.IField,
        cases.IField,
        cases.IField,
        cases.IField,
        cases.IField,
        cases.IField,
        cases.IField,
        cases.IField,
        cases.IField,
        cases.IField,
        cases.IField,
    ]

    @gtx.field_operator
    def unpack(
        inp: cases.IField,
    ) -> OutType:
        *a, a2, a3 = (inp, inp + 1, inp + 2, inp + 3)
        b1, *b, b3 = (inp + 4, inp + 5, inp + 6, inp + 7)
        c1, c2, *c = (inp + 8, inp + 9, inp + 10, inp + 11)
        return (a[0], a[1], a2, a3, b1, b[0], b[1], b3, c1, c2, c[0], c[1])

    cases.verify_with_default_data(
        cartesian_case,
        unpack,
        ref=lambda inp: (
            inp,
            inp + 1,
            inp + 2,
            inp + 3,
            inp + 4,
            inp + 5,
            inp + 6,
            inp + 7,
            inp + 8,
            inp + 9,
            inp + 10,
            inp + 11,
        ),
    )


def test_tuple_unpacking_too_many_values(cartesian_case):
    with pytest.raises(
        errors.DSLError,
        match=(r"Could not deduce type: Too many values to unpack \(expected 3\)"),
    ):

        @gtx.field_operator(backend=cartesian_case.backend)
        def _star_unpack() -> tuple[int32, float64, int32]:
            a, b, c = (1, 2.0, 3, 4, 5, 6, 7.0)
            return a, b, c


def test_tuple_unpacking_too_many_values(cartesian_case):
    with pytest.raises(errors.DSLError, match=(r"Assignment value must be of type tuple!")):

        @gtx.field_operator(backend=cartesian_case.backend)
        def _invalid_unpack() -> tuple[int32, float64, int32]:
            a, b, c = 1
            return a


def test_constant_closure_vars(cartesian_case):
    if cartesian_case.backend is None:
        # >>> field = gtx.zeros(domain)
        # >>> np.int32(1)*field # steals the buffer from the field
        # array([0.])

        # TODO(havogt): remove `__array__`` from `NdArrayField`
        pytest.xfail("Bug: Binary operation between np datatype and Field returns ndarray.")
    from gt4py.eve.utils import FrozenNamespace

    constants = FrozenNamespace(
        PI=np.float64(3.142),
        E=np.float64(2.718),
    )

    @gtx.field_operator
    def consume_constants(input: cases.IFloatField) -> cases.IFloatField:
        return constants.PI * constants.E * input

    cases.verify_with_default_data(
        cartesian_case, consume_constants, ref=lambda input: constants.PI * constants.E * input
    )<|MERGE_RESOLUTION|>--- conflicted
+++ resolved
@@ -846,13 +846,8 @@
     a = cases.allocate(cartesian_case, program_domain, "a")()
     out = cases.allocate(cartesian_case, program_domain, "out")()
 
-<<<<<<< HEAD
-    ref = out.ndarray.copy()  # ensure we are not overwriting out outside of the domain
+    ref = out.asnumpy().copy()  # ensure we are not overwriting out outside of the domain
     ref[1:9] = a.asnumpy()[1:9] * 2
-=======
-    ref = np.asarray(out).copy()  # ensure we are not overwriting `out` outside of the domain
-    ref[1:9] = a[1:9] * 2
->>>>>>> 42912cc9
 
     cases.verify(cartesian_case, program_domain, a, out, inout=out, ref=ref)
 
@@ -886,13 +881,8 @@
     inp = cases.allocate(cartesian_case, program_domain, "inp")()
     out = cases.allocate(cartesian_case, fieldop_domain, cases.RETURN)()
 
-<<<<<<< HEAD
-    ref = out.ndarray.copy()
+    ref = out.asnumpy().copy()
     ref[lower_i : int(upper_i / 2)] = inp.asnumpy()[lower_i : int(upper_i / 2)] * 2
-=======
-    ref = np.asarray(out).copy()
-    ref[lower_i : int(upper_i / 2)] = inp[lower_i : int(upper_i / 2)] * 2
->>>>>>> 42912cc9
 
     cases.verify(
         cartesian_case,
@@ -934,15 +924,9 @@
     a = cases.allocate(cartesian_case, program_domain, "a")()
     out = cases.allocate(cartesian_case, program_domain, "out")()
 
-<<<<<<< HEAD
-    ref = out.ndarray.copy()
+    ref = out.asnumpy().copy()
     ref[1 * lower_i : upper_i + 0, lower_j - 0 : upper_j] = (
         a.asnumpy()[1 * lower_i : upper_i + 0, lower_j - 0 : upper_j] * 2
-=======
-    ref = np.asarray(out).copy()
-    ref[1 * lower_i : upper_i + 0, lower_j - 0 : upper_j] = (
-        a[1 * lower_i : upper_i + 0, lower_j - 0 : upper_j] * 2
->>>>>>> 42912cc9
     )
 
     cases.verify(
@@ -980,17 +964,10 @@
     out0 = cases.allocate(cartesian_case, program_domain_tuple, "out0")()
     out1 = cases.allocate(cartesian_case, program_domain_tuple, "out1")()
 
-<<<<<<< HEAD
-    ref0 = out0.ndarray.copy()
+    ref0 = out0.asnumpy().copy()
     ref0[1:9, 4:6] = inp0.asnumpy()[1:9, 4:6] + inp1.asnumpy()[1:9, 4:6]
-    ref1 = out1.ndarray.copy()
+    ref1 = out1.asnumpy().copy()
     ref1[1:9, 4:6] = inp1.asnumpy()[1:9, 4:6]
-=======
-    ref0 = np.asarray(out0).copy()
-    ref0[1:9, 4:6] = inp0[1:9, 4:6] + inp1[1:9, 4:6]
-    ref1 = np.asarray(out1).copy()
-    ref1[1:9, 4:6] = inp1[1:9, 4:6]
->>>>>>> 42912cc9
 
     cases.verify(
         cartesian_case,
