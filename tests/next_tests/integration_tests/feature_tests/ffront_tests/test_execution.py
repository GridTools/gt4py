--- conflicted
+++ resolved
@@ -178,26 +178,16 @@
     """Test scalar argument being turned into 0-dim field."""
 
     @field_operator
-<<<<<<< HEAD
-    def testee(a: float) -> cases.VField:
-        return broadcast(a + 1., (Vertex,))
-=======
     def testee(a: float64) -> cases.VField:
         return broadcast(a + 1.0, (Vertex,))
->>>>>>> cdb33ba1
 
     cases.verify_with_default_data(
         unstructured_case,
         testee,
         ref=lambda a: np.full(
             [unstructured_case.default_sizes[Vertex]],
-<<<<<<< HEAD
-            a + 1.,
-            dtype=int,
-=======
             a + 1.0,
             dtype=float64,
->>>>>>> cdb33ba1
         ),
         comparison=lambda a, b: np.all(a == b),
     )
@@ -205,21 +195,12 @@
 
 def test_nested_scalar_arg(unstructured_case):  # noqa: F811 # fixtures
     @field_operator
-<<<<<<< HEAD
-    def testee_inner(a: float) -> cases.VField:
-        return broadcast(a + 1., (Vertex,))
-
-    @field_operator
-    def testee(a: int) -> cases.VField:
-        return testee_inner(a + 1.)
-=======
     def testee_inner(a: float64) -> cases.VField:
         return broadcast(a + 1.0, (Vertex,))
 
     @field_operator
     def testee(a: float64) -> cases.VField:
         return testee_inner(a + 1.0)
->>>>>>> cdb33ba1
 
     cases.verify_with_default_data(
         unstructured_case,
