--- conflicted
+++ resolved
@@ -476,14 +476,8 @@
     )
 
 
-@pytest.mark.uses_tuple_returns
+@pytest.mark.uses_const_fields
 def test_tuple_with_local_field_in_reduction_shifted(unstructured_case):
-<<<<<<< HEAD
-    if unstructured_case.backend == dace_iterator.run_dace_iterator:
-        pytest.xfail("Not supported in DaCe backend: make_const_list")
-
-=======
->>>>>>> d03ef4f1
     @gtx.field_operator
     def reduce_tuple_element(e: cases.EField, v: cases.VField) -> cases.EField:
         tup = e(V2E), v
