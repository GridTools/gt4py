--- conflicted
+++ resolved
@@ -1044,7 +1044,6 @@
     def test_temporary_symbols(self, reduction_setup):
         unstructured_case, a, out, prog = self.prepare_testee(reduction_setup)
 
-<<<<<<< HEAD
         e2v_offset_provider = {
             "E2V": NeighborTableOffsetProvider(
                 table=reduction_setup.e2v_table, origin_axis=Edge, neighbor_axis=Vertex, max_neighbors=2
@@ -1052,14 +1051,9 @@
         }
 
         ir_with_tmp = (
-            run_gtfn_with_temporaries_and_sizes.executor.otf_workflow.translation._preprocess_itir(
-                prog.itir, e2v_offset_provider, False
+            run_gtfn_with_temporaries_and_sizes.executor.otf_workflow.translation._preprocess_program(
+                prog.itir, e2v_offset_provider
             )
-=======
-    ir_with_tmp = (
-        run_gtfn_with_temporaries_and_sizes.executor.otf_workflow.translation._preprocess_program(
-            testee.itir, e2v_offset_provider
->>>>>>> 04240bf1
         )
         sym = ir_with_tmp.tmps[0].domain.args[0].args[2].args[0].id
 
