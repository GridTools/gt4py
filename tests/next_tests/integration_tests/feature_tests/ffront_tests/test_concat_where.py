# GT4Py - GridTools Framework
#
# Copyright (c) 2014-2024, ETH Zurich
# All rights reserved.
#
# Please, refer to the LICENSE file in the root directory.
# SPDX-License-Identifier: BSD-3-Clause

import numpy as np
from typing import Tuple
import pytest
from next_tests.integration_tests.cases import IDim, JDim, KDim, cartesian_case
from gt4py import next as gtx
from gt4py.next import errors
from gt4py.next import broadcast
from gt4py.next.ffront.experimental import concat_where
from next_tests.integration_tests import cases
from next_tests.integration_tests.feature_tests.ffront_tests.ffront_test_utils import (
    exec_alloc_descriptor,
)

pytestmark = pytest.mark.uses_frontend_concat_where


def test_concat_where_simple(cartesian_case):
    @gtx.field_operator
    def testee(ground: cases.IJKField, air: cases.IJKField) -> cases.IJKField:
        return concat_where(KDim > 0, air, ground)

    out = cases.allocate(cartesian_case, testee, cases.RETURN)()
    ground = cases.allocate(cartesian_case, testee, "ground")()
    air = cases.allocate(cartesian_case, testee, "air")()

    k = np.arange(0, cartesian_case.default_sizes[KDim])
    ref = np.where(k[np.newaxis, np.newaxis, :] == 0, ground.asnumpy(), air.asnumpy())
    cases.verify(cartesian_case, testee, ground, air, out=out, ref=ref)


def test_concat_where(cartesian_case):
    @gtx.field_operator
    def testee(ground: cases.IJKField, air: cases.IJKField) -> cases.IJKField:
        return concat_where(KDim == 0, ground, air)

    out = cases.allocate(cartesian_case, testee, cases.RETURN)()
    ground = cases.allocate(cartesian_case, testee, "ground")()
    air = cases.allocate(cartesian_case, testee, "air")()

    k = np.arange(0, cartesian_case.default_sizes[KDim])
    ref = np.where(k[np.newaxis, np.newaxis, :] == 0, ground.asnumpy(), air.asnumpy())
    cases.verify(cartesian_case, testee, ground, air, out=out, ref=ref)


def test_concat_where_non_overlapping(cartesian_case):
    @gtx.field_operator
    def testee(ground: cases.IJKField, air: cases.IJKField) -> cases.IJKField:
        return concat_where(KDim == 0, ground, air)

    out = cases.allocate(cartesian_case, testee, cases.RETURN)()
    ground = cases.allocate(
        cartesian_case, testee, "ground", domain=out.domain.slice_at[:, :, 0:1]
    )()
    air = cases.allocate(cartesian_case, testee, "air", domain=out.domain.slice_at[:, :, 1:])()

    ref = np.concatenate((ground.asnumpy(), air.asnumpy()), axis=2)
    cases.verify(cartesian_case, testee, ground, air, out=out, ref=ref)


def test_concat_where_single_level_broadcast(cartesian_case):
    @gtx.field_operator
    def testee(a: cases.KField, b: cases.IJKField) -> cases.IJKField:
        return concat_where(KDim == 0, a, b)

    out = cases.allocate(cartesian_case, testee, cases.RETURN)()
    a = cases.allocate(
        cartesian_case, testee, "a", domain=gtx.domain({KDim: out.domain.shape[2]})
    )()
    b = cases.allocate(cartesian_case, testee, "b", domain=out.domain.slice_at[:, :, 1:])()

    ref = np.concatenate(
        (
            np.tile(a.asnumpy()[0], (*b.domain.shape[0:2], 1)),
            b.asnumpy(),
        ),
        axis=2,
    )
    cases.verify(cartesian_case, testee, a, b, out=out, ref=ref)


def test_concat_where_single_level_restricted_domain_broadcast(cartesian_case):
    @gtx.field_operator
    def testee(a: cases.KField, b: cases.IJKField) -> cases.IJKField:
        return concat_where(KDim == 0, a, b)

    out = cases.allocate(cartesian_case, testee, cases.RETURN)()
    # note: this field is only defined on K: 0, 1, i.e., contains only a single value
    a = cases.allocate(cartesian_case, testee, "a", domain=gtx.domain({KDim: (0, 1)}))()
    b = cases.allocate(cartesian_case, testee, "b", domain=out.domain.slice_at[:, :, 1:])()

    ref = np.concatenate(
        (
            np.tile(a.asnumpy()[0], (*b.domain.shape[0:2], 1)),
            b.asnumpy(),
        ),
        axis=2,
    )
    cases.verify(cartesian_case, testee, a, b, out=out, ref=ref)


def test_boundary_single_layer_3d_bc(cartesian_case):
    @gtx.field_operator
    def testee(interior: cases.IJKField, boundary: cases.IJKField) -> cases.IJKField:
        return concat_where(KDim == 0, boundary, interior)

    interior = cases.allocate(cartesian_case, testee, "interior")()
    boundary = cases.allocate(cartesian_case, testee, "boundary", sizes={KDim: 1})()
    out = cases.allocate(cartesian_case, testee, cases.RETURN)()

    k = np.arange(0, cartesian_case.default_sizes[KDim])
    ref = np.where(
        k[np.newaxis, np.newaxis, :] == 0,
        np.broadcast_to(boundary.asnumpy(), interior.shape),
        interior.asnumpy(),
    )

    cases.verify(cartesian_case, testee, interior, boundary, out=out, ref=ref)


def test_boundary_single_layer_2d_bc(cartesian_case):
    @gtx.field_operator
    def testee(interior: cases.IJKField, boundary: cases.IJField) -> cases.IJKField:
        return concat_where(KDim == 0, boundary, interior)

    interior = cases.allocate(cartesian_case, testee, "interior")()
    boundary = cases.allocate(cartesian_case, testee, "boundary")()
    out = cases.allocate(cartesian_case, testee, cases.RETURN)()

    k = np.arange(0, cartesian_case.default_sizes[KDim])
    ref = np.where(
        k[np.newaxis, np.newaxis, :] == 0,
        boundary.asnumpy()[:, :, np.newaxis],
        interior.asnumpy(),
    )

    cases.verify(cartesian_case, testee, interior, boundary, out=out, ref=ref)


def test_dimension_two_nested_conditions(cartesian_case):
    @gtx.field_operator
    def testee(interior: cases.IJKField, boundary: cases.IJKField) -> cases.IJKField:
        return concat_where((KDim < 2), boundary, concat_where((KDim >= 5), boundary, interior))

    interior = cases.allocate(cartesian_case, testee, "interior")()
    boundary = cases.allocate(cartesian_case, testee, "boundary")()
    out = cases.allocate(cartesian_case, testee, cases.RETURN)()

    k = np.arange(0, cartesian_case.default_sizes[KDim])
    ref = np.where(
        (k[np.newaxis, np.newaxis, :] < 2) | (k[np.newaxis, np.newaxis, :] >= 5),
        boundary.asnumpy(),
        interior.asnumpy(),
    )
    cases.verify(cartesian_case, testee, interior, boundary, out=out, ref=ref)


def test_dimension_two_conditions_and(cartesian_case):
    @gtx.field_operator
    def testee(interior: cases.KField, boundary: cases.KField, nlev: np.int32) -> cases.KField:
        return concat_where((0 < KDim) & (KDim < (nlev - 1)), interior, boundary)

    interior = cases.allocate(cartesian_case, testee, "interior")()
    boundary = cases.allocate(cartesian_case, testee, "boundary")()
    out = cases.allocate(cartesian_case, testee, cases.RETURN)()

    nlev = cartesian_case.default_sizes[KDim]
    k = np.arange(0, nlev)
    ref = np.where((0 < k) & (k < (nlev - 1)), interior.asnumpy(), boundary.asnumpy())
    cases.verify(cartesian_case, testee, interior, boundary, nlev, out=out, ref=ref)


def test_dimension_two_conditions_eq(cartesian_case):
    @gtx.field_operator
    def testee(interior: cases.KField, boundary: cases.KField) -> cases.KField:
        return concat_where((KDim == 2), interior, boundary)

    interior = cases.allocate(cartesian_case, testee, "interior")()
    boundary = cases.allocate(cartesian_case, testee, "boundary")()
    out = cases.allocate(cartesian_case, testee, cases.RETURN)()

    k = np.arange(0, cartesian_case.default_sizes[KDim])
    ref = np.where(k == 2, interior.asnumpy(), boundary.asnumpy())
    cases.verify(cartesian_case, testee, interior, boundary, out=out, ref=ref)


def test_dimension_two_conditions_or(cartesian_case):
    @gtx.field_operator
    def testee(interior: cases.KField, boundary: cases.KField) -> cases.KField:
        return concat_where(((KDim < 2) | (KDim >= 5)), boundary, interior)

    interior = cases.allocate(cartesian_case, testee, "interior")()
    boundary = cases.allocate(cartesian_case, testee, "boundary")()
    out = cases.allocate(cartesian_case, testee, cases.RETURN)()

    k = np.arange(0, cartesian_case.default_sizes[KDim])
    ref = np.where((k < 2) | (k >= 5), boundary.asnumpy(), interior.asnumpy())
    cases.verify(cartesian_case, testee, interior, boundary, out=out, ref=ref)


def test_lap_like(cartesian_case):
    @gtx.field_operator
    def testee(
        input: cases.IJField, boundary: np.int32, shape: tuple[np.int32, np.int32]
    ) -> cases.IJField:
        # TODO add support for multi-dimensional concat_where masks
        return concat_where(
            (IDim == 0) | (IDim == shape[0] - 1),
            boundary,
            concat_where((JDim == 0) | (JDim == shape[1] - 1), boundary, input),
        )

    out = cases.allocate(cartesian_case, testee, cases.RETURN)()
    input = cases.allocate(
        cartesian_case, testee, "input", domain=out.domain.slice_at[1:-1, 1:-1]
    )()
    boundary = 2

    ref = np.full(out.domain.shape, np.nan)
    ref[0, :] = boundary
    ref[:, 0] = boundary
    ref[-1, :] = boundary
    ref[:, -1] = boundary
    ref[1:-1, 1:-1] = input.asnumpy()
    cases.verify(cartesian_case, testee, input, boundary, out.domain.shape, out=out, ref=ref)


@pytest.mark.uses_tuple_returns
def test_with_tuples(cartesian_case):
    @gtx.field_operator
    def testee(
        interior0: cases.IJKField,
        boundary0: cases.IJField,
        interior1: cases.IJKField,
        boundary1: cases.IJField,
    ) -> tuple[cases.IJKField, cases.IJKField]:
        return concat_where(KDim == 0, (boundary0, boundary1), (interior0, interior1))

    interior0 = cases.allocate(cartesian_case, testee, "interior0")()
    boundary0 = cases.allocate(cartesian_case, testee, "boundary0")()
    interior1 = cases.allocate(cartesian_case, testee, "interior1")()
    boundary1 = cases.allocate(cartesian_case, testee, "boundary1")()
    out = cases.allocate(cartesian_case, testee, cases.RETURN)()

    k = np.arange(0, cartesian_case.default_sizes[KDim])
    ref0 = np.where(
        k[np.newaxis, np.newaxis, :] == 0,
        boundary0.asnumpy()[:, :, np.newaxis],
        interior0.asnumpy(),
    )
    ref1 = np.where(
        k[np.newaxis, np.newaxis, :] == 0,
        boundary1.asnumpy()[:, :, np.newaxis],
        interior1.asnumpy(),
    )

    cases.verify(
        cartesian_case,
        testee,
        interior0,
        boundary0,
        interior1,
        boundary1,
        out=out,
        ref=(ref0, ref1),
    )


<<<<<<< HEAD
@pytest.mark.uses_frontend_concat_where
def test_nested_conditions_with_empty_branches(cartesian_case):
    @gtx.field_operator
    def testee(interior: cases.IField, boundary: cases.IField, N: gtx.int32) -> cases.IField:
        interior = concat_where(IDim == 0, boundary, interior)
        interior = concat_where((1 <= IDim) & (IDim < N - 1), interior * 2, interior)
        interior = concat_where(IDim == N - 1, boundary, interior)
        return interior

    interior = cases.allocate(cartesian_case, testee, "interior")()
    boundary = cases.allocate(cartesian_case, testee, "boundary")()
    out = cases.allocate(cartesian_case, testee, cases.RETURN)()
    N = cartesian_case.default_sizes[IDim]

    i = np.arange(0, cartesian_case.default_sizes[IDim])
    ref = np.where(
        (i[:] == 0) | (i[:] == N - 1),
        boundary.asnumpy(),
        interior.asnumpy() * 2,
    )
    cases.verify(cartesian_case, testee, interior, boundary, N, out=out, ref=ref)


=======
>>>>>>> 0e8faadd
@pytest.mark.uses_tuple_returns
def test_with_tuples_different_domain(cartesian_case):
    @gtx.field_operator
    def testee(
        interior0: cases.IJKField,
        boundary0: cases.IJKField,
        interior1: cases.KField,
        boundary1: cases.KField,
    ) -> tuple[cases.IJKField, cases.IJKField]:
        a, b = concat_where(KDim == 0, (boundary0, boundary1), (interior0, interior1))
        # the broadcast is only needed since we can not return fields on different domains yet
        return a, broadcast(b, (IDim, JDim, KDim))

    interior0 = cases.allocate(cartesian_case, testee, "interior0")()
    boundary0 = cases.allocate(cartesian_case, testee, "boundary0")()
    interior1 = cases.allocate(cartesian_case, testee, "interior1")()
    boundary1 = cases.allocate(cartesian_case, testee, "boundary1")()
    out = cases.allocate(cartesian_case, testee, cases.RETURN)()

    k = np.arange(0, cartesian_case.default_sizes[KDim])
    ref0 = np.where(
        k[np.newaxis, np.newaxis, :] == 0,
        boundary0.asnumpy(),
        interior0.asnumpy(),
    )
    ref1 = np.where(
        k == 0,
        boundary1.asnumpy(),
        interior1.asnumpy(),
    )

    cases.verify(
        cartesian_case,
        testee,
        interior0,
        boundary0,
        interior1,
        boundary1,
        out=out,
        ref=(ref0, ref1),
    )<|MERGE_RESOLUTION|>--- conflicted
+++ resolved
@@ -273,7 +273,6 @@
     )
 
 
-<<<<<<< HEAD
 @pytest.mark.uses_frontend_concat_where
 def test_nested_conditions_with_empty_branches(cartesian_case):
     @gtx.field_operator
@@ -297,8 +296,6 @@
     cases.verify(cartesian_case, testee, interior, boundary, N, out=out, ref=ref)
 
 
-=======
->>>>>>> 0e8faadd
 @pytest.mark.uses_tuple_returns
 def test_with_tuples_different_domain(cartesian_case):
     @gtx.field_operator
