# -*- coding: utf-8 -*-
# GT4Py - GridTools Framework
#
# Copyright (c) 2014-2023, ETH Zurich
# All rights reserved.
#
# This file is part of the GT4Py project and the GridTools framework.
# GT4Py is free software: you can redistribute it and/or modify it under
# the terms of the GNU General Public License as published by the
# Free Software Foundation, either version 3 of the License, or any later
# version. See the LICENSE.txt file at the top-level directory of this
# distribution for a copy of the license or check <https://www.gnu.org/licenses/>.
#
# SPDX-License-Identifier: GPL-3.0-or-later

import numpy as np
import pytest

import gt4py.next as gtx
from gt4py.next import (
    cbrt,
    ceil,
    cos,
    cosh,
    exp,
    float64,
    floor,
    int32,
    isfinite,
    isinf,
    isnan,
    log,
    sin,
    sinh,
    sqrt,
    tan,
    tanh,
    trunc,
)
from gt4py.next.program_processors.runners import gtfn_cpu

from next_tests.integration_tests import cases
from next_tests.integration_tests.cases import (
    IDim,
    cartesian_case,
    cartesian_case_no_dace_exec,
    unstructured_case,
)
from next_tests.integration_tests.feature_tests.ffront_tests.ffront_test_utils import (
    fieldview_backend,
    fieldview_backend_no_dace_exec,
)


# Math builtins


def test_arithmetic(cartesian_case):
    @gtx.field_operator
    def arithmetic(inp1: cases.IFloatField, inp2: cases.IFloatField) -> gtx.Field[[IDim], float64]:
        return (inp1 + inp2 / 3.0 - inp2) * 2.0

    cases.verify_with_default_data(
        cartesian_case, arithmetic, ref=lambda inp1, inp2: (inp1 + inp2 / 3.0 - inp2) * 2.0
    )


def test_power(cartesian_case):
    @gtx.field_operator
    def pow(inp1: cases.IField) -> cases.IField:
        return inp1**2

    cases.verify_with_default_data(cartesian_case, pow, ref=lambda inp1: inp1**2)


def test_floordiv(cartesian_case):
    if cartesian_case.backend in [
        gtfn_cpu.run_gtfn,
        gtfn_cpu.run_gtfn_imperative,
        gtfn_cpu.run_gtfn_with_temporaries,
    ]:
        pytest.xfail(
            "FloorDiv not yet supported."
        )  # see https://github.com/GridTools/gt4py/issues/1136

    @gtx.field_operator
    def floorDiv(inp1: cases.IField) -> cases.IField:
        return inp1 // 2

    cases.verify_with_default_data(cartesian_case, floorDiv, ref=lambda inp1: inp1 // 2)


def test_mod(cartesian_case_no_dace_exec):
    cartesian_case = cartesian_case_no_dace_exec
    if cartesian_case.backend in [
        gtfn_cpu.run_gtfn,
        gtfn_cpu.run_gtfn_imperative,
<<<<<<< HEAD
=======
        gtfn_cpu.run_gtfn_with_temporaries,
        dace_iterator.run_dace_iterator,
>>>>>>> ac6bf945
    ]:
        pytest.xfail(
            "Modulo not properly supported for negative numbers."
        )  # see https://github.com/GridTools/gt4py/issues/1219

    @gtx.field_operator
    def mod_fieldop(inp1: cases.IField) -> cases.IField:
        return inp1 % 2

    inp1 = gtx.np_as_located_field(IDim)(np.asarray(range(10), dtype=int32) - 5)
    out = cases.allocate(cartesian_case, mod_fieldop, cases.RETURN)()

    cases.verify(cartesian_case, mod_fieldop, inp1, out=out, ref=inp1 % 2)


def test_bit_xor(cartesian_case):
    @gtx.field_operator
    def binary_xor(inp1: cases.IBoolField, inp2: cases.IBoolField) -> cases.IBoolField:
        return inp1 ^ inp2

    size = cartesian_case.default_sizes[IDim]
    bool_field = np.random.choice(a=[False, True], size=(size))
    inp1 = cases.allocate(cartesian_case, binary_xor, "inp1").strategy(
        cases.ConstInitializer(bool_field)
    )()
    inp2 = cases.allocate(cartesian_case, binary_xor, "inp2").strategy(
        cases.ConstInitializer(bool_field)
    )()
    out = cases.allocate(cartesian_case, binary_xor, cases.RETURN)()
    cases.verify(cartesian_case, binary_xor, inp1, inp2, out=out, ref=inp1 ^ inp2)


def test_bit_and(cartesian_case):
    @gtx.field_operator
    def bit_and(inp1: cases.IBoolField, inp2: cases.IBoolField) -> cases.IBoolField:
        return inp1 & inp2

    size = cartesian_case.default_sizes[IDim]
    bool_field = np.random.choice(a=[False, True], size=(size))
    inp1 = cases.allocate(cartesian_case, bit_and, "inp1").strategy(
        cases.ConstInitializer(bool_field)
    )()
    inp2 = cases.allocate(cartesian_case, bit_and, "inp2").strategy(
        cases.ConstInitializer(bool_field)
    )()
    out = cases.allocate(cartesian_case, bit_and, cases.RETURN)()
    cases.verify(cartesian_case, bit_and, inp1, inp2, out=out, ref=inp1 & inp2)


def test_bit_or(cartesian_case):
    @gtx.field_operator
    def bit_or(inp1: cases.IBoolField, inp2: cases.IBoolField) -> cases.IBoolField:
        return inp1 | inp2

    size = cartesian_case.default_sizes[IDim]
    bool_field = np.random.choice(a=[False, True], size=(size))
    inp1 = cases.allocate(cartesian_case, bit_or, "inp1").strategy(
        cases.ConstInitializer(bool_field)
    )()
    inp2 = cases.allocate(cartesian_case, bit_or, "inp2").strategy(
        cases.ConstInitializer(bool_field)
    )()
    out = cases.allocate(cartesian_case, bit_or, cases.RETURN)()
    cases.verify(cartesian_case, bit_or, inp1, inp2, out=out, ref=inp1 | inp2)


# Unary builtins


def test_unary_neg(cartesian_case):
    @gtx.field_operator
    def uneg(inp: cases.IField) -> cases.IField:
        return -inp

    cases.verify_with_default_data(cartesian_case, uneg, ref=lambda inp1: -inp1)


def test_unary_invert(cartesian_case):
    @gtx.field_operator
    def tilde_fieldop(inp1: cases.IBoolField) -> cases.IBoolField:
        return ~inp1

    size = cartesian_case.default_sizes[IDim]
    bool_field = np.random.choice(a=[False, True], size=(size))
    inp1 = cases.allocate(cartesian_case, tilde_fieldop, "inp1").strategy(
        cases.ConstInitializer(bool_field)
    )()
    out = cases.allocate(cartesian_case, tilde_fieldop, cases.RETURN)()
    cases.verify(cartesian_case, tilde_fieldop, inp1, out=out, ref=~inp1)


def test_unary_not(cartesian_case):
    @gtx.field_operator
    def not_fieldop(inp1: cases.IBoolField) -> cases.IBoolField:
        return not inp1

    size = cartesian_case.default_sizes[IDim]
    bool_field = np.random.choice(a=[False, True], size=(size))
    inp1 = cases.allocate(cartesian_case, not_fieldop, "inp1").strategy(
        cases.ConstInitializer(bool_field)
    )()
    out = cases.allocate(cartesian_case, not_fieldop, cases.RETURN)()
    cases.verify(cartesian_case, not_fieldop, inp1, out=out, ref=~inp1)


# Trig builtins


def test_basic_trig(cartesian_case):
    @gtx.field_operator
    def basic_trig_fieldop(inp1: cases.IFloatField, inp2: cases.IFloatField) -> cases.IFloatField:
        return sin(cos(inp1)) - sinh(cosh(inp2)) + tan(inp1) - tanh(inp2)

    cases.verify_with_default_data(
        cartesian_case,
        basic_trig_fieldop,
        ref=lambda inp1, inp2: np.sin(np.cos(inp1))
        - np.sinh(np.cosh(inp2))
        + np.tan(inp1)
        - np.tanh(inp2),
    )


def test_exp_log(cartesian_case):
    @gtx.field_operator
    def exp_log_fieldop(inp1: cases.IFloatField, inp2: cases.IFloatField) -> cases.IFloatField:
        return log(inp1) - exp(inp2)

    cases.verify_with_default_data(
        cartesian_case, exp_log_fieldop, ref=lambda inp1, inp2: np.log(inp1) - np.exp(inp2)
    )


def test_roots(cartesian_case):
    @gtx.field_operator
    def roots_fieldop(inp1: cases.IFloatField, inp2: cases.IFloatField) -> cases.IFloatField:
        return sqrt(inp1) - cbrt(inp2)

    cases.verify_with_default_data(
        cartesian_case, roots_fieldop, ref=lambda inp1, inp2: np.sqrt(inp1) - np.cbrt(inp2)
    )


def test_is_values(cartesian_case):
    @gtx.field_operator
    def is_isinf_fieldop(inp1: cases.IFloatField) -> cases.IBoolField:
        return isinf(inp1)

    @gtx.field_operator
    def is_isnan_fieldop(inp1: cases.IFloatField) -> cases.IBoolField:
        return isnan(inp1)

    @gtx.field_operator
    def is_isfinite_fieldop(inp1: cases.IFloatField) -> cases.IBoolField:
        return isfinite(inp1)

    cases.verify_with_default_data(
        cartesian_case, is_isinf_fieldop, ref=lambda inp1: np.isinf(inp1)
    )

    cases.verify_with_default_data(
        cartesian_case, is_isnan_fieldop, ref=lambda inp1: np.isnan(inp1)
    )

    cases.verify_with_default_data(
        cartesian_case, is_isfinite_fieldop, ref=lambda inp1: np.isfinite(inp1)
    )


def test_rounding_funs(cartesian_case):
    @gtx.field_operator
    def rounding_funs_fieldop(
        inp1: cases.IFloatField, inp2: cases.IFloatField
    ) -> cases.IFloatField:
        return floor(inp1) - ceil(inp2) + trunc(inp1)

    cases.verify_with_default_data(
        cartesian_case,
        rounding_funs_fieldop,
        ref=lambda inp1, inp2: np.floor(inp1) - np.ceil(inp2) + np.trunc(inp1),
    )<|MERGE_RESOLUTION|>--- conflicted
+++ resolved
@@ -95,11 +95,7 @@
     if cartesian_case.backend in [
         gtfn_cpu.run_gtfn,
         gtfn_cpu.run_gtfn_imperative,
-<<<<<<< HEAD
-=======
         gtfn_cpu.run_gtfn_with_temporaries,
-        dace_iterator.run_dace_iterator,
->>>>>>> ac6bf945
     ]:
         pytest.xfail(
             "Modulo not properly supported for negative numbers."
