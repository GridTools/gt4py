# GT4Py - GridTools Framework
#
# Copyright (c) 2014-2024, ETH Zurich
# All rights reserved.
#
# Please, refer to the LICENSE file in the root directory.
# SPDX-License-Identifier: BSD-3-Clause

import numpy as np
import pytest

import gt4py.next as gtx
from gt4py.next import (
    broadcast,
    cbrt,
    ceil,
    cos,
    cosh,
    exp,
    float64,
    floor,
    int32,
    isfinite,
    isinf,
    isnan,
    log,
    sin,
    sinh,
    sqrt,
    tan,
    tanh,
    trunc,
)

from next_tests.integration_tests import cases
from next_tests.integration_tests.cases import IDim, cartesian_case, unstructured_case
from next_tests.integration_tests.feature_tests.ffront_tests.ffront_test_utils import (
    exec_alloc_descriptor,
)


# Math builtins


def test_arithmetic(cartesian_case):
    @gtx.field_operator
    def arithmetic(inp1: cases.IFloatField, inp2: cases.IFloatField) -> gtx.Field[[IDim], float64]:
        return (inp1 + inp2 / 3.0 - inp2) * 2.0

    cases.verify_with_default_data(
        cartesian_case, arithmetic, ref=lambda inp1, inp2: (inp1 + inp2 / 3.0 - inp2) * 2.0
    )


def test_power(cartesian_case):
    @gtx.field_operator
    def pow(inp1: cases.IField) -> cases.IField:
        return inp1**2

    cases.verify_with_default_data(cartesian_case, pow, ref=lambda inp1: inp1**2)


@pytest.mark.uses_floordiv
def test_floordiv(cartesian_case):
    @gtx.field_operator
    def floorDiv(inp1: cases.IField) -> cases.IField:
        return inp1 // 2

    cases.verify_with_default_data(cartesian_case, floorDiv, ref=lambda inp1: inp1 // 2)


@pytest.mark.uses_negative_modulo
def test_mod(cartesian_case):
    @gtx.field_operator
    def mod_fieldop(inp1: cases.IField) -> cases.IField:
        return inp1 % 2

    inp1 = cartesian_case.as_field([IDim], np.asarray(range(10), dtype=int32) - 5)
    out = cases.allocate(cartesian_case, mod_fieldop, cases.RETURN)()

    cases.verify(cartesian_case, mod_fieldop, inp1, out=out, ref=inp1 % 2)


@pytest.mark.uses_bool_field
def test_bit_xor(cartesian_case):
    @gtx.field_operator
    def binary_xor(inp1: cases.IBoolField, inp2: cases.IBoolField) -> cases.IBoolField:
        return inp1 ^ inp2

    size = cartesian_case.default_sizes[IDim]
    inp1 = cartesian_case.as_field([IDim], np.random.choice(a=[False, True], size=(size)))
    inp2 = cartesian_case.as_field([IDim], np.random.choice(a=[False, True], size=(size)))
    out = cases.allocate(cartesian_case, binary_xor, cases.RETURN)()
    cases.verify(cartesian_case, binary_xor, inp1, inp2, out=out, ref=inp1 ^ inp2)


@pytest.mark.uses_bool_field
def test_bit_and(cartesian_case):
    @gtx.field_operator
    def bit_and(inp1: cases.IBoolField, inp2: cases.IBoolField) -> cases.IBoolField:
        return inp1 & inp2

    size = cartesian_case.default_sizes[IDim]
    inp1 = cartesian_case.as_field([IDim], np.random.choice(a=[False, True], size=(size)))
    inp2 = cartesian_case.as_field([IDim], np.random.choice(a=[False, True], size=(size)))
    out = cases.allocate(cartesian_case, bit_and, cases.RETURN)()
    cases.verify(cartesian_case, bit_and, inp1, inp2, out=out, ref=inp1 & inp2)


@pytest.mark.uses_bool_field
def test_bit_or(cartesian_case):
    @gtx.field_operator
    def bit_or(inp1: cases.IBoolField, inp2: cases.IBoolField) -> cases.IBoolField:
        return inp1 | inp2

    size = cartesian_case.default_sizes[IDim]
    inp1 = cartesian_case.as_field([IDim], np.random.choice(a=[False, True], size=(size)))
    inp2 = cartesian_case.as_field([IDim], np.random.choice(a=[False, True], size=(size)))
    out = cases.allocate(cartesian_case, bit_or, cases.RETURN)()
    cases.verify(cartesian_case, bit_or, inp1, inp2, out=out, ref=inp1 | inp2)


# Unary builtins


def test_unary_neg(cartesian_case):
    @gtx.field_operator
    def uneg(inp: cases.IField) -> cases.IField:
        return -inp

    cases.verify_with_default_data(cartesian_case, uneg, ref=lambda inp1: -inp1)


<<<<<<< HEAD
@pytest.mark.uses_bool_field
=======
def test_unary_neg_float_conversion(cartesian_case):
    @gtx.field_operator
    def uneg_float() -> cases.IFloatField:
        inp_f = broadcast(float(-1), (IDim,))
        return inp_f

    size = cartesian_case.default_sizes[IDim]
    ref = cartesian_case.as_field([IDim], np.full(size, -1.0, dtype=float))
    out = cases.allocate(cartesian_case, uneg_float, cases.RETURN)()
    cases.verify(cartesian_case, uneg_float, out=out, ref=ref)


def test_unary_neg_bool_conversion(cartesian_case):
    @gtx.field_operator
    def uneg_bool() -> cases.IBoolField:
        inp_f = broadcast(bool(-1), (IDim,))
        return inp_f

    size = cartesian_case.default_sizes[IDim]
    ref = cartesian_case.as_field([IDim], np.full(size, True, dtype=bool))
    out = cases.allocate(cartesian_case, uneg_bool, cases.RETURN)()
    cases.verify(cartesian_case, uneg_bool, out=out, ref=ref)


>>>>>>> eea1fb63
def test_unary_invert(cartesian_case):
    @gtx.field_operator
    def tilde_fieldop(inp1: cases.IBoolField) -> cases.IBoolField:
        return ~inp1

    size = cartesian_case.default_sizes[IDim]
    inp1 = cartesian_case.as_field([IDim], np.random.choice(a=[False, True], size=(size)))
    out = cases.allocate(cartesian_case, tilde_fieldop, cases.RETURN)()
    cases.verify(cartesian_case, tilde_fieldop, inp1, out=out, ref=~inp1)


def test_unary_not(cartesian_case):
    pytest.xfail(
        "We accidentally supported 'not' on fields. This is wrong, we should raise an error."
    )
    with pytest.raises:  # TODO 'not' on a field should be illegal

        @gtx.field_operator
        def not_fieldop(inp1: cases.IBoolField) -> cases.IBoolField:
            return not inp1


# Trig builtins


def test_basic_trig(cartesian_case):
    @gtx.field_operator
    def basic_trig_fieldop(inp1: cases.IFloatField, inp2: cases.IFloatField) -> cases.IFloatField:
        return sin(cos(inp1)) - sinh(cosh(inp2)) + tan(inp1) - tanh(inp2)

    cases.verify_with_default_data(
        cartesian_case,
        basic_trig_fieldop,
        ref=lambda inp1, inp2: np.sin(np.cos(inp1))
        - np.sinh(np.cosh(inp2))
        + np.tan(inp1)
        - np.tanh(inp2),
    )


def test_exp_log(cartesian_case):
    @gtx.field_operator
    def exp_log_fieldop(inp1: cases.IFloatField, inp2: cases.IFloatField) -> cases.IFloatField:
        return log(inp1) - exp(inp2)

    cases.verify_with_default_data(
        cartesian_case, exp_log_fieldop, ref=lambda inp1, inp2: np.log(inp1) - np.exp(inp2)
    )


def test_roots(cartesian_case):
    @gtx.field_operator
    def roots_fieldop(inp1: cases.IFloatField, inp2: cases.IFloatField) -> cases.IFloatField:
        return sqrt(inp1) - cbrt(inp2)

    cases.verify_with_default_data(
        cartesian_case, roots_fieldop, ref=lambda inp1, inp2: np.sqrt(inp1) - np.cbrt(inp2)
    )


@pytest.mark.uses_bool_field
def test_is_values(cartesian_case):
    @gtx.field_operator
    def is_isinf_fieldop(inp1: cases.IFloatField) -> cases.IBoolField:
        return isinf(inp1)

    @gtx.field_operator
    def is_isnan_fieldop(inp1: cases.IFloatField) -> cases.IBoolField:
        return isnan(inp1)

    @gtx.field_operator
    def is_isfinite_fieldop(inp1: cases.IFloatField) -> cases.IBoolField:
        return isfinite(inp1)

    cases.verify_with_default_data(
        cartesian_case, is_isinf_fieldop, ref=lambda inp1: np.isinf(inp1)
    )

    cases.verify_with_default_data(
        cartesian_case, is_isnan_fieldop, ref=lambda inp1: np.isnan(inp1)
    )

    cases.verify_with_default_data(
        cartesian_case, is_isfinite_fieldop, ref=lambda inp1: np.isfinite(inp1)
    )


def test_rounding_funs(cartesian_case):
    @gtx.field_operator
    def rounding_funs_fieldop(
        inp1: cases.IFloatField, inp2: cases.IFloatField
    ) -> cases.IFloatField:
        return floor(inp1) - ceil(inp2) + trunc(inp1)

    cases.verify_with_default_data(
        cartesian_case,
        rounding_funs_fieldop,
        ref=lambda inp1, inp2: np.floor(inp1) - np.ceil(inp2) + np.trunc(inp1),
    )<|MERGE_RESOLUTION|>--- conflicted
+++ resolved
@@ -131,9 +131,7 @@
     cases.verify_with_default_data(cartesian_case, uneg, ref=lambda inp1: -inp1)
 
 
-<<<<<<< HEAD
-@pytest.mark.uses_bool_field
-=======
+@pytest.mark.uses_bool_field
 def test_unary_neg_float_conversion(cartesian_case):
     @gtx.field_operator
     def uneg_float() -> cases.IFloatField:
@@ -146,6 +144,7 @@
     cases.verify(cartesian_case, uneg_float, out=out, ref=ref)
 
 
+@pytest.mark.uses_bool_field
 def test_unary_neg_bool_conversion(cartesian_case):
     @gtx.field_operator
     def uneg_bool() -> cases.IBoolField:
@@ -158,7 +157,7 @@
     cases.verify(cartesian_case, uneg_bool, out=out, ref=ref)
 
 
->>>>>>> eea1fb63
+@pytest.mark.uses_bool_field
 def test_unary_invert(cartesian_case):
     @gtx.field_operator
     def tilde_fieldop(inp1: cases.IBoolField) -> cases.IBoolField:
