# -*- coding: utf-8 -*-
# GT4Py - GridTools Framework
#
# Copyright (c) 2014-2023, ETH Zurich
# All rights reserved.
#
# This file is part of the GT4Py project and the GridTools framework.
# GT4Py is free software: you can redistribute it and/or modify it under
# the terms of the GNU General Public License as published by the
# Free Software Foundation, either version 3 of the License, or any later
# version. See the LICENSE.txt file at the top-level directory of this
# distribution for a copy of the license or check <https://www.gnu.org/licenses/>.
#
# SPDX-License-Identifier: GPL-3.0-or-later

import numpy as np
import pytest

import gt4py.next as gtx
from gt4py.next import (
    cbrt,
    ceil,
    cos,
    cosh,
    exp,
    float64,
    floor,
    int64,
    isfinite,
    isinf,
    isnan,
    log,
    sin,
    sinh,
    sqrt,
    tan,
    tanh,
    trunc,
)
from gt4py.next.program_processors.runners import gtfn_cpu

from next_tests.integration_tests.feature_tests.ffront_tests.ffront_test_utils import (
    IDim,
    fieldview_backend,
    size,
)


# Math builtins


def test_arithmetic(fieldview_backend):
    a_I_float = gtx.np_as_located_field(IDim)(np.random.randn(size).astype("float64"))
    b_I_float = gtx.np_as_located_field(IDim)(np.random.randn(size).astype("float64"))
    out_I_float = gtx.np_as_located_field(IDim)(np.random.randn(size).astype("float64"))

    @gtx.field_operator(backend=fieldview_backend)
    def arithmetic(
        inp1: gtx.Field[[IDim], float64], inp2: gtx.Field[[IDim], float64]
    ) -> gtx.Field[[IDim], float64]:
        return (inp1 + inp2 / 3.0 - inp2) * 2.0

    arithmetic(a_I_float, b_I_float, out=out_I_float, offset_provider={})
    expected = (a_I_float.array() + b_I_float.array() / 3.0 - b_I_float.array()) * 2.0
    assert np.allclose(expected, out_I_float)


def test_power(fieldview_backend):
    a_I_float = gtx.np_as_located_field(IDim)(np.random.randn(size).astype("float64"))
    out_I_float = gtx.np_as_located_field(IDim)(np.random.randn(size).astype("float64"))

<<<<<<< HEAD
    @field_operator(backend=fieldview_backend)
    def pow(inp1: Field[[IDim], float64]) -> Field[[IDim], float64]:
        return inp1**2.0
=======
    @gtx.field_operator(backend=fieldview_backend)
    def pow(inp1: gtx.Field[[IDim], float64]) -> gtx.Field[[IDim], float64]:
        return inp1**2
>>>>>>> a1fc8abf

    pow(a_I_float, out=out_I_float, offset_provider={})
    assert np.allclose(a_I_float.array() ** 2, out_I_float)


def test_floordiv(fieldview_backend):
    a_I_int = gtx.np_as_located_field(IDim)(np.random.randn(size).astype("int64"))
    out_I_int = gtx.np_as_located_field(IDim)(np.zeros((size,), dtype=int64))

    if fieldview_backend in [gtfn_cpu.run_gtfn, gtfn_cpu.run_gtfn_imperative]:
        pytest.xfail(
            "FloorDiv not yet supported."
        )  # see https://github.com/GridTools/gt4py/issues/1136

    @gtx.field_operator(backend=fieldview_backend)
    def floorDiv(inp1: gtx.Field[[IDim], int64]) -> gtx.Field[[IDim], int64]:
        return inp1 // 2

    floorDiv(a_I_int, out=out_I_int, offset_provider={})
    assert np.allclose(a_I_int.array() // 2, out_I_int)


def test_mod(fieldview_backend):
    a_I_int = gtx.np_as_located_field(IDim)(np.asarray(range(10), dtype="int64") - 5)
    out_I_int = gtx.np_as_located_field(IDim)(np.zeros((size,), dtype=int64))

    if fieldview_backend in [gtfn_cpu.run_gtfn, gtfn_cpu.run_gtfn_imperative]:
        pytest.xfail(
            "Modulo not properly supported for negative numbers."
        )  # see https://github.com/GridTools/gt4py/issues/1219

    @gtx.field_operator(backend=fieldview_backend)
    def mod_fieldop(inp1: gtx.Field[[IDim], int64]) -> gtx.Field[[IDim], int64]:
        return inp1 % 2

    mod_fieldop(a_I_int, out=out_I_int, offset_provider={})
    assert np.allclose(a_I_int.array() % 2, out_I_int)


def test_bit_xor(fieldview_backend):
    a_I_bool = gtx.np_as_located_field(IDim)(np.random.randn(size).astype(bool))
    b_I_bool = gtx.np_as_located_field(IDim)(np.random.randn(size).astype(bool))
    out_I_bool = gtx.np_as_located_field(IDim)(np.zeros((size,), dtype=bool))

    @gtx.field_operator(backend=fieldview_backend)
    def binary_xor(
        inp1: gtx.Field[[IDim], bool], inp2: gtx.Field[[IDim], bool]
    ) -> gtx.Field[[IDim], bool]:
        return inp1 ^ inp2

    binary_xor(a_I_bool, b_I_bool, out=out_I_bool, offset_provider={})
    assert np.allclose(a_I_bool.array() ^ b_I_bool.array(), out_I_bool)


def test_bit_and(fieldview_backend):
    a_I_bool = gtx.np_as_located_field(IDim)(np.random.randn(size).astype(bool))
    b_I_bool = gtx.np_as_located_field(IDim)(np.random.randn(size).astype(bool))
    out_I_bool = gtx.np_as_located_field(IDim)(np.zeros((size,), dtype=bool))

    @gtx.field_operator(backend=fieldview_backend)
    def bit_and(
        inp1: gtx.Field[[IDim], bool], inp2: gtx.Field[[IDim], bool]
    ) -> gtx.Field[[IDim], bool]:
        return inp1 & inp2 & True

    bit_and(a_I_bool, b_I_bool, out=out_I_bool, offset_provider={})
    assert np.allclose(a_I_bool.array() & b_I_bool.array(), out_I_bool)


def test_bit_or(fieldview_backend):
    a_I_bool = gtx.np_as_located_field(IDim)(np.random.randn(size).astype(bool))
    b_I_bool = gtx.np_as_located_field(IDim)(np.random.randn(size).astype(bool))
    out_I_bool = gtx.np_as_located_field(IDim)(np.zeros((size,), dtype=bool))

    @gtx.field_operator(backend=fieldview_backend)
    def bit_or(
        inp1: gtx.Field[[IDim], bool], inp2: gtx.Field[[IDim], bool]
    ) -> gtx.Field[[IDim], bool]:
        return inp1 | inp2 | True

    bit_or(a_I_bool, b_I_bool, out=out_I_bool, offset_provider={})
    assert np.allclose(a_I_bool.array() | b_I_bool.array(), out_I_bool)


# Unary builtins


def test_unary_neg(fieldview_backend):
    a_I_int = gtx.np_as_located_field(IDim)(np.random.randn(size).astype("int64"))
    out_I_int = gtx.np_as_located_field(IDim)(np.zeros((size,), dtype=int64))

    @gtx.field_operator(backend=fieldview_backend)
    def uneg(inp: gtx.Field[[IDim], int64]) -> gtx.Field[[IDim], int64]:
        return -inp

    uneg(a_I_int, out=out_I_int, offset_provider={})
    assert np.allclose(-a_I_int.array(), out_I_int)


def test_unary_invert(fieldview_backend):
    a_I_bool = gtx.np_as_located_field(IDim)(np.random.randn(size).astype(bool))
    out_I_bool = gtx.np_as_located_field(IDim)(np.zeros((size,), dtype=bool))

    @gtx.field_operator(backend=fieldview_backend)
    def tilde_fieldop(inp1: gtx.Field[[IDim], bool]) -> gtx.Field[[IDim], bool]:
        return ~inp1

    tilde_fieldop(a_I_bool, out=out_I_bool, offset_provider={})
    assert np.allclose(~a_I_bool.array(), out_I_bool)


def test_unary_not(fieldview_backend):
    a_I_bool = gtx.np_as_located_field(IDim)(np.random.randn(size).astype(bool))
    out_I_bool = gtx.np_as_located_field(IDim)(np.zeros((size,), dtype=bool))

    @gtx.field_operator(backend=fieldview_backend)
    def not_fieldop(inp1: gtx.Field[[IDim], bool]) -> gtx.Field[[IDim], bool]:
        return not inp1

    not_fieldop(a_I_bool, out=out_I_bool, offset_provider={})
    assert np.allclose(~a_I_bool.array(), out_I_bool)


# Trig builtins


def test_basic_trig(fieldview_backend):
    a_I_float = gtx.np_as_located_field(IDim)(np.random.randn(size).astype("float64"))
    b_I_float = gtx.np_as_located_field(IDim)(np.random.randn(size).astype("float64"))
    out_I_float = gtx.np_as_located_field(IDim)(np.random.randn(size).astype("float64"))

    @gtx.field_operator(backend=fieldview_backend)
    def basic_trig_fieldop(
        inp1: gtx.Field[[IDim], float64], inp2: gtx.Field[[IDim], float64]
    ) -> gtx.Field[[IDim], float64]:
        return sin(cos(inp1)) - sinh(cosh(inp2)) + tan(inp1) - tanh(inp2)

    basic_trig_fieldop(a_I_float, b_I_float, out=out_I_float, offset_provider={})

    expected = (
        np.sin(np.cos(a_I_float))
        - np.sinh(np.cosh(b_I_float))
        + np.tan(a_I_float)
        - np.tanh(b_I_float)
    )
    assert np.allclose(expected, out_I_float)


def test_exp_log(fieldview_backend):
    a_float = gtx.np_as_located_field(IDim)(np.ones((size)))
    b_I_float = gtx.np_as_located_field(IDim)(np.random.randn(size).astype("float64"))
    out_I_float = gtx.np_as_located_field(IDim)(np.random.randn(size).astype("float64"))

    @gtx.field_operator(backend=fieldview_backend)
    def exp_log_fieldop(
        inp1: gtx.Field[[IDim], float64], inp2: gtx.Field[[IDim], float64]
    ) -> gtx.Field[[IDim], float64]:
        return log(inp1) - exp(inp2)

    exp_log_fieldop(a_float, b_I_float, out=out_I_float, offset_provider={})

    expected = np.log(a_float) - np.exp(b_I_float)
    assert np.allclose(expected, out_I_float)


def test_roots(fieldview_backend):
    a_float = gtx.np_as_located_field(IDim)(np.ones((size)))
    b_I_float = gtx.np_as_located_field(IDim)(np.random.randn(size).astype("float64"))
    out_I_float = gtx.np_as_located_field(IDim)(np.random.randn(size).astype("float64"))

    @gtx.field_operator(backend=fieldview_backend)
    def roots_fieldop(
        inp1: gtx.Field[[IDim], float64], inp2: gtx.Field[[IDim], float64]
    ) -> gtx.Field[[IDim], float64]:
        return sqrt(inp1) - cbrt(inp2)

    roots_fieldop(a_float, b_I_float, out=out_I_float, offset_provider={})

    expected = np.sqrt(a_float) - np.cbrt(b_I_float)
    assert np.allclose(expected, out_I_float)


def test_is_values(fieldview_backend):
    out_bool_1 = gtx.np_as_located_field(IDim)(np.zeros((size,), dtype=bool))
    out_bool_2 = gtx.np_as_located_field(IDim)(np.zeros((size,), dtype=bool))
    a_I_float = gtx.np_as_located_field(IDim)(np.random.randn(size).astype("float64"))
    out_I_bool = gtx.np_as_located_field(IDim)(np.zeros((size,), dtype=bool))

    @gtx.field_operator(backend=fieldview_backend)
    def is_isinf_fieldop(inp1: gtx.Field[[IDim], float64]) -> gtx.Field[[IDim], bool]:
        return isinf(inp1)

    is_isinf_fieldop(a_I_float, out=out_I_bool, offset_provider={})
    expected = np.isinf(a_I_float)
    assert np.allclose(expected, out_I_bool)

    @gtx.field_operator(backend=fieldview_backend)
    def is_isnan_fieldop(inp1: gtx.Field[[IDim], float64]) -> gtx.Field[[IDim], bool]:
        return isnan(inp1)

    is_isnan_fieldop(a_I_float, out=out_bool_1, offset_provider={})
    expected = np.isnan(a_I_float)
    assert np.allclose(expected, out_bool_1)

    @gtx.field_operator(backend=fieldview_backend)
    def is_isfinite_fieldop(inp1: gtx.Field[[IDim], float64]) -> gtx.Field[[IDim], bool]:
        return isfinite(inp1)

    is_isfinite_fieldop(a_I_float, out=out_bool_2, offset_provider={})
    expected = np.isfinite(a_I_float)
    assert np.allclose(expected, out_bool_2)


def test_rounding_funs(fieldview_backend):
    a_I_float = gtx.np_as_located_field(IDim)(np.random.randn(size).astype("float64"))
    b_I_float = gtx.np_as_located_field(IDim)(np.random.randn(size).astype("float64"))
    out_I_float = gtx.np_as_located_field(IDim)(np.random.randn(size).astype("float64"))

    @gtx.field_operator(backend=fieldview_backend)
    def rounding_funs_fieldop(
        inp1: gtx.Field[[IDim], float64], inp2: gtx.Field[[IDim], float64]
    ) -> gtx.Field[[IDim], float64]:
        return floor(inp1) - ceil(inp2) + trunc(inp1)

    rounding_funs_fieldop(a_I_float, b_I_float, out=out_I_float, offset_provider={})

    expected = np.floor(a_I_float) - np.ceil(b_I_float) + np.trunc(a_I_float)
    assert np.allclose(expected, out_I_float)<|MERGE_RESOLUTION|>--- conflicted
+++ resolved
@@ -69,15 +69,9 @@
     a_I_float = gtx.np_as_located_field(IDim)(np.random.randn(size).astype("float64"))
     out_I_float = gtx.np_as_located_field(IDim)(np.random.randn(size).astype("float64"))
 
-<<<<<<< HEAD
-    @field_operator(backend=fieldview_backend)
-    def pow(inp1: Field[[IDim], float64]) -> Field[[IDim], float64]:
-        return inp1**2.0
-=======
     @gtx.field_operator(backend=fieldview_backend)
     def pow(inp1: gtx.Field[[IDim], float64]) -> gtx.Field[[IDim], float64]:
         return inp1**2
->>>>>>> a1fc8abf
 
     pow(a_I_float, out=out_I_float, offset_provider={})
     assert np.allclose(a_I_float.array() ** 2, out_I_float)
