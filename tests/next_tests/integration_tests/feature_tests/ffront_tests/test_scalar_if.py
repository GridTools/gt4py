# -*- coding: utf-8 -*-
# GT4Py - GridTools Framework
#
# Copyright (c) 2014-2023, ETH Zurich
# All rights reserved.
#
# This file is part of the GT4Py project and the GridTools framework.
# GT4Py is free software: you can redistribute it and/or modify it under
# the terms of the GNU General Public License as published by the
# Free Software Foundation, either version 3 of the License, or any later
# version. See the LICENSE.txt file at the top-level directory of this
# distribution for a copy of the license or check <https://www.gnu.org/licenses/>.
#
# SPDX-License-Identifier: GPL-3.0-or-later

from functools import reduce

import numpy as np
import pytest

from gt4py.next import Field, errors, field_operator, float64, index_field, np_as_located_field
from gt4py.next.program_processors.runners import gtfn_cpu

from next_tests.integration_tests import cases
from next_tests.integration_tests.cases import (
    E2V,
    V2E,
    E2VDim,
    Edge,
    IDim,
    Ioff,
    JDim,
    Joff,
    KDim,
    Koff,
    V2EDim,
    Vertex,
    cartesian_case,
    cartesian_case_no_dace_exec,
    unstructured_case,
)
from next_tests.integration_tests.feature_tests.ffront_tests.ffront_test_utils import (
    Cell,
    fieldview_backend,
    fieldview_backend_no_dace_exec,
    size,
)


@pytest.mark.parametrize("condition", [True, False])
def test_simple_if(condition, cartesian_case_no_dace_exec):
    cartesian_case = cartesian_case_no_dace_exec
    if cartesian_case.backend in [
        gtfn_cpu.run_gtfn,
        gtfn_cpu.run_gtfn_imperative,
<<<<<<< HEAD
=======
        gtfn_cpu.run_gtfn_with_temporaries,
        dace_iterator.run_dace_iterator,
>>>>>>> ac6bf945
    ]:
        pytest.xfail("If-stmts are not supported yet.")

    @field_operator
    def simple_if(a: cases.IField, b: cases.IField, condition: bool) -> cases.IField:
        if condition:
            result = a
        else:
            result = b
        return result

    a = cases.allocate(cartesian_case, simple_if, "a")()
    b = cases.allocate(cartesian_case, simple_if, "b")()
    out = cases.allocate(cartesian_case, simple_if, cases.RETURN)()

    cases.verify(cartesian_case, simple_if, a, b, condition, out=out, ref=a if condition else b)


@pytest.mark.parametrize("condition1, condition2", [[True, False], [True, False]])
def test_simple_if_conditional(condition1, condition2, cartesian_case_no_dace_exec):
    cartesian_case = cartesian_case_no_dace_exec
    if cartesian_case.backend in [
        gtfn_cpu.run_gtfn,
        gtfn_cpu.run_gtfn_imperative,
<<<<<<< HEAD
=======
        gtfn_cpu.run_gtfn_with_temporaries,
        dace_iterator.run_dace_iterator,
>>>>>>> ac6bf945
    ]:
        pytest.xfail("If-stmts are not supported yet.")

    @field_operator
    def simple_if(
        a: cases.IField,
        b: cases.IField,
        condition1: bool,
        condition2: bool,
    ) -> cases.IField:
        if condition1:
            result1 = a
            result2 = a + 1
        else:
            result1 = b
            result2 = b + 1
        return result1 if condition2 else result2

    a = cases.allocate(cartesian_case, simple_if, "a")()
    b = cases.allocate(cartesian_case, simple_if, "b")()
    out = cases.allocate(cartesian_case, simple_if, cases.RETURN)()

    cases.verify(
        cartesian_case,
        simple_if,
        a,
        b,
        condition1,
        condition2,
        out=out,
        ref=(a if condition1 else b) + (0 if condition2 else 1),
    )


@pytest.mark.parametrize("condition", [True, False])
def test_local_if(cartesian_case_no_dace_exec, condition):
    cartesian_case = cartesian_case_no_dace_exec
    if cartesian_case.backend in [
        gtfn_cpu.run_gtfn,
        gtfn_cpu.run_gtfn_imperative,
<<<<<<< HEAD
=======
        gtfn_cpu.run_gtfn_with_temporaries,
        dace_iterator.run_dace_iterator,
>>>>>>> ac6bf945
    ]:
        pytest.xfail("If-stmts are not supported yet.")

    @field_operator
    def local_if(a: cases.IField, b: cases.IField, condition: bool) -> cases.IField:
        if condition:
            tmp = a
            result = tmp
        else:
            result = b
        return result

    a = cases.allocate(cartesian_case, local_if, "a")()
    b = cases.allocate(cartesian_case, local_if, "b")()
    out = cases.allocate(cartesian_case, local_if, cases.RETURN)()

    cases.verify(cartesian_case, local_if, a, b, condition, out=out, ref=(a if condition else b))


@pytest.mark.parametrize("condition", [True, False])
def test_temporary_if(cartesian_case_no_dace_exec, condition):
    cartesian_case = cartesian_case_no_dace_exec
    if cartesian_case.backend in [
        gtfn_cpu.run_gtfn,
        gtfn_cpu.run_gtfn_imperative,
<<<<<<< HEAD
=======
        gtfn_cpu.run_gtfn_with_temporaries,
        dace_iterator.run_dace_iterator,
>>>>>>> ac6bf945
    ]:
        pytest.xfail("If-stmts are not supported yet.")

    @field_operator
    def temporary_if(a: cases.IField, b: cases.IField, condition: bool) -> cases.IField:
        if condition:
            tmp1 = a
            result = tmp1
        else:
            tmp2 = b
            result = tmp2
        return result

    a = cases.allocate(cartesian_case, temporary_if, "a")()
    b = cases.allocate(cartesian_case, temporary_if, "b")()
    out = cases.allocate(cartesian_case, temporary_if, cases.RETURN)()

    cases.verify(
        cartesian_case, temporary_if, a, b, condition, out=out, ref=(a if condition else b)
    )


@pytest.mark.parametrize("condition", [True, False])
def test_if_return(cartesian_case_no_dace_exec, condition):
    cartesian_case = cartesian_case_no_dace_exec
    if cartesian_case.backend in [
        gtfn_cpu.run_gtfn,
        gtfn_cpu.run_gtfn_imperative,
<<<<<<< HEAD
=======
        gtfn_cpu.run_gtfn_with_temporaries,
        dace_iterator.run_dace_iterator,
>>>>>>> ac6bf945
    ]:
        pytest.xfail("If-stmts are not supported yet.")

    @field_operator
    def temporary_if(a: cases.IField, b: cases.IField, condition: bool) -> cases.IField:
        if condition:
            tmp1 = a
            return tmp1
        else:
            tmp2 = b
            return tmp2
        return a + b

    a = cases.allocate(cartesian_case, temporary_if, "a")()
    b = cases.allocate(cartesian_case, temporary_if, "b")()
    out = cases.allocate(cartesian_case, temporary_if, cases.RETURN)()

    cases.verify(
        cartesian_case, temporary_if, a, b, condition, out=out, ref=(a if condition else b)
    )


@pytest.mark.parametrize("condition", [True, False])
def test_if_stmt_if_branch_returns(cartesian_case_no_dace_exec, condition):
    cartesian_case = cartesian_case_no_dace_exec
    if cartesian_case.backend in [
        gtfn_cpu.run_gtfn,
        gtfn_cpu.run_gtfn_imperative,
<<<<<<< HEAD
=======
        gtfn_cpu.run_gtfn_with_temporaries,
        dace_iterator.run_dace_iterator,
>>>>>>> ac6bf945
    ]:
        pytest.xfail("If-stmts are not supported yet.")

    @field_operator
    def if_branch_returns(a: cases.IField, b: cases.IField, condition: bool) -> cases.IField:
        if condition:
            tmp1 = a
            return tmp1
        return b

    a = cases.allocate(cartesian_case, if_branch_returns, "a")()
    b = cases.allocate(cartesian_case, if_branch_returns, "b")()
    out = cases.allocate(cartesian_case, if_branch_returns, cases.RETURN)()

    cases.verify(
        cartesian_case, if_branch_returns, a, b, condition, out=out, ref=(a if condition else b)
    )


@pytest.mark.parametrize("condition", [True, False])
def test_if_stmt_else_branch_returns(cartesian_case_no_dace_exec, condition):
    cartesian_case = cartesian_case_no_dace_exec
    if cartesian_case.backend in [
        gtfn_cpu.run_gtfn,
        gtfn_cpu.run_gtfn_imperative,
<<<<<<< HEAD
=======
        gtfn_cpu.run_gtfn_with_temporaries,
        dace_iterator.run_dace_iterator,
>>>>>>> ac6bf945
    ]:
        pytest.xfail("If-stmts are not supported yet.")

    @field_operator
    def else_branch_returns(a: cases.IField, b: cases.IField, condition: bool) -> cases.IField:
        if condition:
            pass
        else:
            tmp1 = b
            return tmp1
        return a

    a = cases.allocate(cartesian_case, else_branch_returns, "a")()
    b = cases.allocate(cartesian_case, else_branch_returns, "b")()
    out = cases.allocate(cartesian_case, else_branch_returns, cases.RETURN)()

    cases.verify(
        cartesian_case, else_branch_returns, a, b, condition, out=out, ref=(a if condition else b)
    )


@pytest.mark.parametrize("condition", [True, False])
def test_if_stmt_both_branches_return(cartesian_case_no_dace_exec, condition):
    cartesian_case = cartesian_case_no_dace_exec
    if cartesian_case.backend in [
        gtfn_cpu.run_gtfn,
        gtfn_cpu.run_gtfn_imperative,
<<<<<<< HEAD
=======
        gtfn_cpu.run_gtfn_with_temporaries,
        dace_iterator.run_dace_iterator,
>>>>>>> ac6bf945
    ]:
        pytest.xfail("If-stmts are not supported yet.")

    @field_operator
    def both_branches_return(a: cases.IField, b: cases.IField, condition: bool) -> cases.IField:
        if condition:
            tmp1 = a
            return tmp1
        else:
            tmp2 = b
            return tmp2

    a = cases.allocate(cartesian_case, both_branches_return, "a")()
    b = cases.allocate(cartesian_case, both_branches_return, "b")()
    out = cases.allocate(cartesian_case, both_branches_return, cases.RETURN)()

    cases.verify(
        cartesian_case, both_branches_return, a, b, condition, out=out, ref=(a if condition else b)
    )


@pytest.mark.parametrize("condition1, condition2", [[True, False], [True, False]])
<<<<<<< HEAD
def test_nested_if_stmt_conditional(cartesian_case_no_dace_exec, condition1, condition2):
    cartesian_case = cartesian_case_no_dace_exec
    if cartesian_case.backend in [
        gtfn_cpu.run_gtfn,
        gtfn_cpu.run_gtfn_imperative,
=======
def test_nested_if_stmt_conditinal(cartesian_case, condition1, condition2):
    if cartesian_case.backend in [
        gtfn_cpu.run_gtfn,
        gtfn_cpu.run_gtfn_imperative,
        gtfn_cpu.run_gtfn_with_temporaries,
        dace_iterator.run_dace_iterator,
>>>>>>> ac6bf945
    ]:
        pytest.xfail("If-stmts are not supported yet.")

    @field_operator
    def nested_if_conditional_return(
        inp: cases.IField, condition1: bool, condition2: bool
    ) -> cases.IField:
        if condition1:
            tmp1 = inp
            if condition2:
                return tmp1 + 1
            result = tmp1 + 2
        else:
            result = inp + 3
        return result

    inp = cases.allocate(cartesian_case, nested_if_conditional_return, "inp")()
    out = cases.allocate(cartesian_case, nested_if_conditional_return, cases.RETURN)()

    ref = {
        (True, True): np.asarray(inp) + 1,
        (True, False): np.asarray(inp) + 2,
        (False, True): np.asarray(inp) + 3,
        (False, False): np.asarray(inp) + 3,
    }

    cases.verify(
        cartesian_case,
        nested_if_conditional_return,
        inp,
        condition1,
        condition2,
        out=out,
        ref=ref[(condition1, condition2)],
    )


@pytest.mark.parametrize("condition", [True, False])
def test_nested_if(cartesian_case_no_dace_exec, condition):
    cartesian_case = cartesian_case_no_dace_exec
    if cartesian_case.backend in [
        gtfn_cpu.run_gtfn,
        gtfn_cpu.run_gtfn_imperative,
<<<<<<< HEAD
=======
        gtfn_cpu.run_gtfn_with_temporaries,
        dace_iterator.run_dace_iterator,
>>>>>>> ac6bf945
    ]:
        pytest.xfail("If-stmts are not supported yet.")

    @field_operator
    def nested_if(a: cases.IField, b: cases.IField, condition: bool) -> cases.IField:
        if condition:
            if not condition:
                inner = a
            else:
                inner = a + 1
            result = inner
        else:
            result = b
            if condition:
                another_inner = 3
            else:
                another_inner = 5
            result = result + another_inner
        return result

    a = cases.allocate(cartesian_case, nested_if, "a")()
    b = cases.allocate(cartesian_case, nested_if, "b")()
    out = cases.allocate(cartesian_case, nested_if, cases.RETURN)()

    cases.verify(
        cartesian_case,
        nested_if,
        a,
        b,
        condition,
        out=out,
        ref=np.asarray(a) + 1 if condition else np.asarray(b) + 5,
    )


@pytest.mark.parametrize("condition1, condition2", [[True, False], [True, False]])
def test_if_without_else(cartesian_case_no_dace_exec, condition1, condition2):
    cartesian_case = cartesian_case_no_dace_exec
    if cartesian_case.backend in [
        gtfn_cpu.run_gtfn,
        gtfn_cpu.run_gtfn_imperative,
<<<<<<< HEAD
=======
        gtfn_cpu.run_gtfn_with_temporaries,
        dace_iterator.run_dace_iterator,
>>>>>>> ac6bf945
    ]:
        pytest.xfail("If-stmts are not supported yet.")

    @field_operator
    def if_without_else(
        a: cases.IField, b: cases.IField, condition1: bool, condition2: bool
    ) -> cases.IField:
        result = b + 1

        if condition1:
            if not condition2:
                inner = a
            else:
                inner = a + 2
            result = inner
        return result

    a = cases.allocate(cartesian_case, if_without_else, "a")()
    b = cases.allocate(cartesian_case, if_without_else, "b")()
    out = cases.allocate(cartesian_case, if_without_else, cases.RETURN)()

    ref = {
        (True, True): np.asarray(a) + 2,
        (True, False): np.asarray(a),
        (False, True): np.asarray(b) + 1,
        (False, False): np.asarray(b) + 1,
    }

    cases.verify(
        cartesian_case,
        if_without_else,
        a,
        b,
        condition1,
        condition2,
        out=out,
        ref=ref[(condition1, condition2)],
    )


def test_if_non_scalar_condition():
    with pytest.raises(errors.DSLError, match="Condition for `if` must be scalar."):

        @field_operator
        def if_non_scalar_condition(
            a: Field[[IDim, JDim], float64], b: Field[[IDim, JDim], float64], condition: bool
        ):
            result = a
            if a == b:
                result = b
            return result


def test_if_non_boolean_condition():
    with pytest.raises(errors.DSLError, match="Condition for `if` must be of boolean type."):

        @field_operator
        def if_non_boolean_condition(
            a: Field[[IDim, JDim], float64], b: Field[[IDim, JDim], float64], condition: float64
        ):
            if condition:
                result = b
            else:
                result = a
            return result


def test_if_inconsistent_types():
    with pytest.raises(
        errors.DSLError,
        match="Inconsistent types between two branches for variable",
    ):

        @field_operator
        def if_inconsistent_types(
            a: Field[[IDim, JDim], float64], b: Field[[IDim, JDim], float64], condition: bool
        ):
            if condition:
                result = 1
            else:
                result = 2.0
            return result<|MERGE_RESOLUTION|>--- conflicted
+++ resolved
@@ -53,11 +53,7 @@
     if cartesian_case.backend in [
         gtfn_cpu.run_gtfn,
         gtfn_cpu.run_gtfn_imperative,
-<<<<<<< HEAD
-=======
-        gtfn_cpu.run_gtfn_with_temporaries,
-        dace_iterator.run_dace_iterator,
->>>>>>> ac6bf945
+        gtfn_cpu.run_gtfn_with_temporaries,
     ]:
         pytest.xfail("If-stmts are not supported yet.")
 
@@ -82,11 +78,7 @@
     if cartesian_case.backend in [
         gtfn_cpu.run_gtfn,
         gtfn_cpu.run_gtfn_imperative,
-<<<<<<< HEAD
-=======
-        gtfn_cpu.run_gtfn_with_temporaries,
-        dace_iterator.run_dace_iterator,
->>>>>>> ac6bf945
+        gtfn_cpu.run_gtfn_with_temporaries,
     ]:
         pytest.xfail("If-stmts are not supported yet.")
 
@@ -127,11 +119,7 @@
     if cartesian_case.backend in [
         gtfn_cpu.run_gtfn,
         gtfn_cpu.run_gtfn_imperative,
-<<<<<<< HEAD
-=======
-        gtfn_cpu.run_gtfn_with_temporaries,
-        dace_iterator.run_dace_iterator,
->>>>>>> ac6bf945
+        gtfn_cpu.run_gtfn_with_temporaries,
     ]:
         pytest.xfail("If-stmts are not supported yet.")
 
@@ -157,11 +145,7 @@
     if cartesian_case.backend in [
         gtfn_cpu.run_gtfn,
         gtfn_cpu.run_gtfn_imperative,
-<<<<<<< HEAD
-=======
-        gtfn_cpu.run_gtfn_with_temporaries,
-        dace_iterator.run_dace_iterator,
->>>>>>> ac6bf945
+        gtfn_cpu.run_gtfn_with_temporaries,
     ]:
         pytest.xfail("If-stmts are not supported yet.")
 
@@ -190,11 +174,7 @@
     if cartesian_case.backend in [
         gtfn_cpu.run_gtfn,
         gtfn_cpu.run_gtfn_imperative,
-<<<<<<< HEAD
-=======
-        gtfn_cpu.run_gtfn_with_temporaries,
-        dace_iterator.run_dace_iterator,
->>>>>>> ac6bf945
+        gtfn_cpu.run_gtfn_with_temporaries,
     ]:
         pytest.xfail("If-stmts are not supported yet.")
 
@@ -223,11 +203,7 @@
     if cartesian_case.backend in [
         gtfn_cpu.run_gtfn,
         gtfn_cpu.run_gtfn_imperative,
-<<<<<<< HEAD
-=======
-        gtfn_cpu.run_gtfn_with_temporaries,
-        dace_iterator.run_dace_iterator,
->>>>>>> ac6bf945
+        gtfn_cpu.run_gtfn_with_temporaries,
     ]:
         pytest.xfail("If-stmts are not supported yet.")
 
@@ -253,11 +229,7 @@
     if cartesian_case.backend in [
         gtfn_cpu.run_gtfn,
         gtfn_cpu.run_gtfn_imperative,
-<<<<<<< HEAD
-=======
-        gtfn_cpu.run_gtfn_with_temporaries,
-        dace_iterator.run_dace_iterator,
->>>>>>> ac6bf945
+        gtfn_cpu.run_gtfn_with_temporaries,
     ]:
         pytest.xfail("If-stmts are not supported yet.")
 
@@ -285,11 +257,7 @@
     if cartesian_case.backend in [
         gtfn_cpu.run_gtfn,
         gtfn_cpu.run_gtfn_imperative,
-<<<<<<< HEAD
-=======
-        gtfn_cpu.run_gtfn_with_temporaries,
-        dace_iterator.run_dace_iterator,
->>>>>>> ac6bf945
+        gtfn_cpu.run_gtfn_with_temporaries,
     ]:
         pytest.xfail("If-stmts are not supported yet.")
 
@@ -312,20 +280,12 @@
 
 
 @pytest.mark.parametrize("condition1, condition2", [[True, False], [True, False]])
-<<<<<<< HEAD
 def test_nested_if_stmt_conditional(cartesian_case_no_dace_exec, condition1, condition2):
     cartesian_case = cartesian_case_no_dace_exec
     if cartesian_case.backend in [
         gtfn_cpu.run_gtfn,
         gtfn_cpu.run_gtfn_imperative,
-=======
-def test_nested_if_stmt_conditinal(cartesian_case, condition1, condition2):
-    if cartesian_case.backend in [
-        gtfn_cpu.run_gtfn,
-        gtfn_cpu.run_gtfn_imperative,
-        gtfn_cpu.run_gtfn_with_temporaries,
-        dace_iterator.run_dace_iterator,
->>>>>>> ac6bf945
+        gtfn_cpu.run_gtfn_with_temporaries,
     ]:
         pytest.xfail("If-stmts are not supported yet.")
 
@@ -369,11 +329,7 @@
     if cartesian_case.backend in [
         gtfn_cpu.run_gtfn,
         gtfn_cpu.run_gtfn_imperative,
-<<<<<<< HEAD
-=======
-        gtfn_cpu.run_gtfn_with_temporaries,
-        dace_iterator.run_dace_iterator,
->>>>>>> ac6bf945
+        gtfn_cpu.run_gtfn_with_temporaries,
     ]:
         pytest.xfail("If-stmts are not supported yet.")
 
@@ -415,11 +371,7 @@
     if cartesian_case.backend in [
         gtfn_cpu.run_gtfn,
         gtfn_cpu.run_gtfn_imperative,
-<<<<<<< HEAD
-=======
-        gtfn_cpu.run_gtfn_with_temporaries,
-        dace_iterator.run_dace_iterator,
->>>>>>> ac6bf945
+        gtfn_cpu.run_gtfn_with_temporaries,
     ]:
         pytest.xfail("If-stmts are not supported yet.")
 
