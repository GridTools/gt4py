--- conflicted
+++ resolved
@@ -22,6 +22,7 @@
 from gt4py.next.ffront import dialect_ast_enums, fbuiltins, field_operator_ast as foast
 from gt4py.next.ffront.decorator import FieldOperator
 from gt4py.next.ffront.foast_passes.type_deduction import FieldOperatorTypeDeduction
+from gt4py.next.program_processors.runners import dace_iterator
 from gt4py.next.type_system import type_translation
 
 from next_tests.integration_tests import cases
@@ -115,13 +116,9 @@
 
 
 @pytest.mark.parametrize("builtin_name, inputs", math_builtin_test_data())
-<<<<<<< HEAD
-def test_math_function_builtins_execution(fieldview_backend, builtin_name: str, inputs):
-    if fieldview_backend == dace_iterator.run_dace_iterator:
+def test_math_function_builtins_execution(cartesian_case, builtin_name: str, inputs):
+    if cartesian_case.backend == dace_iterator.run_dace_iterator:
         pytest.xfail("Bug in type inference with math builtins, breaks dace backend.")
-=======
-def test_math_function_builtins_execution(cartesian_case, builtin_name: str, inputs):
->>>>>>> 5303c0b8
     if builtin_name == "gamma":
         # numpy has no gamma function
         ref_impl: Callable = np.vectorize(math.gamma)
