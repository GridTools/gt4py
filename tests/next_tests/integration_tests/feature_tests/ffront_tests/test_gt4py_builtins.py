# -*- coding: utf-8 -*-
# GT4Py - GridTools Framework
#
# Copyright (c) 2014-2023, ETH Zurich
# All rights reserved.
#
# This file is part of the GT4Py project and the GridTools framework.
# GT4Py is free software: you can redistribute it and/or modify it under
# the terms of the GNU General Public License as published by the
# Free Software Foundation, either version 3 of the License, or any later
# version. See the LICENSE.txt file at the top-level directory of this
# distribution for a copy of the license or check <https://www.gnu.org/licenses/>.
#
# SPDX-License-Identifier: GPL-3.0-or-later

import numpy as np
import pytest

import gt4py.next as gtx
from gt4py.next import broadcast, float64, int32, int64, max_over, min_over, neighbor_sum, where
from gt4py.next.program_processors.runners import dace_iterator, gtfn_cpu

from next_tests.integration_tests import cases
from next_tests.integration_tests.cases import (
    V2E,
    Edge,
    IDim,
    Ioff,
    JDim,
    Joff,
    KDim,
    V2EDim,
    Vertex,
    cartesian_case,
    unstructured_case,
)
from next_tests.integration_tests.feature_tests.ffront_tests.ffront_test_utils import (
    fieldview_backend,
    reduction_setup,
)


def test_maxover_execution(unstructured_case):
    """Testing max_over functionality."""
<<<<<<< HEAD
=======

    if unstructured_case.backend in [
        gtfn_cpu.run_gtfn or fieldview_backend,
        gtfn_cpu.run_gtfn_imperative,
        dace_iterator.run_dace_iterator,
    ]:
        pytest.skip("not yet supported.")
>>>>>>> 46e93148

    @gtx.field_operator
    def maxover_fieldoperator(inp_field: cases.EField) -> cases.VField:
        return max_over(inp_field(V2E), axis=V2EDim)

    v2e_table = unstructured_case.offset_provider["V2E"].table
    cases.verify_with_default_data(
        unstructured_case,
        maxover_fieldoperator,
        ref=lambda edge_f: np.max(edge_f[v2e_table], axis=1),
    )


def test_maxover_execution_negatives(unstructured_case):
    """Testing max_over functionality for negative values in array."""
<<<<<<< HEAD
=======

    if unstructured_case.backend in [
        gtfn_cpu.run_gtfn,
        gtfn_cpu.run_gtfn_imperative,
        dace_iterator.run_dace_iterator,
    ]:
        pytest.skip("not yet supported.")

    v2e_table = unstructured_case.offset_provider["V2E"].table
>>>>>>> 46e93148

    @gtx.field_operator
    def maxover_negvals(edge_f: cases.EField) -> cases.VField:
        out = max_over(edge_f(V2E), axis=V2EDim)
        return out

    v2e_table = unstructured_case.offset_provider["V2E"].table
    cases.verify_with_default_data(
        unstructured_case, maxover_negvals, ref=lambda edge_f: np.max(edge_f[v2e_table], axis=1)
    )


def test_minover_execution(unstructured_case):
    """Testing max_over functionality for negative values in array."""
<<<<<<< HEAD
=======
    if unstructured_case.backend in [
        gtfn_cpu.run_gtfn,
        gtfn_cpu.run_gtfn_imperative,
        dace_iterator.run_dace_iterator,
    ]:
        pytest.skip("not yet supported.")

    v2e_table = unstructured_case.offset_provider["V2E"].table
>>>>>>> 46e93148

    @gtx.field_operator
    def maxover_negvals(edge_f: cases.EField) -> cases.VField:
        out = min_over(edge_f(V2E), axis=V2EDim)
        return out

    v2e_table = unstructured_case.offset_provider["V2E"].table
    cases.verify_with_default_data(
        unstructured_case, maxover_negvals, ref=lambda edge_f: np.min(edge_f[v2e_table], axis=1)
    )


def test_reduction_execution(unstructured_case):
    """Testing a trivial neighbor sum."""

    if unstructured_case.backend == dace_iterator.run_dace_iterator:
        pytest.xfail("Not supported in DaCe backend: reductions")

    @gtx.field_operator
    def reduction(edge_f: cases.EField) -> cases.VField:
        return neighbor_sum(edge_f(V2E), axis=V2EDim)

    @gtx.program
    def fencil(edge_f: cases.EField, out: cases.VField):
        reduction(edge_f, out=out)

    cases.verify_with_default_data(
        unstructured_case,
        fencil,
        ref=lambda edge_f: np.sum(edge_f[unstructured_case.offset_provider["V2E"].table], axis=1),
    )


def test_reduction_expression(unstructured_case):
    """Test reduction with an expression directly inside the call."""
<<<<<<< HEAD
=======
    if unstructured_case.backend in [gtfn_cpu.run_gtfn, gtfn_cpu.run_gtfn_imperative]:
        pytest.skip("Has a bug.")
    if unstructured_case.backend == dace_iterator.run_dace_iterator:
        pytest.xfail("Not supported in DaCe backend: reductions")
>>>>>>> 46e93148

    @gtx.field_operator
    def reduce_expr(edge_f: cases.EField) -> cases.VField:
        tmp_nbh_tup = edge_f(V2E), edge_f(V2E)
        tmp_nbh = tmp_nbh_tup[0]
        return 3 * neighbor_sum(-edge_f(V2E) * tmp_nbh * 2, axis=V2EDim)

    @gtx.program
    def fencil(edge_f: cases.EField, out: cases.VField):
        reduce_expr(edge_f, out=out)

    cases.verify_with_default_data(
        unstructured_case,
        fencil,
        ref=lambda edge_f: 3
        * np.sum(-edge_f[unstructured_case.offset_provider["V2E"].table] ** 2 * 2, axis=1),
    )


def test_reduction_with_common_expression(unstructured_case):
    if unstructured_case.backend == dace_iterator.run_dace_iterator:
        pytest.xfail("Not supported in DaCe backend: reductions")

    @gtx.field_operator
    def testee(flux: cases.EField) -> cases.VField:
        return neighbor_sum(flux(V2E) + flux(V2E), axis=V2EDim)

    cases.verify_with_default_data(
        unstructured_case,
        testee,
        ref=lambda flux: np.sum(flux[unstructured_case.offset_provider["V2E"].table] * 2, axis=1),
    )


def test_conditional_nested_tuple(cartesian_case):
    if cartesian_case.backend == dace_iterator.run_dace_iterator:
        pytest.xfail("Not supported in DaCe backend: tuple returns")

    @gtx.field_operator
    def conditional_nested_tuple(
        mask: cases.IBoolField, a: cases.IFloatField, b: cases.IFloatField
    ) -> tuple[
        tuple[cases.IFloatField, cases.IFloatField],
        tuple[cases.IFloatField, cases.IFloatField],
    ]:
        return where(mask, ((a, b), (b, a)), ((5.0, 7.0), (7.0, 5.0)))

    size = cartesian_case.default_sizes[IDim]
    bool_field = np.random.choice(a=[False, True], size=(size))
    mask = cases.allocate(cartesian_case, conditional_nested_tuple, "mask").strategy(
        cases.ConstInitializer(bool_field)
    )()
    a = cases.allocate(cartesian_case, conditional_nested_tuple, "a")()
    b = cases.allocate(cartesian_case, conditional_nested_tuple, "b")()

    cases.verify(
        cartesian_case,
        conditional_nested_tuple,
        mask,
        a,
        b,
        out=cases.allocate(cartesian_case, conditional_nested_tuple, cases.RETURN)(),
        ref=np.where(
            mask,
            ((a, b), (b, a)),
            ((np.full(size, 5.0), np.full(size, 7.0)), (np.full(size, 7.0), np.full(size, 5.0))),
        ),
    )


def test_broadcast_simple(cartesian_case):
    if cartesian_case.backend == dace_iterator.run_dace_iterator:
        pytest.xfail("Not supported in DaCe backend: broadcast")

    @gtx.field_operator
    def simple_broadcast(inp: cases.IField) -> cases.IJField:
        return broadcast(inp, (IDim, JDim))

    cases.verify_with_default_data(
        cartesian_case, simple_broadcast, ref=lambda inp: inp[:, np.newaxis]
    )


def test_broadcast_scalar(cartesian_case):
    if cartesian_case.backend == dace_iterator.run_dace_iterator:
        pytest.xfail("Not supported in DaCe backend: broadcast")
    size = cartesian_case.default_sizes[IDim]

    @gtx.field_operator
    def scalar_broadcast() -> gtx.Field[[IDim], float64]:
        return broadcast(float(1.0), (IDim,))

    cases.verify_with_default_data(cartesian_case, scalar_broadcast, ref=lambda: np.ones(size))


def test_broadcast_two_fields(cartesian_case):
    if cartesian_case.backend == dace_iterator.run_dace_iterator:
        pytest.xfail("Not supported in DaCe backend: broadcast")

    @gtx.field_operator
    def broadcast_two_fields(inp1: cases.IField, inp2: gtx.Field[[JDim], int32]) -> cases.IJField:
        a = broadcast(inp1, (IDim, JDim))
        b = broadcast(inp2, (IDim, JDim))
        return a + b

    cases.verify_with_default_data(
        cartesian_case, broadcast_two_fields, ref=lambda a, b: a[:, np.newaxis] + b[np.newaxis, :]
    )


def test_broadcast_shifted(cartesian_case):
    if cartesian_case.backend == dace_iterator.run_dace_iterator:
        pytest.xfail("Not supported in DaCe backend: broadcast")

    @gtx.field_operator
    def simple_broadcast(inp: cases.IField) -> cases.IJField:
        bcasted = broadcast(inp, (IDim, JDim))
        return bcasted(Joff[1])

    cases.verify_with_default_data(
        cartesian_case, simple_broadcast, ref=lambda inp: inp[:, np.newaxis]
    )


def test_conditional(cartesian_case):
    @gtx.field_operator
    def conditional(
        mask: cases.IBoolField, a: cases.IFloatField, b: cases.IFloatField
    ) -> cases.IFloatField:
        return where(mask, a, b)

    size = cartesian_case.default_sizes[IDim]
    bool_field = np.random.choice(a=[False, True], size=(size))
    mask = cases.allocate(cartesian_case, conditional, "mask").strategy(
        cases.ConstInitializer(bool_field)
    )()
    a = cases.allocate(cartesian_case, conditional, "a")()
    b = cases.allocate(cartesian_case, conditional, "b")()
    out = cases.allocate(cartesian_case, conditional, cases.RETURN)()

    cases.verify(cartesian_case, conditional, mask, a, b, out=out, ref=np.where(mask, a, b))


def test_conditional_promotion(cartesian_case):
    @gtx.field_operator
    def conditional_promotion(mask: cases.IBoolField, a: cases.IFloatField) -> cases.IFloatField:
        return where(mask, a, 10.0)

    size = cartesian_case.default_sizes[IDim]
    bool_field = np.random.choice(a=[False, True], size=(size))
    mask = cases.allocate(cartesian_case, conditional_promotion, "mask").strategy(
        cases.ConstInitializer(bool_field)
    )()
    a = cases.allocate(cartesian_case, conditional_promotion, "a")()
    out = cases.allocate(cartesian_case, conditional_promotion, cases.RETURN)()

    cases.verify(
        cartesian_case, conditional_promotion, mask, a, out=out, ref=np.where(mask, a, 10.0)
    )


def test_conditional_compareop(cartesian_case):
    @gtx.field_operator
    def conditional_promotion(a: cases.IFloatField) -> cases.IFloatField:
        return where(a != a, a, 10.0)

    cases.verify_with_default_data(
        cartesian_case, conditional_promotion, ref=lambda a: np.where(a != a, a, 10.0)
    )


def test_conditional_shifted(cartesian_case):
    @gtx.field_operator
    def conditional_shifted(
        mask: cases.IBoolField, a: cases.IFloatField, b: cases.IFloatField
    ) -> gtx.Field[[IDim], float64]:
        tmp = where(mask, a, b)
        return tmp(Ioff[1])

    @gtx.program
    def conditional_program(
        mask: cases.IBoolField,
        a: cases.IFloatField,
        b: cases.IFloatField,
        out: cases.IFloatField,
    ):
        conditional_shifted(mask, a, b, out=out)

    size = cartesian_case.default_sizes[IDim] + 1
    mask = gtx.np_as_located_field(IDim)(np.random.choice(a=[False, True], size=(size)))
    a = cases.allocate(cartesian_case, conditional_program, "a").extend({IDim: (0, 1)})()
    b = cases.allocate(cartesian_case, conditional_program, "b").extend({IDim: (0, 1)})()
    out = cases.allocate(cartesian_case, conditional_shifted, cases.RETURN)()

    cases.verify(
        cartesian_case,
        conditional_program,
        mask,
        a,
        b,
        out,
        inout=out,
        ref=np.where(mask, a, b)[1:],
    )


def test_promotion(unstructured_case):
    @gtx.field_operator
    def promotion(
        inp1: gtx.Field[[Edge, KDim], float64], inp2: gtx.Field[[KDim], float64]
    ) -> gtx.Field[[Edge, KDim], float64]:
        return inp1 / inp2

    cases.verify_with_default_data(unstructured_case, promotion, ref=lambda inp1, inp2: inp1 / inp2)<|MERGE_RESOLUTION|>--- conflicted
+++ resolved
@@ -41,17 +41,8 @@
 
 
 def test_maxover_execution(unstructured_case):
-    """Testing max_over functionality."""
-<<<<<<< HEAD
-=======
-
-    if unstructured_case.backend in [
-        gtfn_cpu.run_gtfn or fieldview_backend,
-        gtfn_cpu.run_gtfn_imperative,
-        dace_iterator.run_dace_iterator,
-    ]:
-        pytest.skip("not yet supported.")
->>>>>>> 46e93148
+    if unstructured_case.backend == dace_iterator.run_dace_iterator:
+        pytest.xfail("Not supported in DaCe backend: reductions")
 
     @gtx.field_operator
     def maxover_fieldoperator(inp_field: cases.EField) -> cases.VField:
@@ -66,19 +57,8 @@
 
 
 def test_maxover_execution_negatives(unstructured_case):
-    """Testing max_over functionality for negative values in array."""
-<<<<<<< HEAD
-=======
-
-    if unstructured_case.backend in [
-        gtfn_cpu.run_gtfn,
-        gtfn_cpu.run_gtfn_imperative,
-        dace_iterator.run_dace_iterator,
-    ]:
-        pytest.skip("not yet supported.")
-
-    v2e_table = unstructured_case.offset_provider["V2E"].table
->>>>>>> 46e93148
+    if unstructured_case.backend == dace_iterator.run_dace_iterator:
+        pytest.xfail("Not supported in DaCe backend: reductions")
 
     @gtx.field_operator
     def maxover_negvals(edge_f: cases.EField) -> cases.VField:
@@ -92,33 +72,21 @@
 
 
 def test_minover_execution(unstructured_case):
-    """Testing max_over functionality for negative values in array."""
-<<<<<<< HEAD
-=======
-    if unstructured_case.backend in [
-        gtfn_cpu.run_gtfn,
-        gtfn_cpu.run_gtfn_imperative,
-        dace_iterator.run_dace_iterator,
-    ]:
-        pytest.skip("not yet supported.")
-
-    v2e_table = unstructured_case.offset_provider["V2E"].table
->>>>>>> 46e93148
-
-    @gtx.field_operator
-    def maxover_negvals(edge_f: cases.EField) -> cases.VField:
+    if unstructured_case.backend == dace_iterator.run_dace_iterator:
+        pytest.xfail("Not supported in DaCe backend: reductions")
+
+    @gtx.field_operator
+    def minover(edge_f: cases.EField) -> cases.VField:
         out = min_over(edge_f(V2E), axis=V2EDim)
         return out
 
     v2e_table = unstructured_case.offset_provider["V2E"].table
     cases.verify_with_default_data(
-        unstructured_case, maxover_negvals, ref=lambda edge_f: np.min(edge_f[v2e_table], axis=1)
+        unstructured_case, minover, ref=lambda edge_f: np.min(edge_f[v2e_table], axis=1)
     )
 
 
 def test_reduction_execution(unstructured_case):
-    """Testing a trivial neighbor sum."""
-
     if unstructured_case.backend == dace_iterator.run_dace_iterator:
         pytest.xfail("Not supported in DaCe backend: reductions")
 
@@ -137,15 +105,9 @@
     )
 
 
-def test_reduction_expression(unstructured_case):
-    """Test reduction with an expression directly inside the call."""
-<<<<<<< HEAD
-=======
-    if unstructured_case.backend in [gtfn_cpu.run_gtfn, gtfn_cpu.run_gtfn_imperative]:
-        pytest.skip("Has a bug.")
-    if unstructured_case.backend == dace_iterator.run_dace_iterator:
-        pytest.xfail("Not supported in DaCe backend: reductions")
->>>>>>> 46e93148
+def test_reduction_expression_in_call(unstructured_case):
+    if unstructured_case.backend == dace_iterator.run_dace_iterator:
+        pytest.xfail("Not supported in DaCe backend: reductions")
 
     @gtx.field_operator
     def reduce_expr(edge_f: cases.EField) -> cases.VField:
