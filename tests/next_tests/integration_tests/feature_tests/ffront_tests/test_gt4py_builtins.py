# -*- coding: utf-8 -*-
# GT4Py - GridTools Framework
#
# Copyright (c) 2014-2023, ETH Zurich
# All rights reserved.
#
# This file is part of the GT4Py project and the GridTools framework.
# GT4Py is free software: you can redistribute it and/or modify it under
# the terms of the GNU General Public License as published by the
# Free Software Foundation, either version 3 of the License, or any later
# version. See the LICENSE.txt file at the top-level directory of this
# distribution for a copy of the license or check <https://www.gnu.org/licenses/>.
#
# SPDX-License-Identifier: GPL-3.0-or-later

import numpy as np
import pytest

import gt4py.next as gtx
from gt4py.next import broadcast, float64, int32, int64, max_over, min_over, neighbor_sum, where
from gt4py.next.program_processors.runners import dace_iterator, gtfn_cpu

from next_tests.integration_tests import cases
from next_tests.integration_tests.cases import (
    V2E,
    Edge,
    IDim,
    Ioff,
    JDim,
    Joff,
    KDim,
    V2EDim,
    Vertex,
    cartesian_case,
    unstructured_case,
)
from next_tests.integration_tests.feature_tests.ffront_tests.ffront_test_utils import (
    fieldview_backend,
    reduction_setup,
)


def test_maxover_execution(unstructured_case):
    """Testing max_over functionality."""

    if unstructured_case.backend in [
        gtfn_cpu.run_gtfn or fieldview_backend,
        gtfn_cpu.run_gtfn_imperative,
        dace_iterator.run_dace_iterator,
    ]:
        pytest.skip("not yet supported.")

    @gtx.field_operator
    def maxover_fieldoperator(
        inp_field: gtx.Field[[Vertex, V2EDim], int32]
    ) -> gtx.Field[[Vertex], int32]:
        return max_over(inp_field, axis=V2EDim)

    inp = gtx.np_as_located_field(Vertex, V2EDim)(unstructured_case.offset_provider["V2E"].table)

    cases.verify(
        unstructured_case,
        maxover_fieldoperator,
        inp,
        out=cases.allocate(unstructured_case, maxover_fieldoperator, cases.RETURN)(),
        ref=np.max(unstructured_case.offset_provider["V2E"].table, axis=1),
    )


def test_maxover_execution_negatives(unstructured_case):
    """Testing max_over functionality for negative values in array."""

    if unstructured_case.backend in [
        gtfn_cpu.run_gtfn,
        gtfn_cpu.run_gtfn_imperative,
        dace_iterator.run_dace_iterator,
    ]:
        pytest.skip("not yet supported.")

    v2e_table = unstructured_case.offset_provider["V2E"].table

    @gtx.field_operator
    def maxover_negvals(edge_f: cases.EField) -> cases.VField:
        out = max_over(edge_f(V2E), axis=V2EDim)
        return out

    cases.verify_with_default_data(
        unstructured_case, maxover_negvals, ref=lambda edge_f: np.max(edge_f[v2e_table], axis=1)
    )


def test_minover_execution(unstructured_case):
    """Testing max_over functionality for negative values in array."""
    if unstructured_case.backend in [
        gtfn_cpu.run_gtfn,
        gtfn_cpu.run_gtfn_imperative,
        dace_iterator.run_dace_iterator,
    ]:
        pytest.skip("not yet supported.")

    v2e_table = unstructured_case.offset_provider["V2E"].table

    @gtx.field_operator
    def maxover_negvals(edge_f: cases.EField) -> cases.VField:
        out = min_over(edge_f(V2E), axis=V2EDim)
        return out

    cases.verify_with_default_data(
        unstructured_case, maxover_negvals, ref=lambda edge_f: np.min(edge_f[v2e_table], axis=1)
    )


def test_reduction_execution(unstructured_case):
    """Testing a trivial neighbor sum."""
<<<<<<< HEAD
    rs = reduction_setup
    V2EDim, V2E = rs.V2EDim, rs.V2E
=======

    if unstructured_case.backend == dace_iterator.run_dace_iterator:
        pytest.xfail("Not supported in DaCe backend: reductions")
>>>>>>> 65f041e8

    @gtx.field_operator
    def reduction(edge_f: cases.EField) -> cases.VField:
        return neighbor_sum(edge_f(V2E), axis=V2EDim)

    @gtx.program
    def fencil(edge_f: cases.EField, out: cases.VField):
        reduction(edge_f, out=out)

    cases.verify_with_default_data(
        unstructured_case,
        fencil,
        ref=lambda edge_f: np.sum(edge_f[unstructured_case.offset_provider["V2E"].table], axis=1),
    )


def test_reduction_expression(unstructured_case):
    """Test reduction with an expression directly inside the call."""
    if unstructured_case.backend in [gtfn_cpu.run_gtfn, gtfn_cpu.run_gtfn_imperative]:
        pytest.skip("Has a bug.")
    if unstructured_case.backend == dace_iterator.run_dace_iterator:
        pytest.xfail("Not supported in DaCe backend: reductions")

    @gtx.field_operator
    def reduce_expr(edge_f: cases.EField) -> cases.VField:
        tmp_nbh_tup = edge_f(V2E), edge_f(V2E)
        tmp_nbh = tmp_nbh_tup[0]
        return 3 * neighbor_sum(-edge_f(V2E) * tmp_nbh * 2, axis=V2EDim)

    @gtx.program
    def fencil(edge_f: cases.EField, out: cases.VField):
        reduce_expr(edge_f, out=out)

    cases.verify_with_default_data(
        unstructured_case,
        fencil,
        ref=lambda edge_f: 3
        * np.sum(-edge_f[unstructured_case.offset_provider["V2E"].table] ** 2 * 2, axis=1),
    )


def test_reduction_with_common_expression(unstructured_case):
    if unstructured_case.backend == dace_iterator.run_dace_iterator:
        pytest.xfail("Not supported in DaCe backend: reductions")

    @gtx.field_operator
    def testee(flux: cases.EField) -> cases.VField:
        return neighbor_sum(flux(V2E) + flux(V2E), axis=V2EDim)

    cases.verify_with_default_data(
        unstructured_case,
        testee,
        ref=lambda flux: np.sum(flux[unstructured_case.offset_provider["V2E"].table] * 2, axis=1),
    )


def test_conditional_nested_tuple(cartesian_case):
    if cartesian_case.backend == dace_iterator.run_dace_iterator:
        pytest.xfail("Not supported in DaCe backend: tuple returns")

    @gtx.field_operator
    def conditional_nested_tuple(
        mask: cases.IBoolField, a: cases.IFloatField, b: cases.IFloatField
    ) -> tuple[
        tuple[cases.IFloatField, cases.IFloatField],
        tuple[cases.IFloatField, cases.IFloatField],
    ]:
        return where(mask, ((a, b), (b, a)), ((5.0, 7.0), (7.0, 5.0)))

    size = cartesian_case.default_sizes[IDim]
    bool_field = np.random.choice(a=[False, True], size=(size))
    mask = cases.allocate(cartesian_case, conditional_nested_tuple, "mask").strategy(
        cases.ConstInitializer(bool_field)
    )()
    a = cases.allocate(cartesian_case, conditional_nested_tuple, "a")()
    b = cases.allocate(cartesian_case, conditional_nested_tuple, "b")()

    cases.verify(
        cartesian_case,
        conditional_nested_tuple,
        mask,
        a,
        b,
        out=cases.allocate(cartesian_case, conditional_nested_tuple, cases.RETURN)(),
        ref=np.where(
            mask,
            ((a, b), (b, a)),
            ((np.full(size, 5.0), np.full(size, 7.0)), (np.full(size, 7.0), np.full(size, 5.0))),
        ),
    )


def test_broadcast_simple(cartesian_case):
    if cartesian_case.backend == dace_iterator.run_dace_iterator:
        pytest.xfail("Not supported in DaCe backend: broadcast")

    @gtx.field_operator
    def simple_broadcast(inp: cases.IField) -> cases.IJField:
        return broadcast(inp, (IDim, JDim))

    cases.verify_with_default_data(
        cartesian_case, simple_broadcast, ref=lambda inp: inp[:, np.newaxis]
    )


def test_broadcast_scalar(cartesian_case):
    if cartesian_case.backend == dace_iterator.run_dace_iterator:
        pytest.xfail("Not supported in DaCe backend: broadcast")
    size = cartesian_case.default_sizes[IDim]

    @gtx.field_operator
    def scalar_broadcast() -> gtx.Field[[IDim], float64]:
        return broadcast(float(1.0), (IDim,))

    cases.verify_with_default_data(cartesian_case, scalar_broadcast, ref=lambda: np.ones(size))


def test_broadcast_two_fields(cartesian_case):
    if cartesian_case.backend == dace_iterator.run_dace_iterator:
        pytest.xfail("Not supported in DaCe backend: broadcast")

    @gtx.field_operator
    def broadcast_two_fields(inp1: cases.IField, inp2: gtx.Field[[JDim], int32]) -> cases.IJField:
        a = broadcast(inp1, (IDim, JDim))
        b = broadcast(inp2, (IDim, JDim))
        return a + b

    cases.verify_with_default_data(
        cartesian_case, broadcast_two_fields, ref=lambda a, b: a[:, np.newaxis] + b[np.newaxis, :]
    )


def test_broadcast_shifted(cartesian_case):
    if cartesian_case.backend == dace_iterator.run_dace_iterator:
        pytest.xfail("Not supported in DaCe backend: broadcast")

    @gtx.field_operator
    def simple_broadcast(inp: cases.IField) -> cases.IJField:
        bcasted = broadcast(inp, (IDim, JDim))
        return bcasted(Joff[1])

    cases.verify_with_default_data(
        cartesian_case, simple_broadcast, ref=lambda inp: inp[:, np.newaxis]
    )


def test_conditional(cartesian_case):
    @gtx.field_operator
    def conditional(
        mask: cases.IBoolField, a: cases.IFloatField, b: cases.IFloatField
    ) -> cases.IFloatField:
        return where(mask, a, b)

    size = cartesian_case.default_sizes[IDim]
    bool_field = np.random.choice(a=[False, True], size=(size))
    mask = cases.allocate(cartesian_case, conditional, "mask").strategy(
        cases.ConstInitializer(bool_field)
    )()
    a = cases.allocate(cartesian_case, conditional, "a")()
    b = cases.allocate(cartesian_case, conditional, "b")()
    out = cases.allocate(cartesian_case, conditional, cases.RETURN)()

    cases.verify(cartesian_case, conditional, mask, a, b, out=out, ref=np.where(mask, a, b))


def test_conditional_promotion(cartesian_case):
    @gtx.field_operator
    def conditional_promotion(mask: cases.IBoolField, a: cases.IFloatField) -> cases.IFloatField:
        return where(mask, a, 10.0)

    size = cartesian_case.default_sizes[IDim]
    bool_field = np.random.choice(a=[False, True], size=(size))
    mask = cases.allocate(cartesian_case, conditional_promotion, "mask").strategy(
        cases.ConstInitializer(bool_field)
    )()
    a = cases.allocate(cartesian_case, conditional_promotion, "a")()
    out = cases.allocate(cartesian_case, conditional_promotion, cases.RETURN)()

    cases.verify(
        cartesian_case, conditional_promotion, mask, a, out=out, ref=np.where(mask, a, 10.0)
    )


def test_conditional_compareop(cartesian_case):
    @gtx.field_operator
    def conditional_promotion(a: cases.IFloatField) -> cases.IFloatField:
        return where(a != a, a, 10.0)

    cases.verify_with_default_data(
        cartesian_case, conditional_promotion, ref=lambda a: np.where(a != a, a, 10.0)
    )


def test_conditional_shifted(cartesian_case):
    @gtx.field_operator
    def conditional_shifted(
        mask: cases.IBoolField, a: cases.IFloatField, b: cases.IFloatField
    ) -> gtx.Field[[IDim], float64]:
        tmp = where(mask, a, b)
        return tmp(Ioff[1])

    @gtx.program
    def conditional_program(
        mask: cases.IBoolField,
        a: cases.IFloatField,
        b: cases.IFloatField,
        out: cases.IFloatField,
    ):
        conditional_shifted(mask, a, b, out=out)

    size = cartesian_case.default_sizes[IDim] + 1
    mask = gtx.np_as_located_field(IDim)(np.random.choice(a=[False, True], size=(size)))
    a = cases.allocate(cartesian_case, conditional_program, "a").extend({IDim: (0, 1)})()
    b = cases.allocate(cartesian_case, conditional_program, "b").extend({IDim: (0, 1)})()
    out = cases.allocate(cartesian_case, conditional_shifted, cases.RETURN)()

    cases.verify(
        cartesian_case,
        conditional_program,
        mask,
        a,
        b,
        out,
        inout=out,
        ref=np.where(mask, a, b)[1:],
    )


def test_promotion(unstructured_case):
    @gtx.field_operator
    def promotion(
        inp1: gtx.Field[[Edge, KDim], float64], inp2: gtx.Field[[KDim], float64]
    ) -> gtx.Field[[Edge, KDim], float64]:
        return inp1 / inp2

    cases.verify_with_default_data(unstructured_case, promotion, ref=lambda inp1, inp2: inp1 / inp2)<|MERGE_RESOLUTION|>--- conflicted
+++ resolved
@@ -112,14 +112,6 @@
 
 def test_reduction_execution(unstructured_case):
     """Testing a trivial neighbor sum."""
-<<<<<<< HEAD
-    rs = reduction_setup
-    V2EDim, V2E = rs.V2EDim, rs.V2E
-=======
-
-    if unstructured_case.backend == dace_iterator.run_dace_iterator:
-        pytest.xfail("Not supported in DaCe backend: reductions")
->>>>>>> 65f041e8
 
     @gtx.field_operator
     def reduction(edge_f: cases.EField) -> cases.VField:
