--- conflicted
+++ resolved
@@ -49,19 +49,10 @@
     ]:
         pytest.skip("not yet supported.")
 
-<<<<<<< HEAD
-    rs = reduction_setup
-    V2EDim = rs.V2EDim
-    inp_field = gtx.np_as_located_field(Vertex, V2EDim)(rs.v2e_table)
-
-    @gtx.field_operator(backend=fieldview_backend)
+    @gtx.field_operator
     def maxover_fieldoperator(
-        inp_field: gtx.Field[[Vertex, V2EDim], int32]
-    ) -> gtx.Field[[Vertex], int32]:
-=======
-    @gtx.field_operator
-    def maxover_fieldoperator(inp_field: gtx.Field[[Vertex, V2EDim], int64]) -> cases.VField:
->>>>>>> 7b0953ab
+        inp_field: gtx.Field[[Vertex, V2EDim], int64]
+    ) -> gtx.Field[[Vertex], int64]:
         return max_over(inp_field, axis=V2EDim)
 
     inp = gtx.np_as_located_field(Vertex, V2EDim)(unstructured_case.offset_provider["V2E"].table)
@@ -80,45 +71,6 @@
     if unstructured_case.backend in [gtfn_cpu.run_gtfn, gtfn_cpu.run_gtfn_imperative]:
         pytest.skip("not yet supported.")
 
-<<<<<<< HEAD
-    rs = reduction_setup
-    V2EDim, V2E = rs.V2EDim, rs.V2E
-    edge_num = np.max(rs.v2e_table)
-    inp_field_arr = np.arange(-edge_num // 2, edge_num // 2 + 1, 1, dtype=int32)
-    inp_field = gtx.np_as_located_field(Edge)(inp_field_arr)
-
-    @gtx.field_operator(backend=fieldview_backend)
-    def maxover_negvals(edge_f: gtx.Field[[Edge], int32]) -> gtx.Field[[Vertex], int32]:
-        out = max_over(edge_f(V2E), axis=V2EDim)
-        return out
-
-    maxover_negvals(inp_field, out=rs.out, offset_provider=rs.offset_provider)
-
-    ref = np.max(inp_field_arr[rs.v2e_table], axis=1)
-    assert np.allclose(ref, rs.out)
-
-
-def test_minover_execution(reduction_setup, fieldview_backend):
-    """Testing the min_over functionality"""
-    if fieldview_backend in [gtfn_cpu.run_gtfn, gtfn_cpu.run_gtfn_imperative]:
-        pytest.skip("not implemented yet")
-
-    rs = reduction_setup
-    V2EDim = rs.V2EDim
-    in_field = gtx.np_as_located_field(Vertex, V2EDim)(rs.v2e_table)
-
-    @gtx.field_operator(backend=fieldview_backend)
-    def minover_fieldoperator(
-        input: gtx.Field[[Vertex, V2EDim], int32]
-    ) -> gtx.Field[[Vertex], int32]:
-        return min_over(input, axis=V2EDim)
-
-    minover_fieldoperator(in_field, out=rs.out, offset_provider=rs.offset_provider)
-
-    ref = np.min(rs.v2e_table, axis=1)
-    assert np.allclose(ref, rs.out)
-
-=======
     v2e_table = unstructured_case.offset_provider["V2E"].table
 
     @gtx.field_operator
@@ -129,7 +81,6 @@
     cases.verify_with_default_data(
         unstructured_case, maxover_negvals, ref=lambda edge_f: np.max(edge_f[v2e_table], axis=1)
     )
->>>>>>> 7b0953ab
 
 
 def test_minover_execution(unstructured_case):
@@ -152,21 +103,12 @@
 def test_reduction_execution(unstructured_case):
     """Testing a trivial neighbor sum."""
 
-<<<<<<< HEAD
-    @gtx.field_operator(backend=fieldview_backend)
-    def reduction(edge_f: gtx.Field[[Edge], int32]) -> gtx.Field[[Vertex], int32]:
-        return neighbor_sum(edge_f(V2E), axis=V2EDim)
-
-    @gtx.program(backend=fieldview_backend)
-    def fencil(edge_f: gtx.Field[[Edge], int32], out: gtx.Field[[Vertex], int32]) -> None:
-=======
     @gtx.field_operator
     def reduction(edge_f: cases.EField) -> cases.VField:
         return neighbor_sum(edge_f(V2E), axis=V2EDim)
 
     @gtx.program
     def fencil(edge_f: cases.EField, out: cases.VField):
->>>>>>> 7b0953ab
         reduction(edge_f, out=out)
 
     cases.verify_with_default_data(
@@ -181,27 +123,14 @@
     if unstructured_case.backend in [gtfn_cpu.run_gtfn, gtfn_cpu.run_gtfn_imperative]:
         pytest.skip("Has a bug.")
 
-<<<<<<< HEAD
-    rs = reduction_setup
-    V2EDim, V2E = rs.V2EDim, rs.V2E
-
-    @gtx.field_operator(backend=fieldview_backend)
-    def reduce_expr(edge_f: gtx.Field[[Edge], int32]) -> gtx.Field[[Vertex], int32]:
-=======
     @gtx.field_operator
     def reduce_expr(edge_f: cases.EField) -> cases.VField:
->>>>>>> 7b0953ab
         tmp_nbh_tup = edge_f(V2E), edge_f(V2E)
         tmp_nbh = tmp_nbh_tup[0]
         return 3 * neighbor_sum(-edge_f(V2E) * tmp_nbh * 2, axis=V2EDim)
 
-<<<<<<< HEAD
-    @gtx.program(backend=fieldview_backend)
-    def fencil(edge_f: gtx.Field[[Edge], int32], out: gtx.Field[[Vertex], int32]) -> None:
-=======
     @gtx.program
     def fencil(edge_f: cases.EField, out: cases.VField):
->>>>>>> 7b0953ab
         reduce_expr(edge_f, out=out)
 
     cases.verify_with_default_data(
@@ -212,14 +141,9 @@
     )
 
 
-<<<<<<< HEAD
-    @gtx.field_operator(backend=fieldview_backend)
-    def testee(flux: gtx.Field[[Edge], int32]) -> gtx.Field[[Vertex], int32]:
-=======
 def test_reduction_with_common_expression(unstructured_case):
     @gtx.field_operator
     def testee(flux: cases.EField) -> cases.VField:
->>>>>>> 7b0953ab
         return neighbor_sum(flux(V2E) + flux(V2E), axis=V2EDim)
 
     cases.verify_with_default_data(
