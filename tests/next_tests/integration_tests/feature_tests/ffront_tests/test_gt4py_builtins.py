# -*- coding: utf-8 -*-
# GT4Py - GridTools Framework
#
# Copyright (c) 2014-2023, ETH Zurich
# All rights reserved.
#
# This file is part of the GT4Py project and the GridTools framework.
# GT4Py is free software: you can redistribute it and/or modify it under
# the terms of the GNU General Public License as published by the
# Free Software Foundation, either version 3 of the License, or any later
# version. See the LICENSE.txt file at the top-level directory of this
# distribution for a copy of the license or check <https://www.gnu.org/licenses/>.
#
# SPDX-License-Identifier: GPL-3.0-or-later

import numpy as np
import pytest

import gt4py.next as gtx
from gt4py.next import broadcast, float64, int32, int64, max_over, min_over, neighbor_sum, where
from gt4py.next.program_processors.runners import dace_iterator, gtfn_cpu

from next_tests.integration_tests import cases
from next_tests.integration_tests.cases import (
    V2E,
    Edge,
    IDim,
    Ioff,
    JDim,
    Joff,
    KDim,
    V2EDim,
    Vertex,
    cartesian_case,
    unstructured_case,
)
from next_tests.integration_tests.feature_tests.ffront_tests.ffront_test_utils import (
    fieldview_backend,
    reduction_setup,
)


@pytest.mark.parametrize(
    "strategy",
    [cases.UniqueInitializer(1), cases.UniqueInitializer(-100)],
    ids=["positive_values", "negative_values"],
)
def test_maxover_execution_(unstructured_case, strategy):
    if unstructured_case.backend == dace_iterator.run_dace_iterator:
        pytest.xfail("Not supported in DaCe backend: reductions")
    if unstructured_case.backend in [gtfn_cpu.run_gtfn, gtfn_cpu.run_gtfn_imperative]:
        pytest.xfail("`maxover` broken in gtfn, see #1289.")

    @gtx.field_operator
    def testee(edge_f: cases.EField) -> cases.VField:
        out = max_over(edge_f(V2E), axis=V2EDim)
        return out

    inp = cases.allocate(unstructured_case, testee, "edge_f", strategy=strategy)()
    out = cases.allocate(unstructured_case, testee, cases.RETURN)()

    v2e_table = unstructured_case.offset_provider["V2E"].table
    ref = np.max(inp[v2e_table], axis=1)
    cases.verify(unstructured_case, testee, inp, ref=ref, out=out)


def test_minover_execution(unstructured_case):
    if unstructured_case.backend == dace_iterator.run_dace_iterator:
        pytest.xfail("Not supported in DaCe backend: reductions")

    @gtx.field_operator
    def minover(edge_f: cases.EField) -> cases.VField:
        out = min_over(edge_f(V2E), axis=V2EDim)
        return out

    v2e_table = unstructured_case.offset_provider["V2E"].table
    cases.verify_with_default_data(
        unstructured_case, minover, ref=lambda edge_f: np.min(edge_f[v2e_table], axis=1)
    )


def test_reduction_execution(unstructured_case):
<<<<<<< HEAD
    """Testing a trivial neighbor sum."""
=======
    if unstructured_case.backend == dace_iterator.run_dace_iterator:
        pytest.xfail("Not supported in DaCe backend: reductions")
>>>>>>> dc3881af

    @gtx.field_operator
    def reduction(edge_f: cases.EField) -> cases.VField:
        return neighbor_sum(edge_f(V2E), axis=V2EDim)

    @gtx.program
    def fencil(edge_f: cases.EField, out: cases.VField):
        reduction(edge_f, out=out)

    cases.verify_with_default_data(
        unstructured_case,
        fencil,
        ref=lambda edge_f: np.sum(edge_f[unstructured_case.offset_provider["V2E"].table], axis=1),
    )


def test_reduction_expression_in_call(unstructured_case):
    if unstructured_case.backend == dace_iterator.run_dace_iterator:
        # -edge_f(V2E) * tmp_nbh * 2 gets inlined with the neighbor_sum operation in the reduction in itir,
        # so in addition to the skipped reason, currently itir is a lambda instead of the 'plus' operation
        pytest.skip("Not supported in DaCe backend: Reductions not directly on a field.")

    @gtx.field_operator
    def reduce_expr(edge_f: cases.EField) -> cases.VField:
        tmp_nbh_tup = edge_f(V2E), edge_f(V2E)
        tmp_nbh = tmp_nbh_tup[0]
        return 3 * neighbor_sum(-edge_f(V2E) * tmp_nbh * 2, axis=V2EDim)

    @gtx.program
    def fencil(edge_f: cases.EField, out: cases.VField):
        reduce_expr(edge_f, out=out)

    cases.verify_with_default_data(
        unstructured_case,
        fencil,
        ref=lambda edge_f: 3
        * np.sum(-edge_f[unstructured_case.offset_provider["V2E"].table] ** 2 * 2, axis=1),
    )


def test_reduction_with_common_expression(unstructured_case):
    if unstructured_case.backend == dace_iterator.run_dace_iterator:
        pytest.skip("Not supported in DaCe backend: Reductions not directly on a field.")

    @gtx.field_operator
    def testee(flux: cases.EField) -> cases.VField:
        return neighbor_sum(flux(V2E) + flux(V2E), axis=V2EDim)

    cases.verify_with_default_data(
        unstructured_case,
        testee,
        ref=lambda flux: np.sum(flux[unstructured_case.offset_provider["V2E"].table] * 2, axis=1),
    )


def test_conditional_nested_tuple(cartesian_case):
    if cartesian_case.backend == dace_iterator.run_dace_iterator:
        pytest.xfail("Not supported in DaCe backend: tuple returns")

    @gtx.field_operator
    def conditional_nested_tuple(
        mask: cases.IBoolField, a: cases.IFloatField, b: cases.IFloatField
    ) -> tuple[
        tuple[cases.IFloatField, cases.IFloatField],
        tuple[cases.IFloatField, cases.IFloatField],
    ]:
        return where(mask, ((a, b), (b, a)), ((5.0, 7.0), (7.0, 5.0)))

    size = cartesian_case.default_sizes[IDim]
    bool_field = np.random.choice(a=[False, True], size=(size))
    mask = cases.allocate(cartesian_case, conditional_nested_tuple, "mask").strategy(
        cases.ConstInitializer(bool_field)
    )()
    a = cases.allocate(cartesian_case, conditional_nested_tuple, "a")()
    b = cases.allocate(cartesian_case, conditional_nested_tuple, "b")()

    cases.verify(
        cartesian_case,
        conditional_nested_tuple,
        mask,
        a,
        b,
        out=cases.allocate(cartesian_case, conditional_nested_tuple, cases.RETURN)(),
        ref=np.where(
            mask,
            ((a, b), (b, a)),
            ((np.full(size, 5.0), np.full(size, 7.0)), (np.full(size, 7.0), np.full(size, 5.0))),
        ),
    )


def test_broadcast_simple(cartesian_case):
    @gtx.field_operator
    def simple_broadcast(inp: cases.IField) -> cases.IJField:
        return broadcast(inp, (IDim, JDim))

    cases.verify_with_default_data(
        cartesian_case, simple_broadcast, ref=lambda inp: inp[:, np.newaxis]
    )


def test_broadcast_scalar(cartesian_case):
    size = cartesian_case.default_sizes[IDim]

    @gtx.field_operator
    def scalar_broadcast() -> gtx.Field[[IDim], float64]:
        return broadcast(float(1.0), (IDim,))

    cases.verify_with_default_data(cartesian_case, scalar_broadcast, ref=lambda: np.ones(size))


def test_broadcast_two_fields(cartesian_case):
    @gtx.field_operator
    def broadcast_two_fields(inp1: cases.IField, inp2: gtx.Field[[JDim], int32]) -> cases.IJField:
        a = broadcast(inp1, (IDim, JDim))
        b = broadcast(inp2, (IDim, JDim))
        return a + b

    cases.verify_with_default_data(
        cartesian_case, broadcast_two_fields, ref=lambda a, b: a[:, np.newaxis] + b[np.newaxis, :]
    )


def test_broadcast_shifted(cartesian_case):
    @gtx.field_operator
    def simple_broadcast(inp: cases.IField) -> cases.IJField:
        bcasted = broadcast(inp, (IDim, JDim))
        return bcasted(Joff[1])

    cases.verify_with_default_data(
        cartesian_case, simple_broadcast, ref=lambda inp: inp[:, np.newaxis]
    )


def test_conditional(cartesian_case):
    @gtx.field_operator
    def conditional(
        mask: cases.IBoolField, a: cases.IFloatField, b: cases.IFloatField
    ) -> cases.IFloatField:
        return where(mask, a, b)

    size = cartesian_case.default_sizes[IDim]
    bool_field = np.random.choice(a=[False, True], size=(size))
    mask = cases.allocate(cartesian_case, conditional, "mask").strategy(
        cases.ConstInitializer(bool_field)
    )()
    a = cases.allocate(cartesian_case, conditional, "a")()
    b = cases.allocate(cartesian_case, conditional, "b")()
    out = cases.allocate(cartesian_case, conditional, cases.RETURN)()

    cases.verify(cartesian_case, conditional, mask, a, b, out=out, ref=np.where(mask, a, b))


def test_conditional_promotion(cartesian_case):
    @gtx.field_operator
    def conditional_promotion(mask: cases.IBoolField, a: cases.IFloatField) -> cases.IFloatField:
        return where(mask, a, 10.0)

    size = cartesian_case.default_sizes[IDim]
    bool_field = np.random.choice(a=[False, True], size=(size))
    mask = cases.allocate(cartesian_case, conditional_promotion, "mask").strategy(
        cases.ConstInitializer(bool_field)
    )()
    a = cases.allocate(cartesian_case, conditional_promotion, "a")()
    out = cases.allocate(cartesian_case, conditional_promotion, cases.RETURN)()

    cases.verify(
        cartesian_case, conditional_promotion, mask, a, out=out, ref=np.where(mask, a, 10.0)
    )


def test_conditional_compareop(cartesian_case):
    @gtx.field_operator
    def conditional_promotion(a: cases.IFloatField) -> cases.IFloatField:
        return where(a != a, a, 10.0)

    cases.verify_with_default_data(
        cartesian_case, conditional_promotion, ref=lambda a: np.where(a != a, a, 10.0)
    )


def test_conditional_shifted(cartesian_case):
    @gtx.field_operator
    def conditional_shifted(
        mask: cases.IBoolField, a: cases.IFloatField, b: cases.IFloatField
    ) -> gtx.Field[[IDim], float64]:
        tmp = where(mask, a, b)
        return tmp(Ioff[1])

    @gtx.program
    def conditional_program(
        mask: cases.IBoolField,
        a: cases.IFloatField,
        b: cases.IFloatField,
        out: cases.IFloatField,
    ):
        conditional_shifted(mask, a, b, out=out)

    size = cartesian_case.default_sizes[IDim] + 1
    mask = gtx.np_as_located_field(IDim)(np.random.choice(a=[False, True], size=(size)))
    a = cases.allocate(cartesian_case, conditional_program, "a").extend({IDim: (0, 1)})()
    b = cases.allocate(cartesian_case, conditional_program, "b").extend({IDim: (0, 1)})()
    out = cases.allocate(cartesian_case, conditional_shifted, cases.RETURN)()

    cases.verify(
        cartesian_case,
        conditional_program,
        mask,
        a,
        b,
        out,
        inout=out,
        ref=np.where(mask, a, b)[1:],
    )


def test_promotion(unstructured_case):
    @gtx.field_operator
    def promotion(
        inp1: gtx.Field[[Edge, KDim], float64], inp2: gtx.Field[[KDim], float64]
    ) -> gtx.Field[[Edge, KDim], float64]:
        return inp1 / inp2

    cases.verify_with_default_data(unstructured_case, promotion, ref=lambda inp1, inp2: inp1 / inp2)<|MERGE_RESOLUTION|>--- conflicted
+++ resolved
@@ -80,12 +80,6 @@
 
 
 def test_reduction_execution(unstructured_case):
-<<<<<<< HEAD
-    """Testing a trivial neighbor sum."""
-=======
-    if unstructured_case.backend == dace_iterator.run_dace_iterator:
-        pytest.xfail("Not supported in DaCe backend: reductions")
->>>>>>> dc3881af
 
     @gtx.field_operator
     def reduction(edge_f: cases.EField) -> cases.VField:
