# -*- coding: utf-8 -*-
# GT4Py - GridTools Framework
#
# Copyright (c) 2014-2023, ETH Zurich
# All rights reserved.
#
# This file is part of the GT4Py project and the GridTools framework.
# GT4Py is free software: you can redistribute it and/or modify it under
# the terms of the GNU General Public License as published by the
# Free Software Foundation, either version 3 of the License, or any later
# version. See the LICENSE.txt file at the top-level directory of this
# distribution for a copy of the license or check <https://www.gnu.org/licenses/>.
#
# SPDX-License-Identifier: GPL-3.0-or-later

import numpy as np
import pytest

import gt4py.next as gtx
from gt4py.next import broadcast, float64, int32, int64, max_over, min_over, neighbor_sum, where
from gt4py.next.program_processors.runners import gtfn_cpu

from next_tests.integration_tests import cases
from next_tests.integration_tests.cases import (
    V2E,
    Edge,
    IDim,
    Ioff,
    JDim,
    Joff,
    KDim,
    V2EDim,
    Vertex,
    cartesian_case,
    cartesian_case_no_dace_exec,
    unstructured_case,
    unstructured_case_no_dace_exec,
)
from next_tests.integration_tests.feature_tests.ffront_tests.ffront_test_utils import (
    fieldview_backend,
    fieldview_backend_no_dace_exec,
    reduction_setup,
)


@pytest.mark.parametrize(
    "strategy",
    [cases.UniqueInitializer(1), cases.UniqueInitializer(-100)],
    ids=["positive_values", "negative_values"],
)
def test_maxover_execution_(unstructured_case, strategy):
    if unstructured_case.backend == dace_iterator.run_dace_iterator:
        pytest.xfail("Not supported in DaCe backend: reductions")
    if unstructured_case.backend in [
        gtfn_cpu.run_gtfn,
        gtfn_cpu.run_gtfn_imperative,
        gtfn_cpu.run_gtfn_with_temporaries,
    ]:
        pytest.xfail("`maxover` broken in gtfn, see #1289.")

    @gtx.field_operator
    def testee(edge_f: cases.EField) -> cases.VField:
        out = max_over(edge_f(V2E), axis=V2EDim)
        return out

    inp = cases.allocate(unstructured_case, testee, "edge_f", strategy=strategy)()
    out = cases.allocate(unstructured_case, testee, cases.RETURN)()

    v2e_table = unstructured_case.offset_provider["V2E"].table
    ref = np.max(inp.ndarray[v2e_table], axis=1)
    cases.verify(unstructured_case, testee, inp, ref=ref, out=out)


def test_minover_execution(unstructured_case):
    if unstructured_case.backend == dace_iterator.run_dace_iterator:
        pytest.xfail("Not supported in DaCe backend: reductions")

    @gtx.field_operator
    def minover(edge_f: cases.EField) -> cases.VField:
        out = min_over(edge_f(V2E), axis=V2EDim)
        return out

    v2e_table = unstructured_case.offset_provider["V2E"].table
    cases.verify_with_default_data(
        unstructured_case, minover, ref=lambda edge_f: np.min(edge_f[v2e_table], axis=1)
    )


def test_reduction_execution(unstructured_case):
    @gtx.field_operator
    def reduction(edge_f: cases.EField) -> cases.VField:
        return neighbor_sum(edge_f(V2E), axis=V2EDim)

    @gtx.program
    def fencil(edge_f: cases.EField, out: cases.VField):
        reduction(edge_f, out=out)

    cases.verify_with_default_data(
        unstructured_case,
        fencil,
        ref=lambda edge_f: np.sum(edge_f[unstructured_case.offset_provider["V2E"].table], axis=1),
    )


<<<<<<< HEAD
def test_reduction_expression_in_call(unstructured_case_no_dace_exec):
    # Not supported in DaCe backend: Reductions not directly on a field.
    # -edge_f(V2E) * tmp_nbh * 2 gets inlined with the neighbor_sum operation in the reduction in itir,
    # so in addition to the skipped reason, currently itir is a lambda instead of the 'plus' operation
    unstructured_case = unstructured_case_no_dace_exec
=======
def test_reduction_expression_in_call(unstructured_case):
    if unstructured_case.backend == dace_iterator.run_dace_iterator:
        pytest.xfail("Not supported in DaCe backend: make_const_list")
>>>>>>> ac6bf945

    @gtx.field_operator
    def reduce_expr(edge_f: cases.EField) -> cases.VField:
        tmp_nbh_tup = edge_f(V2E), edge_f(V2E)
        tmp_nbh = tmp_nbh_tup[0]
        return 3 * neighbor_sum(-edge_f(V2E) * tmp_nbh * 2, axis=V2EDim)

    @gtx.program
    def fencil(edge_f: cases.EField, out: cases.VField):
        reduce_expr(edge_f, out=out)

    cases.verify_with_default_data(
        unstructured_case,
        fencil,
        ref=lambda edge_f: 3
        * np.sum(-edge_f[unstructured_case.offset_provider["V2E"].table] ** 2 * 2, axis=1),
    )


<<<<<<< HEAD
def test_reduction_with_common_expression(unstructured_case_no_dace_exec):
    # Not supported in DaCe backend: Reductions not directly on a field.
    unstructured_case = unstructured_case_no_dace_exec

=======
def test_reduction_with_common_expression(unstructured_case):
>>>>>>> ac6bf945
    @gtx.field_operator
    def testee(flux: cases.EField) -> cases.VField:
        return neighbor_sum(flux(V2E) + flux(V2E), axis=V2EDim)

    cases.verify_with_default_data(
        unstructured_case,
        testee,
        ref=lambda flux: np.sum(flux[unstructured_case.offset_provider["V2E"].table] * 2, axis=1),
    )


def test_conditional_nested_tuple(cartesian_case_no_dace_exec):
    # Not supported in DaCe backend: tuple returns
    cartesian_case = cartesian_case_no_dace_exec

    @gtx.field_operator
    def conditional_nested_tuple(
        mask: cases.IBoolField, a: cases.IFloatField, b: cases.IFloatField
    ) -> tuple[
        tuple[cases.IFloatField, cases.IFloatField],
        tuple[cases.IFloatField, cases.IFloatField],
    ]:
        return where(mask, ((a, b), (b, a)), ((5.0, 7.0), (7.0, 5.0)))

    size = cartesian_case.default_sizes[IDim]
    bool_field = np.random.choice(a=[False, True], size=(size))
    mask = cases.allocate(cartesian_case, conditional_nested_tuple, "mask").strategy(
        cases.ConstInitializer(bool_field)
    )()
    a = cases.allocate(cartesian_case, conditional_nested_tuple, "a")()
    b = cases.allocate(cartesian_case, conditional_nested_tuple, "b")()

    cases.verify(
        cartesian_case,
        conditional_nested_tuple,
        mask,
        a,
        b,
        out=cases.allocate(cartesian_case, conditional_nested_tuple, cases.RETURN)(),
        ref=np.where(
            mask,
            ((a, b), (b, a)),
            ((np.full(size, 5.0), np.full(size, 7.0)), (np.full(size, 7.0), np.full(size, 5.0))),
        ),
    )


def test_broadcast_simple(cartesian_case):
    @gtx.field_operator
    def simple_broadcast(inp: cases.IField) -> cases.IJField:
        return broadcast(inp, (IDim, JDim))

    cases.verify_with_default_data(
        cartesian_case, simple_broadcast, ref=lambda inp: inp[:, np.newaxis]
    )


def test_broadcast_scalar(cartesian_case):
    size = cartesian_case.default_sizes[IDim]

    @gtx.field_operator
    def scalar_broadcast() -> gtx.Field[[IDim], float64]:
        return broadcast(float(1.0), (IDim,))

    cases.verify_with_default_data(cartesian_case, scalar_broadcast, ref=lambda: np.ones(size))


def test_broadcast_two_fields(cartesian_case):
    @gtx.field_operator
    def broadcast_two_fields(inp1: cases.IField, inp2: gtx.Field[[JDim], int32]) -> cases.IJField:
        a = broadcast(inp1, (IDim, JDim))
        b = broadcast(inp2, (IDim, JDim))
        return a + b

    cases.verify_with_default_data(
        cartesian_case, broadcast_two_fields, ref=lambda a, b: a[:, np.newaxis] + b[np.newaxis, :]
    )


def test_broadcast_shifted(cartesian_case):
    @gtx.field_operator
    def simple_broadcast(inp: cases.IField) -> cases.IJField:
        bcasted = broadcast(inp, (IDim, JDim))
        return bcasted(Joff[1])

    cases.verify_with_default_data(
        cartesian_case, simple_broadcast, ref=lambda inp: inp[:, np.newaxis]
    )


def test_conditional(cartesian_case):
    @gtx.field_operator
    def conditional(
        mask: cases.IBoolField, a: cases.IFloatField, b: cases.IFloatField
    ) -> cases.IFloatField:
        return where(mask, a, b)

    size = cartesian_case.default_sizes[IDim]
    bool_field = np.random.choice(a=[False, True], size=(size))
    mask = cases.allocate(cartesian_case, conditional, "mask").strategy(
        cases.ConstInitializer(bool_field)
    )()
    a = cases.allocate(cartesian_case, conditional, "a")()
    b = cases.allocate(cartesian_case, conditional, "b")()
    out = cases.allocate(cartesian_case, conditional, cases.RETURN)()

    cases.verify(cartesian_case, conditional, mask, a, b, out=out, ref=np.where(mask, a, b))


def test_conditional_promotion(cartesian_case):
    @gtx.field_operator
    def conditional_promotion(mask: cases.IBoolField, a: cases.IFloatField) -> cases.IFloatField:
        return where(mask, a, 10.0)

    size = cartesian_case.default_sizes[IDim]
    bool_field = np.random.choice(a=[False, True], size=(size))
    mask = cases.allocate(cartesian_case, conditional_promotion, "mask").strategy(
        cases.ConstInitializer(bool_field)
    )()
    a = cases.allocate(cartesian_case, conditional_promotion, "a")()
    out = cases.allocate(cartesian_case, conditional_promotion, cases.RETURN)()

    cases.verify(
        cartesian_case, conditional_promotion, mask, a, out=out, ref=np.where(mask, a, 10.0)
    )


def test_conditional_compareop(cartesian_case):
    @gtx.field_operator
    def conditional_promotion(a: cases.IFloatField) -> cases.IFloatField:
        return where(a != a, a, 10.0)

    cases.verify_with_default_data(
        cartesian_case, conditional_promotion, ref=lambda a: np.where(a != a, a, 10.0)
    )


def test_conditional_shifted(cartesian_case):
    @gtx.field_operator
    def conditional_shifted(
        mask: cases.IBoolField, a: cases.IFloatField, b: cases.IFloatField
    ) -> gtx.Field[[IDim], float64]:
        tmp = where(mask, a, b)
        return tmp(Ioff[1])

    @gtx.program
    def conditional_program(
        mask: cases.IBoolField,
        a: cases.IFloatField,
        b: cases.IFloatField,
        out: cases.IFloatField,
    ):
        conditional_shifted(mask, a, b, out=out)

    size = cartesian_case.default_sizes[IDim] + 1
    mask = gtx.np_as_located_field(IDim)(np.random.choice(a=[False, True], size=(size)))
    a = cases.allocate(cartesian_case, conditional_program, "a").extend({IDim: (0, 1)})()
    b = cases.allocate(cartesian_case, conditional_program, "b").extend({IDim: (0, 1)})()
    out = cases.allocate(cartesian_case, conditional_shifted, cases.RETURN)()

    cases.verify(
        cartesian_case,
        conditional_program,
        mask,
        a,
        b,
        out,
        inout=out,
        ref=np.where(mask, a, b)[1:],
    )


def test_promotion(unstructured_case):
    @gtx.field_operator
    def promotion(
        inp1: gtx.Field[[Edge, KDim], float64], inp2: gtx.Field[[KDim], float64]
    ) -> gtx.Field[[Edge, KDim], float64]:
        return inp1 / inp2

    cases.verify_with_default_data(unstructured_case, promotion, ref=lambda inp1, inp2: inp1 / inp2)<|MERGE_RESOLUTION|>--- conflicted
+++ resolved
@@ -49,8 +49,6 @@
     ids=["positive_values", "negative_values"],
 )
 def test_maxover_execution_(unstructured_case, strategy):
-    if unstructured_case.backend == dace_iterator.run_dace_iterator:
-        pytest.xfail("Not supported in DaCe backend: reductions")
     if unstructured_case.backend in [
         gtfn_cpu.run_gtfn,
         gtfn_cpu.run_gtfn_imperative,
@@ -72,9 +70,6 @@
 
 
 def test_minover_execution(unstructured_case):
-    if unstructured_case.backend == dace_iterator.run_dace_iterator:
-        pytest.xfail("Not supported in DaCe backend: reductions")
-
     @gtx.field_operator
     def minover(edge_f: cases.EField) -> cases.VField:
         out = min_over(edge_f(V2E), axis=V2EDim)
@@ -102,17 +97,9 @@
     )
 
 
-<<<<<<< HEAD
 def test_reduction_expression_in_call(unstructured_case_no_dace_exec):
-    # Not supported in DaCe backend: Reductions not directly on a field.
-    # -edge_f(V2E) * tmp_nbh * 2 gets inlined with the neighbor_sum operation in the reduction in itir,
-    # so in addition to the skipped reason, currently itir is a lambda instead of the 'plus' operation
+    # Not supported in DaCe backend: make_const_list
     unstructured_case = unstructured_case_no_dace_exec
-=======
-def test_reduction_expression_in_call(unstructured_case):
-    if unstructured_case.backend == dace_iterator.run_dace_iterator:
-        pytest.xfail("Not supported in DaCe backend: make_const_list")
->>>>>>> ac6bf945
 
     @gtx.field_operator
     def reduce_expr(edge_f: cases.EField) -> cases.VField:
@@ -132,14 +119,7 @@
     )
 
 
-<<<<<<< HEAD
-def test_reduction_with_common_expression(unstructured_case_no_dace_exec):
-    # Not supported in DaCe backend: Reductions not directly on a field.
-    unstructured_case = unstructured_case_no_dace_exec
-
-=======
 def test_reduction_with_common_expression(unstructured_case):
->>>>>>> ac6bf945
     @gtx.field_operator
     def testee(flux: cases.EField) -> cases.VField:
         return neighbor_sum(flux(V2E) + flux(V2E), axis=V2EDim)
