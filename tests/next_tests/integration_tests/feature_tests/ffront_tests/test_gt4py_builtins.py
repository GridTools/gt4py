# -*- coding: utf-8 -*-
# GT4Py - GridTools Framework
#
# Copyright (c) 2014-2023, ETH Zurich
# All rights reserved.
#
# This file is part of the GT4Py project and the GridTools framework.
# GT4Py is free software: you can redistribute it and/or modify it under
# the terms of the GNU General Public License as published by the
# Free Software Foundation, either version 3 of the License, or any later
# version. See the LICENSE.txt file at the top-level directory of this
# distribution for a copy of the license or check <https://www.gnu.org/licenses/>.
#
# SPDX-License-Identifier: GPL-3.0-or-later

#
from gt4py.next.ffront.decorator import field_operator, program
from gt4py.next.ffront.fbuiltins import (
    Field,
    broadcast,
    float64,
    int64,
    max_over,
    min_over,
    neighbor_sum,
    where,
)

from next_tests.integration_tests.feature_tests.ffront_tests.ffront_test_utils import *


def test_maxover_execution(reduction_setup, fieldview_backend):
    """Testing max_over functionality."""
    if fieldview_backend in [gtfn_cpu.run_gtfn or fieldview_backend, gtfn_cpu.run_gtfn_imperative]:
        pytest.skip("not yet supported.")

    rs = reduction_setup
    V2EDim = rs.V2EDim
    inp_field = np_as_located_field(Vertex, V2EDim)(rs.v2e_table)

    @field_operator(backend=fieldview_backend)
    def maxover_fieldoperator(inp_field: Field[[Vertex, V2EDim], int64]) -> Field[[Vertex], int64]:
        return max_over(inp_field, axis=V2EDim)

    maxover_fieldoperator(inp_field, out=rs.out, offset_provider=rs.offset_provider)

    ref = np.max(rs.v2e_table, axis=1)
    assert np.allclose(ref, rs.out)


def test_maxover_execution_negatives(reduction_setup, fieldview_backend):
    """Testing max_over functionality for negative values in array."""
    if fieldview_backend in [gtfn_cpu.run_gtfn, gtfn_cpu.run_gtfn_imperative]:
        pytest.skip("not yet supported.")

    rs = reduction_setup
    V2EDim, V2E = rs.V2EDim, rs.V2E
    edge_num = np.max(rs.v2e_table)
    inp_field_arr = np.arange(-edge_num // 2, edge_num // 2 + 1, 1, dtype=int)
    inp_field = np_as_located_field(Edge)(inp_field_arr)

    @field_operator(backend=fieldview_backend)
    def maxover_negvals(edge_f: Field[[Edge], int64]) -> Field[[Vertex], int64]:
        out = max_over(edge_f(V2E), axis=V2EDim)
        return out

    maxover_negvals(inp_field, out=rs.out, offset_provider=rs.offset_provider)

    ref = np.max(inp_field_arr[rs.v2e_table], axis=1)
    assert np.allclose(ref, rs.out)


def test_minover_execution(reduction_setup, fieldview_backend):
    """Testing the min_over functionality"""
    if fieldview_backend in [gtfn_cpu.run_gtfn, gtfn_cpu.run_gtfn_imperative]:
        pytest.skip("not implemented yet")

    rs = reduction_setup
    V2EDim = rs.V2EDim
    in_field = np_as_located_field(Vertex, V2EDim)(rs.v2e_table)

    @field_operator(backend=fieldview_backend)
    def minover_fieldoperator(input: Field[[Vertex, V2EDim], int64]) -> Field[[Vertex], int64]:
        return min_over(input, axis=V2EDim)

    minover_fieldoperator(in_field, out=rs.out, offset_provider=rs.offset_provider)

    ref = np.min(rs.v2e_table, axis=1)
    assert np.allclose(ref, rs.out)


def test_minover_execution_float(reduction_setup, fieldview_backend):
    """Testing the min_over functionality"""
    if fieldview_backend in [gtfn_cpu.run_gtfn, gtfn_cpu.run_gtfn_imperative]:
        pytest.skip("not implemented yet")

    rs = reduction_setup
    V2EDim = rs.V2EDim
    in_array = np.random.default_rng().uniform(low=-1, high=1, size=rs.v2e_table.shape)
    in_field = np_as_located_field(Vertex, V2EDim)(in_array)
    out_field = np_as_located_field(Vertex)(np.zeros(rs.num_vertices))

    @field_operator(backend=fieldview_backend)
    def minover_fieldoperator(input: Field[[Vertex, V2EDim], float64]) -> Field[[Vertex], float64]:
        return min_over(input, axis=V2EDim)

    minover_fieldoperator(in_field, out=out_field, offset_provider=rs.offset_provider)

    ref = np.min(in_array, axis=1)
    assert np.allclose(ref, out_field)


def test_reduction_execution(reduction_setup, fieldview_backend):
    """Testing a trivial neighbor sum."""
    rs = reduction_setup
    V2EDim, V2E = rs.V2EDim, rs.V2E

    @field_operator
    def reduction(edge_f: Field[[Edge], int64]) -> Field[[Vertex], int64]:
        return neighbor_sum(edge_f(V2E), axis=V2EDim)

    @program(backend=fieldview_backend)
    def fencil(edge_f: Field[[Edge], int64], out: Field[[Vertex], int64]) -> None:
        reduction(edge_f, out=out)

    fencil(rs.inp, rs.out, offset_provider=rs.offset_provider)

    ref = np.sum(rs.v2e_table, axis=1)
    assert np.allclose(ref, rs.out)


<<<<<<< HEAD
=======
def test_reduction_execution_nb(reduction_setup, fieldview_backend):
    """Testing a neighbor sum on a neighbor field."""
    if fieldview_backend in [gtfn_cpu.run_gtfn, gtfn_cpu.run_gtfn_imperative]:
        pytest.skip("not yet supported.")

    rs = reduction_setup
    V2EDim = rs.V2EDim
    nb_field = np_as_located_field(Vertex, V2EDim)(rs.v2e_table)

    @field_operator(backend=fieldview_backend)
    def reduction(nb_field: Field[[Vertex, V2EDim], int64]) -> Field[[Vertex], int64]:
        return neighbor_sum(nb_field, axis=V2EDim)

    reduction(nb_field, out=rs.out, offset_provider=rs.offset_provider)

    ref = np.sum(rs.v2e_table, axis=1)
    assert np.allclose(ref, rs.out)


>>>>>>> 4998dec2
def test_reduction_expression(reduction_setup, fieldview_backend):
    """Test reduction with an expression directly inside the call."""
    if fieldview_backend in [gtfn_cpu.run_gtfn, gtfn_cpu.run_gtfn_imperative]:
        pytest.skip("Has a bug.")

    rs = reduction_setup
    V2EDim, V2E = rs.V2EDim, rs.V2E

    @field_operator
    def reduce_expr(edge_f: Field[[Edge], int64]) -> Field[[Vertex], int64]:
        tmp_nbh_tup = edge_f(V2E), edge_f(V2E)
        tmp_nbh = tmp_nbh_tup[0]
        return 3 * neighbor_sum(-edge_f(V2E) * tmp_nbh * 2, axis=V2EDim)

    @program(backend=fieldview_backend)
    def fencil(edge_f: Field[[Edge], int64], out: Field[[Vertex], int64]) -> None:
        reduce_expr(edge_f, out=out)

    fencil(rs.inp, rs.out, offset_provider=rs.offset_provider)

    ref = 3 * np.sum(-(rs.v2e_table**2) * 2, axis=1)
    assert np.allclose(ref, rs.out.array())


def test_conditional_nested_tuple(fieldview_backend):
    if fieldview_backend in [gtfn_cpu.run_gtfn, gtfn_cpu.run_gtfn_imperative]:
        pytest.skip("Tuple outputs not supported in gtfn backends")
    a_I_float = np_as_located_field(IDim)(np.random.randn(size).astype("float64"))
    b_I_float = np_as_located_field(IDim)(np.random.randn(size).astype("float64"))
    out_I_float = np_as_located_field(IDim)(np.random.randn(size).astype("float64"))
    out_I_float_1 = np_as_located_field(IDim)(np.random.randn(size).astype("float64"))
    mask = np_as_located_field(IDim)(np.zeros((size,), dtype=bool))

    @field_operator(backend=fieldview_backend)
    def conditional_nested_tuple(
        mask: Field[[IDim], bool], a: Field[[IDim], float64], b: Field[[IDim], float64]
    ) -> tuple[
        tuple[Field[[IDim], float64], Field[[IDim], float64]],
        tuple[Field[[IDim], float64], Field[[IDim], float64]],
    ]:
        return where(mask, ((a, b), (b, a)), ((5.0, 7.0), (7.0, 5.0)))

    conditional_nested_tuple(
        mask,
        a_I_float,
        b_I_float,
        out=((out_I_float, out_I_float_1), (out_I_float_1, out_I_float)),
        offset_provider={},
    )

    expected = np.where(
        mask,
        ((a_I_float, b_I_float), (b_I_float, a_I_float)),
        ((np.full(size, 5.0), np.full(size, 7.0)), (np.full(size, 7.0), np.full(size, 5.0))),
    )

    assert np.allclose(expected, ((out_I_float, out_I_float_1), (out_I_float_1, out_I_float)))


def test_broadcast_simple(fieldview_backend):
    a_I_int = np_as_located_field(IDim)(np.random.randn(size).astype("int64"))
    out_IJ_int = np_as_located_field(IDim, JDim)(np.zeros((size, size), dtype=int64))

    @field_operator(backend=fieldview_backend)
    def simple_broadcast(inp: Field[[IDim], int64]) -> Field[[IDim, JDim], int64]:
        return broadcast(inp, (IDim, JDim))

    simple_broadcast(a_I_int, out=out_IJ_int, offset_provider={})

    assert np.allclose(a_I_int.array()[:, np.newaxis], out_IJ_int)


def test_broadcast_scalar(fieldview_backend):
    out_I_float = np_as_located_field(IDim)(np.random.randn(size).astype("float64"))

    @field_operator(backend=fieldview_backend)
    def scalar_broadcast() -> Field[[IDim], float64]:
        return broadcast(float(1.0), (IDim,))

    scalar_broadcast(out=out_I_float, offset_provider={})

    assert np.allclose(1, out_I_float)


def test_broadcast_two_fields(fieldview_backend):
    a_I_int = np_as_located_field(IDim)(np.random.randn(size).astype("int64"))
    b_J_int = np_as_located_field(JDim)(np.random.randn(size).astype("int64"))
    out_IJ_int = np_as_located_field(IDim, JDim)(np.zeros((size, size), dtype=int64))

    @field_operator(backend=fieldview_backend)
    def broadcast_two_fields(
        inp1: Field[[IDim], int64], inp2: Field[[JDim], int64]
    ) -> Field[[IDim, JDim], int64]:
        a = broadcast(inp1, (IDim, JDim))
        b = broadcast(inp2, (IDim, JDim))
        return a + b

    broadcast_two_fields(a_I_int, b_J_int, out=out_IJ_int, offset_provider={})

    expected = a_I_int.array()[:, np.newaxis] + b_J_int.array()[np.newaxis, :]

    assert np.allclose(expected, out_IJ_int)


def test_broadcast_shifted(fieldview_backend):
    a_I_int = np_as_located_field(IDim)(np.random.randn(size).astype("int64"))
    out_IJ_int = np_as_located_field(IDim, JDim)(np.zeros((size, size), dtype=int64))

    @field_operator(backend=fieldview_backend)
    def simple_broadcast(inp: Field[[IDim], int64]) -> Field[[IDim, JDim], int64]:
        bcasted = broadcast(inp, (IDim, JDim))
        return bcasted(Joff[1])

    simple_broadcast(a_I_int, out=out_IJ_int, offset_provider={"Joff": JDim})

    assert np.allclose(a_I_int.array()[:, np.newaxis], out_IJ_int)


def test_conditional(fieldview_backend):
    a = np_as_located_field(IDim)(np.random.randn(size).astype("float64"))
    b = np_as_located_field(IDim)(np.random.randn(size).astype("float64"))
    out = np_as_located_field(IDim)(np.zeros((size,), dtype=np.float64))
    mask = np_as_located_field(IDim)(np.random.randn(size) > 0)

    @field_operator(backend=fieldview_backend)
    def conditional(
        mask: Field[[IDim], bool], a: Field[[IDim], float64], b: Field[[IDim], float64]
    ) -> Field[[IDim], float64]:
        return where(mask, a, b)

    conditional(mask, a, b, out=out, offset_provider={})

    assert np.allclose(np.where(mask, a, b), out)


def test_conditional_promotion(fieldview_backend):
    a_I_float = np_as_located_field(IDim)(np.random.randn(size).astype("float64"))
    out_I_float = np_as_located_field(IDim)(np.random.randn(size).astype("float64"))
    mask = np_as_located_field(IDim)(np.zeros((size,), dtype=bool))

    @field_operator(backend=fieldview_backend)
    def conditional_promotion(
        mask: Field[[IDim], bool], a: Field[[IDim], float64]
    ) -> Field[[IDim], float64]:
        return where(mask, a, 10.0)

    conditional_promotion(mask, a_I_float, out=out_I_float, offset_provider={})

    assert np.allclose(np.where(mask, a_I_float, 10), out_I_float)


def test_conditional_compareop(fieldview_backend):
    a_I_float = np_as_located_field(IDim)(np.random.randn(size).astype("float64"))
    out_I_float = np_as_located_field(IDim)(np.random.randn(size).astype("float64"))

    @field_operator(backend=fieldview_backend)
    def conditional_promotion(a: Field[[IDim], float64]) -> Field[[IDim], float64]:
        return where(a != a, a, 10.0)

    conditional_promotion(a_I_float, out=out_I_float, offset_provider={})

    assert np.allclose(
        np.where(np.asarray(a_I_float) != np.asarray(a_I_float), a_I_float, 10), out_I_float
    )


def test_conditional_shifted(fieldview_backend):
    a_I_float = np_as_located_field(IDim)(np.random.randn(size).astype("float64"))
    b_I_float = np_as_located_field(IDim)(np.random.randn(size).astype("float64"))
    out_I_float = np_as_located_field(IDim)(np.random.randn(size).astype("float64"))
    mask = np_as_located_field(IDim)(np.zeros((size,), dtype=bool))

    @field_operator
    def conditional_shifted(
        mask: Field[[IDim], bool], a: Field[[IDim], float64], b: Field[[IDim], float64]
    ) -> Field[[IDim], float64]:
        tmp = where(mask, a, b)
        return tmp(Ioff[1])

    @program(backend=fieldview_backend)
    def conditional_program(
        mask: Field[[IDim], bool],
        a: Field[[IDim], float64],
        b: Field[[IDim], float64],
        out: Field[[IDim], float64],
    ):
        conditional_shifted(mask, a, b, out=out[:-1])

    conditional_program(mask, a_I_float, b_I_float, out_I_float, offset_provider={"Ioff": IDim})

    assert np.allclose(np.where(mask, a_I_float, b_I_float)[1:], out_I_float.array()[:-1])


def test_promotion(fieldview_backend):
    ksize = 5
    a = np_as_located_field(Edge, KDim)(np.ones((size, ksize)))
    b = np_as_located_field(KDim)(np.ones((ksize)) * 2)
    c = np_as_located_field(Edge, KDim)(np.zeros((size, ksize)))

    @field_operator(backend=fieldview_backend)
    def promotion(
        inp1: Field[[Edge, KDim], float64], inp2: Field[[KDim], float64]
    ) -> Field[[Edge, KDim], float64]:
        return inp1 / inp2

    promotion(a, b, out=c, offset_provider={})

    assert np.allclose((a.array() / b.array()), c)<|MERGE_RESOLUTION|>--- conflicted
+++ resolved
@@ -129,28 +129,6 @@
     assert np.allclose(ref, rs.out)
 
 
-<<<<<<< HEAD
-=======
-def test_reduction_execution_nb(reduction_setup, fieldview_backend):
-    """Testing a neighbor sum on a neighbor field."""
-    if fieldview_backend in [gtfn_cpu.run_gtfn, gtfn_cpu.run_gtfn_imperative]:
-        pytest.skip("not yet supported.")
-
-    rs = reduction_setup
-    V2EDim = rs.V2EDim
-    nb_field = np_as_located_field(Vertex, V2EDim)(rs.v2e_table)
-
-    @field_operator(backend=fieldview_backend)
-    def reduction(nb_field: Field[[Vertex, V2EDim], int64]) -> Field[[Vertex], int64]:
-        return neighbor_sum(nb_field, axis=V2EDim)
-
-    reduction(nb_field, out=rs.out, offset_provider=rs.offset_provider)
-
-    ref = np.sum(rs.v2e_table, axis=1)
-    assert np.allclose(ref, rs.out)
-
-
->>>>>>> 4998dec2
 def test_reduction_expression(reduction_setup, fieldview_backend):
     """Test reduction with an expression directly inside the call."""
     if fieldview_backend in [gtfn_cpu.run_gtfn, gtfn_cpu.run_gtfn_imperative]:
