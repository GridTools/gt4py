--- conflicted
+++ resolved
@@ -51,14 +51,9 @@
         roundtrip.executor,
         gtfn_cpu.run_gtfn,
         gtfn_cpu.run_gtfn_imperative,
-<<<<<<< HEAD
+        gtfn_cpu.run_gtfn_with_temporaries,
     ]
     + optional_processors,
-=======
-        gtfn_cpu.run_gtfn_with_temporaries,
-        dace_iterator.run_dace_iterator,
-    ],
->>>>>>> ac6bf945
     ids=lambda p: next_tests.get_processor_id(p),
 )
 def fieldview_backend(request):
