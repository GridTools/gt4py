--- conflicted
+++ resolved
@@ -137,11 +137,7 @@
 JDim = gtx.Dimension("JDim")
 JHalfDim = common.flip_staggered(JDim)
 KDim = gtx.Dimension("KDim", kind=gtx.DimensionKind.VERTICAL)
-<<<<<<< HEAD
 KHalfDim = common.flip_staggered(KDim)
-=======
-KHalfDim = gtx.Dimension("KHalf", kind=gtx.DimensionKind.VERTICAL)
->>>>>>> 30304366
 Ioff = gtx.FieldOffset("Ioff", source=IDim, target=(IDim,))
 Joff = gtx.FieldOffset("Joff", source=JDim, target=(JDim,))
 Koff = gtx.FieldOffset("Koff", source=KDim, target=(KDim,))
@@ -178,25 +174,16 @@
 
 
 def simple_cartesian_grid(
-<<<<<<< HEAD
-    sizes: int | tuple[int, int, int, int, int, int] = 10,
+    sizes: int | tuple[int, int, int, int] = (5, 7, 9),
 ) -> CartesianGridDescriptor:
     if isinstance(sizes, int):
-        sizes = (sizes,) * 6
-    assert len(sizes) == 6, "sizes must be a tuple of three integers"
-=======
-    sizes: int | tuple[int, int, int, int] = (5, 7, 9, 11),
-) -> CartesianGridDescriptor:
-    if isinstance(sizes, int):
-        sizes = (sizes,) * 4
-    assert len(sizes) == 4, "sizes must be a tuple of four integers"
->>>>>>> 30304366
+        sizes = (sizes,) * 3
+    assert len(sizes) == 3, "sizes must be a tuple of three integers"
 
     offset_provider = {
         "Ioff": IDim,
         "Joff": JDim,
         "Koff": KDim,
-        "KHalfoff": KHalfDim,
     }
 
     return types.SimpleNamespace(
