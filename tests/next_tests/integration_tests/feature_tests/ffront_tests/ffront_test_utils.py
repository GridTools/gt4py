--- conflicted
+++ resolved
@@ -25,19 +25,12 @@
 from gt4py.next.program_processors.runners import gtfn_cpu, roundtrip
 
 
-<<<<<<< HEAD
-@pytest.fixture(params=[roundtrip.executor,
-                        #gtfn_cpu.run_gtfn,
-                        # gtfn_cpu.run_gtfn_imperative
-])
-=======
 def no_backend(program: itir.FencilDefinition, *args: Any, **kwargs: Any) -> None:
     """Temporary default backend to not accidentally test the wrong backend."""
     raise ValueError("No backend selected! Backend selection is mandatory in tests.")
 
 
 @pytest.fixture(params=[roundtrip.executor, gtfn_cpu.run_gtfn, gtfn_cpu.run_gtfn_imperative])
->>>>>>> 8a7e3c5a
 def fieldview_backend(request):
     backup_backend = decorator.DEFAULT_BACKEND
     decorator.DEFAULT_BACKEND = no_backend
