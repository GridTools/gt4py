--- conflicted
+++ resolved
@@ -53,10 +53,7 @@
         definitions.ProgramBackendId.GTFN_CPU,
         definitions.ProgramBackendId.GTFN_CPU_IMPERATIVE,
         definitions.ProgramBackendId.GTFN_CPU_WITH_TEMPORARIES,
-<<<<<<< HEAD
-=======
         pytest.param(definitions.ProgramBackendId.GTFN_GPU, marks=pytest.mark.requires_gpu),
->>>>>>> 42912cc9
         None,
     ]
     + OPTIONAL_PROCESSORS,
