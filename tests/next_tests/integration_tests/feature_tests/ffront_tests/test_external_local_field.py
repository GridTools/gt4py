--- conflicted
+++ resolved
@@ -15,15 +15,9 @@
 import numpy as np
 import pytest
 
-<<<<<<< HEAD
-from gt4py.next.ffront.decorator import field_operator, program
-from gt4py.next.ffront.fbuiltins import Field, int64, neighbor_sum
-from gt4py.next.program_processors.runners import dace_iterator
-=======
 import gt4py.next as gtx
 from gt4py.next import int32, neighbor_sum
-from gt4py.next.program_processors.runners import gtfn_cpu
->>>>>>> 5303c0b8
+from gt4py.next.program_processors.runners import dace_iterator, gtfn_cpu
 
 from next_tests.integration_tests import cases
 from next_tests.integration_tests.cases import V2E, Edge, V2EDim, Vertex, unstructured_case
@@ -33,19 +27,11 @@
 )
 
 
-<<<<<<< HEAD
-def test_external_local_field(reduction_setup, fieldview_backend):
-    if fieldview_backend == dace_iterator.run_dace_iterator:
+def test_external_local_field(unstructured_case):
+    if unstructured_case.backend == dace_iterator.run_dace_iterator:
         pytest.xfail("Not supported in DaCe backend: reductions")
-    V2EDim, V2E = reduction_setup.V2EDim, reduction_setup.V2E
-    inp = np_as_located_field(Vertex, V2EDim)(reduction_setup.v2e_table)
-    ones = np_as_located_field(Edge)(np.ones(reduction_setup.num_edges, dtype=int64))
 
-    @field_operator(backend=fieldview_backend)
-=======
-def test_external_local_field(unstructured_case):
     @gtx.field_operator
->>>>>>> 5303c0b8
     def testee(
         inp: gtx.Field[[Vertex, V2EDim], int32], ones: gtx.Field[[Edge], int32]
     ) -> gtx.Field[[Vertex], int32]:
@@ -71,19 +57,11 @@
         pytest.skip(
             "Reductions over only a non-shifted field with local dimension is not supported in gtfn."
         )
-<<<<<<< HEAD
-    if fieldview_backend == dace_iterator.run_dace_iterator:
+    if unstructured_case.backend == dace_iterator.run_dace_iterator:
         pytest.xfail("Not supported in DaCe backend: reductions")
-    V2EDim, V2E = reduction_setup.V2EDim, reduction_setup.V2E
-    inp = np_as_located_field(Vertex, V2EDim)(reduction_setup.v2e_table)
-
-    @field_operator(backend=fieldview_backend)
-    def testee(inp: Field[[Vertex, V2EDim], int64]) -> Field[[Vertex], int64]:
-=======
 
     @gtx.field_operator
     def testee(inp: gtx.Field[[Vertex, V2EDim], int32]) -> gtx.Field[[Vertex], int32]:
->>>>>>> 5303c0b8
         return neighbor_sum(inp, axis=V2EDim)
 
     inp = gtx.np_as_located_field(Vertex, V2EDim)(unstructured_case.offset_provider["V2E"].table)
