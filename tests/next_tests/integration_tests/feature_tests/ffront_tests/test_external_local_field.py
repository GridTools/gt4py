--- conflicted
+++ resolved
@@ -34,14 +34,7 @@
 )
 
 
-<<<<<<< HEAD
-def test_external_local_field(unstructured_case_no_dace_exec):
-    # Not supported in DaCe backend: reductions over non-field expressions
-    unstructured_case = unstructured_case_no_dace_exec
-
-=======
 def test_external_local_field(unstructured_case):
->>>>>>> ac6bf945
     @gtx.field_operator
     def testee(
         inp: gtx.Field[[Vertex, V2EDim], int32], ones: gtx.Field[[Edge], int32]
