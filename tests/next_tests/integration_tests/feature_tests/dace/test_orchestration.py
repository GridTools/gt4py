# GT4Py - GridTools Framework
#
# Copyright (c) 2014-2024, ETH Zurich
# All rights reserved.
#
# Please, refer to the LICENSE file in the root directory.
# SPDX-License-Identifier: BSD-3-Clause

from types import ModuleType
from typing import Optional

import numpy as np
import pytest

import gt4py.next as gtx
from gt4py.next import backend as next_backend, common

from next_tests.integration_tests import cases
from next_tests.integration_tests.cases import cartesian_case, unstructured_case
from next_tests.integration_tests.feature_tests.ffront_tests.ffront_test_utils import (
    E2V,
    E2VDim,
    Edge,
    Vertex,
    exec_alloc_descriptor,
    mesh_descriptor,
)
from next_tests.integration_tests.multi_feature_tests.ffront_tests.test_laplacian import (
    lap_program,
    lap_ref,
    laplap_program,
)


try:
    import dace
    from gt4py.next.program_processors.runners.dace import (
        gtir_cpu as run_dace_cpu,
        gtir_gpu as run_dace_gpu,
    )
except ImportError:
    dace: Optional[ModuleType] = None  # type:ignore[no-redef]
    run_dace_cpu: Optional[next_backend.Backend] = None
    run_dace_gpu: Optional[next_backend.Backend] = None

pytestmark = pytest.mark.requires_dace


def test_sdfgConvertible_laplap(cartesian_case):
    # TODO(kotsaloscv): Temporary solution until the `requires_dace` marker is fully functional
    if cartesian_case.backend not in [run_dace_cpu, run_dace_gpu]:
        pytest.skip("DaCe-related test: Test SDFGConvertible interface for GT4Py programs")

    if cartesian_case.backend == run_dace_gpu:
        import cupy as xp
    else:
        import numpy as xp

    in_field = cases.allocate(cartesian_case, laplap_program, "in_field")()
    out_field = cases.allocate(cartesian_case, laplap_program, "out_field")()

    # Test DaCe closure support
    @dace.program
    def sdfg():
        tmp_field = xp.empty_like(out_field)
        lap_program.with_grid_type(cartesian_case.grid_type).with_backend(
            cartesian_case.backend
        ).with_connectivities(common.offset_provider_to_type(cartesian_case.offset_provider))(
            in_field, tmp_field
        )
        lap_program.with_grid_type(cartesian_case.grid_type).with_backend(
            cartesian_case.backend
        ).with_connectivities(common.offset_provider_to_type(cartesian_case.offset_provider))(
            tmp_field, out_field
        )

    sdfg()

    assert np.allclose(
        gtx.field_utils.asnumpy(out_field)[2:-2, 2:-2],
        lap_ref(lap_ref(in_field.array_ns.asarray(in_field.ndarray))),
    )


@gtx.field_operator
def _testee(a: gtx.Field[gtx.Dims[Vertex], gtx.float64]):
    return a(E2V[0])


@gtx.program
def testee(a: gtx.Field[gtx.Dims[Vertex], gtx.float64], b: gtx.Field[gtx.Dims[Edge], gtx.float64]):
    _testee(a, out=b)


@pytest.mark.uses_unstructured_shift
def test_sdfgConvertible_connectivities(unstructured_case):
    # TODO(kotsaloscv): Temporary solution until the `requires_dace` marker is fully functional
    if unstructured_case.backend not in [run_dace_cpu, run_dace_gpu]:
        pytest.skip("DaCe-related test: Test SDFGConvertible interface for GT4Py programs")

    allocator, backend = unstructured_case.allocator, unstructured_case.backend

    if backend == run_dace_gpu:
        import cupy as xp

        dace_storage_type = dace.StorageType.GPU_Global
    else:
        import numpy as xp

        dace_storage_type = dace.StorageType.Default

    rows = dace.symbol("rows")
    cols = dace.symbol("cols")
    OffsetProvider_t = dace.data.Structure(
        dict(E2V=dace.data.Array(dtype=dace.int64, shape=[rows, cols], storage=dace_storage_type)),
        name="OffsetProvider",
    )

    @dace.program
    def sdfg(
        a: dace.data.Array(dtype=dace.float64, shape=(rows,), storage=dace_storage_type),
        out: dace.data.Array(dtype=dace.float64, shape=(rows,), storage=dace_storage_type),
        offset_provider: OffsetProvider_t,
        connectivities: dace.compiletime,
    ):
        testee.with_backend(backend).with_connectivities(connectivities)(
            a, out, offset_provider=offset_provider
        )

<<<<<<< HEAD
    e2v = gtx.NeighborTableOffsetProvider(
        xp.asarray([[0, 1], [1, 2], [2, 0]]), Edge, Vertex, 2, False
    )
    connectivities = {}
    # connectivities["E2V"] = arguments.CompileTimeConnectivity(
    #     e2v.max_neighbors, e2v.has_skip_values, e2v.origin_axis, e2v.neighbor_axis, e2v.table.dtype
    # )
    connectivities["E2V"] = (
        e2v  # TODO(ricoh): replace with compile time only info (as soon as possible)
=======
    e2v = gtx.as_connectivity(
        [Edge, E2VDim],
        codomain=Vertex,
        data=xp.asarray([[0, 1], [1, 2], [2, 0]]),
        allocator=allocator,
>>>>>>> 3fb206e4
    )
    connectivities = {"E2V": e2v.__gt_type__()}
    offset_provider = OffsetProvider_t.dtype._typeclass.as_ctypes()(E2V=e2v.data_ptr())

    SDFG = sdfg.to_sdfg(connectivities=connectivities)

    cSDFG = SDFG.compile()

    a = gtx.as_field([Vertex], xp.asarray([0.0, 1.0, 2.0]), allocator=allocator)
    out = gtx.zeros({Edge: 3}, allocator=allocator)
    e2v_ndarray_copy = (
        e2v.ndarray.copy()
    )  # otherwise DaCe complains about the gt4py custom allocated view
    # This is a low level interface to call the compiled SDFG.
    # It is not supposed to be used in user code.
    # The high level interface should be provided by a DaCe Orchestrator,
    # i.e. decorator that hides the low level operations.
    # This test checks only that the SDFGConvertible interface works correctly.
    cSDFG(
        a,
        out,
        offset_provider,
        rows=3,
        cols=2,
        connectivity_E2V=e2v_ndarray_copy,
        __connectivity_E2V_stride_0=get_stride_from_numpy_to_dace(e2v_ndarray_copy, 0),
        __connectivity_E2V_stride_1=get_stride_from_numpy_to_dace(e2v_ndarray_copy, 1),
    )

    e2v_np = e2v.asnumpy()
    assert np.allclose(out.asnumpy(), a.asnumpy()[e2v_np[:, 0]])

    e2v = gtx.as_connectivity(
        [Edge, E2VDim],
        codomain=Vertex,
        data=xp.asarray([[1, 0], [2, 1], [0, 2]]),
        allocator=allocator,
    )
    e2v_ndarray_copy = e2v.ndarray.copy()
    offset_provider = OffsetProvider_t.dtype._typeclass.as_ctypes()(E2V=e2v.data_ptr())
    cSDFG(
        a,
        out,
        offset_provider,
        rows=3,
        cols=2,
        connectivity_E2V=e2v_ndarray_copy,
        __connectivity_E2V_stride_0=get_stride_from_numpy_to_dace(e2v_ndarray_copy, 0),
        __connectivity_E2V_stride_1=get_stride_from_numpy_to_dace(e2v_ndarray_copy, 1),
    )

    e2v_np = e2v.asnumpy()
    assert np.allclose(out.asnumpy(), a.asnumpy()[e2v_np[:, 0]])


def get_stride_from_numpy_to_dace(numpy_array: np.ndarray, axis: int) -> int:
    """
    NumPy strides: number of bytes to jump
    DaCe strides: number of elements to jump
    """
    return numpy_array.strides[axis] // numpy_array.itemsize<|MERGE_RESOLUTION|>--- conflicted
+++ resolved
@@ -127,23 +127,11 @@
             a, out, offset_provider=offset_provider
         )
 
-<<<<<<< HEAD
-    e2v = gtx.NeighborTableOffsetProvider(
-        xp.asarray([[0, 1], [1, 2], [2, 0]]), Edge, Vertex, 2, False
-    )
-    connectivities = {}
-    # connectivities["E2V"] = arguments.CompileTimeConnectivity(
-    #     e2v.max_neighbors, e2v.has_skip_values, e2v.origin_axis, e2v.neighbor_axis, e2v.table.dtype
-    # )
-    connectivities["E2V"] = (
-        e2v  # TODO(ricoh): replace with compile time only info (as soon as possible)
-=======
     e2v = gtx.as_connectivity(
         [Edge, E2VDim],
         codomain=Vertex,
         data=xp.asarray([[0, 1], [1, 2], [2, 0]]),
         allocator=allocator,
->>>>>>> 3fb206e4
     )
     connectivities = {"E2V": e2v.__gt_type__()}
     offset_provider = OffsetProvider_t.dtype._typeclass.as_ctypes()(E2V=e2v.data_ptr())
