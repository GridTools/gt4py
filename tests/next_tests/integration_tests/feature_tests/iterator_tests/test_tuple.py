--- conflicted
+++ resolved
@@ -21,8 +21,7 @@
 
 from next_tests.unit_tests.conftest import (
     program_processor,
-    program_processor_no_dace_exec,
-    program_processor_no_gtfn_nor_dace_exec,
+    program_processor_no_gtfn_exec,
     run_processor,
 )
 
@@ -54,9 +53,9 @@
     "stencil",
     [tuple_output1, tuple_output2],
 )
-def test_tuple_output(program_processor_no_dace_exec, stencil):
-    # Not supported in DaCe backend: tuple returns
-    program_processor, validate = program_processor_no_dace_exec
+@pytest.mark.uses_tuple_returns
+def test_tuple_output(program_processor, stencil):
+    program_processor, validate = program_processor
 
     shape = [5, 7, 9]
     rng = np.random.default_rng()
@@ -93,14 +92,13 @@
     return make_tuple(deref(inp1), deref(inp2)), make_tuple(deref(inp3), deref(inp4))
 
 
-<<<<<<< HEAD
-@pytest.mark.parametrize(
-    "stencil",
-    [tuple_of_tuple_output1, tuple_of_tuple_output2],
-)
-def test_tuple_of_field_of_tuple_output(program_processor_no_gtfn_nor_dace_exec, stencil):
-    # Not supported in DaCe backend: tuple returns
-    program_processor, validate = program_processor_no_gtfn_nor_dace_exec
+@pytest.mark.uses_tuple_returns
+def test_tuple_of_tuple_of_field_output(program_processor):
+    program_processor, validate = program_processor
+
+    @fundef
+    def stencil(inp1, inp2, inp3, inp4):
+        return make_tuple(deref(inp1), deref(inp2)), make_tuple(deref(inp3), deref(inp4))
 
     shape = [5, 7, 9]
     rng = np.random.default_rng()
@@ -117,11 +115,16 @@
         rng.normal(size=(shape[0], shape[1], shape[2])),
     )
 
-    out_np1 = np.zeros(shape, dtype="f8, f8")
-    out1 = gtx.np_as_located_field(IDim, JDim, KDim)(out_np1)
-    out_np2 = np.zeros(shape, dtype="f8, f8")
-    out2 = gtx.np_as_located_field(IDim, JDim, KDim)(out_np2)
-    out = (out1, out2)
+    out = (
+        (
+            gtx.np_as_located_field(IDim, JDim, KDim)(np.zeros(shape)),
+            gtx.np_as_located_field(IDim, JDim, KDim)(np.zeros(shape)),
+        ),
+        (
+            gtx.np_as_located_field(IDim, JDim, KDim)(np.zeros(shape)),
+            gtx.np_as_located_field(IDim, JDim, KDim)(np.zeros(shape)),
+        ),
+    )
 
     dom = {
         IDim: range(0, shape[0]),
@@ -139,68 +142,6 @@
         offset_provider={},
     )
     if validate:
-        assert np.allclose(inp1, out_np1[:]["f0"])
-        assert np.allclose(inp2, out_np1[:]["f1"])
-        assert np.allclose(inp3, out_np2[:]["f0"])
-        assert np.allclose(inp4, out_np2[:]["f1"])
-
-
-def test_tuple_of_tuple_of_field_output(program_processor_no_dace_exec):
-    # Not supported in DaCe backend: tuple returns
-    program_processor, validate = program_processor_no_dace_exec
-=======
-def test_tuple_of_tuple_of_field_output(program_processor):
-    program_processor, validate = program_processor
-    if program_processor == run_dace_iterator:
-        pytest.xfail("Not supported in DaCe backend: tuple returns")
->>>>>>> ac6bf945
-
-    @fundef
-    def stencil(inp1, inp2, inp3, inp4):
-        return make_tuple(deref(inp1), deref(inp2)), make_tuple(deref(inp3), deref(inp4))
-
-    shape = [5, 7, 9]
-    rng = np.random.default_rng()
-    inp1 = gtx.np_as_located_field(IDim, JDim, KDim)(
-        rng.normal(size=(shape[0], shape[1], shape[2])),
-    )
-    inp2 = gtx.np_as_located_field(IDim, JDim, KDim)(
-        rng.normal(size=(shape[0], shape[1], shape[2])),
-    )
-    inp3 = gtx.np_as_located_field(IDim, JDim, KDim)(
-        rng.normal(size=(shape[0], shape[1], shape[2])),
-    )
-    inp4 = gtx.np_as_located_field(IDim, JDim, KDim)(
-        rng.normal(size=(shape[0], shape[1], shape[2])),
-    )
-
-    out = (
-        (
-            gtx.np_as_located_field(IDim, JDim, KDim)(np.zeros(shape)),
-            gtx.np_as_located_field(IDim, JDim, KDim)(np.zeros(shape)),
-        ),
-        (
-            gtx.np_as_located_field(IDim, JDim, KDim)(np.zeros(shape)),
-            gtx.np_as_located_field(IDim, JDim, KDim)(np.zeros(shape)),
-        ),
-    )
-
-    dom = {
-        IDim: range(0, shape[0]),
-        JDim: range(0, shape[1]),
-        KDim: range(0, shape[2]),
-    }
-    run_processor(
-        stencil[dom],
-        program_processor,
-        inp1,
-        inp2,
-        inp3,
-        inp4,
-        out=out,
-        offset_provider={},
-    )
-    if validate:
         assert np.allclose(inp1, out[0][0])
         assert np.allclose(inp2, out[0][1])
         assert np.allclose(inp3, out[1][0])
@@ -211,47 +152,9 @@
     "stencil",
     [tuple_output1, tuple_output2],
 )
-<<<<<<< HEAD
-def test_field_of_tuple_output(program_processor_no_gtfn_nor_dace_exec, stencil):
-    # Not supported in DaCe backend: tuple returns
-    program_processor, validate = program_processor_no_gtfn_nor_dace_exec
-
-    shape = [5, 7, 9]
-    rng = np.random.default_rng()
-    inp1 = gtx.np_as_located_field(IDim, JDim, KDim)(
-        rng.normal(size=(shape[0], shape[1], shape[2])),
-    )
-    inp2 = gtx.np_as_located_field(IDim, JDim, KDim)(
-        rng.normal(size=(shape[0], shape[1], shape[2])),
-    )
-
-    out_np = np.zeros(shape, dtype="f8, f8")
-    out = gtx.np_as_located_field(IDim, JDim, KDim)(out_np)
-
-    dom = {
-        IDim: range(0, shape[0]),
-        JDim: range(0, shape[1]),
-        KDim: range(0, shape[2]),
-    }
-    run_processor(stencil[dom], program_processor, inp1, inp2, out=out, offset_provider={})
-    if validate:
-        assert np.allclose(inp1, out_np[:]["f0"])
-        assert np.allclose(inp2, out_np[:]["f1"])
-
-
-@pytest.mark.parametrize(
-    "stencil",
-    [tuple_output1, tuple_output2],
-)
-def test_tuple_of_field_output_constructed_inside(program_processor_no_dace_exec, stencil):
-    # Not supported in DaCe backend: tuple returns
-    program_processor, validate = program_processor_no_dace_exec
-=======
+@pytest.mark.uses_tuple_returns
 def test_tuple_of_field_output_constructed_inside(program_processor, stencil):
     program_processor, validate = program_processor
-    if program_processor == run_dace_iterator:
-        pytest.xfail("Not supported in DaCe backend: tuple returns")
->>>>>>> ac6bf945
 
     @fendef
     def fencil(size0, size1, size2, inp1, inp2, out1, out2):
@@ -295,9 +198,9 @@
         assert np.allclose(inp2, out2)
 
 
-def test_asymetric_nested_tuple_of_field_output_constructed_inside(program_processor_no_dace_exec):
-    # Not supported in DaCe backend: tuple returns
-    program_processor, validate = program_processor_no_dace_exec
+@pytest.mark.uses_tuple_returns
+def test_asymetric_nested_tuple_of_field_output_constructed_inside(program_processor):
+    program_processor, validate = program_processor
 
     @fundef
     def stencil(inp1, inp2, inp3):
@@ -390,9 +293,9 @@
     return tuple_get(0, inp_deref) + tuple_get(1, inp_deref)
 
 
-def test_tuple_field_input(program_processor_no_dace_exec):
-    # Not supported in DaCe backend: tuple returns
-    program_processor, validate = program_processor_no_dace_exec
+@pytest.mark.uses_tuple_returns
+def test_tuple_field_input(program_processor):
+    program_processor, validate = program_processor
 
     shape = [5, 7, 9]
     rng = np.random.default_rng()
@@ -415,45 +318,9 @@
         assert np.allclose(np.asarray(inp1) + np.asarray(inp2), out)
 
 
-<<<<<<< HEAD
-def test_field_of_tuple_input(program_processor_no_gtfn_nor_dace_exec):
-    # Not supported in DaCe backend: tuple returns
-    program_processor, validate = program_processor_no_gtfn_nor_dace_exec
-
-    shape = [5, 7, 9]
-    rng = np.random.default_rng()
-
-    inp1 = rng.normal(size=(shape[0], shape[1], shape[2]))
-    inp2 = rng.normal(size=(shape[0], shape[1], shape[2]))
-    inp = np.zeros(shape, dtype="f8, f8")
-    for i in range(shape[0]):
-        for j in range(shape[1]):
-            for k in range(shape[2]):
-                inp[i, j, k] = (inp1[i, j, k], inp2[i, j, k])
-
-    inp = gtx.np_as_located_field(IDim, JDim, KDim)(inp)
-    out = gtx.np_as_located_field(IDim, JDim, KDim)(np.zeros(shape))
-
-    dom = {
-        IDim: range(0, shape[0]),
-        JDim: range(0, shape[1]),
-        KDim: range(0, shape[2]),
-    }
-    run_processor(tuple_input[dom], program_processor, inp, out=out, offset_provider={})
-    if validate:
-        assert np.allclose(np.asarray(inp1) + np.asarray(inp2), out)
-
-
-def test_field_of_extra_dim_input(program_processor_no_gtfn_nor_dace_exec):
-    # Not supported in DaCe backend: tuple returns
-    program_processor, validate = program_processor_no_gtfn_nor_dace_exec
-=======
 @pytest.mark.xfail(reason="Implement wrapper for extradim as tuple")
-def test_field_of_extra_dim_input(program_processor_no_gtfn_exec):
-    program_processor, validate = program_processor_no_gtfn_exec
-    if program_processor == run_dace_iterator:
-        pytest.xfail("Not supported in DaCe backend: tuple returns")
->>>>>>> ac6bf945
+def test_field_of_extra_dim_input(program_processor):
+    program_processor, validate = program_processor
 
     shape = [5, 7, 9]
     rng = np.random.default_rng()
@@ -486,50 +353,9 @@
     )
 
 
-<<<<<<< HEAD
-def test_tuple_of_field_of_tuple_input(program_processor_no_gtfn_nor_dace_exec):
-    # Not supported in DaCe backend: tuple returns
-    program_processor, validate = program_processor_no_gtfn_nor_dace_exec
-
-    shape = [5, 7, 9]
-    rng = np.random.default_rng()
-
-    inp1 = rng.normal(size=(shape[0], shape[1], shape[2]))
-    inp2 = rng.normal(size=(shape[0], shape[1], shape[2]))
-    inp = np.zeros(shape, dtype="f8, f8")
-    for i in range(shape[0]):
-        for j in range(shape[1]):
-            for k in range(shape[2]):
-                inp[i, j, k] = (inp1[i, j, k], inp2[i, j, k])
-
-    inp = gtx.np_as_located_field(IDim, JDim, KDim)(inp)
-    out = gtx.np_as_located_field(IDim, JDim, KDim)(np.zeros(shape))
-
-    dom = {
-        IDim: range(0, shape[0]),
-        JDim: range(0, shape[1]),
-        KDim: range(0, shape[2]),
-    }
-    run_processor(
-        tuple_tuple_input[dom],
-        program_processor,
-        (inp, inp),
-        out=out,
-        offset_provider={},
-    )
-    if validate:
-        assert np.allclose(2.0 * (np.asarray(inp1) + np.asarray(inp2)), out)
-
-
-def test_tuple_of_tuple_of_field_input(program_processor_no_dace_exec):
-    # Not supported in DaCe backend: tuple returns
-    program_processor, validate = program_processor_no_dace_exec
-=======
+@pytest.mark.uses_tuple_returns
 def test_tuple_of_tuple_of_field_input(program_processor):
     program_processor, validate = program_processor
-    if program_processor == run_dace_iterator:
-        pytest.xfail("Not supported in DaCe backend: tuple returns")
->>>>>>> ac6bf945
 
     shape = [5, 7, 9]
     rng = np.random.default_rng()
@@ -567,17 +393,9 @@
         )
 
 
-<<<<<<< HEAD
-def test_field_of_2_extra_dim_input(program_processor_no_gtfn_nor_dace_exec):
-    # Not supported in DaCe backend: tuple returns
-    program_processor, validate = program_processor_no_gtfn_nor_dace_exec
-=======
 @pytest.mark.xfail(reason="Implement wrapper for extradim as tuple")
 def test_field_of_2_extra_dim_input(program_processor_no_gtfn_exec):
     program_processor, validate = program_processor_no_gtfn_exec
-    if program_processor == run_dace_iterator:
-        pytest.xfail("Not supported in DaCe backend: tuple returns")
->>>>>>> ac6bf945
 
     shape = [5, 7, 9]
     rng = np.random.default_rng()
