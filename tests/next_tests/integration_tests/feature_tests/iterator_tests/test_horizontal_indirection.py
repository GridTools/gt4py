--- conflicted
+++ resolved
@@ -57,7 +57,6 @@
 def test_simple_indirection(program_processor):
     program_processor, validate = program_processor
 
-<<<<<<< HEAD
     if program_processor in [
         type_check.check,
         run_gtfn,
@@ -67,18 +66,6 @@
         pytest.xfail(
             "We only support applied shifts in type_inference."
         )  # TODO fix test or generalize itir?
-=======
-    if program_processor == type_check.check:
-        pytest.xfail("bug in type inference")
-    if (
-        program_processor == run_gtfn
-        or program_processor == run_gtfn_imperative
-        or program_processor == gtfn_format_sourcecode
-    ):
-        pytest.xfail("fails in lowering to gtfn_ir")
-    if program_processor == run_dace_iterator:
-        pytest.xfail("Not supported in DaCe backend: fails in lowering to sdfg")
->>>>>>> 00202702
 
     shape = [8]
     inp = gtx.np_as_located_field(IDim, origin={IDim: 1})(np.asarray(range(shape[0] + 2)))
