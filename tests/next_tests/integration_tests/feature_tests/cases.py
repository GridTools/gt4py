# GT4Py - GridTools Framework
#
# Copyright (c) 2014-2023, ETH Zurich
# All rights reserved.
#
# This file is part of the GT4Py project and the GridTools framework.
# GT4Py is free software: you can redistribute it and/or modify it under
# the terms of the GNU General Public License as published by the
# Free Software Foundation, either version 3 of the License, or any later
# version. See the LICENSE.txt file at the top-level directory of this
# distribution for a copy of the license or check <https://www.gnu.org/licenses/>.
#
# SPDX-License-Identifier: GPL-3.0-or-later

from __future__ import annotations

import dataclasses
import functools
import inspect
import types
import typing
from typing import Any, Callable, Literal, Optional, Protocol, TypeAlias

import numpy as np
import pytest

import gt4py.next as gtx
from gt4py.eve import extended_typing as xtyping
from gt4py.eve.extended_typing import Self
from gt4py.next import common
from gt4py.next.ffront import decorator
from gt4py.next.iterator import embedded, ir as itir
from gt4py.next.program_processors import processor_interface as ppi
from gt4py.next.type_system import type_specifications as ts, type_translation

from next_tests.integration_tests.feature_tests.ffront_tests.ffront_test_utils import (  # noqa: F401 #  fixture and aliases
    Cell,
    Edge,
    IDim,
    Ioff,
    JDim,
    Joff,
    KDim,
    Koff,
    Vertex,
    fieldview_backend,
    reduction_setup,
)


# mypy does not accept [IDim, ...] as a type
<<<<<<< HEAD
IField: TypeAlias = common.Field[[IDim], np.int64]  # type: ignore [valid-type]
IFloatField: TypeAlias = common.Field[[IDim], np.float64]  # type: ignore [valid-type]
KField: TypeAlias = common.Field[[KDim], np.int64]  # type: ignore [valid-type]
IJField: TypeAlias = common.Field[[IDim, JDim], np.int64]  # type: ignore [valid-type]
IKField: TypeAlias = common.Field[[IDim, KDim], np.int64]  # type: ignore [valid-type]
IKFloatField: TypeAlias = common.Field[[IDim, KDim], np.float64]  # type: ignore [valid-type]
IJKField: TypeAlias = common.Field[[IDim, JDim, KDim], np.int64]  # type: ignore [valid-type]
IJKFloatField: TypeAlias = common.Field[[IDim, JDim, KDim], np.float64]  # type: ignore [valid-type]
VField: TypeAlias = common.Field[[Vertex], np.int64]  # type: ignore [valid-type]
EField: TypeAlias = common.Field[[Edge], np.int64]  # type: ignore [valid-type]
CField: TypeAlias = common.Field[[Cell], np.int64]  # type: ignore [valid-type]
EmptyField: TypeAlias = common.Field[[], np.int64]  # type: ignore [valid-type]
=======
IField: TypeAlias = gtx.Field[[IDim], np.int64]  # type: ignore [valid-type]
IJKField: TypeAlias = gtx.Field[[IDim, JDim, KDim], np.int64]  # type: ignore [valid-type]
IJKFloatField: TypeAlias = gtx.Field[[IDim, JDim, KDim], np.float64]  # type: ignore [valid-type]
VField: TypeAlias = gtx.Field[[Vertex], np.int64]  # type: ignore [valid-type]
EField: TypeAlias = gtx.Field[[Edge], np.int64]  # type: ignore [valid-type]
>>>>>>> 6a121436

# TODO(ricoh): unify the following with the `ffront_test_utils.reduction_setup`
#   fixture if `ffront_test_utils.reduction_setup` is not completely superseded
#   by `unstructured_case`.
<<<<<<< HEAD
V2EDim = common.Dimension("V2E", kind=common.DimensionKind.LOCAL)
E2VDim = common.Dimension("E2V", kind=common.DimensionKind.LOCAL)
C2EDim = common.Dimension("C2E", kind=common.DimensionKind.LOCAL)
V2E = fbuiltins.FieldOffset("V2E", source=Edge, target=(Vertex, V2EDim))
E2V = fbuiltins.FieldOffset("E2V", source=Vertex, target=(Edge, E2VDim))
C2E = fbuiltins.FieldOffset("E2V", source=Edge, target=(Cell, C2EDim))
=======
V2EDim = gtx.Dimension("V2E", kind=gtx.DimensionKind.LOCAL)
E2VDim = gtx.Dimension("E2V", kind=gtx.DimensionKind.LOCAL)
V2E = gtx.FieldOffset("V2E", source=Edge, target=(Vertex, V2EDim))
E2V = gtx.FieldOffset("E2V", source=Vertex, target=(Edge, E2VDim))
>>>>>>> 6a121436

ScalarValue: TypeAlias = np.int32 | np.int64 | np.float32 | np.float64 | np.generic
FieldValue: TypeAlias = gtx.Field | embedded.LocatedFieldImpl
FieldViewArg: TypeAlias = FieldValue | ScalarValue | tuple["FieldViewArg", ...]
FieldViewInout: TypeAlias = FieldValue | tuple["FieldViewInout", ...]
ReferenceValue: TypeAlias = (
    gtx.Field | np.typing.NDArray[ScalarValue] | tuple["ReferenceValue", ...]
)
OffsetProvider: TypeAlias = dict[str, common.Connectivity | gtx.Dimension]


#: To allocate the return value of a field operator, we must pass
#: something that is not an argument name. Currently this is  the
#: literal string "return" (because it is read from annotations).
#: This could change if implemented differently. RETURN acts as a
#: proxy to avoid propagating the change to client code.
RETURN = "return"


class DataInitializer(Protocol):
    @property
    def scalar_value(self) -> ScalarValue:
        ...

    def scalar(self, dtype: np.typing.DTypeLike) -> ScalarValue:
        # some unlikely numpy dtypes are picky about arguments
        return np.dtype(dtype).type(self.scalar_value)  # type: ignore [arg-type]

    def field(
        self,
        backend: ppi.ProgramProcessor,
        sizes: dict[gtx.Dimension, int],
        dtype: np.typing.DTypeLike,
    ) -> FieldValue:
        ...

    def from_case(
        self: Self,
        case: Case,
        fieldview_prog: decorator.FieldOperator | decorator.Program,
        arg_name: str,
    ) -> Self:
        return self


@dataclasses.dataclass
class ConstInitializer(DataInitializer):
    """Initialize with a given value across the coordinate space."""

    value: ScalarValue

    @property
    def scalar_value(self) -> ScalarValue:
        return self.value

    def field(
        self,
        backend: ppi.ProgramProcessor,
        sizes: dict[gtx.Dimension, int],
        dtype: np.typing.DTypeLike,
    ) -> FieldValue:
        return gtx.np_as_located_field(*sizes.keys())(
            np.full(tuple(sizes.values()), self.value, dtype=dtype)
        )


@dataclasses.dataclass(init=False)
class ZeroInitializer(ConstInitializer):
    """Initialize with zeros."""

    def __init__(self):
        self.value = 0


@dataclasses.dataclass
class UniqueInitializer(DataInitializer):
    """
    Initialize with a unique value in each coordinate point.

    Data initialized with the same instance will also have unique values across
    data containers.
    """

    start: int = 0

    @property
    def scalar_value(self) -> ScalarValue:
        start = self.start
        self.start += 1
        return np.int64(start)

    def field(
        self,
        backend: ppi.ProgramProcessor,
        sizes: dict[gtx.Dimension, int],
        dtype: np.typing.DTypeLike,
    ) -> FieldValue:
        start = self.start
        svals = tuple(sizes.values())
        n_data = int(np.prod(svals))
        self.start += n_data
        return gtx.np_as_located_field(*sizes.keys())(
            np.arange(start, start + n_data, dtype=dtype).reshape(svals)
        )

    def from_case(
        self: Self,
        case: Case,
        fieldview_prog: decorator.FieldOperator | decorator.Program,
        arg_name: str,
    ) -> Self:
        param_types = get_param_types(fieldview_prog)
        param_sizes = [
            get_param_size(param_type, sizes=case.default_sizes)
            for param_type in param_types.values()
        ]
        param_index = list(param_types.keys()).index(arg_name)
        return self.__class__(start=self.start + sum(param_sizes[:param_index]))


@dataclasses.dataclass(frozen=True)
class Builder:
    partial: functools.partial

    def __call__(self, *args: Any, **kwargs: Any) -> Any:
        return self.partial(*args, **kwargs)

    def __getattr__(self, name: str) -> Any:
        raise AttributeError(f"No setter for argument {name}.")


@typing.overload
def make_builder(*args: Callable) -> Callable[..., Builder]:
    ...


@typing.overload
def make_builder(
    *args: Literal[None], **kwargs: dict[str, Any]
) -> Callable[[Callable], Callable[..., Builder]]:
    ...


@typing.overload
def make_builder(
    *args: Optional[Callable], **kwargs: dict[str, Any]
) -> Callable[[Callable], Callable[..., Builder]] | Callable[..., Builder]:
    ...


# TODO(ricoh): Think about improving the type hints using `typing.ParamSpec`.
def make_builder(
    *args: Optional[Callable], **kwargs: dict[str, Any]
) -> Callable[[Callable], Callable[..., Builder]] | Callable[..., Builder]:
    """Create a fluid interface for a function with many arguments."""

    def make_builder_inner(func: Callable) -> Callable[..., Builder]:
        def make_setter(argname: str) -> Callable[[Builder, Any], Builder]:
            def setter(self: Builder, arg: Any) -> Builder:
                return self.__class__(
                    partial=functools.partial(
                        self.partial.func,
                        *self.partial.args,
                        **(self.partial.keywords | {argname: arg}),
                    )
                )

            setter.__name__ = argname
            return setter

        def make_flag_setter(
            flag_name: str, flag_kwargs: dict[str, Any]
        ) -> Callable[[Builder], Builder]:
            def setter(self: Builder) -> Builder:
                return self.__class__(
                    partial=functools.partial(
                        self.partial.func,
                        *self.partial.args,
                        **(self.partial.keywords | flag_kwargs),
                    )
                )

            setter.__name__ = flag_name
            return setter

        argspec = inspect.getfullargspec(func)

        @dataclasses.dataclass(frozen=True)
        class NewBuilder(Builder):
            ...

        for argname in argspec.args + argspec.kwonlyargs:
            setattr(NewBuilder, argname, make_setter(argname))

        for flag, flag_kwargs in kwargs.items():
            setattr(NewBuilder, flag, make_flag_setter(flag, flag_kwargs))

        func_snake_words = func.__name__.split("_")
        func_camel_name = "".join(word.capitalize() for word in func_snake_words)

        NewBuilder.__name__ = f"{func_camel_name}Builder"

        return lambda *args, **kwargs: NewBuilder(functools.partial(func, *args, **kwargs))

    if 0 < len(args) <= 1 and args[0] is not None:
        return make_builder_inner(args[0])
    if len(args) > 1:
        raise ValueError(f"make_builder takes only one positional argument, {len(args)} received!")
    return make_builder_inner


@make_builder(zeros={"strategy": ZeroInitializer()}, unique={"strategy": UniqueInitializer()})
def allocate(
    case: Case,
    fieldview_prog: decorator.FieldOperator | decorator.Program,
    name: str,
    *,
    sizes: Optional[dict[gtx.Dimension, int]] = None,
    strategy: Optional[DataInitializer] = None,
    dtype: Optional[np.typing.DTypeLike] = None,
    extend: Optional[dict[gtx.Dimension, tuple[int, int]]] = None,
) -> FieldViewArg:
    """
    Allocate a parameter or return value from a fieldview code object.

    Args:
        case: The test case.
        fieldview_prog: The field operator or program to be verified.
        name: The name of the input argument to allocate, or ``RETURN``
            for the return value of a field operator.
    Keyword Args:
        sizes: Override for the test case dimension sizes.
            Use with caution.
        strategy: How to initialize the data.
        dtype: Override for the dtype in the argument's type hint.
        extend: Lower and upper size extension per dimension.
            Useful for shifted fields, which must start off bigger
            than the output field in the shifted dimension.
    """
    sizes = extend_sizes(case.default_sizes | (sizes or {}), extend)
    arg_type = get_param_types(fieldview_prog)[name]
    if strategy is None:
        if name in ["out", RETURN]:
            strategy = ZeroInitializer()
        else:
            strategy = UniqueInitializer()
    return _allocate_from_type(
        case=case,
        arg_type=arg_type,
        sizes=sizes,
        dtype=dtype,
        strategy=strategy.from_case(case=case, fieldview_prog=fieldview_prog, arg_name=name),
    )


def run(
    case: Case,
    fieldview_prog: decorator.FieldOperator | decorator.Program,
    *args: FieldViewArg,
    **kwargs: Any,
) -> None:
    """Run fieldview code in the context of a given test case."""
    if kwargs.get("offset_provider", None) is None:
        kwargs["offset_provider"] = case.offset_provider
    fieldview_prog.with_grid_type(case.grid_type).with_backend(case.backend)(*args, **kwargs)


def verify(
    case: Case,
    fieldview_prog: decorator.FieldOperator | decorator.Program,
    *args: FieldViewArg,
    ref: ReferenceValue,
    out: Optional[FieldViewInout] = None,
    inout: Optional[FieldViewInout] = None,
    offset_provider: Optional[OffsetProvider] = None,
    comparison: Callable[[Any, Any], bool] = np.allclose,
) -> None:
    """
    Check the result of executing a fieldview program or operator against ref.

    Args:
        case: The test case.
        fieldview_prog: The field operator or program to be verified.
        *args: positional input arguments to the fieldview code.
    Keyword Args:
        ref: A field or array which will be compared to the results of the
            fieldview code.
        out: If given will be passed to the fieldview code as ``out=`` keyword
            argument. This will hold the results and be used to compare
            to ``ref``.
        inout: If ``out`` is not passed it is assumed that the fieldview code
            does not take an ``out`` keyword argument, so some of the other
            arguments must be in/out parameters. Pass the according field
            or tuple of fields here and they will be compared to ``ref`` under
            the assumption that the fieldview code stores it's results in
            them.
        offset_provied: An override for the test case's offset_provider.
            Use with care!
        comparison: A comparison function, which will be called as
            ``comparison(ref, <out | inout>)`` and should return a boolean.

    One of ``out`` or ``inout`` must be passed. If ``out`` is passed it will be
    used as an argument to the fieldview program and compared against ``ref``.
    Else, ``inout`` will not be passed and compared to ``ref``.
    """
    if out:
        run(
            case,
            fieldview_prog,
            *args,
            out=out,
            offset_provider=offset_provider,
        )
    else:
        run(case, fieldview_prog, *args, offset_provider=offset_provider)

    out_comp = out or inout
    out_comp_str = str(out_comp)
    assert out_comp is not None
    if hasattr(out_comp, "array"):
        out_comp_str = str(out_comp.array())
    assert comparison(ref, out_comp), (
        f"Verification failed:\n"
        f"\tcomparison={comparison.__name__}(ref, out)\n"
        f"\tref = {ref}\n\tout = {out_comp_str}"
    )


def verify_with_default_data(
    case: Case,
    fieldop: decorator.FieldOperator,
    ref: Callable,
    comparison: Callable[[Any, Any], bool] = np.allclose,
) -> None:
    """
    Check the fieldview code against a reference calculation.

    This is a convenience function to reduce boiler plate
    and is not meant to hide logic for complex cases. The
    ``verify`` function allows more fine grained control for such tests.

    Args:
        case: The test case.
        fieldview_prog: The field operator or program to be verified.
        ref: A callable which will be called with all the input arguments
            of the fieldview code, after applying ``.array()`` on the fields.
        comparison: A comparison function, which will be called as
            ``comparison(ref, <out | inout>)`` and should return a boolean.
    """
    inps, kwfields = get_default_data(case, fieldop)
    ref_args = tuple(i.array() if hasattr(i, "array") else i for i in inps)
    verify(
        case,
        fieldop,
        *inps,
        **kwfields,
        ref=ref(*ref_args),
        offset_provider=case.offset_provider,
        comparison=comparison,
    )


@pytest.fixture
def no_default_backend():
    """Temporarily switch off default backend for feature tests."""
    backup_backend = decorator.DEFAULT_BACKEND
    decorator.DEFAULT_BACKEND = no_backend
    yield
    decorator.DEFAULT_BACKEND = backup_backend


@pytest.fixture
def cartesian_case(no_default_backend, fieldview_backend):  # noqa: F811 # fixtures
    yield Case(
        fieldview_backend,
        offset_provider={"Ioff": IDim, "Joff": JDim, "Koff": KDim},
        default_sizes={IDim: 10, JDim: 10, KDim: 10},
        grid_type=common.GridType.CARTESIAN,
    )


@pytest.fixture
def unstructured_case(
    no_default_backend, reduction_setup, fieldview_backend  # noqa: F811 # fixtures
):
    yield Case(
        fieldview_backend,
        offset_provider=reduction_setup.offset_provider,
        default_sizes={
            Vertex: reduction_setup.num_vertices,
            Edge: reduction_setup.num_edges,
            Cell: reduction_setup.num_cells,
        },
        grid_type=common.GridType.UNSTRUCTURED,
    )


def _allocate_from_type(
    case: Case,
    arg_type: ts.TypeSpec,
    sizes: dict[gtx.Dimension, int],
    strategy: DataInitializer,
    dtype: Optional[np.typing.DTypeLike] = None,
    tuple_start: Optional[int] = None,
) -> FieldViewArg:
    """Allocate data based on the type or a (nested) tuple thereof."""
    match arg_type:
        case ts.FieldType(dims=dims, dtype=arg_dtype):
            return strategy.field(
                backend=case.backend,
                sizes={dim: sizes[dim] for dim in dims},
                dtype=dtype or arg_dtype.kind.name.lower(),
            )
        case ts.ScalarType(kind=kind):
            return strategy.scalar(dtype=dtype or kind.name.lower())
        case ts.TupleType(types=types):
            return tuple(
                (
                    _allocate_from_type(
                        case=case, arg_type=t, sizes=sizes, dtype=dtype, strategy=strategy
                    )
                    for t in types
                )
            )
        case _:
            raise TypeError(
                f"Can not allocate for type {arg_type} with initializer {strategy or 'default'}"
            )


def get_param_types(
    fieldview_prog: decorator.FieldOperator | decorator.Program,
) -> dict[str, ts.TypeSpec]:
    if fieldview_prog.definition is None:
        raise ValueError(
            f"test cases do not support {type(fieldview_prog)} with empty .definition attribute (as you would get from .as_program())!"
        )
    annotations = xtyping.get_type_hints(fieldview_prog.definition)
    return {
        name: type_translation.from_type_hint(type_hint) for name, type_hint in annotations.items()
    }


def get_param_size(param_type: ts.TypeSpec, sizes: dict[gtx.Dimension, int]) -> int:
    match param_type:
        case ts.FieldType(dims=dims):
            return int(np.prod([sizes[dim] for dim in sizes if dim in dims]))
        case ts.ScalarType(shape=shape):
            return int(np.prod(shape)) if shape else 1
        case ts.TupleType(types):
            return sum([get_param_size(t, sizes=sizes) for t in types])
        case _:
            raise TypeError(f"Can not get size for parameter of type {param_type}")


def extend_sizes(
    sizes: dict[gtx.Dimension, int],
    extend: Optional[dict[gtx.Dimension, tuple[int, int]]] = None,
) -> dict[gtx.Dimension, int]:
    """Calculate the sizes per dimension given a set of extensions."""
    sizes = sizes.copy()
    if extend:
        for dim, (lower, upper) in extend.items():
            sizes[dim] += upper - lower
    return sizes


def get_default_data(
    case: Case,
    fieldview_prog: decorator.FieldOperator | decorator.Program,
) -> tuple[tuple[gtx.Field | ScalarValue | tuple, ...], dict[str, gtx.Field]]:
    """
    Allocate default data for a fieldview code object given a test case.

    Meant to reduce boiler plate for simple cases, everything else
    should rely on ``allocate()``.
    """
    param_types = get_param_types(fieldview_prog)
    kwfields: dict[str, Any] = {}
    if RETURN in param_types:
        if not isinstance(param_types[RETURN], types.NoneType):
            kwfields = {"out": allocate(case, fieldview_prog, RETURN).zeros()()}
        param_types.pop(RETURN)
    if "out" in param_types:
        kwfields = {"out": allocate(case, fieldview_prog, "out").zeros()()}
        param_types.pop("out")
    inps = tuple(allocate(case, fieldview_prog, name)() for name in param_types)
    return inps, kwfields


def no_backend(program: itir.FencilDefinition, *args: Any, **kwargs: Any) -> None:
    """Temporary default backend to not accidentally test the wrong backend."""
    raise ValueError("No backend selected! Backend selection is mandatory in tests.")


@dataclasses.dataclass
class Case:
    """Parametrizable components for single feature integration tests."""

    backend: ppi.ProgramProcessor
    offset_provider: dict[str, common.Connectivity | gtx.Dimension]
    default_sizes: dict[gtx.Dimension, int]
    grid_type: common.GridType<|MERGE_RESOLUTION|>--- conflicted
+++ resolved
@@ -49,7 +49,7 @@
 
 
 # mypy does not accept [IDim, ...] as a type
-<<<<<<< HEAD
+
 IField: TypeAlias = common.Field[[IDim], np.int64]  # type: ignore [valid-type]
 IFloatField: TypeAlias = common.Field[[IDim], np.float64]  # type: ignore [valid-type]
 KField: TypeAlias = common.Field[[KDim], np.int64]  # type: ignore [valid-type]
@@ -62,30 +62,17 @@
 EField: TypeAlias = common.Field[[Edge], np.int64]  # type: ignore [valid-type]
 CField: TypeAlias = common.Field[[Cell], np.int64]  # type: ignore [valid-type]
 EmptyField: TypeAlias = common.Field[[], np.int64]  # type: ignore [valid-type]
-=======
-IField: TypeAlias = gtx.Field[[IDim], np.int64]  # type: ignore [valid-type]
-IJKField: TypeAlias = gtx.Field[[IDim, JDim, KDim], np.int64]  # type: ignore [valid-type]
-IJKFloatField: TypeAlias = gtx.Field[[IDim, JDim, KDim], np.float64]  # type: ignore [valid-type]
-VField: TypeAlias = gtx.Field[[Vertex], np.int64]  # type: ignore [valid-type]
-EField: TypeAlias = gtx.Field[[Edge], np.int64]  # type: ignore [valid-type]
->>>>>>> 6a121436
 
 # TODO(ricoh): unify the following with the `ffront_test_utils.reduction_setup`
 #   fixture if `ffront_test_utils.reduction_setup` is not completely superseded
 #   by `unstructured_case`.
-<<<<<<< HEAD
+
 V2EDim = common.Dimension("V2E", kind=common.DimensionKind.LOCAL)
 E2VDim = common.Dimension("E2V", kind=common.DimensionKind.LOCAL)
 C2EDim = common.Dimension("C2E", kind=common.DimensionKind.LOCAL)
 V2E = fbuiltins.FieldOffset("V2E", source=Edge, target=(Vertex, V2EDim))
 E2V = fbuiltins.FieldOffset("E2V", source=Vertex, target=(Edge, E2VDim))
 C2E = fbuiltins.FieldOffset("E2V", source=Edge, target=(Cell, C2EDim))
-=======
-V2EDim = gtx.Dimension("V2E", kind=gtx.DimensionKind.LOCAL)
-E2VDim = gtx.Dimension("E2V", kind=gtx.DimensionKind.LOCAL)
-V2E = gtx.FieldOffset("V2E", source=Edge, target=(Vertex, V2EDim))
-E2V = gtx.FieldOffset("E2V", source=Vertex, target=(Edge, E2VDim))
->>>>>>> 6a121436
 
 ScalarValue: TypeAlias = np.int32 | np.int64 | np.float32 | np.float64 | np.generic
 FieldValue: TypeAlias = gtx.Field | embedded.LocatedFieldImpl
