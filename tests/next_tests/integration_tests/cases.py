# GT4Py - GridTools Framework
#
# Copyright (c) 2014-2023, ETH Zurich
# All rights reserved.
#
# This file is part of the GT4Py project and the GridTools framework.
# GT4Py is free software: you can redistribute it and/or modify it under
# the terms of the GNU General Public License as published by the
# Free Software Foundation, either version 3 of the License, or any later
# version. See the LICENSE.txt file at the top-level directory of this
# distribution for a copy of the license or check <https://www.gnu.org/licenses/>.
#
# SPDX-License-Identifier: GPL-3.0-or-later

from __future__ import annotations

import dataclasses
import functools
import inspect
import types
import typing
from typing import Any, Callable, Literal, Optional, Protocol, TypeAlias

import numpy as np
import pytest

import gt4py.next as gtx
from gt4py._core import definitions as core_defs
from gt4py.eve import extended_typing as xtyping
from gt4py.eve.extended_typing import Self
<<<<<<< HEAD
from gt4py.next import allocators as next_allocators, common, constructors, utils
=======
from gt4py.next import common, constructors, field_utils
>>>>>>> 27bf18f5
from gt4py.next.ffront import decorator
from gt4py.next.program_processors import processor_interface as ppi
from gt4py.next.type_system import type_specifications as ts, type_translation

from next_tests.integration_tests.feature_tests.ffront_tests.ffront_test_utils import (  # noqa: F401 #  fixture and aliases
    Cell,
    Edge,
    IDim,
    Ioff,
    JDim,
    Joff,
    KDim,
    Koff,
    Vertex,
    fieldview_backend,
    reduction_setup,
)


# mypy does not accept [IDim, ...] as a type

IField: TypeAlias = gtx.Field[[IDim], np.int32]  # type: ignore [valid-type]
IFloatField: TypeAlias = gtx.Field[[IDim], np.float64]  # type: ignore [valid-type]
IBoolField: TypeAlias = gtx.Field[[IDim], bool]  # type: ignore [valid-type]
KField: TypeAlias = gtx.Field[[KDim], np.int32]  # type: ignore [valid-type]
IJField: TypeAlias = gtx.Field[[IDim, JDim], np.int32]  # type: ignore [valid-type]
IKField: TypeAlias = gtx.Field[[IDim, KDim], np.int32]  # type: ignore [valid-type]
IKFloatField: TypeAlias = gtx.Field[[IDim, KDim], np.float64]  # type: ignore [valid-type]
IJKField: TypeAlias = gtx.Field[[IDim, JDim, KDim], np.int32]  # type: ignore [valid-type]
IJKFloatField: TypeAlias = gtx.Field[[IDim, JDim, KDim], np.float64]  # type: ignore [valid-type]
VField: TypeAlias = gtx.Field[[Vertex], np.int32]  # type: ignore [valid-type]
EField: TypeAlias = gtx.Field[[Edge], np.int32]  # type: ignore [valid-type]
CField: TypeAlias = gtx.Field[[Cell], np.int32]  # type: ignore [valid-type]
EmptyField: TypeAlias = gtx.Field[[], np.int32]  # type: ignore [valid-type]

# TODO(ricoh): unify the following with the `ffront_test_utils.reduction_setup`
#   fixture if `ffront_test_utils.reduction_setup` is not completely superseded
#   by `unstructured_case`.
V2EDim = gtx.Dimension("V2E", kind=gtx.DimensionKind.LOCAL)
E2VDim = gtx.Dimension("E2V", kind=gtx.DimensionKind.LOCAL)
C2EDim = gtx.Dimension("C2E", kind=common.DimensionKind.LOCAL)
V2E = gtx.FieldOffset("V2E", source=Edge, target=(Vertex, V2EDim))
E2V = gtx.FieldOffset("E2V", source=Vertex, target=(Edge, E2VDim))
C2E = gtx.FieldOffset("C2E", source=Edge, target=(Cell, C2EDim))

ScalarValue: TypeAlias = core_defs.Scalar
FieldValue: TypeAlias = gtx.Field
FieldViewArg: TypeAlias = FieldValue | ScalarValue | tuple["FieldViewArg", ...]
FieldViewInout: TypeAlias = FieldValue | tuple["FieldViewInout", ...]
ReferenceValue: TypeAlias = (
    gtx.Field | np.typing.NDArray[ScalarValue] | tuple["ReferenceValue", ...]
)
OffsetProvider: TypeAlias = dict[str, common.Connectivity | gtx.Dimension]


#: To allocate the return value of a field operator, we must pass
#: something that is not an argument name. Currently this is  the
#: literal string "return" (because it is read from annotations).
#: This could change if implemented differently. RETURN acts as a
#: proxy to avoid propagating the change to client code.
RETURN = "return"


class DataInitializer(Protocol):
    @property
    def scalar_value(self) -> ScalarValue:
        ...

    def scalar(self, dtype: np.typing.DTypeLike) -> ScalarValue:
        # some unlikely numpy dtypes are picky about arguments
        return np.dtype(dtype).type(self.scalar_value)  # type: ignore [arg-type]

    def field(
        self,
        allocator: next_allocators.FieldBufferAllocatorProtocol,
        sizes: dict[gtx.Dimension, int],
        dtype: np.typing.DTypeLike,
    ) -> FieldValue:
        ...

    def from_case(
        self: Self,
        case: Case,
        fieldview_prog: decorator.FieldOperator | decorator.Program,
        arg_name: str,
    ) -> Self:
        return self


@dataclasses.dataclass(init=False)
class ConstInitializer(DataInitializer):
    """Initialize with a given value across the coordinate space."""

    value: ScalarValue

    def __init__(self, value: ScalarValue):
        if not core_defs.is_scalar_type(value):
            raise ValueError(
                "'ConstInitializer' can not be used with non-scalars. Use 'Case.as_field' instead."
            )
        self.value = value

    @property
    def scalar_value(self) -> ScalarValue:
        return self.value

    def field(
        self,
        allocator: next_allocators.FieldBufferAllocatorProtocol,
        sizes: dict[gtx.Dimension, int],
        dtype: np.typing.DTypeLike,
    ) -> FieldValue:
        return constructors.full(
            domain=common.domain(sizes),
            fill_value=self.value,
            dtype=dtype,
            allocator=allocator,
        )


@dataclasses.dataclass(init=False)
class ZeroInitializer(ConstInitializer):
    """Initialize with zeros."""

    def __init__(self):
        self.value = 0


class IndexInitializer(DataInitializer):
    """Initialize a 1d field with the index of the coordinate point."""

    @property
    def scalar_value(self) -> ScalarValue:
        raise AttributeError("'scalar_value' not supported in 'IndexInitializer'.")

    def field(
        self,
        allocator: next_allocators.FieldBufferAllocatorProtocol,
        sizes: dict[gtx.Dimension, int],
        dtype: np.typing.DTypeLike,
    ) -> FieldValue:
        if len(sizes) > 1:
            raise ValueError(
                f"'IndexInitializer' only supports fields with a single 'Dimension', got {sizes}."
            )
        n_data = list(sizes.values())[0]
        return constructors.as_field(
            domain=common.domain(sizes), data=np.arange(0, n_data, dtype=dtype), allocator=allocator
        )

    def from_case(
        self: Self,
        case: Case,
        fieldview_prog: decorator.FieldOperator | decorator.Program,
        arg_name: str,
    ) -> Self:
        return self


@dataclasses.dataclass
class UniqueInitializer(DataInitializer):
    """
    Initialize with a unique value in each coordinate point.

    Data initialized with the same instance will also have unique values across
    data containers.
    """

    start: int = 0

    @property
    def scalar_value(self) -> ScalarValue:
        start = self.start
        self.start += 1
        return np.int64(start)

    def field(
        self,
        allocator: next_allocators.FieldBufferAllocatorProtocol,
        sizes: dict[gtx.Dimension, int],
        dtype: np.typing.DTypeLike,
    ) -> FieldValue:
        start = self.start
        svals = tuple(sizes.values())
        n_data = int(np.prod(svals))
        self.start += n_data
        return constructors.as_field(
            common.domain(sizes),
            np.arange(start, start + n_data, dtype=dtype).reshape(svals),
            allocator=allocator,
        )

    def from_case(
        self: Self,
        case: Case,
        fieldview_prog: decorator.FieldOperator | decorator.Program,
        arg_name: str,
    ) -> Self:
        param_types = get_param_types(fieldview_prog)
        param_sizes = [
            get_param_size(param_type, sizes=case.default_sizes)
            for param_type in param_types.values()
        ]
        param_index = list(param_types.keys()).index(arg_name)
        return self.__class__(start=self.start + sum(param_sizes[:param_index]))


@dataclasses.dataclass(frozen=True)
class Builder:
    partial: functools.partial

    def __call__(self, *args: Any, **kwargs: Any) -> Any:
        return self.partial(*args, **kwargs)

    def __getattr__(self, name: str) -> Any:
        raise AttributeError(f"No setter for argument '{name}'.")


@typing.overload
def make_builder(*args: Callable) -> Callable[..., Builder]:
    ...


@typing.overload
def make_builder(
    *args: Literal[None], **kwargs: dict[str, Any]
) -> Callable[[Callable], Callable[..., Builder]]:
    ...


@typing.overload
def make_builder(
    *args: Optional[Callable], **kwargs: dict[str, Any]
) -> Callable[[Callable], Callable[..., Builder]] | Callable[..., Builder]:
    ...


# TODO(ricoh): Think about improving the type hints using `typing.ParamSpec`.
def make_builder(
    *args: Optional[Callable], **kwargs: dict[str, Any]
) -> Callable[[Callable], Callable[..., Builder]] | Callable[..., Builder]:
    """Create a fluid interface for a function with many arguments."""

    def make_builder_inner(func: Callable) -> Callable[..., Builder]:
        def make_setter(argname: str) -> Callable[[Builder, Any], Builder]:
            def setter(self: Builder, arg: Any) -> Builder:
                return self.__class__(
                    partial=functools.partial(
                        self.partial.func,
                        *self.partial.args,
                        **(self.partial.keywords | {argname: arg}),
                    )
                )

            setter.__name__ = argname
            return setter

        def make_flag_setter(
            flag_name: str, flag_kwargs: dict[str, Any]
        ) -> Callable[[Builder], Builder]:
            def setter(self: Builder) -> Builder:
                return self.__class__(
                    partial=functools.partial(
                        self.partial.func,
                        *self.partial.args,
                        **(self.partial.keywords | flag_kwargs),
                    )
                )

            setter.__name__ = flag_name
            return setter

        argspec = inspect.getfullargspec(func)

        @dataclasses.dataclass(frozen=True)
        class NewBuilder(Builder):
            ...

        for argname in argspec.args + argspec.kwonlyargs:
            setattr(NewBuilder, argname, make_setter(argname))

        for flag, flag_kwargs in kwargs.items():
            setattr(NewBuilder, flag, make_flag_setter(flag, flag_kwargs))

        func_snake_words = func.__name__.split("_")
        func_camel_name = "".join(word.capitalize() for word in func_snake_words)

        NewBuilder.__name__ = f"{func_camel_name}Builder"

        return lambda *args, **kwargs: NewBuilder(functools.partial(func, *args, **kwargs))

    if 0 < len(args) <= 1 and args[0] is not None:
        return make_builder_inner(args[0])
    if len(args) > 1:
        raise ValueError(f"make_builder takes only one positional argument, {len(args)} received.")
    return make_builder_inner


@make_builder(zeros={"strategy": ZeroInitializer()}, unique={"strategy": UniqueInitializer()})
def allocate(
    case: Case,
    fieldview_prog: decorator.FieldOperator | decorator.Program,
    name: str,
    *,
    sizes: Optional[dict[gtx.Dimension, int]] = None,
    strategy: Optional[DataInitializer] = None,
    dtype: Optional[np.typing.DTypeLike] = None,
    extend: Optional[dict[gtx.Dimension, tuple[int, int]]] = None,
) -> FieldViewArg:
    """
    Allocate a parameter or return value from a fieldview code object.

    Args:
        case: The test case.
        fieldview_prog: The field operator or program to be verified.
        name: The name of the input argument to allocate, or ``RETURN``
            for the return value of a field operator.
    Keyword Args:
        sizes: Override for the test case dimension sizes.
            Use with caution.
        strategy: How to initialize the data.
        dtype: Override for the dtype in the argument's type hint.
        extend: Lower and upper size extension per dimension.
            Useful for shifted fields, which must start off bigger
            than the output field in the shifted dimension.
    """
    sizes = extend_sizes(
        case.default_sizes | (sizes or {}), extend
    )  # TODO: this should take into account the Domain of the allocated field
    arg_type = get_param_types(fieldview_prog)[name]
    if strategy is None:
        if name in ["out", RETURN]:
            strategy = ZeroInitializer()
        else:
            strategy = UniqueInitializer()
    return _allocate_from_type(
        case=case,
        arg_type=arg_type,
        sizes=sizes,
        dtype=dtype,
        strategy=strategy.from_case(case=case, fieldview_prog=fieldview_prog, arg_name=name),
    )


def run(
    case: Case,
    fieldview_prog: decorator.FieldOperator | decorator.Program,
    *args: FieldViewArg,
    **kwargs: Any,
) -> None:
    """Run fieldview code in the context of a given test case."""
    if kwargs.get("offset_provider", None) is None:
        kwargs["offset_provider"] = case.offset_provider
    fieldview_prog.with_grid_type(case.grid_type).with_backend(case.backend)(*args, **kwargs)


def verify(
    case: Case,
    fieldview_prog: decorator.FieldOperator | decorator.Program,
    *args: FieldViewArg,
    ref: ReferenceValue,
    out: Optional[FieldViewInout] = None,
    inout: Optional[FieldViewInout] = None,
    offset_provider: Optional[OffsetProvider] = None,
    comparison: Callable[[Any, Any], bool] = np.allclose,
) -> None:
    """
    Check the result of executing a fieldview program or operator against ref.

    Args:
        case: The test case.
        fieldview_prog: The field operator or program to be verified.
        *args: positional input arguments to the fieldview code.
    Keyword Args:
        ref: A field or array which will be compared to the results of the
            fieldview code.
        out: If given will be passed to the fieldview code as ``out=`` keyword
            argument. This will hold the results and be used to compare
            to ``ref``.
        inout: If ``out`` is not passed it is assumed that the fieldview code
            does not take an ``out`` keyword argument, so some of the other
            arguments must be in/out parameters. Pass the according field
            or tuple of fields here and they will be compared to ``ref`` under
            the assumption that the fieldview code stores its results in
            them.
        offset_provider: An override for the test case's offset_provider.
            Use with care!
        comparison: A comparison function, which will be called as
            ``comparison(ref, <out | inout>)`` and should return a boolean.

    One of ``out`` or ``inout`` must be passed. If ``out`` is passed it will be
    used as an argument to the fieldview program and compared against ``ref``.
    Else, ``inout`` will not be passed and compared to ``ref``.
    """
    if out:
        run(
            case,
            fieldview_prog,
            *args,
            out=out,
            offset_provider=offset_provider,
        )
    else:
        run(case, fieldview_prog, *args, offset_provider=offset_provider)

    out_comp = out or inout
    assert out_comp is not None
    out_comp_ndarray = field_utils.asnumpy(out_comp)
    ref_ndarray = field_utils.asnumpy(ref)
    assert comparison(ref_ndarray, out_comp_ndarray), (
        f"Verification failed:\n"
        f"\tcomparison={comparison.__name__}(ref, out)\n"
        f"\tref = {ref_ndarray}\n\tout = {str(out_comp_ndarray)}"
    )


def verify_with_default_data(
    case: Case,
    fieldop: decorator.FieldOperator,
    ref: Callable,
    comparison: Callable[[Any, Any], bool] = np.allclose,
) -> None:
    """
    Check the fieldview code against a reference calculation.

    This is a convenience function to reduce boiler plate
    and is not meant to hide logic for complex cases. The
    ``verify`` function allows more fine grained control for such tests.

    Args:
        case: The test case.
        fieldview_prog: The field operator or program to be verified.
        ref: A callable which will be called with all the input arguments
            of the fieldview code, after applying ``.ndarray`` on the fields.
        comparison: A comparison function, which will be called as
            ``comparison(ref, <out | inout>)`` and should return a boolean.
    """
    inps, kwfields = get_default_data(case, fieldop)
    ref_args = tuple(i.asnumpy() if common.is_field(i) else i for i in inps)
    verify(
        case,
        fieldop,
        *inps,
        **kwfields,
        ref=ref(*ref_args),
        offset_provider=case.offset_provider,
        comparison=comparison,
    )


@pytest.fixture
def cartesian_case(fieldview_backend):  # noqa: F811 # fixtures
    yield Case(
        fieldview_backend if isinstance(fieldview_backend, ppi.ProgramExecutor) else None,
        offset_provider={"Ioff": IDim, "Joff": JDim, "Koff": KDim},
        default_sizes={IDim: 10, JDim: 10, KDim: 10},
        grid_type=common.GridType.CARTESIAN,
        allocator=fieldview_backend,
    )


@pytest.fixture
def unstructured_case(reduction_setup, fieldview_backend):  # noqa: F811 # fixtures
    yield Case(
        fieldview_backend if isinstance(fieldview_backend, ppi.ProgramExecutor) else None,
        offset_provider=reduction_setup.offset_provider,
        default_sizes={
            Vertex: reduction_setup.num_vertices,
            Edge: reduction_setup.num_edges,
            Cell: reduction_setup.num_cells,
            KDim: reduction_setup.k_levels,
        },
        grid_type=common.GridType.UNSTRUCTURED,
        allocator=fieldview_backend,
    )


def _allocate_from_type(
    case: Case,
    arg_type: ts.TypeSpec,
    sizes: dict[gtx.Dimension, int],
    strategy: DataInitializer,
    dtype: Optional[np.typing.DTypeLike] = None,
    tuple_start: Optional[int] = None,
) -> FieldViewArg:
    """Allocate data based on the type or a (nested) tuple thereof."""
    match arg_type:
        case ts.FieldType(dims=dims, dtype=arg_dtype):
            return strategy.field(
                allocator=case.allocator,
                sizes={dim: sizes[dim] for dim in dims},
                dtype=dtype or arg_dtype.kind.name.lower(),
            )
        case ts.ScalarType(kind=kind):
            return strategy.scalar(dtype=dtype or kind.name.lower())
        case ts.TupleType(types=types):
            return tuple(
                (
                    _allocate_from_type(
                        case=case, arg_type=t, sizes=sizes, dtype=dtype, strategy=strategy
                    )
                    for t in types
                )
            )
        case _:
            raise TypeError(
                f"Can not allocate for type '{arg_type}' with initializer '{strategy or 'default'}'."
            )


def get_param_types(
    fieldview_prog: decorator.FieldOperator | decorator.Program,
) -> dict[str, ts.TypeSpec]:
    if fieldview_prog.definition is None:
        raise ValueError(
            f"test cases do not support '{type(fieldview_prog)}' with empty .definition attribute (as you would get from .as_program())."
        )
    annotations = xtyping.get_type_hints(fieldview_prog.definition)
    return {
        name: type_translation.from_type_hint(type_hint) for name, type_hint in annotations.items()
    }


def get_param_size(param_type: ts.TypeSpec, sizes: dict[gtx.Dimension, int]) -> int:
    match param_type:
        case ts.FieldType(dims=dims):
            return int(np.prod([sizes[dim] for dim in sizes if dim in dims]))
        case ts.ScalarType(shape=shape):
            return int(np.prod(shape)) if shape else 1
        case ts.TupleType(types):
            return sum([get_param_size(t, sizes=sizes) for t in types])
        case _:
            raise TypeError(f"Can not get size for parameter of type '{param_type}'.")


def extend_sizes(
    sizes: dict[gtx.Dimension, int],
    extend: Optional[dict[gtx.Dimension, tuple[int, int]]] = None,
) -> dict[gtx.Dimension, int]:
    """Calculate the sizes per dimension given a set of extensions."""
    sizes = sizes.copy()
    if extend:
        for dim, (lower, upper) in extend.items():
            sizes[dim] += upper - lower
    return sizes


def get_default_data(
    case: Case,
    fieldview_prog: decorator.FieldOperator | decorator.Program,
) -> tuple[tuple[gtx.Field | ScalarValue | tuple, ...], dict[str, gtx.Field]]:
    """
    Allocate default data for a fieldview code object given a test case.

    Meant to reduce boiler plate for simple cases, everything else
    should rely on ``allocate()``.
    """
    param_types = get_param_types(fieldview_prog)
    kwfields: dict[str, Any] = {}
    if RETURN in param_types:
        if not isinstance(param_types[RETURN], types.NoneType):
            kwfields = {"out": allocate(case, fieldview_prog, RETURN).zeros()()}
        param_types.pop(RETURN)
    if "out" in param_types:
        kwfields = {"out": allocate(case, fieldview_prog, "out").zeros()()}
        param_types.pop("out")
    inps = tuple(allocate(case, fieldview_prog, name)() for name in param_types)
    return inps, kwfields


@dataclasses.dataclass
class Case:
    """Parametrizable components for single feature integration tests."""

    backend: Optional[ppi.ProgramProcessor]
    offset_provider: dict[str, common.Connectivity | gtx.Dimension]
    default_sizes: dict[gtx.Dimension, int]
    grid_type: common.GridType
    allocator: next_allocators.FieldBufferAllocatorFactoryProtocol

    @property
    def as_field(self):
        return constructors.as_field.partial(allocator=self.allocator)<|MERGE_RESOLUTION|>--- conflicted
+++ resolved
@@ -28,11 +28,7 @@
 from gt4py._core import definitions as core_defs
 from gt4py.eve import extended_typing as xtyping
 from gt4py.eve.extended_typing import Self
-<<<<<<< HEAD
-from gt4py.next import allocators as next_allocators, common, constructors, utils
-=======
-from gt4py.next import common, constructors, field_utils
->>>>>>> 27bf18f5
+from gt4py.next import allocators as next_allocators, common, constructors, field_utils
 from gt4py.next.ffront import decorator
 from gt4py.next.program_processors import processor_interface as ppi
 from gt4py.next.type_system import type_specifications as ts, type_translation
