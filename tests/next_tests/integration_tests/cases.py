# GT4Py - GridTools Framework
#
# Copyright (c) 2014-2023, ETH Zurich
# All rights reserved.
#
# This file is part of the GT4Py project and the GridTools framework.
# GT4Py is free software: you can redistribute it and/or modify it under
# the terms of the GNU General Public License as published by the
# Free Software Foundation, either version 3 of the License, or any later
# version. See the LICENSE.txt file at the top-level directory of this
# distribution for a copy of the license or check <https://www.gnu.org/licenses/>.
#
# SPDX-License-Identifier: GPL-3.0-or-later

from __future__ import annotations

import dataclasses
import functools
import inspect
import types
import typing
from typing import Any, Callable, Literal, Optional, Protocol, TypeAlias

import numpy as np
import pytest

import gt4py.next as gtx
from gt4py._core import definitions as core_defs
from gt4py.eve import extended_typing as xtyping
from gt4py.eve.extended_typing import Self
from gt4py.next import (
    allocators as next_allocators,
    backend as next_backend,
    common,
    constructors,
    field_utils,
)
from gt4py.next.ffront import decorator
from gt4py.next.type_system import type_specifications as ts, type_translation

from next_tests import definitions as test_definitions
from next_tests.integration_tests.feature_tests.ffront_tests.ffront_test_utils import (  # noqa: F401 [unused-import]
    C2E,
    C2V,
    E2V,
    V2E,
    C2EDim,
    C2VDim,
    Cell,
    E2VDim,
    Edge,
    IDim,
    Ioff,
    JDim,
    Joff,
    KDim,
    Koff,
    V2EDim,
    Vertex,
    exec_alloc_descriptor,
    mesh_descriptor,
)


# mypy does not accept [IDim, ...] as a type

IField: TypeAlias = gtx.Field[[IDim], np.int32]  # type: ignore [valid-type]
IFloatField: TypeAlias = gtx.Field[[IDim], np.float64]  # type: ignore [valid-type]
IBoolField: TypeAlias = gtx.Field[[IDim], bool]  # type: ignore [valid-type]
KField: TypeAlias = gtx.Field[[KDim], np.int32]  # type: ignore [valid-type]
IJField: TypeAlias = gtx.Field[[IDim, JDim], np.int32]  # type: ignore [valid-type]
IKField: TypeAlias = gtx.Field[[IDim, KDim], np.int32]  # type: ignore [valid-type]
IKFloatField: TypeAlias = gtx.Field[[IDim, KDim], np.float64]  # type: ignore [valid-type]
IJKField: TypeAlias = gtx.Field[[IDim, JDim, KDim], np.int32]  # type: ignore [valid-type]
IJKFloatField: TypeAlias = gtx.Field[[IDim, JDim, KDim], np.float64]  # type: ignore [valid-type]
VField: TypeAlias = gtx.Field[[Vertex], np.int32]  # type: ignore [valid-type]
EField: TypeAlias = gtx.Field[[Edge], np.int32]  # type: ignore [valid-type]
CField: TypeAlias = gtx.Field[[Cell], np.int32]  # type: ignore [valid-type]
EmptyField: TypeAlias = gtx.Field[[], np.int32]  # type: ignore [valid-type]

ScalarValue: TypeAlias = core_defs.Scalar
FieldValue: TypeAlias = gtx.Field
FieldViewArg: TypeAlias = FieldValue | ScalarValue | tuple["FieldViewArg", ...]
FieldViewInout: TypeAlias = FieldValue | tuple["FieldViewInout", ...]
ReferenceValue: TypeAlias = (
    gtx.Field | np.typing.NDArray[ScalarValue] | tuple["ReferenceValue", ...]
)
OffsetProvider: TypeAlias = dict[str, common.Connectivity | gtx.Dimension]


#: To allocate the return value of a field operator, we must pass
#: something that is not an argument name. Currently this is  the
#: literal string "return" (because it is read from annotations).
#: This could change if implemented differently. RETURN acts as a
#: proxy to avoid propagating the change to client code.
RETURN = "return"


class DataInitializer(Protocol):
    @property
    def scalar_value(self) -> ScalarValue: ...

    def scalar(self, dtype: np.typing.DTypeLike) -> ScalarValue:
        # some unlikely numpy dtypes are picky about arguments
        return np.dtype(dtype).type(self.scalar_value)  # type: ignore [arg-type]

    def field(
        self,
        allocator: next_allocators.FieldBufferAllocatorProtocol,
        sizes: dict[gtx.Dimension, int],
        dtype: np.typing.DTypeLike,
    ) -> FieldValue: ...

    def from_case(
        self: Self,
        case: Case,
        fieldview_prog: decorator.FieldOperator | decorator.Program,
        arg_name: str,
    ) -> Self:
        return self


@dataclasses.dataclass(init=False)
class ConstInitializer(DataInitializer):
    """Initialize with a given value across the coordinate space."""

    value: ScalarValue

    def __init__(self, value: ScalarValue):
        if not core_defs.is_scalar_type(value):
            raise ValueError(
                "'ConstInitializer' can not be used with non-scalars. Use 'Case.as_field' instead."
            )
        self.value = value

    @property
    def scalar_value(self) -> ScalarValue:
        return self.value

    def field(
        self,
        allocator: next_allocators.FieldBufferAllocatorProtocol,
        sizes: dict[gtx.Dimension, int],
        dtype: np.typing.DTypeLike,
    ) -> FieldValue:
        return constructors.full(
            domain=common.domain(sizes),
            fill_value=self.value,
            dtype=dtype,
            allocator=allocator,
        )


@dataclasses.dataclass(init=False)
class ZeroInitializer(ConstInitializer):
    """Initialize with zeros."""

    def __init__(self):
        self.value = 0


class IndexInitializer(DataInitializer):
    """Initialize a 1d field with the index of the coordinate point."""

    @property
    def scalar_value(self) -> ScalarValue:
        raise AttributeError("'scalar_value' not supported in 'IndexInitializer'.")

    def field(
        self,
        allocator: next_allocators.FieldBufferAllocatorProtocol,
        sizes: dict[gtx.Dimension, int],
        dtype: np.typing.DTypeLike,
    ) -> FieldValue:
        if len(sizes) > 1:
            raise ValueError(
                f"'IndexInitializer' only supports fields with a single 'Dimension', got {sizes}."
            )
        n_data = list(sizes.values())[0]
        return constructors.as_field(
            domain=common.domain(sizes), data=np.arange(0, n_data, dtype=dtype), allocator=allocator
        )

    def from_case(
        self: Self,
        case: Case,
        fieldview_prog: decorator.FieldOperator | decorator.Program,
        arg_name: str,
    ) -> Self:
        return self


@dataclasses.dataclass
class UniqueInitializer(DataInitializer):
    """
    Initialize with a unique value in each coordinate point.

    Data initialized with the same instance will also have unique values across
    data containers.
    """

    start: int = 0

    @property
    def scalar_value(self) -> ScalarValue:
        start = self.start
        self.start += 1
        return np.int64(start)

    def field(
        self,
        allocator: next_allocators.FieldBufferAllocatorProtocol,
        sizes: dict[gtx.Dimension, int],
        dtype: np.typing.DTypeLike,
    ) -> FieldValue:
        start = self.start
        svals = tuple(sizes.values())
        n_data = int(np.prod(svals))
        self.start += n_data
        return constructors.as_field(
            common.domain(sizes),
            np.arange(start, start + n_data, dtype=dtype).reshape(svals),
            allocator=allocator,
        )

    def from_case(
        self: Self,
        case: Case,
        fieldview_prog: decorator.FieldOperator | decorator.Program,
        arg_name: str,
    ) -> Self:
        param_types = get_param_types(fieldview_prog)
        param_sizes = [
            get_param_size(param_type, sizes=case.default_sizes)
            for param_type in param_types.values()
        ]
        param_index = list(param_types.keys()).index(arg_name)
        return self.__class__(start=self.start + sum(param_sizes[:param_index]))


@dataclasses.dataclass(frozen=True)
class Builder:
    partial: functools.partial

    def __call__(self, *args: Any, **kwargs: Any) -> Any:
        return self.partial(*args, **kwargs)

    def __getattr__(self, name: str) -> Any:
        raise AttributeError(f"No setter for argument '{name}'.")


@typing.overload
def make_builder(*args: Callable) -> Callable[..., Builder]: ...


@typing.overload
def make_builder(
    *args: Literal[None], **kwargs: dict[str, Any]
) -> Callable[[Callable], Callable[..., Builder]]: ...


@typing.overload
def make_builder(
    *args: Optional[Callable], **kwargs: dict[str, Any]
) -> Callable[[Callable], Callable[..., Builder]] | Callable[..., Builder]: ...


# TODO(ricoh): Think about improving the type hints using `typing.ParamSpec`.
def make_builder(
    *args: Optional[Callable], **kwargs: dict[str, Any]
) -> Callable[[Callable], Callable[..., Builder]] | Callable[..., Builder]:
    """Create a fluid interface for a function with many arguments."""

    def make_builder_inner(func: Callable) -> Callable[..., Builder]:
        def make_setter(argname: str) -> Callable[[Builder, Any], Builder]:
            def setter(self: Builder, arg: Any) -> Builder:
                return self.__class__(
                    partial=functools.partial(
                        self.partial.func,
                        *self.partial.args,
                        **(self.partial.keywords | {argname: arg}),
                    )
                )

            setter.__name__ = argname
            return setter

        def make_flag_setter(
            flag_name: str, flag_kwargs: dict[str, Any]
        ) -> Callable[[Builder], Builder]:
            def setter(self: Builder) -> Builder:
                return self.__class__(
                    partial=functools.partial(
                        self.partial.func,
                        *self.partial.args,
                        **(self.partial.keywords | flag_kwargs),
                    )
                )

            setter.__name__ = flag_name
            return setter

        argspec = inspect.getfullargspec(func)

        @dataclasses.dataclass(frozen=True)
        class NewBuilder(Builder): ...

        for argname in argspec.args + argspec.kwonlyargs:
            setattr(NewBuilder, argname, make_setter(argname))

        for flag, flag_kwargs in kwargs.items():
            setattr(NewBuilder, flag, make_flag_setter(flag, flag_kwargs))

        func_snake_words = func.__name__.split("_")
        func_camel_name = "".join(word.capitalize() for word in func_snake_words)

        NewBuilder.__name__ = f"{func_camel_name}Builder"

        return lambda *args, **kwargs: NewBuilder(functools.partial(func, *args, **kwargs))

    if 0 < len(args) <= 1 and args[0] is not None:
        return make_builder_inner(args[0])
    if len(args) > 1:
        raise ValueError(f"make_builder takes only one positional argument, {len(args)} received.")
    return make_builder_inner


@make_builder(zeros={"strategy": ZeroInitializer()}, unique={"strategy": UniqueInitializer()})
def allocate(
    case: Case,
    fieldview_prog: decorator.FieldOperator | decorator.Program,
    name: str,
    *,
    sizes: Optional[dict[gtx.Dimension, int]] = None,
    strategy: Optional[DataInitializer] = None,
    dtype: Optional[np.typing.DTypeLike] = None,
    extend: Optional[dict[gtx.Dimension, tuple[int, int]]] = None,
) -> FieldViewArg:
    """
    Allocate a parameter or return value from a fieldview code object.

    Args:
        case: The test case.
        fieldview_prog: The field operator or program to be verified.
        name: The name of the input argument to allocate, or ``RETURN``
            for the return value of a field operator.
    Keyword Args:
        sizes: Override for the test case dimension sizes.
            Use with caution.
        strategy: How to initialize the data.
        dtype: Override for the dtype in the argument's type hint.
        extend: Lower and upper size extension per dimension.
            Useful for shifted fields, which must start off bigger
            than the output field in the shifted dimension.
    """
    sizes = extend_sizes(
        case.default_sizes | (sizes or {}), extend
    )  # TODO: this should take into account the Domain of the allocated field
    arg_type = get_param_types(fieldview_prog)[name]
    if strategy is None:
        if name in ["out", RETURN]:
            strategy = ZeroInitializer()
        else:
            strategy = UniqueInitializer()
    return _allocate_from_type(
        case=case,
        arg_type=arg_type,
        sizes=sizes,
        dtype=dtype,
        strategy=strategy.from_case(case=case, fieldview_prog=fieldview_prog, arg_name=name),
    )


def run(
    case: Case,
    fieldview_prog: decorator.FieldOperator | decorator.Program,
    *args: FieldViewArg,
    **kwargs: Any,
) -> None:
    """Run fieldview code in the context of a given test case."""
    if kwargs.get("offset_provider", None) is None:
        kwargs["offset_provider"] = case.offset_provider
    fieldview_prog.with_grid_type(case.grid_type).with_backend(case.executor)(*args, **kwargs)


def verify(
    case: Case,
    fieldview_prog: decorator.FieldOperator | decorator.Program,
    *args: FieldViewArg,
    ref: ReferenceValue,
    out: Optional[FieldViewInout] = None,
    inout: Optional[FieldViewInout] = None,
    offset_provider: Optional[OffsetProvider] = None,
    comparison: Callable[[Any, Any], bool] = np.allclose,
) -> None:
    """
    Check the result of executing a fieldview program or operator against ref.

    Args:
        case: The test case.
        fieldview_prog: The field operator or program to be verified.
        *args: positional input arguments to the fieldview code.
    Keyword Args:
        ref: A field or array which will be compared to the results of the
            fieldview code.
        out: If given will be passed to the fieldview code as ``out=`` keyword
            argument. This will hold the results and be used to compare
            to ``ref``.
        inout: If ``out`` is not passed it is assumed that the fieldview code
            does not take an ``out`` keyword argument, so some of the other
            arguments must be in/out parameters. Pass the according field
            or tuple of fields here and they will be compared to ``ref`` under
            the assumption that the fieldview code stores its results in
            them.
        offset_provider: An override for the test case's offset_provider.
            Use with care!
        comparison: A comparison function, which will be called as
            ``comparison(ref, <out | inout>)`` and should return a boolean.

    One of ``out`` or ``inout`` must be passed. If ``out`` is passed it will be
    used as an argument to the fieldview program and compared against ``ref``.
    Else, ``inout`` will not be passed and compared to ``ref``.
    """
    if out:
        run(
            case,
            fieldview_prog,
            *args,
            out=out,
            offset_provider=offset_provider,
        )
    else:
        run(case, fieldview_prog, *args, offset_provider=offset_provider)

    out_comp = out or inout
    assert out_comp is not None
    out_comp_ndarray = field_utils.asnumpy(out_comp)
    ref_ndarray = field_utils.asnumpy(ref)
    assert comparison(ref_ndarray, out_comp_ndarray), (
        f"Verification failed:\n"
        f"\tcomparison={comparison.__name__}(ref, out)\n"
        f"\tref = {ref_ndarray}\n\tout = {str(out_comp_ndarray)}"
    )


def verify_with_default_data(
    case: Case,
    fieldop: decorator.FieldOperator,
    ref: Callable,
    comparison: Callable[[Any, Any], bool] = np.allclose,
) -> None:
    """
    Check the fieldview code against a reference calculation.

    This is a convenience function to reduce boiler plate
    and is not meant to hide logic for complex cases. The
    ``verify`` function allows more fine grained control for such tests.

    Args:
        case: The test case.
        fieldview_prog: The field operator or program to be verified.
        ref: A callable which will be called with all the input arguments
            of the fieldview code, after applying ``.ndarray`` on the fields.
        comparison: A comparison function, which will be called as
            ``comparison(ref, <out | inout>)`` and should return a boolean.
    """
    inps, kwfields = get_default_data(case, fieldop)
    ref_args = tuple(i.asnumpy() if common.is_field(i) else i for i in inps)
    verify(
        case,
        fieldop,
        *inps,
        **kwfields,
        ref=ref(*ref_args),
        offset_provider=case.offset_provider,
        comparison=comparison,
    )


@pytest.fixture
def cartesian_case(
    exec_alloc_descriptor: test_definitions.ExecutionAndAllocatorDescriptor,
):
    yield Case(
<<<<<<< HEAD
        exec_alloc_descriptor.executor,
        offset_provider={
            "Ioff": IDim,
            "Joff": JDim,
            "Koff": KDim,
            "IDimoff": IDim,
            "JDimoff": JDim,
            "KDimoff": KDim,
        },
=======
        exec_alloc_descriptor if exec_alloc_descriptor.executor else None,
        offset_provider={"Ioff": IDim, "Joff": JDim, "Koff": KDim},
>>>>>>> 618e9cf8
        default_sizes={IDim: 10, JDim: 10, KDim: 10},
        grid_type=common.GridType.CARTESIAN,
        allocator=exec_alloc_descriptor.allocator,
    )


@pytest.fixture
def unstructured_case(
    mesh_descriptor,
    exec_alloc_descriptor: test_definitions.ExecutionAndAllocatorDescriptor,
):
    yield Case(
        exec_alloc_descriptor if exec_alloc_descriptor.executor else None,
        offset_provider=mesh_descriptor.offset_provider,
        default_sizes={
            Vertex: mesh_descriptor.num_vertices,
            Edge: mesh_descriptor.num_edges,
            Cell: mesh_descriptor.num_cells,
            KDim: 10,
        },
        grid_type=common.GridType.UNSTRUCTURED,
        allocator=exec_alloc_descriptor.allocator,
    )


def _allocate_from_type(
    case: Case,
    arg_type: ts.TypeSpec,
    sizes: dict[gtx.Dimension, int],
    strategy: DataInitializer,
    dtype: Optional[np.typing.DTypeLike] = None,
    tuple_start: Optional[int] = None,
) -> FieldViewArg:
    """Allocate data based on the type or a (nested) tuple thereof."""
    match arg_type:
        case ts.FieldType(dims=dims, dtype=arg_dtype):
            return strategy.field(
                allocator=case.allocator,
                sizes={dim: sizes[dim] for dim in dims},
                dtype=dtype or arg_dtype.kind.name.lower(),
            )
        case ts.ScalarType(kind=kind):
            return strategy.scalar(dtype=dtype or kind.name.lower())
        case ts.TupleType(types=types):
            return tuple(
                (
                    _allocate_from_type(
                        case=case, arg_type=t, sizes=sizes, dtype=dtype, strategy=strategy
                    )
                    for t in types
                )
            )
        case _:
            raise TypeError(
                f"Can not allocate for type '{arg_type}' with initializer '{strategy or 'default'}'."
            )


def get_param_types(
    fieldview_prog: decorator.FieldOperator | decorator.Program,
) -> dict[str, ts.TypeSpec]:
    if fieldview_prog.definition is None:
        raise ValueError(
            f"test cases do not support '{type(fieldview_prog)}' with empty .definition attribute (as you would get from .as_program())."
        )
    annotations = xtyping.get_type_hints(fieldview_prog.definition)
    return {
        name: type_translation.from_type_hint(type_hint) for name, type_hint in annotations.items()
    }


def get_param_size(param_type: ts.TypeSpec, sizes: dict[gtx.Dimension, int]) -> int:
    match param_type:
        case ts.FieldType(dims=dims):
            return int(np.prod([sizes[dim] for dim in sizes if dim in dims]))
        case ts.ScalarType(shape=shape):
            return int(np.prod(shape)) if shape else 1
        case ts.TupleType(types):
            return sum([get_param_size(t, sizes=sizes) for t in types])
        case _:
            raise TypeError(f"Can not get size for parameter of type '{param_type}'.")


def extend_sizes(
    sizes: dict[gtx.Dimension, int],
    extend: Optional[dict[gtx.Dimension, tuple[int, int]]] = None,
) -> dict[gtx.Dimension, int]:
    """Calculate the sizes per dimension given a set of extensions."""
    sizes = sizes.copy()
    if extend:
        for dim, (lower, upper) in extend.items():
            sizes[dim] += upper - lower
    return sizes


def get_default_data(
    case: Case,
    fieldview_prog: decorator.FieldOperator | decorator.Program,
) -> tuple[tuple[gtx.Field | ScalarValue | tuple, ...], dict[str, gtx.Field]]:
    """
    Allocate default data for a fieldview code object given a test case.

    Meant to reduce boiler plate for simple cases, everything else
    should rely on ``allocate()``.
    """
    param_types = get_param_types(fieldview_prog)
    kwfields: dict[str, Any] = {}
    if RETURN in param_types:
        if not isinstance(param_types[RETURN], types.NoneType):
            kwfields = {"out": allocate(case, fieldview_prog, RETURN).zeros()()}
        param_types.pop(RETURN)
    if "out" in param_types:
        kwfields = {"out": allocate(case, fieldview_prog, "out").zeros()()}
        param_types.pop("out")
    inps = tuple(allocate(case, fieldview_prog, name)() for name in param_types)
    return inps, kwfields


@dataclasses.dataclass
class Case:
    """Parametrizable components for single feature integration tests."""

    executor: Optional[next_backend.Backend]
    offset_provider: dict[str, common.Connectivity | gtx.Dimension]
    default_sizes: dict[gtx.Dimension, int]
    grid_type: common.GridType
    allocator: next_allocators.FieldBufferAllocatorFactoryProtocol

    @property
    def as_field(self):
        return constructors.as_field.partial(allocator=self.allocator)<|MERGE_RESOLUTION|>--- conflicted
+++ resolved
@@ -482,8 +482,7 @@
     exec_alloc_descriptor: test_definitions.ExecutionAndAllocatorDescriptor,
 ):
     yield Case(
-<<<<<<< HEAD
-        exec_alloc_descriptor.executor,
+        exec_alloc_descriptor if exec_alloc_descriptor.executor else None,
         offset_provider={
             "Ioff": IDim,
             "Joff": JDim,
@@ -492,10 +491,6 @@
             "JDimoff": JDim,
             "KDimoff": KDim,
         },
-=======
-        exec_alloc_descriptor if exec_alloc_descriptor.executor else None,
-        offset_provider={"Ioff": IDim, "Joff": JDim, "Koff": KDim},
->>>>>>> 618e9cf8
         default_sizes={IDim: 10, JDim: 10, KDim: 10},
         grid_type=common.GridType.CARTESIAN,
         allocator=exec_alloc_descriptor.allocator,
