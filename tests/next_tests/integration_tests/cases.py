--- conflicted
+++ resolved
@@ -478,18 +478,6 @@
 
 @pytest.fixture
 def cartesian_case_no_backend():
-<<<<<<< HEAD
-    return Case(
-        backend=None,
-        offset_provider={
-            "Ioff": IDim,
-            "Joff": JDim,
-            "Koff": KDim,
-        },
-        default_sizes={IDim: 10, JDim: 10, KDim: 10},
-        grid_type=common.GridType.CARTESIAN,
-        allocator=None,
-=======
     return Case.from_cartesian_grid_descriptor(simple_cartesian_grid())
 
 
@@ -505,50 +493,10 @@
             else exec_alloc_descriptor
         ),
         allocator=exec_alloc_descriptor.allocator,
->>>>>>> 3a34ee26
     )
 
 
 @pytest.fixture
-<<<<<<< HEAD
-def cartesian_case(
-    cartesian_case_no_backend: Case,
-    exec_alloc_descriptor: test_definitions.EmbeddedDummyBackend | next_backend.Backend,
-):
-    return dataclasses.replace(
-        cartesian_case_no_backend,
-        backend=(
-            None
-            if isinstance(exec_alloc_descriptor, test_definitions.EmbeddedDummyBackend)
-            else exec_alloc_descriptor
-        ),
-        allocator=exec_alloc_descriptor.allocator,
-    )
-
-
-@pytest.fixture
-def unstructured_case_no_backend(mesh_descriptor):
-    return Case(
-        None,
-        offset_provider=mesh_descriptor.offset_provider,
-        default_sizes={
-            Vertex: mesh_descriptor.num_vertices,
-            Edge: mesh_descriptor.num_edges,
-            Cell: mesh_descriptor.num_cells,
-        },
-        grid_type=common.GridType.UNSTRUCTURED,
-        allocator=None,
-    )
-
-
-@pytest.fixture
-def unstructured_case(
-    unstructured_case_no_backend: Case,
-    exec_alloc_descriptor: test_definitions.EmbeddedDummyBackend | next_backend.Backend,
-):
-    return dataclasses.replace(
-        unstructured_case_no_backend,
-=======
 def unstructured_case_no_backend(mesh_descriptor: MeshDescriptor):
     return Case.from_mesh_descriptor(mesh_descriptor)
 
@@ -560,7 +508,6 @@
 ):
     return Case.from_mesh_descriptor(
         mesh_descriptor,
->>>>>>> 3a34ee26
         backend=(
             None
             if isinstance(exec_alloc_descriptor, test_definitions.EmbeddedDummyBackend)
