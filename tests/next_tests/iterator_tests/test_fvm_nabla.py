--- conflicted
+++ resolved
@@ -21,10 +21,6 @@
 from gt4py.next.common import Dimension
 from gt4py.next.iterator import library
 from gt4py.next.iterator.atlas_utils import AtlasTable
-<<<<<<< HEAD
-from gt4py.next.iterator.builtins import *
-from gt4py.next.iterator.embedded import NeighborTableOffsetProvider
-=======
 from gt4py.next.iterator.builtins import (
     deref,
     eq,
@@ -40,12 +36,7 @@
     tuple_get,
     unstructured_domain,
 )
-from gt4py.next.iterator.embedded import (
-    NeighborTableOffsetProvider,
-    index_field,
-    np_as_located_field,
-)
->>>>>>> b87e67cc
+from gt4py.next.iterator.embedded import NeighborTableOffsetProvider
 from gt4py.next.iterator.runtime import closure, fendef, fundef, offset
 from gt4py.next.iterator.transforms.pass_manager import LiftMode
 from gt4py.next.program_processors.runners.gtfn_cpu import run_gtfn, run_gtfn_imperative
@@ -382,18 +373,10 @@
         pytest.xfail("TODO: gtfn bindings don't support unstructured")
     setup = nabla_setup()
 
-<<<<<<< HEAD
-    # sign = np_as_located_field(Vertex, V2E)(setup.sign_field)
     is_pole_edge = array_as_located_field(Edge)(setup.is_pole_edge_field)
     pp = array_as_located_field(Vertex)(setup.input_field)
     S_MXX, S_MYY = tuple(map(array_as_located_field(Edge), setup.S_fields))
     vol = array_as_located_field(Vertex)(setup.vol_field)
-=======
-    is_pole_edge = np_as_located_field(Edge)(setup.is_pole_edge_field)
-    pp = np_as_located_field(Vertex)(setup.input_field)
-    S_MXX, S_MYY = tuple(map(np_as_located_field(Edge), setup.S_fields))
-    vol = np_as_located_field(Vertex)(setup.vol_field)
->>>>>>> b87e67cc
 
     pnabla_MXX = array_as_located_field(Vertex)(np.zeros((setup.nodes_size)))
     pnabla_MYY = array_as_located_field(Vertex)(np.zeros((setup.nodes_size)))
