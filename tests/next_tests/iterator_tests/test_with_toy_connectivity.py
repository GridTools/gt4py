# GT4Py - GridTools Framework
#
# Copyright (c) 2014-2023, ETH Zurich
# All rights reserved.
#
# This file is part of the GT4Py project and the GridTools framework.
# GT4Py is free software: you can redistribute it and/or modify it under
# the terms of the GNU General Public License as published by the
# Free Software Foundation, either version 3 of the License, or any later
# version. See the LICENSE.txt file at the top-level directory of this
# distribution for a copy of the license or check <https://www.gnu.org/licenses/>.
#
# SPDX-License-Identifier: GPL-3.0-or-later

import numpy as np
import pytest
from next_tests.toy_connectivity import (
    C2E,
    E2V,
    V2E,
    V2V,
    Cell,
    Edge,
    Vertex,
    c2e_arr,
    e2v_arr,
    v2e_arr,
    v2v_arr,
)

from gt4py.next.common import Dimension
from gt4py.next.iterator import transforms
from gt4py.next.iterator.builtins import (
    deref,
    lift,
    list_get,
    make_const_list,
    make_list,
    map_,
    multiplies,
    neighbors,
    plus,
    reduce,
    shift,
)
from gt4py.next.iterator.embedded import (
    NeighborTableOffsetProvider,
    index_field,
    np_as_located_field,
)
from gt4py.next.iterator.runtime import fundef, offset
from gt4py.next.program_processors.formatters import gtfn
from gt4py.next.program_processors.runners import gtfn_cpu

from .conftest import run_processor


def edge_index_field():  # TODO replace by index_field once supported in bindings
    return np_as_located_field(Edge)(np.arange(e2v_arr.shape[0]))


def vertex_index_field():  # TODO replace by index_field once supported in bindings
    return np_as_located_field(Vertex)(np.arange(v2e_arr.shape[0]))


@fundef
def sum_edges_to_vertices(in_edges):
    return (
        deref(shift(V2E, 0)(in_edges))
        + deref(shift(V2E, 1)(in_edges))
        + deref(shift(V2E, 2)(in_edges))
        + deref(shift(V2E, 3)(in_edges))
    )


<<<<<<< HEAD
@fundef
def sum_edges_to_vertices_list_get_neighbors(in_edges):
    neighs = neighbors(V2E, in_edges)
    return list_get(0, neighs) + list_get(1, neighs) + list_get(2, neighs) + list_get(3, neighs)


@fundef
def sum_edges_to_vertices_reduce(in_edges):
    return reduce(plus, 0)(neighbors(V2E, in_edges))


@pytest.mark.parametrize(
    "stencil",
    [sum_edges_to_vertices, sum_edges_to_vertices_list_get_neighbors, sum_edges_to_vertices_reduce],
)
def test_sum_edges_to_vertices(program_processor_no_gtfn_exec, lift_mode, stencil):
    program_processor, validate = program_processor_no_gtfn_exec
    inp = index_field(Edge)
=======
def test_sum_edges_to_vertices(program_processor, lift_mode):
    program_processor, validate = program_processor
    inp = edge_index_field()
>>>>>>> 126ca4d2
    out = np_as_located_field(Vertex)(np.zeros([9]))
    ref = np.asarray(list(sum(row) for row in v2e_arr))

    run_processor(
        stencil[{Vertex: range(0, 9)}],
        program_processor,
        inp,
        out=out,
        offset_provider={"V2E": NeighborTableOffsetProvider(v2e_arr, Vertex, Edge, 4)},
        lift_mode=lift_mode,
    )
    if validate:
        assert np.allclose(out, ref)


@fundef
def map_neighbors(in_edges):
    return reduce(plus, 0)(map_(plus)(neighbors(V2E, in_edges), neighbors(V2E, in_edges)))


<<<<<<< HEAD
def test_map_neighbors(program_processor_no_gtfn_exec, lift_mode):
    program_processor, validate = program_processor_no_gtfn_exec
    inp = index_field(Edge)
=======
def test_sum_edges_to_vertices_reduce(program_processor, lift_mode):
    program_processor, validate = program_processor
    if program_processor == gtfn_cpu.run_gtfn_imperative:
        pytest.skip("gtfn_imperative has a bug.")
    inp = edge_index_field()
>>>>>>> 126ca4d2
    out = np_as_located_field(Vertex)(np.zeros([9]))
    ref = np.asarray(list(sum(row) for row in v2e_arr)) * 2.0

    run_processor(
        map_neighbors[{Vertex: range(0, 9)}],
        program_processor,
        inp,
        out=out,
        offset_provider={"V2E": NeighborTableOffsetProvider(v2e_arr, Vertex, Edge, 4)},
        lift_mode=lift_mode,
    )
    if validate:
        assert np.allclose(out, ref)


@fundef
def map_make_list(in_edges):
    return reduce(plus, 0)(map_(multiplies)(neighbors(V2E, in_edges), make_list(2, 2, 2, 2)))


@fundef
def map_make_const_list(in_edges):
    return reduce(plus, 0)(map_(multiplies)(neighbors(V2E, in_edges), make_const_list(2)))


@pytest.mark.parametrize("stencil", [map_make_const_list])
# @pytest.mark.parametrize("stencil", [map_make_list, map_make_const_list])
def test_map_make_list(program_processor_no_gtfn_exec, lift_mode, stencil):
    program_processor, validate = program_processor_no_gtfn_exec
    inp = index_field(Edge)
    out = np_as_located_field(Vertex)(np.zeros([9]))
    ref = np.asarray(list(sum(row) for row in v2e_arr)) * 2.0

    run_processor(
        stencil[{Vertex: range(0, 9)}],
        program_processor,
        inp,
        out=out,
        offset_provider={"V2E": NeighborTableOffsetProvider(v2e_arr, Vertex, Edge, 4)},
        lift_mode=lift_mode,
    )
    if validate:
        assert np.allclose(out, ref)


@fundef
def first_vertex_neigh_of_first_edge_neigh_of_cells(in_vertices):
    return deref(shift(E2V, 0)(shift(C2E, 0)(in_vertices)))


def test_first_vertex_neigh_of_first_edge_neigh_of_cells_fencil(program_processor, lift_mode):
    program_processor, validate = program_processor
    inp = vertex_index_field()
    out = np_as_located_field(Cell)(np.zeros([9]))
    ref = np.asarray(list(v2e_arr[c[0]][0] for c in c2e_arr))

    run_processor(
        first_vertex_neigh_of_first_edge_neigh_of_cells[{Cell: range(0, 9)}],
        program_processor,
        inp,
        out=out,
        offset_provider={
            "E2V": NeighborTableOffsetProvider(e2v_arr, Edge, Vertex, 2),
            "C2E": NeighborTableOffsetProvider(c2e_arr, Cell, Edge, 4),
        },
        lift_mode=lift_mode,
    )
    if validate:
        assert np.allclose(out, ref)


@fundef
def sparse_stencil(non_sparse, inp):
    return reduce(lambda a, b, c: a + c, 0)(neighbors(V2E, non_sparse), deref(inp))


def test_sparse_input_field(program_processor_no_gtfn_exec, lift_mode):
    program_processor, validate = program_processor_no_gtfn_exec
    non_sparse = np_as_located_field(Edge)(np.zeros(18))
    inp = np_as_located_field(Vertex, V2E)(np.asarray([[1, 2, 3, 4]] * 9))
    out = np_as_located_field(Vertex)(np.zeros([9]))

    ref = np.ones([9]) * 10

    run_processor(
        sparse_stencil[{Vertex: range(0, 9)}],
        program_processor,
        non_sparse,
        inp,
        out=out,
        offset_provider={"V2E": NeighborTableOffsetProvider(v2e_arr, Vertex, Edge, 4)},
        lift_mode=lift_mode,
    )

    if validate:
        assert np.allclose(out, ref)


def test_sparse_input_field_v2v(program_processor_no_gtfn_exec, lift_mode):
    program_processor, validate = program_processor_no_gtfn_exec
    non_sparse = np_as_located_field(Edge)(np.zeros(18))
    inp = np_as_located_field(Vertex, V2V)(v2v_arr)
    out = np_as_located_field(Vertex)(np.zeros([9]))

    ref = np.asarray(list(sum(row) for row in v2v_arr))

    run_processor(
        sparse_stencil[{Vertex: range(0, 9)}],
        program_processor,
        non_sparse,
        inp,
        out=out,
        offset_provider={
            "V2V": NeighborTableOffsetProvider(v2v_arr, Vertex, Vertex, 4),
            "V2E": NeighborTableOffsetProvider(v2e_arr, Vertex, Edge, 4),
        },
        lift_mode=lift_mode,
    )

    if validate:
        assert np.allclose(out, ref)


@fundef
def slice_sparse_stencil(sparse):
    return list_get(1, deref(sparse))


def test_slice_sparse(program_processor_no_gtfn_exec, lift_mode):
    program_processor, validate = program_processor_no_gtfn_exec
    inp = np_as_located_field(Vertex, V2V)(v2v_arr)
    out = np_as_located_field(Vertex)(np.zeros([9]))

    ref = v2v_arr[:, 1]

    run_processor(
        slice_sparse_stencil[{Vertex: range(0, 9)}],
        program_processor,
        inp,
        out=out,
        offset_provider={
            "V2V": NeighborTableOffsetProvider(v2v_arr, Vertex, Vertex, 4),
        },
        lift_mode=lift_mode,
    )

    if validate:
        assert np.allclose(out, ref)


@fundef
def slice_twice_sparse_stencil(sparse):
    return deref(shift(2)(shift(1)(sparse)))


# def test_slice_twice_sparse(program_processor_no_gtfn_exec, lift_mode):
#     program_processor, validate = program_processor_no_gtfn_exec
#     inp = np_as_located_field(Vertex, V2V, V2V)(v2v_arr[v2v_arr])
#     out = np_as_located_field(Vertex)(np.zeros([9]))

#     ref = v2v_arr[v2v_arr][:, 2, 1]
#     run_processor(
#         slice_twice_sparse_stencil[{Vertex: range(0, 9)}],
#         program_processor,
#         inp,
#         out=out,
#         offset_provider={
#             "V2V": NeighborTableOffsetProvider(v2v_arr, Vertex, Vertex, 4),
#         },
#         lift_mode=lift_mode,
#     )

#     if validate:
#         assert np.allclose(np.asarray(out), ref)


@fundef
def shift_sliced_sparse_stencil(sparse):
    return list_get(1, deref(shift(V2V, 0)(sparse)))


def test_shift_sliced_sparse(program_processor_no_gtfn_exec, lift_mode):
    program_processor, validate = program_processor_no_gtfn_exec
    inp = np_as_located_field(Vertex, V2V)(v2v_arr)
    out = np_as_located_field(Vertex)(np.zeros([9]))

    ref = v2v_arr[:, 1][v2v_arr][:, 0]

    run_processor(
        shift_sliced_sparse_stencil[{Vertex: range(0, 9)}],
        program_processor,
        inp,
        out=out,
        offset_provider={
            "V2V": NeighborTableOffsetProvider(v2v_arr, Vertex, Vertex, 4),
        },
        lift_mode=lift_mode,
    )

    if validate:
        assert np.allclose(out, ref)


# @fundef
# def slice_shifted_sparse_stencil(sparse):
#     return deref(shift(1)(shift(V2V, 0)(sparse)))


# def test_slice_shifted_sparse(program_processor_no_gtfn_exec, lift_mode):
#     program_processor, validate = program_processor_no_gtfn_exec
#     inp = np_as_located_field(Vertex, V2V)(v2v_arr)
#     out = np_as_located_field(Vertex)(np.zeros([9]))

#     ref = v2v_arr[:, 1][v2v_arr][:, 0]

#     run_processor(
#         slice_shifted_sparse_stencil[{Vertex: range(0, 9)}],
#         program_processor,
#         inp,
#         out=out,
#         offset_provider={
#             "V2V": NeighborTableOffsetProvider(v2v_arr, Vertex, Vertex, 4),
#         },
#         lift_mode=lift_mode,
#     )

#     if validate:
#         assert np.allclose(out, ref)


@fundef
def deref_stencil(inp):
    return deref(shift(V2V, 0)(inp))


@fundef
def lift_stencil(inp):
    return deref(shift(V2V, 2)(lift(deref_stencil)(inp)))


def test_lift(program_processor, lift_mode):
    program_processor, validate = program_processor
    inp = vertex_index_field()
    out = np_as_located_field(Vertex)(np.zeros([9]))
    ref = np.asarray(np.asarray(range(9)))

    run_processor(
        lift_stencil[{Vertex: range(0, 9)}],
        program_processor,
        inp,
        out=out,
        offset_provider={"V2V": NeighborTableOffsetProvider(v2v_arr, Vertex, Vertex, 4)},
        lift_mode=lift_mode,
    )
    if validate:
        assert np.allclose(out, ref)


@fundef
def sparse_shifted_stencil(inp):
    return list_get(2, list_get(0, neighbors(V2V, inp)))


def test_shift_sparse_input_field(program_processor_no_gtfn_exec, lift_mode):
    program_processor, validate = program_processor_no_gtfn_exec
    inp = np_as_located_field(Vertex, V2V)(v2v_arr)
    out = np_as_located_field(Vertex)(np.zeros([9]))
    ref = np.asarray(np.asarray(range(9)))

    run_processor(
        sparse_shifted_stencil[{Vertex: range(0, 9)}],
        program_processor,
        inp,
        out=out,
        offset_provider={"V2V": NeighborTableOffsetProvider(v2v_arr, Vertex, Vertex, 4)},
        lift_mode=lift_mode,
    )

    if validate:
        assert np.allclose(out, ref)


@fundef
def shift_shift_stencil2(inp):
    return deref(shift(E2V, 1)(shift(V2E, 3)(inp)))


@fundef
def shift_sparse_stencil2(inp):
    return list_get(1, list_get(3, neighbors(V2E, inp)))
    # return deref(shift(3, 1)(shift(V2E)(inp)))


# TODO
def test_shift_sparse_input_field2(program_processor_no_gtfn_exec, lift_mode):
    program_processor, validate = program_processor_no_gtfn_exec
    inp = index_field(Vertex)
    inp_sparse = np_as_located_field(Edge, E2V)(e2v_arr)
    out1 = np_as_located_field(Vertex)(np.zeros([9]))
    out2 = np_as_located_field(Vertex)(np.zeros([9]))

    offset_provider = {
        "E2V": NeighborTableOffsetProvider(e2v_arr, Edge, Vertex, 2),
        "V2E": NeighborTableOffsetProvider(v2e_arr, Vertex, Edge, 4),
    }

    domain = {Vertex: range(0, 9)}
    run_processor(
        shift_shift_stencil2[domain],
        program_processor,
        inp,
        out=out1,
        offset_provider=offset_provider,
        lift_mode=lift_mode,
    )
    run_processor(
        shift_sparse_stencil2[domain],
        program_processor,
        inp_sparse,
        out=out2,
        offset_provider=offset_provider,
        lift_mode=lift_mode,
    )


#     if validate:
#         assert np.allclose(out1, out2)


@fundef
def sparse_shifted_stencil_reduce(inp):
    def sum_(a, b):
        return a + b

    # return deref(shift(V2V, 0)(lift(deref)(shift(0)(inp))))
    return reduce(sum_, 0)(neighbors(V2V, lift(lambda x: reduce(sum_, 0)(deref(x)))(inp)))


def test_sparse_shifted_stencil_reduce(program_processor_no_gtfn_exec, lift_mode):
    program_processor, validate = program_processor_no_gtfn_exec
    if program_processor == gtfn.format_sourcecode:
        pytest.xfail("We cannot unroll a reduction on a sparse field only.")
        # With our current understanding, this iterator IR program is illegal, however we might want to fix it and therefore keep the test for now.

    if lift_mode != transforms.LiftMode.FORCE_INLINE:
        pytest.xfail("shifted input arguments not supported for lift_mode != LiftMode.FORCE_INLINE")

    inp = np_as_located_field(Vertex, V2V)(v2v_arr)
    out = np_as_located_field(Vertex)(np.zeros([9]))

    ref = []
    for row in v2v_arr:
        elem_sum = 0
        for neigh in row:
            elem_sum += sum(v2v_arr[neigh])
        ref.append(elem_sum)

    ref = np.asarray(ref)

    domain = {Vertex: range(0, 9)}
    run_processor(
        sparse_shifted_stencil_reduce[domain],
        program_processor,
        inp,
        out=out,
        offset_provider={"V2V": NeighborTableOffsetProvider(v2v_arr, Vertex, Vertex, 4)},
        lift_mode=lift_mode,
    )

    if validate:
        assert np.allclose(np.asarray(out), ref)<|MERGE_RESOLUTION|>--- conflicted
+++ resolved
@@ -73,7 +73,6 @@
     )
 
 
-<<<<<<< HEAD
 @fundef
 def sum_edges_to_vertices_list_get_neighbors(in_edges):
     neighs = neighbors(V2E, in_edges)
@@ -89,14 +88,9 @@
     "stencil",
     [sum_edges_to_vertices, sum_edges_to_vertices_list_get_neighbors, sum_edges_to_vertices_reduce],
 )
-def test_sum_edges_to_vertices(program_processor_no_gtfn_exec, lift_mode, stencil):
-    program_processor, validate = program_processor_no_gtfn_exec
-    inp = index_field(Edge)
-=======
-def test_sum_edges_to_vertices(program_processor, lift_mode):
+def test_sum_edges_to_vertices(program_processor, lift_mode, stencil):
     program_processor, validate = program_processor
     inp = edge_index_field()
->>>>>>> 126ca4d2
     out = np_as_located_field(Vertex)(np.zeros([9]))
     ref = np.asarray(list(sum(row) for row in v2e_arr))
 
@@ -117,17 +111,9 @@
     return reduce(plus, 0)(map_(plus)(neighbors(V2E, in_edges), neighbors(V2E, in_edges)))
 
 
-<<<<<<< HEAD
 def test_map_neighbors(program_processor_no_gtfn_exec, lift_mode):
     program_processor, validate = program_processor_no_gtfn_exec
     inp = index_field(Edge)
-=======
-def test_sum_edges_to_vertices_reduce(program_processor, lift_mode):
-    program_processor, validate = program_processor
-    if program_processor == gtfn_cpu.run_gtfn_imperative:
-        pytest.skip("gtfn_imperative has a bug.")
-    inp = edge_index_field()
->>>>>>> 126ca4d2
     out = np_as_located_field(Vertex)(np.zeros([9]))
     ref = np.asarray(list(sum(row) for row in v2e_arr)) * 2.0
 
@@ -141,11 +127,6 @@
     )
     if validate:
         assert np.allclose(out, ref)
-
-
-@fundef
-def map_make_list(in_edges):
-    return reduce(plus, 0)(map_(multiplies)(neighbors(V2E, in_edges), make_list(2, 2, 2, 2)))
 
 
 @fundef
@@ -154,7 +135,6 @@
 
 
 @pytest.mark.parametrize("stencil", [map_make_const_list])
-# @pytest.mark.parametrize("stencil", [map_make_list, map_make_const_list])
 def test_map_make_list(program_processor_no_gtfn_exec, lift_mode, stencil):
     program_processor, validate = program_processor_no_gtfn_exec
     inp = index_field(Edge)
