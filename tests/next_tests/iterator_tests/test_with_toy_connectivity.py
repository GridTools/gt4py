--- conflicted
+++ resolved
@@ -30,19 +30,9 @@
 
 from gt4py.next.iterator import transforms
 from gt4py.next.iterator.builtins import deref, lift, plus, reduce, shift
-<<<<<<< HEAD
 from gt4py.next.iterator.embedded import NeighborTableOffsetProvider
-from gt4py.next.iterator.runtime import fundef
-from gt4py.next.program_processors.formatters import gtfn
-=======
-from gt4py.next.iterator.embedded import (
-    NeighborTableOffsetProvider,
-    index_field,
-    np_as_located_field,
-)
 from gt4py.next.iterator.runtime import fundef, offset
 from gt4py.next.program_processors.formatters import gtfn, type_check
->>>>>>> b4d47607
 from gt4py.next.program_processors.runners import gtfn_cpu
 from gt4py.storage.located_field import array_as_located_field, index_field
 
@@ -143,48 +133,36 @@
 
 def test_sparse_input_field(program_processor_no_gtfn_exec, lift_mode):
     program_processor, validate = program_processor_no_gtfn_exec
-<<<<<<< HEAD
+    if program_processor == type_check.check:
+        pytest.xfail("Partial shifts not properly supported by type inference.")
     non_sparse = array_as_located_field(Edge)(np.zeros(18))
     inp = array_as_located_field(Vertex, V2E)(np.asarray([[1, 2, 3, 4]] * 9))
     out = array_as_located_field(Vertex)(np.zeros([9]))
-=======
+
+    ref = np.ones([9]) * 10
+
+    run_processor(
+        sparse_stencil[{Vertex: range(0, 9)}],
+        program_processor,
+        non_sparse,
+        inp,
+        out=out,
+        offset_provider={"V2E": NeighborTableOffsetProvider(v2e_arr, Vertex, Edge, 4)},
+        lift_mode=lift_mode,
+    )
+
+    if validate:
+        assert np.allclose(out, ref)
+
+
+def test_sparse_input_field_v2v(program_processor_no_gtfn_exec, lift_mode):
+    program_processor, validate = program_processor_no_gtfn_exec
     if program_processor == type_check.check:
         pytest.xfail("Partial shifts not properly supported by type inference.")
-    non_sparse = np_as_located_field(Edge)(np.zeros(18))
-    inp = np_as_located_field(Vertex, V2E)(np.asarray([[1, 2, 3, 4]] * 9))
-    out = np_as_located_field(Vertex)(np.zeros([9]))
->>>>>>> b4d47607
-
-    ref = np.ones([9]) * 10
-
-    run_processor(
-        sparse_stencil[{Vertex: range(0, 9)}],
-        program_processor,
-        non_sparse,
-        inp,
-        out=out,
-        offset_provider={"V2E": NeighborTableOffsetProvider(v2e_arr, Vertex, Edge, 4)},
-        lift_mode=lift_mode,
-    )
-
-    if validate:
-        assert np.allclose(out, ref)
-
-
-def test_sparse_input_field_v2v(program_processor_no_gtfn_exec, lift_mode):
-    program_processor, validate = program_processor_no_gtfn_exec
-<<<<<<< HEAD
+
     non_sparse = array_as_located_field(Edge)(np.zeros(18))
     inp = array_as_located_field(Vertex, V2V)(v2v_arr)
     out = array_as_located_field(Vertex)(np.zeros([9]))
-=======
-    if program_processor == type_check.check:
-        pytest.xfail("Partial shifts not properly supported by type inference.")
-
-    non_sparse = np_as_located_field(Edge)(np.zeros(18))
-    inp = np_as_located_field(Vertex, V2V)(v2v_arr)
-    out = np_as_located_field(Vertex)(np.zeros([9]))
->>>>>>> b4d47607
 
     ref = np.asarray(list(sum(row) for row in v2v_arr))
 
