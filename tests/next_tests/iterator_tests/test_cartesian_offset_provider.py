# GT4Py - GridTools Framework
#
# Copyright (c) 2014-2023, ETH Zurich
# All rights reserved.
#
# This file is part of the GT4Py project and the GridTools framework.
# GT4Py is free software: you can redistribute it and/or modify it under
# the terms of the GNU General Public License as published by the
# Free Software Foundation, either version 3 of the License, or any later
# version. See the LICENSE.txt file at the top-level directory of this
# distribution for a copy of the license or check <https://www.gnu.org/licenses/>.
#
# SPDX-License-Identifier: GPL-3.0-or-later

import numpy as np

from gt4py.next.common import Dimension
from gt4py.next.iterator.builtins import *
from gt4py.next.iterator.runtime import closure, fendef, fundef, offset
from gt4py.next.program_processors.runners import double_roundtrip, roundtrip
from gt4py.storage.located_field import array_as_located_field


I = offset("I")
J = offset("J")
I_loc = Dimension("I_loc")
J_loc = Dimension("J_loc")


@fundef
def foo(inp):
    return deref(shift(J, 1)(inp))


@fendef(offset_provider={"I": I_loc, "J": J_loc})
def fencil(output, input):
    closure(
        cartesian_domain(named_range(I_loc, 0, 1), named_range(J_loc, 0, 1)),
        foo,
        output,
        [input],
    )


@fendef(offset_provider={"I": J_loc, "J": I_loc})
def fencil_swapped(output, input):
    closure(
        cartesian_domain(named_range(I_loc, 0, 1), named_range(J_loc, 0, 1)),
        foo,
        output,
        [input],
    )


def test_cartesian_offset_provider():
    inp = array_as_located_field(I_loc, J_loc)(np.asarray([[0, 42], [1, 43]]))
    out = array_as_located_field(I_loc, J_loc)(np.asarray([[-1]]))

    fencil(out, inp)
    assert out[0][0] == 42

    fencil_swapped(out, inp)
    assert out[0][0] == 1

    fencil(out, inp, backend=roundtrip.executor)
    assert out[0][0] == 42

    fencil(out, inp, backend=double_roundtrip.executor)
<<<<<<< HEAD
    assert out[0][0] == 42


@fundef
def delay_complete_shift(inp):
    return deref(shift(I, J, 1, 1)(inp))


@fendef(offset_provider={"I": J_loc, "J": I_loc})
def delay_complete_shift_fencil(output, input):
    closure(
        cartesian_domain(named_range(I_loc, 0, 1), named_range(J_loc, 0, 1)),
        delay_complete_shift,
        output,
        [input],
    )


def test_delay_complete_shift():
    inp = array_as_located_field(I_loc, J_loc)(np.asarray([[0, 42], [1, 43]]))

    out = array_as_located_field(I_loc, J_loc)(np.asarray([[-1]]))
    delay_complete_shift_fencil(out, inp)
    assert out[0, 0] == 43

    out = array_as_located_field(I_loc, J_loc)(np.asarray([[-1]]))
    delay_complete_shift_fencil(out, inp, backend=roundtrip.executor)
    assert out[0, 0] == 43
=======
    assert out[0][0] == 42
>>>>>>> b87e67cc
<|MERGE_RESOLUTION|>--- conflicted
+++ resolved
@@ -66,35 +66,4 @@
     assert out[0][0] == 42
 
     fencil(out, inp, backend=double_roundtrip.executor)
-<<<<<<< HEAD
-    assert out[0][0] == 42
-
-
-@fundef
-def delay_complete_shift(inp):
-    return deref(shift(I, J, 1, 1)(inp))
-
-
-@fendef(offset_provider={"I": J_loc, "J": I_loc})
-def delay_complete_shift_fencil(output, input):
-    closure(
-        cartesian_domain(named_range(I_loc, 0, 1), named_range(J_loc, 0, 1)),
-        delay_complete_shift,
-        output,
-        [input],
-    )
-
-
-def test_delay_complete_shift():
-    inp = array_as_located_field(I_loc, J_loc)(np.asarray([[0, 42], [1, 43]]))
-
-    out = array_as_located_field(I_loc, J_loc)(np.asarray([[-1]]))
-    delay_complete_shift_fencil(out, inp)
-    assert out[0, 0] == 43
-
-    out = array_as_located_field(I_loc, J_loc)(np.asarray([[-1]]))
-    delay_complete_shift_fencil(out, inp, backend=roundtrip.executor)
-    assert out[0, 0] == 43
-=======
-    assert out[0][0] == 42
->>>>>>> b87e67cc
+    assert out[0][0] == 42