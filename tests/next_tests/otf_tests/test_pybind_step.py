# GT4Py - GridTools Framework
#
# Copyright (c) 2014-2023, ETH Zurich
# All rights reserved.
#
# This file is part of the GT4Py project and the GridTools framework.
# GT4Py is free software: you can redistribute it and/or modify it under
# the terms of the GNU General Public License as published by the
# Free Software Foundation, either version 3 of the License, or any later
# version. See the LICENSE.txt file at the top-level directory of this
# distribution for a copy of the license or check <https://www.gnu.org/licenses/>.
#
# SPDX-License-Identifier: GPL-3.0-or-later

from gt4py.next.otf.binding import interface, pybind


def test_bindings(program_source_example):
    module = pybind.create_bindings(program_source_example)
    expected_src = interface.format_source(
        program_source_example.language_settings,
        """\
        #include "stencil.cpp.inc"

        #include <gridtools/common/defs.hpp>
        #include <gridtools/common/tuple_util.hpp>
        #include <gridtools/fn/backend/naive.hpp>
        #include <gridtools/fn/cartesian.hpp>
        #include <gridtools/fn/unstructured.hpp>
        #include <gridtools/sid/composite.hpp>
        #include <gridtools/sid/rename_dimensions.hpp>
        #include <gridtools/sid/unknown_kind.hpp>
        #include <gridtools/storage/adapter/python_sid_adapter.hpp>
        #include <pybind11/pybind11.h>
        #include <pybind11/stl.h>

        decltype(auto)
        stencil_wrapper(pybind11::buffer buf,
                        std::tuple<pybind11::buffer, pybind11::buffer> tup, float sc) {
          return stencil(
              gridtools::sid::rename_numbered_dimensions<generated::I_t,
<<<<<<< HEAD
                                                        generated::J_t>(
                  gridtools::as_sid<float, 2, gridtools::integral_constant<int, 0>,
                                    999'999'999>(buf)),
              gridtools::sid::composite::keys<gridtools::integral_constant<int, 0>,
                                              gridtools::integral_constant<int, 1>>::
                  make_values(
                      gridtools::sid::rename_numbered_dimensions<generated::I_t,
                                                                generated::J_t>(
                          gridtools::as_sid<
                              float, 2, gridtools::integral_constant<int, 1000>,
                              999'999'999>(gridtools::tuple_util::get<0>(tup))),
                      gridtools::sid::rename_numbered_dimensions<generated::I_t,
                                                                generated::J_t>(
                          gridtools::as_sid<
                              float, 2, gridtools::integral_constant<int, 1001>,
                              999'999'999>(gridtools::tuple_util::get<1>(tup)))),
              sc);
=======
                                                         generated::J_t>(
                  gridtools::as_sid<float, 2, gridtools::sid::unknown_kind>(buf)), sc);
>>>>>>> 9970bf6b
        }

        PYBIND11_MODULE(stencil, module) {
          module.doc() = "";
          module.def("stencil", &stencil_wrapper, "");
        }\
        """,
    )
    assert module.library_deps[0].name == "pybind11"
    assert module.source_code == expected_src<|MERGE_RESOLUTION|>--- conflicted
+++ resolved
@@ -39,28 +39,20 @@
                         std::tuple<pybind11::buffer, pybind11::buffer> tup, float sc) {
           return stencil(
               gridtools::sid::rename_numbered_dimensions<generated::I_t,
-<<<<<<< HEAD
                                                         generated::J_t>(
-                  gridtools::as_sid<float, 2, gridtools::integral_constant<int, 0>,
-                                    999'999'999>(buf)),
+                  gridtools::as_sid<float, 2, gridtools::sid::unknown_kind>(buf)),
               gridtools::sid::composite::keys<gridtools::integral_constant<int, 0>,
                                               gridtools::integral_constant<int, 1>>::
                   make_values(
                       gridtools::sid::rename_numbered_dimensions<generated::I_t,
                                                                 generated::J_t>(
                           gridtools::as_sid<
-                              float, 2, gridtools::integral_constant<int, 1000>,
-                              999'999'999>(gridtools::tuple_util::get<0>(tup))),
+                              float, 2, gridtools::sid::unknown_kind>(gridtools::tuple_util::get<0>(tup))),
                       gridtools::sid::rename_numbered_dimensions<generated::I_t,
                                                                 generated::J_t>(
                           gridtools::as_sid<
-                              float, 2, gridtools::integral_constant<int, 1001>,
-                              999'999'999>(gridtools::tuple_util::get<1>(tup)))),
+                              float, 2, gridtools::sid::unknown_kind>(gridtools::tuple_util::get<1>(tup)))),
               sc);
-=======
-                                                         generated::J_t>(
-                  gridtools::as_sid<float, 2, gridtools::sid::unknown_kind>(buf)), sc);
->>>>>>> 9970bf6b
         }
 
         PYBIND11_MODULE(stencil, module) {
