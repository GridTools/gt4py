--- conflicted
+++ resolved
@@ -153,13 +153,7 @@
     (USES_ZERO_DIMENSIONAL_FIELDS, XFAIL, UNSUPPORTED_MESSAGE),
     (STARTS_FROM_GTIR_PROGRAM, SKIP, UNSUPPORTED_MESSAGE),
 ]
-<<<<<<< HEAD
-GTIR_DACE_SKIP_TEST_LIST = [
-    (USES_DYNAMIC_OFFSETS, XFAIL, UNSUPPORTED_MESSAGE),
-=======
 GTIR_DACE_SKIP_TEST_LIST = DOMAIN_INFERENCE_SKIP_LIST + [
-    (USES_INDEX_BUILTIN, XFAIL, UNSUPPORTED_MESSAGE),
->>>>>>> ea8d9dbf
     (USES_NEGATIVE_MODULO, XFAIL, UNSUPPORTED_MESSAGE),
     (USES_SCAN, XFAIL, UNSUPPORTED_MESSAGE),
     (USES_SPARSE_FIELDS_AS_OUTPUT, XFAIL, UNSUPPORTED_MESSAGE),
