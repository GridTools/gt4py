--- conflicted
+++ resolved
@@ -146,10 +146,6 @@
         (USES_LIFT, XFAIL, UNSUPPORTED_MESSAGE),
         (USES_ORIGIN, XFAIL, UNSUPPORTED_MESSAGE),
         (USES_REDUCE_WITH_LAMBDA, XFAIL, UNSUPPORTED_MESSAGE),
-<<<<<<< HEAD
-=======
-        (USES_SCAN, XFAIL, UNSUPPORTED_MESSAGE),
->>>>>>> fd1462d1
         (USES_SCAN_IN_STENCIL, XFAIL, BINDINGS_UNSUPPORTED_MESSAGE),
         (USES_SPARSE_FIELDS, XFAIL, UNSUPPORTED_MESSAGE),
         (USES_TUPLE_ITERATOR, XFAIL, UNSUPPORTED_MESSAGE),
