--- conflicted
+++ resolved
@@ -113,11 +113,8 @@
 USES_MESH_WITH_SKIP_VALUES = "uses_mesh_with_skip_values"
 USES_SCALAR_IN_DOMAIN_AND_FO = "uses_scalar_in_domain_and_fo"
 CHECKS_SPECIFIC_ERROR = "checks_specific_error"
-<<<<<<< HEAD
 USES_HALF_PRECISION = "uses_half_precision"
 USES_INDEX_BUILTIN = "uses_index_builtin"
-=======
->>>>>>> 77cad7c8
 
 # Skip messages (available format keys: 'marker', 'backend')
 UNSUPPORTED_MESSAGE = "'{marker}' tests not supported by '{backend}' backend"
@@ -133,24 +130,9 @@
     (USES_REDUCTION_WITH_ONLY_SPARSE_FIELDS, XFAIL, REDUCTION_WITH_ONLY_SPARSE_FIELDS_MESSAGE),
     (USES_SPARSE_FIELDS_AS_OUTPUT, XFAIL, UNSUPPORTED_MESSAGE),
 ]
-<<<<<<< HEAD
-DACE_SKIP_TEST_LIST = COMMON_SKIP_TEST_LIST + [
-    (USES_IR_IF_STMTS, XFAIL, UNSUPPORTED_MESSAGE),
-    (USES_SCALAR_IN_DOMAIN_AND_FO, XFAIL, UNSUPPORTED_MESSAGE),
-    (USES_INDEX_FIELDS, XFAIL, UNSUPPORTED_MESSAGE),
-    (USES_LIFT_EXPRESSIONS, XFAIL, UNSUPPORTED_MESSAGE),
-    (USES_ORIGIN, XFAIL, UNSUPPORTED_MESSAGE),
-    (USES_STRIDED_NEIGHBOR_OFFSET, XFAIL, BINDINGS_UNSUPPORTED_MESSAGE),
-    (USES_TUPLE_ARGS, XFAIL, UNSUPPORTED_MESSAGE),
-    (USES_TUPLE_RETURNS, XFAIL, UNSUPPORTED_MESSAGE),
-    (USES_ZERO_DIMENSIONAL_FIELDS, XFAIL, UNSUPPORTED_MESSAGE),
-    (USES_HALF_PRECISION, XFAIL, UNSUPPORTED_MESSAGE),
-    (STARTS_FROM_GTIR_PROGRAM, SKIP, UNSUPPORTED_MESSAGE),
-=======
 # Markers to skip because of missing features in the domain inference
 DOMAIN_INFERENCE_SKIP_LIST = [
     (USES_STRIDED_NEIGHBOR_OFFSET, XFAIL, UNSUPPORTED_MESSAGE),
->>>>>>> 77cad7c8
 ]
 DACE_SKIP_TEST_LIST = DOMAIN_INFERENCE_SKIP_LIST + [
     (USES_NEGATIVE_MODULO, XFAIL, UNSUPPORTED_MESSAGE),
