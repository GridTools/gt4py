--- conflicted
+++ resolved
@@ -138,15 +138,6 @@
 DOMAIN_INFERENCE_SKIP_LIST = [
     (USES_STRIDED_NEIGHBOR_OFFSET, XFAIL, UNSUPPORTED_MESSAGE),
 ]
-<<<<<<< HEAD
-DACE_SKIP_TEST_LIST = DOMAIN_INFERENCE_SKIP_LIST + [
-    (USES_NEGATIVE_MODULO, XFAIL, UNSUPPORTED_MESSAGE),
-    (USES_ORIGIN, XFAIL, UNSUPPORTED_MESSAGE),
-    (USES_SCAN, XFAIL, UNSUPPORTED_MESSAGE),
-    (USES_SPARSE_FIELDS_AS_OUTPUT, XFAIL, UNSUPPORTED_MESSAGE),
-    (USES_ARG_WITH_NON_ZERO_DOMAIN_START, XFAIL, UNSUPPORTED_MESSAGE),
-]
-=======
 DACE_SKIP_TEST_LIST = (
     COMMON_SKIP_TEST_LIST
     + DOMAIN_INFERENCE_SKIP_LIST
@@ -162,7 +153,6 @@
         (USES_TUPLE_ITERATOR, XFAIL, UNSUPPORTED_MESSAGE),
     ]
 )
->>>>>>> 9637866c
 EMBEDDED_SKIP_LIST = [
     (USES_DYNAMIC_OFFSETS, XFAIL, UNSUPPORTED_MESSAGE),
     (CHECKS_SPECIFIC_ERROR, XFAIL, UNSUPPORTED_MESSAGE),
