--- conflicted
+++ resolved
@@ -117,11 +117,7 @@
     parsed = FieldOperatorParser.apply_to_function(shift_by_one)
     lowered = FieldOperatorLowering.apply(parsed)
 
-<<<<<<< HEAD
-    reference = im.shift("Ioff", 1)("inp")
-=======
-    reference = im.lift_(im.lambda__("it")(im.deref_(im.shift_("Ioff", 1)("it"))))("inp")
->>>>>>> 42d2acf6
+    reference = im.lift(im.lambda_("it")(im.deref(im.shift("Ioff", 1)("it"))))("inp")
 
     assert lowered.expr == reference
 
@@ -135,11 +131,7 @@
     parsed = FieldOperatorParser.apply_to_function(shift_by_one)
     lowered = FieldOperatorLowering.apply(parsed)
 
-<<<<<<< HEAD
-    reference = im.shift("Ioff", -1)("inp")
-=======
-    reference = im.lift_(im.lambda__("it")(im.deref_(im.shift_("Ioff", -1)("it"))))("inp")
->>>>>>> 42d2acf6
+    reference = im.lift(im.lambda_("it")(im.deref(im.shift("Ioff", -1)("it"))))("inp")
 
     assert lowered.expr == reference
 
