--- conflicted
+++ resolved
@@ -59,13 +59,8 @@
                     fun=P(itir.SymRef, id=eve.SymbolRef("named_range")),
                     args=[
                         P(itir.AxisLiteral, value="IDim"),
-<<<<<<< HEAD
                         P(itir.Literal, value="0", type="int"),
                         P(itir.SymRef, id=eve.SymbolRef("__out_size_0")),
-=======
-                        P(itir.Literal, value="0", type=itir.INTEGER_INDEX_BUILTIN),
-                        P(itir.SymRef, id=eve.SymbolRef("__out_field_size_0")),
->>>>>>> 0b668fb0
                     ],
                 )
             ],
