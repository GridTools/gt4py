# GT4Py - GridTools Framework
#
# Copyright (c) 2014-2023, ETH Zurich
# All rights reserved.
#
# This file is part of the GT4Py project and the GridTools framework.
# GT4Py is free software: you can redistribute it and/or modify it under
# the terms of the GNU General Public License as published by the
# Free Software Foundation, either version 3 of the License, or any later
# version. See the LICENSE.txt file at the top-level directory of this
# distribution for a copy of the license or check <https://www.gnu.org/licenses/>.
#
# SPDX-License-Identifier: GPL-3.0-or-later

import re

import pytest

import gt4py.eve as eve
import gt4py.next as gtx
from gt4py.eve.pattern_matching import ObjectPattern as P
<<<<<<< HEAD
from gt4py.next.common import Field, GridType
from gt4py.next.ffront.decorator import field_operator
=======
from gt4py.next.common import GTTypeError
>>>>>>> 8a7e3c5a
from gt4py.next.ffront.func_to_past import ProgramParser
from gt4py.next.ffront.past_to_itir import ProgramLowering
from gt4py.next.iterator import ir as itir
from gt4py.next.errors import *

from next_tests.past_common_fixtures import (
    IDim,
    copy_program_def,
    copy_restrict_program_def,
    float64,
    identity_def,
    invalid_call_sig_program_def,
)


@pytest.fixture
def itir_identity_fundef():
    return itir.FunctionDefinition(
        id="identity",
        params=[itir.Sym(id="x")],
        expr=itir.FunCall(fun=itir.SymRef(id="deref"), args=[itir.SymRef(id="x")]),
    )


def test_copy_lowering(copy_program_def, itir_identity_fundef):
    past_node = ProgramParser.apply_to_function(copy_program_def)
    itir_node = ProgramLowering.apply(
        past_node, function_definitions=[itir_identity_fundef], grid_type=gtx.GridType.CARTESIAN
    )
    closure_pattern = P(
        itir.StencilClosure,
        domain=P(
            itir.FunCall,
            fun=P(itir.SymRef, id=eve.SymbolRef("cartesian_domain")),
            args=[
                P(
                    itir.FunCall,
                    fun=P(itir.SymRef, id=eve.SymbolRef("named_range")),
                    args=[
                        P(itir.AxisLiteral, value="IDim"),
                        P(itir.Literal, value="0", type="int32"),
                        P(itir.SymRef, id=eve.SymbolRef("__out_size_0")),
                    ],
                )
            ],
        ),
        stencil=P(itir.SymRef, id=eve.SymbolRef("identity")),
        inputs=[P(itir.SymRef, id=eve.SymbolRef("in_field"))],
        output=P(itir.SymRef, id=eve.SymbolRef("out")),
    )
    fencil_pattern = P(
        itir.FencilDefinition,
        id=eve.SymbolName("copy_program"),
        params=[
            P(itir.Sym, id=eve.SymbolName("in_field")),
            P(itir.Sym, id=eve.SymbolName("out")),
            P(itir.Sym, id=eve.SymbolName("__in_field_size_0")),
            P(itir.Sym, id=eve.SymbolName("__out_size_0")),
        ],
        closures=[closure_pattern],
    )

    fencil_pattern.match(itir_node, raise_exception=True)


def test_copy_restrict_lowering(copy_restrict_program_def, itir_identity_fundef):
    past_node = ProgramParser.apply_to_function(copy_restrict_program_def)
    itir_node = ProgramLowering.apply(
        past_node, function_definitions=[itir_identity_fundef], grid_type=gtx.GridType.CARTESIAN
    )
    closure_pattern = P(
        itir.StencilClosure,
        domain=P(
            itir.FunCall,
            fun=P(itir.SymRef, id=eve.SymbolRef("cartesian_domain")),
            args=[
                P(
                    itir.FunCall,
                    fun=P(itir.SymRef, id=eve.SymbolRef("named_range")),
                    args=[
                        P(itir.AxisLiteral, value="IDim"),
                        P(itir.Literal, value="1", type=itir.INTEGER_INDEX_BUILTIN),
                        P(itir.Literal, value="2", type=itir.INTEGER_INDEX_BUILTIN),
                    ],
                )
            ],
        ),
    )
    fencil_pattern = P(
        itir.FencilDefinition,
        id=eve.SymbolName("copy_restrict_program"),
        params=[
            P(itir.Sym, id=eve.SymbolName("in_field")),
            P(itir.Sym, id=eve.SymbolName("out")),
            P(itir.Sym, id=eve.SymbolName("__in_field_size_0")),
            P(itir.Sym, id=eve.SymbolName("__out_size_0")),
        ],
        closures=[closure_pattern],
    )

    fencil_pattern.match(itir_node, raise_exception=True)


def test_tuple_constructed_in_out_with_slicing(make_tuple_op):
    def tuple_program(
        inp: gtx.Field[[IDim], float64],
        out1: gtx.Field[[IDim], float64],
        out2: gtx.Field[[IDim], float64],
    ):
        make_tuple_op(inp, out=(out1[1:], out2[1:]))

    parsed = ProgramParser.apply_to_function(tuple_program)
    ProgramLowering.apply(parsed, function_definitions=[], grid_type=gtx.GridType.CARTESIAN)


@pytest.mark.xfail(
    reason="slicing is only allowed if all fields are sliced in the same way."
)  # see ADR 10
def test_tuple_constructed_in_out_with_slicing(make_tuple_op):
    def tuple_program(
        inp: gtx.Field[[IDim], float64],
        out1: gtx.Field[[IDim], float64],
        out2: gtx.Field[[IDim], float64],
    ):
        make_tuple_op(inp, out=(out1[1:], out2))

    parsed = ProgramParser.apply_to_function(tuple_program)
    ProgramLowering.apply(parsed, function_definitions=[], grid_type=gtx.GridType.CARTESIAN)


@pytest.mark.xfail
def test_inout_prohibited(identity_def):
    identity = gtx.field_operator(identity_def)

    def inout_field_program(inout_field: gtx.Field[[IDim], "float64"]):
        identity(inout_field, out=inout_field)

    with pytest.raises(
        ValueError,
        match=(r"Call to function with field as input and output not allowed."),
    ):
        ProgramLowering.apply(
            ProgramParser.apply_to_function(inout_field_program),
            function_definitions=[],
            grid_type=gtx.GridType.CARTESIAN,
        )


def test_invalid_call_sig_program(invalid_call_sig_program_def):
    with pytest.raises(
        CompilerError,
    ) as exc_info:
        ProgramLowering.apply(
            ProgramParser.apply_to_function(invalid_call_sig_program_def),
            function_definitions=[],
            grid_type=gtx.GridType.CARTESIAN,
        )

    assert exc_info.match("Invalid call to `identity`")
    # TODO(tehrengruber): re-enable again when call signature check doesn't return
    #  immediately after missing `out` argument
    # assert (
    #    re.search(
    #        "Function takes 1 arguments, but 2 were given.", exc_info.value.__cause__.args[0]
    #    )
    #    is not None
    # )
    assert (
        re.search("Missing required keyword argument\(s\) `out`", exc_info.value.__cause__.args[0])
        is not None
    )<|MERGE_RESOLUTION|>--- conflicted
+++ resolved
@@ -19,12 +19,6 @@
 import gt4py.eve as eve
 import gt4py.next as gtx
 from gt4py.eve.pattern_matching import ObjectPattern as P
-<<<<<<< HEAD
-from gt4py.next.common import Field, GridType
-from gt4py.next.ffront.decorator import field_operator
-=======
-from gt4py.next.common import GTTypeError
->>>>>>> 8a7e3c5a
 from gt4py.next.ffront.func_to_past import ProgramParser
 from gt4py.next.ffront.past_to_itir import ProgramLowering
 from gt4py.next.iterator import ir as itir
