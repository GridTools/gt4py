--- conflicted
+++ resolved
@@ -7,12 +7,9 @@
 # SPDX-License-Identifier: BSD-3-Clause
 
 import re
-<<<<<<< HEAD
 import dataclasses
 from typing import NamedTuple
-=======
 from typing import TypeAlias
->>>>>>> aabcdb17
 
 import pytest
 
@@ -36,10 +33,7 @@
 from gt4py.next.ffront.ast_passes import single_static_assign as ssa
 from gt4py.next.ffront.experimental import as_offset
 from gt4py.next.ffront.func_to_foast import FieldOperatorParser
-<<<<<<< HEAD
 from gt4py.next.ffront import type_specifications as ts_ffront
-=======
->>>>>>> aabcdb17
 from gt4py.next.type_system import type_specifications as ts
 
 # Meaningless dimensions, used for tests.
@@ -550,7 +544,25 @@
         _ = FieldOperatorParser.apply_to_function(as_offset_dtype)
 
 
-<<<<<<< HEAD
+vpfloat: TypeAlias = float32
+wpfloat: TypeAlias = float64
+
+
+@pytest.mark.parametrize(
+    "test_input,expected", [(vpfloat, ts.ScalarKind.FLOAT32), (wpfloat, ts.ScalarKind.FLOAT64)]
+)
+def test_type_alias(test_input: TypeAlias, expected: ts.ScalarKind):
+    def fieldop_with_typealias(a: Field[[TDim], test_input]) -> Field[[TDim], test_input]:
+        return test_input("3.1418") + astype(a, test_input)
+
+    foast_tree = FieldOperatorParser.apply_to_function(fieldop_with_typealias)
+
+    assert (
+        foast_tree.body.stmts[0].value.left.func.type.definition.returns.kind == expected
+        and foast_tree.body.stmts[0].value.right.args[1].type.definition.returns.kind == expected
+    )
+
+
 class NamedTupleContainer(NamedTuple):
     x: Field[[TDim], float32]
     y: Field[[TDim], float32]
@@ -636,23 +648,4 @@
     parsed = FieldOperatorParser.apply_to_function(containers)
 
     assert parsed.params[0].type == _EXPECTED_NESTED_NAMED_TUPLE_TYPE
-    assert parsed.body.stmts[-1].value.type == _EXPECTED_NESTED_NAMED_TUPLE_TYPE
-=======
-vpfloat: TypeAlias = float32
-wpfloat: TypeAlias = float64
-
-
-@pytest.mark.parametrize(
-    "test_input,expected", [(vpfloat, ts.ScalarKind.FLOAT32), (wpfloat, ts.ScalarKind.FLOAT64)]
-)
-def test_type_alias(test_input: TypeAlias, expected: ts.ScalarKind):
-    def fieldop_with_typealias(a: Field[[TDim], test_input]) -> Field[[TDim], test_input]:
-        return test_input("3.1418") + astype(a, test_input)
-
-    foast_tree = FieldOperatorParser.apply_to_function(fieldop_with_typealias)
-
-    assert (
-        foast_tree.body.stmts[0].value.left.func.type.definition.returns.kind == expected
-        and foast_tree.body.stmts[0].value.right.args[1].type.definition.returns.kind == expected
-    )
->>>>>>> aabcdb17
+    assert parsed.body.stmts[-1].value.type == _EXPECTED_NESTED_NAMED_TUPLE_TYPE