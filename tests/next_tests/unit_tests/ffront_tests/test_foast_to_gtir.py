# GT4Py - GridTools Framework
#
# Copyright (c) 2014-2024, ETH Zurich
# All rights reserved.
#
# Please, refer to the LICENSE file in the root directory.
# SPDX-License-Identifier: BSD-3-Clause


from __future__ import annotations

from types import SimpleNamespace

import numpy as np
import pytest

import gt4py.next as gtx
from gt4py.eve import utils as eve_utils
from gt4py.next import (
    astype,
    broadcast,
    common,
    float32,
    float64,
    int32,
    int64,
    max_over,
    min_over,
    neighbor_sum,
    where,
)
from gt4py.next.ffront import type_specifications as ts_ffront
from gt4py.next.ffront.ast_passes import single_static_assign as ssa
from gt4py.next.ffront.experimental import as_offset
from gt4py.next.ffront.fbuiltins import exp, minimum
from gt4py.next.ffront.foast_to_gtir import FieldOperatorLowering
from gt4py.next.ffront.func_to_foast import FieldOperatorParser
from gt4py.next.iterator.ir_utils import ir_makers as im
from gt4py.next.iterator.transforms import inline_lambdas
from gt4py.next.type_system import type_specifications as ts, type_translation
from gt4py.next.iterator import ir as itir
<<<<<<< HEAD

=======
>>>>>>> e63961f3

Edge = gtx.Dimension("Edge")
Vertex = gtx.Dimension("Vertex")
V2EDim = gtx.Dimension("V2E", gtx.DimensionKind.LOCAL)
V2E = gtx.FieldOffset("V2E", source=Edge, target=(Vertex, V2EDim))

TDim = gtx.Dimension("TDim")
TOff = gtx.FieldOffset("TDim", source=TDim, target=(TDim,))
UDim = gtx.Dimension("UDim")


def test_return():
    def foo(inp: gtx.Field[[TDim], float64]):
        return inp

    parsed = FieldOperatorParser.apply_to_function(foo)
    lowered = FieldOperatorLowering.apply(parsed)

    assert lowered.id == "foo"
    assert lowered.expr == im.ref("inp")


def test_return_literal_tuple():
    def foo():
        return (1.0, True)

    parsed = FieldOperatorParser.apply_to_function(foo)
    lowered = FieldOperatorLowering.apply(parsed)

    assert lowered.id == "foo"
    assert lowered.expr == im.make_tuple(im.literal_from_value(1.0), im.literal_from_value(True))


def test_field_and_scalar_arg():
    def foo(bar: gtx.Field[[TDim], int64], alpha: int64) -> gtx.Field[[TDim], int64]:
        return alpha * bar

    parsed = FieldOperatorParser.apply_to_function(foo)
    lowered = FieldOperatorLowering.apply(parsed)

    reference = im.op_as_fieldop("multiplies")("alpha", "bar")  # no difference to non-scalar arg

    assert lowered.expr == reference


def test_scalar_arg_only():
    def foo(bar: int64, alpha: int64) -> int64:
        return alpha * bar

    parsed = FieldOperatorParser.apply_to_function(foo)
    lowered = FieldOperatorLowering.apply(parsed)

    reference = im.multiplies_("alpha", "bar")

    assert lowered.expr == reference


def test_multivalue_identity():
    def foo(inp1: gtx.Field[[TDim], float64], inp2: gtx.Field[[TDim], float64]):
        return inp1, inp2

    parsed = FieldOperatorParser.apply_to_function(foo)
    lowered = FieldOperatorLowering.apply(parsed)

    reference = im.make_tuple("inp1", "inp2")

    assert lowered.expr == reference


def test_premap():
    def foo(inp: gtx.Field[[TDim], float64]):
        return inp(TOff[1])

    parsed = FieldOperatorParser.apply_to_function(foo)
    lowered = FieldOperatorLowering.apply(parsed)

    reference = im.as_fieldop(im.lambda_("__it")(im.deref(im.shift("TOff", 1)("__it"))))("inp")

    assert lowered.expr == reference


def test_premap_cartesian_syntax():
    def foo(inp: gtx.Field[[TDim], float64]):
        return inp(TDim + 1)

    parsed = FieldOperatorParser.apply_to_function(foo)
    lowered = FieldOperatorLowering.apply(parsed)

    reference = im.as_fieldop(
        im.lambda_("__it")(
            im.deref(im.shift(common.dimension_to_implicit_offset(TDim.value), 1)("__it"))
        )
    )("inp")

    assert lowered.expr == reference


def test_as_offset():
    def foo(inp: gtx.Field[[TDim], float64], offset: gtx.Field[[TDim], int]):
        return inp(as_offset(TOff, offset))

    parsed = FieldOperatorParser.apply_to_function(foo)
    lowered = FieldOperatorLowering.apply(parsed)

    reference = im.as_fieldop(
        im.lambda_("__it", "__offset")(im.deref(im.shift("TOff", im.deref("__offset"))("__it")))
    )("inp", "offset")

    assert lowered.expr == reference


def test_temp_assignment():
    def foo(inp: gtx.Field[[TDim], float64]):
        tmp = inp
        inp = tmp
        tmp2 = inp
        return tmp2

    parsed = FieldOperatorParser.apply_to_function(foo)
    lowered = FieldOperatorLowering.apply(parsed)

    reference = im.let(ssa.unique_name("tmp", 0), "inp")(
        im.let(
            ssa.unique_name("inp", 0),
            ssa.unique_name("tmp", 0),
        )(
            im.let(
                ssa.unique_name("tmp2", 0),
                ssa.unique_name("inp", 0),
            )(ssa.unique_name("tmp2", 0))
        )
    )

    assert lowered.expr == reference


def test_where():
    def foo(
        a: gtx.Field[[TDim], bool], b: gtx.Field[[TDim], float64], c: gtx.Field[[TDim], float64]
    ):
        return where(a, b, c)

    parsed = FieldOperatorParser.apply_to_function(foo)
    lowered = FieldOperatorLowering.apply(parsed)

    reference = im.op_as_fieldop("if_")("a", "b", "c")

    assert lowered.expr == reference


def test_where_tuple():
    def foo(
        a: gtx.Field[[TDim], bool],
        b: tuple[gtx.Field[[TDim], float64], gtx.Field[[TDim], float64]],
        c: tuple[gtx.Field[[TDim], float64], gtx.Field[[TDim], float64]],
    ):
        return where(a, b, c)

    parsed = FieldOperatorParser.apply_to_function(foo)
    lowered = FieldOperatorLowering.apply(parsed)

    lowered_inlined = inline_lambdas.InlineLambdas.apply(
        lowered
    )  # we generate a let for the condition which is removed by inlining for easier testing

    reference = im.make_tuple(
        im.op_as_fieldop("if_")("a", im.tuple_get(0, "b"), im.tuple_get(0, "c")),
        im.op_as_fieldop("if_")("a", im.tuple_get(1, "b"), im.tuple_get(1, "c")),
    )

    assert lowered_inlined.expr == reference


def test_ternary():
    def foo(a: bool, b: gtx.Field[[TDim], float64], c: gtx.Field[[TDim], float64]):
        return b if a else c

    parsed = FieldOperatorParser.apply_to_function(foo)
    lowered = FieldOperatorLowering.apply(parsed)

    reference = im.if_("a", "b", "c")

    assert lowered.expr == reference


def test_if_unconditional_return():
    def foo(a: bool, b: gtx.Field[[TDim], float64], c: gtx.Field[[TDim], float64]):
        if a:
            return b
        else:
            return c

    parsed = FieldOperatorParser.apply_to_function(foo)
    lowered = FieldOperatorLowering.apply(parsed)

    reference = im.if_("a", "b", "c")

    assert lowered.expr == reference


def test_if_no_return():
    def foo(a: bool, b: gtx.Field[[TDim], float64], c: gtx.Field[[TDim], float64]):
        if a:
            res = b
        else:
            res = c
        return res

    parsed = FieldOperatorParser.apply_to_function(foo)
    lowered = FieldOperatorLowering.apply(parsed)
    lowered_inlined = inline_lambdas.InlineLambdas.apply(lowered)
    lowered_inlined = inline_lambdas.InlineLambdas.apply(lowered_inlined)

    reference = im.tuple_get(0, im.if_("a", im.make_tuple("b"), im.make_tuple("c")))

    assert lowered_inlined.expr == reference


def test_if_conditional_return():
    def foo(a: bool, b: gtx.Field[[TDim], float64], c: gtx.Field[[TDim], float64]):
        if a:
            res = b
        else:
            if a:
                return c
            res = b
        return res

    parsed = FieldOperatorParser.apply_to_function(foo)
    lowered = FieldOperatorLowering.apply(parsed)
    lowered_inlined = inline_lambdas.InlineLambdas.apply(lowered)
    lowered_inlined = inline_lambdas.InlineLambdas.apply(lowered_inlined)

    reference = im.if_("a", "b", im.if_("a", "c", "b"))

    assert lowered_inlined.expr == reference


def test_astype():
    def foo(a: gtx.Field[[TDim], float64]):
        return astype(a, int32)

    parsed = FieldOperatorParser.apply_to_function(foo)
    lowered = FieldOperatorLowering.apply(parsed)
    lowered_inlined = inline_lambdas.InlineLambdas.apply(lowered)

    reference = im.cast_as_fieldop("int32")("a")

    assert lowered_inlined.expr == reference


def test_astype_local_field():
    def foo(a: gtx.Field[gtx.Dims[Vertex, V2EDim], float64]):
        return astype(a, int32)

    parsed = FieldOperatorParser.apply_to_function(foo)
    lowered = FieldOperatorLowering.apply(parsed)

    reference = im.op_as_fieldop(im.map_(im.lambda_("val")(im.cast_("val", "int32"))))("a")

    assert lowered.expr == reference


def test_astype_scalar():
    def foo(a: float64):
        return astype(a, int32)

    parsed = FieldOperatorParser.apply_to_function(foo)
    lowered = FieldOperatorLowering.apply(parsed)
    lowered_inlined = inline_lambdas.InlineLambdas.apply(lowered)

    reference = im.cast_("a", "int32")

    assert lowered_inlined.expr == reference


def test_astype_tuple():
    def foo(a: tuple[gtx.Field[[TDim], float64], gtx.Field[[TDim], float64]]):
        return astype(a, int32)

    parsed = FieldOperatorParser.apply_to_function(foo)
    lowered = FieldOperatorLowering.apply(parsed)
    lowered_inlined = inline_lambdas.InlineLambdas.apply(lowered)

    reference = im.make_tuple(
        im.cast_as_fieldop("int32")(im.tuple_get(0, "a")),
        im.cast_as_fieldop("int32")(im.tuple_get(1, "a")),
    )

    assert lowered_inlined.expr == reference


def test_astype_tuple_scalar_and_field():
    def foo(a: tuple[gtx.Field[[TDim], float64], float64]):
        return astype(a, int32)

    parsed = FieldOperatorParser.apply_to_function(foo)
    lowered = FieldOperatorLowering.apply(parsed)
    lowered_inlined = inline_lambdas.InlineLambdas.apply(lowered)

    reference = im.make_tuple(
        im.cast_as_fieldop("int32")(im.tuple_get(0, "a")),
        im.cast_(im.tuple_get(1, "a"), "int32"),
    )

    assert lowered_inlined.expr == reference


def test_astype_nested_tuple():
    def foo(
        a: tuple[
            tuple[gtx.Field[[TDim], float64], gtx.Field[[TDim], float64]],
            gtx.Field[[TDim], float64],
        ],
    ):
        return astype(a, int32)

    parsed = FieldOperatorParser.apply_to_function(foo)
    lowered = FieldOperatorLowering.apply(parsed)
    lowered_inlined = inline_lambdas.InlineLambdas.apply(lowered)

    reference = im.make_tuple(
        im.make_tuple(
            im.cast_as_fieldop("int32")(im.tuple_get(0, im.tuple_get(0, "a"))),
            im.cast_as_fieldop("int32")(im.tuple_get(1, im.tuple_get(0, "a"))),
        ),
        im.cast_as_fieldop("int32")(im.tuple_get(1, "a")),
    )

    assert lowered_inlined.expr == reference


def test_unary_minus():
    def foo(inp: gtx.Field[[TDim], float64]):
        return -inp

    parsed = FieldOperatorParser.apply_to_function(foo)
    lowered = FieldOperatorLowering.apply(parsed)

    reference = im.op_as_fieldop("neg")("inp")

    assert lowered.expr == reference


def test_unary_plus():
    def foo(inp: gtx.Field[[TDim], float64]):
        return +inp

    parsed = FieldOperatorParser.apply_to_function(foo)
    lowered = FieldOperatorLowering.apply(parsed)

    reference = im.ref("inp")

    assert lowered.expr == reference


@pytest.mark.parametrize("var, var_type", [("-1.0", "float64"), ("True", "bool")])
def test_unary_op_type_conversion(var, var_type):
    def unary_float():
        return float(-1)

    def unary_bool():
        return bool(-1)

    fun = unary_bool if var_type == "bool" else unary_float
    parsed = FieldOperatorParser.apply_to_function(fun)
    lowered = FieldOperatorLowering.apply(parsed)
    reference = im.literal(var, var_type)

    assert lowered.expr == reference


def test_unpacking():
    """Unpacking assigns should get separated."""

    def foo(
        inp1: gtx.Field[[TDim], float64], inp2: gtx.Field[[TDim], float64]
    ) -> gtx.Field[[TDim], float64]:
        tmp1, tmp2 = inp1, inp2  # noqa
        return tmp1

    parsed = FieldOperatorParser.apply_to_function(foo)
    lowered = FieldOperatorLowering.apply(parsed)

    tuple_expr = im.make_tuple("inp1", "inp2")
    tuple_access_0 = im.tuple_get(0, "__tuple_tmp_0")
    tuple_access_1 = im.tuple_get(1, "__tuple_tmp_0")

    reference = im.let("__tuple_tmp_0", tuple_expr)(
        im.let(
            ssa.unique_name("tmp1", 0),
            tuple_access_0,
        )(
            im.let(
                ssa.unique_name("tmp2", 0),
                tuple_access_1,
            )(ssa.unique_name("tmp1", 0))
        )
    )

    assert lowered.expr == reference


def test_annotated_assignment():
    pytest.xfail("Annotated assignments are not properly supported at the moment.")

    def foo(inp: gtx.Field[[TDim], float64]):
        tmp: gtx.Field[[TDim], float64] = inp
        return tmp

    parsed = FieldOperatorParser.apply_to_function(foo)
    lowered = FieldOperatorLowering.apply(parsed)

    reference = im.let(ssa.unique_name("tmp", 0), "inp")(ssa.unique_name("tmp", 0))

    assert lowered.expr == reference


def test_call():
    # create something that appears to the lowering like a field operator.
    #  we could also create an actual field operator, but we want to avoid
    #  using such heavy constructs for testing the lowering.
    field_type = type_translation.from_type_hint(gtx.Field[[TDim], float64])
    identity = SimpleNamespace(
        __gt_type__=lambda: ts_ffront.FieldOperatorType(
            definition=ts.FunctionType(
                pos_only_args=[field_type], pos_or_kw_args={}, kw_only_args={}, returns=field_type
            )
        )
    )

    def foo(inp: gtx.Field[[TDim], float64]) -> gtx.Field[[TDim], float64]:
        return identity(inp)

    parsed = FieldOperatorParser.apply_to_function(foo)
    lowered = FieldOperatorLowering.apply(parsed)

    reference = im.call("identity")("inp")

    assert lowered.expr == reference


def test_return_constructed_tuple():
    def foo(a: gtx.Field[[TDim], float64], b: gtx.Field[[TDim], int64]):
        return a, b

    parsed = FieldOperatorParser.apply_to_function(foo)
    lowered = FieldOperatorLowering.apply(parsed)

    reference = im.make_tuple("a", "b")

    assert lowered.expr == reference


def test_fieldop_with_tuple_arg():
    def foo(a: tuple[gtx.Field[[TDim], float64], gtx.Field[[TDim], float64]]):
        return a[0]

    parsed = FieldOperatorParser.apply_to_function(foo)
    lowered = FieldOperatorLowering.apply(parsed)

    reference = im.tuple_get(0, "a")

    assert lowered.expr == reference


def test_unary_not():
    def foo(cond: gtx.Field[[TDim], "bool"]):
        return not cond

    parsed = FieldOperatorParser.apply_to_function(foo)
    lowered = FieldOperatorLowering.apply(parsed)

    reference = im.op_as_fieldop("not_")("cond")

    assert lowered.expr == reference


def test_binary_plus():
    def foo(a: gtx.Field[[TDim], float64], b: gtx.Field[[TDim], float64]):
        return a + b

    parsed = FieldOperatorParser.apply_to_function(foo)
    lowered = FieldOperatorLowering.apply(parsed)

    reference = im.op_as_fieldop("plus")("a", "b")

    assert lowered.expr == reference


def test_add_scalar_literal_to_field():
    def foo(a: gtx.Field[[TDim], float64]) -> gtx.Field[[TDim], float64]:
        return 2.0 + a

    parsed = FieldOperatorParser.apply_to_function(foo)
    lowered = FieldOperatorLowering.apply(parsed)

    reference = im.op_as_fieldop("plus")(im.literal("2.0", "float64"), "a")

    assert lowered.expr == reference


def test_add_scalar_literals():
    def foo(a: gtx.Field[[TDim], "int32"]) -> gtx.Field[[TDim], "int32"]:
        tmp = int32(1) + int32("1")
        return a + tmp

    parsed = FieldOperatorParser.apply_to_function(foo)
    lowered = FieldOperatorLowering.apply(parsed)

    reference = im.let(
        ssa.unique_name("tmp", 0),
        im.plus(
            im.literal("1", "int32"),
            im.literal("1", "int32"),
        ),
    )(im.op_as_fieldop("plus")("a", ssa.unique_name("tmp", 0)))

    assert lowered.expr == reference


def test_literal_tuple():
    tup = eve_utils.FrozenNamespace(a=(4, 2))

    def foo():
        return tup.a

    parsed = FieldOperatorParser.apply_to_function(foo)
    lowered = FieldOperatorLowering.apply(parsed)

    reference = im.make_tuple(
        im.literal("4", "int32"),
        im.literal("2", "int32"),
    )

    assert lowered.expr == reference


def test_binary_mult():
    def foo(a: gtx.Field[[TDim], float64], b: gtx.Field[[TDim], float64]):
        return a * b

    parsed = FieldOperatorParser.apply_to_function(foo)
    lowered = FieldOperatorLowering.apply(parsed)

    reference = im.op_as_fieldop("multiplies")("a", "b")

    assert lowered.expr == reference


def test_binary_minus():
    def foo(a: gtx.Field[[TDim], float64], b: gtx.Field[[TDim], float64]):
        return a - b

    parsed = FieldOperatorParser.apply_to_function(foo)
    lowered = FieldOperatorLowering.apply(parsed)

    reference = im.op_as_fieldop("minus")("a", "b")

    assert lowered.expr == reference


def test_binary_div():
    def foo(a: gtx.Field[[TDim], float64], b: gtx.Field[[TDim], float64]):
        return a / b

    parsed = FieldOperatorParser.apply_to_function(foo)
    lowered = FieldOperatorLowering.apply(parsed)

    reference = im.op_as_fieldop("divides")("a", "b")

    assert lowered.expr == reference


def test_binary_and():
    def foo(a: gtx.Field[[TDim], "bool"], b: gtx.Field[[TDim], "bool"]):
        return a & b

    parsed = FieldOperatorParser.apply_to_function(foo)
    lowered = FieldOperatorLowering.apply(parsed)

    reference = im.op_as_fieldop("and_")("a", "b")

    assert lowered.expr == reference


def test_scalar_and():
    def foo(a: gtx.Field[[TDim], "bool"]) -> gtx.Field[[TDim], "bool"]:
        return a & False

    parsed = FieldOperatorParser.apply_to_function(foo)
    lowered = FieldOperatorLowering.apply(parsed)

    reference = im.op_as_fieldop("and_")("a", im.literal("False", "bool"))

    assert lowered.expr == reference


def test_binary_or():
    def foo(a: gtx.Field[[TDim], "bool"], b: gtx.Field[[TDim], "bool"]):
        return a | b

    parsed = FieldOperatorParser.apply_to_function(foo)
    lowered = FieldOperatorLowering.apply(parsed)

    reference = im.op_as_fieldop("or_")("a", "b")

    assert lowered.expr == reference


def test_compare_scalars():
    def foo() -> bool:
        return 3 > 4

    parsed = FieldOperatorParser.apply_to_function(foo)
    lowered = FieldOperatorLowering.apply(parsed)

    reference = im.greater(
        im.literal("3", "int32"),
        im.literal("4", "int32"),
    )

    assert lowered.expr == reference


def test_compare_gt():
    def foo(a: gtx.Field[[TDim], float64], b: gtx.Field[[TDim], float64]):
        return a > b

    parsed = FieldOperatorParser.apply_to_function(foo)
    lowered = FieldOperatorLowering.apply(parsed)

    reference = im.op_as_fieldop("greater")("a", "b")

    assert lowered.expr == reference


def test_compare_lt():
    def foo(a: gtx.Field[[TDim], float64], b: gtx.Field[[TDim], float64]):
        return a < b

    parsed = FieldOperatorParser.apply_to_function(foo)
    lowered = FieldOperatorLowering.apply(parsed)

    reference = im.op_as_fieldop("less")("a", "b")

    assert lowered.expr == reference


def test_compare_eq():
    def foo(a: gtx.Field[[TDim], "int64"], b: gtx.Field[[TDim], "int64"]):
        return a == b

    parsed = FieldOperatorParser.apply_to_function(foo)
    lowered = FieldOperatorLowering.apply(parsed)

    reference = im.op_as_fieldop("eq")("a", "b")

    assert lowered.expr == reference


def test_compare_chain():
    def foo(
        a: gtx.Field[[TDim], float64], b: gtx.Field[[TDim], float64], c: gtx.Field[[TDim], float64]
    ) -> gtx.Field[[TDim], bool]:
        return a > b > c

    parsed = FieldOperatorParser.apply_to_function(foo)
    lowered = FieldOperatorLowering.apply(parsed)

    reference = im.op_as_fieldop("and_")(
        im.op_as_fieldop("greater")("a", "b"),
        im.op_as_fieldop("greater")("b", "c"),
    )

    assert lowered.expr == reference


def test_unary_math_builtin():
    def foo(a: gtx.Field[[TDim], float64]):
        return exp(a)

    parsed = FieldOperatorParser.apply_to_function(foo)
    lowered = FieldOperatorLowering.apply(parsed)

    reference = im.op_as_fieldop("exp")("a")

    assert lowered.expr == reference


def test_binary_math_builtin():
    def foo(a: gtx.Field[[TDim], float64], b: gtx.Field[[TDim], float64]):
        return minimum(a, b)

    parsed = FieldOperatorParser.apply_to_function(foo)
    lowered = FieldOperatorLowering.apply(parsed)

    reference = im.op_as_fieldop("minimum")("a", "b")

    assert lowered.expr == reference


def test_premap_to_local_field():
    def foo(edge_f: gtx.Field[gtx.Dims[Edge], float64]):
        return edge_f(V2E)

    parsed = FieldOperatorParser.apply_to_function(foo)
    lowered = FieldOperatorLowering.apply(parsed)

    reference = im.as_fieldop_neighbors("V2E", "edge_f")

    assert lowered.expr == reference


def test_reduction_lowering_neighbor_sum():
    def foo(edge_f: gtx.Field[[Edge], float64]):
        return neighbor_sum(edge_f(V2E), axis=V2EDim)

    parsed = FieldOperatorParser.apply_to_function(foo)
    lowered = FieldOperatorLowering.apply(parsed)

    reference = im.op_as_fieldop(
        im.reduce(
            "plus",
            im.literal(value="0", typename="float64"),
        )
    )(im.as_fieldop_neighbors("V2E", "edge_f"))

    assert lowered.expr == reference


def test_reduction_lowering_max_over():
    def foo(edge_f: gtx.Field[[Edge], float64]):
        return max_over(edge_f(V2E), axis=V2EDim)

    parsed = FieldOperatorParser.apply_to_function(foo)
    lowered = FieldOperatorLowering.apply(parsed)

    reference = im.op_as_fieldop(
        im.reduce(
            "maximum",
            im.literal(value=str(np.finfo(np.float64).min), typename="float64"),
        )
    )(im.as_fieldop_neighbors("V2E", "edge_f"))

    assert lowered.expr == reference


def test_reduction_lowering_min_over():
    def foo(edge_f: gtx.Field[[Edge], float64]):
        return min_over(edge_f(V2E), axis=V2EDim)

    parsed = FieldOperatorParser.apply_to_function(foo)
    lowered = FieldOperatorLowering.apply(parsed)

    reference = im.op_as_fieldop(
        im.reduce(
            "minimum",
            im.literal(value=str(np.finfo(np.float64).max), typename="float64"),
        )
    )(im.as_fieldop_neighbors("V2E", "edge_f"))

    assert lowered.expr == reference


def test_reduction_lowering_expr():
    def foo(e1: gtx.Field[[Edge], float64], e2: gtx.Field[[Vertex, V2EDim], float64]):
        e1_nbh = e1(V2E)
        return neighbor_sum(1.1 * (e1_nbh + e2), axis=V2EDim)

    parsed = FieldOperatorParser.apply_to_function(foo)
    lowered = FieldOperatorLowering.apply(parsed)

    mapped = im.op_as_fieldop(im.map_("multiplies"))(
        im.op_as_fieldop("make_const_list")(im.literal("1.1", "float64")),
        im.op_as_fieldop(im.map_("plus"))(ssa.unique_name("e1_nbh", 0), "e2"),
    )

    reference = im.let(
        ssa.unique_name("e1_nbh", 0),
        im.as_fieldop_neighbors("V2E", "e1"),
    )(
        im.op_as_fieldop(
            im.reduce(
                "plus",
                im.literal(value="0", typename="float64"),
            )
        )(mapped)
    )

    assert lowered.expr == reference


def test_builtin_int_constructors():
    def foo() -> tuple[int32, int32, int64, int32, int64]:
        return 1, int32(1), int64(1), int32("1"), int64("1")

    parsed = FieldOperatorParser.apply_to_function(foo)
    lowered = FieldOperatorLowering.apply(parsed)

    reference = im.make_tuple(
        im.literal("1", "int32"),
        im.literal("1", "int32"),
        im.literal("1", "int64"),
        im.literal("1", "int32"),
        im.literal("1", "int64"),
    )

    assert lowered.expr == reference


def test_builtin_float_constructors():
    def foo() -> tuple[float, float, float32, float64, float, float32, float64]:
        return (
            0.1,
            float(0.1),
            float32(0.1),
            float64(0.1),
            float(".1"),
            float32(".1"),
            float64(".1"),
        )

    parsed = FieldOperatorParser.apply_to_function(foo)
    lowered = FieldOperatorLowering.apply(parsed)

    reference = im.make_tuple(
        im.literal("0.1", "float64"),
        im.literal("0.1", "float64"),
        im.literal("0.1", "float32"),
        im.literal("0.1", "float64"),
        im.literal("0.1", "float64"),
        im.literal("0.1", "float32"),
        im.literal("0.1", "float64"),
    )

    assert lowered.expr == reference


def test_builtin_bool_constructors():
    def foo() -> tuple[bool, bool, bool, bool, bool, bool, bool, bool]:
        return True, False, bool(True), bool(False), bool(0), bool(5), bool("True"), bool("False")

    parsed = FieldOperatorParser.apply_to_function(foo)
    lowered = FieldOperatorLowering.apply(parsed)

    reference = im.make_tuple(
        im.literal(str(True), "bool"),
        im.literal(str(False), "bool"),
        im.literal(str(True), "bool"),
        im.literal(str(False), "bool"),
        im.literal(str(bool(0)), "bool"),
        im.literal(str(bool(5)), "bool"),
        im.literal(str(bool("True")), "bool"),
        im.literal(str(bool("False")), "bool"),
    )

    assert lowered.expr == reference


def test_broadcast():
    def foo(inp: gtx.Field[[TDim], float64]):
        return broadcast(inp, (TDim, UDim))

    parsed = FieldOperatorParser.apply_to_function(foo)
    lowered = FieldOperatorLowering.apply(parsed)

    assert lowered.id == "foo"
    assert lowered.expr == im.call("broadcast")(
        im.ref("inp"),
<<<<<<< HEAD
        im.make_tuple(
            *tuple(itir.AxisLiteral(value=dim.value, kind=dim.kind) for dim in (TDim, UDim))
        ),
=======
        im.make_tuple(*(itir.AxisLiteral(value=dim.value, kind=dim.kind) for dim in (TDim, UDim))),
>>>>>>> e63961f3
    )


def test_scalar_broadcast():
    def foo():
        return broadcast(1, (TDim, UDim))

    parsed = FieldOperatorParser.apply_to_function(foo)
    lowered = FieldOperatorLowering.apply(parsed)

    assert lowered.id == "foo"
    assert lowered.expr == im.call("broadcast")(
        1,
<<<<<<< HEAD
        im.make_tuple(
            *tuple(itir.AxisLiteral(value=dim.value, kind=dim.kind) for dim in (TDim, UDim))
        ),
=======
        im.make_tuple(*(itir.AxisLiteral(value=dim.value, kind=dim.kind) for dim in (TDim, UDim))),
>>>>>>> e63961f3
    )<|MERGE_RESOLUTION|>--- conflicted
+++ resolved
@@ -39,10 +39,7 @@
 from gt4py.next.iterator.transforms import inline_lambdas
 from gt4py.next.type_system import type_specifications as ts, type_translation
 from gt4py.next.iterator import ir as itir
-<<<<<<< HEAD
-
-=======
->>>>>>> e63961f3
+
 
 Edge = gtx.Dimension("Edge")
 Vertex = gtx.Dimension("Vertex")
@@ -913,13 +910,7 @@
     assert lowered.id == "foo"
     assert lowered.expr == im.call("broadcast")(
         im.ref("inp"),
-<<<<<<< HEAD
-        im.make_tuple(
-            *tuple(itir.AxisLiteral(value=dim.value, kind=dim.kind) for dim in (TDim, UDim))
-        ),
-=======
         im.make_tuple(*(itir.AxisLiteral(value=dim.value, kind=dim.kind) for dim in (TDim, UDim))),
->>>>>>> e63961f3
     )
 
 
@@ -933,11 +924,5 @@
     assert lowered.id == "foo"
     assert lowered.expr == im.call("broadcast")(
         1,
-<<<<<<< HEAD
-        im.make_tuple(
-            *tuple(itir.AxisLiteral(value=dim.value, kind=dim.kind) for dim in (TDim, UDim))
-        ),
-=======
         im.make_tuple(*(itir.AxisLiteral(value=dim.value, kind=dim.kind) for dim in (TDim, UDim))),
->>>>>>> e63961f3
     )