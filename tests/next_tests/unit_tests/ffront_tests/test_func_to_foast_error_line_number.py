--- conflicted
+++ resolved
@@ -20,11 +20,7 @@
 import gt4py.next as gtx
 from gt4py.next.ffront import func_to_foast as f2f, source_utils as src_utils
 from gt4py.next.ffront.foast_passes import type_deduction
-<<<<<<< HEAD
-from gt4py.next.ffront.func_to_foast import FieldOperatorParser
 from gt4py.next.errors import *
-=======
->>>>>>> 8a7e3c5a
 
 
 # NOTE: These tests are sensitive to filename and the line number of the marked statement
@@ -48,60 +44,12 @@
     ) as exc_info:
         _ = f2f.FieldOperatorParser.apply_to_function(wrong_syntax)
 
-<<<<<<< HEAD
     assert exc_info.value.location
     assert exc_info.value.location.filename.find("test_func_to_foast_error_line_number.py")
     assert exc_info.value.location.line == line + 3
     assert exc_info.value.location.end_line == line + 3
     assert exc_info.value.location.column == 9
     assert exc_info.value.location.end_column == 15
-=======
-    assert traceback.format_exception_only(exc_info.value)[1:3] == [
-        "    return  # <-- this line triggers the syntax error\n",
-        "    ^^^^^^\n",
-    ]
-
-
-def test_wrong_caret_placement_bug():
-    """Field operator syntax errors respect python's carets (`^^^^^`) placement."""
-
-    line = inspect.getframeinfo(inspect.currentframe()).lineno
-
-    def wrong_line_syntax_error(inp: gtx.Field[[TDim], float]):
-        # the next line triggers the syntax error
-        inp = inp.this_attribute_surely_doesnt_exist
-
-        return inp
-
-    with pytest.raises(f2f.FieldOperatorSyntaxError) as exc_info:
-        _ = f2f.FieldOperatorParser.apply_to_function(wrong_line_syntax_error)
-
-    exc = exc_info.value
-
-    assert (exc.lineno, exc.end_lineno) == (line + 4, line + 4)
-
-    # if `offset` is set, python will display carets (`^^^^`) after printing `text`.
-    # So `text` has to be the line where the error occurs (otherwise the carets
-    # will be very misleading).
-
-    # See https://github.com/python/cpython/blob/6ad47b41a650a13b4a9214309c10239726331eb8/Lib/traceback.py#L852-L855
-    python_printed_text = exc.text.rstrip("\n").lstrip(" \n\f")
-
-    assert python_printed_text == "inp = inp.this_attribute_surely_doesnt_exist"
-
-    # test that `offset` is aligned with `exc.text`
-    return_offset = (
-        exc.text.find("inp.this_attribute_surely_doesnt_exist") + 1
-    )  # offset is 1-based for syntax errors
-    assert (exc.offset, exc.end_offset) == (return_offset, return_offset + 38)
-
-    print("".join(traceback.format_exception_only(exc)))
-
-    assert traceback.format_exception_only(exc)[1:3] == [
-        "    inp = inp.this_attribute_surely_doesnt_exist\n",
-        "          ^^^^^^^^^^^^^^^^^^^^^^^^^^^^^^^^^^^^^^\n",
-    ]
->>>>>>> 8a7e3c5a
 
 
 def test_syntax_error_without_function():
@@ -141,21 +89,12 @@
 
     exc = exc_info.value
 
-<<<<<<< HEAD
     assert exc_info.value.location
     assert exc_info.value.location.filename.find("test_func_to_foast_error_line_number.py")
     assert exc_info.value.location.line == line + 3
     assert exc_info.value.location.end_line == line + 3
     assert exc_info.value.location.column == 16
     assert exc_info.value.location.end_column == 33
-=======
-    assert (exc.lineno, exc.end_lineno) == (line + 3, line + 3)
-
-    assert traceback.format_exception_only(exc)[1:3] == [
-        "    return undeclared_symbol  # noqa: F821  # undefined on purpose\n",
-        "           ^^^^^^^^^^^^^^^^^\n",
-    ]
->>>>>>> 8a7e3c5a
 
 
 # TODO: test program type deduction?