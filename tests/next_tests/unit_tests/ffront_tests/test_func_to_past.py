--- conflicted
+++ resolved
@@ -19,12 +19,7 @@
 import gt4py.eve as eve
 import gt4py.next as gtx
 from gt4py.eve.pattern_matching import ObjectPattern as P
-<<<<<<< HEAD
-from gt4py.next.common import Field
-=======
 from gt4py.next import float64
-from gt4py.next.common import GTTypeError
->>>>>>> 8a7e3c5a
 from gt4py.next.ffront import program_ast as past
 from gt4py.next.ffront.func_to_past import ProgramParser
 from gt4py.next.type_system import type_specifications as ts
