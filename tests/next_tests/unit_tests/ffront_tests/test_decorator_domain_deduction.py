# GT4Py - GridTools Framework
#
# Copyright (c) 2014-2023, ETH Zurich
# All rights reserved.
#
# This file is part of the GT4Py project and the GridTools framework.
# GT4Py is free software: you can redistribute it and/or modify it under
# the terms of the GNU General Public License as published by the
# Free Software Foundation, either version 3 of the License, or any later
# version. See the LICENSE.txt file at the top-level directory of this
# distribution for a copy of the license or check <https://www.gnu.org/licenses/>.
#
# SPDX-License-Identifier: GPL-3.0-or-later

import pytest

<<<<<<< HEAD
from gt4py.next.common import Dimension, DimensionKind, GridType
=======
import gt4py.next as gtx
from gt4py.next.common import GTTypeError
>>>>>>> 8a7e3c5a
from gt4py.next.ffront.decorator import _deduce_grid_type


Dim = gtx.Dimension("Dim")
LocalDim = gtx.Dimension("LocalDim", kind=gtx.DimensionKind.LOCAL)

CartesianOffset = gtx.FieldOffset("CartesianOffset", source=Dim, target=(Dim,))
UnstructuredOffset = gtx.FieldOffset("UnstructuredOffset", source=Dim, target=(Dim, LocalDim))


def test_domain_deduction_cartesian():
    assert _deduce_grid_type(None, {CartesianOffset}) == gtx.GridType.CARTESIAN
    assert _deduce_grid_type(None, {Dim}) == gtx.GridType.CARTESIAN


def test_domain_deduction_unstructured():
    assert _deduce_grid_type(None, {UnstructuredOffset}) == gtx.GridType.UNSTRUCTURED
    assert _deduce_grid_type(None, {LocalDim}) == gtx.GridType.UNSTRUCTURED


def test_domain_complies_with_request_cartesian():
<<<<<<< HEAD
    assert _deduce_grid_type(GridType.CARTESIAN, {CartesianOffset}) == GridType.CARTESIAN
    with pytest.raises(ValueError, match="unstructured.*FieldOffset.*found"):
        _deduce_grid_type(GridType.CARTESIAN, {UnstructuredOffset})
        _deduce_grid_type(GridType.CARTESIAN, {LocalDim})
=======
    assert _deduce_grid_type(gtx.GridType.CARTESIAN, {CartesianOffset}) == gtx.GridType.CARTESIAN
    with pytest.raises(GTTypeError, match="unstructured.*FieldOffset.*found"):
        _deduce_grid_type(gtx.GridType.CARTESIAN, {UnstructuredOffset})
        _deduce_grid_type(gtx.GridType.CARTESIAN, {LocalDim})
>>>>>>> 8a7e3c5a


def test_domain_complies_with_request_unstructured():
    assert (
        _deduce_grid_type(gtx.GridType.UNSTRUCTURED, {UnstructuredOffset})
        == gtx.GridType.UNSTRUCTURED
    )
    # unstructured is ok, even if we don't have unstructured offsets
    assert (
        _deduce_grid_type(gtx.GridType.UNSTRUCTURED, {CartesianOffset}) == gtx.GridType.UNSTRUCTURED
    )<|MERGE_RESOLUTION|>--- conflicted
+++ resolved
@@ -14,12 +14,7 @@
 
 import pytest
 
-<<<<<<< HEAD
-from gt4py.next.common import Dimension, DimensionKind, GridType
-=======
 import gt4py.next as gtx
-from gt4py.next.common import GTTypeError
->>>>>>> 8a7e3c5a
 from gt4py.next.ffront.decorator import _deduce_grid_type
 
 
@@ -41,17 +36,10 @@
 
 
 def test_domain_complies_with_request_cartesian():
-<<<<<<< HEAD
-    assert _deduce_grid_type(GridType.CARTESIAN, {CartesianOffset}) == GridType.CARTESIAN
+    assert _deduce_grid_type(gtx.GridType.CARTESIAN, {CartesianOffset}) == gtx.GridType.CARTESIAN
     with pytest.raises(ValueError, match="unstructured.*FieldOffset.*found"):
-        _deduce_grid_type(GridType.CARTESIAN, {UnstructuredOffset})
-        _deduce_grid_type(GridType.CARTESIAN, {LocalDim})
-=======
-    assert _deduce_grid_type(gtx.GridType.CARTESIAN, {CartesianOffset}) == gtx.GridType.CARTESIAN
-    with pytest.raises(GTTypeError, match="unstructured.*FieldOffset.*found"):
         _deduce_grid_type(gtx.GridType.CARTESIAN, {UnstructuredOffset})
         _deduce_grid_type(gtx.GridType.CARTESIAN, {LocalDim})
->>>>>>> 8a7e3c5a
 
 
 def test_domain_complies_with_request_unstructured():
