# GT4Py - GridTools Framework
#
# Copyright (c) 2014-2024, ETH Zurich
# All rights reserved.
#
# Please, refer to the LICENSE file in the root directory.
# SPDX-License-Identifier: BSD-3-Clause


import re

import pytest

import gt4py.eve as eve
import gt4py.next as gtx
from gt4py.eve.pattern_matching import ObjectPattern as P
from gt4py.next import errors
from gt4py.next.ffront.func_to_past import ProgramParser
from gt4py.next.ffront.past_to_itir import ProgramLowering
from gt4py.next.iterator import builtins, ir as itir
from gt4py.next.iterator.ir_utils import ir_makers as im
from gt4py.next.type_system import type_specifications as ts

from next_tests.past_common_fixtures import (
    IDim,
    copy_program_def,
    copy_restrict_program_def,
    float64,
    identity_def,
    invalid_call_sig_program_def,
)


@pytest.fixture
def gtir_identity_fundef():
    return itir.FunctionDefinition(
        id="identity",
        params=[itir.Sym(id="x")],
        expr=im.as_fieldop("deref")("x"),
    )


def test_copy_lowering(copy_program_def, gtir_identity_fundef):
    past_node = ProgramParser.apply_to_function(copy_program_def)
    itir_node = ProgramLowering.apply(
        past_node,
        function_definitions=[gtir_identity_fundef],
        grid_type=gtx.GridType.CARTESIAN,
    )
    set_at_pattern = P(
        itir.SetAt,
        domain=P(
            itir.FunCall,
            fun=P(itir.SymRef, id=eve.SymbolRef("cartesian_domain")),
            args=[
                P(
                    itir.FunCall,
                    fun=P(itir.SymRef, id=eve.SymbolRef("named_range")),
                    args=[
                        P(itir.AxisLiteral, value="IDim"),
                        P(
                            itir.FunCall,
                            fun=P(itir.SymRef, id=eve.SymbolRef("tuple_get")),
                            args=[
                                P(
                                    itir.Literal,
                                    value="0",
                                    type=ts.ScalarType(kind=ts.ScalarKind.INT32),
                                ),
                                P(itir.SymRef, id=eve.SymbolRef("__out_0_range")),
                            ],
                        ),
                        P(
                            itir.FunCall,
                            fun=P(itir.SymRef, id=eve.SymbolRef("tuple_get")),
                            args=[
                                P(
                                    itir.Literal,
                                    value="1",
                                    type=ts.ScalarType(kind=ts.ScalarKind.INT32),
                                ),
                                P(itir.SymRef, id=eve.SymbolRef("__out_0_range")),
                            ],
                        ),
                    ],
                )
            ],
        ),
        expr=P(
            itir.FunCall,
            fun=P(itir.SymRef, id=eve.SymbolRef("identity")),
            args=[P(itir.SymRef, id=eve.SymbolRef("in_field"))],
        ),
        target=P(itir.SymRef, id=eve.SymbolRef("out")),
    )
    program_pattern = P(
        itir.Program,
        id=eve.SymbolName("copy_program"),
        params=[
            P(itir.Sym, id=eve.SymbolName("in_field")),
            P(itir.Sym, id=eve.SymbolName("out")),
            P(itir.Sym, id=eve.SymbolName("__in_field_0_range")),
            P(itir.Sym, id=eve.SymbolName("__out_0_range")),
        ],
        body=[set_at_pattern],
    )

    program_pattern.match(itir_node, raise_exception=True)


def test_copy_restrict_lowering(copy_restrict_program_def, gtir_identity_fundef):
    past_node = ProgramParser.apply_to_function(copy_restrict_program_def)
    itir_node = ProgramLowering.apply(
        past_node,
        function_definitions=[gtir_identity_fundef],
        grid_type=gtx.GridType.CARTESIAN,
    )
    set_at_pattern = P(
        itir.SetAt,
        domain=P(
            itir.FunCall,
            fun=P(itir.SymRef, id=eve.SymbolRef("cartesian_domain")),
            args=[
                P(
                    itir.FunCall,
                    fun=P(itir.SymRef, id=eve.SymbolRef("named_range")),
                    args=[
                        P(itir.AxisLiteral, value="IDim"),
                        P(
<<<<<<< HEAD
                            itir.Literal,
                            value="1",
                            type=ts.ScalarType(
                                kind=getattr(ts.ScalarKind, builtins.INTEGER_INDEX_BUILTIN.upper())
                            ),
                        ),
                        P(
                            itir.Literal,
                            value="2",
                            type=ts.ScalarType(
                                kind=getattr(ts.ScalarKind, builtins.INTEGER_INDEX_BUILTIN.upper())
                            ),
=======
                            itir.FunCall,
                            fun=P(itir.SymRef, id=eve.SymbolRef("plus")),
                            args=[
                                P(
                                    itir.FunCall,
                                    fun=P(itir.SymRef, id=eve.SymbolRef("tuple_get")),
                                    args=[
                                        P(
                                            itir.Literal,
                                            value="0",
                                            type=ts.ScalarType(kind=ts.ScalarKind.INT32),
                                        ),
                                        P(itir.SymRef, id=eve.SymbolRef("__out_0_range")),
                                    ],
                                ),
                                P(
                                    itir.Literal,
                                    value="1",
                                    type=ts.ScalarType(
                                        kind=getattr(
                                            ts.ScalarKind, itir.INTEGER_INDEX_BUILTIN.upper()
                                        )
                                    ),
                                ),
                            ],
                        ),
                        P(
                            itir.FunCall,
                            fun=P(itir.SymRef, id=eve.SymbolRef("plus")),
                            args=[
                                P(
                                    itir.FunCall,
                                    fun=P(itir.SymRef, id=eve.SymbolRef("tuple_get")),
                                    args=[
                                        P(
                                            itir.Literal,
                                            value="0",
                                            type=ts.ScalarType(kind=ts.ScalarKind.INT32),
                                        ),
                                        P(itir.SymRef, id=eve.SymbolRef("__out_0_range")),
                                    ],
                                ),
                                P(
                                    itir.Literal,
                                    value="2",
                                    type=ts.ScalarType(
                                        kind=getattr(
                                            ts.ScalarKind, itir.INTEGER_INDEX_BUILTIN.upper()
                                        )
                                    ),
                                ),
                            ],
>>>>>>> 1b17202b
                        ),
                    ],
                )
            ],
        ),
    )
    program_pattern = P(
        itir.Program,
        id=eve.SymbolName("copy_restrict_program"),
        params=[
            P(itir.Sym, id=eve.SymbolName("in_field")),
            P(itir.Sym, id=eve.SymbolName("out")),
            P(itir.Sym, id=eve.SymbolName("__in_field_0_range")),
            P(itir.Sym, id=eve.SymbolName("__out_0_range")),
        ],
        body=[set_at_pattern],
    )

    program_pattern.match(itir_node, raise_exception=True)


def test_tuple_constructed_in_out_with_slicing(make_tuple_op):
    def tuple_program(
        inp: gtx.Field[[IDim], float64],
        out1: gtx.Field[[IDim], float64],
        out2: gtx.Field[[IDim], float64],
    ):
        make_tuple_op(inp, out=(out1[1:], out2[1:]))

    parsed = ProgramParser.apply_to_function(tuple_program)
    ProgramLowering.apply(parsed, function_definitions=[], grid_type=gtx.GridType.CARTESIAN)


@pytest.mark.xfail(
    reason="slicing is only allowed if all fields are sliced in the same way."
)  # see ADR 10
def test_tuple_constructed_in_out_with_slicing(make_tuple_op):
    def tuple_program(
        inp: gtx.Field[[IDim], float64],
        out1: gtx.Field[[IDim], float64],
        out2: gtx.Field[[IDim], float64],
    ):
        make_tuple_op(inp, out=(out1[1:], out2))

    parsed = ProgramParser.apply_to_function(tuple_program)
    ProgramLowering.apply(parsed, function_definitions=[], grid_type=gtx.GridType.CARTESIAN)


@pytest.mark.xfail
def test_inout_prohibited(identity_def):
    identity = gtx.field_operator(identity_def)

    def inout_field_program(inout_field: gtx.Field[[IDim], "float64"]):
        identity(inout_field, out=inout_field)

    with pytest.raises(
        ValueError, match=(r"Call to function with field as input and output not allowed.")
    ):
        ProgramLowering.apply(
            ProgramParser.apply_to_function(inout_field_program),
            function_definitions=[],
            grid_type=gtx.GridType.CARTESIAN,
        )


def test_invalid_call_sig_program(invalid_call_sig_program_def):
    with pytest.raises(errors.DSLError) as exc_info:
        ProgramLowering.apply(
            ProgramParser.apply_to_function(invalid_call_sig_program_def),
            function_definitions=[],
            grid_type=gtx.GridType.CARTESIAN,
        )

    assert exc_info.match("Invalid call to 'identity'")
    # TODO(tehrengruber): re-enable again when call signature check doesn't return
    #  immediately after missing `out` argument
    # assert (
    #    re.search(
    #        "Function takes 1 arguments, but 2 were given.", exc_info.value.__cause__.args[0]
    #    )
    #    is not None
    # )
    assert (
        re.search(r"Missing required keyword argument 'out'", exc_info.value.__cause__.args[0])
        is not None
    )<|MERGE_RESOLUTION|>--- conflicted
+++ resolved
@@ -127,20 +127,6 @@
                     args=[
                         P(itir.AxisLiteral, value="IDim"),
                         P(
-<<<<<<< HEAD
-                            itir.Literal,
-                            value="1",
-                            type=ts.ScalarType(
-                                kind=getattr(ts.ScalarKind, builtins.INTEGER_INDEX_BUILTIN.upper())
-                            ),
-                        ),
-                        P(
-                            itir.Literal,
-                            value="2",
-                            type=ts.ScalarType(
-                                kind=getattr(ts.ScalarKind, builtins.INTEGER_INDEX_BUILTIN.upper())
-                            ),
-=======
                             itir.FunCall,
                             fun=P(itir.SymRef, id=eve.SymbolRef("plus")),
                             args=[
@@ -161,7 +147,7 @@
                                     value="1",
                                     type=ts.ScalarType(
                                         kind=getattr(
-                                            ts.ScalarKind, itir.INTEGER_INDEX_BUILTIN.upper()
+                                            ts.ScalarKind, builtins.INTEGER_INDEX_BUILTIN.upper()
                                         )
                                     ),
                                 ),
@@ -188,12 +174,11 @@
                                     value="2",
                                     type=ts.ScalarType(
                                         kind=getattr(
-                                            ts.ScalarKind, itir.INTEGER_INDEX_BUILTIN.upper()
+                                            ts.ScalarKind, builtins.INTEGER_INDEX_BUILTIN.upper()
                                         )
                                     ),
                                 ),
                             ],
->>>>>>> 1b17202b
                         ),
                     ],
                 )
