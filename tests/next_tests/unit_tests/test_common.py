# GT4Py - GridTools Framework
#
# Copyright (c) 2014-2024, ETH Zurich
# All rights reserved.
#
# Please, refer to the LICENSE file in the root directory.
# SPDX-License-Identifier: BSD-3-Clause

import operator
from typing import Optional, Pattern

import pytest
import re

from gt4py import next as gtx
import gt4py.next.common as common
from gt4py.next.common import (
    Dimension,
    DimensionKind,
    Domain,
    Infinity,
    UnitRange,
    domain,
    named_range,
    NamedRange,
    promote_dims,
    unit_range,
)

I = gtx.Dimension("I")
J = gtx.Dimension("J")
K = gtx.Dimension("K", kind=DimensionKind.VERTICAL)
C2E = Dimension("C2E", kind=DimensionKind.LOCAL)
V2E = Dimension("V2E", kind=DimensionKind.LOCAL)
E2V = Dimension("E2V", kind=DimensionKind.LOCAL)
E2C = Dimension("E2C", kind=DimensionKind.LOCAL)
E2C2V = Dimension("E2C2V", kind=DimensionKind.LOCAL)
ECDim = Dimension("ECDim")
IDim = Dimension("IDim")
JDim = Dimension("JDim")
KDim = Dimension("KDim", kind=DimensionKind.VERTICAL)


@pytest.fixture
def a_domain():
    return Domain(
        NamedRange(IDim, UnitRange(0, 10)),
        NamedRange(JDim, UnitRange(5, 15)),
        NamedRange(KDim, UnitRange(20, 30)),
    )


@pytest.fixture(params=[Infinity.POSITIVE, Infinity.NEGATIVE])
def unbounded(request):
    yield request.param


def test_unbounded_add_sub(unbounded):
    assert unbounded + 1 == unbounded
    assert unbounded - 1 == unbounded


@pytest.mark.parametrize("value", [-1, 0, 1])
@pytest.mark.parametrize("op", [operator.le, operator.lt])
def test_unbounded_comparison_less(value, op):
    assert not op(Infinity.POSITIVE, value)
    assert op(value, Infinity.POSITIVE)

    assert op(Infinity.NEGATIVE, value)
    assert not op(value, Infinity.NEGATIVE)

    assert op(Infinity.NEGATIVE, Infinity.POSITIVE)


@pytest.mark.parametrize("value", [-1, 0, 1])
@pytest.mark.parametrize("op", [operator.ge, operator.gt])
def test_unbounded_comparison_greater(value, op):
    assert op(Infinity.POSITIVE, value)
    assert not op(value, Infinity.POSITIVE)

    assert not op(Infinity.NEGATIVE, value)
    assert op(value, Infinity.NEGATIVE)

    assert not op(Infinity.NEGATIVE, Infinity.POSITIVE)


def test_unbounded_eq(unbounded):
    assert unbounded == unbounded
    assert unbounded <= unbounded
    assert unbounded >= unbounded
    assert not unbounded < unbounded
    assert not unbounded > unbounded


@pytest.mark.parametrize("value", [-1, 0, 1])
def test_unbounded_max_min(value):
    assert max(Infinity.POSITIVE, value) == Infinity.POSITIVE
    assert min(Infinity.POSITIVE, value) == value
    assert max(Infinity.NEGATIVE, value) == value
    assert min(Infinity.NEGATIVE, value) == Infinity.NEGATIVE


@pytest.mark.parametrize("empty_range", [UnitRange(1, 0), UnitRange(1, -1)])
def test_empty_range(empty_range):
    expected = UnitRange(0, 0)

    assert empty_range == expected
    assert empty_range.is_empty()


@pytest.fixture
def rng():
    return UnitRange(-5, 5)


def test_unit_range_length(rng):
    assert rng.start == -5
    assert rng.stop == 5
    assert len(rng) == 10


@pytest.mark.parametrize(
    "rng_like, expected",
    [
        ((2, 4), UnitRange(2, 4)),
        (range(2, 4), UnitRange(2, 4)),
        (UnitRange(2, 4), UnitRange(2, 4)),
        ((None, None), UnitRange(Infinity.NEGATIVE, Infinity.POSITIVE)),
        ((2, None), UnitRange(2, Infinity.POSITIVE)),
        ((None, 4), UnitRange(Infinity.NEGATIVE, 4)),
        (None, UnitRange(Infinity.NEGATIVE, Infinity.POSITIVE)),
    ],
)
def test_unit_range_like(rng_like, expected):
    assert unit_range(rng_like) == expected


def test_unit_range_repr(rng):
    assert repr(rng) == "UnitRange(-5, 5)"


def test_unit_range_iter(rng):
    actual = []
    expected = list(range(-5, 5))

    for elt in rng:
        actual.append(elt)

    assert actual == expected


def test_unit_range_get_item(rng):
    assert rng[-1] == 4
    assert rng[0] == -5
    assert rng[0:4] == UnitRange(-5, -1)
    assert rng[-4:] == UnitRange(1, 5)


def test_unit_range_index_error(rng):
    with pytest.raises(IndexError):
        rng[10]


def test_unit_range_slice_error(rng):
    with pytest.raises(ValueError):
        rng[1:2:5]


@pytest.mark.parametrize(
    "rng1, rng2, expected",
    [
        (UnitRange(0, 5), UnitRange(10, 15), UnitRange(0, 0)),
        (UnitRange(0, 5), UnitRange(5, 10), UnitRange(5, 5)),
        (UnitRange(0, 5), UnitRange(3, 7), UnitRange(3, 5)),
        (UnitRange(0, 5), UnitRange(1, 6), UnitRange(1, 5)),
        (UnitRange(0, 5), UnitRange(-5, 5), UnitRange(0, 5)),
        (UnitRange(0, 0), UnitRange(0, 5), UnitRange(0, 0)),
        (UnitRange(0, 0), UnitRange(0, 0), UnitRange(0, 0)),
    ],
)
def test_unit_range_intersection(rng1, rng2, expected):
    result = rng1 & rng2
    assert result == expected


@pytest.mark.parametrize(
    "rng1, rng2, expected",
    [
        (UnitRange(20, Infinity.POSITIVE), UnitRange(10, 15), UnitRange(0, 0)),
        (UnitRange(Infinity.NEGATIVE, 0), UnitRange(5, 10), UnitRange(0, 0)),
        (UnitRange(Infinity.NEGATIVE, 0), UnitRange(-10, 0), UnitRange(-10, 0)),
        (UnitRange(0, Infinity.POSITIVE), UnitRange(Infinity.NEGATIVE, 5), UnitRange(0, 5)),
        (
            UnitRange(Infinity.NEGATIVE, 0),
            UnitRange(Infinity.NEGATIVE, 5),
            UnitRange(Infinity.NEGATIVE, 0),
        ),
        (
            UnitRange(Infinity.NEGATIVE, Infinity.POSITIVE),
            UnitRange(Infinity.NEGATIVE, Infinity.POSITIVE),
            UnitRange(Infinity.NEGATIVE, Infinity.POSITIVE),
        ),
    ],
)
def test_unit_range_unbounded_intersection(rng1, rng2, expected):
    result = rng1 & rng2
    assert result == expected


@pytest.mark.parametrize(
    "rng",
    [
        UnitRange(Infinity.NEGATIVE, 0),
        UnitRange(0, Infinity.POSITIVE),
        UnitRange(Infinity.NEGATIVE, Infinity.POSITIVE),
    ],
)
def test_positive_infinite_range_len(rng):
    with pytest.raises(ValueError, match=r".*open.*"):
        len(rng)


def test_range_contains():
    assert 1 in UnitRange(0, 2)
    assert 1 not in UnitRange(0, 1)
    assert 1 in UnitRange(0, Infinity.POSITIVE)
    assert 1 in UnitRange(Infinity.NEGATIVE, 2)
    assert 1 in UnitRange(Infinity.NEGATIVE, Infinity.POSITIVE)
    assert "s" not in UnitRange(Infinity.NEGATIVE, Infinity.POSITIVE)


@pytest.mark.parametrize(
    "op, rng1, rng2, expected",
    [
        (operator.le, UnitRange(-1, 2), UnitRange(-2, 3), True),
        (operator.le, UnitRange(Infinity.NEGATIVE, 2), UnitRange(Infinity.NEGATIVE, 3), True),
        (operator.ge, UnitRange(-2, 3), UnitRange(-1, 2), True),
        (operator.ge, UnitRange(Infinity.NEGATIVE, 3), UnitRange(Infinity.NEGATIVE, 2), True),
        (operator.lt, UnitRange(-1, 2), UnitRange(-2, 2), True),
        (operator.lt, UnitRange(-2, 1), UnitRange(-2, 2), True),
        (operator.lt, UnitRange(Infinity.NEGATIVE, 2), UnitRange(Infinity.NEGATIVE, 3), True),
        (operator.gt, UnitRange(-2, 2), UnitRange(-1, 2), True),
        (operator.gt, UnitRange(-2, 2), UnitRange(-2, 1), True),
        (operator.gt, UnitRange(Infinity.NEGATIVE, 3), UnitRange(Infinity.NEGATIVE, 2), True),
        (operator.eq, UnitRange(Infinity.NEGATIVE, 2), UnitRange(Infinity.NEGATIVE, 2), True),
        (operator.ne, UnitRange(Infinity.NEGATIVE, 2), UnitRange(Infinity.NEGATIVE, 3), True),
        (operator.ne, UnitRange(Infinity.NEGATIVE, 2), UnitRange(Infinity.NEGATIVE, 2), False),
    ],
)
def test_range_comparison(op, rng1, rng2, expected):
    assert op(rng1, rng2) == expected


@pytest.mark.parametrize(
    "named_rng_like", [(IDim, (2, 4)), (IDim, range(2, 4)), (IDim, UnitRange(2, 4))]
)
def test_named_range_like(named_rng_like):
    assert named_range(named_rng_like) == (IDim, UnitRange(2, 4))


def test_domain_length(a_domain):
    assert len(a_domain) == 3


@pytest.mark.parametrize(
    "empty_domain, expected",
    [
        (Domain(), False),
        (Domain(NamedRange(IDim, UnitRange(0, 10))), False),
        (Domain(NamedRange(IDim, UnitRange(0, 0))), True),
        (Domain(NamedRange(IDim, UnitRange(0, 0)), NamedRange(JDim, UnitRange(0, 1))), True),
        (Domain(NamedRange(IDim, UnitRange(0, 1)), NamedRange(JDim, UnitRange(0, 0))), True),
    ],
)
def test_empty_domain(empty_domain, expected):
    assert empty_domain.is_empty() == expected


@pytest.mark.parametrize(
    "domain_like",
    [
        (Domain(dims=(IDim, JDim), ranges=(UnitRange(2, 4), UnitRange(3, 5)))),
        ((IDim, (2, 4)), (JDim, (3, 5))),
        ({IDim: (2, 4), JDim: (3, 5)}),
    ],
)
def test_domain_like(domain_like):
    assert domain(domain_like) == Domain(
        dims=(IDim, JDim), ranges=(UnitRange(2, 4), UnitRange(3, 5))
    )


def test_domain_iteration(a_domain):
    iterated_values = [val for val in a_domain]
    assert iterated_values == list(zip(a_domain.dims, a_domain.ranges))


def test_domain_contains_named_range(a_domain):
    assert (IDim, UnitRange(0, 10)) in a_domain
    assert (IDim, UnitRange(-5, 5)) not in a_domain


@pytest.mark.parametrize(
    "second_domain, expected",
    [
        (
            Domain(dims=(IDim, JDim), ranges=(UnitRange(2, 12), UnitRange(7, 17))),
            Domain(
                dims=(IDim, JDim, KDim),
                ranges=(UnitRange(2, 10), UnitRange(7, 15), UnitRange(20, 30)),
            ),
        ),
        (
            Domain(dims=(IDim, KDim), ranges=(UnitRange(2, 12), UnitRange(7, 27))),
            Domain(
                dims=(IDim, JDim, KDim),
                ranges=(UnitRange(2, 10), UnitRange(5, 15), UnitRange(20, 27)),
            ),
        ),
        (
            Domain(dims=(JDim, KDim), ranges=(UnitRange(2, 12), UnitRange(4, 27))),
            Domain(
                dims=(IDim, JDim, KDim),
                ranges=(UnitRange(0, 10), UnitRange(5, 12), UnitRange(20, 27)),
            ),
        ),
    ],
)
def test_domain_intersection_different_dimensions(a_domain, second_domain, expected):
    result_domain = a_domain & second_domain
    print(result_domain)

    assert result_domain == expected


def test_domain_intersection_reversed_dimensions(a_domain):
    domain2 = Domain(dims=(IDim, JDim), ranges=(UnitRange(7, 17), UnitRange(2, 12)))

    assert a_domain & domain2 == Domain(
        dims=(IDim, JDim, KDim), ranges=(UnitRange(7, 10), UnitRange(5, 12), UnitRange(20, 30))
    )


@pytest.mark.parametrize(
    "index, expected",
    [
        (0, (IDim, UnitRange(0, 10))),
        (1, (JDim, UnitRange(5, 15))),
        (2, (KDim, UnitRange(20, 30))),
        (-1, (KDim, UnitRange(20, 30))),
        (-2, (JDim, UnitRange(5, 15))),
    ],
)
def test_domain_integer_indexing(a_domain, index, expected):
    result = a_domain[index]
    assert result == expected


@pytest.mark.parametrize(
    "slice_obj, expected",
    [
        (slice(0, 2), ((IDim, UnitRange(0, 10)), (JDim, UnitRange(5, 15)))),
        (slice(1, None), ((JDim, UnitRange(5, 15)), (KDim, UnitRange(20, 30)))),
    ],
)
def test_domain_slice_indexing(a_domain, slice_obj, expected):
    result = a_domain[slice_obj]
    assert isinstance(result, Domain)
    assert len(result) == len(expected)
    assert all(res == exp for res, exp in zip(result, expected))


@pytest.mark.parametrize(
    "index, expected_result", [(JDim, (JDim, UnitRange(5, 15))), (KDim, (KDim, UnitRange(20, 30)))]
)
def test_domain_dimension_indexing(a_domain, index, expected_result):
    result = a_domain[index]
    assert result == expected_result


def test_domain_indexing_dimension_missing(a_domain):
    with pytest.raises(KeyError, match=r"No Dimension of type .* is present in the Domain."):
        a_domain[ECDim]


def test_domain_indexing_invalid_type(a_domain):
    with pytest.raises(
        KeyError, match="Invalid index type, must be either int, slice, or Dimension."
    ):
        a_domain["foo"]


def test_domain_repeat_dims():
    dims = (IDim, JDim, IDim)
    ranges = (UnitRange(0, 5), UnitRange(0, 8), UnitRange(0, 3))
    with pytest.raises(NotImplementedError, match=r"Domain dimensions must be unique, not .*"):
        Domain(dims=dims, ranges=ranges)


def test_domain_dims_ranges_length_mismatch():
    with pytest.raises(
        ValueError,
        match=r"Number of provided dimensions \(\d+\) does not match number of provided ranges \(\d+\)",
    ):
        dims = [Dimension("X"), Dimension("Y"), Dimension("Z")]
        ranges = [UnitRange(0, 1), UnitRange(0, 1)]
        Domain(dims=dims, ranges=ranges)


def test_domain_slice_at():
    # Create a sample domain
    domain = Domain(
        NamedRange(IDim, UnitRange(0, 10)),
        NamedRange(JDim, UnitRange(5, 15)),
        NamedRange(KDim, UnitRange(20, 30)),
    )

    # Test indexing with slices
    result = domain.slice_at[slice(2, 5), slice(5, 7), slice(7, 10)]
    expected_result = Domain(
        NamedRange(IDim, UnitRange(2, 5)),
        NamedRange(JDim, UnitRange(10, 12)),
        NamedRange(KDim, UnitRange(27, 30)),
    )
    assert result == expected_result

    # Test indexing with out-of-range slices
    result = domain.slice_at[slice(2, 15), slice(5, 7), slice(7, 10)]
    expected_result = Domain(
        NamedRange(IDim, UnitRange(2, 10)),
        NamedRange(JDim, UnitRange(10, 12)),
        NamedRange(KDim, UnitRange(27, 30)),
    )
    assert result == expected_result

    # Test indexing with incorrect types
    with pytest.raises(TypeError):
        domain.slice_at["a", 7, 25]

    # Test indexing with incorrect number of indices
    with pytest.raises(ValueError, match="not match the number of dimensions"):
        domain.slice_at[slice(2, 5), slice(7, 10)]


def test_domain_dim_index():
    dims = [Dimension("X"), Dimension("Y"), Dimension("Z")]
    ranges = [UnitRange(0, 1), UnitRange(0, 1), UnitRange(0, 1)]
    domain = Domain(dims=dims, ranges=ranges)

    domain.dim_index(Dimension("Y")) == 1

    domain.dim_index(Dimension("Foo")) == None


def test_domain_pop():
    dims = [Dimension("X"), Dimension("Y"), Dimension("Z")]
    ranges = [UnitRange(0, 1), UnitRange(0, 1), UnitRange(0, 1)]
    domain = Domain(dims=dims, ranges=ranges)

    domain.pop(Dimension("X")) == Domain(dims=dims[1:], ranges=ranges[1:])

    domain.pop(0) == Domain(dims=dims[1:], ranges=ranges[1:])

    domain.pop(-1) == Domain(dims=dims[:-1], ranges=ranges[:-1])


@pytest.mark.parametrize(
    "index, named_ranges, domain, expected",
    [
        # Valid index and named ranges
        (
            0,
            [NamedRange(Dimension("X"), UnitRange(100, 110))],
            Domain(
                NamedRange(Dimension("I"), UnitRange(0, 10)),
                NamedRange(Dimension("J"), UnitRange(0, 10)),
                NamedRange(Dimension("K"), UnitRange(0, 10)),
            ),
            Domain(
                NamedRange(Dimension("X"), UnitRange(100, 110)),
                NamedRange(Dimension("J"), UnitRange(0, 10)),
                NamedRange(Dimension("K"), UnitRange(0, 10)),
            ),
        ),
        (
            1,
            [NamedRange(Dimension("X"), UnitRange(100, 110))],
            Domain(
                NamedRange(Dimension("I"), UnitRange(0, 10)),
                NamedRange(Dimension("J"), UnitRange(0, 10)),
                NamedRange(Dimension("K"), UnitRange(0, 10)),
            ),
            Domain(
                NamedRange(Dimension("I"), UnitRange(0, 10)),
                NamedRange(Dimension("X"), UnitRange(100, 110)),
                NamedRange(Dimension("K"), UnitRange(0, 10)),
            ),
        ),
        (
            -1,
            [NamedRange(Dimension("X"), UnitRange(100, 110))],
            Domain(
                NamedRange(Dimension("I"), UnitRange(0, 10)),
                NamedRange(Dimension("J"), UnitRange(0, 10)),
                NamedRange(Dimension("K"), UnitRange(0, 10)),
            ),
            Domain(
                NamedRange(Dimension("I"), UnitRange(0, 10)),
                NamedRange(Dimension("J"), UnitRange(0, 10)),
                NamedRange(Dimension("X"), UnitRange(100, 110)),
            ),
        ),
        (
            Dimension("J"),
            [
                NamedRange(Dimension("X"), UnitRange(100, 110)),
                NamedRange(Dimension("Z"), UnitRange(100, 110)),
            ],
            Domain(
                NamedRange(Dimension("I"), UnitRange(0, 10)),
                NamedRange(Dimension("J"), UnitRange(0, 10)),
                NamedRange(Dimension("K"), UnitRange(0, 10)),
            ),
            Domain(
                NamedRange(Dimension("I"), UnitRange(0, 10)),
                NamedRange(Dimension("X"), UnitRange(100, 110)),
                NamedRange(Dimension("Z"), UnitRange(100, 110)),
                NamedRange(Dimension("K"), UnitRange(0, 10)),
            ),
        ),
        # Invalid indices
        (
            3,
            [NamedRange(Dimension("X"), UnitRange(100, 110))],
            Domain(
                NamedRange(Dimension("I"), UnitRange(0, 10)),
                NamedRange(Dimension("J"), UnitRange(0, 10)),
                NamedRange(Dimension("K"), UnitRange(0, 10)),
            ),
            IndexError,
        ),
        (
            -4,
            [NamedRange(Dimension("X"), UnitRange(100, 110))],
            Domain(
                NamedRange(Dimension("I"), UnitRange(0, 10)),
                NamedRange(Dimension("J"), UnitRange(0, 10)),
                NamedRange(Dimension("K"), UnitRange(0, 10)),
            ),
            IndexError,
        ),
        (
            Dimension("Foo"),
            [NamedRange(Dimension("X"), UnitRange(100, 110))],
            Domain(
                NamedRange(Dimension("I"), UnitRange(0, 10)),
                NamedRange(Dimension("J"), UnitRange(0, 10)),
                NamedRange(Dimension("K"), UnitRange(0, 10)),
            ),
            ValueError,
        ),
    ],
)
def test_domain_replace(index, named_ranges, domain, expected):
    if expected is ValueError:
        with pytest.raises(ValueError):
            domain.replace(index, *named_ranges)
    elif expected is IndexError:
        with pytest.raises(IndexError):
            domain.replace(index, *named_ranges)
    else:
        new_domain = domain.replace(index, *named_ranges)
        assert new_domain == expected


def dimension_promotion_cases() -> (
    list[tuple[list[list[Dimension]], list[Dimension]]]
):  # TODO: rename and remove promote_dims
    raw_list = [
<<<<<<< HEAD
        # list of list of dimensions, expected result
        ([[I, J], [I]], [I, J]),
        ([[J], [I, J]], [I, J]),
        ([[J, K], [I, J]], [I, J, K]),
        (
            [[I, J], [J, I]],
            [I, J],
=======
        # list of list of dimensions, expected result, expected error message
        ([[I, J], [I]], [I, J], None),
        ([[J], [I, J]], [I, J], None),
        ([[J, K], [I, J]], [I, J, K], None),
        (
            [[I, J], [J, I]],
            None,
            "Dimensions [Dimension(value='J', kind=<DimensionKind.HORIZONTAL: 'horizontal'>), Dimension(value='I', kind=<DimensionKind.HORIZONTAL: 'horizontal'>)] are not correctly ordered.",
>>>>>>> e5ed2626
        ),
        ([[J, K], [I, K]], [I, J, K], None),
        (
            [[K, J], [I, K]],
<<<<<<< HEAD
            [I, J, K],
        ),
        (
            [[K, J], [I, K]],
            [I, J, K],
        ),
        (
            [[V2E, C2E, J], [K, I, E2C2V], [E2C, E2V]],
            [I, J, K, C2E, E2C, E2C2V, E2V, V2E],
=======
            None,
            "Dimensions [Dimension(value='K', kind=<DimensionKind.VERTICAL: 'vertical'>), Dimension(value='J', kind=<DimensionKind.HORIZONTAL: 'horizontal'>)] are not correctly ordered.",
>>>>>>> e5ed2626
        ),
        (
            [[J, V2E], [I, K, E2C2V]],
            None,
            "There are more than one dimension with DimensionKind 'LOCAL'.",
        ),
        ([[J, V2E], [I, K]], [I, J, K, V2E], None),
    ]
    return [
<<<<<<< HEAD
        (
            [[el for el in arg] for arg in args],
            [el for el in result] if result else result,
        )
        for args, result in raw_list
=======
        ([[el for el in arg] for arg in args], [el for el in result] if result else result, msg)
        for args, result, msg in raw_list
>>>>>>> e5ed2626
    ]


@pytest.mark.parametrize("dim_list,expected_result", dimension_promotion_cases())
def test_dimension_promotion(
    dim_list: list[list[Dimension]],
    expected_result: Optional[list[Dimension]],
):
<<<<<<< HEAD
    assert promote_dims(*dim_list) == expected_result
=======
    if expected_result:
        assert promote_dims(*dim_list) == expected_result
    else:
        with pytest.raises(Exception) as exc_info:
            promote_dims(*dim_list)

        assert exc_info.match(re.escape(expected_error_msg))
>>>>>>> e5ed2626


class TestCartesianConnectivity:
    def test_for_translation(self):
        offset = 5
        I = common.Dimension("I")

        result = common.CartesianConnectivity.for_translation(I, offset)
        assert isinstance(result, common.CartesianConnectivity)
        assert result.domain_dim == I
        assert result.codomain == I
        assert result.offset == offset

    def test_for_relocation(self):
        I = common.Dimension("I")
        I_half = common.Dimension("I_half")

        result = common.CartesianConnectivity.for_relocation(I, I_half)
        assert isinstance(result, common.CartesianConnectivity)
        assert result.domain_dim == I_half
        assert result.codomain == I
        assert result.offset == 0<|MERGE_RESOLUTION|>--- conflicted
+++ resolved
@@ -574,18 +574,9 @@
 
 
 def dimension_promotion_cases() -> (
-    list[tuple[list[list[Dimension]], list[Dimension]]]
-):  # TODO: rename and remove promote_dims
+    list[tuple[list[list[Dimension]], list[Dimension] | None, None | Pattern]]
+):
     raw_list = [
-<<<<<<< HEAD
-        # list of list of dimensions, expected result
-        ([[I, J], [I]], [I, J]),
-        ([[J], [I, J]], [I, J]),
-        ([[J, K], [I, J]], [I, J, K]),
-        (
-            [[I, J], [J, I]],
-            [I, J],
-=======
         # list of list of dimensions, expected result, expected error message
         ([[I, J], [I]], [I, J], None),
         ([[J], [I, J]], [I, J], None),
@@ -594,25 +585,12 @@
             [[I, J], [J, I]],
             None,
             "Dimensions [Dimension(value='J', kind=<DimensionKind.HORIZONTAL: 'horizontal'>), Dimension(value='I', kind=<DimensionKind.HORIZONTAL: 'horizontal'>)] are not correctly ordered.",
->>>>>>> e5ed2626
         ),
         ([[J, K], [I, K]], [I, J, K], None),
         (
             [[K, J], [I, K]],
-<<<<<<< HEAD
-            [I, J, K],
-        ),
-        (
-            [[K, J], [I, K]],
-            [I, J, K],
-        ),
-        (
-            [[V2E, C2E, J], [K, I, E2C2V], [E2C, E2V]],
-            [I, J, K, C2E, E2C, E2C2V, E2V, V2E],
-=======
             None,
             "Dimensions [Dimension(value='K', kind=<DimensionKind.VERTICAL: 'vertical'>), Dimension(value='J', kind=<DimensionKind.HORIZONTAL: 'horizontal'>)] are not correctly ordered.",
->>>>>>> e5ed2626
         ),
         (
             [[J, V2E], [I, K, E2C2V]],
@@ -622,27 +600,17 @@
         ([[J, V2E], [I, K]], [I, J, K, V2E], None),
     ]
     return [
-<<<<<<< HEAD
-        (
-            [[el for el in arg] for arg in args],
-            [el for el in result] if result else result,
-        )
-        for args, result in raw_list
-=======
         ([[el for el in arg] for arg in args], [el for el in result] if result else result, msg)
         for args, result, msg in raw_list
->>>>>>> e5ed2626
     ]
 
 
-@pytest.mark.parametrize("dim_list,expected_result", dimension_promotion_cases())
+@pytest.mark.parametrize("dim_list,expected_result,expected_error_msg", dimension_promotion_cases())
 def test_dimension_promotion(
     dim_list: list[list[Dimension]],
     expected_result: Optional[list[Dimension]],
+    expected_error_msg: Optional[str],
 ):
-<<<<<<< HEAD
-    assert promote_dims(*dim_list) == expected_result
-=======
     if expected_result:
         assert promote_dims(*dim_list) == expected_result
     else:
@@ -650,7 +618,6 @@
             promote_dims(*dim_list)
 
         assert exc_info.match(re.escape(expected_error_msg))
->>>>>>> e5ed2626
 
 
 class TestCartesianConnectivity:
