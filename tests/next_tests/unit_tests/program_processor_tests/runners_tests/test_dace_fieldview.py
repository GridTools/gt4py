# GT4Py - GridTools Framework
#
# Copyright (c) 2014-2023, ETH Zurich
# All rights reserved.
#
# This file is part of the GT4Py project and the GridTools framework.
# GT4Py is free software: you can redistribute it and/or modify it under
# the terms of the GNU General Public License as published by the
# Free Software Foundation, either version 3 of the License, or any later
# version. See the LICENSE.txt file at the top-level directory of this
# distribution for a copy of the license or check <https://www.gnu.org/licenses/>.
#
# SPDX-License-Identifier: GPL-3.0-or-later
"""
Test that ITIR can be lowered to SDFG.

Note: this test module covers the fieldview flavour of ITIR.
"""

import copy
from gt4py.next import common as gtx_common
from gt4py.next.iterator import ir as gtir
from gt4py.next.iterator.ir_utils import ir_makers as im
from gt4py.next.iterator.type_system import type_specifications as gtir_ts
from gt4py.next.program_processors.runners import dace_fieldview as dace_backend
from gt4py.next.type_system import type_specifications as ts
from next_tests.integration_tests.feature_tests.ffront_tests.ffront_test_utils import (
    Cell,
    Edge,
    IDim,
    MeshDescriptor,
    Vertex,
    simple_mesh,
)
import numpy as np
import pytest

dace = pytest.importorskip("dace")


N = 10
IFTYPE = ts.FieldType(dims=[IDim], dtype=ts.ScalarType(kind=ts.ScalarKind.FLOAT64))
CFTYPE = ts.FieldType(dims=[Cell], dtype=ts.ScalarType(kind=ts.ScalarKind.FLOAT64))
EFTYPE = ts.FieldType(dims=[Edge], dtype=ts.ScalarType(kind=ts.ScalarKind.FLOAT64))
VFTYPE = ts.FieldType(dims=[Vertex], dtype=ts.ScalarType(kind=ts.ScalarKind.FLOAT64))
<<<<<<< HEAD
V2E_FTYPE = ts.FieldType(dims=[Vertex, V2EDim], dtype=EFTYPE.dtype)
=======
>>>>>>> 9ae57d1d
CARTESIAN_OFFSETS = {
    "IDim": IDim,
}
SIMPLE_MESH: MeshDescriptor = simple_mesh()
SIMPLE_MESH_OFFSET_PROVIDER: dict[str, gtx_common.Connectivity | gtx_common.Dimension] = (
    SIMPLE_MESH.offset_provider | CARTESIAN_OFFSETS
)
<<<<<<< HEAD
SKIP_VALUE_MESH: MeshDescriptor = skip_value_mesh()
SKIP_VALUE_MESH_OFFSET_PROVIDER: dict[str, gtx_common.Connectivity | gtx_common.Dimension] = (
    SKIP_VALUE_MESH.offset_provider | CARTESIAN_OFFSETS
)
=======
>>>>>>> 9ae57d1d
SIZE_TYPE = ts.ScalarType(ts.ScalarKind.INT32)
FSYMBOLS = dict(
    __w_size_0=N,
    __w_stride_0=1,
    __x_size_0=N,
    __x_stride_0=1,
    __y_size_0=N,
    __y_stride_0=1,
    __z_size_0=N,
    __z_stride_0=1,
    size=N,
)


def make_mesh_symbols(mesh: MeshDescriptor):
    return dict(
        ncells=mesh.num_cells,
        nedges=mesh.num_edges,
        nvertices=mesh.num_vertices,
        __cells_size_0=mesh.num_cells,
        __cells_stride_0=1,
        __edges_size_0=mesh.num_edges,
        __edges_stride_0=1,
        __vertices_size_0=mesh.num_vertices,
        __vertices_stride_0=1,
        __connectivity_C2E_size_0=mesh.num_cells,
        __connectivity_C2E_size_1=mesh.offset_provider["C2E"].max_neighbors,
        __connectivity_C2E_stride_0=mesh.offset_provider["C2E"].max_neighbors,
        __connectivity_C2E_stride_1=1,
        __connectivity_C2V_size_0=mesh.num_cells,
        __connectivity_C2V_size_1=mesh.offset_provider["C2V"].max_neighbors,
        __connectivity_C2V_stride_0=mesh.offset_provider["C2V"].max_neighbors,
        __connectivity_C2V_stride_1=1,
        __connectivity_E2V_size_0=mesh.num_edges,
        __connectivity_E2V_size_1=mesh.offset_provider["E2V"].max_neighbors,
        __connectivity_E2V_stride_0=mesh.offset_provider["E2V"].max_neighbors,
        __connectivity_E2V_stride_1=1,
        __connectivity_V2E_size_0=mesh.num_vertices,
        __connectivity_V2E_size_1=mesh.offset_provider["V2E"].max_neighbors,
        __connectivity_V2E_stride_0=mesh.offset_provider["V2E"].max_neighbors,
        __connectivity_V2E_stride_1=1,
    )


def test_gtir_copy():
    domain = im.call("cartesian_domain")(
        im.call("named_range")(gtir.AxisLiteral(value=IDim.value), 0, "size")
    )
    testee = gtir.Program(
        id="gtir_copy",
        function_definitions=[],
        params=[
            gtir.Sym(id="x", type=IFTYPE),
            gtir.Sym(id="y", type=IFTYPE),
            gtir.Sym(id="size", type=SIZE_TYPE),
        ],
        declarations=[],
        body=[
            gtir.SetAt(
                expr=im.as_fieldop(im.lambda_("a")(im.deref("a")), domain)("x"),
                domain=domain,
                target=gtir.SymRef(id="y"),
            )
        ],
    )

    a = np.random.rand(N)
    b = np.empty_like(a)

    sdfg = dace_backend.build_sdfg_from_gtir(testee, CARTESIAN_OFFSETS)

    sdfg(x=a, y=b, **FSYMBOLS)
    assert np.allclose(a, b)


def test_gtir_update():
    domain = im.call("cartesian_domain")(
        im.call("named_range")(gtir.AxisLiteral(value=IDim.value), 0, "size")
    )
    stencil1 = im.as_fieldop(
        im.lambda_("a")(im.plus(im.deref("a"), 1.0)),
        domain,
    )("x")
    stencil2 = im.op_as_fieldop("plus", domain)("x", 1.0)

    for i, stencil in enumerate([stencil1, stencil2]):
        testee = gtir.Program(
            id=f"gtir_update_{i}",
            function_definitions=[],
            params=[
                gtir.Sym(id="x", type=IFTYPE),
                gtir.Sym(id="size", type=SIZE_TYPE),
            ],
            declarations=[],
            body=[
                gtir.SetAt(
                    expr=stencil,
                    domain=domain,
                    target=gtir.SymRef(id="x"),
                )
            ],
        )
        sdfg = dace_backend.build_sdfg_from_gtir(testee, {})

        a = np.random.rand(N)
        ref = a + 1.0

        sdfg(x=a, **FSYMBOLS)
        assert np.allclose(a, ref)


def test_gtir_sum2():
    domain = im.call("cartesian_domain")(
        im.call("named_range")(gtir.AxisLiteral(value=IDim.value), 0, "size")
    )
    testee = gtir.Program(
        id="sum_2fields",
        function_definitions=[],
        params=[
            gtir.Sym(id="x", type=IFTYPE),
            gtir.Sym(id="y", type=IFTYPE),
            gtir.Sym(id="z", type=IFTYPE),
            gtir.Sym(id="size", type=SIZE_TYPE),
        ],
        declarations=[],
        body=[
            gtir.SetAt(
                expr=im.op_as_fieldop("plus", domain)("x", "y"),
                domain=domain,
                target=gtir.SymRef(id="z"),
            )
        ],
    )

    a = np.random.rand(N)
    b = np.random.rand(N)
    c = np.empty_like(a)

    sdfg = dace_backend.build_sdfg_from_gtir(testee, CARTESIAN_OFFSETS)

    sdfg(x=a, y=b, z=c, **FSYMBOLS)
    assert np.allclose(c, (a + b))


def test_gtir_sum2_sym():
    domain = im.call("cartesian_domain")(
        im.call("named_range")(gtir.AxisLiteral(value=IDim.value), 0, "size")
    )
    testee = gtir.Program(
        id="sum_2fields_sym",
        function_definitions=[],
        params=[
            gtir.Sym(id="x", type=IFTYPE),
            gtir.Sym(id="z", type=IFTYPE),
            gtir.Sym(id="size", type=SIZE_TYPE),
        ],
        declarations=[],
        body=[
            gtir.SetAt(
                expr=im.op_as_fieldop("plus", domain)("x", "x"),
                domain=domain,
                target=gtir.SymRef(id="z"),
            )
        ],
    )

    a = np.random.rand(N)
    b = np.empty_like(a)

    sdfg = dace_backend.build_sdfg_from_gtir(testee, {})

    sdfg(x=a, z=b, **FSYMBOLS)
    assert np.allclose(b, (a + a))


def test_gtir_sum3():
    domain = im.call("cartesian_domain")(
        im.call("named_range")(gtir.AxisLiteral(value=IDim.value), 0, "size")
    )
    stencil1 = im.op_as_fieldop("plus", domain)(
        "x",
        im.op_as_fieldop("plus", domain)("y", "w"),
    )
    stencil2 = im.as_fieldop(
        im.lambda_("a", "b", "c")(im.plus(im.deref("a"), im.plus(im.deref("b"), im.deref("c")))),
        domain,
    )("x", "y", "w")

    a = np.random.rand(N)
    b = np.random.rand(N)
    c = np.random.rand(N)

    for i, stencil in enumerate([stencil1, stencil2]):
        testee = gtir.Program(
            id=f"sum_3fields_{i}",
            function_definitions=[],
            params=[
                gtir.Sym(id="x", type=IFTYPE),
                gtir.Sym(id="y", type=IFTYPE),
                gtir.Sym(id="w", type=IFTYPE),
                gtir.Sym(id="z", type=IFTYPE),
                gtir.Sym(id="size", type=SIZE_TYPE),
            ],
            declarations=[],
            body=[
                gtir.SetAt(
                    expr=stencil,
                    domain=domain,
                    target=gtir.SymRef(id="z"),
                )
            ],
        )

        sdfg = dace_backend.build_sdfg_from_gtir(testee, {})

        d = np.empty_like(a)

        sdfg(x=a, y=b, w=c, z=d, **FSYMBOLS)
        assert np.allclose(d, (a + b + c))


def test_gtir_cond():
    domain = im.call("cartesian_domain")(
        im.call("named_range")(gtir.AxisLiteral(value=IDim.value), 0, "size")
    )
    testee = gtir.Program(
        id="cond_2sums",
        function_definitions=[],
        params=[
            gtir.Sym(id="x", type=IFTYPE),
            gtir.Sym(id="y", type=IFTYPE),
            gtir.Sym(id="w", type=IFTYPE),
            gtir.Sym(id="z", type=IFTYPE),
            gtir.Sym(id="pred", type=ts.ScalarType(ts.ScalarKind.BOOL)),
            gtir.Sym(id="scalar", type=ts.ScalarType(ts.ScalarKind.FLOAT64)),
            gtir.Sym(id="size", type=SIZE_TYPE),
        ],
        declarations=[],
        body=[
            gtir.SetAt(
                expr=im.op_as_fieldop("plus", domain)(
                    "x",
                    im.call("cond")(
                        gtir.SymRef(id="pred"),
                        im.op_as_fieldop("plus", domain)("y", "scalar"),
                        im.op_as_fieldop("plus", domain)("w", "scalar"),
                    ),
                ),
                domain=domain,
                target=gtir.SymRef(id="z"),
            )
        ],
    )

    a = np.random.rand(N)
    b = np.random.rand(N)
    c = np.random.rand(N)

    sdfg = dace_backend.build_sdfg_from_gtir(testee, CARTESIAN_OFFSETS)

    for s in [False, True]:
        d = np.empty_like(a)
        sdfg(pred=np.bool_(s), scalar=1.0, x=a, y=b, w=c, z=d, **FSYMBOLS)
        assert np.allclose(d, (a + b + 1) if s else (a + c + 1))


def test_gtir_cond_nested():
    domain = im.call("cartesian_domain")(
        im.call("named_range")(gtir.AxisLiteral(value=IDim.value), 0, "size")
    )
    testee = gtir.Program(
        id="cond_nested",
        function_definitions=[],
        params=[
            gtir.Sym(id="x", type=IFTYPE),
            gtir.Sym(id="z", type=IFTYPE),
            gtir.Sym(id="pred_1", type=ts.ScalarType(ts.ScalarKind.BOOL)),
            gtir.Sym(id="pred_2", type=ts.ScalarType(ts.ScalarKind.BOOL)),
            gtir.Sym(id="size", type=SIZE_TYPE),
        ],
        declarations=[],
        body=[
            gtir.SetAt(
                expr=im.call("cond")(
                    gtir.SymRef(id="pred_1"),
                    im.op_as_fieldop("plus", domain)("x", 1.0),
                    im.call("cond")(
                        gtir.SymRef(id="pred_2"),
                        im.op_as_fieldop("plus", domain)("x", 2.0),
                        im.op_as_fieldop("plus", domain)("x", 3.0),
                    ),
                ),
                domain=domain,
                target=gtir.SymRef(id="z"),
            )
        ],
    )

    a = np.random.rand(N)

    sdfg = dace_backend.build_sdfg_from_gtir(testee, {})

    for s1 in [False, True]:
        for s2 in [False, True]:
            b = np.empty_like(a)
            sdfg(pred_1=np.bool_(s1), pred_2=np.bool_(s2), x=a, z=b, **FSYMBOLS)
            assert np.allclose(b, (a + 1.0) if s1 else (a + 2.0) if s2 else (a + 3.0))


def test_gtir_cartesian_shift_left():
    DELTA = 3.0
    OFFSET = 1
    domain = im.call("cartesian_domain")(
        im.call("named_range")(
            gtir.AxisLiteral(value=IDim.value),
            0,
            im.minus(gtir.SymRef(id="size"), gtir.Literal(value=str(OFFSET), type=SIZE_TYPE)),
        )
    )

    # cartesian shift with literal integer offset
    stencil1_inlined = im.as_fieldop(
        im.lambda_("a")(im.plus(im.deref(im.shift("IDim", OFFSET)("a")), DELTA)),
        domain,
    )("x")
    # fieldview flavor of same stencil, in which a temporary field is initialized with the `DELTA` constant value
    stencil1_fieldview = im.op_as_fieldop("plus", domain)(
        im.as_fieldop(
            im.lambda_("a")(im.deref(im.shift("IDim", OFFSET)("a"))),
            domain,
        )("x"),
        im.as_fieldop(im.lambda_()(DELTA), domain)(),
    )

    # use dynamic offset retrieved from field
    stencil2_inlined = im.as_fieldop(
        im.lambda_("a", "off")(im.plus(im.deref(im.shift("IDim", im.deref("off"))("a")), DELTA)),
        domain,
    )("x", "x_offset")
    # fieldview flavor of same stencil
    stencil2_fieldview = im.op_as_fieldop("plus", domain)(
        im.as_fieldop(
            im.lambda_("a", "off")(im.deref(im.shift("IDim", im.deref("off"))("a"))),
            domain,
        )("x", "x_offset"),
        im.as_fieldop(im.lambda_()(DELTA), domain)(),
    )

    # use the result of an arithmetic field operation as dynamic offset
    stencil3_inlined = im.as_fieldop(
        im.lambda_("a", "off")(
            im.plus(im.deref(im.shift("IDim", im.plus(im.deref("off"), 0))("a")), DELTA)
        ),
        domain,
    )("x", "x_offset")
    # fieldview flavor of same stencil
    stencil3_fieldview = im.op_as_fieldop("plus", domain)(
        im.as_fieldop(
            im.lambda_("a", "off")(im.deref(im.shift("IDim", im.deref("off"))("a"))),
            domain,
        )(
            "x",
            im.op_as_fieldop("plus", domain)("x_offset", 0),
        ),
        im.as_fieldop(im.lambda_()(DELTA), domain)(),
    )

    a = np.random.rand(N)
    a_offset = np.full(N, OFFSET, dtype=np.int32)
    b = np.empty(N)

    IOFFSET_FTYPE = ts.FieldType(dims=[IDim], dtype=ts.ScalarType(kind=ts.ScalarKind.INT32))

    for i, stencil in enumerate(
        [
            stencil1_inlined,
            stencil1_fieldview,
            stencil2_inlined,
            stencil2_fieldview,
            stencil3_inlined,
            stencil3_fieldview,
        ]
    ):
        testee = gtir.Program(
            id=f"cartesian_shift_left_{i}",
            function_definitions=[],
            params=[
                gtir.Sym(id="x", type=IFTYPE),
                gtir.Sym(id="x_offset", type=IOFFSET_FTYPE),
                gtir.Sym(id="y", type=IFTYPE),
                gtir.Sym(id="size", type=SIZE_TYPE),
            ],
            declarations=[],
            body=[
                gtir.SetAt(
                    expr=stencil,
                    domain=domain,
                    target=gtir.SymRef(id="y"),
                )
            ],
        )

        sdfg = dace_backend.build_sdfg_from_gtir(testee, CARTESIAN_OFFSETS)

        FSYMBOLS_tmp = FSYMBOLS.copy()
        FSYMBOLS_tmp["__x_offset_stride_0"] = 1
        sdfg(x=a, x_offset=a_offset, y=b, **FSYMBOLS_tmp)
        assert np.allclose(a[OFFSET:] + DELTA, b[:-OFFSET])


def test_gtir_cartesian_shift_right():
    DELTA = 3.0
    OFFSET = 1
    domain = im.call("cartesian_domain")(
        im.call("named_range")(gtir.AxisLiteral(value=IDim.value), OFFSET, "size")
    )

    # cartesian shift with literal integer offset
    stencil1_inlined = im.as_fieldop(
        im.lambda_("a")(im.plus(im.deref(im.shift("IDim", -OFFSET)("a")), DELTA)),
        domain,
    )("x")
    # fieldview flavor of same stencil, in which a temporary field is initialized with the `DELTA` constant value
    stencil1_fieldview = im.op_as_fieldop("plus", domain)(
        im.as_fieldop(
            im.lambda_("a")(im.deref(im.shift("IDim", -OFFSET)("a"))),
            domain,
        )("x"),
        im.as_fieldop(im.lambda_()(DELTA), domain)(),
    )

    # use dynamic offset retrieved from field
    stencil2_inlined = im.as_fieldop(
        im.lambda_("a", "off")(im.plus(im.deref(im.shift("IDim", im.deref("off"))("a")), DELTA)),
        domain,
    )("x", "x_offset")
    # fieldview flavor of same stencil
    stencil2_fieldview = im.op_as_fieldop("plus", domain)(
        im.as_fieldop(
            im.lambda_("a", "off")(im.deref(im.shift("IDim", im.deref("off"))("a"))),
            domain,
        )("x", "x_offset"),
        im.as_fieldop(im.lambda_()(DELTA), domain)(),
    )

    # use the result of an arithmetic field operation as dynamic offset
    stencil3_inlined = im.as_fieldop(
        im.lambda_("a", "off")(
            im.plus(im.deref(im.shift("IDim", im.plus(im.deref("off"), 0))("a")), DELTA)
        ),
        domain,
    )("x", "x_offset")
    # fieldview flavor of same stencil
    stencil3_fieldview = im.op_as_fieldop("plus", domain)(
        im.as_fieldop(
            im.lambda_("a", "off")(im.deref(im.shift("IDim", im.deref("off"))("a"))),
            domain,
        )(
            "x",
            im.op_as_fieldop("plus", domain)("x_offset", 0),
        ),
        im.as_fieldop(im.lambda_()(DELTA), domain)(),
    )

    a = np.random.rand(N)
    a_offset = np.full(N, -OFFSET, dtype=np.int32)
    b = np.empty(N)

    IOFFSET_FTYPE = ts.FieldType(dims=[IDim], dtype=ts.ScalarType(kind=ts.ScalarKind.INT32))

    for i, stencil in enumerate(
        [
            stencil1_inlined,
            stencil1_fieldview,
            stencil2_inlined,
            stencil2_fieldview,
            stencil3_inlined,
            stencil3_fieldview,
        ]
    ):
        testee = gtir.Program(
            id=f"cartesian_shift_right_{i}",
            function_definitions=[],
            params=[
                gtir.Sym(id="x", type=IFTYPE),
                gtir.Sym(id="x_offset", type=IOFFSET_FTYPE),
                gtir.Sym(id="y", type=IFTYPE),
                gtir.Sym(id="size", type=SIZE_TYPE),
            ],
            declarations=[],
            body=[
                gtir.SetAt(
                    expr=stencil,
                    domain=domain,
                    target=gtir.SymRef(id="y"),
                )
            ],
        )

        sdfg = dace_backend.build_sdfg_from_gtir(testee, CARTESIAN_OFFSETS)

        FSYMBOLS_tmp = FSYMBOLS.copy()
        FSYMBOLS_tmp["__x_offset_stride_0"] = 1
        sdfg(x=a, x_offset=a_offset, y=b, **FSYMBOLS_tmp)
        assert np.allclose(a[:-OFFSET] + DELTA, b[OFFSET:])


def test_gtir_connectivity_shift():
    C2E_neighbor_idx = 2
    E2V_neighbor_idx = 1
    cv_domain = im.call("unstructured_domain")(
        im.call("named_range")(gtir.AxisLiteral(value=Cell.value), 0, "ncells"),
        im.call("named_range")(gtir.AxisLiteral(value=Vertex.value), 0, "nvertices"),
    )
    ce_domain = im.call("unstructured_domain")(
        im.call("named_range")(gtir.AxisLiteral(value=Cell.value), 0, "ncells"),
        im.call("named_range")(gtir.AxisLiteral(value=Edge.value), 0, "nedges"),
    )

    # apply shift 2 times along different dimensions
    stencil1_inlined = im.as_fieldop(
        im.lambda_("it")(
            im.deref(im.shift("C2E", C2E_neighbor_idx)(im.shift("E2V", E2V_neighbor_idx)("it")))
        ),
        ce_domain,
    )("ev_field")

    # fieldview flavor of the same stncil: create an intermediate temporary field
    stencil1_fieldview = im.as_fieldop(
        im.lambda_("it")(im.deref(im.shift("E2V", E2V_neighbor_idx)("it"))),
        ce_domain,
    )(
        im.as_fieldop(
            im.lambda_("it")(im.deref(im.shift("C2E", C2E_neighbor_idx)("it"))),
            cv_domain,
        )("ev_field")
    )

    # multi-dimensional shift in one function call
    stencil2 = im.as_fieldop(
        im.lambda_("it")(
            im.deref(
                im.call(
                    im.call("shift")(
                        im.ensure_offset("E2V"),
                        im.ensure_offset(E2V_neighbor_idx),
                        im.ensure_offset("C2E"),
                        im.ensure_offset(C2E_neighbor_idx),
                    )
                )("it")
            )
        ),
        ce_domain,
    )("ev_field")

    # again multi-dimensional shift in one function call, but this time with dynamic offset values
    stencil3_inlined = im.as_fieldop(
        im.lambda_("it", "c2e_off", "e2v_off")(
            im.deref(
                im.call(
                    im.call("shift")(
                        im.ensure_offset("E2V"),
                        im.plus(im.deref("e2v_off"), 0),
                        im.ensure_offset("C2E"),
                        im.deref("c2e_off"),
                    )
                )("it")
            )
        ),
        ce_domain,
    )("ev_field", "c2e_offset", "e2v_offset")

    # fieldview flavor of same stencil with dynamic offset
    stencil3_fieldview = im.as_fieldop(
        im.lambda_("it", "c2e_off", "e2v_off")(
            im.deref(
                im.call(
                    im.call("shift")(
                        im.ensure_offset("E2V"),
                        im.deref("e2v_off"),
                        im.ensure_offset("C2E"),
                        im.deref("c2e_off"),
                    )
                )("it")
            )
        ),
        ce_domain,
    )(
        "ev_field",
        "c2e_offset",
        im.op_as_fieldop(
            "plus",
            im.call("unstructured_domain")(
                im.call("named_range")(gtir.AxisLiteral(value=Edge.value), 0, "nedges"),
            ),
        )("e2v_offset", 0),
    )

    CE_FTYPE = ts.FieldType(dims=[Cell, Edge], dtype=ts.ScalarType(kind=ts.ScalarKind.FLOAT64))
    EV_FTYPE = ts.FieldType(dims=[Edge, Vertex], dtype=ts.ScalarType(kind=ts.ScalarKind.FLOAT64))
    CELL_OFFSET_FTYPE = ts.FieldType(dims=[Cell], dtype=SIZE_TYPE)
    EDGE_OFFSET_FTYPE = ts.FieldType(dims=[Edge], dtype=SIZE_TYPE)

    connectivity_C2E = SIMPLE_MESH_OFFSET_PROVIDER["C2E"]
    assert isinstance(connectivity_C2E, gtx_common.NeighborTable)
    connectivity_E2V = SIMPLE_MESH_OFFSET_PROVIDER["E2V"]
    assert isinstance(connectivity_E2V, gtx_common.NeighborTable)

    ev = np.random.rand(SIMPLE_MESH.num_edges, SIMPLE_MESH.num_vertices)
    ref = ev[connectivity_C2E.table[:, C2E_neighbor_idx], :][
        :, connectivity_E2V.table[:, E2V_neighbor_idx]
    ]

    for i, stencil in enumerate(
        [stencil1_inlined, stencil1_fieldview, stencil2, stencil3_inlined, stencil3_fieldview]
    ):
        testee = gtir.Program(
            id=f"connectivity_shift_2d_{i}",
            function_definitions=[],
            params=[
                gtir.Sym(id="ce_field", type=CE_FTYPE),
                gtir.Sym(id="ev_field", type=EV_FTYPE),
                gtir.Sym(id="c2e_offset", type=CELL_OFFSET_FTYPE),
                gtir.Sym(id="e2v_offset", type=EDGE_OFFSET_FTYPE),
                gtir.Sym(id="ncells", type=SIZE_TYPE),
                gtir.Sym(id="nedges", type=SIZE_TYPE),
                gtir.Sym(id="nvertices", type=SIZE_TYPE),
            ],
            declarations=[],
            body=[
                gtir.SetAt(
                    expr=stencil,
                    domain=ce_domain,
                    target=gtir.SymRef(id="ce_field"),
                )
            ],
        )

        sdfg = dace_backend.build_sdfg_from_gtir(testee, SIMPLE_MESH_OFFSET_PROVIDER)

        ce = np.empty([SIMPLE_MESH.num_cells, SIMPLE_MESH.num_edges])

        sdfg(
            ce_field=ce,
            ev_field=ev,
            c2e_offset=np.full(SIMPLE_MESH.num_cells, C2E_neighbor_idx, dtype=np.int32),
            e2v_offset=np.full(SIMPLE_MESH.num_edges, E2V_neighbor_idx, dtype=np.int32),
            connectivity_C2E=connectivity_C2E.table,
            connectivity_E2V=connectivity_E2V.table,
            **FSYMBOLS,
            **make_mesh_symbols(SIMPLE_MESH),
            __ce_field_size_0=SIMPLE_MESH.num_cells,
            __ce_field_size_1=SIMPLE_MESH.num_edges,
            __ce_field_stride_0=SIMPLE_MESH.num_edges,
            __ce_field_stride_1=1,
            __ev_field_size_0=SIMPLE_MESH.num_edges,
            __ev_field_size_1=SIMPLE_MESH.num_vertices,
            __ev_field_stride_0=SIMPLE_MESH.num_vertices,
            __ev_field_stride_1=1,
            __c2e_offset_stride_0=1,
            __e2v_offset_stride_0=1,
        )
        assert np.allclose(ce, ref)


def test_gtir_connectivity_shift_chain():
    E2V_neighbor_idx = 1
    V2E_neighbor_idx = 2
    edge_domain = im.call("unstructured_domain")(
        im.call("named_range")(gtir.AxisLiteral(value=Edge.value), 0, "nedges")
    )
    vertex_domain = im.call("unstructured_domain")(
        im.call("named_range")(gtir.AxisLiteral(value=Vertex.value), 0, "nvertices")
    )
    testee = gtir.Program(
        id="connectivity_shift_chain",
        function_definitions=[],
        params=[
            gtir.Sym(id="edges", type=EFTYPE),
            gtir.Sym(id="edges_out", type=EFTYPE),
            gtir.Sym(id="nedges", type=SIZE_TYPE),
            gtir.Sym(id="nvertices", type=SIZE_TYPE),
        ],
        declarations=[],
        body=[
            gtir.SetAt(
                expr=im.as_fieldop(
                    im.lambda_("it")(im.deref(im.shift("E2V", E2V_neighbor_idx)("it"))),
                    edge_domain,
                )(
                    im.as_fieldop(
                        im.lambda_("it")(im.deref(im.shift("V2E", V2E_neighbor_idx)("it"))),
                        vertex_domain,
                    )("edges")
                ),
                domain=edge_domain,
                target=gtir.SymRef(id="edges_out"),
            )
        ],
    )

    sdfg = dace_backend.build_sdfg_from_gtir(testee, SIMPLE_MESH_OFFSET_PROVIDER)

    connectivity_E2V = SIMPLE_MESH_OFFSET_PROVIDER["E2V"]
    assert isinstance(connectivity_E2V, gtx_common.NeighborTable)
    connectivity_V2E = SIMPLE_MESH_OFFSET_PROVIDER["V2E"]
    assert isinstance(connectivity_V2E, gtx_common.NeighborTable)

    e = np.random.rand(SIMPLE_MESH.num_edges)
    ref = e[connectivity_V2E.table[connectivity_E2V.table[:, E2V_neighbor_idx], V2E_neighbor_idx]]

    # new empty output field
    e_out = np.empty_like(e)

    sdfg(
        edges=e,
        edges_out=e_out,
        connectivity_E2V=connectivity_E2V.table,
        connectivity_V2E=connectivity_V2E.table,
        **FSYMBOLS,
        **make_mesh_symbols(SIMPLE_MESH),
        __edges_out_size_0=SIMPLE_MESH.num_edges,
        __edges_out_stride_0=1,
    )
    assert np.allclose(e_out, ref)


<<<<<<< HEAD
def test_gtir_neighbors():
    pytest.skip("Field of lists not fully supported as a type in GTIR yet")
    vertex_domain = im.call("unstructured_domain")(
        im.call("named_range")(gtir.AxisLiteral(value=Vertex.value), 0, "nvertices"),
    )
    v2e_domain = im.call("unstructured_domain")(
        im.call("named_range")(gtir.AxisLiteral(value=Vertex.value), 0, "nvertices"),
        im.call("named_range")(
            gtir.AxisLiteral(value=V2EDim.value),
            0,
            SIMPLE_MESH_OFFSET_PROVIDER["V2E"].max_neighbors,
        ),
    )
    testee = gtir.Program(
        id=f"neighbors",
        function_definitions=[],
        params=[
            gtir.Sym(id="edges", type=EFTYPE),
            gtir.Sym(id="v2e_field", type=V2E_FTYPE),
            gtir.Sym(id="nvertices", type=SIZE_TYPE),
        ],
        declarations=[],
        body=[
            gtir.SetAt(
                expr=im.call(
                    im.call("as_fieldop")(
                        im.lambda_("it")(im.neighbors("V2E", "it")),
                        vertex_domain,
                    )
                )("edges"),
                domain=v2e_domain,
                target=gtir.SymRef(id="v2e_field"),
            )
        ],
    )

    sdfg = dace_backend.build_sdfg_from_gtir(testee, SIMPLE_MESH_OFFSET_PROVIDER)

    connectivity_V2E = SIMPLE_MESH_OFFSET_PROVIDER["V2E"]
    assert isinstance(connectivity_V2E, gtx_common.NeighborTable)

    e = np.random.rand(SIMPLE_MESH.num_edges)
    v2e_field = np.empty([SIMPLE_MESH.num_vertices, connectivity_V2E.max_neighbors], dtype=e.dtype)

    sdfg(
        edges=e,
        v2e_field=v2e_field,
        connectivity_V2E=connectivity_V2E.table,
        **FSYMBOLS,
        **make_mesh_symbols(SIMPLE_MESH),
        __v2e_field_size_0=SIMPLE_MESH.num_vertices,
        __v2e_field_size_1=connectivity_V2E.max_neighbors,
        __v2e_field_stride_0=connectivity_V2E.max_neighbors,
        __v2e_field_stride_1=1,
    )
    assert np.allclose(v2e_field, e[connectivity_V2E.table])


def test_gtir_reduce():
    init_value = np.random.rand()
    vertex_domain = im.call("unstructured_domain")(
        im.call("named_range")(gtir.AxisLiteral(value=Vertex.value), 0, "nvertices"),
    )
    stencil_inlined = im.call(
        im.call("as_fieldop")(
            im.lambda_("it")(
                im.call(im.call("reduce")("plus", im.literal_from_value(init_value)))(
                    im.neighbors("V2E", "it")
                )
            ),
            vertex_domain,
        )
    )("edges")
    stencil_fieldview = im.call(
        im.call("as_fieldop")(
            im.lambda_("it")(
                im.call(im.call("reduce")("plus", im.literal_from_value(init_value)))(
                    im.deref("it")
                )
            ),
            vertex_domain,
        )
    )(
        im.call(
            im.call("as_fieldop")(
                im.lambda_("it")(im.neighbors("V2E", "it")),
                vertex_domain,
            )
        )("edges")
    )

    connectivity_V2E = SIMPLE_MESH_OFFSET_PROVIDER["V2E"]
    assert isinstance(connectivity_V2E, gtx_common.NeighborTable)

    e = np.random.rand(SIMPLE_MESH.num_edges)
    v_ref = [
        reduce(lambda x, y: x + y, e[v2e_neighbors], init_value)
        for v2e_neighbors in connectivity_V2E.table
    ]

    for i, stencil in enumerate([stencil_inlined, stencil_fieldview]):
        testee = gtir.Program(
            id=f"reduce_{i}",
            function_definitions=[],
            params=[
                gtir.Sym(id="edges", type=EFTYPE),
                gtir.Sym(id="vertices", type=VFTYPE),
                gtir.Sym(id="nvertices", type=SIZE_TYPE),
            ],
            declarations=[],
            body=[
                gtir.SetAt(
                    expr=stencil,
                    domain=vertex_domain,
                    target=gtir.SymRef(id="vertices"),
                )
            ],
        )
        sdfg = dace_backend.build_sdfg_from_gtir(testee, SIMPLE_MESH_OFFSET_PROVIDER)

        # new empty output field
        v = np.empty(SIMPLE_MESH.num_vertices, dtype=e.dtype)

        sdfg(
            edges=e,
            vertices=v,
            connectivity_V2E=connectivity_V2E.table,
            **FSYMBOLS,
            **make_mesh_symbols(SIMPLE_MESH),
        )
        assert np.allclose(v, v_ref)


def test_gtir_reduce_with_skip_values():
    init_value = np.random.rand()
    vertex_domain = im.call("unstructured_domain")(
        im.call("named_range")(gtir.AxisLiteral(value=Vertex.value), 0, "nvertices"),
    )
    stencil_inlined = im.call(
        im.call("as_fieldop")(
            im.lambda_("it")(
                im.call(im.call("reduce")("plus", im.literal_from_value(init_value)))(
                    im.neighbors("V2E", "it")
                )
            ),
            vertex_domain,
        )
    )("edges")
    stencil_fieldview = im.call(
        im.call("as_fieldop")(
            im.lambda_("it")(
                im.call(im.call("reduce")("plus", im.literal_from_value(init_value)))(
                    im.deref("it")
                )
            ),
            vertex_domain,
        )
    )(
        im.call(
            im.call("as_fieldop")(
                im.lambda_("it")(im.neighbors("V2E", "it")),
                vertex_domain,
            )
        )("edges")
    )

    connectivity_V2E = SKIP_VALUE_MESH_OFFSET_PROVIDER["V2E"]
    assert isinstance(connectivity_V2E, gtx_common.NeighborTable)

    e = np.random.rand(SKIP_VALUE_MESH.num_edges)
    v_ref = [
        reduce(lambda x, y: x + y, [e[i] if i != -1 else 0.0 for i in v2e_neighbors], init_value)
        for v2e_neighbors in connectivity_V2E.table
    ]

    for i, stencil in enumerate([stencil_inlined, stencil_fieldview]):
        testee = gtir.Program(
            id=f"reduce_with_skip_values_{i}",
            function_definitions=[],
            params=[
                gtir.Sym(id="edges", type=EFTYPE),
                gtir.Sym(id="vertices", type=VFTYPE),
                gtir.Sym(id="nvertices", type=SIZE_TYPE),
            ],
            declarations=[],
            body=[
                gtir.SetAt(
                    expr=stencil,
                    domain=vertex_domain,
                    target=gtir.SymRef(id="vertices"),
                )
            ],
        )
        sdfg = dace_backend.build_sdfg_from_gtir(testee, SKIP_VALUE_MESH_OFFSET_PROVIDER)

        # new empty output field
        v = np.empty(SKIP_VALUE_MESH.num_vertices, dtype=e.dtype)

        sdfg(
            edges=e,
            vertices=v,
            connectivity_V2E=connectivity_V2E.table,
            **FSYMBOLS,
            **make_mesh_symbols(SKIP_VALUE_MESH),
        )
        assert np.allclose(v, v_ref)


def test_gtir_reduce_dot_product():
    pytest.skip("Field of lists not fully supported as a type in GTIR yet")
    init_value = np.random.rand()
    vertex_domain = im.call("unstructured_domain")(
        im.call("named_range")(gtir.AxisLiteral(value=Vertex.value), 0, "nvertices"),
    )
    v2e_domain = im.call("unstructured_domain")(
        im.call("named_range")(gtir.AxisLiteral(value=Vertex.value), 0, "nvertices"),
        im.call("named_range")(
            gtir.AxisLiteral(value=V2EDim.value),
            0,
            SIMPLE_MESH_OFFSET_PROVIDER["V2E"].max_neighbors,
        ),
=======
def test_gtir_let_lambda():
    domain = im.call("cartesian_domain")(
        im.call("named_range")(gtir.AxisLiteral(value=IDim.value), 0, "size")
>>>>>>> 9ae57d1d
    )
    testee = gtir.Program(
        id="let_lambda",
        function_definitions=[],
        params=[
<<<<<<< HEAD
            gtir.Sym(id="edges", type=EFTYPE),
            gtir.Sym(id="vertices", type=VFTYPE),
            gtir.Sym(id="nvertices", type=SIZE_TYPE),
=======
            gtir.Sym(id="x", type=IFTYPE),
            gtir.Sym(id="y", type=IFTYPE),
            gtir.Sym(id="size", type=SIZE_TYPE),
>>>>>>> 9ae57d1d
        ],
        declarations=[],
        body=[
            gtir.SetAt(
                # `x1` is a let-lambda expression representing `x * 3`
                # `x2` is a let-lambda expression representing `x * 4`
                #  - note that the let-symbol `x2` is used twice, in a nested let-expression, to test aliasing of the symbol
                # `x3` is a let-lambda expression simply accessing `x` field symref
                expr=im.let("x1", im.op_as_fieldop("multiplies", domain)(3.0, "x"))(
                    im.let(
                        "x2",
                        im.let("x2", im.op_as_fieldop("multiplies", domain)(2.0, "x"))(
                            im.op_as_fieldop("plus", domain)("x2", "x2")
                        ),
<<<<<<< HEAD
                        vertex_domain,
                    )
                )(
                    im.op_as_fieldop("multiplies", vertex_domain)(
                        im.call(
                            im.call("as_fieldop")(
                                im.lambda_("it")(im.neighbors("V2E", "it")),
                                vertex_domain,
                            )
                        )("edges"),
                        im.call(
                            im.call("as_fieldop")(
                                im.lambda_("it")(im.neighbors("V2E", "it")),
                                vertex_domain,
                            )
                        )("edges"),
                    ),
                ),
                domain=vertex_domain,
                target=gtir.SymRef(id="vertices"),
            )
        ],
    )

    connectivity_V2E = SIMPLE_MESH_OFFSET_PROVIDER["V2E"]
    assert isinstance(connectivity_V2E, gtx_common.NeighborTable)

    sdfg = dace_backend.build_sdfg_from_gtir(testee, SIMPLE_MESH_OFFSET_PROVIDER)

    e = np.random.rand(SIMPLE_MESH.num_edges)
    v = np.empty(SIMPLE_MESH.num_vertices, dtype=e.dtype)
    v_ref = [
        reduce(lambda x, y: x + y, e[v2e_neighbors] * e[v2e_neighbors], init_value)
        for v2e_neighbors in connectivity_V2E.table
    ]

    sdfg(
        edges=e,
        vertices=v,
        connectivity_V2E=connectivity_V2E.table,
        **FSYMBOLS,
        **make_mesh_symbols(SIMPLE_MESH),
    )
    assert np.allclose(v, v_ref)


def test_gtir_reduce_with_cond_neighbors():
    init_value = np.random.rand()
    vertex_domain = im.call("unstructured_domain")(
        im.call("named_range")(gtir.AxisLiteral(value=Vertex.value), 0, "nvertices"),
    )
    testee = gtir.Program(
        id=f"reduce_with_cond_neighbors",
        function_definitions=[],
        params=[
            gtir.Sym(id="pred", type=ts.ScalarType(ts.ScalarKind.BOOL)),
            gtir.Sym(id="edges", type=EFTYPE),
            gtir.Sym(id="vertices", type=VFTYPE),
            gtir.Sym(id="nvertices", type=SIZE_TYPE),
        ],
        declarations=[],
        body=[
            gtir.SetAt(
                expr=im.as_fieldop(
                    im.lambda_("it")(
                        im.call(im.call("reduce")("plus", im.literal_from_value(init_value)))(
                            im.deref("it")
                        )
                    ),
                    vertex_domain,
                )(
                    im.call("cond")(
                        gtir.SymRef(id="pred"),
                        im.as_fieldop(
                            im.lambda_("it")(im.neighbors("V2E_FULL", "it")),
                            vertex_domain,
                        )("edges"),
                        im.as_fieldop(
                            im.lambda_("it")(im.neighbors("V2E", "it")),
                            vertex_domain,
                        )("edges"),
=======
                    )(
                        im.let("x3", "x")(
                            im.op_as_fieldop("plus", domain)(
                                "x1", im.op_as_fieldop("plus", domain)("x2", "x3")
                            )
                        )
>>>>>>> 9ae57d1d
                    )
                ),
                domain=domain,
                target=gtir.SymRef(id="y"),
            )
        ],
    )

<<<<<<< HEAD
    connectivity_V2E_simple = SIMPLE_MESH_OFFSET_PROVIDER["V2E"]
    assert isinstance(connectivity_V2E_simple, gtx_common.NeighborTable)
    connectivity_V2E_skip_values = copy.deepcopy(SKIP_VALUE_MESH_OFFSET_PROVIDER["V2E"])
    assert isinstance(connectivity_V2E_skip_values, gtx_common.NeighborTable)
    assert SKIP_VALUE_MESH.num_vertices <= SIMPLE_MESH.num_vertices
    connectivity_V2E_skip_values.table = np.concatenate(
        (
            connectivity_V2E_skip_values.table[:, 0 : connectivity_V2E_simple.max_neighbors],
            connectivity_V2E_simple.table[SKIP_VALUE_MESH.num_vertices :, :],
        ),
        axis=0,
    )
    connectivity_V2E_skip_values.max_neighbors = connectivity_V2E_simple.max_neighbors

    e = np.random.rand(SIMPLE_MESH.num_edges)

    for use_full in [False, True]:
        sdfg = dace_backend.build_sdfg_from_gtir(
            testee,
            SIMPLE_MESH_OFFSET_PROVIDER | {"V2E_FULL": connectivity_V2E_skip_values},
        )
=======
    a = np.random.rand(N)
    b = np.empty_like(a)

    sdfg = dace_backend.build_sdfg_from_gtir(testee, {})
>>>>>>> 9ae57d1d

    sdfg(x=a, y=b, **FSYMBOLS)
    assert np.allclose(b, a * 8)


def test_gtir_let_lambda_with_cond():
    domain = im.call("cartesian_domain")(
        im.call("named_range")(gtir.AxisLiteral(value=IDim.value), 0, "size")
    )
    testee = gtir.Program(
        id="let_lambda_with_cond",
        function_definitions=[],
        params=[
            gtir.Sym(id="x", type=IFTYPE),
            gtir.Sym(id="y", type=IFTYPE),
            gtir.Sym(id="pred", type=ts.ScalarType(ts.ScalarKind.BOOL)),
            gtir.Sym(id="size", type=SIZE_TYPE),
        ],
        declarations=[],
        body=[
            gtir.SetAt(
<<<<<<< HEAD
                # `x1` is a let-lambda expression representing `x * 3`
                # `x2` is a let-lambda expression representing `x * 4`
                #  - note that the let-symbol `x2` is used twice, in a nested let-expression, to test aliasing of the symbol
                # `x3` is a let-lambda expression simply accessing `x` field symref
                expr=im.let("x1", im.op_as_fieldop("multiplies", domain)(3.0, "x"))(
                    im.let(
                        "x2",
                        im.let("x2", im.op_as_fieldop("multiplies", domain)(2.0, "x"))(
                            im.op_as_fieldop("plus", domain)("x2", "x2")
                        ),
                    )(
                        im.let("x3", "x")(
                            im.op_as_fieldop("plus", domain)(
                                "x1", im.op_as_fieldop("plus", domain)("x2", "x3")
                            )
=======
                expr=im.let("x1", "x")(
                    im.let("x2", im.op_as_fieldop("multiplies", domain)(2.0, "x"))(
                        im.call("cond")(
                            gtir.SymRef(id="pred"),
                            im.as_fieldop(im.lambda_("a")(im.deref("a")), domain)("x1"),
                            im.as_fieldop(im.lambda_("a")(im.deref("a")), domain)("x2"),
>>>>>>> 9ae57d1d
                        )
                    )
                ),
                domain=domain,
                target=gtir.SymRef(id="y"),
            )
        ],
    )

    sdfg = dace_backend.build_sdfg_from_gtir(testee, {})

<<<<<<< HEAD
    sdfg(x=a, y=b, **FSYMBOLS)
    assert np.allclose(b, a * 8)


def test_gtir_let_lambda_with_cond():
    domain = im.call("cartesian_domain")(
        im.call("named_range")(gtir.AxisLiteral(value=IDim.value), 0, "size")
    )
    testee = gtir.Program(
        id="let_lambda_with_cond",
        function_definitions=[],
        params=[
            gtir.Sym(id="x", type=IFTYPE),
            gtir.Sym(id="y", type=IFTYPE),
            gtir.Sym(id="pred", type=ts.ScalarType(ts.ScalarKind.BOOL)),
            gtir.Sym(id="size", type=SIZE_TYPE),
        ],
        declarations=[],
        body=[
            gtir.SetAt(
                expr=im.let("x1", "x")(
                    im.let("x2", im.op_as_fieldop("multiplies", domain)(2.0, "x"))(
                        im.call("cond")(
                            gtir.SymRef(id="pred"),
                            im.as_fieldop(im.lambda_("a")(im.deref("a")), domain)("x1"),
                            im.as_fieldop(im.lambda_("a")(im.deref("a")), domain)("x2"),
                        )
                    )
                ),
                domain=domain,
                target=gtir.SymRef(id="y"),
            )
        ],
    )

    sdfg = dace_backend.build_sdfg_from_gtir(testee, {})

=======
>>>>>>> 9ae57d1d
    a = np.random.rand(N)
    for s in [False, True]:
        b = np.empty_like(a)
        sdfg(pred=np.bool_(s), x=a, y=b, **FSYMBOLS)
        assert np.allclose(b, a if s else a * 2)<|MERGE_RESOLUTION|>--- conflicted
+++ resolved
@@ -18,6 +18,7 @@
 """
 
 import copy
+import itertools
 from gt4py.next import common as gtx_common
 from gt4py.next.iterator import ir as gtir
 from gt4py.next.iterator.ir_utils import ir_makers as im
@@ -43,10 +44,7 @@
 CFTYPE = ts.FieldType(dims=[Cell], dtype=ts.ScalarType(kind=ts.ScalarKind.FLOAT64))
 EFTYPE = ts.FieldType(dims=[Edge], dtype=ts.ScalarType(kind=ts.ScalarKind.FLOAT64))
 VFTYPE = ts.FieldType(dims=[Vertex], dtype=ts.ScalarType(kind=ts.ScalarKind.FLOAT64))
-<<<<<<< HEAD
 V2E_FTYPE = ts.FieldType(dims=[Vertex, V2EDim], dtype=EFTYPE.dtype)
-=======
->>>>>>> 9ae57d1d
 CARTESIAN_OFFSETS = {
     "IDim": IDim,
 }
@@ -54,13 +52,10 @@
 SIMPLE_MESH_OFFSET_PROVIDER: dict[str, gtx_common.Connectivity | gtx_common.Dimension] = (
     SIMPLE_MESH.offset_provider | CARTESIAN_OFFSETS
 )
-<<<<<<< HEAD
 SKIP_VALUE_MESH: MeshDescriptor = skip_value_mesh()
 SKIP_VALUE_MESH_OFFSET_PROVIDER: dict[str, gtx_common.Connectivity | gtx_common.Dimension] = (
     SKIP_VALUE_MESH.offset_provider | CARTESIAN_OFFSETS
 )
-=======
->>>>>>> 9ae57d1d
 SIZE_TYPE = ts.ScalarType(ts.ScalarKind.INT32)
 FSYMBOLS = dict(
     __w_size_0=N,
@@ -788,7 +783,6 @@
     assert np.allclose(e_out, ref)
 
 
-<<<<<<< HEAD
 def test_gtir_neighbors():
     pytest.skip("Field of lists not fully supported as a type in GTIR yet")
     vertex_domain = im.call("unstructured_domain")(
@@ -885,7 +879,7 @@
 
     e = np.random.rand(SIMPLE_MESH.num_edges)
     v_ref = [
-        reduce(lambda x, y: x + y, e[v2e_neighbors], init_value)
+        itertools.reduce(lambda x, y: x + y, e[v2e_neighbors], init_value)
         for v2e_neighbors in connectivity_V2E.table
     ]
 
@@ -960,7 +954,7 @@
 
     e = np.random.rand(SKIP_VALUE_MESH.num_edges)
     v_ref = [
-        reduce(lambda x, y: x + y, [e[i] if i != -1 else 0.0 for i in v2e_neighbors], init_value)
+        itertools.reduce(lambda x, y: x + y, [e[i] if i != -1 else 0.0 for i in v2e_neighbors], init_value)
         for v2e_neighbors in connectivity_V2E.table
     ]
 
@@ -1010,40 +1004,26 @@
             0,
             SIMPLE_MESH_OFFSET_PROVIDER["V2E"].max_neighbors,
         ),
-=======
-def test_gtir_let_lambda():
-    domain = im.call("cartesian_domain")(
-        im.call("named_range")(gtir.AxisLiteral(value=IDim.value), 0, "size")
->>>>>>> 9ae57d1d
-    )
+    )
+
     testee = gtir.Program(
-        id="let_lambda",
+        id=f"reduce_dot_product",
         function_definitions=[],
         params=[
-<<<<<<< HEAD
             gtir.Sym(id="edges", type=EFTYPE),
             gtir.Sym(id="vertices", type=VFTYPE),
             gtir.Sym(id="nvertices", type=SIZE_TYPE),
-=======
-            gtir.Sym(id="x", type=IFTYPE),
-            gtir.Sym(id="y", type=IFTYPE),
-            gtir.Sym(id="size", type=SIZE_TYPE),
->>>>>>> 9ae57d1d
         ],
         declarations=[],
         body=[
             gtir.SetAt(
-                # `x1` is a let-lambda expression representing `x * 3`
-                # `x2` is a let-lambda expression representing `x * 4`
-                #  - note that the let-symbol `x2` is used twice, in a nested let-expression, to test aliasing of the symbol
-                # `x3` is a let-lambda expression simply accessing `x` field symref
-                expr=im.let("x1", im.op_as_fieldop("multiplies", domain)(3.0, "x"))(
-                    im.let(
-                        "x2",
-                        im.let("x2", im.op_as_fieldop("multiplies", domain)(2.0, "x"))(
-                            im.op_as_fieldop("plus", domain)("x2", "x2")
+                expr=im.call(
+                    im.call("as_fieldop")(
+                        im.lambda_("it")(
+                            im.call(im.call("reduce")("plus", im.literal_from_value(init_value)))(
+                                im.deref("it")
+                            )
                         ),
-<<<<<<< HEAD
                         vertex_domain,
                     )
                 )(
@@ -1125,23 +1105,14 @@
                             im.lambda_("it")(im.neighbors("V2E", "it")),
                             vertex_domain,
                         )("edges"),
-=======
-                    )(
-                        im.let("x3", "x")(
-                            im.op_as_fieldop("plus", domain)(
-                                "x1", im.op_as_fieldop("plus", domain)("x2", "x3")
-                            )
-                        )
->>>>>>> 9ae57d1d
                     )
                 ),
-                domain=domain,
-                target=gtir.SymRef(id="y"),
-            )
-        ],
-    )
-
-<<<<<<< HEAD
+                domain=vertex_domain,
+                target=gtir.SymRef(id="vertices"),
+            )
+        ],
+    )
+
     connectivity_V2E_simple = SIMPLE_MESH_OFFSET_PROVIDER["V2E"]
     assert isinstance(connectivity_V2E_simple, gtx_common.NeighborTable)
     connectivity_V2E_skip_values = copy.deepcopy(SKIP_VALUE_MESH_OFFSET_PROVIDER["V2E"])
@@ -1163,34 +1134,47 @@
             testee,
             SIMPLE_MESH_OFFSET_PROVIDER | {"V2E_FULL": connectivity_V2E_skip_values},
         )
-=======
-    a = np.random.rand(N)
-    b = np.empty_like(a)
-
-    sdfg = dace_backend.build_sdfg_from_gtir(testee, {})
->>>>>>> 9ae57d1d
-
-    sdfg(x=a, y=b, **FSYMBOLS)
-    assert np.allclose(b, a * 8)
-
-
-def test_gtir_let_lambda_with_cond():
+
+        v = np.empty(SIMPLE_MESH.num_vertices, dtype=e.dtype)
+        v_ref = [
+            itertools.reduce(
+                lambda x, y: x + y, [e[i] if i != -1 else 0.0 for i in v2e_neighbors], init_value
+            )
+            for v2e_neighbors in (
+                connectivity_V2E_simple.table if use_full else connectivity_V2E_skip_values.table
+            )
+        ]
+        sdfg(
+            pred=np.bool_(use_full),
+            edges=e,
+            vertices=v,
+            connectivity_V2E=connectivity_V2E_skip_values.table,
+            connectivity_V2E_FULL=connectivity_V2E_simple.table,
+            **FSYMBOLS,
+            **make_mesh_symbols(SIMPLE_MESH),
+            __connectivity_V2E_FULL_size_0=SIMPLE_MESH.num_edges,
+            __connectivity_V2E_FULL_size_1=connectivity_V2E_skip_values.max_neighbors,
+            __connectivity_V2E_FULL_stride_0=connectivity_V2E_skip_values.max_neighbors,
+            __connectivity_V2E_FULL_stride_1=1,
+        )
+        assert np.allclose(v, v_ref)
+
+
+def test_gtir_let_lambda():
     domain = im.call("cartesian_domain")(
         im.call("named_range")(gtir.AxisLiteral(value=IDim.value), 0, "size")
     )
     testee = gtir.Program(
-        id="let_lambda_with_cond",
+        id="let_lambda",
         function_definitions=[],
         params=[
             gtir.Sym(id="x", type=IFTYPE),
             gtir.Sym(id="y", type=IFTYPE),
-            gtir.Sym(id="pred", type=ts.ScalarType(ts.ScalarKind.BOOL)),
             gtir.Sym(id="size", type=SIZE_TYPE),
         ],
         declarations=[],
         body=[
             gtir.SetAt(
-<<<<<<< HEAD
                 # `x1` is a let-lambda expression representing `x * 3`
                 # `x2` is a let-lambda expression representing `x * 4`
                 #  - note that the let-symbol `x2` is used twice, in a nested let-expression, to test aliasing of the symbol
@@ -1206,14 +1190,6 @@
                             im.op_as_fieldop("plus", domain)(
                                 "x1", im.op_as_fieldop("plus", domain)("x2", "x3")
                             )
-=======
-                expr=im.let("x1", "x")(
-                    im.let("x2", im.op_as_fieldop("multiplies", domain)(2.0, "x"))(
-                        im.call("cond")(
-                            gtir.SymRef(id="pred"),
-                            im.as_fieldop(im.lambda_("a")(im.deref("a")), domain)("x1"),
-                            im.as_fieldop(im.lambda_("a")(im.deref("a")), domain)("x2"),
->>>>>>> 9ae57d1d
                         )
                     )
                 ),
@@ -1223,9 +1199,11 @@
         ],
     )
 
+    a = np.random.rand(N)
+    b = np.empty_like(a)
+
     sdfg = dace_backend.build_sdfg_from_gtir(testee, {})
 
-<<<<<<< HEAD
     sdfg(x=a, y=b, **FSYMBOLS)
     assert np.allclose(b, a * 8)
 
@@ -1263,8 +1241,6 @@
 
     sdfg = dace_backend.build_sdfg_from_gtir(testee, {})
 
-=======
->>>>>>> 9ae57d1d
     a = np.random.rand(N)
     for s in [False, True]:
         b = np.empty_like(a)
