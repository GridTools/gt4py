--- conflicted
+++ resolved
@@ -1335,11 +1335,7 @@
     a = np.random.rand(N)
     for s in [False, True]:
         b = np.empty_like(a)
-<<<<<<< HEAD
         sdfg(a, b, pred=np.bool_(s), **FSYMBOLS)
-        assert np.allclose(b, a if s else a * 2)
-=======
-        sdfg(pred=np.bool_(s), x=a, y=b, **FSYMBOLS)
         assert np.allclose(b, a if s else a * 2)
 
 
@@ -1375,5 +1371,4 @@
     sdfg = dace_backend.build_sdfg_from_gtir(testee, CARTESIAN_OFFSETS)
 
     sdfg(x=a, y=b, z=c, **FSYMBOLS)
-    assert np.allclose(c, np.where(a < b, a, b))
->>>>>>> 64642542
+    assert np.allclose(c, np.where(a < b, a, b))