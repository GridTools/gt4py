--- conflicted
+++ resolved
@@ -50,23 +50,6 @@
     assert cached_version.name == "run_gtfn_cpu_cached"
 
 
-<<<<<<< HEAD
-=======
-def test_backend_factory_trait_temporaries():
-    inline_version = gtfn.GTFNBackendFactory(cached=False)
-    temps_version = gtfn.GTFNBackendFactory(cached=False, use_temporaries=True)
-
-    assert inline_version.executor.translation.lift_mode is None
-    assert temps_version.executor.translation.lift_mode is transforms.LiftMode.USE_TEMPORARIES
-
-    assert inline_version.executor.translation.temporary_extraction_heuristics is None
-    assert (
-        temps_version.executor.translation.temporary_extraction_heuristics
-        is global_tmps.SimpleTemporaryExtractionHeuristics
-    )
-
-
->>>>>>> 881babf4
 def test_backend_factory_build_cache_config(monkeypatch):
     monkeypatch.setattr(config, "BUILD_CACHE_LIFETIME", config.BuildCacheLifetime.SESSION)
     session_version = gtfn.GTFNBackendFactory()
