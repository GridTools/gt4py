# GT4Py - GridTools Framework
#
# Copyright (c) 2014-2024, ETH Zurich
# All rights reserved.
#
# Please, refer to the LICENSE file in the root directory.
# SPDX-License-Identifier: BSD-3-Clause

"""Test the translation stage of the dace backend workflow."""

from unittest import mock
import pytest

import re
from typing import Callable

dace = pytest.importorskip("dace")

from gt4py._core import definitions as core_defs
from gt4py.next import common as gtx_common
from gt4py.next.iterator import ir as itir
from gt4py.next.iterator.ir_utils import ir_makers as im
from gt4py.next.program_processors.runners.dace.workflow import (
    translation as dace_wf_translation,
    common as dace_wf_common,
)
from gt4py.next.type_system import type_specifications as ts

from next_tests.integration_tests.feature_tests.ffront_tests.ffront_test_utils import (
    V2E,
    Edge,
    IDim,
    Vertex,
    skip_value_mesh,
)

from dace import nodes as dace_nodes


FLOAT_TYPE = ts.ScalarType(kind=ts.ScalarKind.FLOAT64)
IFTYPE = ts.FieldType(dims=[IDim], dtype=FLOAT_TYPE)
EFTYPE = ts.FieldType(dims=[Edge], dtype=FLOAT_TYPE)
VFTYPE = ts.FieldType(dims=[Vertex], dtype=FLOAT_TYPE)


@pytest.fixture(
    params=[
        pytest.param(core_defs.DeviceType.CPU),
        pytest.param(core_defs.DeviceType.CUDA, marks=[pytest.mark.requires_gpu]),
        pytest.param(core_defs.DeviceType.ROCM, marks=[pytest.mark.requires_gpu]),
    ]
)
def device_type(request) -> str:
    return request.param


def _translate_gtir_to_sdfg(
    ir: itir.Program,
    offset_provider: gtx_common.OffsetProvider,
    device_type: core_defs.DeviceType,
    auto_optimize: bool,
    async_sdfg_call: bool,
    use_metrics: bool = False,
) -> dace.SDFG:
    with dace.config.set_temporary("cache", value="hash"):
        # we use the SDFG hash in build cache to avoid clashes between CPU and GPU SDFGs
        return dace_wf_translation.DaCeTranslator(
            device_type=device_type,
            auto_optimize=auto_optimize,
            auto_optimize_args=None,
            async_sdfg_call=async_sdfg_call,
            use_metrics=use_metrics,
        ).generate_sdfg(ir, offset_provider=offset_provider, column_axis=None)


@pytest.mark.parametrize("has_unit_stride", [False, True])
@pytest.mark.parametrize("disable_field_origin", [False, True])
def test_find_constant_symbols(has_unit_stride, disable_field_origin):
    SKIP_VALUE_MESH = skip_value_mesh(None)

    ir = itir.Program(
        id="find_constant_symbols_sdfg",
        function_definitions=[],
        params=[
            itir.Sym(id="x", type=EFTYPE),
            itir.Sym(id="y", type=VFTYPE),
        ],
        declarations=[],
        body=[
            itir.SetAt(
                expr=im.as_fieldop(
<<<<<<< HEAD
                    im.lambda_("it")(im.reduce("plus", im.literal_from_value(1.0))(im.deref("it"))),
                )("x"),
                domain=im.domain(
                    gtx_common.GridType.UNSTRUCTURED,
                    {Vertex: (0, "h_size"), KDim: (0, "v_size")},
                ),
=======
                    im.lambda_("it")(im.reduce("plus", im.literal_from_value(1.0))(im.deref("it")))
                )(im.as_fieldop_neighbors(V2E.value, "x")),
                domain=im.get_field_domain(gtx_common.GridType.UNSTRUCTURED, "y", VFTYPE.dims),
>>>>>>> cb782983
                target=itir.SymRef(id="y"),
            )
        ],
    )

    with mock.patch("gt4py.next.config.UNSTRUCTURED_HORIZONTAL_HAS_UNIT_STRIDE", has_unit_stride):
        sdfg = _translate_gtir_to_sdfg(
            ir=ir,
            offset_provider=SKIP_VALUE_MESH.offset_provider,
            device_type=core_defs.DeviceType.CPU,
            auto_optimize=False,
            async_sdfg_call=False,
        )

        constant_symbols = dace_wf_translation.find_constant_symbols(
            ir, sdfg, SKIP_VALUE_MESH.offset_provider_type, disable_field_origin
        )

    expected = {}
    if has_unit_stride:
        expected |= {
            "__x_stride_0": 1,
            "__y_stride_0": 1,
            "__gt_conn_V2E_stride_0": 1,
        }
    if disable_field_origin:
        expected |= {
            "__x_Edge_range_0": 0,
            "__y_Vertex_range_0": 0,
        }
    assert constant_symbols == expected


def _are_streams_set_to_default_stream(sdfg: dace.SDFG) -> bool:
    if "cuda" not in sdfg.init_code:  # Here 'cuda' equals 'GPU backend'.
        return False

    return (
        re.match(
            r"__dace_gpu_set_all_streams\(__state\s*,\s*(cuda|hip)StreamDefault\);",
            sdfg.init_code["cuda"].as_string,
        )
        is not None
    )


def _are_streams_synchronized(sdfg: dace.SDFG) -> bool:
    re_stream_sync = re.compile(r"\b(cuda|hip)StreamSynchronize\b")
    # The synchronization calls are in the CPU not the GPU code.
    return any(
        re_stream_sync.match(code.clean_code)
        for code in sdfg.generate_code()
        if code.language == "cpp"
    )


def _check_sdfg_with_async_call(sdfg: dace.SDFG) -> None:
    # Because we are using the default stream, the launch is asynchronous. Thus we
    #  have to check if there is no synchronization state. However, we will do a
    #  stronger test. Instead we will make sure that there are no synchronization
    #  calls in the _entire_ generated code.
    # NOTE: Even in asynchronous launch, there might be some need for synchronization,
    #   for example if something is computed in a kernel and used on an interstate
    #   edge. However, we do not have that case.

    assert not any(
        state.label == "sync_state"
        for state in sdfg.sink_nodes()
        if isinstance(state, dace.SDFGState)
    )
    assert not _are_streams_synchronized(sdfg)
    assert _are_streams_set_to_default_stream(sdfg)


def _check_sdfg_without_async_call(sdfg: dace.SDFG) -> None:
    states = sdfg.states()
    sink_states = sdfg.sink_nodes()

    # Test if the distinctive sink node is present.
    assert len(sink_states) == 1
    assert len(sink_states) < len(states)
    sync_state = sink_states[0]
    assert isinstance(sync_state, dace.SDFGState)
    assert sync_state.label == "sync_state"
    assert sync_state.nosync == True  # Because sync is done through the tasklet.
    assert sync_state.number_of_nodes() == 1

    sync_tlet = next(iter(sync_state.nodes()))
    assert isinstance(sync_tlet, dace_nodes.Tasklet)
    assert sync_tlet.side_effects
    assert sync_tlet.label == "sync_tlet"

    assert re.match(r"(cuda|hip)StreamSynchronize\(\1StreamDefault\)", sync_tlet.code.as_string)
    assert _are_streams_set_to_default_stream(sdfg)


def _check_cpu_sdfg_call(sdfg: dace.SDFG) -> None:
    # CPU is always synchronous execution, thus we check that there is no sync state.
    assert not any(
        state.label == "sync_state"
        for state in sdfg.sink_nodes()
        if isinstance(state, dace.SDFGState)
    )
    assert not _are_streams_synchronized(sdfg)


@pytest.mark.parametrize(
    "make_async_sdfg_call",
    [False, True],
)
def test_generate_sdfg_async_call(make_async_sdfg_call: bool, device_type: core_defs.DeviceType):
    """Verify that the flag `async_sdfg_call` takes effect on the SDFG generation."""
    program_name = "field_ir_{}_async_call".format("with" if make_async_sdfg_call else "without")

    ir = itir.Program(
        id=program_name,
        declarations=[],
        function_definitions=[],
        params=[
            itir.Sym(id="x", type=IFTYPE),
            itir.Sym(id="y", type=IFTYPE),
        ],
        body=[
            itir.SetAt(
                expr=im.op_as_fieldop("plus")("x", 1.0),
<<<<<<< HEAD
                domain=im.domain(gtx_common.GridType.CARTESIAN, {IDim: (0, "N")}),
=======
                domain=im.get_field_domain(gtx_common.GridType.CARTESIAN, "y", IFTYPE.dims),
>>>>>>> cb782983
                target=itir.SymRef(id="y"),
            ),
        ],
    )

    sdfg = _translate_gtir_to_sdfg(
        ir=ir,
        offset_provider={},
        device_type=device_type,
        auto_optimize=False,
        async_sdfg_call=make_async_sdfg_call,
    )

    if device_type == core_defs.DeviceType.CPU:
        _check_cpu_sdfg_call(sdfg)
    elif make_async_sdfg_call:
        _check_sdfg_with_async_call(sdfg)
    else:
        _check_sdfg_without_async_call(sdfg)


def test_generate_sdfg_async_call_no_map(device_type: core_defs.DeviceType):
    """Verify that the flag `async_sdfg_call=True` has no effect on an SDFG that does not contain any GPU map."""

    ir = itir.Program(
        id="scalar_ir_with_async_call",
        declarations=[],
        function_definitions=[],
        params=[
            itir.Sym(id="x", type=IFTYPE),
            itir.Sym(id="y", type=IFTYPE),
        ],
        body=[
            itir.SetAt(
                expr=itir.SymRef(id="x"),
<<<<<<< HEAD
                domain=im.domain(gtx_common.GridType.CARTESIAN, {IDim: (0, "N")}),
=======
                domain=im.get_field_domain(gtx_common.GridType.CARTESIAN, "y", IFTYPE.dims),
>>>>>>> cb782983
                target=itir.SymRef(id="y"),
            ),
        ],
    )

    sdfg = _translate_gtir_to_sdfg(
        ir=ir,
        offset_provider={},
        device_type=device_type,
        auto_optimize=False,
        async_sdfg_call=True,
    )

    if device_type == core_defs.DeviceType.CPU:
        _check_cpu_sdfg_call(sdfg)
    else:
        _check_sdfg_with_async_call(sdfg)


def _make_multi_state_sdfg_0(
    sdfg_name: str = "async_call_multi_state_0",
) -> tuple[dace.SDFG, dace.SDFGState, dace.SDFGState]:
    """Make an SDFG with two states, no data descriptor is accessed on the InterState edge."""
    sdfg = dace.SDFG(sdfg_name)
    R = sdfg.add_symbol("R", dace.int32)
    X_size = sdfg.add_symbol("X_size", dace.int32)
    sdfg.add_scalar("T_GPU", dace.int32, storage=dace.StorageType.GPU_Global)
    sdfg.add_scalar("T", dace.int32, transient=True)

    X, _ = sdfg.add_array("X", [X_size], dace.int32)

    first_state = sdfg.add_state()
    t_gpu_1 = first_state.add_access("T_GPU")
    t_cpu_1 = first_state.add_access("T")

    first_state.add_mapped_tasklet(
        "write",
        map_ranges={"i": "0"},
        inputs={},
        code="val = 10",
        outputs={"val": dace.Memlet("T_GPU[i]")},
        output_nodes={t_gpu_1},
        external_edges=True,
        schedule=dace.ScheduleType.GPU_Device,
    )
    first_state.add_nedge(t_gpu_1, t_cpu_1, dace.Memlet("T_GPU[0] -> [0]"))

    # The second map does not need to be on GPU, it just has to use the value that is
    #  computed by the first GPU Map.
    second_state = sdfg.add_state_after(first_state)
    second_state.add_mapped_tasklet(
        "compute",
        map_ranges=dict(i=f"0:{R}"),
        code="val = 1.0",
        inputs={},
        outputs={"val": dace.Memlet(data=X, subset="i")},
        external_edges=True,
    )
    sdfg.out_edges(first_state)[0].data.assignments["R"] = "1"
    sdfg.out_edges(first_state)[0].data.assignments["S"] = "False"
    return sdfg, first_state, second_state


def _make_multi_state_sdfg_1(
    sdfg_name: str = "async_call_multi_state_1",
) -> tuple[dace.SDFG, dace.SDFGState, dace.SDFGState]:
    """
    Make an SDFG with two states, the data descriptor 'T' is assigned to 'R'
    on the InterState edge.
    """
    sdfg, first_state, second_state = _make_multi_state_sdfg_0(sdfg_name)
    sdfg.out_edges(first_state)[0].data.assignments["R"] = "T"
    sdfg.out_edges(first_state)[0].data.assignments["S"] = "False"
    return sdfg, first_state, second_state


def _make_multi_state_sdfg_2(
    sdfg_name: str = "async_call_multi_state_2",
) -> tuple[dace.SDFG, dace.SDFGState, dace.SDFGState]:
    """
    Make an SDFG with two states, the data descriptor 'T' is used in comparison condition
    on the InterState edge.
    """
    sdfg, first_state, second_state = _make_multi_state_sdfg_0(sdfg_name)
    sdfg.out_edges(first_state)[0].data.condition = dace.properties.CodeBlock("R > T")
    return sdfg, first_state, second_state


def _make_multi_state_sdfg_3(
    sdfg_name: str = "async_call_multi_state_3",
) -> tuple[dace.SDFG, dace.SDFGState, dace.SDFGState]:
    """
    Essentially like `async_call_multi_state_0`, but this time the CPU data is also
    used inside the first state, thus a sync after the call is needed.
    """
    sdfg, first_state, second_state = _make_multi_state_sdfg_0(sdfg_name)
    sdfg.add_array("U", shape=(1,), dtype=dace.int32, transient=False)

    t_cpu_1 = next(iter(dnode for dnode in first_state.data_nodes() if dnode.data == "T"))
    u_cpu_1 = first_state.add_access("U")
    tlet1 = first_state.add_tasklet(
        "cpu_computation", inputs={"__in"}, code="__out = __in + 1", outputs={"__out"}
    )

    first_state.add_edge(t_cpu_1, None, tlet1, "__in", dace.Memlet("T[0]"))
    first_state.add_edge(tlet1, "__out", u_cpu_1, None, dace.Memlet("U[0]"))

    return sdfg, first_state, second_state


@pytest.mark.parametrize(
    "multi_state_config",
    [
        (True, _make_multi_state_sdfg_0),
        (False, _make_multi_state_sdfg_1),
        (False, _make_multi_state_sdfg_2),
        (False, _make_multi_state_sdfg_3),
    ],
)
def test_generate_sdfg_async_call_multi_state(
    multi_state_config: tuple[bool, Callable], device_type: core_defs.DeviceType
):
    """
    Verify that states are not made async when a data descriptor is accessed
    on an outgoing InterState edge.
    """
    on_gpu = device_type == core_defs.CUPY_DEVICE_TYPE
    expect_async_sdfg_call_on_first_state, make_multi_state_sdfg = multi_state_config
    sdfg, first_state, second_state = make_multi_state_sdfg()

    # NOTE: Here we should use a configuration context. But because of
    #   [DaCe issue#2125](https://github.com/spcl/dace/issues/2125) this is not possible.
    with dace_wf_common.dace_context(device_type=device_type):
        dace_wf_translation.make_sdfg_call_async(sdfg, on_gpu)

    if on_gpu:
        assert _are_streams_set_to_default_stream(sdfg)

    # No synchronization state is added.
    assert sdfg.number_of_nodes() == 2
    assert sdfg.out_degree(first_state) == 1 and sdfg.in_degree(first_state) == 0
    assert sdfg.out_degree(second_state) == 0 and sdfg.in_degree(second_state) == 1

    # We do never a sync.
    assert first_state.nosync == False
    assert second_state.nosync == False

    if device_type == core_defs.DeviceType.CPU:
        _check_cpu_sdfg_call(sdfg)
    elif expect_async_sdfg_call_on_first_state:
        # NOTE: This test is plain wrong! Because there is a dependency between the first and the
        #   second state. This is because the Map in the first state computes something that is
        #   used on the Interstate edge. Thus there should be a sync at the end of the first
        #   state. But as the test bellow shows, there is no sync in the enter CPU code (syncs
        #   are never inside the GPU code). This is plain wrong, but we should not be affected
        #   by this. See https://github.com/spcl/dace/issues/2120 for more.
        #   In the case of `_make_multi_state_sdfg_3()` there would be a sync after the Map, before
        #   the Tasklet, if the default stream was not used!
        assert not _are_streams_synchronized(sdfg)
    else:
        # There is no dependency between the states, so no sync.
        assert not _are_streams_synchronized(sdfg)<|MERGE_RESOLUTION|>--- conflicted
+++ resolved
@@ -89,18 +89,9 @@
         body=[
             itir.SetAt(
                 expr=im.as_fieldop(
-<<<<<<< HEAD
-                    im.lambda_("it")(im.reduce("plus", im.literal_from_value(1.0))(im.deref("it"))),
-                )("x"),
-                domain=im.domain(
-                    gtx_common.GridType.UNSTRUCTURED,
-                    {Vertex: (0, "h_size"), KDim: (0, "v_size")},
-                ),
-=======
                     im.lambda_("it")(im.reduce("plus", im.literal_from_value(1.0))(im.deref("it")))
                 )(im.as_fieldop_neighbors(V2E.value, "x")),
                 domain=im.get_field_domain(gtx_common.GridType.UNSTRUCTURED, "y", VFTYPE.dims),
->>>>>>> cb782983
                 target=itir.SymRef(id="y"),
             )
         ],
@@ -226,11 +217,7 @@
         body=[
             itir.SetAt(
                 expr=im.op_as_fieldop("plus")("x", 1.0),
-<<<<<<< HEAD
-                domain=im.domain(gtx_common.GridType.CARTESIAN, {IDim: (0, "N")}),
-=======
                 domain=im.get_field_domain(gtx_common.GridType.CARTESIAN, "y", IFTYPE.dims),
->>>>>>> cb782983
                 target=itir.SymRef(id="y"),
             ),
         ],
@@ -266,11 +253,7 @@
         body=[
             itir.SetAt(
                 expr=itir.SymRef(id="x"),
-<<<<<<< HEAD
-                domain=im.domain(gtx_common.GridType.CARTESIAN, {IDim: (0, "N")}),
-=======
                 domain=im.get_field_domain(gtx_common.GridType.CARTESIAN, "y", IFTYPE.dims),
->>>>>>> cb782983
                 target=itir.SymRef(id="y"),
             ),
         ],
