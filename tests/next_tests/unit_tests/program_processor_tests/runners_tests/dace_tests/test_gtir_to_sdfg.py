--- conflicted
+++ resolved
@@ -1392,49 +1392,12 @@
     init_value = np.random.rand()
     vertex_domain = im.domain(gtx_common.GridType.UNSTRUCTURED, ranges={Vertex: (0, "nvertices")})
 
-<<<<<<< HEAD
-    connectivity_V2E = SIMPLE_MESH.offset_provider["V2E"]
+    connectivity_V2E = SKIP_VALUE_MESH.offset_provider["V2E"]
     assert isinstance(connectivity_V2E, gtx_common.NeighborTable)
 
-    # create mesh with skip values
-    connectivity_V2E_skip = gtx_common._connectivity(
-        np.asarray(
-            [
-                [x if i != skip_idx else gtx_common._DEFAULT_SKIP_VALUE for i, x in enumerate(row)]
-                for skip_idx, row in zip(
-                    np.random.randint(0, connectivity_V2E.shape[1], size=SIMPLE_MESH.num_vertices),
-                    connectivity_V2E.ndarray,
-                    strict=True,
-                )
-            ],
-            dtype=connectivity_V2E.ndarray.dtype,
-        ),
-        domain=connectivity_V2E.domain,
-        codomain=connectivity_V2E.codomain,
-        skip_value=gtx_common._DEFAULT_SKIP_VALUE,
-    )
-
-    offset_provider = SIMPLE_MESH.offset_provider | {
-        "V2E_skip": connectivity_V2E_skip,
-    }
-
-    V2E_SKIP_SYMBOLS = dict(
-        __connectivity_V2E_skip_size_0=SIMPLE_MESH.num_vertices,
-        __connectivity_V2E_skip_size_1=connectivity_V2E_skip.shape[1],
-        __connectivity_V2E_skip_stride_0=connectivity_V2E_skip.shape[1],
-        __connectivity_V2E_skip_stride_1=1,
-    )
-
-    e = np.random.rand(SIMPLE_MESH.num_edges)
-    v = np.empty(SIMPLE_MESH.num_vertices, dtype=e.dtype)
-=======
-    connectivity_V2E = SKIP_VALUE_MESH_OFFSET_PROVIDER["V2E"]
-    assert isinstance(connectivity_V2E, gtx_common.NeighborTable)
-
-    v2e_field = np.random.rand(SKIP_VALUE_MESH.num_vertices, connectivity_V2E.max_neighbors)
+    v2e_field = np.random.rand(*connectivity_V2E.shape)
     e = np.random.rand(SKIP_VALUE_MESH.num_edges)
     v = np.empty(SKIP_VALUE_MESH.num_vertices, dtype=e.dtype)
->>>>>>> a00154ad
     v_ref = [
         functools.reduce(
             lambda x, y: x + y,
@@ -1444,13 +1407,7 @@
             ),
             init_value,
         )
-<<<<<<< HEAD
-        for v2e_neighbors, v2e_skip_neighbors in zip(
-            connectivity_V2E.ndarray, connectivity_V2E_skip.ndarray
-        )
-=======
-        for v2e_neighbors, v2e_values in zip(connectivity_V2E.table, v2e_field)
->>>>>>> a00154ad
+        for v2e_neighbors, v2e_values in zip(connectivity_V2E.ndarray, v2e_field)
     ]
 
     testee = gtir.Program(
@@ -1489,56 +1446,20 @@
         ],
     )
 
-<<<<<<< HEAD
-    for i, stencil in enumerate([stencil_inlined, stencil_fieldview]):
-        testee = gtir.Program(
-            id=f"reduce_dot_product_{i}",
-            function_definitions=[],
-            params=[
-                gtir.Sym(id="edges", type=EFTYPE),
-                gtir.Sym(id="vertices", type=VFTYPE),
-                gtir.Sym(id="nvertices", type=SIZE_TYPE),
-            ],
-            declarations=[],
-            body=[
-                gtir.SetAt(
-                    expr=stencil,
-                    domain=vertex_domain,
-                    target=gtir.SymRef(id="vertices"),
-                )
-            ],
-        )
-
-        sdfg = dace_backend.build_sdfg_from_gtir(
-            testee, gtx_common.offset_provider_to_type(offset_provider)
-        )
-
-        sdfg(
-            e,
-            v,
-            connectivity_V2E=connectivity_V2E.ndarray,
-            connectivity_V2E_skip=connectivity_V2E_skip.ndarray,
-            **FSYMBOLS,
-            **make_mesh_symbols(SIMPLE_MESH),
-            **V2E_SKIP_SYMBOLS,
-        )
-        assert np.allclose(v, v_ref)
-=======
-    sdfg = dace_backend.build_sdfg_from_gtir(testee, SKIP_VALUE_MESH_OFFSET_PROVIDER)
+    sdfg = dace_backend.build_sdfg_from_gtir(testee, SKIP_VALUE_MESH.offset_provider_type)
 
     sdfg(
         v2e_field,
         e,
         v,
-        connectivity_V2E=connectivity_V2E.table,
+        connectivity_V2E=connectivity_V2E.ndarray,
         **make_mesh_symbols(SKIP_VALUE_MESH),
         __v2e_field_size_0=SKIP_VALUE_MESH.num_vertices,
-        __v2e_field_size_1=connectivity_V2E.max_neighbors,
-        __v2e_field_stride_0=connectivity_V2E.max_neighbors,
+        __v2e_field_size_1=connectivity_V2E.shape[1],
+        __v2e_field_stride_0=connectivity_V2E.shape[1],
         __v2e_field_stride_1=1,
     )
     assert np.allclose(v, v_ref)
->>>>>>> a00154ad
 
 
 def test_gtir_reduce_with_cond_neighbors():
@@ -1577,48 +1498,14 @@
         ],
     )
 
-<<<<<<< HEAD
-    connectivity_V2E_simple = SIMPLE_MESH.offset_provider["V2E"]
-    assert isinstance(connectivity_V2E_simple, gtx_common.NeighborTable)
-    # create mesh with skip values
-    connectivity_V2E_skip_values = gtx_common._connectivity(
-        np.asarray(
-            [
-                [x if i != skip_idx else gtx_common._DEFAULT_SKIP_VALUE for i, x in enumerate(row)]
-                for skip_idx, row in zip(
-                    np.random.randint(
-                        0, connectivity_V2E_simple.shape[1], size=SIMPLE_MESH.num_vertices
-                    ),
-                    connectivity_V2E_simple.ndarray,
-                    strict=True,
-                )
-            ],
-            dtype=connectivity_V2E_simple.ndarray.dtype,
-        ),
-        domain=connectivity_V2E_simple.domain,
-        codomain=connectivity_V2E_simple.codomain,
-        skip_value=gtx_common._DEFAULT_SKIP_VALUE,
-    )
-=======
-    connectivity_V2E = SKIP_VALUE_MESH_OFFSET_PROVIDER["V2E"]
+    connectivity_V2E = SKIP_VALUE_MESH.offset_provider["V2E"]
     assert isinstance(connectivity_V2E, gtx_common.NeighborTable)
->>>>>>> a00154ad
-
-    v2e_field = np.random.rand(SKIP_VALUE_MESH.num_vertices, connectivity_V2E.max_neighbors)
+
+    v2e_field = np.random.rand(*connectivity_V2E.shape)
     e = np.random.rand(SKIP_VALUE_MESH.num_edges)
 
-<<<<<<< HEAD
-    for use_full in [False, True]:
-        sdfg = dace_backend.build_sdfg_from_gtir(
-            testee,
-            gtx_common.offset_provider_to_type(
-                SIMPLE_MESH.offset_provider | {"V2E_FULL": connectivity_V2E_skip_values}
-            ),
-        )
-=======
     for use_sparse in [False, True]:
-        sdfg = dace_backend.build_sdfg_from_gtir(testee, SKIP_VALUE_MESH_OFFSET_PROVIDER)
->>>>>>> a00154ad
+        sdfg = dace_backend.build_sdfg_from_gtir(testee, SKIP_VALUE_MESH.offset_provider_type)
 
         v = np.empty(SKIP_VALUE_MESH.num_vertices, dtype=e.dtype)
         v_ref = [
@@ -1630,44 +1517,26 @@
                 ],
                 init_value,
             )
-<<<<<<< HEAD
-            for v2e_neighbors in (
-                connectivity_V2E_simple.ndarray
-                if use_full
-                else connectivity_V2E_skip_values.ndarray
-=======
             if use_sparse
             else functools.reduce(
                 lambda x, y: x + y,
                 [e[i] if i != gtx_common._DEFAULT_SKIP_VALUE else 0.0 for i in v2e_neighbors],
                 init_value,
->>>>>>> a00154ad
-            )
-            for v2e_neighbors, v2e_values in zip(connectivity_V2E.table, v2e_field, strict=True)
+            )
+            for v2e_neighbors, v2e_values in zip(connectivity_V2E.ndarray, v2e_field, strict=True)
         ]
         sdfg(
             np.bool_(use_sparse),
             v2e_field,
             e,
             v,
-<<<<<<< HEAD
-            connectivity_V2E=connectivity_V2E_skip_values.ndarray,
-            connectivity_V2E_FULL=connectivity_V2E_simple.ndarray,
-            **FSYMBOLS,
-            **make_mesh_symbols(SIMPLE_MESH),
-            __connectivity_V2E_FULL_size_0=SIMPLE_MESH.num_edges,
-            __connectivity_V2E_FULL_size_1=connectivity_V2E_skip_values.shape[1],
-            __connectivity_V2E_FULL_stride_0=connectivity_V2E_skip_values.shape[1],
-            __connectivity_V2E_FULL_stride_1=1,
-=======
-            connectivity_V2E=connectivity_V2E.table,
+            connectivity_V2E=connectivity_V2E.ndarray,
             **FSYMBOLS,
             **make_mesh_symbols(SKIP_VALUE_MESH),
             __v2e_field_size_0=SKIP_VALUE_MESH.num_vertices,
-            __v2e_field_size_1=connectivity_V2E.max_neighbors,
-            __v2e_field_stride_0=connectivity_V2E.max_neighbors,
+            __v2e_field_size_1=connectivity_V2E.shape[1],
+            __v2e_field_stride_0=connectivity_V2E.shape[1],
             __v2e_field_stride_1=1,
->>>>>>> a00154ad
         )
         assert np.allclose(v, v_ref)
 
