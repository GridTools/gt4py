--- conflicted
+++ resolved
@@ -155,14 +155,7 @@
 
 def test_gtir_broadcast():
     val = np.random.rand()
-<<<<<<< HEAD
-    domain = im.domain(
-        gtx_common.GridType.CARTESIAN,
-        {IDim: get_domain_range("x", IDim)},
-    )
-=======
     domain = im.get_field_domain(gtx_common.GridType.CARTESIAN, "x", [IDim])
->>>>>>> 30304366
     testee = gtir.Program(
         id="gtir_broadcast",
         function_definitions=[],
@@ -188,13 +181,6 @@
 
 
 def test_gtir_cast():
-<<<<<<< HEAD
-    domain = im.domain(
-        gtx_common.GridType.CARTESIAN,
-        {IDim: get_domain_range("z", IDim)},
-    )
-=======
->>>>>>> 30304366
     IFTYPE_FLOAT32 = ts.FieldType(IFTYPE.dims, dtype=ts.ScalarType(kind=ts.ScalarKind.FLOAT32))
     IFTYPE_BOOL = ts.FieldType(IFTYPE.dims, dtype=ts.ScalarType(kind=ts.ScalarKind.BOOL))
     testee = gtir.Program(
@@ -229,10 +215,6 @@
 
 
 def test_gtir_copy_self():
-<<<<<<< HEAD
-    domain = im.domain(gtx_common.GridType.CARTESIAN, {IDim: (1, 2)})
-=======
->>>>>>> 30304366
     testee = gtir.Program(
         id="gtir_copy_self",
         function_definitions=[],
@@ -243,7 +225,7 @@
         body=[
             gtir.SetAt(
                 expr=gtir.SymRef(id="x"),
-                domain=im.domain(gtx_common.GridType.CARTESIAN, ranges={IDim: (1, 2)}),
+                domain=im.domain(gtx_common.GridType.CARTESIAN, {IDim: (1, 2)}),
                 target=gtir.SymRef(id="x"),
             )
         ],
@@ -259,13 +241,6 @@
 
 
 def test_gtir_tuple_swap():
-<<<<<<< HEAD
-    domain = im.domain(
-        gtx_common.GridType.CARTESIAN,
-        {IDim: get_domain_range("x", IDim)},
-    )
-=======
->>>>>>> 30304366
     testee = gtir.Program(
         id="gtir_tuple_swap",
         function_definitions=[],
@@ -299,13 +274,6 @@
 
 
 def test_gtir_tuple_args():
-<<<<<<< HEAD
-    domain = im.domain(
-        gtx_common.GridType.CARTESIAN,
-        {IDim: get_domain_range("y", IDim)},
-    )
-=======
->>>>>>> 30304366
     testee = gtir.Program(
         id="gtir_tuple_args",
         function_definitions=[],
@@ -356,13 +324,6 @@
 
 
 def test_gtir_tuple_expr():
-<<<<<<< HEAD
-    domain = im.domain(
-        gtx_common.GridType.CARTESIAN,
-        {IDim: get_domain_range("z", IDim)},
-    )
-=======
->>>>>>> 30304366
     testee = gtir.Program(
         id="gtir_tuple_expr",
         function_definitions=[],
@@ -402,14 +363,7 @@
 
 
 def test_gtir_tuple_broadcast_scalar():
-<<<<<<< HEAD
-    domain = im.domain(
-        gtx_common.GridType.CARTESIAN,
-        {IDim: get_domain_range("y", IDim)},
-    )
-=======
     domain = im.get_field_domain(gtx_common.GridType.CARTESIAN, "y", [IDim])
->>>>>>> 30304366
     testee = gtir.Program(
         id="gtir_tuple_broadcast_scalar",
         function_definitions=[],
@@ -464,16 +418,8 @@
 
 
 def test_gtir_zero_dim_fields():
-<<<<<<< HEAD
-    domain = im.domain(
-        gtx_common.GridType.CARTESIAN,
-        {IDim: get_domain_range("y", IDim)},
-    )
+    domain = im.get_field_domain(gtx_common.GridType.CARTESIAN, "y", [IDim])
     empty_domain = im.domain(gtx_common.GridType.CARTESIAN, {})
-=======
-    domain = im.get_field_domain(gtx_common.GridType.CARTESIAN, "y", [IDim])
-    empty_domain = im.domain(gtx_common.GridType.CARTESIAN, ranges={})
->>>>>>> 30304366
     testee = gtir.Program(
         id="gtir_zero_dim_fields",
         function_definitions=[],
@@ -503,13 +449,6 @@
 
 
 def test_gtir_tuple_return():
-<<<<<<< HEAD
-    domain = im.domain(
-        gtx_common.GridType.CARTESIAN,
-        {IDim: get_domain_range(im.tuple_get(0, im.tuple_get(0, "z")), IDim)},
-    )
-=======
->>>>>>> 30304366
     testee = gtir.Program(
         id="gtir_tuple_return",
         function_definitions=[],
@@ -572,13 +511,6 @@
 
 
 def test_gtir_tuple_target():
-<<<<<<< HEAD
-    domain = im.domain(
-        gtx_common.GridType.CARTESIAN,
-        {IDim: get_domain_range("x", IDim)},
-    )
-=======
->>>>>>> 30304366
     testee = gtir.Program(
         id="gtir_tuple_target",
         function_definitions=[],
@@ -611,13 +543,6 @@
 
 
 def test_gtir_update():
-<<<<<<< HEAD
-    domain = im.domain(
-        gtx_common.GridType.CARTESIAN,
-        {IDim: get_domain_range("x", IDim)},
-    )
-=======
->>>>>>> 30304366
     stencil1 = im.as_fieldop(
         im.lambda_("a")(im.plus(im.deref("a"), im.plus(im.minus(0.0, 2.0), 1.0)))
     )("x")
@@ -649,13 +574,6 @@
 
 
 def test_gtir_sum2():
-<<<<<<< HEAD
-    domain = im.domain(
-        gtx_common.GridType.CARTESIAN,
-        {IDim: get_domain_range("z", IDim)},
-    )
-=======
->>>>>>> 30304366
     testee = gtir.Program(
         id="sum_2fields",
         function_definitions=[],
@@ -685,13 +603,6 @@
 
 
 def test_gtir_sum2_sym():
-<<<<<<< HEAD
-    domain = im.domain(
-        gtx_common.GridType.CARTESIAN,
-        {IDim: get_domain_range("z", IDim)},
-    )
-=======
->>>>>>> 30304366
     testee = gtir.Program(
         id="sum_2fields_sym",
         function_definitions=[],
@@ -719,15 +630,7 @@
 
 
 def test_gtir_sum3():
-<<<<<<< HEAD
-    domain = im.domain(
-        gtx_common.GridType.CARTESIAN,
-        {IDim: get_domain_range("z", IDim)},
-    )
-    stencil1 = im.op_as_fieldop("plus", domain)(
-=======
     stencil1 = im.op_as_fieldop("plus")(
->>>>>>> 30304366
         "x",
         im.op_as_fieldop("plus")("y", "w"),
     )
@@ -770,13 +673,6 @@
 @pytest.mark.parametrize("s1", [1, 2])
 @pytest.mark.parametrize("s2", [1, 2])
 def test_gtir_cond(s1, s2):
-<<<<<<< HEAD
-    domain = im.domain(
-        gtx_common.GridType.CARTESIAN,
-        {IDim: get_domain_range("z", IDim)},
-    )
-=======
->>>>>>> 30304366
     testee = gtir.Program(
         id=f"cond_2sums_{s1}_{s2}",
         function_definitions=[],
@@ -819,15 +715,6 @@
 
 @pytest.mark.xfail(reason="requires function to retrieve the annex tuple domain")
 def test_gtir_cond_with_tuple_return():
-<<<<<<< HEAD
-    domain = im.domain(
-        gtx_common.GridType.CARTESIAN,
-        {
-            IDim: get_domain_range(im.tuple_get(0, "z"), IDim),
-        },
-    )
-=======
->>>>>>> 30304366
     testee = gtir.Program(
         id="cond_with_tuple_return",
         function_definitions=[],
@@ -880,13 +767,6 @@
 @pytest.mark.parametrize("s1", [False, True])
 @pytest.mark.parametrize("s2", [False, True])
 def test_gtir_cond_nested(s1, s2):
-<<<<<<< HEAD
-    domain = im.domain(
-        gtx_common.GridType.CARTESIAN,
-        {IDim: get_domain_range("z", IDim)},
-    )
-=======
->>>>>>> 30304366
     testee = gtir.Program(
         id=f"cond_nested_{int(s1)}_{int(s2)}",
         function_definitions=[],
@@ -926,15 +806,6 @@
 def test_gtir_cartesian_shift_left():
     DELTA = 3.0
     OFFSET = 1
-<<<<<<< HEAD
-    domain = im.domain(
-        gtx_common.GridType.CARTESIAN,
-        {
-            IDim: get_domain_range("x", IDim, (0, OFFSET)),
-        },
-    )
-=======
->>>>>>> 30304366
 
     # cartesian shift with literal integer offset
     stencil1_inlined = im.as_fieldop(
@@ -1026,13 +897,6 @@
 def test_gtir_cartesian_shift_right():
     DELTA = 3.0
     OFFSET = 1
-<<<<<<< HEAD
-    domain = im.domain(
-        gtx_common.GridType.CARTESIAN,
-        {IDim: get_domain_range("x", IDim, (OFFSET, 0))},
-    )
-=======
->>>>>>> 30304366
 
     # cartesian shift with literal integer offset
     stencil1_inlined = im.as_fieldop(
@@ -1124,27 +988,6 @@
 def test_gtir_connectivity_shift():
     C2E_neighbor_idx = 2
     E2V_neighbor_idx = 1
-<<<<<<< HEAD
-    edge_domain = im.domain(
-        gtx_common.GridType.UNSTRUCTURED,
-        {Edge: get_domain_range("ce_field", Edge)},
-    )
-    ce_domain = im.domain(
-        gtx_common.GridType.UNSTRUCTURED,
-        {
-            Cell: get_domain_range("ce_field", Cell),
-            Edge: get_domain_range("ce_field", Edge),
-        },
-    )
-    cv_domain = im.domain(
-        gtx_common.GridType.UNSTRUCTURED,
-        {
-            Cell: get_domain_range("ce_field", Cell),
-            Vertex: get_domain_range("ev_field", Vertex),
-        },
-    )
-=======
->>>>>>> 30304366
 
     # apply shift 2 times along different dimensions
     stencil1_inlined = im.as_fieldop(
@@ -1291,14 +1134,7 @@
 def test_gtir_connectivity_shift_chain():
     E2V_neighbor_idx = 1
     V2E_neighbor_idx = 2
-<<<<<<< HEAD
-    edge_domain = im.domain(
-        gtx_common.GridType.UNSTRUCTURED,
-        {Edge: get_domain_range("edges", Edge)},
-    )
-=======
-
->>>>>>> 30304366
+
     testee = gtir.Program(
         id="connectivity_shift_chain",
         function_definitions=[],
@@ -1366,25 +1202,8 @@
     gtx_common.check_dims(V2E_KFTYPE.dims)
 
     init_value = np.random.rand()
-<<<<<<< HEAD
-    outer_domain = im.domain(
-        gtx_common.GridType.UNSTRUCTURED,
-        {
-            Vertex: get_domain_range("vertices", Vertex),
-            KDim: get_domain_range("vertices", KDim, (MARGIN, MARGIN)),
-        },
-    )
-    inner_domain = im.domain(
-        gtx_common.GridType.UNSTRUCTURED,
-        {
-            Vertex: get_domain_range("x", Vertex),
-            KDim: get_domain_range("x", KDim),
-        },
-    )
-=======
     inner_domain = im.get_field_domain(gtx_common.GridType.UNSTRUCTURED, "vertices", [Vertex, KDim])
     outer_domain = apply_margin_on_field_domain(inner_domain, KDim, (MARGIN, MARGIN))
->>>>>>> 30304366
     testee = gtir.Program(
         id="neighbors_as_input",
         function_definitions=[],
@@ -1466,72 +1285,8 @@
     assert np.allclose(v, v_ref)
 
 
-<<<<<<< HEAD
-def test_gtir_neighbors_as_output():
-    # FIXME[#1582](edopao): Enable testcase when type inference is working
-    pytest.skip("Field of lists not fully supported by GTIR type inference")
-    v2e_domain = im.domain(
-        gtx_common.GridType.UNSTRUCTURED,
-        {
-            Vertex: get_domain_range("vertices", Vertex),
-            V2EDim: (0, SIMPLE_MESH.offset_provider_type["V2E"].max_neighbors),
-        },
-    )
-    vertex_domain = im.domain(
-        gtx_common.GridType.UNSTRUCTURED,
-        {
-            Vertex: get_domain_range("vertices", Vertex),
-        },
-    )
-    testee = gtir.Program(
-        id="neighbors_as_output",
-        function_definitions=[],
-        params=[
-            gtir.Sym(id="edges", type=EFTYPE),
-            gtir.Sym(id="v2e_field", type=V2E_FTYPE),
-        ],
-        declarations=[],
-        body=[
-            gtir.SetAt(
-                expr=im.as_fieldop_neighbors("V2E", "edges", vertex_domain),
-                domain=v2e_domain,
-                target=gtir.SymRef(id="v2e_field"),
-            )
-        ],
-    )
-
-    sdfg = build_dace_sdfg(testee, SIMPLE_MESH.offset_provider)
-
-    connectivity_V2E = SIMPLE_MESH.offset_provider["V2E"]
-
-    e = np.random.rand(SIMPLE_MESH.num_edges)
-    v2e_field = np.empty([SIMPLE_MESH.num_vertices, connectivity_V2E.max_neighbors], dtype=e.dtype)
-
-    sdfg(
-        e,
-        v2e_field,
-        gt_conn_V2E=connectivity_V2E.ndarray,
-        **FSYMBOLS,
-        **make_mesh_symbols(SIMPLE_MESH),
-        __v2e_field_0_range_1=SIMPLE_MESH.num_vertices,
-        __v2e_field_stride_0=connectivity_V2E.max_neighbors,
-        __v2e_field_stride_1=1,
-    )
-    assert np.allclose(v2e_field, e[connectivity_V2E.asnumpy()])
-
-
 def test_gtir_reduce():
     init_value = np.random.rand()
-    vertex_domain = im.domain(
-        gtx_common.GridType.UNSTRUCTURED,
-        {
-            Vertex: get_domain_range("vertices", Vertex),
-        },
-    )
-=======
-def test_gtir_reduce():
-    init_value = np.random.rand()
->>>>>>> 30304366
     stencil_inlined = im.as_fieldop(
         im.lambda_("it")(
             im.reduce("plus", im.literal_from_value(init_value))(im.neighbors("V2E", "it"))
@@ -1587,15 +1342,6 @@
 
 def test_gtir_reduce_with_skip_values():
     init_value = np.random.rand()
-<<<<<<< HEAD
-    vertex_domain = im.domain(
-        gtx_common.GridType.UNSTRUCTURED,
-        {
-            Vertex: get_domain_range("vertices", Vertex),
-        },
-    )
-=======
->>>>>>> 30304366
     stencil_inlined = im.as_fieldop(
         im.lambda_("it")(
             im.reduce("plus", im.literal_from_value(init_value))(im.neighbors("V2E", "it"))
@@ -1653,15 +1399,6 @@
 
 def test_gtir_reduce_dot_product():
     init_value = np.random.rand()
-<<<<<<< HEAD
-    vertex_domain = im.domain(
-        gtx_common.GridType.UNSTRUCTURED,
-        {
-            Vertex: get_domain_range("vertices", Vertex),
-        },
-    )
-=======
->>>>>>> 30304366
 
     connectivity_V2E = SKIP_VALUE_MESH.offset_provider["V2E"]
 
@@ -1729,15 +1466,6 @@
 @pytest.mark.parametrize("use_sparse", [False, True])
 def test_gtir_reduce_with_cond_neighbors(use_sparse):
     init_value = np.random.rand()
-<<<<<<< HEAD
-    vertex_domain = im.domain(
-        gtx_common.GridType.UNSTRUCTURED,
-        {
-            Vertex: get_domain_range("vertices", Vertex),
-        },
-    )
-=======
->>>>>>> 30304366
     testee = gtir.Program(
         id=f"reduce_with_cond_neighbors_{int(use_sparse)}",
         function_definitions=[],
@@ -1811,18 +1539,6 @@
     MARGIN = 2
     assert MARGIN < N
     OFFSET = 1000 * 1000 * 1000
-<<<<<<< HEAD
-    domain = im.domain(gtx_common.GridType.CARTESIAN, {IDim: (MARGIN, im.minus("size", MARGIN))})
-    left_domain = im.domain(
-        gtx_common.GridType.CARTESIAN,
-        {IDim: (im.minus(MARGIN, OFFSET), im.minus(im.minus("size", MARGIN), OFFSET))},
-    )
-    right_domain = im.domain(
-        gtx_common.GridType.CARTESIAN,
-        {IDim: (im.plus(MARGIN, OFFSET), im.plus(im.plus("size", MARGIN), OFFSET))},
-    )
-=======
->>>>>>> 30304366
     shift_left_stencil = im.lambda_("a")(im.deref(im.shift(IDim.value, OFFSET)("a")))
     shift_right_stencil = im.lambda_("a")(im.deref(im.shift(IDim.value, -OFFSET)("a")))
     testee = gtir.Program(
@@ -1886,17 +1602,6 @@
 
 
 def test_gtir_let_lambda():
-<<<<<<< HEAD
-    domain = im.domain(
-        gtx_common.GridType.CARTESIAN,
-        {IDim: get_domain_range("y", IDim)},
-    )
-    subdomain = im.domain(
-        gtx_common.GridType.CARTESIAN,
-        {IDim: get_domain_range("y", IDim, (1, 1))},
-    )
-=======
->>>>>>> 30304366
     testee = gtir.Program(
         id="let_lambda",
         function_definitions=[],
@@ -1942,18 +1647,11 @@
 
 
 def test_gtir_let_lambda_scalar_expression():
-<<<<<<< HEAD
     domain_inner = im.domain(gtx_common.GridType.CARTESIAN, {IDim: (1, "size_inner")})
-    domain_outer = im.domain(
-        gtx_common.GridType.CARTESIAN,
-        {IDim: get_domain_range("y", IDim)},
-=======
-    domain_inner = im.domain(gtx_common.GridType.CARTESIAN, ranges={IDim: (1, "size_inner")})
     domain_outer = im.get_field_domain(
         gtx_common.GridType.CARTESIAN,
         "y",
         [IDim],
->>>>>>> 30304366
     )
     testee = gtir.Program(
         id="let_lambda_scalar_expression",
@@ -2007,13 +1705,6 @@
 def test_gtir_let_lambda_with_connectivity():
     C2E_neighbor_idx = 1
     C2V_neighbor_idx = 2
-<<<<<<< HEAD
-    cell_domain = im.domain(
-        gtx_common.GridType.UNSTRUCTURED,
-        {Cell: get_domain_range("cells", Cell)},
-    )
-=======
->>>>>>> 30304366
 
     connectivity_C2E = SIMPLE_MESH.offset_provider["C2E"]
     connectivity_C2V = SIMPLE_MESH.offset_provider["C2V"]
@@ -2073,16 +1764,6 @@
 def test_gtir_let_lambda_with_origin():
     MESH_NUM_LEVELS = 25
     C2E_neighbor_idx = 1
-<<<<<<< HEAD
-    cell_domain = im.domain(
-        gtx_common.GridType.UNSTRUCTURED,
-        {
-            Cell: get_domain_range("cells", Cell),
-            KDim: get_domain_range("cells", KDim, (1, 0)),
-        },
-    )
-=======
->>>>>>> 30304366
 
     CKFTYPE = ts.FieldType(dims=[Cell, KDim], dtype=FLOAT_TYPE)
     EKFTYPE = ts.FieldType(dims=[Edge, KDim], dtype=FLOAT_TYPE)
@@ -2144,13 +1825,6 @@
 
 @pytest.mark.parametrize("s", [False, True])
 def test_gtir_let_lambda_with_cond(s):
-<<<<<<< HEAD
-    domain = im.domain(
-        gtx_common.GridType.CARTESIAN,
-        {IDim: get_domain_range("y", IDim)},
-    )
-=======
->>>>>>> 30304366
     testee = gtir.Program(
         id=f"let_lambda_with_cond_{int(s)}",
         function_definitions=[],
@@ -2182,14 +1856,7 @@
 
 
 def test_gtir_let_lambda_with_tuple1():
-<<<<<<< HEAD
-    domain = im.domain(
-        gtx_common.GridType.CARTESIAN,
-        {IDim: get_domain_range(im.tuple_get(0, "z"), IDim)},
-    )
-=======
     inner_domain = im.get_field_domain(gtx_common.GridType.CARTESIAN, "x", [IDim])
->>>>>>> 30304366
     testee = gtir.Program(
         id="let_lambda_with_tuple1",
         function_definitions=[],
@@ -2246,16 +1913,7 @@
 
 
 def test_gtir_let_lambda_with_tuple2():
-<<<<<<< HEAD
-    domain = im.domain(
-        gtx_common.GridType.CARTESIAN,
-        {
-            IDim: get_domain_range(im.tuple_get(0, "z"), IDim),
-        },
-    )
-=======
     inner_domain = im.get_field_domain(gtx_common.GridType.CARTESIAN, "x", [IDim])
->>>>>>> 30304366
     val = np.random.rand()
     testee = gtir.Program(
         id="let_lambda_with_tuple2",
@@ -2318,13 +1976,6 @@
 
 @pytest.mark.parametrize("s", [False, True])
 def test_gtir_if_scalars(s):
-<<<<<<< HEAD
-    domain = im.domain(
-        gtx_common.GridType.CARTESIAN,
-        {IDim: get_domain_range("z", IDim)},
-    )
-=======
->>>>>>> 30304366
     testee = gtir.Program(
         id=f"if_scalars_{int(s)}",
         function_definitions=[],
@@ -2385,13 +2036,6 @@
 
 
 def test_gtir_if_values():
-<<<<<<< HEAD
-    domain = im.domain(
-        gtx_common.GridType.CARTESIAN,
-        {IDim: get_domain_range("z", IDim)},
-    )
-=======
->>>>>>> 30304366
     testee = gtir.Program(
         id="if_values",
         function_definitions=[],
@@ -2423,17 +2067,6 @@
 def test_gtir_index():
     MARGIN = 2
     assert (MARGIN * 2) < N
-<<<<<<< HEAD
-    domain = im.domain(
-        gtx_common.GridType.CARTESIAN,
-        {IDim: get_domain_range("x", IDim)},
-    )
-    subdomain = im.domain(
-        gtx_common.GridType.CARTESIAN,
-        {IDim: get_domain_range("x", IDim, (MARGIN, MARGIN))},
-    )
-=======
->>>>>>> 30304366
 
     testee = gtir.Program(
         id="gtir_index",
@@ -2475,13 +2108,6 @@
 def test_gtir_concat_where():
     SUBSET_SIZE = 5
     assert SUBSET_SIZE < N
-<<<<<<< HEAD
-    domain = im.domain(
-        gtx_common.GridType.CARTESIAN,
-        {IDim: get_domain_range("z", IDim)},
-    )
-=======
->>>>>>> 30304366
     domain_cond_lhs = im.domain(
         gtx_common.GridType.CARTESIAN, {IDim: (gtir.InfinityLiteral.NEGATIVE, N - SUBSET_SIZE)}
     )
