--- conflicted
+++ resolved
@@ -20,12 +20,12 @@
 from gt4py.next.iterator.ir_utils import domain_utils, ir_makers as im
 
 from next_tests.integration_tests.feature_tests.ffront_tests.ffront_test_utils import (
+    Cell,
     KDim,
     Vertex,
 )
 
 
-<<<<<<< HEAD
 @pytest.mark.parametrize(
     "param",
     [
@@ -78,8 +78,6 @@
     ]
 
 
-=======
->>>>>>> 30304366
 def test_symbolic_domain():
     domain = domain_utils.SymbolicDomain.from_expr(
         im.get_field_domain(gtx_common.GridType.UNSTRUCTURED, "arg", [Vertex, KDim])
