# GT4Py - GridTools Framework
#
# Copyright (c) 2014-2024, ETH Zurich
# All rights reserved.
#
<<<<<<< HEAD
# This file is part of the GT4Py project and the GridTools framework.
# GT4Py is free software: you can redistribute it and/or modify it under
# the terms of the GNU General Public License as published by the
# Free Software Foundation, either version 3 of the License, or any later
# version. See the LICENSE.txt file at the top-level directory of this
# distribution for a copy of the license or check <https://www.gnu.org/licenses/>.
#
# SPDX-License-Identifier: GPL-3.0-or-later
import copy
import os.path
import pathlib
import pickle
import tempfile
=======
# Please, refer to the LICENSE file in the root directory.
# SPDX-License-Identifier: BSD-3-Clause
>>>>>>> c1106fca

import numpy as np
import pytest

import gt4py.next as gtx
import gt4py.next.config
from gt4py.next.iterator import ir as itir
from gt4py.next.iterator.ir_utils import ir_makers as im
from gt4py.next.otf import arguments, languages, stages
from gt4py.next.program_processors.codegens.gtfn import gtfn_module
from gt4py.next.type_system import type_translation


@pytest.fixture
def fencil_example():
    IDim = gtx.Dimension("I")
    params = [gtx.as_field([IDim], np.empty((1,), dtype=np.float32)), np.float32(3.14)]
    param_types = [type_translation.from_value(param) for param in params]

    domain = itir.FunCall(
        fun=itir.SymRef(id="cartesian_domain"),
        args=[
            itir.FunCall(
                fun=itir.SymRef(id="named_range"),
                args=[
                    itir.AxisLiteral(value="I"),
                    im.literal("0", itir.INTEGER_INDEX_BUILTIN),
                    im.literal("10", itir.INTEGER_INDEX_BUILTIN),
                ],
            )
        ],
    )
    fencil = itir.FencilDefinition(
        id="example",
        params=[im.sym(name, type_) for name, type_ in zip(("buf", "sc"), param_types)],
        function_definitions=[
            itir.FunctionDefinition(
                id="stencil",
                params=[itir.Sym(id="buf"), itir.Sym(id="sc")],
                expr=im.literal("1", "float32"),
            )
        ],
        closures=[
            itir.StencilClosure(
                domain=domain,
                stencil=itir.SymRef(id="stencil"),
                output=itir.SymRef(id="buf"),
                inputs=[itir.SymRef(id="buf"), itir.SymRef(id="sc")],
            )
        ],
    )
    return fencil, params


def test_codegen(fencil_example):
    fencil, parameters = fencil_example
    module = gtfn_module.translate_program_cpu(
        stages.CompilableProgram(
            data=fencil,
            args=arguments.CompileTimeArgs.from_concrete_no_size(
                *parameters, **{"offset_provider": {}}
            ),
        )
    )
    assert module.entry_point.name == fencil.id
    assert any(d.name == "gridtools_cpu" for d in module.library_deps)
<<<<<<< HEAD
    assert module.language is languages.Cpp


def test_transformation_caching(fencil_example):
    program, _ = fencil_example
    args = dict(
        program=program,
        offset_provider={},
        column_axis=gtx.Dimension("K", kind=gtx.DimensionKind.VERTICAL),
    )

    # test cache file written is what the function returns
    with tempfile.TemporaryDirectory() as cache_dir:
        try:
            prev_cache_dir = gt4py.next.config.BUILD_CACHE_DIR
            gt4py.next.config.BUILD_CACHE_DIR = pathlib.Path(cache_dir)

            cache_file_path = gtfn_module._generate_stencil_source_cache_file_path(**args)
            assert not os.path.exists(cache_file_path)
            stencil_source = gtfn_module.translate_program_cpu.generate_stencil_source(**args)
            assert os.path.exists(cache_file_path)
            with open(cache_file_path, "rb") as f:
                stencil_source_from_cache = pickle.load(f)
            assert stencil_source == stencil_source_from_cache
        except Exception as e:
            raise e
        finally:
            gt4py.next.config.BUILD_CACHE_DIR = prev_cache_dir

    # test cache file is deterministic
    assert gtfn_module._generate_stencil_source_cache_file_path(
        **args
    ) == gtfn_module._generate_stencil_source_cache_file_path(**args)

    # test cache file changes for a different program
    altered_program = copy.deepcopy(program)
    altered_program.id = "example2"
    assert gtfn_module._generate_stencil_source_cache_file_path(
        **args
    ) != gtfn_module._generate_stencil_source_cache_file_path(
        **(args | {"program": altered_program})
    )
=======
    assert module.language is languages.CPP
>>>>>>> c1106fca
<|MERGE_RESOLUTION|>--- conflicted
+++ resolved
@@ -3,24 +3,8 @@
 # Copyright (c) 2014-2024, ETH Zurich
 # All rights reserved.
 #
-<<<<<<< HEAD
-# This file is part of the GT4Py project and the GridTools framework.
-# GT4Py is free software: you can redistribute it and/or modify it under
-# the terms of the GNU General Public License as published by the
-# Free Software Foundation, either version 3 of the License, or any later
-# version. See the LICENSE.txt file at the top-level directory of this
-# distribution for a copy of the license or check <https://www.gnu.org/licenses/>.
-#
-# SPDX-License-Identifier: GPL-3.0-or-later
-import copy
-import os.path
-import pathlib
-import pickle
-import tempfile
-=======
 # Please, refer to the LICENSE file in the root directory.
 # SPDX-License-Identifier: BSD-3-Clause
->>>>>>> c1106fca
 
 import numpy as np
 import pytest
@@ -87,8 +71,7 @@
     )
     assert module.entry_point.name == fencil.id
     assert any(d.name == "gridtools_cpu" for d in module.library_deps)
-<<<<<<< HEAD
-    assert module.language is languages.Cpp
+    assert module.language is languages.CPP
 
 
 def test_transformation_caching(fencil_example):
@@ -129,7 +112,4 @@
         **args
     ) != gtfn_module._generate_stencil_source_cache_file_path(
         **(args | {"program": altered_program})
-    )
-=======
-    assert module.language is languages.CPP
->>>>>>> c1106fca
+    )