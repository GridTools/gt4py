--- conflicted
+++ resolved
@@ -166,16 +166,6 @@
 
 # TODO(egparedes): we should switch to use the cached backend by default and then remove this test
 def test_gtfn_file_cache_whole_workflow(cartesian_case_no_backend):
-<<<<<<< HEAD
-    import gt4py.next.embedded.context as gtx_context
-
-    if gtx_context.within_valid_context():
-        print(f"{gtx_context.get_closure_column_range()=}")
-        print(f"{gtx_context.get_offset_provider()=}")
-    assert gtx_context.within_valid_context() is False
-
-=======
->>>>>>> 3a34ee26
     cartesian_case = cartesian_case_no_backend
     cartesian_case.backend = gtfn.GTFNBackendFactory(
         gpu=False, cached=True, otf_workflow__cached_translation=True
