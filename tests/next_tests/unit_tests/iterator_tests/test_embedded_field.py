--- conflicted
+++ resolved
@@ -63,13 +63,8 @@
     tuple_of_fields = embedded.TupleOfFields((make_located_field(), make_located_field()))
     assert isinstance(tuple_of_fields, embedded.TupleField)
 
-<<<<<<< HEAD
-    tuple_of_fields.field_setitem({I: 0, J: 0}, (42, 43))
-    assert tuple_of_fields.field_getitem({I: 0, J: 0}) == (42, 43)
-=======
     tuple_of_fields.field_setitem({I.value: 0, J.value: 0}, (42, 43))
     assert tuple_of_fields.field_getitem({I.value: 0, J.value: 0}) == (42, 43)
->>>>>>> f3089b90
 
 
 def test_tuple_of_tuple_of_field():
@@ -80,10 +75,5 @@
     testee = embedded.TupleOfFields(tup)
     assert isinstance(testee, embedded.TupleField)
 
-<<<<<<< HEAD
-    testee.field_setitem({I: 0, J: 0}, ((42, 43), (44, 45)))
-    assert testee.field_getitem({I: 0, J: 0}) == ((42, 43), (44, 45))
-=======
     testee.field_setitem({I.value: 0, J.value: 0}, ((42, 43), (44, 45)))
-    assert testee.field_getitem({I.value: 0, J.value: 0}) == ((42, 43), (44, 45))
->>>>>>> f3089b90
+    assert testee.field_getitem({I.value: 0, J.value: 0}) == ((42, 43), (44, 45))