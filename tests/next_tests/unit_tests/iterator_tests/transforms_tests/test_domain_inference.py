--- conflicted
+++ resolved
@@ -1206,9 +1206,6 @@
 
     folded_call = constant_fold_domain_exprs(actual_call)
     assert expected == folded_call
-<<<<<<< HEAD
-    assert expected_domains == constant_fold_accessed_domains(actual_domains)
-=======
     assert expected_domains == constant_fold_accessed_domains(actual_domains)
 
 
@@ -1218,5 +1215,4 @@
     expected_domains = {
         "in_field": {IDim: (0, 10)},
     }
-    run_test_expr(testee, testee, domain, expected_domains, offset_provider)
->>>>>>> ac0625f9
+    run_test_expr(testee, testee, domain, expected_domains, offset_provider)