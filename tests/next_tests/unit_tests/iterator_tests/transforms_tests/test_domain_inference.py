--- conflicted
+++ resolved
@@ -515,11 +515,7 @@
 
     testee = im.if_(cond, field_1, field_2)
 
-<<<<<<< HEAD
-    domain = im.domain(common.GridType.CARTESIAN, {"IDim": (2, 13)})
-=======
-    domain = im.domain(common.GridType.CARTESIAN, {IDim: (0, 11)})
->>>>>>> 7c65eea6
+    domain = im.domain(common.GridType.CARTESIAN, {IDim: (2, 13)})
     domain_tmp = translate_domain(domain, {"Ioff": -1}, offset_provider)
     expected_domains_dict = {"in_field1": {IDim: (2, 14)}, "in_field2": {IDim: (0, 14)}}
     expected_tmp2 = im.as_fieldop(tmp_stencil2, domain_tmp)(
