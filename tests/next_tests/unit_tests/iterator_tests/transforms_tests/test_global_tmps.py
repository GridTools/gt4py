--- conflicted
+++ resolved
@@ -15,12 +15,7 @@
 
 import gt4py.next as gtx
 from gt4py.eve.utils import UIDs
-<<<<<<< HEAD
 from gt4py.next.iterator import ir, ir_makers as im
-from gt4py.next.iterator.runtime import CartesianAxis
-=======
-from gt4py.next.iterator import ir
->>>>>>> 3d63cd0d
 from gt4py.next.iterator.transforms.global_tmps import (
     AUTO_DOMAIN,
     FencilWithTemporaries,
@@ -257,11 +252,7 @@
             for a, s in (("JDim", "j"), ("KDim", "k"))
         ],
     )
-<<<<<<< HEAD
-    actual = update_domains(testee, {"I": CartesianAxis("IDim")})
-=======
-    actual = update_cartesian_domains(testee, {"I": gtx.Dimension("IDim")})
->>>>>>> 3d63cd0d
+    actual = update_domains(testee, {"I": gtx.Dimension("IDim")})
     assert actual == expected
 
 
