# GT4Py - GridTools Framework
#
# Copyright (c) 2014-2024, ETH Zurich
# All rights reserved.
#
# Please, refer to the LICENSE file in the root directory.
# SPDX-License-Identifier: BSD-3-Clause

import pytest

from gt4py.next import common, utils
from gt4py.next.iterator import ir
from gt4py.next.iterator.ir_utils import ir_makers as im
from gt4py.next.iterator.transforms.unroll_reduce import UnrollReduce, _get_partial_offset_tags
from gt4py.next.type_system import type_specifications as ts


def dummy_connectivity_type(max_neighbors: int, has_skip_values: bool):
    return common.NeighborConnectivityType(
        domain=[common.Dimension("dummy_origin"), common.Dimension("dummy_neighbor")],
        codomain=common.Dimension("dummy_codomain"),
        skip_value=common._DEFAULT_SKIP_VALUE if has_skip_values else None,
        dtype=None,
        max_neighbors=max_neighbors,
    )


def _list_type(dim: str) -> ts.ListType:
    return ts.ListType(
        element_type=ts.DataType(),
        offset_type=common.Dimension(value=dim, kind=common.DimensionKind.LOCAL),
    )


def typed_neighbors(dim: str, arg: str | ir.Expr) -> ir.FunCall:
    neighbors = im.neighbors(dim, arg)
    neighbors.type = _list_type(dim)
    return neighbors


@pytest.fixture(params=[True, False])
def has_skip_values(request):
    return request.param


@pytest.fixture
def basic_reduction():
<<<<<<< HEAD
    UIDs.reset_sequence()
    return im.reduce("foo", 0.0)(typed_neighbors("Dim", "x"))
=======
    return im.reduce("foo", 0.0)(im.neighbors("Dim", "x"))
>>>>>>> f41a3d2f


@pytest.fixture
def reduction_with_shift_on_second_arg():
<<<<<<< HEAD
    UIDs.reset_sequence()
    const_list = im.call("make_const_list")(42)
    const_list.type = _list_type("Dim")
    return im.reduce("foo", 0.0)(const_list, typed_neighbors("Dim", "y"))
=======
    return im.reduce("foo", 0.0)("x", im.neighbors("Dim", "y"))
>>>>>>> f41a3d2f


@pytest.fixture
def reduction_with_incompatible_shifts():
<<<<<<< HEAD
    UIDs.reset_sequence()
    return im.reduce("foo", 0.0)(typed_neighbors("Dim", "x"), typed_neighbors("Dim2", "y"))
=======
    return im.reduce("foo", 0.0)(im.neighbors("Dim", "x"), im.neighbors("Dim2", "y"))
>>>>>>> f41a3d2f


@pytest.fixture
def reduction_with_irrelevant_full_shift():
    return im.reduce("foo", 0.0)(
        typed_neighbors("Dim", im.shift("IrrelevantDim", 0)("x")), typed_neighbors("Dim", "y")
    )


@pytest.fixture
def reduction_if():
<<<<<<< HEAD
    UIDs.reset_sequence()
    if_expr = im.if_(True, typed_neighbors("Dim", "x"), "y")
    if_expr.type = _list_type("Dim")
    return im.reduce("foo", 0.0)(if_expr)
=======
    return im.reduce("foo", 0.0)(im.if_(True, im.neighbors("Dim", "x"), "y"))
>>>>>>> f41a3d2f


@pytest.mark.parametrize(
    "reduction",
    [
        "basic_reduction",
        "reduction_with_irrelevant_full_shift",
        "reduction_with_shift_on_second_arg",
        "reduction_if",
    ],
)
def test_get_partial_offsets(reduction, request):
    partial_offsets = _get_partial_offset_tags(request.getfixturevalue(reduction).args)

    assert set(partial_offsets) == {"Dim"}


def _expected(red, max_neighbors, has_skip_values, shifted_arg=0):
    acc, offset, step = "_acc_0", "_i_0", "_step_0"

    red_fun, red_init = red.fun.args

    elements = [im.list_get(offset, arg) for arg in red.args]

    step_expr = im.call(red_fun)(acc, *elements)
    if has_skip_values:
        neighbors_offset = red.args[shifted_arg].args[0]
        neighbors_it = red.args[shifted_arg].args[1]
        can_deref = im.can_deref(im.shift(neighbors_offset, offset)(neighbors_it))

        step_expr = im.if_(can_deref, step_expr, acc)
    step_fun = im.lambda_(acc, offset)(step_expr)

    step_app = red_init
    for i in range(max_neighbors):
        step_app = im.call(step)(step_app, ir.OffsetLiteral(value=i))

    return im.let(step, step_fun)(step_app)


def test_basic(basic_reduction, has_skip_values, uids: utils.IDGeneratorPool):
    expected = _expected(basic_reduction, 3, has_skip_values)

    offset_provider_type = {
        "Dim": dummy_connectivity_type(max_neighbors=3, has_skip_values=has_skip_values)
    }
    actual = UnrollReduce.apply(
        basic_reduction, offset_provider_type=offset_provider_type, uids=uids
    )
    assert actual == expected


def test_reduction_with_shift_on_second_arg(
    reduction_with_shift_on_second_arg, has_skip_values, uids
):
    expected = _expected(reduction_with_shift_on_second_arg, 1, has_skip_values, 1)

    offset_provider_type = {
        "Dim": dummy_connectivity_type(max_neighbors=1, has_skip_values=has_skip_values)
    }
    actual = UnrollReduce.apply(
        reduction_with_shift_on_second_arg, offset_provider_type=offset_provider_type, uids=uids
    )
    assert actual == expected


def test_reduction_with_if(reduction_if, uids: utils.IDGeneratorPool):
    expected = _expected(reduction_if, 2, False)

    offset_provider_type = {"Dim": dummy_connectivity_type(max_neighbors=2, has_skip_values=False)}
    actual = UnrollReduce.apply(reduction_if, offset_provider_type=offset_provider_type, uids=uids)
    assert actual == expected


def test_reduction_with_irrelevant_full_shift(
    reduction_with_irrelevant_full_shift, uids: utils.IDGeneratorPool
):
    expected = _expected(reduction_with_irrelevant_full_shift, 3, False)

    offset_provider_type = {
        "Dim": dummy_connectivity_type(max_neighbors=3, has_skip_values=False),
        "IrrelevantDim": dummy_connectivity_type(
            max_neighbors=1, has_skip_values=True
        ),  # different max_neighbors and skip value to trigger error
    }
    actual = UnrollReduce.apply(
        reduction_with_irrelevant_full_shift, offset_provider_type=offset_provider_type, uids=uids
    )
    assert actual == expected


@pytest.mark.parametrize(
    "offset_provider_type",
    [
        {
            "Dim": dummy_connectivity_type(max_neighbors=3, has_skip_values=False),
            "Dim2": dummy_connectivity_type(max_neighbors=2, has_skip_values=False),
        },
        {
            "Dim": dummy_connectivity_type(max_neighbors=3, has_skip_values=False),
            "Dim2": dummy_connectivity_type(max_neighbors=3, has_skip_values=True),
        },
        {
            "Dim": dummy_connectivity_type(max_neighbors=3, has_skip_values=False),
            "Dim2": dummy_connectivity_type(max_neighbors=2, has_skip_values=True),
        },
    ],
)
def test_reduction_with_incompatible_shifts(
    reduction_with_incompatible_shifts, offset_provider_type, uids
):
    with pytest.raises(RuntimeError, match="incompatible"):
        UnrollReduce.apply(
            reduction_with_incompatible_shifts, offset_provider_type=offset_provider_type, uids=uids
        )<|MERGE_RESOLUTION|>--- conflicted
+++ resolved
@@ -45,34 +45,19 @@
 
 @pytest.fixture
 def basic_reduction():
-<<<<<<< HEAD
-    UIDs.reset_sequence()
     return im.reduce("foo", 0.0)(typed_neighbors("Dim", "x"))
-=======
-    return im.reduce("foo", 0.0)(im.neighbors("Dim", "x"))
->>>>>>> f41a3d2f
 
 
 @pytest.fixture
 def reduction_with_shift_on_second_arg():
-<<<<<<< HEAD
-    UIDs.reset_sequence()
     const_list = im.call("make_const_list")(42)
     const_list.type = _list_type("Dim")
     return im.reduce("foo", 0.0)(const_list, typed_neighbors("Dim", "y"))
-=======
-    return im.reduce("foo", 0.0)("x", im.neighbors("Dim", "y"))
->>>>>>> f41a3d2f
 
 
 @pytest.fixture
 def reduction_with_incompatible_shifts():
-<<<<<<< HEAD
-    UIDs.reset_sequence()
     return im.reduce("foo", 0.0)(typed_neighbors("Dim", "x"), typed_neighbors("Dim2", "y"))
-=======
-    return im.reduce("foo", 0.0)(im.neighbors("Dim", "x"), im.neighbors("Dim2", "y"))
->>>>>>> f41a3d2f
 
 
 @pytest.fixture
@@ -84,14 +69,9 @@
 
 @pytest.fixture
 def reduction_if():
-<<<<<<< HEAD
-    UIDs.reset_sequence()
     if_expr = im.if_(True, typed_neighbors("Dim", "x"), "y")
     if_expr.type = _list_type("Dim")
     return im.reduce("foo", 0.0)(if_expr)
-=======
-    return im.reduce("foo", 0.0)(im.if_(True, im.neighbors("Dim", "x"), "y"))
->>>>>>> f41a3d2f
 
 
 @pytest.mark.parametrize(
