# GT4Py - GridTools Framework
#
# Copyright (c) 2014-2024, ETH Zurich
# All rights reserved.
#
# Please, refer to the LICENSE file in the root directory.
# SPDX-License-Identifier: BSD-3-Clause
import copy

from gt4py.next import utils, common
from gt4py.next.iterator import ir as itir
from gt4py.next.iterator.ir_utils import ir_makers as im, domain_utils
from gt4py.next.iterator.transforms import (
    fuse_as_fieldop as fasfop,
    collapse_tuple as ct,
)
from gt4py.next.type_system import type_specifications as ts


IDim = common.Dimension("IDim")
JDim = common.Dimension("JDim")
field_type = ts.FieldType(dims=[IDim], dtype=ts.ScalarType(kind=ts.ScalarKind.INT32))


def _with_domain_annex(node: itir.Expr, domain: itir.Expr):
    node = copy.deepcopy(node)
    node.annex.domain = domain_utils.SymbolicDomain.from_expr(domain)
    return node


def test_trivial(uids: utils.IDGeneratorPool):
    d = im.domain("cartesian_domain", {IDim: (0, 1)})
    testee = im.op_as_fieldop("plus", d)(
        im.op_as_fieldop("multiplies", d)(im.ref("inp1", field_type), im.ref("inp2", field_type)),
        im.ref("inp3", field_type),
    )
    expected = im.as_fieldop(
        im.lambda_("inp1", "inp2", "inp3")(
            im.plus(im.multiplies_(im.deref("inp1"), im.deref("inp2")), im.deref("inp3"))
        ),
        d,
    )(im.ref("inp1", field_type), im.ref("inp2", field_type), im.ref("inp3", field_type))
    actual = fasfop.FuseAsFieldOp.apply(
        testee, uids=uids, offset_provider_type={}, allow_undeclared_symbols=True
    )
    assert actual == expected


def test_trivial_literal(uids: utils.IDGeneratorPool):
    d = im.domain("cartesian_domain", {})
    testee = im.op_as_fieldop("plus", d)(im.op_as_fieldop("multiplies", d)(1, 2), 3)
    expected = im.as_fieldop(im.lambda_()(im.plus(im.multiplies_(1, 2), 3)), d)()
    actual = fasfop.FuseAsFieldOp.apply(
        testee, uids=uids, offset_provider_type={}, allow_undeclared_symbols=True
    )
    assert actual == expected


def test_trivial_same_arg_twice(uids: utils.IDGeneratorPool):
    d = im.domain("cartesian_domain", {IDim: (0, 1)})
    testee = im.op_as_fieldop("plus", d)(
        # note: inp1 occurs twice here
        im.op_as_fieldop("multiplies", d)(im.ref("inp1", field_type), im.ref("inp1", field_type)),
        im.ref("inp2", field_type),
    )
    expected = im.as_fieldop(
        im.lambda_("inp1", "inp2")(
            im.plus(im.multiplies_(im.deref("inp1"), im.deref("inp1")), im.deref("inp2"))
        ),
        d,
    )(im.ref("inp1", field_type), im.ref("inp2", field_type))
<<<<<<< HEAD
    actual = fuse_as_fieldop.FuseAsFieldOp.apply(
        testee, offset_provider_type={}, allow_undeclared_symbols=True, enable_cse=False
=======
    actual = fasfop.FuseAsFieldOp.apply(
        testee, uids=uids, offset_provider_type={}, allow_undeclared_symbols=True
>>>>>>> f41a3d2f
    )
    assert actual == expected


def test_tuple_arg(uids: utils.IDGeneratorPool):
    d = im.domain("cartesian_domain", {})
    testee = im.op_as_fieldop("plus", d)(
        im.op_as_fieldop(im.lambda_("t")(im.plus(im.tuple_get(0, "t"), im.tuple_get(1, "t"))), d)(
            im.make_tuple(1, 2)
        ),
        3,
    )
    expected = im.as_fieldop(
        im.lambda_()(
            im.plus(
                im.let("t", im.make_tuple(1, 2))(
                    im.plus(im.tuple_get(0, "t"), im.tuple_get(1, "t"))
                ),
                3,
            )
        ),
        d,
    )()
<<<<<<< HEAD
    actual = fuse_as_fieldop.FuseAsFieldOp.apply(
        testee, offset_provider_type={}, allow_undeclared_symbols=True, enable_cse=False
=======
    actual = fasfop.FuseAsFieldOp.apply(
        testee, uids=uids, offset_provider_type={}, allow_undeclared_symbols=True
>>>>>>> f41a3d2f
    )
    assert actual == expected


def test_symref_used_twice(uids: utils.IDGeneratorPool):
    d = im.domain("cartesian_domain", {IDim: (0, 1)})
    testee = im.as_fieldop(im.lambda_("a", "b")(im.plus(im.deref("a"), im.deref("b"))), d)(
        im.as_fieldop(im.lambda_("c", "d")(im.multiplies_(im.deref("c"), im.deref("d"))), d)(
            im.ref("inp1", field_type), im.ref("inp2", field_type)
        ),
        im.ref("inp1", field_type),
    )
    expected = im.as_fieldop(
        im.lambda_("inp1", "inp2")(
            im.plus(im.multiplies_(im.deref("inp1"), im.deref("inp2")), im.deref("inp1"))
        ),
        d,
    )("inp1", "inp2")
<<<<<<< HEAD
    actual = fuse_as_fieldop.FuseAsFieldOp.apply(
        testee, offset_provider_type={}, allow_undeclared_symbols=True, enable_cse=False
=======
    actual = fasfop.FuseAsFieldOp.apply(
        testee, uids=uids, offset_provider_type={}, allow_undeclared_symbols=True
>>>>>>> f41a3d2f
    )
    assert actual == expected


def test_no_inline(uids: utils.IDGeneratorPool):
    d1 = im.domain("cartesian_domain", {IDim: (1, 2)})
    d2 = im.domain("cartesian_domain", {IDim: (0, 3)})
    testee = im.as_fieldop(
        im.lambda_("a")(
            im.plus(im.deref(im.shift("IOff", 1)("a")), im.deref(im.shift("IOff", -1)("a")))
        ),
        d1,
    )(im.op_as_fieldop("plus", d2)(im.ref("inp1", field_type), im.ref("inp2", field_type)))
<<<<<<< HEAD
    actual = fuse_as_fieldop.FuseAsFieldOp.apply(
        testee, offset_provider_type={"IOff": IDim}, allow_undeclared_symbols=True, enable_cse=False
=======
    actual = fasfop.FuseAsFieldOp.apply(
        testee, uids=uids, offset_provider_type={"IOff": IDim}, allow_undeclared_symbols=True
>>>>>>> f41a3d2f
    )
    assert actual == testee


def test_staged_inlining(uids: utils.IDGeneratorPool):
    d = im.domain("cartesian_domain", {IDim: (0, 1)})
    testee = im.let(
        "tmp", im.op_as_fieldop("plus", d)(im.ref("a", field_type), im.ref("b", field_type))
    )(
        im.op_as_fieldop("plus", d)(
            im.op_as_fieldop(im.lambda_("a")(im.plus("a", 1)), d)("tmp"),
            im.op_as_fieldop(im.lambda_("a")(im.plus("a", 2)), d)("tmp"),
        )
    )
    expected = im.as_fieldop(
        im.lambda_("a", "b")(
            im.let("_icdlv_0", im.lambda_()(im.plus(im.deref("a"), im.deref("b"))))(
                im.plus(im.plus(im.call("_icdlv_0")(), 1), im.plus(im.call("_icdlv_0")(), 2))
            )
        ),
        d,
    )(im.ref("a", field_type), im.ref("b", field_type))
<<<<<<< HEAD
    actual = fuse_as_fieldop.FuseAsFieldOp.apply(
        testee, offset_provider_type={}, allow_undeclared_symbols=True, enable_cse=False
=======
    actual = fasfop.FuseAsFieldOp.apply(
        testee, uids=uids, offset_provider_type={}, allow_undeclared_symbols=True
>>>>>>> f41a3d2f
    )
    assert actual == expected


def test_make_tuple_fusion_trivial(uids: utils.IDGeneratorPool):
    d = im.domain("cartesian_domain", {IDim: (0, 1)})
    testee = im.make_tuple(
        im.as_fieldop("deref", d)(im.ref("a", field_type)),
        im.as_fieldop("deref", d)(im.ref("a", field_type)),
    )
    expected = im.as_fieldop(
        im.lambda_("a")(im.make_tuple(im.deref("a"), im.deref("a"))),
        d,
    )(im.ref("a", field_type))
<<<<<<< HEAD
    actual = fuse_as_fieldop.FuseAsFieldOp.apply(
        testee, offset_provider_type={}, allow_undeclared_symbols=True, enable_cse=False
=======
    actual = fasfop.FuseAsFieldOp.apply(
        testee, uids=uids, offset_provider_type={}, allow_undeclared_symbols=True
>>>>>>> f41a3d2f
    )
    # simplify to remove unnecessary make_tuple call `{v[0], v[1]}(actual)`
    actual_simplified = ct.CollapseTuple.apply(
        actual, uids=uids, within_stencil=False, allow_undeclared_symbols=True
    )
    assert actual_simplified == expected


def test_make_tuple_fusion_symref(uids: utils.IDGeneratorPool):
    d = im.domain("cartesian_domain", {IDim: (0, 1)})
    testee = im.make_tuple(
        im.as_fieldop("deref", d)(im.ref("a", field_type)),
        _with_domain_annex(im.ref("b", field_type), d),
    )
    expected = im.as_fieldop(
        im.lambda_("a", "b")(im.make_tuple(im.deref("a"), im.deref("b"))),
        d,
    )(im.ref("a", field_type), im.ref("b", field_type))
<<<<<<< HEAD
    actual = fuse_as_fieldop.FuseAsFieldOp.apply(
        testee, offset_provider_type={}, allow_undeclared_symbols=True, enable_cse=False
=======
    actual = fasfop.FuseAsFieldOp.apply(
        testee, uids=uids, offset_provider_type={}, allow_undeclared_symbols=True
>>>>>>> f41a3d2f
    )
    # simplify to remove unnecessary make_tuple call
    actual_simplified = ct.CollapseTuple.apply(
        actual, uids=uids, within_stencil=False, allow_undeclared_symbols=True
    )
    assert actual_simplified == expected


def test_make_tuple_fusion_symref_same_ref(uids: utils.IDGeneratorPool):
    d = im.domain("cartesian_domain", {IDim: (0, 1)})
    testee = im.make_tuple(
        im.as_fieldop("deref", d)(im.ref("a", field_type)),
        _with_domain_annex(im.ref("a", field_type), d),
    )
    expected = im.as_fieldop(
        im.lambda_("a")(im.make_tuple(im.deref("a"), im.deref("a"))),
        d,
    )(im.ref("a", field_type))
<<<<<<< HEAD
    actual = fuse_as_fieldop.FuseAsFieldOp.apply(
        testee, offset_provider_type={}, allow_undeclared_symbols=True, enable_cse=False
=======
    actual = fasfop.FuseAsFieldOp.apply(
        testee, uids=uids, offset_provider_type={}, allow_undeclared_symbols=True
>>>>>>> f41a3d2f
    )
    # simplify to remove unnecessary make_tuple call
    actual_simplified = ct.CollapseTuple.apply(
        actual, uids=uids, within_stencil=False, allow_undeclared_symbols=True
    )
    assert actual_simplified == expected


def test_make_tuple_nested(uids: utils.IDGeneratorPool):
    d = im.domain("cartesian_domain", {IDim: (0, 1)})
    testee = im.make_tuple(
        _with_domain_annex(im.ref("a", field_type), d),
        im.make_tuple(
            _with_domain_annex(im.ref("b", field_type), d),
            _with_domain_annex(im.ref("c", field_type), d),
        ),
    )
    expected = im.as_fieldop(
        im.lambda_("a", "b", "c")(
            im.make_tuple(im.deref("a"), im.make_tuple(im.deref("b"), im.deref("c")))
        ),
        d,
    )(im.ref("a", field_type), im.ref("b", field_type), im.ref("c", field_type))
<<<<<<< HEAD
    actual = fuse_as_fieldop.FuseAsFieldOp.apply(
        testee, offset_provider_type={}, allow_undeclared_symbols=True, enable_cse=False
=======
    actual = fasfop.FuseAsFieldOp.apply(
        testee, uids=uids, offset_provider_type={}, allow_undeclared_symbols=True
>>>>>>> f41a3d2f
    )
    # simplify to remove unnecessary make_tuple call
    actual_simplified = ct.CollapseTuple.apply(
        actual, uids=uids, within_stencil=False, allow_undeclared_symbols=True
    )
    assert actual_simplified == expected


def test_make_tuple_fusion_different_domains(uids: utils.IDGeneratorPool):
    d1 = im.domain("cartesian_domain", {IDim: (0, 1)})
    d2 = im.domain("cartesian_domain", {JDim: (0, 1)})
    field_i_type = ts.FieldType(dims=[IDim], dtype=ts.ScalarType(kind=ts.ScalarKind.INT32))
    field_j_type = ts.FieldType(dims=[JDim], dtype=ts.ScalarType(kind=ts.ScalarKind.INT32))
    testee = im.make_tuple(
        im.as_fieldop("deref", d1)(im.ref("a", field_i_type)),
        im.as_fieldop("deref", d2)(im.ref("b", field_j_type)),
        im.as_fieldop("deref", d1)(im.ref("c", field_i_type)),
        im.as_fieldop("deref", d2)(im.ref("d", field_j_type)),
    )
    expected = im.let(
        (
            "__fasfop_0",
            im.as_fieldop(im.lambda_("a", "c")(im.make_tuple(im.deref("a"), im.deref("c"))), d1)(
                "a", "c"
            ),
        ),
        (
            "__fasfop_1",
            im.as_fieldop(im.lambda_("b", "d")(im.make_tuple(im.deref("b"), im.deref("d"))), d2)(
                "b", "d"
            ),
        ),
    )(
        im.make_tuple(
            im.tuple_get(0, "__fasfop_0"),
            im.tuple_get(0, "__fasfop_1"),
            im.tuple_get(1, "__fasfop_0"),
            im.tuple_get(1, "__fasfop_1"),
        )
    )
<<<<<<< HEAD
    actual = fuse_as_fieldop.FuseAsFieldOp.apply(
        testee, offset_provider_type={}, allow_undeclared_symbols=True, enable_cse=False
=======
    actual = fasfop.FuseAsFieldOp.apply(
        testee, uids=uids, offset_provider_type={}, allow_undeclared_symbols=True
>>>>>>> f41a3d2f
    )
    assert actual == expected


def test_partial_inline(uids: utils.IDGeneratorPool):
    d1 = im.domain("cartesian_domain", {IDim: (1, 2)})
    d2 = im.domain("cartesian_domain", {IDim: (0, 3)})
    testee = im.as_fieldop(
        # first argument read at multiple locations -> not inlined
        # second argument only read at a single location -> inlined
        im.lambda_("a", "b")(
            im.plus(
                im.plus(im.deref(im.shift("IOff", 1)("a")), im.deref(im.shift("IOff", -1)("a"))),
                im.deref("b"),
            )
        ),
        d1,
    )(
        im.op_as_fieldop("plus", d2)(im.ref("inp1", field_type), im.ref("inp2", field_type)),
        im.op_as_fieldop("plus", d2)(im.ref("inp1", field_type), im.ref("inp2", field_type)),
    )
    expected = im.as_fieldop(
        im.lambda_("a", "inp1", "inp2")(
            im.plus(
                im.plus(im.deref(im.shift("IOff", 1)("a")), im.deref(im.shift("IOff", -1)("a"))),
                im.plus(im.deref("inp1"), im.deref("inp2")),
            )
        ),
        d1,
    )(
        im.op_as_fieldop("plus", d2)(im.ref("inp1", field_type), im.ref("inp2", field_type)),
        "inp1",
        "inp2",
    )
<<<<<<< HEAD
    actual = fuse_as_fieldop.FuseAsFieldOp.apply(
        testee, offset_provider_type={"IOff": IDim}, allow_undeclared_symbols=True, enable_cse=False
=======
    actual = fasfop.FuseAsFieldOp.apply(
        testee, uids=uids, offset_provider_type={"IOff": IDim}, allow_undeclared_symbols=True
>>>>>>> f41a3d2f
    )
    assert actual == expected


def test_chained_fusion(uids: utils.IDGeneratorPool):
    d = im.domain("cartesian_domain", {IDim: (0, 1)})
    testee = im.let(
        "a", im.op_as_fieldop("plus", d)(im.ref("inp1", field_type), im.ref("inp2", field_type))
    )(
        im.op_as_fieldop("plus", d)(
            im.as_fieldop("deref", d)(im.ref("a", field_type)),
            im.as_fieldop("deref", d)(im.ref("a", field_type)),
        )
    )
    expected = im.as_fieldop(
        im.lambda_("inp1", "inp2")(
            im.let("_icdlv_0", im.lambda_()(im.plus(im.deref("inp1"), im.deref("inp2"))))(
                im.plus(im.call("_icdlv_0")(), im.call("_icdlv_0")())
            )
        ),
        d,
    )(im.ref("inp1", field_type), im.ref("inp2", field_type))
<<<<<<< HEAD
    actual = fuse_as_fieldop.FuseAsFieldOp.apply(
        testee, offset_provider_type={}, allow_undeclared_symbols=True, enable_cse=False
=======
    actual = fasfop.FuseAsFieldOp.apply(
        testee, uids=uids, offset_provider_type={}, allow_undeclared_symbols=True
>>>>>>> f41a3d2f
    )
    assert actual == expected


def test_inline_as_fieldop_with_list_dtype(uids: utils.IDGeneratorPool):
    list_field_type = ts.FieldType(
        dims=[IDim], dtype=ts.ListType(element_type=ts.ScalarType(kind=ts.ScalarKind.INT32))
    )
    d = im.domain("cartesian_domain", {IDim: (0, 1)})
    testee = im.as_fieldop(
        im.lambda_("inp")(im.call(im.call("reduce")("plus", 0))(im.deref("inp"))), d
    )(im.as_fieldop("deref")(im.ref("inp", list_field_type)))
    expected = im.as_fieldop(
        im.lambda_("inp")(im.call(im.call("reduce")("plus", 0))(im.deref("inp"))), d
    )(im.ref("inp", list_field_type))
<<<<<<< HEAD
    actual = fuse_as_fieldop.FuseAsFieldOp.apply(
        testee, offset_provider_type={}, allow_undeclared_symbols=True, enable_cse=False
=======
    actual = fasfop.FuseAsFieldOp.apply(
        testee, uids=uids, offset_provider_type={}, allow_undeclared_symbols=True
>>>>>>> f41a3d2f
    )
    assert actual == expected


def test_inline_into_scan(uids: utils.IDGeneratorPool):
    d = im.domain("cartesian_domain", {IDim: (0, 1)})
    scan = im.call("scan")(im.lambda_("state", "a")(im.plus("state", im.deref("a"))), True, 0)
    testee = im.as_fieldop(scan, d)(im.as_fieldop("deref")(im.ref("a", field_type)))
    expected = im.as_fieldop(scan, d)(im.ref("a", field_type))
<<<<<<< HEAD
    actual = fuse_as_fieldop.FuseAsFieldOp.apply(
        testee, offset_provider_type={}, allow_undeclared_symbols=True, enable_cse=False
=======
    actual = fasfop.FuseAsFieldOp.apply(
        testee, uids=uids, offset_provider_type={}, allow_undeclared_symbols=True
>>>>>>> f41a3d2f
    )
    assert actual == expected


def test_no_inline_into_scan(uids: utils.IDGeneratorPool):
    d = im.domain("cartesian_domain", {IDim: (0, 1)})
    scan_stencil = im.call("scan")(
        im.lambda_("state", "a")(im.plus("state", im.deref("a"))), True, 0
    )
    scan = im.as_fieldop(scan_stencil, d)(im.ref("a", field_type))
    testee = im.as_fieldop(im.lambda_("arg")(im.deref("arg")), d)(scan)
<<<<<<< HEAD
    actual = fuse_as_fieldop.FuseAsFieldOp.apply(
        testee, offset_provider_type={}, allow_undeclared_symbols=True, enable_cse=False
=======
    actual = fasfop.FuseAsFieldOp.apply(
        testee, uids=uids, offset_provider_type={}, allow_undeclared_symbols=True
>>>>>>> f41a3d2f
    )
    assert actual == testee


def test_opage_arg_deduplication(uids: utils.IDGeneratorPool):
    d = im.domain("cartesian_domain", {IDim: (0, 1)})
    testee = im.op_as_fieldop("plus", d)(im.as_fieldop("deref", d)(im.index(IDim)), im.index(IDim))
    expected = im.as_fieldop(
        im.lambda_("__arg1")(im.plus(im.deref("__arg1"), im.deref("__arg1"))),
        d,
    )(im.index(IDim))
<<<<<<< HEAD
    actual = fuse_as_fieldop.FuseAsFieldOp.apply(
        testee, offset_provider_type={}, allow_undeclared_symbols=True, enable_cse=False
=======
    actual = fasfop.FuseAsFieldOp.apply(
        testee, uids=uids, offset_provider_type={}, allow_undeclared_symbols=True
>>>>>>> f41a3d2f
    )
    assert actual == expected<|MERGE_RESOLUTION|>--- conflicted
+++ resolved
@@ -11,7 +11,7 @@
 from gt4py.next.iterator import ir as itir
 from gt4py.next.iterator.ir_utils import ir_makers as im, domain_utils
 from gt4py.next.iterator.transforms import (
-    fuse_as_fieldop as fasfop,
+    fuse_as_fieldop,
     collapse_tuple as ct,
 )
 from gt4py.next.type_system import type_specifications as ts
@@ -40,8 +40,8 @@
         ),
         d,
     )(im.ref("inp1", field_type), im.ref("inp2", field_type), im.ref("inp3", field_type))
-    actual = fasfop.FuseAsFieldOp.apply(
-        testee, uids=uids, offset_provider_type={}, allow_undeclared_symbols=True
+    actual = fuse_as_fieldop.FuseAsFieldOp.apply(
+        testee, offset_provider_type={}, allow_undeclared_symbols=True, uids=uids
     )
     assert actual == expected
 
@@ -50,8 +50,8 @@
     d = im.domain("cartesian_domain", {})
     testee = im.op_as_fieldop("plus", d)(im.op_as_fieldop("multiplies", d)(1, 2), 3)
     expected = im.as_fieldop(im.lambda_()(im.plus(im.multiplies_(1, 2), 3)), d)()
-    actual = fasfop.FuseAsFieldOp.apply(
-        testee, uids=uids, offset_provider_type={}, allow_undeclared_symbols=True
+    actual = fuse_as_fieldop.FuseAsFieldOp.apply(
+        testee, offset_provider_type={}, allow_undeclared_symbols=True, uids=uids
     )
     assert actual == expected
 
@@ -69,13 +69,8 @@
         ),
         d,
     )(im.ref("inp1", field_type), im.ref("inp2", field_type))
-<<<<<<< HEAD
-    actual = fuse_as_fieldop.FuseAsFieldOp.apply(
-        testee, offset_provider_type={}, allow_undeclared_symbols=True, enable_cse=False
-=======
-    actual = fasfop.FuseAsFieldOp.apply(
-        testee, uids=uids, offset_provider_type={}, allow_undeclared_symbols=True
->>>>>>> f41a3d2f
+    actual = fuse_as_fieldop.FuseAsFieldOp.apply(
+        testee, offset_provider_type={}, allow_undeclared_symbols=True, enable_cse=False, uids=uids
     )
     assert actual == expected
 
@@ -99,13 +94,8 @@
         ),
         d,
     )()
-<<<<<<< HEAD
-    actual = fuse_as_fieldop.FuseAsFieldOp.apply(
-        testee, offset_provider_type={}, allow_undeclared_symbols=True, enable_cse=False
-=======
-    actual = fasfop.FuseAsFieldOp.apply(
-        testee, uids=uids, offset_provider_type={}, allow_undeclared_symbols=True
->>>>>>> f41a3d2f
+    actual = fuse_as_fieldop.FuseAsFieldOp.apply(
+        testee, offset_provider_type={}, allow_undeclared_symbols=True, enable_cse=False, uids=uids
     )
     assert actual == expected
 
@@ -124,13 +114,8 @@
         ),
         d,
     )("inp1", "inp2")
-<<<<<<< HEAD
-    actual = fuse_as_fieldop.FuseAsFieldOp.apply(
-        testee, offset_provider_type={}, allow_undeclared_symbols=True, enable_cse=False
-=======
-    actual = fasfop.FuseAsFieldOp.apply(
-        testee, uids=uids, offset_provider_type={}, allow_undeclared_symbols=True
->>>>>>> f41a3d2f
+    actual = fuse_as_fieldop.FuseAsFieldOp.apply(
+        testee, offset_provider_type={}, allow_undeclared_symbols=True, enable_cse=False, uids=uids
     )
     assert actual == expected
 
@@ -144,13 +129,12 @@
         ),
         d1,
     )(im.op_as_fieldop("plus", d2)(im.ref("inp1", field_type), im.ref("inp2", field_type)))
-<<<<<<< HEAD
-    actual = fuse_as_fieldop.FuseAsFieldOp.apply(
-        testee, offset_provider_type={"IOff": IDim}, allow_undeclared_symbols=True, enable_cse=False
-=======
-    actual = fasfop.FuseAsFieldOp.apply(
-        testee, uids=uids, offset_provider_type={"IOff": IDim}, allow_undeclared_symbols=True
->>>>>>> f41a3d2f
+    actual = fuse_as_fieldop.FuseAsFieldOp.apply(
+        testee,
+        offset_provider_type={"IOff": IDim},
+        allow_undeclared_symbols=True,
+        enable_cse=False,
+        uids=uids,
     )
     assert actual == testee
 
@@ -173,13 +157,8 @@
         ),
         d,
     )(im.ref("a", field_type), im.ref("b", field_type))
-<<<<<<< HEAD
-    actual = fuse_as_fieldop.FuseAsFieldOp.apply(
-        testee, offset_provider_type={}, allow_undeclared_symbols=True, enable_cse=False
-=======
-    actual = fasfop.FuseAsFieldOp.apply(
-        testee, uids=uids, offset_provider_type={}, allow_undeclared_symbols=True
->>>>>>> f41a3d2f
+    actual = fuse_as_fieldop.FuseAsFieldOp.apply(
+        testee, offset_provider_type={}, allow_undeclared_symbols=True, enable_cse=False, uids=uids
     )
     assert actual == expected
 
@@ -194,13 +173,8 @@
         im.lambda_("a")(im.make_tuple(im.deref("a"), im.deref("a"))),
         d,
     )(im.ref("a", field_type))
-<<<<<<< HEAD
-    actual = fuse_as_fieldop.FuseAsFieldOp.apply(
-        testee, offset_provider_type={}, allow_undeclared_symbols=True, enable_cse=False
-=======
-    actual = fasfop.FuseAsFieldOp.apply(
-        testee, uids=uids, offset_provider_type={}, allow_undeclared_symbols=True
->>>>>>> f41a3d2f
+    actual = fuse_as_fieldop.FuseAsFieldOp.apply(
+        testee, offset_provider_type={}, allow_undeclared_symbols=True, enable_cse=False, uids=uids
     )
     # simplify to remove unnecessary make_tuple call `{v[0], v[1]}(actual)`
     actual_simplified = ct.CollapseTuple.apply(
@@ -219,13 +193,8 @@
         im.lambda_("a", "b")(im.make_tuple(im.deref("a"), im.deref("b"))),
         d,
     )(im.ref("a", field_type), im.ref("b", field_type))
-<<<<<<< HEAD
-    actual = fuse_as_fieldop.FuseAsFieldOp.apply(
-        testee, offset_provider_type={}, allow_undeclared_symbols=True, enable_cse=False
-=======
-    actual = fasfop.FuseAsFieldOp.apply(
-        testee, uids=uids, offset_provider_type={}, allow_undeclared_symbols=True
->>>>>>> f41a3d2f
+    actual = fuse_as_fieldop.FuseAsFieldOp.apply(
+        testee, offset_provider_type={}, allow_undeclared_symbols=True, enable_cse=False, uids=uids
     )
     # simplify to remove unnecessary make_tuple call
     actual_simplified = ct.CollapseTuple.apply(
@@ -244,13 +213,8 @@
         im.lambda_("a")(im.make_tuple(im.deref("a"), im.deref("a"))),
         d,
     )(im.ref("a", field_type))
-<<<<<<< HEAD
-    actual = fuse_as_fieldop.FuseAsFieldOp.apply(
-        testee, offset_provider_type={}, allow_undeclared_symbols=True, enable_cse=False
-=======
-    actual = fasfop.FuseAsFieldOp.apply(
-        testee, uids=uids, offset_provider_type={}, allow_undeclared_symbols=True
->>>>>>> f41a3d2f
+    actual = fuse_as_fieldop.FuseAsFieldOp.apply(
+        testee, offset_provider_type={}, allow_undeclared_symbols=True, enable_cse=False, uids=uids
     )
     # simplify to remove unnecessary make_tuple call
     actual_simplified = ct.CollapseTuple.apply(
@@ -274,13 +238,8 @@
         ),
         d,
     )(im.ref("a", field_type), im.ref("b", field_type), im.ref("c", field_type))
-<<<<<<< HEAD
-    actual = fuse_as_fieldop.FuseAsFieldOp.apply(
-        testee, offset_provider_type={}, allow_undeclared_symbols=True, enable_cse=False
-=======
-    actual = fasfop.FuseAsFieldOp.apply(
-        testee, uids=uids, offset_provider_type={}, allow_undeclared_symbols=True
->>>>>>> f41a3d2f
+    actual = fuse_as_fieldop.FuseAsFieldOp.apply(
+        testee, offset_provider_type={}, allow_undeclared_symbols=True, enable_cse=False, uids=uids
     )
     # simplify to remove unnecessary make_tuple call
     actual_simplified = ct.CollapseTuple.apply(
@@ -321,13 +280,8 @@
             im.tuple_get(1, "__fasfop_1"),
         )
     )
-<<<<<<< HEAD
-    actual = fuse_as_fieldop.FuseAsFieldOp.apply(
-        testee, offset_provider_type={}, allow_undeclared_symbols=True, enable_cse=False
-=======
-    actual = fasfop.FuseAsFieldOp.apply(
-        testee, uids=uids, offset_provider_type={}, allow_undeclared_symbols=True
->>>>>>> f41a3d2f
+    actual = fuse_as_fieldop.FuseAsFieldOp.apply(
+        testee, offset_provider_type={}, allow_undeclared_symbols=True, enable_cse=False, uids=uids
     )
     assert actual == expected
 
@@ -362,13 +316,12 @@
         "inp1",
         "inp2",
     )
-<<<<<<< HEAD
-    actual = fuse_as_fieldop.FuseAsFieldOp.apply(
-        testee, offset_provider_type={"IOff": IDim}, allow_undeclared_symbols=True, enable_cse=False
-=======
-    actual = fasfop.FuseAsFieldOp.apply(
-        testee, uids=uids, offset_provider_type={"IOff": IDim}, allow_undeclared_symbols=True
->>>>>>> f41a3d2f
+    actual = fuse_as_fieldop.FuseAsFieldOp.apply(
+        testee,
+        offset_provider_type={"IOff": IDim},
+        allow_undeclared_symbols=True,
+        enable_cse=False,
+        uids=uids,
     )
     assert actual == expected
 
@@ -391,13 +344,8 @@
         ),
         d,
     )(im.ref("inp1", field_type), im.ref("inp2", field_type))
-<<<<<<< HEAD
-    actual = fuse_as_fieldop.FuseAsFieldOp.apply(
-        testee, offset_provider_type={}, allow_undeclared_symbols=True, enable_cse=False
-=======
-    actual = fasfop.FuseAsFieldOp.apply(
-        testee, uids=uids, offset_provider_type={}, allow_undeclared_symbols=True
->>>>>>> f41a3d2f
+    actual = fuse_as_fieldop.FuseAsFieldOp.apply(
+        testee, offset_provider_type={}, allow_undeclared_symbols=True, enable_cse=False, uids=uids
     )
     assert actual == expected
 
@@ -413,13 +361,8 @@
     expected = im.as_fieldop(
         im.lambda_("inp")(im.call(im.call("reduce")("plus", 0))(im.deref("inp"))), d
     )(im.ref("inp", list_field_type))
-<<<<<<< HEAD
-    actual = fuse_as_fieldop.FuseAsFieldOp.apply(
-        testee, offset_provider_type={}, allow_undeclared_symbols=True, enable_cse=False
-=======
-    actual = fasfop.FuseAsFieldOp.apply(
-        testee, uids=uids, offset_provider_type={}, allow_undeclared_symbols=True
->>>>>>> f41a3d2f
+    actual = fuse_as_fieldop.FuseAsFieldOp.apply(
+        testee, offset_provider_type={}, allow_undeclared_symbols=True, enable_cse=False, uids=uids
     )
     assert actual == expected
 
@@ -429,13 +372,8 @@
     scan = im.call("scan")(im.lambda_("state", "a")(im.plus("state", im.deref("a"))), True, 0)
     testee = im.as_fieldop(scan, d)(im.as_fieldop("deref")(im.ref("a", field_type)))
     expected = im.as_fieldop(scan, d)(im.ref("a", field_type))
-<<<<<<< HEAD
-    actual = fuse_as_fieldop.FuseAsFieldOp.apply(
-        testee, offset_provider_type={}, allow_undeclared_symbols=True, enable_cse=False
-=======
-    actual = fasfop.FuseAsFieldOp.apply(
-        testee, uids=uids, offset_provider_type={}, allow_undeclared_symbols=True
->>>>>>> f41a3d2f
+    actual = fuse_as_fieldop.FuseAsFieldOp.apply(
+        testee, offset_provider_type={}, allow_undeclared_symbols=True, enable_cse=False, uids=uids
     )
     assert actual == expected
 
@@ -447,13 +385,8 @@
     )
     scan = im.as_fieldop(scan_stencil, d)(im.ref("a", field_type))
     testee = im.as_fieldop(im.lambda_("arg")(im.deref("arg")), d)(scan)
-<<<<<<< HEAD
-    actual = fuse_as_fieldop.FuseAsFieldOp.apply(
-        testee, offset_provider_type={}, allow_undeclared_symbols=True, enable_cse=False
-=======
-    actual = fasfop.FuseAsFieldOp.apply(
-        testee, uids=uids, offset_provider_type={}, allow_undeclared_symbols=True
->>>>>>> f41a3d2f
+    actual = fuse_as_fieldop.FuseAsFieldOp.apply(
+        testee, offset_provider_type={}, allow_undeclared_symbols=True, enable_cse=False, uids=uids
     )
     assert actual == testee
 
@@ -465,12 +398,7 @@
         im.lambda_("__arg1")(im.plus(im.deref("__arg1"), im.deref("__arg1"))),
         d,
     )(im.index(IDim))
-<<<<<<< HEAD
-    actual = fuse_as_fieldop.FuseAsFieldOp.apply(
-        testee, offset_provider_type={}, allow_undeclared_symbols=True, enable_cse=False
-=======
-    actual = fasfop.FuseAsFieldOp.apply(
-        testee, uids=uids, offset_provider_type={}, allow_undeclared_symbols=True
->>>>>>> f41a3d2f
+    actual = fuse_as_fieldop.FuseAsFieldOp.apply(
+        testee, offset_provider_type={}, allow_undeclared_symbols=True, enable_cse=False, uids=uids
     )
     assert actual == expected