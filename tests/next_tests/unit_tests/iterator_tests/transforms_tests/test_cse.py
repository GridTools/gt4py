--- conflicted
+++ resolved
@@ -143,22 +143,14 @@
         im.call("can_deref")(im.shift("I", 1)("it")),
         im.plus(im.deref(im.shift("I", 1)("it")), im.deref(im.shift("I", 1)("it"))),
         # use something more involved where a subexpression can still be eliminated
-<<<<<<< HEAD
-        im.literal("1", "int"),
-=======
         im.literal("1", "int32"),
->>>>>>> 25c55ad2
     )
     # (λ(_cs_1) → if can_deref(_cs_1) then (λ(_cs_2) → _cs_2 + _cs_2)(·_cs_1) else 1)(⟪Iₒ, 1ₒ⟫(it))
     expected = im.let("_cs_1", im.shift("I", 1)("it"))(
         im.if_(
             im.call("can_deref")("_cs_1"),
             im.let("_cs_2", im.deref("_cs_1"))(im.plus("_cs_2", "_cs_2")),
-<<<<<<< HEAD
-            im.literal("1", "int"),
-=======
             im.literal("1", "int32"),
->>>>>>> 25c55ad2
         )
     )
 
