--- conflicted
+++ resolved
@@ -157,11 +157,7 @@
         )
     )
 
-<<<<<<< HEAD
-    actual = CSE.apply(testee, offset_provider_type=offset_provider_type, is_local_view=True)
-=======
-    actual = CSE.apply(testee, offset_provider=offset_provider, within_stencil=True)
->>>>>>> ea8d9dbf
+    actual = CSE.apply(testee, offset_provider_type=offset_provider_type, within_stencil=True)
     assert actual == expected
 
 
@@ -182,11 +178,7 @@
         )
     )
 
-<<<<<<< HEAD
-    actual = CSE.apply(testee, offset_provider_type=offset_provider_type, is_local_view=True)
-=======
-    actual = CSE.apply(testee, offset_provider=offset_provider, within_stencil=True)
->>>>>>> ea8d9dbf
+    actual = CSE.apply(testee, offset_provider_type=offset_provider_type, within_stencil=True)
     assert actual == expected
 
 
@@ -199,11 +191,7 @@
     # (λ(_cs_1) → if _cs_1 ∧ _cs_1 then c else d)(a ∧ b)
     expected = im.let("_cs_1", im.and_("a", "b"))(im.if_(im.and_("_cs_1", "_cs_1"), "c", "d"))
 
-<<<<<<< HEAD
-    actual = CSE.apply(testee, offset_provider_type=offset_provider_type, is_local_view=True)
-=======
-    actual = CSE.apply(testee, offset_provider=offset_provider, within_stencil=True)
->>>>>>> ea8d9dbf
+    actual = CSE.apply(testee, offset_provider_type=offset_provider_type, within_stencil=True)
     assert actual == expected
 
 
