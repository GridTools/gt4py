--- conflicted
+++ resolved
@@ -184,7 +184,6 @@
     assert actual == expected
 
 
-<<<<<<< HEAD
 def test_if_eligible_extraction():
     # Test that a subexpression only occurring in the condition of an `if_` is moved outside the
     # if statement.
@@ -199,7 +198,9 @@
     expected = im.let("_cs_1", im.and_("a", "b"))(im.if_(im.and_("_cs_1", "_cs_1"), "c", "d"))
 
     actual = CSE().visit(testee)
-=======
+    assert actual == expected
+
+
 def test_extract_subexpression_conversion_to_assignment_stmt_form():
     # TODO(tehrengruber): Remove. This test is to complicated for the little coverage of
     #  `extract_subexpression` it has. Since the algorithm is useful we just leave it here for now.
@@ -267,5 +268,4 @@
         return result
 
     actual = render_stmt_form(*convert_to_assignment_stmt_form(testee))
->>>>>>> 3be5761a
     assert actual == expected