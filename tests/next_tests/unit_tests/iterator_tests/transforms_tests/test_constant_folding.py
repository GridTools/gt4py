--- conflicted
+++ resolved
@@ -161,10 +161,10 @@
 def test_constant_folding(test_case):
     testee, expected = test_case
     actual = ConstantFolding.apply(testee)
-<<<<<<< HEAD
-    assert actual == expected
-
-
+    assert actual == im.ensure_expr(expected)
+
+
+# TODO: integrate into test structure above
 def test_constant_folding_inf_maximum():
     testee = im.call("maximum")(im.literal_from_value(1), ir.InfinityLiteral.POSITIVE)
     expected = ir.InfinityLiteral.POSITIVE
@@ -248,7 +248,4 @@
     testee = im.call("less")(ir.InfinityLiteral.NEGATIVE, im.literal_from_value(1))
     expected = im.literal_from_value(True)
     actual = ConstantFolding.apply(testee)
-    assert actual == expected
-=======
-    assert actual == im.ensure_expr(expected)
->>>>>>> 3b2fa2c2
+    assert actual == expected