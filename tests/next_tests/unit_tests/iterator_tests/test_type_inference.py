--- conflicted
+++ resolved
@@ -54,19 +54,13 @@
 
 float_i_field = ts.FieldType(dims=[IDim], dtype=float64_type)
 float_j_field = ts.FieldType(dims=[JDim], dtype=float64_type)
-<<<<<<< HEAD
 float_k_field = ts.FieldType(dims=[KDim], dtype=float64_type)
-=======
->>>>>>> eaa4cee5
 float_ij_field = ts.FieldType(dims=[IDim, JDim], dtype=float64_type)
 float_vertex_k_field = ts.FieldType(dims=[Vertex, KDim], dtype=float64_type)
 float_edge_k_field = ts.FieldType(dims=[Edge, KDim], dtype=float64_type)
 float_edge_field = ts.FieldType(dims=[Edge], dtype=float64_type)
-<<<<<<< HEAD
 float_vertex_field = ts.FieldType(dims=[Vertex], dtype=float64_type)
 float_cell_k_field = ts.FieldType(dims=[Cell, KDim], dtype=float64_type)
-=======
->>>>>>> eaa4cee5
 float_vertex_v2e_field = ts.FieldType(dims=[Vertex, V2EDim], dtype=float64_type)
 
 
@@ -200,8 +194,6 @@
             ),
             ts.DeferredType(constraint=None),
         ),
-        # (im.as_fieldop(im.lambda_("x", "y")(im.plus(im.deref("x"), im.deref("y"))))( # TODO(SF-N): this needs PR 1853
-        #    im.ref("inp1", float_i_field), im.ref("inp2", float_j_field)), float_ij_field),
         # if in field-view scope
         (
             im.if_(
