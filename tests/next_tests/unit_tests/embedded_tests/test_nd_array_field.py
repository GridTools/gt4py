--- conflicted
+++ resolved
@@ -17,19 +17,13 @@
 import numpy as np
 import pytest
 
-<<<<<<< HEAD
-from gt4py.next import Dimension, common
-from gt4py.next.common import Domain, UnitRange
+from gt4py.next import Dimension, common, embedded
+from gt4py.next.common import Dimension, Domain, UnitRange
 from gt4py.next.embedded import (
     exceptions as embedded_exceptions,
     function_field as funcf,
     nd_array_field,
 )
-=======
-from gt4py.next import common, embedded
-from gt4py.next.common import Dimension, Domain, UnitRange
-from gt4py.next.embedded import exceptions as embedded_exceptions, nd_array_field
->>>>>>> 0d66829d
 from gt4py.next.embedded.nd_array_field import _get_slices_from_domain_slice
 from gt4py.next.ffront import fbuiltins
 
@@ -75,7 +69,6 @@
     yield request.param
 
 
-<<<<<<< HEAD
 @pytest.fixture(
     params=[
         lambda x, y: operator.truediv(y, x),  # Reverse true division
@@ -89,25 +82,17 @@
     yield request.param
 
 
-def _make_base_ndarray_field(arr: np.ndarray, nd_array_implementation, *, dtype=None):
-=======
-def _make_field(lst: Iterable, nd_array_implementation, *, domain=None, dtype=None):
->>>>>>> 0d66829d
+def _make_base_ndarray_field(arr: np.ndarray, nd_array_implementation, *, domain=None, dtype=None):
     if not dtype:
         dtype = nd_array_implementation.float32
-    buffer = nd_array_implementation.asarray(lst, dtype=dtype)
+    buffer = nd_array_implementation.asarray(arr, dtype=dtype)
     if domain is None:
         domain = tuple(
             (common.Dimension(f"D{i}"), common.UnitRange(0, s)) for i, s in enumerate(buffer.shape)
         )
     return common.field(
-<<<<<<< HEAD
-        nd_array_implementation.asarray(arr, dtype=dtype),
-        domain={common.Dimension("foo"): (0, len(arr))},
-=======
         buffer,
         domain=domain,
->>>>>>> 0d66829d
     )
 
 
@@ -138,18 +123,10 @@
         pytest.xfail("TODO: implement gamma")
 
     fbuiltin_func = getattr(fbuiltins, builtin_name)
-    result = fbuiltin_func(all_field_types).ndarray
-
-    expected = getattr(np, builtin_name)(all_field_types.ndarray)
+    result = fbuiltin_func(all_field_types).asnumpy()
+
+    expected = getattr(np, builtin_name)(all_field_types.asnumpy())
     assert np.allclose(result, expected, equal_nan=True)
-
-
-<<<<<<< HEAD
-def test_binary_arithmetic_ops(
-    binary_arithmetic_op, binary_reverse_arithmetic_op, nd_array_implementation
-):
-=======
-    assert np.allclose(result.ndarray, expected)
 
 
 def test_where_builtin(nd_array_implementation):
@@ -157,7 +134,9 @@
     true_ = np.asarray([1.0, 2.0], dtype=np.float32)
     false_ = np.asarray([3.0, 4.0], dtype=np.float32)
 
-    field_inputs = [_make_field(inp, nd_array_implementation) for inp in [cond, true_, false_]]
+    field_inputs = [
+        _make_base_ndarray_field(inp, nd_array_implementation) for inp in [cond, true_, false_]
+    ]
     expected = np.where(cond, true_, false_)
 
     result = fbuiltins.where(*field_inputs)
@@ -197,17 +176,22 @@
     expected0 = np.where(cond, true0, false0)
     expected1 = np.where(cond, true1, false1)
 
-    cond_field = _make_field(cond, nd_array_implementation, dtype=bool)
-    field_true = tuple(_make_field(inp, nd_array_implementation) for inp in [true0, true1])
-    field_false = tuple(_make_field(inp, nd_array_implementation) for inp in [false0, false1])
+    cond_field = _make_base_ndarray_field(cond, nd_array_implementation, dtype=bool)
+    field_true = tuple(
+        _make_base_ndarray_field(inp, nd_array_implementation) for inp in [true0, true1]
+    )
+    field_false = tuple(
+        _make_base_ndarray_field(inp, nd_array_implementation) for inp in [false0, false1]
+    )
 
     result = fbuiltins.where(cond_field, field_true, field_false)
     assert np.allclose(result[0].ndarray, expected0)
     assert np.allclose(result[1].ndarray, expected1)
 
 
-def test_binary_arithmetic_ops(binary_arithmetic_op, nd_array_implementation):
->>>>>>> 0d66829d
+def test_binary_arithmetic_ops(
+    binary_arithmetic_op, binary_reverse_arithmetic_op, nd_array_implementation
+):
     inp_a = [-1.0, 4.2, 42]
     inp_b = [2.0, 3.0, -3.0]
     inputs = [inp_a, inp_b]
