# GT4Py - GridTools Framework
#
# Copyright (c) 2014-2023, ETH Zurich
# All rights reserved.
#
# This file is part of the GT4Py project and the GridTools framework.
# GT4Py is free software: you can redistribute it and/or modify it under
# the terms of the GNU General Public License as published by the
# Free Software Foundation, either version 3 of the License, or any later
# version. See the LICENSE.txt file at the top-level directory of this
# distribution for a copy of the license or check <https://www.gnu.org/licenses/>.
#
# SPDX-License-Identifier: GPL-3.0-or-later
import dataclasses
import itertools
import math
import operator
from typing import Callable, Iterable

import numpy as np
import pytest

from gt4py.next import common, constructors
from gt4py.next.common import Dimension, Domain, UnitRange
from gt4py.next.embedded import exceptions as embedded_exceptions, nd_array_field
from gt4py.next.embedded.nd_array_field import _get_slices_from_domain_slice
from gt4py.next.ffront import fbuiltins

from next_tests.integration_tests.feature_tests.math_builtin_test_data import math_builtin_test_data


IDim = Dimension("IDim")
JDim = Dimension("JDim")
KDim = Dimension("KDim")


@pytest.fixture(params=nd_array_field._nd_array_implementations)
def nd_array_implementation(request):
    yield request.param


@pytest.fixture(
    params=[
        operator.add,
        operator.sub,
        operator.mul,
        operator.truediv,
        operator.floordiv,
        operator.mod,
    ]
)
def binary_arithmetic_op(request):
    yield request.param


<<<<<<< HEAD
def _make_field(lst: Iterable, nd_array_implementation, *, domain=None):
    buffer = nd_array_implementation.asarray(lst, dtype=nd_array_implementation.float32)
    if domain is None:
        domain = tuple(
            (common.Dimension(f"D{i}"), common.UnitRange(0, s)) for i, s in enumerate(buffer.shape)
        )
    return common.field(
        buffer,
        domain=domain,
=======
@pytest.fixture(
    params=[operator.xor, operator.and_, operator.or_],
)
def binary_logical_op(request):
    yield request.param


@pytest.fixture(params=[operator.neg, operator.pos])
def unary_arithmetic_op(request):
    yield request.param


@pytest.fixture(params=[operator.invert])
def unary_logical_op(request):
    yield request.param


def _make_field(lst: Iterable, nd_array_implementation, *, dtype=None):
    if not dtype:
        dtype = nd_array_implementation.float32
    return common.field(
        nd_array_implementation.asarray(lst, dtype=dtype),
        domain={common.Dimension("foo"): (0, len(lst))},
>>>>>>> b8cda74e
    )


@pytest.mark.parametrize("builtin_name, inputs", math_builtin_test_data())
def test_math_function_builtins(builtin_name: str, inputs, nd_array_implementation):
    if builtin_name == "gamma":
        # numpy has no gamma function
        pytest.xfail("TODO: implement gamma")
        ref_impl: Callable = np.vectorize(math.gamma)
    else:
        ref_impl: Callable = getattr(np, builtin_name)

    expected = ref_impl(*[np.asarray(inp, dtype=np.float32) for inp in inputs])

    field_inputs = [_make_field(inp, nd_array_implementation) for inp in inputs]

    builtin = getattr(fbuiltins, builtin_name)
    result = builtin(*field_inputs)

    assert np.allclose(result.ndarray, expected)


def test_where_builtin(nd_array_implementation):
    cond = np.asarray([True, False])
    true_ = np.asarray([1.0, 2.0], dtype=np.float32)
    false_ = np.asarray([3.0, 4.0], dtype=np.float32)

    field_inputs = [_make_field(inp, nd_array_implementation) for inp in [cond, true_, false_]]
    expected = np.where(cond, true_, false_)

    result = fbuiltins.where(*field_inputs)
    assert np.allclose(result.ndarray, expected)


def test_where_builtin_different_domain(nd_array_implementation):
    cond = np.asarray([True, False])
    true_ = np.asarray([[1.0, 2.0, 3.0], [4.0, 5.0, 6.0]], dtype=np.float32)
    false_ = np.asarray([7.0, 8.0, 9.0, 10.0], dtype=np.float32)

    cond_field = common.field(
        nd_array_implementation.asarray(cond), domain=common.domain({JDim: 2})
    )
    true_field = common.field(
        nd_array_implementation.asarray(true_),
        domain=common.domain({IDim: common.UnitRange(0, 2), JDim: common.UnitRange(-1, 2)}),
    )
    false_field = common.field(
        nd_array_implementation.asarray(false_),
        domain=common.domain({JDim: common.UnitRange(-1, 3)}),
    )

    expected = np.where(cond[np.newaxis, :], true_[:, 1:], false_[np.newaxis, 1:-1])

    result = fbuiltins.where(cond_field, true_field, false_field)
    assert np.allclose(result.ndarray, expected)


def test_where_builtin_with_tuple(nd_array_implementation):
    cond = np.asarray([True, False])
    true0 = np.asarray([1.0, 2.0], dtype=np.float32)
    false0 = np.asarray([3.0, 4.0], dtype=np.float32)
    true1 = np.asarray([11.0, 12.0], dtype=np.float32)
    false1 = np.asarray([13.0, 14.0], dtype=np.float32)

    expected0 = np.where(cond, true0, false0)
    expected1 = np.where(cond, true1, false1)

    cond_field = _make_field(cond, nd_array_implementation, dtype=bool)
    field_true = tuple(_make_field(inp, nd_array_implementation) for inp in [true0, true1])
    field_false = tuple(_make_field(inp, nd_array_implementation) for inp in [false0, false1])

    result = fbuiltins.where(cond_field, field_true, field_false)
    assert np.allclose(result[0].ndarray, expected0)
    assert np.allclose(result[1].ndarray, expected1)


def test_binary_arithmetic_ops(binary_arithmetic_op, nd_array_implementation):
    inp_a = [-1.0, 4.2, 42]
    inp_b = [2.0, 3.0, -3.0]
    inputs = [inp_a, inp_b]

    expected = binary_arithmetic_op(*[np.asarray(inp, dtype=np.float32) for inp in inputs])

    field_inputs = [_make_field(inp, nd_array_implementation) for inp in inputs]

    result = binary_arithmetic_op(*field_inputs)

    assert np.allclose(result.ndarray, expected)


def test_binary_logical_ops(binary_logical_op, nd_array_implementation):
    inp_a = [True, True, False, False]
    inp_b = [True, False, True, False]
    inputs = [inp_a, inp_b]

    expected = binary_logical_op(*[np.asarray(inp) for inp in inputs])

    field_inputs = [_make_field(inp, nd_array_implementation, dtype=bool) for inp in inputs]

    result = binary_logical_op(*field_inputs)

    assert np.allclose(result.ndarray, expected)


def test_unary_logical_ops(unary_logical_op, nd_array_implementation):
    inp = [
        True,
        False,
    ]

    expected = unary_logical_op(np.asarray(inp))

    field_input = _make_field(inp, nd_array_implementation, dtype=bool)

    result = unary_logical_op(field_input)

    assert np.allclose(result.ndarray, expected)


def test_unary_arithmetic_ops(unary_arithmetic_op, nd_array_implementation):
    inp = [1.0, -2.0, 0.0]

    expected = unary_arithmetic_op(np.asarray(inp, dtype=np.float32))

    field_input = _make_field(inp, nd_array_implementation)

    result = unary_arithmetic_op(field_input)

    assert np.allclose(result.ndarray, expected)


@pytest.mark.parametrize(
    "dims,expected_indices",
    [
        ((IDim,), (slice(5, 10), None)),
        ((JDim,), (None, slice(5, 10))),
    ],
)
def test_binary_operations_with_intersection(binary_arithmetic_op, dims, expected_indices):
    arr1 = np.arange(10)
    arr1_domain = common.Domain(dims=dims, ranges=(UnitRange(0, 10),))

    arr2 = np.ones((5, 5))
    arr2_domain = common.Domain(dims=(IDim, JDim), ranges=(UnitRange(5, 10), UnitRange(5, 10)))

    field1 = common.field(arr1, domain=arr1_domain)
    field2 = common.field(arr2, domain=arr2_domain)

    op_result = binary_arithmetic_op(field1, field2)
    expected_result = binary_arithmetic_op(arr1[expected_indices[0], expected_indices[1]], arr2)

    assert op_result.ndarray.shape == (5, 5)
    assert np.allclose(op_result.ndarray, expected_result)


@pytest.fixture(
    params=itertools.product(
        nd_array_field._nd_array_implementations, nd_array_field._nd_array_implementations
    ),
    ids=lambda param: f"{param[0].__name__}-{param[1].__name__}",
)
def product_nd_array_implementation(request):
    yield request.param


def test_mixed_fields(product_nd_array_implementation):
    first_impl, second_impl = product_nd_array_implementation
    if "numpy" in first_impl.__name__ and "cupy" in second_impl.__name__:
        pytest.skip("Binary operation between NumPy and CuPy requires explicit conversion.")

    inp_a = [-1.0, 4.2, 42]
    inp_b = [2.0, 3.0, -3.0]

    expected = np.asarray(inp_a) + np.asarray(inp_b)

    field_inp_a = _make_field(inp_a, first_impl)
    field_inp_b = _make_field(inp_b, second_impl)

    result = field_inp_a + field_inp_b
    assert np.allclose(result.ndarray, expected)


def test_non_dispatched_function():
    @fbuiltins.builtin_function
    def fma(a: common.Field, b: common.Field, c: common.Field, /) -> common.Field:
        return a * b + c

    inp_a = [-1.0, 4.2, 42]
    inp_b = [2.0, 3.0, -3.0]
    inp_c = [-2.0, -3.0, 3.0]

    expected = np.asarray(inp_a) * np.asarray(inp_b) + np.asarray(inp_c)

    field_inp_a = _make_field(inp_a, np)
    field_inp_b = _make_field(inp_b, np)
    field_inp_c = _make_field(inp_c, np)

    result = fma(field_inp_a, field_inp_b, field_inp_c)
    assert np.allclose(result.ndarray, expected)


@dataclasses.dataclass(frozen=True)
class DummyCartesianConnectivity(common.ConnectivityField[common.DimsT, common.DimT]):
    offset: int = 0

    def remap(self, *args, **kwargs):
        raise NotImplementedError()

    def inverse_image(self, r: common.UnitRange) -> common.UnitRange:  # or takes domain?
        return common.UnitRange(r.start - self.offset, r.stop - self.offset)
        # return r - self.offset # TODO implement UnitRange.__add__

    def restrict(self, index) -> common.DimensionIndex:
        return index + self.offset

    __getitem__ = restrict

    __call__ = remap


def test_default_remap_implementation():
    """
    Checks that remap works via __getitem__ of a ConnectivityField.
    Any reasonable implementation should bypass for performance.
    """
    inp_lst = [[0, 1], [2, 3]]
    inp = _make_field(inp_lst, np)

    result = inp.remap(DummyCartesianConnectivity(common.Dimension("D0"), 1))

    expected = _make_field(
        inp_lst,
        np,
        domain=(
            (inp.domain[0][0], common.UnitRange(-1, 1)),
            (inp.domain[1][0], common.UnitRange(0, 2)),
        ),
    )

    assert result.domain == expected.domain
    assert np.allclose(result.ndarray, expected.ndarray)


@pytest.mark.parametrize(
    "new_dims,field,expected_domain",
    [
        (
            (
                (IDim,),
                common.field(
                    np.arange(10), domain=common.Domain(dims=(IDim,), ranges=(UnitRange(0, 10),))
                ),
                Domain(dims=(IDim,), ranges=(UnitRange(0, 10),)),
            )
        ),
        (
            (
                (IDim, JDim),
                common.field(
                    np.arange(10), domain=common.Domain(dims=(IDim,), ranges=(UnitRange(0, 10),))
                ),
                Domain(dims=(IDim, JDim), ranges=(UnitRange(0, 10), UnitRange.infinity())),
            )
        ),
        (
            (
                (IDim, JDim),
                common.field(
                    np.arange(10), domain=common.Domain(dims=(JDim,), ranges=(UnitRange(0, 10),))
                ),
                Domain(dims=(IDim, JDim), ranges=(UnitRange.infinity(), UnitRange(0, 10))),
            )
        ),
        (
            (
                (IDim, JDim, KDim),
                common.field(
                    np.arange(10), domain=common.Domain(dims=(JDim,), ranges=(UnitRange(0, 10),))
                ),
                Domain(
                    dims=(IDim, JDim, KDim),
                    ranges=(UnitRange.infinity(), UnitRange(0, 10), UnitRange.infinity()),
                ),
            )
        ),
    ],
)
def test_field_broadcast(new_dims, field, expected_domain):
    result = fbuiltins.broadcast(field, new_dims)
    assert result.domain == expected_domain


@pytest.mark.parametrize(
    "domain_slice",
    [
        ((IDim, UnitRange(0, 10)),),
        common.Domain(dims=(IDim,), ranges=(UnitRange(0, 10),)),
    ],
)
def test_get_slices_with_named_indices_3d_to_1d(domain_slice):
    field_domain = common.Domain(
        dims=(IDim, JDim, KDim), ranges=(UnitRange(0, 10), UnitRange(0, 10), UnitRange(0, 10))
    )
    slices = _get_slices_from_domain_slice(field_domain, domain_slice)
    assert slices == (slice(0, 10, None), slice(None), slice(None))


def test_get_slices_with_named_index():
    field_domain = common.Domain(
        dims=(IDim, JDim, KDim), ranges=(UnitRange(0, 10), UnitRange(0, 10), UnitRange(0, 10))
    )
    named_index = ((IDim, UnitRange(0, 10)), (JDim, 2), (KDim, 3))
    slices = _get_slices_from_domain_slice(field_domain, named_index)
    assert slices == (slice(0, 10, None), 2, 3)


def test_get_slices_invalid_type():
    field_domain = common.Domain(
        dims=(IDim, JDim, KDim), ranges=(UnitRange(0, 10), UnitRange(0, 10), UnitRange(0, 10))
    )
    new_domain = ((IDim, "1"),)
    with pytest.raises(ValueError):
        _get_slices_from_domain_slice(field_domain, new_domain)


@pytest.mark.parametrize(
    "domain_slice,expected_dimensions,expected_shape",
    [
        (
            (
                (IDim, UnitRange(7, 9)),
                (JDim, UnitRange(8, 10)),
            ),
            (IDim, JDim, KDim),
            (2, 2, 15),
        ),
        (
            (
                (IDim, UnitRange(7, 9)),
                (KDim, UnitRange(12, 20)),
            ),
            (IDim, JDim, KDim),
            (2, 10, 8),
        ),
        (common.Domain(dims=(IDim,), ranges=(UnitRange(7, 9),)), (IDim, JDim, KDim), (2, 10, 15)),
        (((IDim, 8),), (JDim, KDim), (10, 15)),
        (((JDim, 9),), (IDim, KDim), (5, 15)),
        (((KDim, 11),), (IDim, JDim), (5, 10)),
        (
            (
                (IDim, 8),
                (JDim, UnitRange(8, 10)),
            ),
            (JDim, KDim),
            (2, 15),
        ),
        ((IDim, 5), (JDim, KDim), (10, 15)),
        ((IDim, UnitRange(5, 7)), (IDim, JDim, KDim), (2, 10, 15)),
    ],
)
def test_absolute_indexing(domain_slice, expected_dimensions, expected_shape):
    domain = common.Domain(
        dims=(IDim, JDim, KDim), ranges=(UnitRange(5, 10), UnitRange(5, 15), UnitRange(10, 25))
    )
    field = common.field(np.ones((5, 10, 15)), domain=domain)
    indexed_field = field[domain_slice]

    assert common.is_field(indexed_field)
    assert indexed_field.ndarray.shape == expected_shape
    assert indexed_field.domain.dims == expected_dimensions


def test_absolute_indexing_value_return():
    domain = common.Domain(dims=(IDim, JDim), ranges=(UnitRange(10, 20), UnitRange(5, 15)))
    field = common.field(np.reshape(np.arange(100, dtype=np.int32), (10, 10)), domain=domain)

    named_index = ((IDim, 12), (JDim, 6))
    value = field[named_index]

    assert isinstance(value, np.int32)
    assert value == 21


@pytest.mark.parametrize(
    "index, expected_shape, expected_domain",
    [
        (
            (slice(None, 5), slice(None, 2)),
            (5, 2),
            Domain((IDim, UnitRange(5, 10)), (JDim, UnitRange(2, 4))),
        ),
        ((slice(None, 5),), (5, 10), Domain((IDim, UnitRange(5, 10)), (JDim, UnitRange(2, 12)))),
        (
            (Ellipsis, 1),
            (10,),
            Domain((IDim, UnitRange(5, 15))),
        ),
        (
            (slice(2, 3), slice(5, 7)),
            (1, 2),
            Domain((IDim, UnitRange(7, 8)), (JDim, UnitRange(7, 9))),
        ),
        (
            (slice(1, 2), 0),
            (1,),
            Domain((IDim, UnitRange(6, 7))),
        ),
    ],
)
def test_relative_indexing_slice_2D(index, expected_shape, expected_domain):
    domain = common.Domain(dims=(IDim, JDim), ranges=(UnitRange(5, 15), UnitRange(2, 12)))
    field = common.field(np.ones((10, 10)), domain=domain)
    indexed_field = field[index]

    assert common.is_field(indexed_field)
    assert indexed_field.ndarray.shape == expected_shape
    assert indexed_field.domain == expected_domain


@pytest.mark.parametrize(
    "index, expected_shape, expected_domain",
    [
        ((1, slice(None), 2), (15,), Domain(dims=(JDim,), ranges=(UnitRange(10, 25),))),
        (
            (slice(None), slice(None), 2),
            (10, 15),
            Domain(dims=(IDim, JDim), ranges=(UnitRange(5, 15), UnitRange(10, 25))),
        ),
        (
            (slice(None),),
            (10, 15, 10),
            Domain(
                dims=(IDim, JDim, KDim),
                ranges=(UnitRange(5, 15), UnitRange(10, 25), UnitRange(10, 20)),
            ),
        ),
        (
            (slice(None), slice(None), slice(None)),
            (10, 15, 10),
            Domain(
                dims=(IDim, JDim, KDim),
                ranges=(UnitRange(5, 15), UnitRange(10, 25), UnitRange(10, 20)),
            ),
        ),
        (
            (slice(None)),
            (10, 15, 10),
            Domain(
                dims=(IDim, JDim, KDim),
                ranges=(UnitRange(5, 15), UnitRange(10, 25), UnitRange(10, 20)),
            ),
        ),
        ((0, Ellipsis, 0), (15,), Domain(dims=(JDim,), ranges=(UnitRange(10, 25),))),
        (
            Ellipsis,
            (10, 15, 10),
            Domain(
                dims=(IDim, JDim, KDim),
                ranges=(UnitRange(5, 15), UnitRange(10, 25), UnitRange(10, 20)),
            ),
        ),
    ],
)
def test_relative_indexing_slice_3D(index, expected_shape, expected_domain):
    domain = common.Domain(
        dims=(IDim, JDim, KDim), ranges=(UnitRange(5, 15), UnitRange(10, 25), UnitRange(10, 20))
    )
    field = common.field(np.ones((10, 15, 10)), domain=domain)
    indexed_field = field[index]

    assert common.is_field(indexed_field)
    assert indexed_field.ndarray.shape == expected_shape
    assert indexed_field.domain == expected_domain


@pytest.mark.parametrize(
    "index, expected_value",
    [((1, 0), 10), ((0, 1), 1)],
)
def test_relative_indexing_value_return(index, expected_value):
    domain = common.Domain(dims=(IDim, JDim), ranges=(UnitRange(5, 15), UnitRange(2, 12)))
    field = common.field(np.reshape(np.arange(100, dtype=int), (10, 10)), domain=domain)
    indexed_field = field[index]

    assert indexed_field == expected_value


@pytest.mark.parametrize("lazy_slice", [lambda f: f[13], lambda f: f[:5, :3, :2]])
def test_relative_indexing_out_of_bounds(lazy_slice):
    domain = common.Domain(dims=(IDim, JDim), ranges=(UnitRange(3, 13), UnitRange(-5, 5)))
    field = common.field(np.ones((10, 10)), domain=domain)

    with pytest.raises((embedded_exceptions.IndexOutOfBounds, IndexError)):
        lazy_slice(field)


@pytest.mark.parametrize("index", [IDim, "1", (IDim, JDim)])
def test_field_unsupported_index(index):
    domain = common.Domain(dims=(IDim,), ranges=(UnitRange(0, 10),))
    field = common.field(np.ones((10,)), domain=domain)
    with pytest.raises(IndexError, match="Unsupported index type"):
        field[index]


@pytest.mark.parametrize(
    "index, value",
    [
        ((1, 1), 42.0),
        ((1, slice(None)), np.ones((10,)) * 42.0),
        (
            (1, slice(None)),
            common.field(np.ones((10,)) * 42.0, domain=common.Domain((JDim, UnitRange(0, 10)))),
        ),
    ],
)
def test_setitem(index, value):
    field = common.field(
        np.arange(100).reshape(10, 10),
        domain=common.Domain(dims=(IDim, JDim), ranges=(UnitRange(0, 10), UnitRange(0, 10))),
    )

    expected = np.copy(field.ndarray)
    expected[index] = value

    field[index] = value

    assert np.allclose(field.ndarray, expected)


def test_setitem_wrong_domain():
    field = common.field(
        np.arange(100).reshape(10, 10),
        domain=common.Domain(dims=(IDim, JDim), ranges=(UnitRange(0, 10), UnitRange(0, 10))),
    )

    value_incompatible = common.field(
        np.ones((10,)) * 42.0, domain=common.Domain((JDim, UnitRange(-5, 5)))
    )

    with pytest.raises(ValueError, match=r"Incompatible `Domain`.*"):
        field[(1, slice(None))] = value_incompatible<|MERGE_RESOLUTION|>--- conflicted
+++ resolved
@@ -53,9 +53,27 @@
     yield request.param
 
 
-<<<<<<< HEAD
-def _make_field(lst: Iterable, nd_array_implementation, *, domain=None):
-    buffer = nd_array_implementation.asarray(lst, dtype=nd_array_implementation.float32)
+@pytest.fixture(
+    params=[operator.xor, operator.and_, operator.or_],
+)
+def binary_logical_op(request):
+    yield request.param
+
+
+@pytest.fixture(params=[operator.neg, operator.pos])
+def unary_arithmetic_op(request):
+    yield request.param
+
+
+@pytest.fixture(params=[operator.invert])
+def unary_logical_op(request):
+    yield request.param
+
+
+def _make_field(lst: Iterable, nd_array_implementation, *, domain=None, dtype=None):
+    if not dtype:
+        dtype = nd_array_implementation.float32
+    buffer = nd_array_implementation.asarray(lst, dtype=dtype)
     if domain is None:
         domain = tuple(
             (common.Dimension(f"D{i}"), common.UnitRange(0, s)) for i, s in enumerate(buffer.shape)
@@ -63,31 +81,6 @@
     return common.field(
         buffer,
         domain=domain,
-=======
-@pytest.fixture(
-    params=[operator.xor, operator.and_, operator.or_],
-)
-def binary_logical_op(request):
-    yield request.param
-
-
-@pytest.fixture(params=[operator.neg, operator.pos])
-def unary_arithmetic_op(request):
-    yield request.param
-
-
-@pytest.fixture(params=[operator.invert])
-def unary_logical_op(request):
-    yield request.param
-
-
-def _make_field(lst: Iterable, nd_array_implementation, *, dtype=None):
-    if not dtype:
-        dtype = nd_array_implementation.float32
-    return common.field(
-        nd_array_implementation.asarray(lst, dtype=dtype),
-        domain={common.Dimension("foo"): (0, len(lst))},
->>>>>>> b8cda74e
     )
 
 
