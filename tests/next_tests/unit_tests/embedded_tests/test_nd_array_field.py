# GT4Py - GridTools Framework
#
# Copyright (c) 2014-2023, ETH Zurich
# All rights reserved.
#
# This file is part of the GT4Py project and the GridTools framework.
# GT4Py is free software: you can redistribute it and/or modify it under
# the terms of the GNU General Public License as published by the
# Free Software Foundation, either version 3 of the License, or any later
# version. See the LICENSE.txt file at the top-level directory of this
# distribution for a copy of the license or check <https://www.gnu.org/licenses/>.
#
# SPDX-License-Identifier: GPL-3.0-or-later
<<<<<<< HEAD

=======
>>>>>>> 4d5f357f
import dataclasses
import itertools
import math
import operator
from typing import Callable, Iterable

import numpy as np
import pytest

<<<<<<< HEAD
from gt4py._core import definitions as core_defs
from gt4py.next import common
from gt4py.next.embedded import nd_array_field
=======
from gt4py.next import Dimension, common
from gt4py.next.common import Domain, UnitRange
from gt4py.next.embedded import exceptions as embedded_exceptions, nd_array_field
from gt4py.next.embedded.nd_array_field import _get_slices_from_domain_slice
>>>>>>> 4d5f357f
from gt4py.next.ffront import fbuiltins
from gt4py.next.storage import field

from next_tests.integration_tests.feature_tests.math_builtin_test_data import math_builtin_test_data


IDim = Dimension("IDim")
JDim = Dimension("JDim")
KDim = Dimension("KDim")


@pytest.fixture(params=nd_array_field._nd_array_implementations)
def nd_array_implementation(request):
    yield request.param


@pytest.fixture(
    params=[
        operator.add,
        operator.sub,
        operator.mul,
        operator.truediv,
        operator.floordiv,
        operator.mod,
    ]
)
def binary_arithmetic_op(request):
    yield request.param


@pytest.fixture(
    params=[operator.xor, operator.and_, operator.or_],
)
def binary_logical_op(request):
    yield request.param


@pytest.fixture(params=[operator.neg, operator.pos])
def unary_arithmetic_op(request):
    yield request.param


@pytest.fixture(params=[operator.invert])
def unary_logical_op(request):
    yield request.param


def _make_field(lst: Iterable, nd_array_implementation, *, dtype=None):
    if not dtype:
        dtype = nd_array_implementation.float32
    return common.field(
        nd_array_implementation.asarray(lst, dtype=dtype),
        domain={common.Dimension("foo"): (0, len(lst))},
    )


@pytest.mark.parametrize("builtin_name, inputs", math_builtin_test_data())
def test_math_function_builtins(builtin_name: str, inputs, nd_array_implementation):
    if builtin_name == "gamma":
        # numpy has no gamma function
        pytest.xfail("TODO: implement gamma")
        ref_impl: Callable = np.vectorize(math.gamma)
    else:
        ref_impl: Callable = getattr(np, builtin_name)

    expected = ref_impl(*[np.asarray(inp, dtype=np.float32) for inp in inputs])

    field_inputs = [_make_field(inp, nd_array_implementation) for inp in inputs]

    builtin = getattr(fbuiltins, builtin_name)
    result = builtin(*field_inputs)

    assert np.allclose(result.ndarray, expected)


def test_binary_arithmetic_ops(binary_arithmetic_op, nd_array_implementation):
    inp_a = [-1.0, 4.2, 42]
    inp_b = [2.0, 3.0, -3.0]
    inputs = [inp_a, inp_b]

    expected = binary_arithmetic_op(*[np.asarray(inp, dtype=np.float32) for inp in inputs])

    field_inputs = [_make_field(inp, nd_array_implementation) for inp in inputs]

    result = binary_arithmetic_op(*field_inputs)

    assert np.allclose(result.ndarray, expected)


def test_binary_logical_ops(binary_logical_op, nd_array_implementation):
    inp_a = [True, True, False, False]
    inp_b = [True, False, True, False]
    inputs = [inp_a, inp_b]

    expected = binary_logical_op(*[np.asarray(inp) for inp in inputs])

    field_inputs = [_make_field(inp, nd_array_implementation, dtype=bool) for inp in inputs]

    result = binary_logical_op(*field_inputs)

    assert np.allclose(result.ndarray, expected)


def test_unary_logical_ops(unary_logical_op, nd_array_implementation):
    inp = [
        True,
        False,
    ]

    expected = unary_logical_op(np.asarray(inp))

    field_input = _make_field(inp, nd_array_implementation, dtype=bool)

    result = unary_logical_op(field_input)

    assert np.allclose(result.ndarray, expected)


def test_unary_arithmetic_ops(unary_arithmetic_op, nd_array_implementation):
    inp = [1.0, -2.0, 0.0]

    expected = unary_arithmetic_op(np.asarray(inp, dtype=np.float32))

    field_input = _make_field(inp, nd_array_implementation)

    result = unary_arithmetic_op(field_input)

    assert np.allclose(result.ndarray, expected)


@pytest.mark.parametrize(
    "dims,expected_indices",
    [
        ((IDim,), (slice(5, 10), None)),
        ((JDim,), (None, slice(5, 10))),
    ],
)
def test_binary_operations_with_intersection(binary_arithmetic_op, dims, expected_indices):
    arr1 = np.arange(10)
    arr1_domain = common.Domain(dims=dims, ranges=(UnitRange(0, 10),))

    arr2 = np.ones((5, 5))
    arr2_domain = common.Domain(dims=(IDim, JDim), ranges=(UnitRange(5, 10), UnitRange(5, 10)))

    field1 = common.field(arr1, domain=arr1_domain)
    field2 = common.field(arr2, domain=arr2_domain)

    op_result = binary_arithmetic_op(field1, field2)
    expected_result = binary_arithmetic_op(arr1[expected_indices[0], expected_indices[1]], arr2)

    assert op_result.ndarray.shape == (5, 5)
    assert np.allclose(op_result.ndarray, expected_result)


@pytest.fixture(
    params=itertools.product(
        nd_array_field._nd_array_implementations, nd_array_field._nd_array_implementations
    ),
    ids=lambda param: f"{param[0].__name__}-{param[1].__name__}",
)
def product_nd_array_implementation(request):
    yield request.param


def test_mixed_fields(product_nd_array_implementation):
    first_impl, second_impl = product_nd_array_implementation
    if "numpy" in first_impl.__name__ and "cupy" in second_impl.__name__:
        pytest.skip("Binary operation between NumPy and CuPy requires explicit conversion.")

    inp_a = [-1.0, 4.2, 42]
    inp_b = [2.0, 3.0, -3.0]

    expected = np.asarray(inp_a) + np.asarray(inp_b)

    field_inp_a = _make_field(inp_a, first_impl)
    field_inp_b = _make_field(inp_b, second_impl)

    result = field_inp_a + field_inp_b
    assert np.allclose(result.ndarray, expected)


def test_non_dispatched_function():
    @fbuiltins.builtin_function
    def fma(a: common.Field, b: common.Field, c: common.Field, /) -> common.Field:
        return a * b + c

    inp_a = [-1.0, 4.2, 42]
    inp_b = [2.0, 3.0, -3.0]
    inp_c = [-2.0, -3.0, 3.0]

    expected = np.asarray(inp_a) * np.asarray(inp_b) + np.asarray(inp_c)

    field_inp_a = _make_field(inp_a, np)
    field_inp_b = _make_field(inp_b, np)
    field_inp_c = _make_field(inp_c, np)

    result = fma(field_inp_a, field_inp_b, field_inp_c)
    assert np.allclose(result.ndarray, expected)


<<<<<<< HEAD
def test_field_allocator():
    domain = common.Domain(
        (common.Dimension("foo"), common.Dimension("bar")),
        (common.UnitRange(2, 4), common.UnitRange(1, 3)),
    )

    @dataclasses.dataclass(frozen=True)
    class LayoutInfo:
        device: core_defs.Device

    inp = field.ones(
        domain, dtype=int, layout_info=LayoutInfo(core_defs.Device(core_defs.DeviceType.CPU, 0))
    )

    assert np.allclose((inp + inp).ndarray, np.ones((2, 2), dtype=int) * 2)
=======
@pytest.mark.parametrize(
    "new_dims,field,expected_domain",
    [
        (
            (
                (IDim,),
                common.field(
                    np.arange(10), domain=common.Domain(dims=(IDim,), ranges=(UnitRange(0, 10),))
                ),
                Domain(dims=(IDim,), ranges=(UnitRange(0, 10),)),
            )
        ),
        (
            (
                (IDim, JDim),
                common.field(
                    np.arange(10), domain=common.Domain(dims=(IDim,), ranges=(UnitRange(0, 10),))
                ),
                Domain(dims=(IDim, JDim), ranges=(UnitRange(0, 10), UnitRange.infinity())),
            )
        ),
        (
            (
                (IDim, JDim),
                common.field(
                    np.arange(10), domain=common.Domain(dims=(JDim,), ranges=(UnitRange(0, 10),))
                ),
                Domain(dims=(IDim, JDim), ranges=(UnitRange.infinity(), UnitRange(0, 10))),
            )
        ),
        (
            (
                (IDim, JDim, KDim),
                common.field(
                    np.arange(10), domain=common.Domain(dims=(JDim,), ranges=(UnitRange(0, 10),))
                ),
                Domain(
                    dims=(IDim, JDim, KDim),
                    ranges=(UnitRange.infinity(), UnitRange(0, 10), UnitRange.infinity()),
                ),
            )
        ),
    ],
)
def test_field_broadcast(new_dims, field, expected_domain):
    result = fbuiltins.broadcast(field, new_dims)
    assert result.domain == expected_domain


@pytest.mark.parametrize(
    "domain_slice",
    [
        ((IDim, UnitRange(0, 10)),),
        common.Domain(dims=(IDim,), ranges=(UnitRange(0, 10),)),
    ],
)
def test_get_slices_with_named_indices_3d_to_1d(domain_slice):
    field_domain = common.Domain(
        dims=(IDim, JDim, KDim), ranges=(UnitRange(0, 10), UnitRange(0, 10), UnitRange(0, 10))
    )
    slices = _get_slices_from_domain_slice(field_domain, domain_slice)
    assert slices == (slice(0, 10, None), slice(None), slice(None))


def test_get_slices_with_named_index():
    field_domain = common.Domain(
        dims=(IDim, JDim, KDim), ranges=(UnitRange(0, 10), UnitRange(0, 10), UnitRange(0, 10))
    )
    named_index = ((IDim, UnitRange(0, 10)), (JDim, 2), (KDim, 3))
    slices = _get_slices_from_domain_slice(field_domain, named_index)
    assert slices == (slice(0, 10, None), 2, 3)


def test_get_slices_invalid_type():
    field_domain = common.Domain(
        dims=(IDim, JDim, KDim), ranges=(UnitRange(0, 10), UnitRange(0, 10), UnitRange(0, 10))
    )
    new_domain = ((IDim, "1"),)
    with pytest.raises(ValueError):
        _get_slices_from_domain_slice(field_domain, new_domain)


@pytest.mark.parametrize(
    "domain_slice,expected_dimensions,expected_shape",
    [
        (
            (
                (IDim, UnitRange(7, 9)),
                (JDim, UnitRange(8, 10)),
            ),
            (IDim, JDim, KDim),
            (2, 2, 15),
        ),
        (
            (
                (IDim, UnitRange(7, 9)),
                (KDim, UnitRange(12, 20)),
            ),
            (IDim, JDim, KDim),
            (2, 10, 8),
        ),
        (common.Domain(dims=(IDim,), ranges=(UnitRange(7, 9),)), (IDim, JDim, KDim), (2, 10, 15)),
        (((IDim, 8),), (JDim, KDim), (10, 15)),
        (((JDim, 9),), (IDim, KDim), (5, 15)),
        (((KDim, 11),), (IDim, JDim), (5, 10)),
        (
            (
                (IDim, 8),
                (JDim, UnitRange(8, 10)),
            ),
            (JDim, KDim),
            (2, 15),
        ),
        ((IDim, 5), (JDim, KDim), (10, 15)),
        ((IDim, UnitRange(5, 7)), (IDim, JDim, KDim), (2, 10, 15)),
    ],
)
def test_absolute_indexing(domain_slice, expected_dimensions, expected_shape):
    domain = common.Domain(
        dims=(IDim, JDim, KDim), ranges=(UnitRange(5, 10), UnitRange(5, 15), UnitRange(10, 25))
    )
    field = common.field(np.ones((5, 10, 15)), domain=domain)
    indexed_field = field[domain_slice]

    assert common.is_field(indexed_field)
    assert indexed_field.ndarray.shape == expected_shape
    assert indexed_field.domain.dims == expected_dimensions


def test_absolute_indexing_value_return():
    domain = common.Domain(dims=(IDim, JDim), ranges=(UnitRange(10, 20), UnitRange(5, 15)))
    field = common.field(np.reshape(np.arange(100, dtype=np.int32), (10, 10)), domain=domain)

    named_index = ((IDim, 12), (JDim, 6))
    value = field[named_index]

    assert isinstance(value, np.int32)
    assert value == 21


@pytest.mark.parametrize(
    "index, expected_shape, expected_domain",
    [
        (
            (slice(None, 5), slice(None, 2)),
            (5, 2),
            Domain((IDim, UnitRange(5, 10)), (JDim, UnitRange(2, 4))),
        ),
        ((slice(None, 5),), (5, 10), Domain((IDim, UnitRange(5, 10)), (JDim, UnitRange(2, 12)))),
        (
            (Ellipsis, 1),
            (10,),
            Domain((IDim, UnitRange(5, 15))),
        ),
        (
            (slice(2, 3), slice(5, 7)),
            (1, 2),
            Domain((IDim, UnitRange(7, 8)), (JDim, UnitRange(7, 9))),
        ),
        (
            (slice(1, 2), 0),
            (1,),
            Domain((IDim, UnitRange(6, 7))),
        ),
    ],
)
def test_relative_indexing_slice_2D(index, expected_shape, expected_domain):
    domain = common.Domain(dims=(IDim, JDim), ranges=(UnitRange(5, 15), UnitRange(2, 12)))
    field = common.field(np.ones((10, 10)), domain=domain)
    indexed_field = field[index]

    assert common.is_field(indexed_field)
    assert indexed_field.ndarray.shape == expected_shape
    assert indexed_field.domain == expected_domain


@pytest.mark.parametrize(
    "index, expected_shape, expected_domain",
    [
        ((1, slice(None), 2), (15,), Domain(dims=(JDim,), ranges=(UnitRange(10, 25),))),
        (
            (slice(None), slice(None), 2),
            (10, 15),
            Domain(dims=(IDim, JDim), ranges=(UnitRange(5, 15), UnitRange(10, 25))),
        ),
        (
            (slice(None),),
            (10, 15, 10),
            Domain(
                dims=(IDim, JDim, KDim),
                ranges=(UnitRange(5, 15), UnitRange(10, 25), UnitRange(10, 20)),
            ),
        ),
        (
            (slice(None), slice(None), slice(None)),
            (10, 15, 10),
            Domain(
                dims=(IDim, JDim, KDim),
                ranges=(UnitRange(5, 15), UnitRange(10, 25), UnitRange(10, 20)),
            ),
        ),
        (
            (slice(None)),
            (10, 15, 10),
            Domain(
                dims=(IDim, JDim, KDim),
                ranges=(UnitRange(5, 15), UnitRange(10, 25), UnitRange(10, 20)),
            ),
        ),
        ((0, Ellipsis, 0), (15,), Domain(dims=(JDim,), ranges=(UnitRange(10, 25),))),
        (
            Ellipsis,
            (10, 15, 10),
            Domain(
                dims=(IDim, JDim, KDim),
                ranges=(UnitRange(5, 15), UnitRange(10, 25), UnitRange(10, 20)),
            ),
        ),
    ],
)
def test_relative_indexing_slice_3D(index, expected_shape, expected_domain):
    domain = common.Domain(
        dims=(IDim, JDim, KDim), ranges=(UnitRange(5, 15), UnitRange(10, 25), UnitRange(10, 20))
    )
    field = common.field(np.ones((10, 15, 10)), domain=domain)
    indexed_field = field[index]

    assert common.is_field(indexed_field)
    assert indexed_field.ndarray.shape == expected_shape
    assert indexed_field.domain == expected_domain


@pytest.mark.parametrize(
    "index, expected_value",
    [((1, 0), 10), ((0, 1), 1)],
)
def test_relative_indexing_value_return(index, expected_value):
    domain = common.Domain(dims=(IDim, JDim), ranges=(UnitRange(5, 15), UnitRange(2, 12)))
    field = common.field(np.reshape(np.arange(100, dtype=int), (10, 10)), domain=domain)
    indexed_field = field[index]

    assert indexed_field == expected_value


@pytest.mark.parametrize("lazy_slice", [lambda f: f[13], lambda f: f[:5, :3, :2]])
def test_relative_indexing_out_of_bounds(lazy_slice):
    domain = common.Domain(dims=(IDim, JDim), ranges=(UnitRange(3, 13), UnitRange(-5, 5)))
    field = common.field(np.ones((10, 10)), domain=domain)

    with pytest.raises((embedded_exceptions.IndexOutOfBounds, IndexError)):
        lazy_slice(field)


@pytest.mark.parametrize("index", [IDim, "1", (IDim, JDim)])
def test_field_unsupported_index(index):
    domain = common.Domain(dims=(IDim,), ranges=(UnitRange(0, 10),))
    field = common.field(np.ones((10,)), domain=domain)
    with pytest.raises(IndexError, match="Unsupported index type"):
        field[index]


@pytest.mark.parametrize(
    "index, value",
    [
        ((1, 1), 42.0),
        ((1, slice(None)), np.ones((10,)) * 42.0),
        (
            (1, slice(None)),
            common.field(np.ones((10,)) * 42.0, domain=common.Domain((JDim, UnitRange(0, 10)))),
        ),
    ],
)
def test_setitem(index, value):
    field = common.field(
        np.arange(100).reshape(10, 10),
        domain=common.Domain(dims=(IDim, JDim), ranges=(UnitRange(0, 10), UnitRange(0, 10))),
    )

    expected = np.copy(field.ndarray)
    expected[index] = value

    field[index] = value

    assert np.allclose(field.ndarray, expected)


def test_setitem_wrong_domain():
    field = common.field(
        np.arange(100).reshape(10, 10),
        domain=common.Domain(dims=(IDim, JDim), ranges=(UnitRange(0, 10), UnitRange(0, 10))),
    )

    value_incompatible = common.field(
        np.ones((10,)) * 42.0, domain=common.Domain((JDim, UnitRange(-5, 5)))
    )

    with pytest.raises(ValueError, match=r"Incompatible `Domain`.*"):
        field[(1, slice(None))] = value_incompatible
>>>>>>> 4d5f357f
<|MERGE_RESOLUTION|>--- conflicted
+++ resolved
@@ -11,10 +11,6 @@
 # distribution for a copy of the license or check <https://www.gnu.org/licenses/>.
 #
 # SPDX-License-Identifier: GPL-3.0-or-later
-<<<<<<< HEAD
-
-=======
->>>>>>> 4d5f357f
 import dataclasses
 import itertools
 import math
@@ -24,16 +20,10 @@
 import numpy as np
 import pytest
 
-<<<<<<< HEAD
-from gt4py._core import definitions as core_defs
 from gt4py.next import common
-from gt4py.next.embedded import nd_array_field
-=======
-from gt4py.next import Dimension, common
-from gt4py.next.common import Domain, UnitRange
+from gt4py.next.common import Dimension, Domain, UnitRange
 from gt4py.next.embedded import exceptions as embedded_exceptions, nd_array_field
 from gt4py.next.embedded.nd_array_field import _get_slices_from_domain_slice
->>>>>>> 4d5f357f
 from gt4py.next.ffront import fbuiltins
 from gt4py.next.storage import field
 
@@ -234,23 +224,6 @@
     assert np.allclose(result.ndarray, expected)
 
 
-<<<<<<< HEAD
-def test_field_allocator():
-    domain = common.Domain(
-        (common.Dimension("foo"), common.Dimension("bar")),
-        (common.UnitRange(2, 4), common.UnitRange(1, 3)),
-    )
-
-    @dataclasses.dataclass(frozen=True)
-    class LayoutInfo:
-        device: core_defs.Device
-
-    inp = field.ones(
-        domain, dtype=int, layout_info=LayoutInfo(core_defs.Device(core_defs.DeviceType.CPU, 0))
-    )
-
-    assert np.allclose((inp + inp).ndarray, np.ones((2, 2), dtype=int) * 2)
-=======
 @pytest.mark.parametrize(
     "new_dims,field,expected_domain",
     [
@@ -548,5 +521,4 @@
     )
 
     with pytest.raises(ValueError, match=r"Incompatible `Domain`.*"):
-        field[(1, slice(None))] = value_incompatible
->>>>>>> 4d5f357f
+        field[(1, slice(None))] = value_incompatible