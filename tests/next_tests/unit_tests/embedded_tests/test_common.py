# GT4Py - GridTools Framework
#
# Copyright (c) 2014-2023, ETH Zurich
# All rights reserved.
#
# This file is part of the GT4Py project and the GridTools framework.
# GT4Py is free software: you can redistribute it and/or modify it under
# the terms of the GNU General Public License as published by the
# Free Software Foundation, either version 3 of the License, or any later
# version. See the LICENSE.txt file at the top-level directory of this
# distribution for a copy of the license or check <https://www.gnu.org/licenses/>.
#
# SPDX-License-Identifier: GPL-3.0-or-later

from typing import Sequence

import pytest

from gt4py.next import common
from gt4py.next.common import UnitRange, NamedIndex, NamedRange, NamedSlice
from gt4py.next.embedded import exceptions as embedded_exceptions
from gt4py.next.embedded.common import (
    _slice_range,
    canonicalize_any_index_sequence,
    iterate_domain,
    sub_domain,
    restrict_to_intersection,
    domain_intersection,
)


@pytest.mark.parametrize(
    "rng, slce, expected",
    [
        (UnitRange(2, 10), slice(2, -2), UnitRange(4, 8)),
        (UnitRange(2, 10), slice(2, None), UnitRange(4, 10)),
        (UnitRange(2, 10), slice(None, -2), UnitRange(2, 8)),
        (UnitRange(2, 10), slice(None), UnitRange(2, 10)),
    ],
)
def test_slice_range(rng, slce, expected):
    result = _slice_range(rng, slce)
    assert result == expected


I = common.Dimension("I")
J = common.Dimension("J")
K = common.Dimension("K")


@pytest.mark.parametrize(
    "domain, index, expected",
    [
        ([(I, (2, 5))], 1, []),
        ([(I, (2, 5))], slice(1, 2), [(I, (3, 4))]),
        ([(I, (2, 5))], NamedIndex(I, 2), []),
        ([(I, (2, 5))], NamedRange(I, UnitRange(2, 3)), [(I, (2, 3))]),
        ([(I, (-2, 3))], 1, []),
        ([(I, (-2, 3))], slice(1, 2), [(I, (-1, 0))]),
        ([(I, (-2, 3))], NamedIndex(I, 1), []),
        ([(I, (-2, 3))], NamedRange(I, UnitRange(2, 3)), [(I, (2, 3))]),
        ([(I, (-2, 3))], -5, []),
        ([(I, (-2, 3))], -6, IndexError),
        ([(I, (-2, 3))], slice(-7, -6), IndexError),
        ([(I, (-2, 3))], slice(-6, -7), IndexError),
        ([(I, (-2, 3))], 4, []),
        ([(I, (-2, 3))], 5, IndexError),
        ([(I, (-2, 3))], slice(4, 5), [(I, (2, 3))]),
        ([(I, (-2, 3))], slice(5, 6), IndexError),
        ([(I, (-2, 3))], NamedIndex(I, -3), IndexError),
        ([(I, (-2, 3))], NamedRange(I, UnitRange(-3, -2)), IndexError),
        ([(I, (-2, 3))], NamedIndex(I, 3), IndexError),
        ([(I, (-2, 3))], NamedRange(I, UnitRange(3, 4)), IndexError),
        ([(I, (2, 5)), (J, (3, 6)), (K, (4, 7))], 2, [(J, (3, 6)), (K, (4, 7))]),
        (
            [(I, (2, 5)), (J, (3, 6)), (K, (4, 7))],
            slice(2, 3),
            [(I, (4, 5)), (J, (3, 6)), (K, (4, 7))],
        ),
        ([(I, (2, 5)), (J, (3, 6)), (K, (4, 7))], NamedIndex(I, 2), [(J, (3, 6)), (K, (4, 7))]),
        (
            [(I, (2, 5)), (J, (3, 6)), (K, (4, 7))],
            NamedRange(I, UnitRange(2, 3)),
            [(I, (2, 3)), (J, (3, 6)), (K, (4, 7))],
        ),
        ([(I, (2, 5)), (J, (3, 6)), (K, (4, 7))], NamedIndex(J, 3), [(I, (2, 5)), (K, (4, 7))]),
        (
            [(I, (2, 5)), (J, (3, 6)), (K, (4, 7))],
            NamedRange(J, UnitRange(4, 5)),
            [(I, (2, 5)), (J, (4, 5)), (K, (4, 7))],
        ),
        (
            [(I, (2, 5)), (J, (3, 6)), (K, (4, 7))],
            (NamedIndex(J, 3), NamedIndex(I, 2)),
            [(K, (4, 7))],
        ),
        (
            [(I, (2, 5)), (J, (3, 6)), (K, (4, 7))],
            (NamedRange(J, UnitRange(4, 5)), NamedIndex(I, 2)),
            [(J, (4, 5)), (K, (4, 7))],
        ),
        (
            [(I, (2, 5)), (J, (3, 6)), (K, (4, 7))],
            (slice(1, 2), slice(2, 3)),
            [(I, (3, 4)), (J, (5, 6)), (K, (4, 7))],
        ),
        (
            [(I, (2, 5)), (J, (3, 6)), (K, (4, 7))],
            (Ellipsis, slice(2, 3)),
            [(I, (2, 5)), (J, (3, 6)), (K, (6, 7))],
        ),
        (
            [(I, (2, 5)), (J, (3, 6)), (K, (4, 7))],
            (slice(1, 2), Ellipsis, slice(2, 3)),
            [(I, (3, 4)), (J, (3, 6)), (K, (6, 7))],
        ),
        (
            [(I, (2, 5)), (J, (3, 6)), (K, (4, 7))],
            (slice(1, 2), slice(1, 2), Ellipsis),
            [(I, (3, 4)), (J, (4, 5)), (K, (4, 7))],
        ),
    ],
)
def test_sub_domain(domain, index, expected):
    domain = common.domain(domain)
    if expected is IndexError:
        with pytest.raises(embedded_exceptions.IndexOutOfBounds):
            sub_domain(domain, index)
    else:
        expected = common.domain(expected)
        result = sub_domain(domain, index)
        assert result == expected


def test_iterate_domain():
    domain = common.domain({I: 2, J: 3})
    ref = []
    for i in domain[I].unit_range:
        for j in domain[J].unit_range:
            ref.append(((I, i), (J, j)))

    testee = list(iterate_domain(domain))

    assert testee == ref


@pytest.mark.parametrize(
    "slices, expected, bounds",
    [
        [
            slice(I(3), I(4)),
            tuple([NamedSlice(I(3), I(4))]),
            tuple([common.UnitRange(start=0, stop=10)]),
        ],
        [
            (slice(J(3), J(6)), slice(I(3), I(5))),
            (NamedSlice(J(3), J(6)), NamedSlice(I(3), I(5))),
            tuple([common.UnitRange(start=0, stop=10), common.UnitRange(start=0, stop=10)]),
        ],
<<<<<<< HEAD
        [
            slice(I(1), J(7)),
            IndexError,
            tuple([common.UnitRange(start=0, stop=10), common.UnitRange(start=0, stop=10)]),
        ],
        [
            slice(I(1), None),
            tuple([NamedSlice(I(1), I(10))]),
            tuple([common.UnitRange(start=0, stop=10)]),
        ],
        [
            slice(None, K(8)),
            tuple([NamedSlice(K(0), K(8))]),
            tuple([common.UnitRange(start=0, stop=10)]),
        ],
=======
        [slice(I(1), J(7)), IndexError],
        [slice(I(1), None), IndexError],
        [slice(None, K(8)), IndexError],
>>>>>>> 591ea4e1
    ],
)
def test_slicing(slices, expected, bounds):
    if expected is IndexError:
        with pytest.raises(IndexError):
            canonicalize_any_index_sequence(slices, bounds)
    else:
        testee = canonicalize_any_index_sequence(slices, bounds)
        assert testee == expected


def test_domain_intersection():
    # see also tests in unit_tests/test_common.py for tests with 2 domains: `dom0 & dom1`
    testee = (common.domain({I: (0, 5)}), common.domain({I: (1, 3)}), common.domain({I: (0, 3)}))

    result = domain_intersection(*testee)

    expected = testee[0] & testee[1] & testee[2]
    assert result == expected


def test_domain_intersection_empty():
    result = domain_intersection()
    assert result == common.Domain()


def test_intersect_domains():
    testee = (common.domain({I: (0, 5), J: (1, 2)}), common.domain({I: (1, 3), J: (1, 3)}))
    result = restrict_to_intersection(*testee, ignore_dims=J)

    expected = (common.domain({I: (1, 3), J: (1, 2)}), common.domain({I: (1, 3), J: (1, 3)}))
    assert result == expected


def test_intersect_domains_ignore_dims_none():
    testee = (common.domain({I: (0, 5), J: (1, 2)}), common.domain({I: (1, 3), J: (1, 3)}))
    result = restrict_to_intersection(*testee)

    expected = (domain_intersection(*testee),) * 2
    assert result == expected


def test_intersect_domains_ignore_all_dims():
    testee = (common.domain({I: (0, 5), J: (1, 2)}), common.domain({I: (1, 3), J: (1, 3)}))
    result = restrict_to_intersection(*testee, ignore_dims=(I, J))

    expected = testee
    assert result == expected<|MERGE_RESOLUTION|>--- conflicted
+++ resolved
@@ -157,7 +157,6 @@
             (NamedSlice(J(3), J(6)), NamedSlice(I(3), I(5))),
             tuple([common.UnitRange(start=0, stop=10), common.UnitRange(start=0, stop=10)]),
         ],
-<<<<<<< HEAD
         [
             slice(I(1), J(7)),
             IndexError,
@@ -173,11 +172,6 @@
             tuple([NamedSlice(K(0), K(8))]),
             tuple([common.UnitRange(start=0, stop=10)]),
         ],
-=======
-        [slice(I(1), J(7)), IndexError],
-        [slice(I(1), None), IndexError],
-        [slice(None, K(8)), IndexError],
->>>>>>> 591ea4e1
     ],
 )
 def test_slicing(slices, expected, bounds):
