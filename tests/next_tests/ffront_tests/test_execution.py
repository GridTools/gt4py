--- conflicted
+++ resolved
@@ -335,7 +335,6 @@
     assert np.allclose(c_int32.array(), out_int_32)
 
 
-<<<<<<< HEAD
 def test_offset_field(fieldview_backend):
     a_I_arr = np.random.randn(size, size).astype("float64")
     a_I_float = np_as_located_field(IDim, KDim)(a_I_arr)
@@ -379,11 +378,8 @@
         out_I_float.array()[: size - 1, : size - 1], out_I_float_1.array()[: size - 1, : size - 1]
     )
 
-
-def test_nested_tuple_return():
-=======
 def test_nested_tuple_return(fieldview_backend):
->>>>>>> 126ca4d2
+
     a_I_float = np_as_located_field(IDim)(np.random.randn(size).astype("float64"))
     b_I_float = np_as_located_field(IDim)(np.random.randn(size).astype("float64"))
     out_I_float = np_as_located_field(IDim)(np.zeros((size), dtype=float64))
