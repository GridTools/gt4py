# -*- coding: utf-8 -*-
# GT4Py - GridTools Framework
#
# Copyright (c) 2014-2023, ETH Zurich
# All rights reserved.
#
# This file is part of the GT4Py project and the GridTools framework.
# GT4Py is free software: you can redistribute it and/or modify it under
# the terms of the GNU General Public License as published by the
# Free Software Foundation, either version 3 of the License, or any later
# version. See the LICENSE.txt file at the top-level directory of this
# distribution for a copy of the license or check <https://www.gnu.org/licenses/>.
#
# SPDX-License-Identifier: GPL-3.0-or-later

#
from functools import reduce

import numpy as np
import pytest as pytest

from gt4py.next.ffront.decorator import field_operator, program, scan_operator
from gt4py.next.ffront.experimental import as_offset
from gt4py.next.ffront.fbuiltins import (
    Dimension,
    Field,
    FieldOffset,
    astype,
    broadcast,
    float32,
    float64,
    int32,
    int64,
    neighbor_sum,
    where,
)
from gt4py.next.ffront.foast_passes.type_deduction import FieldOperatorTypeDeductionError
from gt4py.next.iterator.embedded import (
    NeighborTableOffsetProvider,
    index_field,
    np_as_located_field,
)
from gt4py.next.program_processors.runners import gtfn_cpu, roundtrip

from .ffront_test_utils import *


def test_copy(fieldview_backend):
    a_I_float = np_as_located_field(IDim)(np.random.randn(size).astype("float64"))
    b_I_float = np_as_located_field(IDim)(np.random.randn(size).astype("float64"))

    @field_operator(backend=fieldview_backend)
    def copy(inp: Field[[IDim], float64]) -> Field[[IDim], float64]:
        field_tuple = (inp, inp)
        field_0 = field_tuple[0]
        field_1 = field_tuple[1]
        return field_0

    copy(a_I_float, out=b_I_float, offset_provider={})

    assert np.allclose(a_I_float, b_I_float)


@pytest.mark.skip(reason="no lowering for returning a tuple of fields exists yet.")
def test_multicopy(fieldview_backend):
    a_I_float = np_as_located_field(IDim)(np.random.randn(size).astype("float64"))
    b_I_float = np_as_located_field(IDim)(np.random.randn(size).astype("float64"))
    out_I_float = np_as_located_field(IDim)(np.zeros((size), dtype=float64))
    out_I_float_1 = np_as_located_field(IDim)(np.zeros((size), dtype=float64))

    @field_operator(backend=fieldview_backend)
    def multicopy(
        inp1: Field[[IDim], float64], inp2: Field[[IDim], float64]
    ) -> tuple[Field[[IDim], float64], Field[[IDim], float64]]:
        return inp1, inp2

    assert np.allclose(a_I_float, out_I_float)
    assert np.allclose(b_I_float, out_I_float_1)


def test_cartesian_shift(fieldview_backend):
    a = np_as_located_field(IDim)(np.arange(size + 1, dtype=np.float64))
    out_I_float = np_as_located_field(IDim)(np.zeros((size), dtype=float64))

    @field_operator
    def shift_by_one(inp: Field[[IDim], float64]) -> Field[[IDim], float64]:
        return inp(Ioff[1])

    @program(backend=fieldview_backend)
    def fencil(inp: Field[[IDim], float64], out: Field[[IDim], float64]) -> None:
        shift_by_one(inp, out=out)

    fencil(a, out_I_float, offset_provider={"Ioff": IDim})

    assert np.allclose(out_I_float.array(), np.arange(1, 11))


def test_unstructured_shift(reduction_setup, fieldview_backend):
    Vertex = reduction_setup.Vertex
    Edge = reduction_setup.Edge
    E2V = reduction_setup.E2V

    a = np_as_located_field(Vertex)(np.zeros(reduction_setup.num_vertices))
    b = np_as_located_field(Edge)(np.zeros(reduction_setup.num_edges))

    @field_operator(backend=fieldview_backend)
    def shift_by_one(inp: Field[[Vertex], float64]) -> Field[[Edge], float64]:
        return inp(E2V[0])

    shift_by_one(a, out=b, offset_provider={"E2V": reduction_setup.offset_provider["E2V"]})

    ref = np.asarray(a)[reduction_setup.offset_provider["E2V"].table[slice(0, None), 0]]

    assert np.allclose(b, ref)


def test_fold_shifts(fieldview_backend):
    """Shifting the result of an addition should work."""
    a = np_as_located_field(IDim)(np.arange(size + 1, dtype=np.float64))
    b = np_as_located_field(IDim)(np.ones((size + 2)) * 2)
    out_I_float = np_as_located_field(IDim)(np.zeros((size), dtype=float64))

    @field_operator
    def auto_lift(
        inp1: Field[[IDim], float64], inp2: Field[[IDim], float64]
    ) -> Field[[IDim], float64]:
        tmp = inp1 + inp2(Ioff[1])
        return tmp(Ioff[1])

    @program(backend=fieldview_backend)
    def fencil(
        inp1: Field[[IDim], float64], inp2: Field[[IDim], float64], out: Field[[IDim], float64]
    ) -> None:
        auto_lift(inp1, inp2, out=out)

    fencil(a, b, out_I_float, offset_provider={"Ioff": IDim})

    assert np.allclose(a[1:] + b[2:], out_I_float)


def test_tuples(fieldview_backend):
    a_I_float = np_as_located_field(IDim)(np.random.randn(size).astype("float64"))
    b_I_float = np_as_located_field(IDim)(np.random.randn(size).astype("float64"))
    out_I_float = np_as_located_field(IDim)(np.zeros((size), dtype=float64))

    @field_operator
    def tuples(
        inp1: Field[[IDim], float64], inp2: Field[[IDim], float64]
    ) -> Field[[IDim], float64]:
        inps = inp1, inp2
        scalars = 1.3, float64(5.0), float64("3.4")
        return (inps[0] * scalars[0] + inps[1] * scalars[1]) * scalars[2]

    @program(backend=fieldview_backend)
    def fencil(
        inp1: Field[[IDim], float64], inp2: Field[[IDim], float64], out: Field[[IDim], float64]
    ) -> None:
        tuples(inp1, inp2, out=out)

    fencil(a_I_float, b_I_float, out_I_float, offset_provider={})

    assert np.allclose((a_I_float.array() * 1.3 + b_I_float.array() * 5.0) * 3.4, out_I_float)


def test_scalar_arg(fieldview_backend):
    """Test scalar argument being turned into 0-dim field."""
    inp = 5.0
    out = np_as_located_field(Vertex)(np.zeros([size]))

    @field_operator(backend=fieldview_backend)
    def scalar_arg(scalar_inp: float64) -> Field[[Vertex], float64]:
        return broadcast(scalar_inp + 1.0, (Vertex,))

    scalar_arg(inp, out=out, offset_provider={})

    ref = np.full([size], 6.0)
    assert np.allclose(ref, out.array())


def test_nested_scalar_arg(fieldview_backend):
    inp = 5.0
    out = np_as_located_field(Vertex)(np.zeros([size]))

    @field_operator(backend=fieldview_backend)
    def scalar_arg_inner(scalar_inp: float64) -> Field[[Vertex], float64]:
        return broadcast(scalar_inp + 1.0, (Vertex,))

    @field_operator(backend=fieldview_backend)
    def scalar_arg(scalar_inp: float64) -> Field[[Vertex], float64]:
        return scalar_arg_inner(scalar_inp + 1.0)

    scalar_arg(inp, out=out, offset_provider={})

    ref = np.full([size], 7.0)
    assert np.allclose(ref, out.array())


def test_scalar_arg_with_field(fieldview_backend):
    if fieldview_backend in [gtfn_cpu.run_gtfn, gtfn_cpu.run_gtfn_imperative]:
        pytest.skip("IndexFields and ConstantFields are not supported yet.")

    inp = index_field(Edge, dtype=float64)
    factor = 3.0
    out = np_as_located_field(Edge)(np.zeros((size), dtype=np.float64))

    @field_operator
    def scalar_and_field_args(
        inp: Field[[Edge], float64], factor: float64
    ) -> Field[[Edge], float64]:
        tmp = factor * inp
        return tmp(EdgeOffset[1])

    @program(backend=fieldview_backend)
    def fencil(out: Field[[Edge], float64], inp: Field[[Edge], float64], factor: float64) -> None:
        scalar_and_field_args(inp, factor, out=out)

    fencil(out, inp, factor, offset_provider={"EdgeOffset": Edge})

    ref = np.arange(1, size + 1) * factor
    assert np.allclose(ref, out.array())


def test_scalar_in_domain_spec_and_fo_call(fieldview_backend):
    if fieldview_backend in [gtfn_cpu.run_gtfn, gtfn_cpu.run_gtfn_imperative]:
        pytest.skip(
            "Scalar arguments not supported to be used in both domain specification "
            "and as an argument to a field operator."
        )

    size = 10
    out = np_as_located_field(Vertex)(np.zeros(10, dtype=int))

    @field_operator
    def foo(size: int) -> Field[[Vertex], int]:
        return broadcast(size, (Vertex,))

    @program(backend=fieldview_backend)
    def bar(size: int, out: Field[[Vertex], int]):
        foo(size, out=out, domain={Vertex: (0, size)})

    bar(size, out, offset_provider={})

    assert (out.array() == size).all()


def test_scalar_scan(fieldview_backend):
    size = 10
    KDim = Dimension("K", kind=DimensionKind.VERTICAL)
    qc = np_as_located_field(IDim, KDim)(np.zeros((size, size)))
    scalar = 1.0
    expected = np.full((size, size), np.arange(start=1, stop=11, step=1).astype(float64))

    @scan_operator(axis=KDim, forward=True, init=(0.0))
    def _scan_scalar(carry: float, qc_in: float, scalar: float) -> float:
        qc = qc_in + carry + scalar
        return qc

    @program(backend=fieldview_backend)
    def scan_scalar(qc: Field[[IDim, KDim], float], scalar: float):
        _scan_scalar(qc, scalar, out=qc)

    scan_scalar(qc, scalar, offset_provider={})
    assert np.allclose(np.asarray(qc), expected)


def test_tuple_scalar_scan(fieldview_backend):
    if fieldview_backend in [gtfn_cpu.run_gtfn, gtfn_cpu.run_gtfn_imperative]:
        pytest.skip("Tuple arguments are not supported in gtfn yet.")

    size = 10
    KDim = Dimension("K", kind=DimensionKind.VERTICAL)
    qc = np_as_located_field(IDim, KDim)(np.zeros((size, size)))
    tuple_scalar = (1.0, (1.0, 0.0))
    expected = np.full((size, size), np.arange(start=1, stop=11, step=1).astype(float64))

    @scan_operator(axis=KDim, forward=True, init=0.0)
    def _scan_tuple_scalar(
        state: float, qc_in: float, tuple_scalar: tuple[float, tuple[float, float]]
    ) -> float:
        return (qc_in + state + tuple_scalar[1][0] + tuple_scalar[1][1]) / tuple_scalar[0]

    @field_operator(backend=fieldview_backend)
    def scan_tuple_scalar(
        qc: Field[[IDim, KDim], float], tuple_scalar: tuple[float, tuple[float, float]]
    ) -> Field[[IDim, KDim], float]:
        return _scan_tuple_scalar(qc, tuple_scalar)

    scan_tuple_scalar(qc, tuple_scalar, out=qc, offset_provider={})
    assert np.allclose(np.asarray(qc), expected)


def test_astype_int(fieldview_backend):
    size = 10
    b_float_64 = np_as_located_field(IDim)(np.ones((size), dtype=np.float64))
    c_int64 = np_as_located_field(IDim)(np.ones((size,), dtype=np.int64))
    out_int_64 = np_as_located_field(IDim)(np.zeros((size,), dtype=np.int64))

    @field_operator(backend=fieldview_backend)
    def astype_fieldop_int(b: Field[[IDim], float64]) -> Field[[IDim], int64]:
        d = astype(b, int64)
        return d

    astype_fieldop_int(b_float_64, out=out_int_64, offset_provider={})
    assert np.allclose(c_int64.array(), out_int_64)


def test_astype_bool(fieldview_backend):
    b_float_64 = np_as_located_field(IDim)(np.ones((size), dtype=np.float64))
    c_bool = np_as_located_field(IDim)(np.ones((size,), dtype=bool))
    out_bool = np_as_located_field(IDim)(np.zeros((size,), dtype=bool))

    @field_operator(backend=fieldview_backend)
    def astype_fieldop_bool(b: Field[[IDim], float64]) -> Field[[IDim], bool]:
        d = astype(b, bool)
        return d

    astype_fieldop_bool(b_float_64, out=out_bool, offset_provider={})
    assert np.allclose(c_bool, out_bool)


def test_astype_float(fieldview_backend):
    c_int64 = np_as_located_field(IDim)(np.ones((size,), dtype=np.int64))
    c_int32 = np_as_located_field(IDim)(np.ones((size,), dtype=np.int32))
    out_int_32 = np_as_located_field(IDim)(np.zeros((size,), dtype=np.int32))

    @field_operator(backend=fieldview_backend)
    def astype_fieldop_float(b: Field[[IDim], int64]) -> Field[[IDim], int32]:
        d = astype(b, int32)
        return d

    astype_fieldop_float(c_int64, out=out_int_32, offset_provider={})
    assert np.allclose(c_int32.array(), out_int_32)


def test_offset_field(fieldview_backend):
    a_I_arr = np.random.randn(size, size).astype("float64")
    a_I_float = np_as_located_field(IDim, KDim)(a_I_arr)
    a_I_float_1 = np_as_located_field(IDim, KDim)(
        np.append(np.insert(a_I_arr, size, 0, axis=1), [np.array([0] * (size + 1))], axis=0)
    )
    offset_field_arr = np.asarray(np.ones((size - 1, size - 1)), dtype=int64)
    offset_field_comp = np.append(
        np.insert(offset_field_arr, size - 1, 0, axis=1), [np.array([0] * size)], axis=0
    )
    offset_field = np_as_located_field(IDim, KDim)(offset_field_comp)
    out_I_float = np_as_located_field(IDim, KDim)(np.zeros((size, size), dtype=float64))
    out_I_float_1 = np_as_located_field(IDim, KDim)(np.zeros((size, size), dtype=float64))

    @field_operator(backend=fieldview_backend)
    def offset_index_field_fo(
        a: Field[[IDim, KDim], float64],
        offset_field: Field[[IDim, KDim], int64],
    ) -> Field[[IDim, KDim], float64]:
        a_i = a(as_offset(Ioff, offset_field))
        a_i_k = a_i(as_offset(Koff, offset_field))
        return a_i_k

    offset_index_field_fo(
        a_I_float,
        offset_field,
        out=out_I_float,
        offset_provider={"Ioff": IDim, "Koff": KDim},
    )

    @field_operator(backend=fieldview_backend)
    def offset_index_int_fo(a: Field[[IDim, KDim], float64]) -> Field[[IDim, KDim], float64]:
        a_i = a(Ioff[1])
        a_i_k = a_i(Koff[1])
        return a_i_k

    offset_index_int_fo(
        a_I_float_1, out=out_I_float_1, offset_provider={"Ioff": IDim, "Koff": KDim}
    )
    assert np.allclose(
        out_I_float.array()[: size - 1, : size - 1], out_I_float_1.array()[: size - 1, : size - 1]
    )


def test_nested_tuple_return(fieldview_backend):
    a_I_float = np_as_located_field(IDim)(np.random.randn(size).astype("float64"))
    b_I_float = np_as_located_field(IDim)(np.random.randn(size).astype("float64"))
    out_I_float = np_as_located_field(IDim)(np.zeros((size), dtype=float64))

    @field_operator
    def pack_tuple(
        a: Field[[IDim], float64], b: Field[[IDim], float64]
    ) -> tuple[Field[[IDim], float64], tuple[Field[[IDim], float64], Field[[IDim], float64]]]:
        return (a, (a, b))

    @field_operator(backend=fieldview_backend)
    def combine(a: Field[[IDim], float64], b: Field[[IDim], float64]) -> Field[[IDim], float64]:
        packed = pack_tuple(a, b)
        return packed[0] + packed[1][0] + packed[1][1]

    combine(a_I_float, b_I_float, out=out_I_float, offset_provider={})

    assert np.allclose(2 * a_I_float.array() + b_I_float.array(), out_I_float)


def test_nested_reduction(reduction_setup, fieldview_backend):
    rs = reduction_setup
    Edge = rs.Edge
    Vertex = rs.Vertex
    V2EDim = rs.V2EDim
    E2VDim = rs.E2VDim
    V2E = rs.V2E
    E2V = rs.E2V

    out = np_as_located_field(Edge)(np.zeros([rs.num_edges], dtype=np.int64))

    @field_operator(backend=fieldview_backend)
    def testee(inp: Field[[Edge], int64]) -> Field[[Edge], int64]:
        tmp = neighbor_sum(inp(V2E), axis=V2EDim)
        return neighbor_sum(tmp(E2V), axis=E2VDim)

    testee(rs.inp, out=out, offset_provider=rs.offset_provider)

    expected = np.sum(np.sum(rs.inp[rs.v2e_table], axis=1)[rs.e2v_table], axis=1)
    assert np.allclose(out, expected)


@pytest.mark.skip("Not yet supported in lowering, requires `map_`ing of inner reduce op.")
def test_nested_reduction_shift_first(reduction_setup, fieldview_backend):
    rs = reduction_setup
    Edge = rs.Edge
    Vertex = rs.Vertex
    V2EDim = rs.V2EDim
    E2VDim = rs.E2VDim
    V2E = rs.V2E
    E2V = rs.E2V

    out = np_as_located_field(Edge)(np.zeros([rs.num_edges], dtype=np.int64))

    @field_operator(backend=fieldview_backend)
    def testee(inp: Field[[Edge], int64]) -> Field[[Edge], int64]:
        tmp = inp(V2E)
        tmp2 = tmp(E2V)
        return neighbor_sum(neighbor_sum(tmp2, axis=V2EDim), axis=E2VDim)

    testee(rs.inp, out=out, offset_provider=rs.offset_provider)

    expected = np.sum(np.sum(rs.inp[rs.v2e_table], axis=1)[rs.e2v_table], axis=1)
    assert np.allclose(out, expected)


def test_tuple_return_2(reduction_setup, fieldview_backend):
    rs = reduction_setup
    Edge = rs.Edge
    Vertex = rs.Vertex
    V2EDim = rs.V2EDim
    V2E = rs.V2E

    @field_operator
    def reduction_tuple(
        a: Field[[Edge], int64], b: Field[[Edge], int64]
    ) -> tuple[Field[[Vertex], int64], Field[[Vertex], int64]]:
        a = neighbor_sum(a(V2E), axis=V2EDim)
        b = neighbor_sum(b(V2E), axis=V2EDim)
        return a, b

    @field_operator(backend=fieldview_backend)
    def combine_tuple(a: Field[[Edge], int64], b: Field[[Edge], int64]) -> Field[[Vertex], int64]:
        packed = reduction_tuple(a, b)
        return packed[0] + packed[1]

    combine_tuple(rs.inp, rs.inp, out=rs.out, offset_provider=rs.offset_provider)

    ref = np.sum(rs.v2e_table, axis=1) * 2
    assert np.allclose(ref, rs.out)


<<<<<<< HEAD
@pytest.mark.xfail
def test_tuple_with_local_field_in_reduction_shifted(reduction_setup):
=======
@pytest.mark.xfail(raises=NotImplementedError)
def test_tuple_with_local_field_in_reduction_shifted(reduction_setup, fieldview_backend):
>>>>>>> 7976d634
    rs = reduction_setup
    Edge = rs.Edge
    Vertex = rs.Vertex
    V2EDim = rs.V2EDim
    V2E = rs.V2E
    E2V = rs.E2V

    num_vertices = rs.num_vertices
    num_edges = rs.num_edges

    # TODO(tehrengruber): use different values per location
    a = np_as_located_field(Edge)(np.ones((num_edges,)))
    b = np_as_located_field(Vertex)(2 * np.ones((num_vertices,)))
    out = np_as_located_field(Edge)(np.zeros((num_edges,)))

    @field_operator(backend=fieldview_backend)
    def reduce_tuple_element(
        edge_field: Field[[Edge], float64], vertex_field: Field[[Vertex], float64]
    ) -> Field[[Edge], float64]:
        tup = edge_field(V2E), vertex_field
        # the shift inside the reduction fails as tup is a tuple of iterators
        #  (as it contains a local field) which can not be shifted
        red = neighbor_sum(tup[0] + vertex_field, axis=V2EDim)
        # even if the above is fixed we need to be careful with a subsequent
        #  shift as the lifted lambda will contain tup as an argument which -
        #  again - can not be shifted.
        return red(E2V[0])

    reduce_tuple_element(a, b, out=out, offset_provider=rs.offset_provider)

    # conn table used is inverted here on purpose
    red = np.sum(np.asarray(a)[rs.v2e_table] + np.asarray(b)[:, np.newaxis], axis=1)
    expected = red[rs.e2v_table][:, 0]

    assert np.allclose(expected, out)


def test_tuple_arg(fieldview_backend):
    a_I_float = np_as_located_field(IDim)(np.random.randn(size).astype("float64"))
    b_I_float = np_as_located_field(IDim)(np.random.randn(size).astype("float64"))
    out_I_float = np_as_located_field(IDim)(np.zeros((size), dtype=float64))

    if fieldview_backend in [gtfn_cpu.run_gtfn, gtfn_cpu.run_gtfn_imperative]:
        pytest.skip("Tuple arguments are not supported in gtfn yet.")

    @field_operator(backend=fieldview_backend)
    def unpack_tuple(
        inp: tuple[tuple[Field[[IDim], float64], Field[[IDim], float64]], Field[[IDim], float64]]
    ) -> Field[[IDim], float64]:
        return 3.0 * inp[0][0] + inp[0][1] + inp[1]

    unpack_tuple(((a_I_float, b_I_float), a_I_float), out=out_I_float, offset_provider={})

    assert np.allclose(3 * a_I_float.array() + b_I_float.array() + a_I_float.array(), out_I_float)


@pytest.mark.parametrize("forward", [True, False])
def test_fieldop_from_scan(fieldview_backend, forward):
    init = 1.0
    out = np_as_located_field(KDim)(np.zeros((size,)))
    expected = np.arange(init + 1.0, init + 1.0 + size, 1)
    if not forward:
        expected = np.flip(expected)

    @field_operator
    def add(carry: float, foo: float) -> float:
        return carry + foo

    @scan_operator(axis=KDim, forward=forward, init=init, backend=fieldview_backend)
    def simple_scan_operator(carry: float) -> float:
        return add(carry, 1.0)

    simple_scan_operator(out=out, offset_provider={})

    assert np.allclose(expected, out)


def test_solve_triag(fieldview_backend):
    if fieldview_backend in [gtfn_cpu.run_gtfn, gtfn_cpu.run_gtfn_imperative]:
        pytest.skip("Has a bug.")
    shape = (3, 7, 5)
    rng = np.random.default_rng()
    a_np, b_np, c_np, d_np = (rng.normal(size=shape) for _ in range(4))
    b_np *= 2
    a, b, c, d = (
        np_as_located_field(IDim, JDim, KDim)(np_arr) for np_arr in [a_np, b_np, c_np, d_np]
    )
    out = np_as_located_field(IDim, JDim, KDim)(np.zeros(shape))

    # compute reference
    matrices = np.zeros(shape + shape[-1:])
    i = np.arange(shape[2])
    matrices[:, :, i[1:], i[:-1]] = a_np[:, :, 1:]
    matrices[:, :, i, i] = b_np
    matrices[:, :, i[:-1], i[1:]] = c_np[:, :, :-1]
    expected = np.linalg.solve(matrices, d_np)

    @scan_operator(axis=KDim, forward=True, init=(0.0, 0.0))
    def tridiag_forward(
        state: tuple[float, float], a: float, b: float, c: float, d: float
    ) -> tuple[float, float]:
        return (c / (b - a * state[0]), (d - a * state[1]) / (b - a * state[0]))

    @scan_operator(axis=KDim, forward=False, init=0.0)
    def tridiag_backward(x_kp1: float, cp: float, dp: float) -> float:
        return dp - cp * x_kp1

    @field_operator(backend=fieldview_backend)
    def solve_tridiag(
        a: Field[[IDim, JDim, KDim], float],
        b: Field[[IDim, JDim, KDim], float],
        c: Field[[IDim, JDim, KDim], float],
        d: Field[[IDim, JDim, KDim], float],
    ) -> Field[[IDim, JDim, KDim], float]:
        cp, dp = tridiag_forward(a, b, c, d)
        return tridiag_backward(cp, dp)

    solve_tridiag(a, b, c, d, out=out, offset_provider={})

    np.allclose(expected, out)


def test_ternary_operator(fieldview_backend):
    a_I_float = np_as_located_field(IDim)(np.random.randn(size).astype("float64"))
    b_I_float = np_as_located_field(IDim)(np.random.randn(size).astype("float64"))
    out_I_float = np_as_located_field(IDim)(np.zeros((size), dtype=float64))

    left = 2.0
    right = 3.0

    @field_operator(backend=fieldview_backend)
    def ternary_field_op(
        a: Field[[IDim], float], b: Field[[IDim], float], left: float, right: float
    ) -> Field[[IDim], float]:
        return a if left < right else b

    ternary_field_op(a_I_float, b_I_float, left, right, out=out_I_float, offset_provider={})
    e = np.asarray(a_I_float) if left < right else np.asarray(b_I_float)
    np.allclose(e, out_I_float)

    @field_operator(backend=fieldview_backend)
    def ternary_field_op_scalars(left: float, right: float) -> Field[[IDim], float]:
        return broadcast(3.0, (IDim,)) if left > right else broadcast(4.0, (IDim,))

    ternary_field_op_scalars(left, right, out=out_I_float, offset_provider={})
    e = np.full(e.shape, 3.0) if left > right else e
    np.allclose(e, out_I_float)


def test_ternary_operator_tuple(fieldview_backend):
    if fieldview_backend in [gtfn_cpu.run_gtfn, gtfn_cpu.run_gtfn_imperative]:
        pytest.skip("Tuple arguments are not supported in gtfn yet.")
    a_I_float = np_as_located_field(IDim)(np.random.randn(size).astype("float64"))
    b_I_float = np_as_located_field(IDim)(np.random.randn(size).astype("float64"))
    out_I_float = np_as_located_field(IDim)(np.zeros((size), dtype=float64))
    out_I_float_1 = np_as_located_field(IDim)(np.zeros((size), dtype=float64))

    left = 2.0
    right = 3.0

    @field_operator(backend=fieldview_backend)
    def ternary_field_op(
        a: Field[[IDim], float], b: Field[[IDim], float], left: float, right: float
    ) -> tuple[Field[[IDim], float], Field[[IDim], float]]:
        return (a, b) if left < right else (b, a)

    ternary_field_op(
        a_I_float, b_I_float, left, right, out=(out_I_float, out_I_float_1), offset_provider={}
    )

    e, f = (
        (np.asarray(a_I_float), np.asarray(b_I_float))
        if left < right
        else (np.asarray(b_I_float), np.asarray(a_I_float))
    )
    np.allclose(e, out_I_float)
    np.allclose(f, out_I_float_1)


def test_ternary_builtin_neighbor_sum(reduction_setup, fieldview_backend):
    rs = reduction_setup
    Edge = rs.Edge
    Vertex = rs.Vertex
    V2EDim = rs.V2EDim
    V2E = rs.V2E

    num_vertices = rs.num_vertices
    num_edges = rs.num_edges

    a = np_as_located_field(Edge)(np.ones((num_edges,)))
    b = np_as_located_field(Edge)(2 * np.ones((num_edges,)))
    out = np_as_located_field(Vertex)(np.zeros((num_vertices,)))

    @field_operator(backend=fieldview_backend)
    def ternary_reduce(a: Field[[Edge], float], b: Field[[Edge], float]) -> Field[[Vertex], float]:
        out = neighbor_sum(b(V2E) if 2 < 3 else a(V2E), axis=V2EDim)
        return out

    ternary_reduce(a, b, out=out, offset_provider=rs.offset_provider)

    expected = (
        np.sum(np.asarray(b)[rs.v2e_table], axis=1)
        if 2 < 3
        else np.sum(np.asarray(a)[rs.v2e_table], axis=1)
    )

    assert np.allclose(expected, out)


def test_ternary_scan(fieldview_backend):
    init = 0.0
    a_float = 4
    a = np_as_located_field(KDim)(a_float * np.ones((size,)))
    out = np_as_located_field(KDim)(np.zeros((size,)))
    expected = np.asarray([i if i <= a_float else a_float + 1 for i in range(1, size + 1)])

    @scan_operator(axis=KDim, forward=True, init=init, backend=fieldview_backend)
    def simple_scan_operator(carry: float, a: float) -> float:
        return carry if carry > a else carry + 1.0

    simple_scan_operator(a, out=out, offset_provider={})

    assert np.allclose(expected, out)


@pytest.mark.parametrize("forward", [True, False])
def test_scan_nested_tuple_output(fieldview_backend, forward):
    if fieldview_backend in [gtfn_cpu.run_gtfn, gtfn_cpu.run_gtfn_imperative]:
        pytest.xfail("gtfn does not yet support scan pass or tuple out arguments.")

    init = (1.0, (2.0, 3.0))
    out1, out2, out3 = (np_as_located_field(KDim)(np.zeros((size,))) for _ in range(3))
    expected = np.arange(1.0, 1.0 + size, 1)
    if not forward:
        expected = np.flip(expected)

    @scan_operator(axis=KDim, forward=forward, init=init, backend=fieldview_backend)
    def simple_scan_operator(
        carry: tuple[float, tuple[float, float]]
    ) -> tuple[float, tuple[float, float]]:
        return (carry[0] + 1.0, (carry[1][0] + 1.0, carry[1][1] + 1.0))

    simple_scan_operator(out=(out1, (out2, out3)), offset_provider={})

    assert np.allclose(expected + 1.0, out1)
    assert np.allclose(expected + 2.0, out2)
    assert np.allclose(expected + 3.0, out3)


@pytest.mark.parametrize("forward", [True, False])
def test_scan_nested_tuple_input(fieldview_backend, forward):
    if fieldview_backend in [gtfn_cpu.run_gtfn, gtfn_cpu.run_gtfn_imperative]:
        pytest.xfail("gtfn does not yet support scan pass or tuple arguments.")

    init = 1.0
    inp1 = np_as_located_field(KDim)(np.ones(size))
    inp2 = np_as_located_field(KDim)(np.arange(0.0, size, 1))
    out = np_as_located_field(KDim)(np.zeros((size,)))

    prev_levels_iterator = lambda i: range(i + 1) if forward else range(size - 1, i - 1, -1)
    expected = np.asarray(
        [
            reduce(lambda prev, i: prev + inp1[i] + inp2[i], prev_levels_iterator(i), init)
            for i in range(size)
        ]
    )

    @scan_operator(axis=KDim, forward=forward, init=init, backend=fieldview_backend)
    def simple_scan_operator(carry: float, a: tuple[float, float]) -> float:
        return carry + a[0] + a[1]

    simple_scan_operator((inp1, inp2), out=out, offset_provider={})

    assert np.allclose(expected, out)


def test_docstring():
    a_I_float = np_as_located_field(IDim)(np.random.randn(size).astype("float64"))

    @field_operator
    def fieldop_with_docstring(a: Field[[IDim], float64]) -> Field[[IDim], float64]:
        """My docstring."""
        return a

    @program
    def test_docstring(a: Field[[IDim], float64]):
        """My docstring."""
        fieldop_with_docstring(a, out=a)

    test_docstring(a_I_float, offset_provider={})


def test_domain(fieldview_backend):
    a_IJ_float = np_as_located_field(IDim, JDim)(np.ones((size, size), dtype=float64))

    @field_operator(backend=fieldview_backend)
    def fieldop_domain(a: Field[[IDim, JDim], float64]) -> Field[[IDim, JDim], float64]:
        return a + a

    @program
    def program_domain(a: Field[[IDim, JDim], float64]):
        fieldop_domain(a, out=a, domain={IDim: (1, 9), JDim: (4, 6)})

    program_domain(a_IJ_float, offset_provider={})

    expected = np.asarray(a_IJ_float)
    expected[1:9, 4:6] = 1 + 1

    assert np.allclose(expected, a_IJ_float)


def test_domain_input_bounds(fieldview_backend):
    if fieldview_backend in [gtfn_cpu.run_gtfn, gtfn_cpu.run_gtfn_imperative]:
        pytest.skip("FloorDiv not fully supported in gtfn.")
    a_IJ_float = np_as_located_field(IDim, JDim)(np.ones((size, size), dtype=float64))

    lower_i = 1
    upper_i = 9
    lower_j = 4
    upper_j = 6

    @field_operator(backend=fieldview_backend)
    def fieldop_domain(a: Field[[IDim, JDim], float64]) -> Field[[IDim, JDim], float64]:
        return a + a

    @program
    def program_domain(
        a: Field[[IDim, JDim], float64],
        lower_i: int64,
        upper_i: int64,
        lower_j: int64,
        upper_j: int64,
    ):
        fieldop_domain(
            a,
            out=a,
            domain={IDim: (lower_i, upper_i // 1), JDim: (lower_j**1, upper_j)},
        )

    program_domain(a_IJ_float, lower_i, upper_i, lower_j, upper_j, offset_provider={})

    expected = np.asarray(a_IJ_float)
    expected[1:9, 4:6] = 1 + 1

    assert np.allclose(expected, a_IJ_float)


def test_domain_input_bounds_1(fieldview_backend):
    a_IJ_float = np_as_located_field(IDim, JDim)(np.ones((size, size), dtype=float64))

    lower_i = 1
    upper_i = 9
    lower_j = 4
    upper_j = 6

    @field_operator(backend=fieldview_backend)
    def fieldop_domain(a: Field[[IDim, JDim], float64]) -> Field[[IDim, JDim], float64]:
        return a * a

    @program
    def program_domain(
        a: Field[[IDim, JDim], float64],
        lower_i: int64,
        upper_i: int64,
        lower_j: int64,
        upper_j: int64,
    ):
        fieldop_domain(
            a,
            out=a,
            domain={IDim: (1 * lower_i, upper_i + 0), JDim: (lower_j - 0, upper_j)},
        )

    program_domain(a_IJ_float, lower_i, upper_i, lower_j, upper_j, offset_provider={})

    expected = np.asarray(a_IJ_float)
    expected[1:9, 4:6] = 2 * 2

    assert np.allclose(expected, a_IJ_float)


def test_domain_tuple(fieldview_backend):
    a_IJ_float = np_as_located_field(IDim, JDim)(np.ones((size, size), dtype=float64))
    b2d_float = a_IJ_float

    @field_operator(backend=fieldview_backend)
    def fieldop_domain_tuple(
        a: Field[[IDim, JDim], float64]
    ) -> tuple[Field[[IDim, JDim], float64], Field[[IDim, JDim], float64]]:
        return (a + a, a)

    @program
    def program_domain_tuple(a: Field[[IDim, JDim], float64], b: Field[[IDim, JDim], float64]):
        fieldop_domain_tuple(a, out=(b, a), domain={IDim: (1, 9), JDim: (4, 6)})

    program_domain_tuple(a_IJ_float, b2d_float, offset_provider={})

    expected = np.asarray(a_IJ_float)
    expected[1:9, 4:6] = 1 + 1

    assert np.allclose(np.asarray(a_IJ_float), a_IJ_float)
    assert np.allclose(expected, b2d_float)


def test_where_k_offset(fieldview_backend):
    if fieldview_backend in [gtfn_cpu.run_gtfn, gtfn_cpu.run_gtfn_imperative]:
        pytest.skip("IndexFields are not supported yet.")
    a = np_as_located_field(IDim, KDim)(np.ones((size, size)))
    out = np_as_located_field(IDim, KDim)(np.zeros((size, size)))
    k_index = index_field(KDim)

    @field_operator(backend=fieldview_backend)
    def fieldop_where_k_offset(
        a: Field[[IDim, KDim], float64],
        k_index: Field[[KDim], int64],
    ) -> Field[[IDim, KDim], float64]:
        return where(k_index > 0, a(Koff[-1]), 2.0)

    fieldop_where_k_offset(a, k_index, out=out, offset_provider={"Koff": KDim})

    expected = np.where(np.arange(0, size, 1)[np.newaxis, :] > 0.0, a, 2.0)

    assert np.allclose(np.asarray(out), expected)


def test_undefined_symbols():
    with pytest.raises(FieldOperatorTypeDeductionError, match="Undeclared symbol"):

        @field_operator
        def return_undefined():
            return undefined_symbol


def test_zero_dims_fields(fieldview_backend):
    if fieldview_backend in [gtfn_cpu.run_gtfn, gtfn_cpu.run_gtfn_imperative]:
        pytest.skip("Implicit broadcast are not supported yet.")

    inp = np_as_located_field()(np.array(1.0))
    out = np_as_located_field()(np.array(0.0))

    @field_operator(backend=fieldview_backend)
    def implicit_broadcast_scalar(inp: Field[[], float]):
        return inp

    implicit_broadcast_scalar(inp, out=out, offset_provider={})
    assert np.allclose(out, np.array(1.0))


def test_implicit_broadcast_mixed_dims(fieldview_backend):
    if fieldview_backend == gtfn_cpu.run_gtfn:
        pytest.skip("Implicit broadcast are not supported yet.")

    input1 = np_as_located_field(IDim)(np.ones((10,)))
    inp = np_as_located_field()(np.array(1.0))
    out = np_as_located_field(IDim)(np.ones((10,)))

    @field_operator(backend=fieldview_backend)
    def fieldop_implicit_broadcast(
        zero_dim_inp: Field[[], float], inp: Field[[IDim], float], scalar: float
    ) -> Field[[IDim], float]:
        return inp + zero_dim_inp * scalar

    @field_operator(backend=fieldview_backend)
    def fieldop_implicit_broadcast_2(inp: Field[[IDim], float]) -> Field[[IDim], float]:
        fi = fieldop_implicit_broadcast(1.0, inp, 1.0)
        return fi

    fieldop_implicit_broadcast_2(input1, out=out, offset_provider={})
    assert np.allclose(out, np.asarray(inp) * 2)


def test_tuple_unpacking(fieldview_backend):
    if fieldview_backend in [gtfn_cpu.run_gtfn, gtfn_cpu.run_gtfn_imperative]:
        pytest.skip("Tuple arguments are not supported in gtfn yet.")

    size = 10
    inp = np_as_located_field(IDim)(np.ones((size)))
    out1 = np_as_located_field(IDim)(np.ones((size)))
    out2 = np_as_located_field(IDim)(np.ones((size)))
    out3 = np_as_located_field(IDim)(np.ones((size)))
    out4 = np_as_located_field(IDim)(np.ones((size)))

    @field_operator(backend=fieldview_backend)
    def unpack(
        inp: Field[[IDim], float64],
    ) -> tuple[
        Field[[IDim], float64],
        Field[[IDim], float64],
        Field[[IDim], float64],
        Field[[IDim], float64],
    ]:
        a, b, c, d = (inp + 2.0, inp + 3.0, inp + 5.0, inp + 7.0)
        return a, b, c, d

    unpack(inp, out=(out1, out2, out3, out4), offset_provider={})

    arr = inp.array()

    assert np.allclose(out1, arr + 2.0)
    assert np.allclose(out2, arr + 3.0)
    assert np.allclose(out3, arr + 5.0)
    assert np.allclose(out4, arr + 7.0)


def test_tuple_unpacking_star_multi(fieldview_backend):
    if fieldview_backend in [gtfn_cpu.run_gtfn, gtfn_cpu.run_gtfn_imperative]:
        pytest.skip("Tuple arguments are not supported in gtfn yet.")

    size = 10
    inp = np_as_located_field(IDim)(np.ones((size)))
    out = tuple(np_as_located_field(IDim)(np.ones(size) * i) for i in range(3 * 4))

    OutType = tuple[
        Field[[IDim], float64],
        Field[[IDim], float64],
        Field[[IDim], float64],
        Field[[IDim], float64],
        Field[[IDim], float64],
        Field[[IDim], float64],
        Field[[IDim], float64],
        Field[[IDim], float64],
        Field[[IDim], float64],
        Field[[IDim], float64],
        Field[[IDim], float64],
        Field[[IDim], float64],
    ]

    @field_operator(backend=fieldview_backend)
    def unpack(
        inp: Field[[IDim], float64],
    ) -> OutType:
        *a, a2, a3 = (inp, inp + 1.0, inp + 2.0, inp + 3.0)
        b1, *b, b3 = (inp + 4.0, inp + 5.0, inp + 6.0, inp + 7.0)
        c1, c2, *c = (inp + 8.0, inp + 9.0, inp + 10.0, inp + 11.0)

        return (a[0], a[1], a2, a3, b1, b[0], b[1], b3, c1, c2, c[0], c[1])

    unpack(inp, out=out, offset_provider={})

    for i in range(3 * 4):
        assert np.allclose(out[i], inp.array() + i)


def test_tuple_unpacking_too_many_values(fieldview_backend):
    with pytest.raises(
        FieldOperatorTypeDeductionError,
        match=(r"Could not deduce type: Too many values to unpack \(expected 3\)"),
    ):

        @field_operator(backend=fieldview_backend)
        def _star_unpack() -> tuple[int, float64, int]:
            a, b, c = (1, 2.0, 3, 4, 5, 6, 7.0)
            return a, b, c


def test_tuple_unpacking_too_many_values(fieldview_backend):
    with pytest.raises(
        FieldOperatorTypeDeductionError, match=(r"Assignment value must be of type tuple!")
    ):

        @field_operator(backend=fieldview_backend)
        def _invalid_unpack() -> tuple[int, float64, int]:
            a, b, c = 1
            return a


def test_constant_closure_vars(fieldview_backend):
    from gt4py.eve.utils import FrozenNamespace

    constants = FrozenNamespace(
        PI=np.float32(3.142),
        E=np.float32(2.718),
    )

    @field_operator(backend=fieldview_backend)
    def consume_constants(input: Field[[IDim], np.float32]) -> Field[[IDim], np.float32]:
        return constants.PI * constants.E * input

    input = np_as_located_field(IDim)(np.ones((1,), dtype=np.float32))
    output = np_as_located_field(IDim)(np.zeros((1,), dtype=np.float32))
    consume_constants(input, out=output, offset_provider={})
    assert np.allclose(np.asarray(output), constants.PI * constants.E)<|MERGE_RESOLUTION|>--- conflicted
+++ resolved
@@ -469,13 +469,8 @@
     assert np.allclose(ref, rs.out)
 
 
-<<<<<<< HEAD
 @pytest.mark.xfail
-def test_tuple_with_local_field_in_reduction_shifted(reduction_setup):
-=======
-@pytest.mark.xfail(raises=NotImplementedError)
 def test_tuple_with_local_field_in_reduction_shifted(reduction_setup, fieldview_backend):
->>>>>>> 7976d634
     rs = reduction_setup
     Edge = rs.Edge
     Vertex = rs.Vertex
