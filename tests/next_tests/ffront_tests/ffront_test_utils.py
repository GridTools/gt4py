# -*- coding: utf-8 -*-
# GT4Py - GridTools Framework
#
# Copyright (c) 2014-2023, ETH Zurich
# All rights reserved.
#
# This file is part of the GT4Py project and the GridTools framework.
# GT4Py is free software: you can redistribute it and/or modify it under
# the terms of the GNU General Public License as published by the
# Free Software Foundation, either version 3 of the License, or any later
# version. See the LICENSE.txt file at the top-level directory of this
# distribution for a copy of the license or check <https://www.gnu.org/licenses/>.
#
# SPDX-License-Identifier: GPL-3.0-or-later

#
from collections import namedtuple
from typing import TypeVar

import numpy as np
import pytest

from gt4py.next.common import DimensionKind
from gt4py.next.ffront.fbuiltins import Dimension, FieldOffset
from gt4py.next.iterator.embedded import (
    NeighborTableOffsetProvider,
    array_as_located_field,
    index_field,
)
from gt4py.next.program_processors.runners import gtfn_cpu, roundtrip


@pytest.fixture(params=[roundtrip.executor, gtfn_cpu.run_gtfn, gtfn_cpu.run_gtfn_imperative])
def fieldview_backend(request):
    yield request.param


def debug_itir(tree):
    """Compare tree snippets while debugging."""
    from devtools import debug

    from gt4py.eve.codegen import format_python_source
    from gt4py.next.program_processors import EmbeddedDSL

    debug(format_python_source(EmbeddedDSL.apply(tree)))


DimsType = TypeVar("DimsType")
DType = TypeVar("DType")

IDim = Dimension("IDim")
JDim = Dimension("JDim")
KDim = Dimension("KDim", kind=DimensionKind.VERTICAL)
Ioff = FieldOffset("Ioff", source=IDim, target=(IDim,))
Joff = FieldOffset("Joff", source=JDim, target=(JDim,))
Koff = FieldOffset("Koff", source=KDim, target=(KDim,))

Vertex = Dimension("Vertex")
Edge = Dimension("Edge")
EdgeOffset = FieldOffset("EdgeOffset", source=Edge, target=(Edge,))

size = 10


@pytest.fixture
def reduction_setup():
    num_vertices = 9
    edge = Dimension("Edge")
    vertex = Dimension("Vertex")
    v2edim = Dimension("V2E", kind=DimensionKind.LOCAL)
    e2vdim = Dimension("E2V", kind=DimensionKind.LOCAL)

    v2e_arr = np.array(
        [
            [0, 15, 2, 9],  # 0
            [1, 16, 0, 10],
            [2, 17, 1, 11],
            [3, 9, 5, 12],  # 3
            [4, 10, 3, 13],
            [5, 11, 4, 14],
            [6, 12, 8, 15],  # 6
            [7, 13, 6, 16],
            [8, 14, 7, 17],
        ]
    )

    # create e2v connectivity by inverting v2e
    num_edges = np.max(v2e_arr) + 1
    e2v_arr = [[] for _ in range(0, num_edges)]
    for v in range(0, v2e_arr.shape[0]):
        for e in v2e_arr[v]:
            e2v_arr[e].append(v)
    assert all(len(row) == 2 for row in e2v_arr)
    e2v_arr = np.asarray(e2v_arr)

    yield namedtuple(
        "ReductionSetup",
        [
            "num_vertices",
            "num_edges",
            "Edge",
            "Vertex",
            "V2EDim",
            "E2VDim",
            "V2E",
            "E2V",
            "inp",
            "out",
            "offset_provider",
            "v2e_table",
            "e2v_table",
        ],
    )(
        num_vertices=num_vertices,
        num_edges=num_edges,
        Edge=edge,
        Vertex=vertex,
        V2EDim=v2edim,
        E2VDim=e2vdim,
        V2E=FieldOffset("V2E", source=edge, target=(vertex, v2edim)),
        E2V=FieldOffset("E2V", source=vertex, target=(edge, e2vdim)),
<<<<<<< HEAD
        inp=index_field(edge, dtype=np.int64),
        out=array_as_located_field(vertex)(np.zeros([num_vertices], dtype=np.int64)),
=======
        # inp=index_field(edge, dtype=np.int64), # TODO enable once we support index_fields in bindings
        inp=np_as_located_field(edge)(np.arange(num_edges, dtype=np.int64)),
        out=np_as_located_field(vertex)(np.zeros([num_vertices], dtype=np.int64)),
>>>>>>> 1fa35357
        offset_provider={
            "V2E": NeighborTableOffsetProvider(v2e_arr, vertex, edge, 4),
            "E2V": NeighborTableOffsetProvider(e2v_arr, edge, vertex, 2, has_skip_values=False),
        },
        v2e_table=v2e_arr,
        e2v_table=e2v_arr,
    )  # type: ignore<|MERGE_RESOLUTION|>--- conflicted
+++ resolved
@@ -119,14 +119,8 @@
         E2VDim=e2vdim,
         V2E=FieldOffset("V2E", source=edge, target=(vertex, v2edim)),
         E2V=FieldOffset("E2V", source=vertex, target=(edge, e2vdim)),
-<<<<<<< HEAD
         inp=index_field(edge, dtype=np.int64),
         out=array_as_located_field(vertex)(np.zeros([num_vertices], dtype=np.int64)),
-=======
-        # inp=index_field(edge, dtype=np.int64), # TODO enable once we support index_fields in bindings
-        inp=np_as_located_field(edge)(np.arange(num_edges, dtype=np.int64)),
-        out=np_as_located_field(vertex)(np.zeros([num_vertices], dtype=np.int64)),
->>>>>>> 1fa35357
         offset_provider={
             "V2E": NeighborTableOffsetProvider(v2e_arr, vertex, edge, 4),
             "E2V": NeighborTableOffsetProvider(e2v_arr, edge, vertex, 2, has_skip_values=False),
