--- conflicted
+++ resolved
@@ -56,6 +56,7 @@
 
 class OptionalProgramBackendId(_PythonObjectIdMixin, str, enum.Enum):
     DACE_CPU = "gt4py.next.program_processors.runners.dace_iterator.run_dace_cpu"
+    DACE_GPU = "gt4py.next.program_processors.runners.dace_iterator.run_dace_gpu"
 
 
 class ProgramExecutorId(_PythonObjectIdMixin, str, enum.Enum):
@@ -132,36 +133,11 @@
 #: Skip matrix, contains for each backend processor a list of tuples with following fields:
 #: (<test_marker>, <skip_definition, <skip_message>)
 BACKEND_SKIP_TEST_MATRIX = {
-<<<<<<< HEAD
-    DACE: DACE_SKIP_TEST_LIST,
-    GTFN_CPU: GTFN_SKIP_TEST_LIST,
-    GTFN_CPU_IMPERATIVE: GTFN_SKIP_TEST_LIST,
-    GTFN_CPU_WITH_TEMPORARIES: GTFN_SKIP_TEST_LIST
-=======
-    OptionalProgramBackendId.DACE_CPU: GTFN_SKIP_TEST_LIST
-    + [
-        (USES_CAN_DEREF, XFAIL, UNSUPPORTED_MESSAGE),
-        (USES_CONSTANT_FIELDS, XFAIL, UNSUPPORTED_MESSAGE),
-        (USES_DYNAMIC_OFFSETS, XFAIL, UNSUPPORTED_MESSAGE),
-        (USES_INDEX_FIELDS, XFAIL, UNSUPPORTED_MESSAGE),
-        (USES_LIFT_EXPRESSIONS, XFAIL, UNSUPPORTED_MESSAGE),
-        (USES_ORIGIN, XFAIL, UNSUPPORTED_MESSAGE),
-        (USES_REDUCTION_OVER_LIFT_EXPRESSIONS, XFAIL, UNSUPPORTED_MESSAGE),
-        (USES_SPARSE_FIELDS, XFAIL, UNSUPPORTED_MESSAGE),
-        (USES_TUPLE_ARGS, XFAIL, UNSUPPORTED_MESSAGE),
-        (USES_TUPLE_RETURNS, XFAIL, UNSUPPORTED_MESSAGE),
-        (USES_ZERO_DIMENSIONAL_FIELDS, XFAIL, UNSUPPORTED_MESSAGE),
-    ],
-    ProgramBackendId.GTFN_CPU: GTFN_SKIP_TEST_LIST
-    + [
-        (USES_STRIDED_NEIGHBOR_OFFSET, XFAIL, BINDINGS_UNSUPPORTED_MESSAGE),
-    ],
-    ProgramBackendId.GTFN_CPU_IMPERATIVE: GTFN_SKIP_TEST_LIST
-    + [
-        (USES_STRIDED_NEIGHBOR_OFFSET, XFAIL, BINDINGS_UNSUPPORTED_MESSAGE),
-    ],
+    OptionalProgramBackendId.DACE_CPU: DACE_SKIP_TEST_LIST,
+    OptionalProgramBackendId.DACE_GPU: DACE_SKIP_TEST_LIST,
+    ProgramBackendId.GTFN_CPU: GTFN_SKIP_TEST_LIST,
+    ProgramBackendId.GTFN_CPU_IMPERATIVE: GTFN_SKIP_TEST_LIST,
     ProgramBackendId.GTFN_CPU_WITH_TEMPORARIES: GTFN_SKIP_TEST_LIST
->>>>>>> 0df592d1
     + [
         (USES_DYNAMIC_OFFSETS, XFAIL, UNSUPPORTED_MESSAGE),
     ],
