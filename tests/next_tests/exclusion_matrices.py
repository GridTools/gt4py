# GT4Py - GridTools Framework
#
# Copyright (c) 2014-2023, ETH Zurich
# All rights reserved.
#
# This file is part of the GT4Py project and the GridTools framework.
# GT4Py is free software: you can redistribute it and/or modify it under
# the terms of the GNU General Public License as published by the
# Free Software Foundation, either version 3 of the License, or any later
# version. See the LICENSE.txt file at the top-level directory of this
# distribution for a copy of the license or check <https://www.gnu.org/licenses/>.
#
# SPDX-License-Identifier: GPL-3.0-or-later

"""Contains definition of test-exclusion matrices, see ADR 15."""

import enum
import importlib

import pytest


# Skip definitions
XFAIL = pytest.xfail
SKIP = pytest.skip


# Program processors
class _PythonObjectIdMixin:
    # Only useful for classes inheriting from (str, enum.Enum)
    def __str__(self) -> str:
        assert isinstance(self.value, str)
        return self.value

    def load(self) -> object:
        *mods, obj = self.value.split(".")
        globs = {"_m": importlib.import_module(".".join(mods))}
        obj = eval(f"_m.{obj}", globs)
        return obj

    __invert__ = load

    def short_id(self, num_components: int = 2) -> str:
        return ".".join(self.value.split(".")[-num_components:])


class ProgramBackendId(_PythonObjectIdMixin, str, enum.Enum):
    GTFN_CPU = "gt4py.next.program_processors.runners.gtfn.run_gtfn"
    GTFN_CPU_IMPERATIVE = "gt4py.next.program_processors.runners.gtfn.run_gtfn_imperative"
    GTFN_CPU_WITH_TEMPORARIES = (
        "gt4py.next.program_processors.runners.gtfn.run_gtfn_with_temporaries"
    )
    GTFN_GPU = "gt4py.next.program_processors.runners.gtfn.run_gtfn_gpu"
    ROUNDTRIP = "gt4py.next.program_processors.runners.roundtrip.backend"
    DOUBLE_ROUNDTRIP = "gt4py.next.program_processors.runners.double_roundtrip.backend"


class OptionalProgramBackendId(_PythonObjectIdMixin, str, enum.Enum):
    DACE_CPU = "gt4py.next.program_processors.runners.dace_iterator.run_dace_cpu"


class ProgramExecutorId(_PythonObjectIdMixin, str, enum.Enum):
    GTFN_CPU_EXECUTOR = f"{ProgramBackendId.GTFN_CPU}.executor"
    GTFN_CPU_IMPERATIVE_EXECUTOR = f"{ProgramBackendId.GTFN_CPU_IMPERATIVE}.executor"
    GTFN_CPU_WITH_TEMPORARIES = f"{ProgramBackendId.GTFN_CPU_WITH_TEMPORARIES}.executor"
    ROUNDTRIP = f"{ProgramBackendId.ROUNDTRIP}.executor"
    DOUBLE_ROUNDTRIP = f"{ProgramBackendId.DOUBLE_ROUNDTRIP}.executor"


class OptionalProgramExecutorId(_PythonObjectIdMixin, str, enum.Enum):
    DACE_CPU_EXECUTOR = f"{OptionalProgramBackendId.DACE_CPU}.executor"


class ProgramFormatterId(_PythonObjectIdMixin, str, enum.Enum):
    GTFN_CPP_FORMATTER = "gt4py.next.program_processors.formatters.gtfn.format_cpp"
    ITIR_PRETTY_PRINTER = (
        "gt4py.next.program_processors.formatters.pretty_print.format_itir_and_check"
    )
    ITIR_TYPE_CHECKER = "gt4py.next.program_processors.formatters.type_check.check_type_inference"
    LISP_FORMATTER = "gt4py.next.program_processors.formatters.lisp.format_lisp"


# Test markers
REQUIRES_ATLAS = "requires_atlas"
USES_APPLIED_SHIFTS = "uses_applied_shifts"
USES_CAN_DEREF = "uses_can_deref"
USES_CONSTANT_FIELDS = "uses_constant_fields"
USES_DYNAMIC_OFFSETS = "uses_dynamic_offsets"
USES_IF_STMTS = "uses_if_stmts"
USES_INDEX_FIELDS = "uses_index_fields"
USES_LIFT_EXPRESSIONS = "uses_lift_expressions"
USES_NEGATIVE_MODULO = "uses_negative_modulo"
USES_ORIGIN = "uses_origin"
USES_REDUCTION_OVER_LIFT_EXPRESSIONS = "uses_reduction_over_lift_expressions"
USES_SCAN_IN_FIELD_OPERATOR = "uses_scan_in_field_operator"
USES_SPARSE_FIELDS = "uses_sparse_fields"
USES_REDUCTION_WITH_ONLY_SPARSE_FIELDS = "uses_reduction_with_only_sparse_fields"
USES_STRIDED_NEIGHBOR_OFFSET = "uses_strided_neighbor_offset"
USES_TUPLE_ARGS = "uses_tuple_args"
USES_TUPLE_RETURNS = "uses_tuple_returns"
USES_ZERO_DIMENSIONAL_FIELDS = "uses_zero_dimensional_fields"
USES_CARTESIAN_SHIFT = "uses_cartesian_shift"
USES_UNSTRUCTURED_SHIFT = "uses_unstructured_shift"
USES_SCAN = "uses_scan"
CHECKS_SPECIFIC_ERROR = "checks_specific_error"

# Skip messages (available format keys: 'marker', 'backend')
UNSUPPORTED_MESSAGE = "'{marker}' tests not supported by '{backend}' backend"
BINDINGS_UNSUPPORTED_MESSAGE = "'{marker}' not supported by '{backend}' bindings"
REDUCTION_WITH_ONLY_SPARSE_FIELDS_MESSAGE = (
    "We cannot unroll a reduction on a sparse field only (not clear if it is legal ITIR)"
)
# Common list of feature markers to skip
GTFN_SKIP_TEST_LIST = [
    (REQUIRES_ATLAS, XFAIL, BINDINGS_UNSUPPORTED_MESSAGE),
    (USES_APPLIED_SHIFTS, XFAIL, UNSUPPORTED_MESSAGE),
    (USES_IF_STMTS, XFAIL, UNSUPPORTED_MESSAGE),
    (USES_NEGATIVE_MODULO, XFAIL, UNSUPPORTED_MESSAGE),
    (USES_REDUCTION_WITH_ONLY_SPARSE_FIELDS, XFAIL, REDUCTION_WITH_ONLY_SPARSE_FIELDS_MESSAGE),
    (USES_SCAN_IN_FIELD_OPERATOR, XFAIL, UNSUPPORTED_MESSAGE),
]
EMBEDDED_SKIP_LIST = [
<<<<<<< HEAD
    (USES_CARTESIAN_SHIFT, XFAIL, UNSUPPORTED_MESSAGE),
    (USES_UNSTRUCTURED_SHIFT, XFAIL, UNSUPPORTED_MESSAGE),
=======
    (USES_SCAN, XFAIL, UNSUPPORTED_MESSAGE),
>>>>>>> 581ceceb
    (USES_DYNAMIC_OFFSETS, XFAIL, UNSUPPORTED_MESSAGE),
    (CHECKS_SPECIFIC_ERROR, XFAIL, UNSUPPORTED_MESSAGE),
]

#: Skip matrix, contains for each backend processor a list of tuples with following fields:
#: (<test_marker>, <skip_definition, <skip_message>)
BACKEND_SKIP_TEST_MATRIX = {
    None: EMBEDDED_SKIP_LIST,
    OptionalProgramBackendId.DACE_CPU: GTFN_SKIP_TEST_LIST
    + [
        (USES_CAN_DEREF, XFAIL, UNSUPPORTED_MESSAGE),
        (USES_CONSTANT_FIELDS, XFAIL, UNSUPPORTED_MESSAGE),
        (USES_DYNAMIC_OFFSETS, XFAIL, UNSUPPORTED_MESSAGE),
        (USES_INDEX_FIELDS, XFAIL, UNSUPPORTED_MESSAGE),
        (USES_LIFT_EXPRESSIONS, XFAIL, UNSUPPORTED_MESSAGE),
        (USES_ORIGIN, XFAIL, UNSUPPORTED_MESSAGE),
        (USES_REDUCTION_OVER_LIFT_EXPRESSIONS, XFAIL, UNSUPPORTED_MESSAGE),
        (USES_SPARSE_FIELDS, XFAIL, UNSUPPORTED_MESSAGE),
        (USES_TUPLE_ARGS, XFAIL, UNSUPPORTED_MESSAGE),
        (USES_TUPLE_RETURNS, XFAIL, UNSUPPORTED_MESSAGE),
        (USES_ZERO_DIMENSIONAL_FIELDS, XFAIL, UNSUPPORTED_MESSAGE),
    ],
    ProgramBackendId.GTFN_CPU: GTFN_SKIP_TEST_LIST
    + [
        (USES_STRIDED_NEIGHBOR_OFFSET, XFAIL, BINDINGS_UNSUPPORTED_MESSAGE),
    ],
    ProgramBackendId.GTFN_GPU: GTFN_SKIP_TEST_LIST
    + [
        (USES_STRIDED_NEIGHBOR_OFFSET, XFAIL, BINDINGS_UNSUPPORTED_MESSAGE),
    ],
    ProgramBackendId.GTFN_CPU_IMPERATIVE: GTFN_SKIP_TEST_LIST
    + [
        (USES_STRIDED_NEIGHBOR_OFFSET, XFAIL, BINDINGS_UNSUPPORTED_MESSAGE),
    ],
    ProgramBackendId.GTFN_CPU_WITH_TEMPORARIES: GTFN_SKIP_TEST_LIST
    + [
        (USES_DYNAMIC_OFFSETS, XFAIL, UNSUPPORTED_MESSAGE),
        (USES_STRIDED_NEIGHBOR_OFFSET, XFAIL, BINDINGS_UNSUPPORTED_MESSAGE),
    ],
    ProgramFormatterId.GTFN_CPP_FORMATTER: [
        (USES_REDUCTION_WITH_ONLY_SPARSE_FIELDS, XFAIL, REDUCTION_WITH_ONLY_SPARSE_FIELDS_MESSAGE),
    ],
}<|MERGE_RESOLUTION|>--- conflicted
+++ resolved
@@ -120,12 +120,6 @@
     (USES_SCAN_IN_FIELD_OPERATOR, XFAIL, UNSUPPORTED_MESSAGE),
 ]
 EMBEDDED_SKIP_LIST = [
-<<<<<<< HEAD
-    (USES_CARTESIAN_SHIFT, XFAIL, UNSUPPORTED_MESSAGE),
-    (USES_UNSTRUCTURED_SHIFT, XFAIL, UNSUPPORTED_MESSAGE),
-=======
-    (USES_SCAN, XFAIL, UNSUPPORTED_MESSAGE),
->>>>>>> 581ceceb
     (USES_DYNAMIC_OFFSETS, XFAIL, UNSUPPORTED_MESSAGE),
     (CHECKS_SPECIFIC_ERROR, XFAIL, UNSUPPORTED_MESSAGE),
 ]
