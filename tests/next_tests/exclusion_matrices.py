# GT4Py - GridTools Framework
#
# Copyright (c) 2014-2023, ETH Zurich
# All rights reserved.
#
# This file is part of the GT4Py project and the GridTools framework.
# GT4Py is free software: you can redistribute it and/or modify it under
# the terms of the GNU General Public License as published by the
# Free Software Foundation, either version 3 of the License, or any later
# version. See the LICENSE.txt file at the top-level directory of this
# distribution for a copy of the license or check <https://www.gnu.org/licenses/>.
#
# SPDX-License-Identifier: GPL-3.0-or-later

"""Contains definition of test-exclusion matrices, see ADR 15."""

import enum
import importlib

import pytest


# Skip definitions
XFAIL = pytest.xfail
SKIP = pytest.skip


# Program processors
class _PythonObjectIdMixin:
    # Only useful for classes inheriting from (str, enum.Enum)
    def __str__(self) -> str:
        assert isinstance(self.value, str)
        return self.value

    def load(self) -> object:
        *mods, obj = self.value.split(".")
        globs = {"_m": importlib.import_module(".".join(mods))}
        obj = eval(f"_m.{obj}", globs)
        return obj

    __invert__ = load

    def short_id(self, num_components: int = 2) -> str:
        return ".".join(self.value.split(".")[-num_components:])


class ProgramBackendId(_PythonObjectIdMixin, str, enum.Enum):
    GTFN_CPU = "gt4py.next.program_processors.runners.gtfn.run_gtfn"
    GTFN_CPU_IMPERATIVE = "gt4py.next.program_processors.runners.gtfn.run_gtfn_imperative"
    GTFN_CPU_WITH_TEMPORARIES = (
        "gt4py.next.program_processors.runners.gtfn.run_gtfn_with_temporaries"
    )
    GTFN_GPU = "gt4py.next.program_processors.runners.gtfn.run_gtfn_gpu"
    ROUNDTRIP = "gt4py.next.program_processors.runners.roundtrip.backend"
    DOUBLE_ROUNDTRIP = "gt4py.next.program_processors.runners.double_roundtrip.backend"


class OptionalProgramBackendId(_PythonObjectIdMixin, str, enum.Enum):
    DACE_CPU = "gt4py.next.program_processors.runners.dace_iterator.run_dace_cpu"
    DACE_GPU = "gt4py.next.program_processors.runners.dace_iterator.run_dace_gpu"


class ProgramExecutorId(_PythonObjectIdMixin, str, enum.Enum):
    GTFN_CPU_EXECUTOR = f"{ProgramBackendId.GTFN_CPU}.executor"
    GTFN_CPU_IMPERATIVE_EXECUTOR = f"{ProgramBackendId.GTFN_CPU_IMPERATIVE}.executor"
    GTFN_CPU_WITH_TEMPORARIES = f"{ProgramBackendId.GTFN_CPU_WITH_TEMPORARIES}.executor"
    ROUNDTRIP = f"{ProgramBackendId.ROUNDTRIP}.executor"
    DOUBLE_ROUNDTRIP = f"{ProgramBackendId.DOUBLE_ROUNDTRIP}.executor"


class OptionalProgramExecutorId(_PythonObjectIdMixin, str, enum.Enum):
    DACE_CPU_EXECUTOR = f"{OptionalProgramBackendId.DACE_CPU}.executor"


class ProgramFormatterId(_PythonObjectIdMixin, str, enum.Enum):
    GTFN_CPP_FORMATTER = "gt4py.next.program_processors.formatters.gtfn.format_cpp"
    ITIR_PRETTY_PRINTER = (
        "gt4py.next.program_processors.formatters.pretty_print.format_itir_and_check"
    )
    ITIR_TYPE_CHECKER = "gt4py.next.program_processors.formatters.type_check.check_type_inference"
    LISP_FORMATTER = "gt4py.next.program_processors.formatters.lisp.format_lisp"


# Test markers
REQUIRES_ATLAS = "requires_atlas"
USES_APPLIED_SHIFTS = "uses_applied_shifts"
USES_CONSTANT_FIELDS = "uses_constant_fields"
USES_DYNAMIC_OFFSETS = "uses_dynamic_offsets"
USES_IF_STMTS = "uses_if_stmts"
USES_INDEX_FIELDS = "uses_index_fields"
USES_LIFT_EXPRESSIONS = "uses_lift_expressions"
USES_NEGATIVE_MODULO = "uses_negative_modulo"
USES_ORIGIN = "uses_origin"
USES_REDUCTION_OVER_LIFT_EXPRESSIONS = "uses_reduction_over_lift_expressions"
USES_SCAN_IN_FIELD_OPERATOR = "uses_scan_in_field_operator"
USES_SPARSE_FIELDS = "uses_sparse_fields"
USES_REDUCTION_WITH_ONLY_SPARSE_FIELDS = "uses_reduction_with_only_sparse_fields"
USES_STRIDED_NEIGHBOR_OFFSET = "uses_strided_neighbor_offset"
USES_TUPLE_ARGS = "uses_tuple_args"
USES_TUPLE_RETURNS = "uses_tuple_returns"
USES_ZERO_DIMENSIONAL_FIELDS = "uses_zero_dimensional_fields"
USES_CARTESIAN_SHIFT = "uses_cartesian_shift"
USES_UNSTRUCTURED_SHIFT = "uses_unstructured_shift"
USES_SCAN = "uses_scan"
CHECKS_SPECIFIC_ERROR = "checks_specific_error"

# Skip messages (available format keys: 'marker', 'backend')
UNSUPPORTED_MESSAGE = "'{marker}' tests not supported by '{backend}' backend"
BINDINGS_UNSUPPORTED_MESSAGE = "'{marker}' not supported by '{backend}' bindings"
REDUCTION_WITH_ONLY_SPARSE_FIELDS_MESSAGE = (
    "We cannot unroll a reduction on a sparse field only (not clear if it is legal ITIR)"
)
# Common list of feature markers to skip
COMMON_SKIP_TEST_LIST = [
    (REQUIRES_ATLAS, XFAIL, BINDINGS_UNSUPPORTED_MESSAGE),
    (USES_APPLIED_SHIFTS, XFAIL, UNSUPPORTED_MESSAGE),
    (USES_IF_STMTS, XFAIL, UNSUPPORTED_MESSAGE),
    (USES_NEGATIVE_MODULO, XFAIL, UNSUPPORTED_MESSAGE),
    (USES_REDUCTION_WITH_ONLY_SPARSE_FIELDS, XFAIL, REDUCTION_WITH_ONLY_SPARSE_FIELDS_MESSAGE),
    (USES_SCAN_IN_FIELD_OPERATOR, XFAIL, UNSUPPORTED_MESSAGE),
]
<<<<<<< HEAD
DACE_SKIP_TEST_LIST = COMMON_SKIP_TEST_LIST + [
    (USES_CONSTANT_FIELDS, XFAIL, UNSUPPORTED_MESSAGE),
    (USES_DYNAMIC_OFFSETS, XFAIL, UNSUPPORTED_MESSAGE),
    (USES_INDEX_FIELDS, XFAIL, UNSUPPORTED_MESSAGE),
    (USES_LIFT_EXPRESSIONS, XFAIL, UNSUPPORTED_MESSAGE),
    (USES_ORIGIN, XFAIL, UNSUPPORTED_MESSAGE),
    (USES_REDUCTION_OVER_LIFT_EXPRESSIONS, XFAIL, UNSUPPORTED_MESSAGE),
    (USES_SPARSE_FIELDS, XFAIL, UNSUPPORTED_MESSAGE),
    (USES_TUPLE_ARGS, XFAIL, UNSUPPORTED_MESSAGE),
    (USES_TUPLE_RETURNS, XFAIL, UNSUPPORTED_MESSAGE),
    (USES_ZERO_DIMENSIONAL_FIELDS, XFAIL, UNSUPPORTED_MESSAGE),
]
GTFN_SKIP_TEST_LIST = COMMON_SKIP_TEST_LIST + [
    (USES_STRIDED_NEIGHBOR_OFFSET, XFAIL, BINDINGS_UNSUPPORTED_MESSAGE),
=======
EMBEDDED_SKIP_LIST = [
    (USES_CARTESIAN_SHIFT, XFAIL, UNSUPPORTED_MESSAGE),
    (USES_UNSTRUCTURED_SHIFT, XFAIL, UNSUPPORTED_MESSAGE),
    (USES_SCAN, XFAIL, UNSUPPORTED_MESSAGE),
    (USES_DYNAMIC_OFFSETS, XFAIL, UNSUPPORTED_MESSAGE),
    (CHECKS_SPECIFIC_ERROR, XFAIL, UNSUPPORTED_MESSAGE),
>>>>>>> 42912cc9
]

#: Skip matrix, contains for each backend processor a list of tuples with following fields:
#: (<test_marker>, <skip_definition, <skip_message>)
BACKEND_SKIP_TEST_MATRIX = {
<<<<<<< HEAD
    OptionalProgramBackendId.DACE_CPU: DACE_SKIP_TEST_LIST,
    OptionalProgramBackendId.DACE_GPU: DACE_SKIP_TEST_LIST,
    ProgramBackendId.GTFN_CPU: GTFN_SKIP_TEST_LIST,
    ProgramBackendId.GTFN_CPU_IMPERATIVE: GTFN_SKIP_TEST_LIST,
=======
    None: EMBEDDED_SKIP_LIST,
    OptionalProgramBackendId.DACE_CPU: GTFN_SKIP_TEST_LIST
    + [
        (USES_CAN_DEREF, XFAIL, UNSUPPORTED_MESSAGE),
        (USES_CONSTANT_FIELDS, XFAIL, UNSUPPORTED_MESSAGE),
        (USES_DYNAMIC_OFFSETS, XFAIL, UNSUPPORTED_MESSAGE),
        (USES_INDEX_FIELDS, XFAIL, UNSUPPORTED_MESSAGE),
        (USES_LIFT_EXPRESSIONS, XFAIL, UNSUPPORTED_MESSAGE),
        (USES_ORIGIN, XFAIL, UNSUPPORTED_MESSAGE),
        (USES_REDUCTION_OVER_LIFT_EXPRESSIONS, XFAIL, UNSUPPORTED_MESSAGE),
        (USES_SPARSE_FIELDS, XFAIL, UNSUPPORTED_MESSAGE),
        (USES_TUPLE_ARGS, XFAIL, UNSUPPORTED_MESSAGE),
        (USES_TUPLE_RETURNS, XFAIL, UNSUPPORTED_MESSAGE),
        (USES_ZERO_DIMENSIONAL_FIELDS, XFAIL, UNSUPPORTED_MESSAGE),
    ],
    ProgramBackendId.GTFN_CPU: GTFN_SKIP_TEST_LIST
    + [
        (USES_STRIDED_NEIGHBOR_OFFSET, XFAIL, BINDINGS_UNSUPPORTED_MESSAGE),
    ],
    ProgramBackendId.GTFN_GPU: GTFN_SKIP_TEST_LIST
    + [
        (USES_STRIDED_NEIGHBOR_OFFSET, XFAIL, BINDINGS_UNSUPPORTED_MESSAGE),
    ],
    ProgramBackendId.GTFN_CPU_IMPERATIVE: GTFN_SKIP_TEST_LIST
    + [
        (USES_STRIDED_NEIGHBOR_OFFSET, XFAIL, BINDINGS_UNSUPPORTED_MESSAGE),
    ],
>>>>>>> 42912cc9
    ProgramBackendId.GTFN_CPU_WITH_TEMPORARIES: GTFN_SKIP_TEST_LIST
    + [
        (USES_DYNAMIC_OFFSETS, XFAIL, UNSUPPORTED_MESSAGE),
    ],
    ProgramFormatterId.GTFN_CPP_FORMATTER: [
        (USES_REDUCTION_WITH_ONLY_SPARSE_FIELDS, XFAIL, REDUCTION_WITH_ONLY_SPARSE_FIELDS_MESSAGE),
    ],
}<|MERGE_RESOLUTION|>--- conflicted
+++ resolved
@@ -119,7 +119,6 @@
     (USES_REDUCTION_WITH_ONLY_SPARSE_FIELDS, XFAIL, REDUCTION_WITH_ONLY_SPARSE_FIELDS_MESSAGE),
     (USES_SCAN_IN_FIELD_OPERATOR, XFAIL, UNSUPPORTED_MESSAGE),
 ]
-<<<<<<< HEAD
 DACE_SKIP_TEST_LIST = COMMON_SKIP_TEST_LIST + [
     (USES_CONSTANT_FIELDS, XFAIL, UNSUPPORTED_MESSAGE),
     (USES_DYNAMIC_OFFSETS, XFAIL, UNSUPPORTED_MESSAGE),
@@ -132,57 +131,27 @@
     (USES_TUPLE_RETURNS, XFAIL, UNSUPPORTED_MESSAGE),
     (USES_ZERO_DIMENSIONAL_FIELDS, XFAIL, UNSUPPORTED_MESSAGE),
 ]
-GTFN_SKIP_TEST_LIST = COMMON_SKIP_TEST_LIST + [
-    (USES_STRIDED_NEIGHBOR_OFFSET, XFAIL, BINDINGS_UNSUPPORTED_MESSAGE),
-=======
 EMBEDDED_SKIP_LIST = [
     (USES_CARTESIAN_SHIFT, XFAIL, UNSUPPORTED_MESSAGE),
     (USES_UNSTRUCTURED_SHIFT, XFAIL, UNSUPPORTED_MESSAGE),
     (USES_SCAN, XFAIL, UNSUPPORTED_MESSAGE),
     (USES_DYNAMIC_OFFSETS, XFAIL, UNSUPPORTED_MESSAGE),
     (CHECKS_SPECIFIC_ERROR, XFAIL, UNSUPPORTED_MESSAGE),
->>>>>>> 42912cc9
+]
+GTFN_SKIP_TEST_LIST = COMMON_SKIP_TEST_LIST + [
+    (USES_STRIDED_NEIGHBOR_OFFSET, XFAIL, BINDINGS_UNSUPPORTED_MESSAGE),
 ]
 
 #: Skip matrix, contains for each backend processor a list of tuples with following fields:
 #: (<test_marker>, <skip_definition, <skip_message>)
 BACKEND_SKIP_TEST_MATRIX = {
-<<<<<<< HEAD
+    None: EMBEDDED_SKIP_LIST,
     OptionalProgramBackendId.DACE_CPU: DACE_SKIP_TEST_LIST,
     OptionalProgramBackendId.DACE_GPU: DACE_SKIP_TEST_LIST,
     ProgramBackendId.GTFN_CPU: GTFN_SKIP_TEST_LIST,
     ProgramBackendId.GTFN_CPU_IMPERATIVE: GTFN_SKIP_TEST_LIST,
-=======
-    None: EMBEDDED_SKIP_LIST,
-    OptionalProgramBackendId.DACE_CPU: GTFN_SKIP_TEST_LIST
-    + [
-        (USES_CAN_DEREF, XFAIL, UNSUPPORTED_MESSAGE),
-        (USES_CONSTANT_FIELDS, XFAIL, UNSUPPORTED_MESSAGE),
-        (USES_DYNAMIC_OFFSETS, XFAIL, UNSUPPORTED_MESSAGE),
-        (USES_INDEX_FIELDS, XFAIL, UNSUPPORTED_MESSAGE),
-        (USES_LIFT_EXPRESSIONS, XFAIL, UNSUPPORTED_MESSAGE),
-        (USES_ORIGIN, XFAIL, UNSUPPORTED_MESSAGE),
-        (USES_REDUCTION_OVER_LIFT_EXPRESSIONS, XFAIL, UNSUPPORTED_MESSAGE),
-        (USES_SPARSE_FIELDS, XFAIL, UNSUPPORTED_MESSAGE),
-        (USES_TUPLE_ARGS, XFAIL, UNSUPPORTED_MESSAGE),
-        (USES_TUPLE_RETURNS, XFAIL, UNSUPPORTED_MESSAGE),
-        (USES_ZERO_DIMENSIONAL_FIELDS, XFAIL, UNSUPPORTED_MESSAGE),
-    ],
-    ProgramBackendId.GTFN_CPU: GTFN_SKIP_TEST_LIST
-    + [
-        (USES_STRIDED_NEIGHBOR_OFFSET, XFAIL, BINDINGS_UNSUPPORTED_MESSAGE),
-    ],
-    ProgramBackendId.GTFN_GPU: GTFN_SKIP_TEST_LIST
-    + [
-        (USES_STRIDED_NEIGHBOR_OFFSET, XFAIL, BINDINGS_UNSUPPORTED_MESSAGE),
-    ],
-    ProgramBackendId.GTFN_CPU_IMPERATIVE: GTFN_SKIP_TEST_LIST
-    + [
-        (USES_STRIDED_NEIGHBOR_OFFSET, XFAIL, BINDINGS_UNSUPPORTED_MESSAGE),
-    ],
->>>>>>> 42912cc9
-    ProgramBackendId.GTFN_CPU_WITH_TEMPORARIES: GTFN_SKIP_TEST_LIST
-    + [
+    ProgramBackendId.GTFN_GPU: GTFN_SKIP_TEST_LIST,
+    ProgramBackendId.GTFN_CPU_WITH_TEMPORARIES: GTFN_SKIP_TEST_LIST + [
         (USES_DYNAMIC_OFFSETS, XFAIL, UNSUPPORTED_MESSAGE),
     ],
     ProgramFormatterId.GTFN_CPP_FORMATTER: [
