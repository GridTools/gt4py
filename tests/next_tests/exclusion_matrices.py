# GT4Py - GridTools Framework
#
# Copyright (c) 2014-2023, ETH Zurich
# All rights reserved.
#
# This file is part of the GT4Py project and the GridTools framework.
# GT4Py is free software: you can redistribute it and/or modify it under
# the terms of the GNU General Public License as published by the
# Free Software Foundation, either version 3 of the License, or any later
# version. See the LICENSE.txt file at the top-level directory of this
# distribution for a copy of the license or check <https://www.gnu.org/licenses/>.
#
# SPDX-License-Identifier: GPL-3.0-or-later

"""Contains definition of test-exclusion matrices, see ADR 15."""

import enum
import importlib

import pytest


# Skip definitions
XFAIL = pytest.xfail
SKIP = pytest.skip


# Program processors
class _PythonObjectIdMixin:
    # Only useful for classes inheriting from (str, enum.Enum)
    def __str__(self) -> str:
        assert isinstance(self.value, str)
        return self.value

    def load(self) -> object:
        *mods, obj = self.value.split(".")
        globs = {"_m": importlib.import_module(".".join(mods))}
        obj = eval(f"_m.{obj}", globs)
        return obj

    __invert__ = load

    def short_id(self, num_components: int = 2) -> str:
        return ".".join(self.value.split(".")[-num_components:])


class ProgramBackendId(_PythonObjectIdMixin, str, enum.Enum):
    GTFN_CPU = "gt4py.next.program_processors.runners.gtfn.run_gtfn"
    GTFN_CPU_IMPERATIVE = "gt4py.next.program_processors.runners.gtfn.run_gtfn_imperative"
    GTFN_CPU_WITH_TEMPORARIES = (
        "gt4py.next.program_processors.runners.gtfn.run_gtfn_with_temporaries"
    )
    GTFN_GPU = "gt4py.next.program_processors.runners.gtfn.run_gtfn_gpu"
    ROUNDTRIP = "gt4py.next.program_processors.runners.roundtrip.backend"
    DOUBLE_ROUNDTRIP = "gt4py.next.program_processors.runners.double_roundtrip.backend"


class OptionalProgramBackendId(_PythonObjectIdMixin, str, enum.Enum):
    DACE_CPU = "gt4py.next.program_processors.runners.dace_iterator.run_dace_cpu"


class ProgramExecutorId(_PythonObjectIdMixin, str, enum.Enum):
    GTFN_CPU_EXECUTOR = f"{ProgramBackendId.GTFN_CPU}.executor"
    GTFN_CPU_IMPERATIVE_EXECUTOR = f"{ProgramBackendId.GTFN_CPU_IMPERATIVE}.executor"
    GTFN_CPU_WITH_TEMPORARIES = f"{ProgramBackendId.GTFN_CPU_WITH_TEMPORARIES}.executor"
    ROUNDTRIP = f"{ProgramBackendId.ROUNDTRIP}.executor"
    DOUBLE_ROUNDTRIP = f"{ProgramBackendId.DOUBLE_ROUNDTRIP}.executor"


class OptionalProgramExecutorId(_PythonObjectIdMixin, str, enum.Enum):
    DACE_CPU_EXECUTOR = f"{OptionalProgramBackendId.DACE_CPU}.executor"


class ProgramFormatterId(_PythonObjectIdMixin, str, enum.Enum):
    GTFN_CPP_FORMATTER = "gt4py.next.program_processors.formatters.gtfn.format_cpp"
    ITIR_PRETTY_PRINTER = (
        "gt4py.next.program_processors.formatters.pretty_print.format_itir_and_check"
    )
    ITIR_TYPE_CHECKER = "gt4py.next.program_processors.formatters.type_check.check_type_inference"
    LISP_FORMATTER = "gt4py.next.program_processors.formatters.lisp.format_lisp"


# Test markers
REQUIRES_ATLAS = "requires_atlas"
USES_APPLIED_SHIFTS = "uses_applied_shifts"
USES_CAN_DEREF = "uses_can_deref"
USES_CONSTANT_FIELDS = "uses_constant_fields"
USES_DYNAMIC_OFFSETS = "uses_dynamic_offsets"
USES_IF_STMTS = "uses_if_stmts"
USES_INDEX_FIELDS = "uses_index_fields"
USES_LIFT_EXPRESSIONS = "uses_lift_expressions"
USES_NEGATIVE_MODULO = "uses_negative_modulo"
USES_ORIGIN = "uses_origin"
USES_REDUCTION_OVER_LIFT_EXPRESSIONS = "uses_reduction_over_lift_expressions"
USES_SCAN_IN_FIELD_OPERATOR = "uses_scan_in_field_operator"
USES_SPARSE_FIELDS = "uses_sparse_fields"
USES_REDUCTION_WITH_ONLY_SPARSE_FIELDS = "uses_reduction_with_only_sparse_fields"
USES_STRIDED_NEIGHBOR_OFFSET = "uses_strided_neighbor_offset"
USES_TUPLE_ARGS = "uses_tuple_args"
USES_TUPLE_RETURNS = "uses_tuple_returns"
USES_ZERO_DIMENSIONAL_FIELDS = "uses_zero_dimensional_fields"
USES_CARTESIAN_SHIFT = "uses_cartesian_shift"
USES_UNSTRUCTURED_SHIFT = "uses_unstructured_shift"
USES_SCAN = "uses_scan"
CHECKS_SPECIFIC_ERROR = "checks_specific_error"

# Skip messages (available format keys: 'marker', 'backend')
UNSUPPORTED_MESSAGE = "'{marker}' tests not supported by '{backend}' backend"
BINDINGS_UNSUPPORTED_MESSAGE = "'{marker}' not supported by '{backend}' bindings"
REDUCTION_WITH_ONLY_SPARSE_FIELDS_MESSAGE = (
    "We cannot unroll a reduction on a sparse field only (not clear if it is legal ITIR)"
)
# Common list of feature markers to skip
GTFN_SKIP_TEST_LIST = [
    (REQUIRES_ATLAS, XFAIL, BINDINGS_UNSUPPORTED_MESSAGE),
    (USES_APPLIED_SHIFTS, XFAIL, UNSUPPORTED_MESSAGE),
    (USES_IF_STMTS, XFAIL, UNSUPPORTED_MESSAGE),
    (USES_NEGATIVE_MODULO, XFAIL, UNSUPPORTED_MESSAGE),
    (USES_REDUCTION_WITH_ONLY_SPARSE_FIELDS, XFAIL, REDUCTION_WITH_ONLY_SPARSE_FIELDS_MESSAGE),
    (USES_SCAN_IN_FIELD_OPERATOR, XFAIL, UNSUPPORTED_MESSAGE),
]
EMBEDDED_SKIP_LIST = [
<<<<<<< HEAD
    (USES_SCAN, XFAIL, UNSUPPORTED_MESSAGE),
=======
>>>>>>> 1debf08c
    (USES_DYNAMIC_OFFSETS, XFAIL, UNSUPPORTED_MESSAGE),
    (CHECKS_SPECIFIC_ERROR, XFAIL, UNSUPPORTED_MESSAGE),
]

#: Skip matrix, contains for each backend processor a list of tuples with following fields:
#: (<test_marker>, <skip_definition, <skip_message>)
BACKEND_SKIP_TEST_MATRIX = {
    None: EMBEDDED_SKIP_LIST,
    OptionalProgramBackendId.DACE_CPU: GTFN_SKIP_TEST_LIST
    + [
        (USES_CAN_DEREF, XFAIL, UNSUPPORTED_MESSAGE),
        (USES_CONSTANT_FIELDS, XFAIL, UNSUPPORTED_MESSAGE),
        (USES_DYNAMIC_OFFSETS, XFAIL, UNSUPPORTED_MESSAGE),
        (USES_INDEX_FIELDS, XFAIL, UNSUPPORTED_MESSAGE),
        (USES_LIFT_EXPRESSIONS, XFAIL, UNSUPPORTED_MESSAGE),
        (USES_ORIGIN, XFAIL, UNSUPPORTED_MESSAGE),
        (USES_REDUCTION_OVER_LIFT_EXPRESSIONS, XFAIL, UNSUPPORTED_MESSAGE),
        (USES_SPARSE_FIELDS, XFAIL, UNSUPPORTED_MESSAGE),
        (USES_TUPLE_ARGS, XFAIL, UNSUPPORTED_MESSAGE),
        (USES_TUPLE_RETURNS, XFAIL, UNSUPPORTED_MESSAGE),
        (USES_ZERO_DIMENSIONAL_FIELDS, XFAIL, UNSUPPORTED_MESSAGE),
    ],
    ProgramBackendId.GTFN_CPU: GTFN_SKIP_TEST_LIST
    + [
        (USES_STRIDED_NEIGHBOR_OFFSET, XFAIL, BINDINGS_UNSUPPORTED_MESSAGE),
    ],
    ProgramBackendId.GTFN_GPU: GTFN_SKIP_TEST_LIST
    + [
        (USES_STRIDED_NEIGHBOR_OFFSET, XFAIL, BINDINGS_UNSUPPORTED_MESSAGE),
    ],
    ProgramBackendId.GTFN_CPU_IMPERATIVE: GTFN_SKIP_TEST_LIST
    + [
        (USES_STRIDED_NEIGHBOR_OFFSET, XFAIL, BINDINGS_UNSUPPORTED_MESSAGE),
    ],
    ProgramBackendId.GTFN_CPU_WITH_TEMPORARIES: GTFN_SKIP_TEST_LIST
    + [
        (USES_DYNAMIC_OFFSETS, XFAIL, UNSUPPORTED_MESSAGE),
        (USES_STRIDED_NEIGHBOR_OFFSET, XFAIL, BINDINGS_UNSUPPORTED_MESSAGE),
    ],
    ProgramFormatterId.GTFN_CPP_FORMATTER: [
        (USES_REDUCTION_WITH_ONLY_SPARSE_FIELDS, XFAIL, REDUCTION_WITH_ONLY_SPARSE_FIELDS_MESSAGE),
    ],
}<|MERGE_RESOLUTION|>--- conflicted
+++ resolved
@@ -120,10 +120,6 @@
     (USES_SCAN_IN_FIELD_OPERATOR, XFAIL, UNSUPPORTED_MESSAGE),
 ]
 EMBEDDED_SKIP_LIST = [
-<<<<<<< HEAD
-    (USES_SCAN, XFAIL, UNSUPPORTED_MESSAGE),
-=======
->>>>>>> 1debf08c
     (USES_DYNAMIC_OFFSETS, XFAIL, UNSUPPORTED_MESSAGE),
     (CHECKS_SPECIFIC_ERROR, XFAIL, UNSUPPORTED_MESSAGE),
 ]
