--- conflicted
+++ resolved
@@ -130,11 +130,7 @@
     (USES_ZERO_DIMENSIONAL_FIELDS, XFAIL, UNSUPPORTED_MESSAGE),
 ]
 EMBEDDED_SKIP_LIST = [
-<<<<<<< HEAD
-    (USES_SCAN, XFAIL, UNSUPPORTED_MESSAGE),
-=======
-    (USES_DYNAMIC_OFFSETS, XFAIL, UNSUPPORTED_MESSAGE),
->>>>>>> a5b2450e
+    (USES_DYNAMIC_OFFSETS),
     (CHECKS_SPECIFIC_ERROR, XFAIL, UNSUPPORTED_MESSAGE),
 ]
 GTFN_SKIP_TEST_LIST = COMMON_SKIP_TEST_LIST + [
