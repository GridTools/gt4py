--- conflicted
+++ resolved
@@ -7,7 +7,7 @@
 
 - repo: https://github.com/astral-sh/ruff-pre-commit
   # Ruff version.
-  rev: v0.2.2
+  rev: v0.2.0
   hooks:
     # Run the linter.
   - id: ruff
@@ -49,105 +49,6 @@
   - id: check-yaml
   - id: debug-statements
 
-<<<<<<< HEAD
-=======
-- repo: https://github.com/psf/black
-  ##[[[cog
-  ## import re
-  ## version = re.search('black==([0-9\.]*)', open("constraints.txt").read())[1] 
-  ## print(f"rev: '{version}'  # version from constraints.txt")
-  ##]]]
-  rev: '24.1.1'  # version from constraints.txt
-  ##[[[end]]]
-  hooks:
-  - id: black
-
-# - repo: https://github.com/charliermarsh/ruff-pre-commit
-#   ##[[[cog
-#   ## import re
-#   ## version = re.search('ruff==([0-9\.]*)', open("constraints.txt").read())[1] 
-#   ## print(f"#   rev: 'v{version}'  # version from constraints.txt")
-#   ##]]]
-#   rev: 'v0.2.0'  # version from constraints.txt
-#   ##[[[end]]]
-#   hooks:
-#   - id: ruff
-#     #  args: [ --fix, --exit-non-zero-on-fix ]
-
-- repo: https://github.com/PyCQA/isort
-  ##[[[cog
-  ## import re
-  ## version = re.search('isort==([0-9\.]*)', open("constraints.txt").read())[1] 
-  ## print(f"rev: '{version}'  # version from constraints.txt")
-  ##]]]
-  rev: '5.13.2'  # version from constraints.txt
-  ##[[[end]]]
-  hooks:
-  - id: isort
-
-- repo: https://github.com/PyCQA/flake8
-  ##[[[cog
-  ## import re
-  ## version = re.search('flake8==([0-9\.]*)', open("constraints.txt").read())[1] 
-  ## print(f"rev: '{version}'  # version from constraints.txt")
-  ##]]]
-  rev: '7.0.0'  # version from constraints.txt
-  ##[[[end]]]
-  hooks:
-  - id: flake8
-    additional_dependencies:
-    ##[[[cog
-    ## import re
-    ## constraints = open("constraints.txt").read()
-    ## for pkg in ["darglint", "flake8-bugbear", "flake8-builtins", "flake8-debugger", "flake8-docstrings",
-    ##             "flake8-eradicate", "flake8-mutable", "flake8-pyproject", "pygments"]:
-    ##     print(f"- {pkg}==" + str(re.search(f'\n{pkg}==([0-9\.]*)', constraints)[1]))
-    ##]]]
-    - darglint==1.8.1
-    - flake8-bugbear==24.1.17
-    - flake8-builtins==2.2.0
-    - flake8-debugger==4.1.2
-    - flake8-docstrings==1.7.0
-    - flake8-eradicate==1.5.0
-    - flake8-mutable==1.2.0
-    - flake8-pyproject==1.2.3
-    - pygments==2.17.2
-    ##[[[end]]]
-    # - flake8-rst-docstrings  # Disabled for now due to random false positives
-    exclude: |
-      (?x)^(
-      setup.py |
-      docs/user/cartesian/conf.py |
-      src/gt4py/cartesian/__gtscript__.py |
-      src/gt4py/cartesian/__init__.py |
-      src/gt4py/cartesian/gtscript.py |
-      src/gt4py/cartesian/backend/__init__.py |
-      src/gt4py/cartesian/backend/pyext_builder.py |
-      src/gt4py/cartesian/frontend/__init__.py |
-      src/gt4py/cartesian/frontend/nodes.py |
-      src/gt4py/cartesian/frontend/node_util.py |
-      src/gt4py/cartesian/utils/__init__.py |
-      src/gt4py/cartesian/utils/base.py |
-      src/gt4py/cartesian/utils/attrib.py |
-      src/gt4py/cartesian/utils/meta.py |
-      src/gt4py/eve/extended_typing.py |
-      tests/conftest.py |
-      tests/cartesian_tests/integration_tests/multi_feature_tests/stencil_definitions.py |
-      tests/cartesian_tests/integration_tests/multi_feature_tests/test_code_generation.py |
-      tests/cartesian_tests/integration_tests/multi_feature_tests/utils.py |
-      tests/cartesian_tests/integration_tests/feature_tests/test_call_interface.py |
-      tests/cartesian_tests/unit_tests/frontend_tests/test_gtscript_frontend.py |
-      tests/next_tests/unit_tests/.* |
-      tests/next_tests/integration_tests/multi_feature_tests/.* |
-      tests/next_tests/integration_tests/feature_tests/ffront_tests/.* |
-      tests/next_tests/integration_tests/feature_tests/iterator_tests/.* |
-      tests/next_tests/integration_tests/feature_tests/otf_tests/.* |
-      tests/next_tests/integration_tests/feature_tests/math_builtin_test_data.py |
-      tests/next_tests/past_common_fixtures.py |
-      tests/next_tests/toy_connectivity.py |
-      )$
-
->>>>>>> ba353d3b
 - repo: https://github.com/pre-commit/mirrors-mypy
   ##[[[cog
   ## import re
@@ -173,15 +74,9 @@
     ##     print(f"- {pkg}==" + str(re.search(f'\n{pkg}==([0-9\.]*)', constraints)[1]))
     ##]]]
     - astunparse==1.6.3
-<<<<<<< HEAD
-    - attrs==23.1.0
-    - ruff==0.2.2
-    - boltons==23.0.0
-=======
     - attrs==23.2.0
-    - black==24.1.1
+    - ruff==0.2.0
     - boltons==23.1.1
->>>>>>> ba353d3b
     - cached-property==1.5.2
     - click==8.1.7
     - cmake==3.28.1
