--- conflicted
+++ resolved
@@ -5,28 +5,29 @@
 envlist =
     cartesian-py{310}-{internal,dace}-{cpu}
     eve-py{310}
-    next-py{310}-{nomesh,atlas}-{cpu}
+    next-py{310}-{nomesh,atlas}
     storage-py{310}-{internal,dace}-{cpu}
-<<<<<<< HEAD
-    linters-py{310}
-    # docs
-=======
 #    docs
->>>>>>> e4fb8025
 labels =
-    test-cartesian-cpu = cartesian-py38-internal-cpu, cartesian-internal-py39-cpu, \
-        cartesian-internal-py310-cpu, cartesian-py311-internal-cpu, \
-        cartesian-py38-dace-cpu, cartesian-py39-dace-cpu, cartesian-py310-dace-cpu, cartesian-py311-dace-cpu
+    test-cartesian-cpu = cartesian-py38-internal-cpu, cartesian-py39-internal-cpu, cartesian-py310-internal-cpu, \
+    cartesian-py311-internal-cpu, cartesian-py38-dace-cpu, cartesian-py39-dace-cpu, cartesian-py310-dace-cpu, \
+    cartesian-py311-dace-cpu
+
     test-eve-cpu = eve-py38, eve-py39, eve-py310, eve-py311
-    test-next-cpu = next-py310-nomesh-cpu, next-py311-nomesh-cpu, next-py310-atlas-cpu, next-py311-atlas-cpu
-    test-storage-cpu = storage-py38-internal-cpu, storage-py39-internal-cpu, storage-py310-internal-cpu, storage-py311-internal-cpu, \
-        storage-py38-dace-cpu, storage-py39-dace-cpu, storage-py310-dace-cpu, storage-py311-dace-cpu
-    test-cpu = cartesian-py38-internal-cpu, cartesian-py39-internal-cpu, cartesian-py310-internal-cpu, cartesian-py311-internal-cpu, \
-        cartesian-py38-dace-cpu, cartesian-py39-dace-cpu, cartesian-py310-dace-cpu, cartesian-py311-dace-cpu, \
-        eve-py38, eve-py39, eve-py310, eve-py311, \
-        next-py310-nomesh-cpu, next-py311-nomesh-cpu, next-py310-atlas-cpu, next-py311-atlas-cpu, \
-        storage-py38-internal-cpu, storage-py39-internal-cpu, storage-py310-internal-cpu, storage-py311-internal-cpu, \
-        storage-py38-dace-cpu, storage-py39-dace-cpu, storage-py310-dace-cpu, storage-py311-dace-cpu
+
+    test-next-cpu = next-py310-nomesh, next-py311-nomesh, next-py310-atlas, next-py311-atlas
+
+    test-storage-cpu = storage-py38-internal-cpu, storage-py39-internal-cpu, storage-py310-internal-cpu, \
+    storage-py311-internal-cpu, storage-py38-dace-cpu, storage-py39-dace-cpu, storage-py310-dace-cpu, \
+    storage-py311-dace-cpu
+
+    test-cpu = cartesian-py38-internal-cpu, cartesian-py39-internal-cpu, cartesian-py310-internal-cpu, \
+    cartesian-py311-internal-cpu, cartesian-py38-dace-cpu, cartesian-py39-dace-cpu, cartesian-py310-dace-cpu, \
+    cartesian-py311-dace-cpu, \
+    eve-py38, eve-py39, eve-py310, eve-py311, \
+    next-py310-nomesh, next-py311-nomesh, next-py310-atlas, next-py311-atlas, \
+    storage-py38-internal-cpu, storage-py39-internal-cpu, storage-py310-internal-cpu, storage-py311-internal-cpu, \
+    storage-py38-dace-cpu, storage-py39-dace-cpu, storage-py310-dace-cpu, storage-py311-dace-cpu
 
 [testenv]
 deps = -r {tox_root}{/}{env:ENV_REQUIREMENTS_FILE:requirements-dev.txt}
@@ -44,7 +45,7 @@
 pass_env = CUDAARCHS, NUM_PROCESSES, GT4PY_*
 set_env =
     PYTEST_ADDOPTS = --color=auto --instafail
-    PYTHONWARNINGS = {env:PYTHONWARNINGS:ignore:Support for `[tool.setuptools]` in `pyproject.toml` is still *beta*:UserWarning,ignore:Field View Program:UserWarning}
+    PYTHONWARNINGS = {env:PYTHONWARNINGS:ignore:Support for `[tool.setuptools]` in `pyproject.toml` is still *beta*:UserWarning,ignore:Field View Program ':UserWarning}
 
 # -- Primary tests --
 [testenv:cartesian-py{38,39,310,311}-{internal,dace}-{cpu,cuda,cuda11x,cuda12x}]
@@ -57,18 +58,16 @@
     ldd
     rm
 commands =
-    python -m pytest --cache-clear -v -n {env:NUM_PROCESSES:1} -m "\
-        internal: not requires_dace \
-        dace: requires_dace \
-        cpu: and not requires_gpu \
-        {cuda,cuda11x,cuda12x}: and requires_gpu \
-      " {posargs} tests{/}cartesian_tests
+    internal-cpu: python -m pytest --cache-clear -v -n {env:NUM_PROCESSES:1} -m "not requires_gpu and not requires_dace" {posargs} tests{/}cartesian_tests
+    internal-{cuda,cuda11x,cuda12x}: python -m pytest --cache-clear -v -n {env:NUM_PROCESSES:1} -m "requires_gpu and not requires_dace" {posargs} tests{/}cartesian_tests
+    dace-cpu: python -m pytest --cache-clear -v -n {env:NUM_PROCESSES:1} -m "not requires_gpu and requires_dace" {posargs} tests{/}cartesian_tests
+    dace-{cuda,cuda11x,cuda12x}: python -m pytest --cache-clear -v -n {env:NUM_PROCESSES:1} -m "requires_gpu and requires_dace" {posargs} tests{/}cartesian_tests
     python -m pytest --doctest-modules --doctest-ignore-import-errors src{/}gt4py{/}cartesian
 # commands_pre =
 #     rm -Rf tests/_reports/coverage*
-# commands_post =
-#     coverage json --rcfile=setup.cfg
-#     coverage html --rcfile=setup.cfg --show-contexts
+;commands_post =
+;    coverage json --rcfile=setup.cfg
+;    coverage html --rcfile=setup.cfg --show-contexts
 
 [testenv:eve-py{38,39,310,311}]
 description = Run 'gt4py.eve' tests
@@ -86,22 +85,18 @@
     {[testenv]set_env}
     PIP_EXTRA_INDEX_URL = {env:PIP_EXTRA_INDEX_URL:https://test.pypi.org/simple/}
 commands =
-    python -m pytest --suppress-no-test-exit-code --cache-clear -v -n {env:NUM_PROCESSES:1} -m "\
-        nomesh: not requires_atlas \
-        atlas: requires_atlas \
-        cpu: and not requires_gpu \
-        {cuda,cuda11x,cuda12x}: and requires_gpu \
-      " {posargs} tests{/}next_tests
+    nomesh-cpu: python -m pytest --cache-clear -v -n {env:NUM_PROCESSES:1} -m "not requires_atlas and not requires_gpu" {posargs} tests{/}next_tests
+    nomesh-{cuda,cuda11x,cuda12x}: python -m pytest --cache-clear -v -n {env:NUM_PROCESSES:1} -m "not requires_atlas and requires_gpu" {posargs} tests{/}next_tests
+    atlas-cpu: python -m pytest --cache-clear -v -n {env:NUM_PROCESSES:1} -m "requires_atlas and not requires_gpu" {posargs} tests{/}next_tests
+    # atlas-{cuda,cuda11x,cuda12x}: python -m pytest --cache-clear -v -n {env:NUM_PROCESSES:1} -m "requires_atlas and requires_gpu" {posargs} tests{/}next_tests   # TODO(ricoh): activate when such tests exist
     pytest --doctest-modules src{/}gt4py{/}next
 
 [testenv:storage-py{38,39,310,311}-{internal,dace}-{cpu,cuda,cuda11x,cuda12x}]
 description = Run 'gt4py.storage' tests
 commands =
-    python -m pytest --cache-clear -v -n {env:NUM_PROCESSES:1} -m "\
-        cpu: not requires_gpu \
-        {cuda,cuda11x,cuda12x}: requires_gpu \
-      " {posargs} tests{/}storage_tests
-    # pytest doctest-modules {posargs} src{/}gt4py{/}storage
+    cpu: python -m pytest --cache-clear -v -n {env:NUM_PROCESSES:1} -m "not requires_gpu" {posargs} tests{/}storage_tests
+    {cuda,cuda11x,cuda12x}: python -m pytest --cache-clear -v -n {env:NUM_PROCESSES:1} -m "requires_gpu" {posargs} tests{/}storage_tests
+    #pytest doctest-modules {posargs} src{/}gt4py{/}storage
 
 # -- Secondary tests --
 [testenv:notebooks-py{310,311}]
