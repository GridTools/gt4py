# Tox configuration file
# Read more under https://tox.readthedocs.org/

[tox]
envlist =
    py{38,39}-{internal,all}-{cpu,cuda,cuda90,cuda91,cuda92,cuda100,cuda101}

[testenv]
deps = -r {toxinidir}/requirements-dev.txt
install_command = python -m pip install --no-cache-dir {opts} {packages}
commands_pre =
    python -m gt4py.gt_src_manager install -m 1
    python -m gt4py.gt_src_manager install -m 2
    python -m gt4py.gt_cache_manager clean
passenv = BOOST_ROOT BOOST_HOME CUDA_HOME CUDA_PATH CXX CC OPENMP_CPPFLAGS OPENMP_LDFLAGS PIP_USER PYTHONUSERBASE
whitelist_externals =
    /bin/bash
    make
    gcc
    g++
    ldd
extras =
    testing
    format
    all: dace
    cuda: cuda
    cuda90: cuda90
    cuda91: cuda91
    cuda92: cuda92
    cuda100: cuda100
    cuda101: cuda101

[testenv:py{38,39}-internal-cpu]
<<<<<<< HEAD
=======
commands =
    pip list
    pytest --cache-clear --cov -v -m "not requires_gpu and not requires_dace" {posargs}
    pytest --doctest-modules --cov --cov-append {envsitepackagesdir}/eve
[testenv:py{38,39}-all-cpu]
>>>>>>> c1ec59bd
commands =
    pip list
    pytest --cache-clear --cov -v -m "not requires_gpu and not requires_dace" {posargs}
    pytest --doctest-modules --cov --cov-append {envsitepackagesdir}/eve
[testenv:py{38,39}-all-cpu]
commands =
    pip list
    pytest --cache-clear --cov -v -m "not requires_gpu" {posargs} -k dace
    pytest --doctest-modules --cov --cov-append {envsitepackagesdir}/eve

[testenv:py{38,39}-internal-{cuda,cuda90,cuda91,cuda92,cuda100,cuda101}]
commands =
    pip list
    pytest --cache-clear --cov -v -m "requires_gpu and not requires_dace" {posargs}
    pytest --doctest-modules --cov --cov-append {envsitepackagesdir}/eve

<<<<<<< HEAD
=======
[testenv:py{38,39}-internal-{cuda,cuda90,cuda91,cuda92,cuda100,cuda101}]
commands =
    pip list
    pytest --cache-clear --cov -v -m "requires_gpu and not requires_dace" {posargs}
    pytest --doctest-modules --cov --cov-append {envsitepackagesdir}/eve

>>>>>>> c1ec59bd
[testenv:py{38,39}-all-{cuda,cuda90,cuda91,cuda92,cuda100,cuda101}]
commands =
    pip list
    pytest --cache-clear --cov -v -m "requires_gpu" {posargs}
    pytest --doctest-modules --cov --cov-append {envsitepackagesdir}/eve<|MERGE_RESOLUTION|>--- conflicted
+++ resolved
@@ -31,14 +31,6 @@
     cuda101: cuda101
 
 [testenv:py{38,39}-internal-cpu]
-<<<<<<< HEAD
-=======
-commands =
-    pip list
-    pytest --cache-clear --cov -v -m "not requires_gpu and not requires_dace" {posargs}
-    pytest --doctest-modules --cov --cov-append {envsitepackagesdir}/eve
-[testenv:py{38,39}-all-cpu]
->>>>>>> c1ec59bd
 commands =
     pip list
     pytest --cache-clear --cov -v -m "not requires_gpu and not requires_dace" {posargs}
@@ -46,7 +38,7 @@
 [testenv:py{38,39}-all-cpu]
 commands =
     pip list
-    pytest --cache-clear --cov -v -m "not requires_gpu" {posargs} -k dace
+    pytest --cache-clear --cov -v -m "not requires_gpu" {posargs}
     pytest --doctest-modules --cov --cov-append {envsitepackagesdir}/eve
 
 [testenv:py{38,39}-internal-{cuda,cuda90,cuda91,cuda92,cuda100,cuda101}]
@@ -55,15 +47,6 @@
     pytest --cache-clear --cov -v -m "requires_gpu and not requires_dace" {posargs}
     pytest --doctest-modules --cov --cov-append {envsitepackagesdir}/eve
 
-<<<<<<< HEAD
-=======
-[testenv:py{38,39}-internal-{cuda,cuda90,cuda91,cuda92,cuda100,cuda101}]
-commands =
-    pip list
-    pytest --cache-clear --cov -v -m "requires_gpu and not requires_dace" {posargs}
-    pytest --doctest-modules --cov --cov-append {envsitepackagesdir}/eve
-
->>>>>>> c1ec59bd
 [testenv:py{38,39}-all-{cuda,cuda90,cuda91,cuda92,cuda100,cuda101}]
 commands =
     pip list
