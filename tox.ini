# Tox configuration file
# Read more under https://tox.readthedocs.org/

[tox]
envlist =
    py{38,39,310}-{internal,all}-{cpu,cuda,cuda90,cuda91,cuda92,cuda100,cuda101,cuda110,cuda111,cuda112}

[testenv]
deps = -r {toxinidir}/requirements-dev.txt
install_command = python -m pip install --no-cache-dir {opts} {packages}
commands_pre =
    python -m gt4py.gt_src_manager install
    python -m gt4py.gt_cache_manager clean
passenv = BOOST_ROOT BOOST_HOME CUDA_HOME CUDA_PATH CXX CC OPENMP_CPPFLAGS OPENMP_LDFLAGS PIP_USER PYTHONUSERBASE NUM_PROCESSES
whitelist_externals =
    /bin/bash
    make
    gcc
    g++
    ldd
extras =
    testing
    format
    all: dace
    cuda: cuda
    cuda110: cuda110
    cuda111: cuda111
    cuda112: cuda112
    cuda113: cuda113
    cuda114: cuda114
    cuda115: cuda115
    cuda116: cuda116
    cuda117: cuda117

[testenv:py{38,39,310}-internal-cpu]
commands =
    pip list
    pytest --cache-clear --cov -v -n {env:NUM_PROCESSES:1} -m "not requires_gpu and not requires_dace" {posargs}
    pytest --doctest-modules --cov --cov-append {envsitepackagesdir}/eve
<<<<<<< HEAD

[testenv:py{38,39}-all-cpu]
=======
[testenv:py{38,39,310}-all-cpu]
>>>>>>> bd72a4ac
commands =
    pip list
    pytest --cache-clear --cov -v -n {env:NUM_PROCESSES:1} -m "not requires_gpu" {posargs}
    pytest --doctest-modules --cov --cov-append {envsitepackagesdir}/eve

[testenv:py{38,39,310}-internal-{cuda,cuda90,cuda91,cuda92,cuda100,cuda101,cuda110,cuda111,cuda112}]
commands =
    pip list
    pytest --cache-clear --cov -v -n {env:NUM_PROCESSES:1} -m "requires_gpu and not requires_dace" {posargs}
    pytest --doctest-modules --cov --cov-append {envsitepackagesdir}/eve

[testenv:py{38,39,310}-all-{cuda,cuda90,cuda91,cuda92,cuda100,cuda101,cuda110,cuda111,cuda112}]
commands =
    pip list
    pytest --cache-clear --cov -v -n {env:NUM_PROCESSES:1} -m "requires_gpu" {posargs}
    pytest --doctest-modules --cov --cov-append {envsitepackagesdir}/eve<|MERGE_RESOLUTION|>--- conflicted
+++ resolved
@@ -37,12 +37,8 @@
     pip list
     pytest --cache-clear --cov -v -n {env:NUM_PROCESSES:1} -m "not requires_gpu and not requires_dace" {posargs}
     pytest --doctest-modules --cov --cov-append {envsitepackagesdir}/eve
-<<<<<<< HEAD
 
-[testenv:py{38,39}-all-cpu]
-=======
 [testenv:py{38,39,310}-all-cpu]
->>>>>>> bd72a4ac
 commands =
     pip list
     pytest --cache-clear --cov -v -n {env:NUM_PROCESSES:1} -m "not requires_gpu" {posargs}
