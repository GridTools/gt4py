# -*- coding: utf-8 -*-
#
# GTC Toolchain - GT4Py Project - GridTools Framework
#
# Copyright (c) 2014-2021, ETH Zurich
# All rights reserved.
#
# This file is part of the GT4Py project and the GridTools framework.
# GT4Py is free software: you can redistribute it and/or modify it under
# the terms of the GNU General Public License as published by the
# Free Software Foundation, either version 3 of the License, or any later
# version. See the LICENSE.txt file at the top-level directory of this
# distribution for a copy of the license or check <https://www.gnu.org/licenses/>.
#
# SPDX-License-Identifier: GPL-3.0-or-later

import functools
import textwrap
<<<<<<< HEAD
=======
from dataclasses import dataclass, field
>>>>>>> eab01fa4
from typing import Any, Collection, Dict, Tuple, Union

from eve.codegen import FormatTemplate, JinjaTemplate, TemplatedGenerator
from eve.visitors import NodeVisitor
from gt4py.definitions import Extent
from gtc import common
from gtc.python import npir


__all__ = ["NpirGen"]


def op_delta_from_int(value: int) -> Tuple[str, str]:
    operator = ""
    delta = str(value)
    if value == 0:
        delta = ""
    elif value < 0:
        operator = " - "
        delta = str(abs(value))
    else:
        operator = " + "
    return operator, delta


ORIGIN_CORRECTED_VIEW_CLASS = textwrap.dedent(
    """\
    class ShimmedView:
        def __init__(self, field, offsets):
            self.field = field
            self.offsets = offsets

        def shim_key(self, key):
            new_args = []
            if not isinstance(key, tuple):
                key = (key, )
            for dim, idx in enumerate(key):
                if self.offsets[dim] == 0:
                    new_args.append(idx)
                elif isinstance(idx, slice):
                    start = 0 if idx.start is None else idx.start
                    stop = -1 if idx.stop is None else idx.stop
                    new_args.append(
                        slice(start + self.offsets[dim], stop + self.offsets[dim], idx.step)
                    )
                else:
                    new_args.append(idx + self.offsets[dim])
            return tuple(new_args)

        def __getitem__(self, key):
            return self.field.__getitem__(self.shim_key(key))

        def __setitem__(self, key, value):
            return self.field.__setitem__(self.shim_key(key), value)
    """
)


def slice_to_extent(acc: npir.FieldSlice) -> Extent:
    return Extent(
        (
            [acc.i_offset.offset.value] * 2 if acc.i_offset else (0, 0),
            [acc.j_offset.offset.value] * 2 if acc.j_offset else (0, 0),
            [acc.k_offset.offset.value] * 2 if acc.k_offset else (0, 0),
        )
    )


HorizontalExtent = Tuple[Tuple[int, int], Tuple[int, int]]


class ExtentCalculator(NodeVisitor):
    @dataclass
    class Context:
        field_extents: Dict[str, Extent] = field(default_factory=dict)
        block_extents: Dict[int, HorizontalExtent] = field(default_factory=dict)

    def visit_Computation(self, node: npir.Computation):
        ctx = self.Context()
        for vertical_pass in reversed(node.vertical_passes):
            self.visit(vertical_pass, ctx=ctx)
        return ctx.field_extents, ctx.block_extents

    def visit_VerticalPass(self, node: npir.VerticalPass, *, ctx: Context):
        for block in reversed(node.body):
            self.visit(block, ctx=ctx)

    def visit_HorizontalBlock(self, node: npir.HorizontalBlock, *, ctx: Context):
        writes = (
            node.iter_tree()
            .if_isinstance(npir.VectorAssign)
            .getattr("left")
            .if_isinstance(npir.FieldSlice)
            .getattr("name")
            .to_set()
        )
        extent = functools.reduce(
            lambda ext, name: ext | ctx.field_extents.get(name, Extent.zeros()),
            writes,
            Extent.zeros(),
        )
        ctx.block_extents[id(node)] = extent

        for acc in node.iter_tree().if_isinstance(npir.FieldSlice).to_list():
            ctx.field_extents[acc.name] = ctx.field_extents.get(acc.name, Extent.zeros()).union(
                extent + slice_to_extent(acc)
            )


class NpirGen(TemplatedGenerator):
    def visit_DataType(self, node: common.DataType, **kwargs: Any) -> Union[str, Collection[str]]:
        return f"np.{node.name.lower()}"

    def visit_BuiltInLiteral(self, node: common.BuiltInLiteral, **kwargs) -> str:
        if node is common.BuiltInLiteral.TRUE:
            return "True"
        elif node is common.BuiltInLiteral.FALSE:
            return "False"
        else:
            return self.generic_visit(node, **kwargs)

    Literal = FormatTemplate("{dtype}({value})")

    BroadCast = FormatTemplate("{expr}")

    Cast = FormatTemplate("np.array({expr}, dtype={dtype})")

    def visit_NumericalOffset(
        self, node: npir.NumericalOffset, **kwargs: Any
    ) -> Union[str, Collection[str]]:
        operator, delta = op_delta_from_int(node.value)
        return self.generic_visit(node, op=operator, delta=delta, **kwargs)

    NumericalOffset = FormatTemplate("{op}{delta}")

    def visit_AxisOffset(self, node: npir.AxisOffset, **kwargs: Any) -> Union[str, Collection[str]]:
        offset = self.visit(node.offset)
        axis_name = self.visit(node.axis_name)
        lpar, rpar = "()" if offset else ("", "")
        variant = self.AxisOffset_parallel if node.parallel else self.AxisOffset_serial
        rendered = variant.render(lpar=lpar, rpar=rpar, axis_name=axis_name, offset=offset)
        return self.generic_visit(node, parallel_or_serial_variant=rendered, **kwargs)

    AxisOffset_parallel = JinjaTemplate(
        "{{ lpar }}{{ axis_name | lower }}{{ offset }}{{ rpar }}:{{ lpar }}{{ axis_name | upper }}{{ offset }}{{ rpar }}"
    )

    AxisOffset_serial = JinjaTemplate(
        "{{ lpar }}{{ axis_name | lower }}_{{ offset }}{{ rpar }}:({{ axis_name | lower }}_{{ offset}} + 1)"
    )

    AxisOffset = FormatTemplate("{parallel_or_serial_variant}")

    def visit_FieldDecl(self, node: npir.FieldDecl, **kwargs) -> Union[str, Collection[str]]:
        if all(node.dimensions):
            return ""
        shape_idx = iter(range(3))
        origin_idx = iter(range(3))
        shape = ", ".join(
            [f"{node.name}.shape[{next(shape_idx)}]" if dim else "1" for dim in node.dimensions]
        )
        origin = ", ".join(
            [
                f"_origin_['{node.name}'][{next(origin_idx)}]" if dim else "0"
                for dim in node.dimensions
            ]
        )
        return self.generic_visit(node, shape=shape, origin=origin, **kwargs)

    FieldDecl = FormatTemplate(
        "{name} = np.reshape({name}, ({shape}))\n_origin_['{name}'] = [{origin}]"
    )

    def visit_FieldSlice(
        self, node: npir.FieldSlice, mask_acc="", *, is_serial=False, **kwargs: Any
    ) -> Union[str, Collection[str]]:

        offset = [node.i_offset, node.j_offset, node.k_offset]

        offset_str = ", ".join(self.visit(off, **kwargs) if off else ":" for off in offset)

        if node.data_index:
            offset_str += ", " + ", ".join(self.visit(x, **kwargs) for x in node.data_index)

        if mask_acc and any(off is None for off in offset):
            k_size = "1" if is_serial else "K - k"
            arr_expr = f"np.broadcast_to({node.name}_[{offset_str}], (I - i, J - j, {k_size}))"
        else:
            arr_expr = f"{node.name}_[{offset_str}]"

        return self.generic_visit(node, arr_expr=arr_expr, mask_acc=mask_acc, **kwargs)

    FieldSlice = FormatTemplate("{arr_expr}{mask_acc}")

    def visit_EmptyTemp(
        self, node: npir.EmptyTemp, *, temp_name: str, **kwargs
    ) -> Union[str, Collection[str]]:
        shape = "_domain_"
        origin = [0, 0, 0]
        if extents := kwargs.get("field_extents", {}).get(temp_name):
            boundary = extents.to_boundary()
            i_total = sum(boundary[0])
            j_total = sum(boundary[1])
            shape = f"(_dI_ + {i_total}, _dJ_ + {j_total}, _dK_)"
            origin[:2] = boundary[0][0], boundary[1][0]
        return self.generic_visit(node, shape=shape, origin=origin, **kwargs)

    EmptyTemp = FormatTemplate("ShimmedView(np.zeros({shape}, dtype={dtype}), {origin})")

    NamedScalar = FormatTemplate("{name}")

    VectorTemp = FormatTemplate("{name}_")

    def visit_MaskBlock(self, node: npir.MaskBlock, **kwargs) -> Union[str, Collection[str]]:
        if isinstance(node.mask, npir.FieldSlice):
            mask_def = ""
        elif isinstance(node.mask, npir.BroadCast):
            assert "is_serial" in kwargs
            mask_name = node.mask_name
            mask = self.visit(node.mask)
            k_size = "1" if kwargs["is_serial"] else "K - k"
            mask_def = f"{mask_name}_ = np.full((I - i, J - j, {k_size}), {mask})\n"
        else:
            mask_name = node.mask_name
            mask = self.visit(node.mask)
            mask_def = f"{mask_name}_ = {mask}\n"
        return self.generic_visit(node, mask_def=mask_def, **kwargs)

    MaskBlock = JinjaTemplate(
        textwrap.dedent(
            """\
                {{ mask_def }}{% for stmt in body %}{{ stmt }}
                {% endfor %}
            """
        )
    )

    def visit_VectorAssign(
        self, node: npir.VectorAssign, **kwargs: Any
    ) -> Union[str, Collection[str]]:
        mask_acc = ""
        if node.mask:
            mask_acc = f"[{self.visit(node.mask, **kwargs)}]"
        if isinstance(node.right, npir.EmptyTemp):
            kwargs["temp_name"] = node.left.name
        return self.generic_visit(node, mask_acc=mask_acc, **kwargs)

    VectorAssign = FormatTemplate("{left} = {right}")

    VectorArithmetic = FormatTemplate("({left} {op} {right})")

    VectorLogic = FormatTemplate("np.bitwise_{op}({left}, {right})")

    def visit_UnaryOperator(
        self, node: common.UnaryOperator, **kwargs: Any
    ) -> Union[str, Collection[str]]:
        if node is common.UnaryOperator.NOT:
            return "np.bitwise_not"
        return self.generic_visit(node, **kwargs)

    VectorUnaryOp = FormatTemplate("({op}({expr}))")

    VectorTernaryOp = FormatTemplate("np.where({cond}, {true_expr}, {false_expr})")

    def visit_LevelMarker(
        self, node: common.LevelMarker, **kwargs: Any
    ) -> Union[str, Collection[str]]:
        return "K" if node == common.LevelMarker.END else "k"

    def visit_AxisBound(self, node: common.AxisBound, **kwargs: Any) -> Union[str, Collection[str]]:
        operator, delta = op_delta_from_int(node.offset)
        return self.generic_visit(node, op=operator, delta=delta, **kwargs)

    AxisBound = FormatTemplate("_d{level}_{op}{delta}")

    def visit_LoopOrder(self, node: common.LoopOrder, **kwargs) -> Union[str, Collection[str]]:
        if node is common.LoopOrder.FORWARD:
            return "for k_ in range(k, K):"
        elif node is common.LoopOrder.BACKWARD:
            return "for k_ in range(K-1, k-1, -1):"
        return ""

    def visit_VerticalPass(self, node: npir.VerticalPass, **kwargs):
        return self.generic_visit(
            node, is_serial=(node.direction != common.LoopOrder.PARALLEL), **kwargs
        )

    VerticalPass = JinjaTemplate(
        textwrap.dedent(
            """\
            # -- begin vertical block --{% set body_indent = 0 %}
            {% for assign in temp_defs %}{{ assign }}
            {% endfor %}k, K = {{ lower }}, {{ upper }}{% if direction %}
            {{ direction }}{% set body_indent = 4 %}{% endif %}
            {% for hblock in body %}{{ hblock | indent(body_indent, first=True) }}
            {% endfor %}# -- end vertical block --
            """
        )
    )

    def visit_HorizontalBlock(
        self,
        node: npir.HorizontalBlock,
        *,
        block_extents: Dict[int, HorizontalExtent] = None,
        **kwargs: Any,
    ) -> Union[str, Collection[str]]:
        ij_extent: Extent = (block_extents or {}).get(id(node), Extent.zeros())
        boundary = ij_extent.to_boundary()
        lower = (boundary[0][0], boundary[1][0])
        upper = (boundary[0][1], boundary[1][1])
        return self.generic_visit(node, lower=lower, upper=upper, **kwargs)

    HorizontalBlock = JinjaTemplate(
        textwrap.dedent(
            """\
            # --- begin horizontal block --
            i, I = _di_ - {{ lower[0] }}, _dI_ + {{ upper[0] }}
            j, J = _dj_ - {{ lower[1] }}, _dJ_ + {{ upper[1] }}
            {% for assign in body %}{{ assign }}
            {% endfor %}# --- end horizontal block --

            """
        )
    )

    def visit_Computation(
<<<<<<< HEAD
        self, node: npir.Computation, *, field_extents: Dict[str, Extent], **kwargs: Any
=======
        self, node: npir.Computation, **kwargs: Any
>>>>>>> eab01fa4
    ) -> Union[str, Collection[str]]:
        signature = ["*", *node.params, "_domain_", "_origin_"]
        field_extents, block_extents = ExtentCalculator().visit(node)
        return self.generic_visit(
            node,
            signature=", ".join(signature),
            data_view_class=ORIGIN_CORRECTED_VIEW_CLASS,
            field_extents=field_extents,
            block_extents=block_extents,
            **kwargs,
        )

    Computation = JinjaTemplate(
        textwrap.dedent(
            """\
            import numpy as np


            def run({{ signature }}):

                # -- begin domain boundary shortcuts --
                _di_, _dj_, _dk_ = 0, 0, 0
                _dI_, _dJ_, _dK_ = _domain_
                # -- end domain padding --

                {% for decl in field_decls %}{{ decl | indent(4) }}
                {% endfor %}
                # -- begin data views --
                {{ data_view_class | indent(4) }}
                {% for name in field_params %}{{ name }}_ = ShimmedView({{ name }}, _origin_["{{ name }}"])
                {% endfor %}# -- end data views --

                {% for pass in vertical_passes %}
                {{ pass | indent(4) }}
                {% endfor %}
            """
        )
    )

    def visit_NativeFunction(
        self, node: common.NativeFunction, **kwargs: Any
    ) -> Union[str, Collection[str]]:
        if node == common.NativeFunction.MIN:
            return "minimum"
        elif node == common.NativeFunction.MAX:
            return "maximum"
        elif node == common.NativeFunction.POW:
            return "power"
        return self.generic_visit(node, **kwargs)

    NativeFuncCall = FormatTemplate("np.{func}({', '.join(arg for arg in args)})")<|MERGE_RESOLUTION|>--- conflicted
+++ resolved
@@ -16,10 +16,7 @@
 
 import functools
 import textwrap
-<<<<<<< HEAD
-=======
 from dataclasses import dataclass, field
->>>>>>> eab01fa4
 from typing import Any, Collection, Dict, Tuple, Union
 
 from eve.codegen import FormatTemplate, JinjaTemplate, TemplatedGenerator
@@ -347,11 +344,7 @@
     )
 
     def visit_Computation(
-<<<<<<< HEAD
         self, node: npir.Computation, *, field_extents: Dict[str, Extent], **kwargs: Any
-=======
-        self, node: npir.Computation, **kwargs: Any
->>>>>>> eab01fa4
     ) -> Union[str, Collection[str]]:
         signature = ["*", *node.params, "_domain_", "_origin_"]
         field_extents, block_extents = ExtentCalculator().visit(node)
