# -*- coding: utf-8 -*-
#
# GTC Toolchain - GT4Py Project - GridTools Framework
#
# Copyright (c) 2014-2021, ETH Zurich
# All rights reserved.
#
# This file is part of the GT4Py project and the GridTools framework.
# GT4Py is free software: you can redistribute it and/or modify it under
# the terms of the GNU General Public License as published by the
# Free Software Foundation, either version 3 of the License, or any later
# version. See the LICENSE.txt file at the top-level directory of this
# distribution for a copy of the license or check <https://www.gnu.org/licenses/>.
#
# SPDX-License-Identifier: GPL-3.0-or-later

import re
from typing import TYPE_CHECKING, Any, Collection, Dict, Iterator, List, Tuple, Union

import dace
import dace.data
import networkx as nx
import numpy as np
from dace import SDFG, InterstateEdge
from pydantic import validator

import eve
import gtc.oir as oir
from eve.iterators import TraversalOrder, iter_tree
from gtc.common import CartesianOffset, DataType, ExprKind, LevelMarker, typestr_to_data_type
from gtc.passes.oir_optimizations.utils import AccessCollector, GenericAccess


if TYPE_CHECKING:
    from gtc.dace.nodes import HorizontalExecutionLibraryNode, VerticalLoopLibraryNode
    from gtc.oir import VerticalLoopSection


def internal_symbols(sdfg: dace.SDFG):
    res = ["__I", "__J", "__K"]
    for name, array in sdfg.arrays.items():
        if isinstance(array, dace.data.Array):
            dimensions = array_dimensions(array)
            n_data_dims = len(array.shape) - sum(dimensions)
            res.extend(
                [f"__{name}_{var}_stride" for idx, var in enumerate("IJK") if dimensions[idx]]
            )
            res.extend([f"__{name}_d{dim}_stride" for dim in range(n_data_dims)])
    return res


def validate_oir_sdfg(sdfg: dace.SDFG):

    from gtc.dace.nodes import VerticalLoopLibraryNode

    sdfg.validate()
    is_correct_node_types = all(
        isinstance(n, (dace.SDFGState, dace.nodes.AccessNode, VerticalLoopLibraryNode))
        for n, _ in sdfg.all_nodes_recursive()
    )
    is_correct_data_and_dtype = all(
        isinstance(array, dace.data.Array)
        and typestr_to_data_type(dace_dtype_to_typestr(array.dtype)) != DataType.INVALID
        for array in sdfg.arrays.values()
    )
    if not is_correct_node_types or not is_correct_data_and_dtype:
        raise ValueError("Not a valid OIR-level SDFG")


def dace_dtype_to_typestr(dtype: Any):
    if not isinstance(dtype, dace.typeclass):
        dtype = dace.typeclass(dtype)
    return dtype.as_numpy_dtype().str


def array_dimensions(array: dace.data.Array):
    dims = [
        any(
            re.match(f"__.*_{k}_stride", str(sym))
            for st in array.strides
            for sym in st.free_symbols
        )
        for k in "IJK"
    ]
    return dims


def replace_strides(arrays, get_layout_map):
    symbol_mapping = {}
    for array in arrays:
        dims = array_dimensions(array)
        ndata_dims = len(array.shape) - sum(dims)
        layout = get_layout_map(dims + [True] * ndata_dims)
        if array.transient:
            stride = 1
            for idx in reversed(np.argsort(layout)):
                symbol = array.strides[idx]
                size = array.shape[idx]
                symbol_mapping[str(symbol)] = stride
                stride *= size
    return symbol_mapping


def get_tasklet_symbol(name, offset, is_target):
    if is_target:
        return f"__{name}"

    acc_name = name + "__"
    offset_strs = []
    for var, o in zip("ijk", offset):
        if o is not None and o != 0:
            offset_strs.append(var + ("m" if o < 0 else "p") + f"{abs(o):d}")
    suffix = "_".join(offset_strs)
    if suffix != "":
        acc_name += suffix
    return acc_name


def get_axis_bound_str(axis_bound, var_name):
    from gtc.common import LevelMarker

    if axis_bound is None:
        return ""
    elif axis_bound.level == LevelMarker.END:
        return f"{var_name}{axis_bound.offset:+d}"
    else:
        return f"{axis_bound.offset}"


def get_interval_range_str(interval, var_name):
    return "{}:{}".format(
        get_axis_bound_str(interval.start, var_name), get_axis_bound_str(interval.end, var_name)
    )


def get_axis_bound_diff_str(axis_bound1, axis_bound2, var_name: str):

    if axis_bound1 >= axis_bound2:
        tmp = axis_bound2
        axis_bound2 = axis_bound1
        axis_bound1 = tmp
        sign = "-"
    else:
        sign = ""

    if axis_bound1.level != axis_bound2.level:
        var = var_name
    else:
        var = ""
    return f"{sign}{var}{axis_bound2.offset-axis_bound1.offset:+d}"


def get_interval_length_str(interval, var_name):

    return "({})-({})".format(
        get_axis_bound_str(interval.end, var_name), get_axis_bound_str(interval.start, var_name)
    )


def get_vertical_loop_section_sdfg(section: "VerticalLoopSection") -> SDFG:
    from gtc.dace.nodes import HorizontalExecutionLibraryNode

    sdfg = SDFG("VerticalLoopSection_" + str(id(section)))
    old_state = sdfg.add_state("start_state", is_start_state=True)
    for he in section.horizontal_executions:
        new_state = sdfg.add_state("HorizontalExecution_" + str(id(he)) + "_state")
        sdfg.add_edge(old_state, new_state, InterstateEdge())
        new_state.add_node(HorizontalExecutionLibraryNode(oir_node=he))

        old_state = new_state
    return sdfg


class OIRFieldRenamer(eve.NodeTranslator):
    def visit_FieldAccess(self, node: oir.FieldAccess):
        if node.name not in self._field_table:
            return node
        return oir.FieldAccess(
            name=self._field_table[node.name],
            offset=node.offset,
            dtype=node.dtype,
            data_index=node.data_index,
        )

    def visit_ScalarAccess(self, node: oir.ScalarAccess):
        if node.name not in self._field_table:
            return node
        return oir.ScalarAccess(name=self._field_table[node.name], dtype=node.dtype)

    def visit_HorizontalExecution(self, node: oir.HorizontalExecution):
        assert all(
            decl.name not in self._field_table or self._field_table[decl.name] == decl.name
            for decl in node.declarations
        )
        return node

    def __init__(self, field_table):
        self._field_table = field_table


def get_node_name_mapping(state: dace.SDFGState, node: dace.nodes.LibraryNode):

    name_mapping = dict()
    for edge in state.in_edges(node):
        if edge.dst_conn is not None:
            assert edge.dst_conn.startswith("IN_")
            internal_name = edge.dst_conn[len("IN_") :]
            outer_name = edge.data.data
            if internal_name not in name_mapping:
                name_mapping[internal_name] = outer_name
            else:
                msg = (
                    f"input and output of field '{internal_name}' to node'{node.name}' refer to "
                    + "different arrays"
                )
                assert name_mapping[internal_name] == outer_name, msg
    for edge in state.out_edges(node):
        if edge.src_conn is not None:
            assert edge.src_conn.startswith("OUT_")
            internal_name = edge.src_conn[len("OUT_") :]
            outer_name = edge.data.data
            if internal_name not in name_mapping:
                name_mapping[internal_name] = outer_name
            else:
                msg = (
                    f"input and output of field '{internal_name}' to node'{node.name}' refer to"
                    + "different arrays"
                )
                assert name_mapping[internal_name] == outer_name, msg
    return name_mapping


class CartesianIterationSpace(oir.LocNode):
    i_interval: oir.Interval
    j_interval: oir.Interval

    @validator("i_interval", "j_interval")
    def minimum_domain(cls, v: oir.Interval) -> oir.Interval:
        if (
            v.start.level != LevelMarker.START
            or v.start.offset > 0
            or v.end.level != LevelMarker.END
            or v.end.offset < 0
        ):
            raise ValueError("iteration space must include the whole domain")
        return v

    @staticmethod
    def domain() -> "CartesianIterationSpace":
        return CartesianIterationSpace(
            i_interval=oir.Interval(start=oir.AxisBound.start(), end=oir.AxisBound.end()),
            j_interval=oir.Interval(start=oir.AxisBound.start(), end=oir.AxisBound.end()),
        )

    @staticmethod
    def from_offset(
        offset: Union[CartesianOffset, oir.VariableKOffset]
    ) -> "CartesianIterationSpace":

        dict_offsets = offset.to_dict()
        return CartesianIterationSpace(
            i_interval=oir.Interval(
                start=oir.AxisBound.from_start(min(0, dict_offsets["i"])),
                end=oir.AxisBound.from_end(max(0, dict_offsets["i"])),
            ),
            j_interval=oir.Interval(
                start=oir.AxisBound.from_start(min(0, dict_offsets["j"])),
                end=oir.AxisBound.from_end(max(0, dict_offsets["j"])),
            ),
        )

    def compose(self, other: "CartesianIterationSpace") -> "CartesianIterationSpace":
        i_interval = oir.Interval(
            start=oir.AxisBound.from_start(
                self.i_interval.start.offset + other.i_interval.start.offset,
            ),
            end=oir.AxisBound.from_end(
                self.i_interval.end.offset + other.i_interval.end.offset,
            ),
        )
        j_interval = oir.Interval(
            start=oir.AxisBound.from_start(
                self.j_interval.start.offset + other.j_interval.start.offset,
            ),
            end=oir.AxisBound.from_end(
                self.j_interval.end.offset + other.j_interval.end.offset,
            ),
        )
        return CartesianIterationSpace(i_interval=i_interval, j_interval=j_interval)

    def __or__(self, other: "CartesianIterationSpace") -> "CartesianIterationSpace":
        i_interval = oir.Interval(
            start=oir.AxisBound.from_start(
                min(
                    self.i_interval.start.offset,
                    other.i_interval.start.offset,
                )
            ),
            end=oir.AxisBound.from_end(
                max(
                    self.i_interval.end.offset,
                    other.i_interval.end.offset,
                )
            ),
        )
        j_interval = oir.Interval(
            start=oir.AxisBound.from_start(
                min(
                    self.j_interval.start.offset,
                    other.j_interval.start.offset,
                )
            ),
            end=oir.AxisBound.from_end(
                max(
                    self.j_interval.end.offset,
                    other.j_interval.end.offset,
                )
            ),
        )
        return CartesianIterationSpace(i_interval=i_interval, j_interval=j_interval)

    def __and__(self, other: "CartesianIterationSpace") -> "CartesianIterationSpace":
        i_interval = oir.Interval(
            start=oir.AxisBound.from_start(
                max(
                    self.i_interval.start.offset,
                    other.i_interval.start.offset,
                )
            ),
            end=oir.AxisBound.from_end(
                min(
                    self.i_interval.end.offset,
                    other.i_interval.end.offset,
                )
            ),
        )
        j_interval = oir.Interval(
            start=oir.AxisBound.from_start(
                max(
                    self.j_interval.start.offset,
                    other.j_interval.start.offset,
                )
            ),
            end=oir.AxisBound.from_end(
                min(
                    self.j_interval.end.offset,
                    other.j_interval.end.offset,
                )
            ),
        )
        return CartesianIterationSpace(i_interval=i_interval, j_interval=j_interval)


class CartesianIJIndexSpace(tuple):
    def __new__(cls, *args, **kwargs):
        return super(CartesianIJIndexSpace, cls).__new__(cls, *args, **kwargs)

    def __init__(self, *args, **kwargs):
        msg = "CartesianIJIndexSpace must be a pair of pairs of integers."
        if not len(self) == 2:
            raise ValueError(msg)
        if not all(len(v) == 2 for v in self):
            raise ValueError(msg)
        if not all(isinstance(v[0], int) and isinstance(v[1], int) for v in self):
            raise ValueError(msg)

    @staticmethod
    def from_offset(offset: Union[Tuple[int, ...], CartesianOffset]) -> "CartesianIJIndexSpace":
        if isinstance(offset, CartesianOffset):
            res = ((offset.i, offset.i), (offset.j, offset.j))
        else:
            res = ((offset[0], offset[0]), (offset[1], offset[1]))

        return CartesianIJIndexSpace(
            (
                (
                    min(res[0][0], 0),
                    max(res[0][1], 0),
                ),
                (
                    min(res[1][0], 0),
                    max(res[1][1], 0),
                ),
            )
        )

    @staticmethod
    def from_access(access: GenericAccess):
        return CartesianIJIndexSpace.from_offset(access.offset)

    @staticmethod
    def from_iteration_space(iteration_space: CartesianIterationSpace) -> "CartesianIJIndexSpace":
        return CartesianIJIndexSpace(
            (
                (iteration_space.i_interval.start.offset, iteration_space.i_interval.end.offset),
                (iteration_space.j_interval.start.offset, iteration_space.j_interval.end.offset),
            )
        )

    def compose(
        self, other: Union["CartesianIterationSpace", "CartesianIJIndexSpace"]
    ) -> "CartesianIJIndexSpace":
        if isinstance(other, CartesianIterationSpace):
            other = CartesianIJIndexSpace.from_iteration_space(other)
        return CartesianIJIndexSpace(
            (
                (self[0][0] + other[0][0], (self[0][1] + other[0][1])),
                (self[1][0] + other[1][0], (self[1][1] + other[1][1])),
            )
        )

    def __or__(
        self, other: Union["CartesianIterationSpace", "CartesianIJIndexSpace"]
    ) -> "CartesianIJIndexSpace":
        if isinstance(other, CartesianIterationSpace):
            other = CartesianIJIndexSpace.from_iteration_space(other)
        return CartesianIJIndexSpace(
            (
                (min(self[0][0], other[0][0]), max(self[0][1], other[0][1])),
                (min(self[1][0], other[1][0]), max(self[1][1], other[1][1])),
            )
        )


def iteration_to_access_space(iteration_space: CartesianIJIndexSpace, access: GenericAccess):
    return CartesianIJIndexSpace.from_access(access).compose(iteration_space)


def oir_iteration_space_computation(stencil: oir.Stencil) -> Dict[int, CartesianIterationSpace]:
    iteration_spaces = dict()

    offsets: Dict[str, List[CartesianOffset]] = dict()
    outputs = set()
    access_spaces: Dict[str, CartesianIterationSpace] = dict()
    # reversed pre_order traversal is post-order but the last nodes per node come first.
    # this is not possible with visitors unless a (reverseed) visit is implemented for every node
    for node in reversed(list(iter_tree(stencil, traversal_order=TraversalOrder.PRE_ORDER))):
        if isinstance(node, oir.FieldAccess):
            if node.name not in offsets:
                offsets[node.name] = list()
            offsets[node.name].append(node.offset)
        elif isinstance(node, oir.AssignStmt):
            if node.left.kind == ExprKind.FIELD:
                outputs.add(node.left.name)
        elif isinstance(node, oir.HorizontalExecution):
            iteration_spaces[id(node)] = CartesianIterationSpace.domain()
            for name in outputs:
                access_space = access_spaces.get(name, CartesianIterationSpace.domain())
                iteration_spaces[id(node)] = iteration_spaces[id(node)] | access_space
            for name in offsets:
                access_space = CartesianIterationSpace.domain()
                for offset in offsets[name]:
                    access_space = access_space | CartesianIterationSpace.from_offset(offset)
                accumulated_extent = iteration_spaces[id(node)].compose(access_space)
                access_spaces[name] = (
                    access_spaces.get(name, CartesianIterationSpace.domain()) | accumulated_extent
                )

            offsets = dict()
            outputs = set()

    return iteration_spaces


def oir_field_boundary_computation(stencil: oir.Stencil) -> Dict[str, CartesianIterationSpace]:
    offsets: Dict[str, List[CartesianOffset]] = dict()
    access_spaces: Dict[str, CartesianIterationSpace] = dict()
    iteration_spaces = oir_iteration_space_computation(stencil)
    for node in iter_tree(stencil, traversal_order=TraversalOrder.POST_ORDER):
        if isinstance(node, oir.FieldAccess):
            if node.name not in offsets:
                offsets[node.name] = list()
            offsets[node.name].append(node.offset)
        elif isinstance(node, oir.HorizontalExecution):
            if iteration_spaces.get(id(node), None) is not None:
                for name in offsets:
                    access_space = CartesianIterationSpace.domain()
                    for offset in offsets[name]:
                        access_space = access_space | CartesianIterationSpace.from_offset(offset)
                    access_spaces[name] = access_spaces.get(
                        name, CartesianIterationSpace.domain()
                    ) | (iteration_spaces[id(node)].compose(access_space))

            offsets = dict()

    return access_spaces


def get_access_collection(
    node: Union[dace.SDFG, "HorizontalExecutionLibraryNode", "VerticalLoopLibraryNode"],
):
    from gtc.dace.nodes import HorizontalExecutionLibraryNode, VerticalLoopLibraryNode

    if isinstance(node, dace.SDFG):
        res = AccessCollector.CartesianAccessCollection([])
<<<<<<< HEAD
        for node, _ in node.all_nodes_recursive():
            if isinstance(node, (HorizontalExecutionLibraryNode, VerticalLoopLibraryNode)):
                collection = get_access_collection(node)
=======
        for n in node.states()[0].nodes():
            if isinstance(n, (HorizontalExecutionLibraryNode, VerticalLoopLibraryNode)):
                collection = get_access_collection(n)
>>>>>>> 8a6b3a1d
                res._ordered_accesses.extend(collection._ordered_accesses)
        return res
    elif isinstance(node, HorizontalExecutionLibraryNode):
        return AccessCollector.apply(node.oir_node)
    else:
        assert isinstance(node, VerticalLoopLibraryNode)
        res = AccessCollector.CartesianAccessCollection([])
        for _, sdfg in node.sections:
            collection = get_access_collection(sdfg)
            res._ordered_accesses.extend(collection._ordered_accesses)
        return res


def nodes_extent_calculation(
    nodes: Collection[Union["VerticalLoopLibraryNode", "HorizontalExecutionLibraryNode"]]
) -> Dict[str, Tuple[Tuple[int, int], Tuple[int, int]]]:
    access_spaces: Dict[str, Tuple[Tuple[int, int], ...]] = dict()
    inner_nodes = []
    from gtc.dace.nodes import HorizontalExecutionLibraryNode, VerticalLoopLibraryNode

    for node in nodes:
        if isinstance(node, VerticalLoopLibraryNode):
            for _, section_sdfg in node.sections:
                for he in (
                    ln
                    for ln, _ in section_sdfg.all_nodes_recursive()
                    if isinstance(ln, dace.nodes.LibraryNode)
                ):
                    inner_nodes.append(he)
        else:
            assert isinstance(node, HorizontalExecutionLibraryNode)
            inner_nodes.append(node)
    for node in inner_nodes:
        access_collection = AccessCollector.apply(node.oir_node)
        iteration_space = node.iteration_space
        if iteration_space is not None:
            for acc in access_collection.ordered_accesses():
                access_extent = []
                for dim, iteration_interval in zip(
                    (0, 1),
                    (iteration_space.i_interval, iteration_space.j_interval),
                ):
                    ext = [0, 0]

                    ext[0] = iteration_interval.start.offset
                    ext[0] += acc.offset[dim]
                    ext[0] = min(0, ext[0])

                    ext[1] = iteration_interval.end.offset
                    ext[1] += acc.offset[dim]
                    ext[1] = max(0, ext[1])

                    access_extent.append((ext[0], ext[1]))

                if acc.field not in access_spaces:
                    access_spaces[acc.field] = tuple(access_extent)
                access_spaces[acc.field] = tuple(
                    (min(asp[0], ext[0]), max(asp[1], ext[1]))
                    for asp, ext in zip(access_spaces[acc.field], access_extent)
                )

    return {
        name: ((-asp[0][0], asp[0][1]), (-asp[1][0], asp[1][1]))
        for name, asp in access_spaces.items()
    }


def iter_vertical_loop_section_sub_sdfgs(graph: SDFG) -> Iterator[SDFG]:
    from gtc.dace.nodes import VerticalLoopLibraryNode

    for node, _ in graph.all_nodes_recursive():
        if isinstance(node, VerticalLoopLibraryNode):
            yield from (subgraph for _, subgraph in node.sections)


class IntervalMapping:
    def __init__(self) -> None:
        self.interval_starts: List[oir.AxisBound] = list()
        self.interval_ends: List[oir.AxisBound] = list()
        self.values: List[Any] = list()

    def _setitem_subset_of_existing(self, i: int, key: oir.Interval, value: Any) -> None:
        start = self.interval_starts[i]
        end = self.interval_ends[i]
        if self.values[i] is not value:
            idx = i
            if key.start != start:
                self.interval_ends[i] = key.start
                self.interval_starts.insert(i + 1, key.start)
                self.interval_ends.insert(i + 1, key.end)
                self.values.insert(i + 1, value)
                idx = i + 1
            if key.end != end:
                self.interval_starts.insert(idx + 1, key.end)
                self.interval_ends.insert(idx + 1, end)
                self.values.insert(idx + 1, self.values[i])
                self.interval_ends[idx] = key.end
                self.values[idx] = value

    def _setitem_partial_overlap(self, i: int, key: oir.Interval, value: Any) -> None:
        start = self.interval_starts[i]
        if key.start < start:
            if self.values[i] is value:
                self.interval_starts[i] = key.start
            else:
                self.interval_starts[i] = key.end
                self.interval_starts.insert(i, key.start)
                self.interval_ends.insert(i, key.end)
                self.values.insert(i, value)
        else:  # key.end > end
            if self.values[i] is value:
                self.interval_ends[i] = key.end
                nextidx = i + 1
            else:
                self.interval_ends[i] = key.start
                self.interval_starts.insert(i + 1, key.start)
                self.interval_ends.insert(i + 1, key.end)
                self.values.insert(i + 1, value)
                nextidx = i + 2
            if nextidx < len(self.interval_starts) and (
                key.intersects(
                    oir.Interval(
                        start=self.interval_starts[nextidx], end=self.interval_ends[nextidx]
                    )
                )
                or self.interval_starts[nextidx] == key.end
            ):
                if self.values[nextidx] is value:
                    self.interval_ends[nextidx - 1] = self.interval_ends[nextidx]
                    del self.interval_starts[nextidx]
                    del self.interval_ends[nextidx]
                    del self.values[nextidx]
                else:
                    self.interval_starts[nextidx] = key.end

    def __setitem__(self, key: oir.Interval, value: Any) -> None:
        if not isinstance(key, oir.Interval):
            raise TypeError("Only OIR intervals supported for method add of IntervalSet.")
        key = oir.UnboundedInterval(start=key.start, end=key.end)
        delete = list()
        for i, (start, end) in enumerate(zip(self.interval_starts, self.interval_ends)):
            if key.covers(oir.UnboundedInterval(start=start, end=end)):
                delete.append(i)

        for i in reversed(delete):  # so indices keep validity while deleting
            del self.interval_starts[i]
            del self.interval_ends[i]
            del self.values[i]

        if len(self.interval_starts) == 0:
            self.interval_starts.append(key.start)
            self.interval_ends.append(key.end)
            self.values.append(value)
            return

        for i, (start, end) in enumerate(zip(self.interval_starts, self.interval_ends)):
            if oir.UnboundedInterval(start=start, end=end).covers(key):
                self._setitem_subset_of_existing(i, key, value)
                return

        for i, (start, end) in enumerate(zip(self.interval_starts, self.interval_ends)):
            if (
                key.intersects(oir.UnboundedInterval(start=start, end=end))
                or start == key.end
                or end == key.start
            ):
                self._setitem_partial_overlap(i, key, value)
                return

        for i, start in enumerate(self.interval_starts):
            if start > key.start:
                self.interval_starts.insert(i, key.start)
                self.interval_ends.insert(i, key.end)
                self.values.insert(i, value)
                return
        self.interval_starts.append(key.start)
        self.interval_ends.append(key.end)
        self.values.append(value)
        return

    def __getitem__(self, key: oir.Interval) -> List[Any]:
        if not isinstance(key, oir.Interval):
            raise TypeError("Only OIR intervals supported for keys of IntervalMapping.")

        res = []
        key = oir.UnboundedInterval(start=key.start, end=key.end)
        for start, end, value in zip(self.interval_starts, self.interval_ends, self.values):
            if key.intersects(oir.UnboundedInterval(start=start, end=end)):
                res.append(value)
        return res


def equal_vl_node(n1: "VerticalLoopLibraryNode", n2: "VerticalLoopLibraryNode"):
    from gtc.dace.nodes import VerticalLoopLibraryNode

    if not (
        isinstance(n2, VerticalLoopLibraryNode)
        and n1.loop_order == n2.loop_order
        and n1.caches == n2.caches
        and len(n1.sections) == len(n2.sections)
    ):
        return False
    for (interval1, he_sdfg1), (interval2, he_sdfg2) in zip(n1.sections, n2.sections):
        if not interval1 == interval2 and is_sdfg_equal(he_sdfg1, he_sdfg2):
            return False
<<<<<<< HEAD
    return True


def equal_he_node(n1: "HorizontalExecutionLibraryNode", n2: "HorizontalExecutionLibraryNode"):
    from gtc.dace.nodes import HorizontalExecutionLibraryNode

    return isinstance(n2, HorizontalExecutionLibraryNode) and n1.as_oir() == n2.as_oir()


def edge_match(edge1, edge2):
    edge1 = next(iter(edge1.values()))
    edge2 = next(iter(edge2.values()))
    if edge1["src_conn"] is not None:
        if not (edge2["src_conn"] is not None and edge1["src_conn"] == edge2["src_conn"]):
            return False
    else:
        if edge2["src_conn"] is not None:
            return False
    if not (edge1["data"] == edge2["data"] and edge1["data"].data == edge2["data"].data):
        return False
    return True


def node_match(n1, n2):
    from gtc.dace.nodes import HorizontalExecutionLibraryNode, VerticalLoopLibraryNode

    n1 = n1["node"]
    n2 = n2["node"]
    if not isinstance(
        n1, (dace.nodes.AccessNode, VerticalLoopLibraryNode, HorizontalExecutionLibraryNode)
    ):
        raise TypeError
    if isinstance(n1, dace.nodes.AccessNode):
        if not (isinstance(n2, dace.nodes.AccessNode) and n1.data == n2.data):
            return False
    elif isinstance(n1, VerticalLoopLibraryNode):
        if not equal_vl_node(n1, n2):
            return False
    elif isinstance(n1, HorizontalExecutionLibraryNode):
        if not equal_he_node(n1, n2):
=======
        return True

    def node_match(n1, n2):
        n1 = n1["node"]
        n2 = n2["node"]
        try:
            if not isinstance(
                n1, (dace.nodes.AccessNode, VerticalLoopLibraryNode, HorizontalExecutionLibraryNode)
            ):
                raise TypeError
            if isinstance(n1, dace.nodes.AccessNode):
                assert isinstance(n2, dace.nodes.AccessNode)
                assert n1.data == n2.data
            elif isinstance(n1, OIRLibraryNode):
                assert n1 == n2
        except AssertionError:
>>>>>>> 8a6b3a1d
            return False
    return True


def is_sdfg_equal(sdfg1: dace.SDFG, sdfg2: dace.SDFG):

    if not (len(sdfg1.states()) == 1 and len(sdfg2.states()) == 1):
        return False
    state1 = sdfg1.states()[0]
    state2 = sdfg2.states()[0]

    # SDFGState.nx does not contain any node info in the networkx node attrs (but does for edges),
    # so we add it here manually.
    nx.set_node_attributes(state1.nx, {n: n for n in state1.nx.nodes}, "node")
    nx.set_node_attributes(state2.nx, {n: n for n in state2.nx.nodes}, "node")

    if not nx.is_isomorphic(state1.nx, state2.nx, edge_match=edge_match, node_match=node_match):
        return False

    for name in sdfg1.arrays.keys():
        if not (
            isinstance(sdfg1.arrays[name], type(sdfg2.arrays[name]))
            and isinstance(sdfg2.arrays[name], type(sdfg1.arrays[name]))
            and sdfg1.arrays[name].dtype == sdfg2.arrays[name].dtype
            and sdfg1.arrays[name].transient == sdfg2.arrays[name].transient
            and sdfg1.arrays[name].shape == sdfg2.arrays[name].shape
        ):
            return False
    return True<|MERGE_RESOLUTION|>--- conflicted
+++ resolved
@@ -493,15 +493,9 @@
 
     if isinstance(node, dace.SDFG):
         res = AccessCollector.CartesianAccessCollection([])
-<<<<<<< HEAD
-        for node, _ in node.all_nodes_recursive():
-            if isinstance(node, (HorizontalExecutionLibraryNode, VerticalLoopLibraryNode)):
-                collection = get_access_collection(node)
-=======
-        for n in node.states()[0].nodes():
+        for n, _ in node.all_nodes_recursive():
             if isinstance(n, (HorizontalExecutionLibraryNode, VerticalLoopLibraryNode)):
                 collection = get_access_collection(n)
->>>>>>> 8a6b3a1d
                 res._ordered_accesses.extend(collection._ordered_accesses)
         return res
     elif isinstance(node, HorizontalExecutionLibraryNode):
@@ -707,7 +701,6 @@
     for (interval1, he_sdfg1), (interval2, he_sdfg2) in zip(n1.sections, n2.sections):
         if not interval1 == interval2 and is_sdfg_equal(he_sdfg1, he_sdfg2):
             return False
-<<<<<<< HEAD
     return True
 
 
@@ -748,24 +741,6 @@
             return False
     elif isinstance(n1, HorizontalExecutionLibraryNode):
         if not equal_he_node(n1, n2):
-=======
-        return True
-
-    def node_match(n1, n2):
-        n1 = n1["node"]
-        n2 = n2["node"]
-        try:
-            if not isinstance(
-                n1, (dace.nodes.AccessNode, VerticalLoopLibraryNode, HorizontalExecutionLibraryNode)
-            ):
-                raise TypeError
-            if isinstance(n1, dace.nodes.AccessNode):
-                assert isinstance(n2, dace.nodes.AccessNode)
-                assert n1.data == n2.data
-            elif isinstance(n1, OIRLibraryNode):
-                assert n1 == n2
-        except AssertionError:
->>>>>>> 8a6b3a1d
             return False
     return True
 
