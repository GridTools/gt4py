--- conflicted
+++ resolved
@@ -23,59 +23,11 @@
 
 import eve
 import gtc.oir as oir
-<<<<<<< HEAD
 from eve import NodeVisitor
 from gtc import common
 from gtc import daceir as dcir
 from gtc.common import CartesianOffset, data_type_to_typestr
 from gtc.passes.oir_optimizations.utils import compute_horizontal_block_extents
-=======
-from gtc.common import DataType, typestr_to_data_type
-from gtc.definitions import Extent
-from gtc.passes.oir_optimizations.utils import AccessCollector
-
-
-if TYPE_CHECKING:
-    from gtc.dace.nodes import HorizontalExecutionLibraryNode, VerticalLoopLibraryNode
-    from gtc.oir import VerticalLoopSection
-
-
-def internal_symbols(sdfg: dace.SDFG):
-    res = ["__I", "__J", "__K"]
-    for name, array in sdfg.arrays.items():
-        if isinstance(array, dace.data.Array):
-            dimensions = array_dimensions(array)
-            n_data_dims = len(array.shape) - sum(dimensions)
-            res.extend(
-                [f"__{name}_{var}_stride" for idx, var in enumerate("IJK") if dimensions[idx]]
-            )
-            res.extend([f"__{name}_d{dim}_stride" for dim in range(n_data_dims)])
-    return res
-
-
-def validate_oir_sdfg(sdfg: dace.SDFG):
-
-    from gtc.dace.nodes import VerticalLoopLibraryNode
-
-    sdfg.validate()
-    is_correct_node_types = all(
-        isinstance(n, (dace.SDFGState, dace.nodes.AccessNode, VerticalLoopLibraryNode))
-        for n, _ in sdfg.all_nodes_recursive()
-    )
-    is_correct_data_and_dtype = all(
-        isinstance(array, dace.data.Array)
-        and typestr_to_data_type(dace_dtype_to_typestr(array.dtype)) != DataType.INVALID
-        for array in sdfg.arrays.values()
-    )
-    if not is_correct_node_types or not is_correct_data_and_dtype:
-        raise ValueError("Not a valid OIR-level SDFG")
-
-
-def dace_dtype_to_typestr(dtype: Any):
-    if not isinstance(dtype, dace.typeclass):
-        dtype = dace.typeclass(dtype)
-    return dtype.as_numpy_dtype().str
->>>>>>> 50503087
 
 
 def array_dimensions(array: dace.data.Array):
