<<<<<<< HEAD
import re
from typing import TYPE_CHECKING, Any, Collection, Dict, Tuple, Union
=======
from typing import TYPE_CHECKING, Iterator
>>>>>>> f00d8351

import dace
import dace.data
from dace import SDFG, InterstateEdge

<<<<<<< HEAD
import eve
import gtc.oir as oir
from gtc.common import CartesianOffset, DataType, typestr_to_data_type
from gtc.oir import CartesianIterationSpace
from gtc.passes.oir_optimizations.utils import AccessCollector
=======
from .nodes import HorizontalExecutionLibraryNode, VerticalLoopLibraryNode
>>>>>>> f00d8351


if TYPE_CHECKING:
    from gtc.dace.nodes import HorizontalExecutionLibraryNode, VerticalLoopLibraryNode
    from gtc.oir import VerticalLoopSection


def internal_symbols(sdfg: dace.SDFG):
    res = ["__I", "__J", "__K"]
    for name, array in sdfg.arrays.items():
        if isinstance(array, dace.data.Array):
            res.extend(
                [
                    f"__{name}_{var}_stride"
                    for idx, var in enumerate("IJK")
                    if array_dimensions(array)[idx]
                ]
            )
    return res


def validate_oir_sdfg(sdfg: dace.SDFG):

    from gtc.dace.nodes import VerticalLoopLibraryNode

    sdfg.validate()
    is_correct_node_types = all(
        isinstance(n, (dace.SDFGState, dace.nodes.AccessNode, VerticalLoopLibraryNode))
        for n, _ in sdfg.all_nodes_recursive()
    )
    is_correct_data_and_dtype = all(
        isinstance(array, dace.data.Array)
        and typestr_to_data_type(dace_dtype_to_typestr(array.dtype)) != DataType.INVALID
        for array in sdfg.arrays.values()
    )
    if not is_correct_node_types or not is_correct_data_and_dtype:
        raise ValueError("Not a valid OIR-level SDFG")


def dace_dtype_to_typestr(dtype: Any):
    if not isinstance(dtype, dace.typeclass):
        dtype = dace.typeclass(dtype)
    return dtype.as_numpy_dtype().str


def array_dimensions(array: dace.data.Array):
    stride_dims = [
        any(
            re.match(f"__.*_{k}_stride", str(sym))
            for st in array.strides
            for sym in st.free_symbols
        )
        for k in "IJK"
    ]
    shape_dims = [
        any(dace.symbol(f"__{k}") in sh.free_symbols for sh in array.shape) for k in "IJK"
    ]
    assert all(st == sh for st, sh in zip(stride_dims, shape_dims))
    return stride_dims


def get_axis_bound_str(axis_bound, var_name):
    from gtc.common import LevelMarker

    if axis_bound.level == LevelMarker.END:
        return f"{var_name}{axis_bound.offset:+d}"
    else:
        return f"{axis_bound.offset}"


def get_interval_range_str(interval, var_name):
    return "{}:{}".format(
        get_axis_bound_str(interval.start, var_name), get_axis_bound_str(interval.end, var_name)
    )


def get_axis_bound_diff_str(axis_bound1, axis_bound2, var_name: str):

    if axis_bound1 >= axis_bound2:
        tmp = axis_bound2
        axis_bound2 = axis_bound1
        axis_bound1 = tmp
        sign = "-"
    else:
        sign = ""

    if axis_bound1.level != axis_bound2.level:
        var = var_name
    else:
        var = ""
    return f"{sign}{var}{axis_bound2.offset-axis_bound1.offset:+d}"


def get_interval_length_str(interval, var_name):

    return "({})-({})".format(
        get_axis_bound_str(interval.end, var_name), get_axis_bound_str(interval.start, var_name)
    )


def get_vertical_loop_section_sdfg(section: "VerticalLoopSection") -> SDFG:
    sdfg = SDFG("VerticalLoopSection_" + str(id(section)))
    old_state = sdfg.add_state("start_state", is_start_state=True)
    for he in section.horizontal_executions:
        new_state = sdfg.add_state("HorizontalExecution_" + str(id(he)) + "_state")
        sdfg.add_edge(old_state, new_state, InterstateEdge())
        new_state.add_node(HorizontalExecutionLibraryNode(oir_node=he))

        old_state = new_state
    return sdfg


<<<<<<< HEAD
class OIRFieldRenamer(eve.NodeTranslator):
    def visit_FieldAccess(self, node: oir.FieldAccess):
        if node.name not in self._field_table:
            return node
        return oir.FieldAccess(
            name=self._field_table[node.name], offset=node.offset, dtype=node.dtype
        )

    def visit_ScalarAccess(self, node: oir.ScalarAccess):
        if node.name not in self._field_table:
            return node
        return oir.ScalarAccess(name=self._field_table[node.name], dtype=node.dtype)

    def visit_HorizontalExecution(self, node: oir.HorizontalExecution):
        assert all(
            decl.name not in self._field_table or self._field_table[decl.name] == decl.name
            for decl in node.declarations
        )
        return node

    def __init__(self, field_table):
        self._field_table = field_table


def get_node_name_mapping(state: dace.SDFGState, node: dace.nodes.LibraryNode):

    name_mapping = dict()
    for edge in state.in_edges(node):
        if edge.dst_conn is not None:
            assert edge.dst_conn.startswith("IN_")
            internal_name = edge.dst_conn[len("IN_") :]
            outer_name = edge.data.data
            if internal_name not in name_mapping:
                name_mapping[internal_name] = outer_name
            else:
                msg = (
                    f"input and output of field '{internal_name}' to node'{node.name}' refer to "
                    + "different arrays"
                )
                assert name_mapping[internal_name] == outer_name, msg
    for edge in state.out_edges(node):
        if edge.src_conn is not None:
            assert edge.src_conn.startswith("OUT_")
            internal_name = edge.src_conn[len("OUT_") :]
            outer_name = edge.data.data
            if internal_name not in name_mapping:
                name_mapping[internal_name] = outer_name
            else:
                msg = (
                    f"input and output of field '{internal_name}' to node'{node.name}' refer to"
                    + "different arrays"
                )
                assert name_mapping[internal_name] == outer_name, msg
    return name_mapping


class CartesianIJIndexSpace(tuple):
    def __new__(cls, *args, **kwargs):
        return super(CartesianIJIndexSpace, cls).__new__(cls, *args, **kwargs)

    def __init__(self, *args, **kwargs):
        msg = "CartesianIJIndexSpace must be a pair of pairs of integers."
        if not len(self) == 2:
            raise ValueError(msg)
        if not all(len(v) == 2 for v in self):
            raise ValueError(msg)
        if not all(isinstance(v[0], int) and isinstance(v[1], int) for v in self):
            raise ValueError(msg)

    @classmethod
    def from_offset(
        cls, offset: Union[Tuple[int, ...], CartesianOffset]
    ) -> "CartesianIJIndexSpace":
        if isinstance(offset, CartesianOffset):
            return cls((offset.i, offset.i), (offset.j, offset.j))
        return cls(((offset[0], offset[0]), (offset[1], offset[1])))

    @classmethod
    def from_iteration_space(
        cls, iteration_space: CartesianIterationSpace
    ) -> "CartesianIJIndexSpace":
        return cls(
            (
                (iteration_space.i_interval.start.offset, iteration_space.i_interval.end.offset),
                (iteration_space.j_interval.start.offset, iteration_space.j_interval.end.offset),
            )
        )

    def compose(
        self, other: Union["CartesianIterationSpace", "CartesianIJIndexSpace"]
    ) -> "CartesianIJIndexSpace":
        if isinstance(other, CartesianIterationSpace):
            other = CartesianIJIndexSpace.from_iteration_space(other)
        return CartesianIJIndexSpace(
            (
                (self[0][0] + other[0][0], (self[0][1] + other[0][1])),
                (self[1][0] + other[1][0], (self[1][1] + other[1][1])),
            )
        )

    def __or__(
        self, other: Union["CartesianIterationSpace", "CartesianIJIndexSpace"]
    ) -> "CartesianIJIndexSpace":
        if isinstance(other, CartesianIterationSpace):
            other = CartesianIJIndexSpace.from_iteration_space(other)
        return CartesianIJIndexSpace(
            (
                (min(self[0][0], other[0][0]), max(self[0][1], other[0][1])),
                (min(self[1][0], other[1][0]), max(self[1][1], other[1][1])),
            )
        )


def nodes_extent_calculation(
    nodes: Collection[Union["VerticalLoopLibraryNode", "HorizontalExecutionLibraryNode"]]
) -> Dict[str, Tuple[Tuple[int, int], Tuple[int, int]]]:
    access_spaces: Dict[str, Tuple[Tuple[int, int], ...]] = dict()
    inner_nodes = []
    from gtc.dace.nodes import HorizontalExecutionLibraryNode, VerticalLoopLibraryNode

    for node in nodes:
        if isinstance(node, VerticalLoopLibraryNode):
            for _, section_sdfg in node.sections:
                for he in (
                    ln
                    for ln, _ in section_sdfg.all_nodes_recursive()
                    if isinstance(ln, dace.nodes.LibraryNode)
                ):
                    inner_nodes.append(he)
        else:
            assert isinstance(node, HorizontalExecutionLibraryNode)
            inner_nodes.append(node)
    for node in inner_nodes:
        access_collection = AccessCollector.apply(node.oir_node)
        iteration_space = node.oir_node.iteration_space
        if iteration_space is not None:
            for name, offsets in access_collection.offsets().items():
                for off in offsets:
                    access_extent = (
                        (
                            iteration_space.i_interval.start.offset + off[0],
                            iteration_space.i_interval.end.offset + off[0],
                        ),
                        (
                            iteration_space.j_interval.start.offset + off[1],
                            iteration_space.j_interval.end.offset + off[1],
                        ),
                    )
                    if name not in access_spaces:
                        access_spaces[name] = access_extent
                    access_spaces[name] = tuple(
                        (min(asp[0], ext[0]), max(asp[1], ext[1]))
                        for asp, ext in zip(access_spaces[name], access_extent)
                    )

    return {
        name: ((-asp[0][0], asp[0][1]), (-asp[1][0], asp[1][1]))
        for name, asp in access_spaces.items()
    }
=======
def iter_vertical_loop_section_sub_sdfgs(graph: SDFG) -> Iterator[SDFG]:
    for node, _ in graph.all_nodes_recursive():
        if isinstance(node, VerticalLoopLibraryNode):
            yield from (subgraph for _, subgraph in node.sections)
>>>>>>> f00d8351
<|MERGE_RESOLUTION|>--- conflicted
+++ resolved
@@ -1,23 +1,15 @@
-<<<<<<< HEAD
 import re
-from typing import TYPE_CHECKING, Any, Collection, Dict, Tuple, Union
-=======
-from typing import TYPE_CHECKING, Iterator
->>>>>>> f00d8351
+from typing import TYPE_CHECKING, Any, Collection, Dict, Iterator, Tuple, Union
 
 import dace
 import dace.data
 from dace import SDFG, InterstateEdge
 
-<<<<<<< HEAD
 import eve
 import gtc.oir as oir
 from gtc.common import CartesianOffset, DataType, typestr_to_data_type
 from gtc.oir import CartesianIterationSpace
 from gtc.passes.oir_optimizations.utils import AccessCollector
-=======
-from .nodes import HorizontalExecutionLibraryNode, VerticalLoopLibraryNode
->>>>>>> f00d8351
 
 
 if TYPE_CHECKING:
@@ -119,6 +111,8 @@
 
 
 def get_vertical_loop_section_sdfg(section: "VerticalLoopSection") -> SDFG:
+    from gtc.dace.node import HorizontalExecutionLibraryNode
+
     sdfg = SDFG("VerticalLoopSection_" + str(id(section)))
     old_state = sdfg.add_state("start_state", is_start_state=True)
     for he in section.horizontal_executions:
@@ -130,7 +124,6 @@
     return sdfg
 
 
-<<<<<<< HEAD
 class OIRFieldRenamer(eve.NodeTranslator):
     def visit_FieldAccess(self, node: oir.FieldAccess):
         if node.name not in self._field_table:
@@ -290,9 +283,9 @@
         name: ((-asp[0][0], asp[0][1]), (-asp[1][0], asp[1][1]))
         for name, asp in access_spaces.items()
     }
-=======
+
+
 def iter_vertical_loop_section_sub_sdfgs(graph: SDFG) -> Iterator[SDFG]:
     for node, _ in graph.all_nodes_recursive():
         if isinstance(node, VerticalLoopLibraryNode):
-            yield from (subgraph for _, subgraph in node.sections)
->>>>>>> f00d8351
+            yield from (subgraph for _, subgraph in node.sections)