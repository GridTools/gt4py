--- conflicted
+++ resolved
@@ -244,8 +244,6 @@
         body_code = [indent + b for b in body_code]
         return "\n".join([mask_str] + body_code)
 
-<<<<<<< HEAD
-=======
     def visit_While(self, node: oir.While, **kwargs):
         body = self.visit(node.body, **kwargs)
         cond = self.visit(node.cond, is_target=False, **kwargs)
@@ -253,26 +251,6 @@
         delim = f"\n{indent}"
         return f"while {cond}:\n{indent}{delim.join(body)}"
 
-    class RemoveCastInIndexVisitor(eve.NodeTranslator):
-        def visit_FieldAccess(self, node: oir.FieldAccess):
-            if node.data_index:
-                return self.generic_visit(node, in_idx=True)
-            else:
-                return self.generic_visit(node)
-
-        def visit_Cast(self, node: oir.Cast, in_idx=False):
-            if in_idx:
-                return node.expr
-            else:
-                return node
-
-        def visit_Literal(self, node: oir.Cast, in_idx=False):
-            if in_idx:
-                return node
-            else:
-                return oir.Cast(dtype=node.dtype, expr=node)
-
->>>>>>> beac36fb
     @classmethod
     def apply(cls, node: oir.HorizontalExecution, **kwargs: Any) -> str:
         if not isinstance(node, oir.HorizontalExecution):
