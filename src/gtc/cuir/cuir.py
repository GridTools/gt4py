--- conflicted
+++ resolved
@@ -42,13 +42,8 @@
     pass
 
 
-<<<<<<< HEAD
-class FieldAccess(common.FieldAccess, Expr):  # type: ignore
+class FieldAccess(common.FieldAccess[Expr], Expr):  # type: ignore
     in_horizontal_mask: bool = False
-=======
-class FieldAccess(common.FieldAccess[Expr], Expr):  # type: ignore
-    pass
->>>>>>> eab01fa4
 
 
 class IJCacheAccess(common.FieldAccess[Expr], Expr):
