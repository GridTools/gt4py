--- conflicted
+++ resolved
@@ -56,18 +56,12 @@
         """
     )
 
-<<<<<<< HEAD
-    def visit_FieldAccess(
-        self, node: cuir.FieldAccess, symtable: Dict[str, cuir.Decl], **kwargs: Any
-    ):
-=======
     def visit_FieldAccess(self, node: cuir.FieldAccess, **kwargs: Any):
         if isinstance(node, cuir.KCacheAccess):
             return self.generic_visit(node, **kwargs)
 
         symtable: Dict[str, cuir.Decl] = kwargs["symtable"]
 
->>>>>>> 291efc28
         def maybe_const(s):
             try:
                 return f"{int(s)}_c"
@@ -77,22 +71,6 @@
         name = self.visit(node.name, **kwargs)
         offset = self.visit(node.offset, **kwargs)
         data_index = [self.visit(index, in_data_index=True, **kwargs) for index in node.data_index]
-<<<<<<< HEAD
-
-        decl = symtable[node.name]
-        if isinstance(decl, cuir.FieldDecl) or (
-            isinstance(decl, cuir.Temporary) and not decl.data_dims
-        ):
-            data_index_str = "".join(f", {maybe_const(index)}" for index in data_index)
-            return f"{name}({offset}{data_index_str})"
-        else:
-            data_index_str = "+".join(
-                f"{index}*{int(np.prod(decl.data_dims[i+1:], initial=1))}"
-                for i, index in enumerate(data_index)
-            )
-            return f"{name}({offset})[{data_index_str}]"
-=======
->>>>>>> 291efc28
 
         decl = symtable[node.name]
         if isinstance(decl, cuir.Temporary) and decl.data_dims:
@@ -457,11 +435,7 @@
             dtype = self.visit(decl.dtype, **kwargs)
             if decl.data_dims:
                 total_size = int(np.prod(decl.data_dims, initial=1))
-<<<<<<< HEAD
-                dtype = f"(array<{dtype}, {total_size}>)"
-=======
                 dtype = f"array<{dtype}, {total_size}>"
->>>>>>> 291efc28
             return dtype
 
         return self.generic_visit(
