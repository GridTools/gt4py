--- conflicted
+++ resolved
@@ -207,24 +207,19 @@
             calls = first.iter_tree().if_isinstance(oir.NativeFuncCall).getattr("func")
             return any(call in expensive_calls for call in calls)
 
-<<<<<<< HEAD
         def first_has_horizontal_region() -> bool:
             return len(first.iter_tree().if_isinstance(oir.HorizontalMask).to_list()) > 0
-=======
+
         def first_has_variable_access() -> bool:
             return first_accesses.has_variable_access()
->>>>>>> 105dad3c
 
         if (
             first_fields_rewritten_later()
             or first_writes_protected()
             or first_has_large_body()
             or first_has_expensive_function_call()
-<<<<<<< HEAD
             or first_has_horizontal_region()
-=======
             or first_has_variable_access()
->>>>>>> 105dad3c
         ):
             return [first] + self._merge(others, symtable, new_symbol_name, protected_fields)
 
