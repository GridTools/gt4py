--- conflicted
+++ resolved
@@ -72,16 +72,12 @@
         in_mask=False,
         **kwargs: Any,
     ) -> None:
-<<<<<<< HEAD
-        self.visit(node.offset, accesses=accesses, is_write=False, in_mask=in_mask)
-=======
         self.generic_visit(node, accesses=accesses, is_write=is_write, **kwargs)
         offsets = node.offset.to_dict()
->>>>>>> 8a6b3a1d
         accesses.append(
             GeneralAccess(
                 field=node.name,
-                offset=node.offset.to_tuple(),
+                offset=(offsets["i"], offsets["j"], offsets["k"]),
                 is_write=is_write,
                 in_mask=in_mask,
             )
