# -*- coding: utf-8 -*-
#
# GTC Toolchain - GT4Py Project - GridTools Framework
#
# Copyright (c) 2014-2021, ETH Zurich
# All rights reserved.
#
# This file is part of the GT4Py project and the GridTools framework.
# GT4Py is free software: you can redistribute it and/or modify it under
# the terms of the GNU General Public License as published by the
# Free Software Foundation, either version 3 of the License, or any later
# version. See the LICENSE.txt file at the top-level directory of this
# distribution for a copy of the license or check <https://www.gnu.org/licenses/>.
#
# SPDX-License-Identifier: GPL-3.0-or-later

import functools
import re
from dataclasses import dataclass, field
from typing import Any, Callable, Dict, Generic, List, Optional, Set, Tuple, TypeVar, cast

from eve import NodeVisitor
from eve.concepts import TreeNode
from eve.traits import SymbolTableTrait
from eve.utils import XIterable, xiter
from gt4py.definitions import Extent
from gtc import oir


OffsetT = TypeVar("OffsetT")

GeneralOffsetTuple = Tuple[int, int, Optional[int]]
HorizontalExtent = Tuple[Tuple[int, int], Tuple[int, int]]


_digits_at_end_pattern = re.compile(r"[0-9]+$")
_generated_name_pattern = re.compile(r".+_gen_[0-9]+")


@dataclass(frozen=True)
class GenericAccess(Generic[OffsetT]):
    field: str
    offset: OffsetT
    is_write: bool
    in_mask: bool = False

    @property
    def is_read(self) -> bool:
        return not self.is_write


class CartesianAccess(GenericAccess[Tuple[int, int, int]]):
    pass


class GeneralAccess(GenericAccess[GeneralOffsetTuple]):
    pass


AccessT = TypeVar("AccessT", bound=GenericAccess)


class AccessCollector(NodeVisitor):
    """Collects all field accesses and corresponding offsets."""

    def visit_FieldAccess(
        self,
        node: oir.FieldAccess,
        *,
        accesses: List[GeneralAccess],
        is_write: bool,
        in_mask=False,
        **kwargs: Any,
    ) -> None:
<<<<<<< HEAD
        self.generic_visit(node, accesses=accesses, is_write=is_write, **kwargs)
        offsets = node.offset.to_dict()
=======
        self.visit(node.offset, accesses=accesses, is_write=False, in_mask=in_mask)
>>>>>>> 83503b87
        accesses.append(
            GeneralAccess(
                field=node.name,
                offset=node.offset.to_tuple(),
                is_write=is_write,
                in_mask=in_mask,
            )
        )

    def visit_AssignStmt(
        self,
        node: oir.AssignStmt,
        **kwargs: Any,
    ) -> None:
        self.visit(node.right, is_write=False, **kwargs)
        self.visit(node.left, is_write=True, **kwargs)

    def visit_MaskStmt(self, node: oir.MaskStmt, **kwargs: Any) -> None:

        self.visit(node.mask, is_write=False, **kwargs)
        self.visit(node.body, in_mask=True, **kwargs)

    def visit_While(self, node: oir.While, **kwargs: Any) -> None:
        self.visit(node.cond, is_write=False, **kwargs)
        self.visit(node.body, **kwargs)

    @dataclass
    class GenericAccessCollection(Generic[AccessT, OffsetT]):
        _ordered_accesses: List[AccessT]

        @staticmethod
        def _offset_dict(accesses: XIterable) -> Dict[str, Set[OffsetT]]:
            return accesses.reduceby(
                lambda acc, x: acc | {x.offset}, "field", init=set(), as_dict=True
            )

        def offsets(self) -> Dict[str, Set[OffsetT]]:
            """Get a dictionary, mapping all accessed fields' names to sets of offset tuples."""
            return self._offset_dict(xiter(self._ordered_accesses))

        def read_offsets(self) -> Dict[str, Set[OffsetT]]:
            """Get a dictionary, mapping read fields' names to sets of offset tuples."""
            return self._offset_dict(xiter(self._ordered_accesses).filter(lambda x: x.is_read))

        def read_accesses(self) -> List[AccessT]:
            """Get the sub-list of read accesses."""
            return list(xiter(self._ordered_accesses).filter(lambda x: x.is_read))

        def write_offsets(self) -> Dict[str, Set[OffsetT]]:
            """Get a dictionary, mapping written fields' names to sets of offset tuples."""
            return self._offset_dict(xiter(self._ordered_accesses).filter(lambda x: x.is_write))

        def write_accesses(self) -> List[AccessT]:
            """Get the sub-list of write accesses."""
            return list(xiter(self._ordered_accesses).filter(lambda x: x.is_write))

        def fields(self) -> Set[str]:
            """Get a set of all accessed fields' names."""
            return {acc.field for acc in self._ordered_accesses}

        def read_fields(self) -> Set[str]:
            """Get a set of all read fields' names."""
            return {acc.field for acc in self._ordered_accesses if acc.is_read}

        def write_fields(self) -> Set[str]:
            """Get a set of all written fields' names."""
            return {acc.field for acc in self._ordered_accesses if acc.is_write}

        def mask_writes(self) -> Set[str]:
            """Get a set of all fields' names written in mask statements."""
            return {acc.field for acc in self._ordered_accesses if acc.is_write and acc.in_mask}

        def ordered_accesses(self) -> List[AccessT]:
            """Get a list of ordered accesses."""
            return self._ordered_accesses

    class CartesianAccessCollection(GenericAccessCollection[CartesianAccess, Tuple[int, int, int]]):
        pass

    class GeneralAccessCollection(GenericAccessCollection[GeneralAccess, GeneralOffsetTuple]):
        def cartesian_accesses(self) -> "AccessCollector.CartesianAccessCollection":
            return AccessCollector.CartesianAccessCollection(
                [
                    CartesianAccess(
                        field=acc.field,
                        offset=cast(Tuple[int, int, int], acc.offset)
                        if acc.offset[2] is not None
                        else (0, 0, 0),
                        is_write=acc.is_write,
                        in_mask=acc.in_mask,
                    )
                    for acc in self._ordered_accesses
                ]
            )

        def has_variable_access(self) -> bool:
            return any(acc.offset[2] is None for acc in self._ordered_accesses)

    @classmethod
    def apply(cls, node: TreeNode, **kwargs: Any) -> "AccessCollector.GeneralAccessCollection":
        result = cls.GeneralAccessCollection([])
        cls().visit(node, accesses=result._ordered_accesses, **kwargs)

        return result


def symbol_name_creator(used_names: Set[str]) -> Callable[[str], str]:
    """Create a function that generates symbol names that are not already in use.

    Args:
        used_names: Symbol names that are already in use and thus should not be generated.
                    NOTE: `used_names` will be modified to contain all generated symbols.

    Returns:
        A callable to generate new unique symbol names.
    """

    def increment_string_suffix(s: str) -> str:
        if not _generated_name_pattern.match(s):
            return s + "_gen_0"
        return _digits_at_end_pattern.sub(lambda n: str(int(n.group()) + 1), s)

    def new_symbol_name(name: str) -> str:
        while name in used_names:
            name = increment_string_suffix(name)
        used_names.add(name)
        return name

    return new_symbol_name


def collect_symbol_names(node: TreeNode) -> Set[str]:
    return (
        node.iter_tree()
        .if_isinstance(SymbolTableTrait)
        .getattr("symtable_")
        .reduce(lambda names, symtable: names.union(symtable.keys()), init=set())
    )


class StencilExtentComputer(NodeVisitor):
    @dataclass
    class Context:
        # TODO: Remove dependency on gt4py.definitions here
        fields: Dict[str, Extent] = field(default_factory=dict)
        blocks: Dict[int, Extent] = field(default_factory=dict)

    def __init__(self, add_k: bool = False):
        self.add_k = add_k
        self.zero_extent = Extent.zeros(ndims=2)

    def visit_Stencil(self, node: oir.Stencil) -> "Context":
        ctx = self.Context()
        for vloop in reversed(node.vertical_loops):
            self.visit(vloop, ctx=ctx)

        if self.add_k:
            ctx.fields = {name: Extent(*extent, (0, 0)) for name, extent in ctx.fields.items()}

        return ctx

    def visit_VerticalLoopSection(self, node: oir.VerticalLoopSection, **kwargs: Any) -> None:
        for hexec in reversed(node.horizontal_executions):
            self.visit(hexec, **kwargs)

    def visit_HorizontalExecution(self, node: oir.HorizontalExecution, *, ctx: Context) -> None:
        results = AccessCollector.apply(node)
        horizontal_extent = functools.reduce(
            lambda ext, name: ext | ctx.fields.get(name, self.zero_extent),
            results.write_fields(),
            self.zero_extent,
        )
        ctx.blocks[id(node)] = horizontal_extent

        for name, accesses in results.read_offsets().items():
            extent = functools.reduce(
                lambda ext, off: ext | Extent.from_offset(off[:2]),
                accesses,
                Extent.from_offset(accesses.pop()[:2]),
            )
            total_extent = horizontal_extent + extent
            ctx.fields.setdefault(name, total_extent)
            ctx.fields[name] |= total_extent

        for name in results.write_fields():
            ctx.fields.setdefault(name, horizontal_extent)


def compute_horizontal_block_extents(node: oir.Stencil, **kwargs: Any) -> Dict[int, Extent]:
    ctx = StencilExtentComputer(**kwargs).visit(node)
    return ctx.blocks


def compute_fields_extents(node: oir.Stencil, **kwargs: Any) -> Dict[str, Extent]:
    ctx = StencilExtentComputer(**kwargs).visit(node)
    return ctx.fields


def compute_extents(
    node: oir.Stencil, **kwargs: Any
) -> Tuple[Dict[str, Extent], Dict[int, Extent]]:
    ctx = StencilExtentComputer(**kwargs).visit(node)
    return ctx.fields, ctx.blocks<|MERGE_RESOLUTION|>--- conflicted
+++ resolved
@@ -72,16 +72,12 @@
         in_mask=False,
         **kwargs: Any,
     ) -> None:
-<<<<<<< HEAD
         self.generic_visit(node, accesses=accesses, is_write=is_write, **kwargs)
         offsets = node.offset.to_dict()
-=======
-        self.visit(node.offset, accesses=accesses, is_write=False, in_mask=in_mask)
->>>>>>> 83503b87
         accesses.append(
             GeneralAccess(
                 field=node.name,
-                offset=node.offset.to_tuple(),
+                offset=(offsets["i"], offsets["j"], offsets["k"]),
                 is_write=is_write,
                 in_mask=in_mask,
             )
@@ -163,13 +159,12 @@
                 [
                     CartesianAccess(
                         field=acc.field,
-                        offset=cast(Tuple[int, int, int], acc.offset)
-                        if acc.offset[2] is not None
-                        else (0, 0, 0),
+                        offset=cast(Tuple[int, int, int], acc.offset),
                         is_write=acc.is_write,
                         in_mask=acc.in_mask,
                     )
                     for acc in self._ordered_accesses
+                    if acc.offset[2] is not None
                 ]
             )
 
