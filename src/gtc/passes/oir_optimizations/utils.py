# -*- coding: utf-8 -*-
#
# GTC Toolchain - GT4Py Project - GridTools Framework
#
# Copyright (c) 2014-2021, ETH Zurich
# All rights reserved.
#
# This file is part of the GT4Py project and the GridTools framework.
# GT4Py is free software: you can redistribute it and/or modify it under
# the terms of the GNU General Public License as published by the
# Free Software Foundation, either version 3 of the License, or any later
# version. See the LICENSE.txt file at the top-level directory of this
# distribution for a copy of the license or check <https://www.gnu.org/licenses/>.
#
# SPDX-License-Identifier: GPL-3.0-or-later

import functools
import re
from dataclasses import dataclass, field
from typing import Any, Callable, Dict, Generic, List, Optional, Set, Tuple, TypeVar, cast

from eve import NodeVisitor
from eve.concepts import TreeNode
from eve.traits import SymbolTableTrait
from eve.utils import XIterable, xiter
from gt4py.definitions import Extent
from gtc import oir


OffsetT = TypeVar("OffsetT")

GeneralOffsetTuple = Tuple[int, int, Optional[int]]
HorizontalExtent = Tuple[Tuple[int, int], Tuple[int, int]]


_digits_at_end_pattern = re.compile(r"[0-9]+$")
_generated_name_pattern = re.compile(r".+_gen_[0-9]+")


@dataclass(frozen=True)
class GenericAccess(Generic[OffsetT]):
    field: str
    offset: OffsetT
    is_write: bool
    in_mask: bool = False

    @property
    def is_read(self) -> bool:
        return not self.is_write


class CartesianAccess(GenericAccess[Tuple[int, int, int]]):
    pass


class GeneralAccess(GenericAccess[GeneralOffsetTuple]):
    pass


AccessT = TypeVar("AccessT", bound=GenericAccess)


class AccessCollector(NodeVisitor):
    """Collects all field accesses and corresponding offsets."""

    def visit_FieldAccess(
        self,
        node: oir.FieldAccess,
        *,
        accesses: List[GeneralAccess],
        is_write: bool,
        **kwargs: Any,
    ) -> None:
        offsets = node.offset.to_dict()
        accesses.append(
            GeneralAccess(
                field=node.name,
                offset=(offsets["i"], offsets["j"], offsets["k"]),
                is_write=is_write,
                in_mask=kwargs.get("in_mask", False),
            )
        )

    def visit_AssignStmt(
        self,
        node: oir.AssignStmt,
        **kwargs: Any,
    ) -> None:
        self.visit(node.right, is_write=False, **kwargs)
        self.visit(node.left, is_write=True, **kwargs)

    def visit_MaskStmt(self, node: oir.MaskStmt, **kwargs: Any) -> None:
        self.visit(node.mask, is_write=False, **kwargs)
        self.visit(node.body, in_mask=True, **kwargs)

    @dataclass
    class GenericAccessCollection(Generic[AccessT, OffsetT]):
        _ordered_accesses: List[AccessT]

        @staticmethod
        def _offset_dict(accesses: XIterable) -> Dict[str, Set[OffsetT]]:
            return accesses.reduceby(
                lambda acc, x: acc | {x.offset}, "field", init=set(), as_dict=True
            )

        def offsets(self) -> Dict[str, Set[OffsetT]]:
            """Get a dictonary, mapping all accessed fields' names to sets of offset tuples."""
            return self._offset_dict(xiter(self._ordered_accesses))

        def read_offsets(self) -> Dict[str, Set[OffsetT]]:
            """Get a dictonary, mapping read fields' names to sets of offset tuples."""
            return self._offset_dict(xiter(self._ordered_accesses).filter(lambda x: x.is_read))

        def write_offsets(self) -> Dict[str, Set[OffsetT]]:
            """Get a dictonary, mapping written fields' names to sets of offset tuples."""
            return self._offset_dict(xiter(self._ordered_accesses).filter(lambda x: x.is_write))

        def fields(self) -> Set[str]:
            """Get a set of all accessed fields' names."""
            return {acc.field for acc in self._ordered_accesses}

        def read_fields(self) -> Set[str]:
            """Get a set of all read fields' names."""
            return {acc.field for acc in self._ordered_accesses if acc.is_read}

        def write_fields(self) -> Set[str]:
            """Get a set of all written fields' names."""
            return {acc.field for acc in self._ordered_accesses if acc.is_write}

<<<<<<< HEAD
        def mask_writes(self) -> Set[str]:
            """Get a set of all fields' names written in mask statements."""
            return {acc.field for acc in self._ordered_accesses if acc.is_write and acc.in_mask}

        def ordered_accesses(self) -> List[Access]:
=======
        def ordered_accesses(self) -> List[AccessT]:
>>>>>>> f445a3fa
            """Get a list of ordered accesses."""
            return self._ordered_accesses

    class CartesianAccessCollection(GenericAccessCollection[CartesianAccess, Tuple[int, int, int]]):
        pass

    class GeneralAccessCollection(GenericAccessCollection[GeneralAccess, GeneralOffsetTuple]):
        def cartesian_accesses(self) -> "AccessCollector.CartesianAccessCollection":
            return AccessCollector.CartesianAccessCollection(
                [
                    CartesianAccess(
                        field=acc.field,
                        offset=cast(Tuple[int, int, int], acc.offset),
                        is_write=acc.is_write,
                    )
                    for acc in self._ordered_accesses
                    if acc.offset[2] is not None
                ]
            )

        def has_variable_access(self) -> bool:
            return any(acc.offset[2] is None for acc in self._ordered_accesses)

    @classmethod
    def apply(cls, node: TreeNode, **kwargs: Any) -> "AccessCollector.GeneralAccessCollection":
        result = cls.GeneralAccessCollection([])
        cls().visit(node, accesses=result._ordered_accesses, **kwargs)
        return result


def symbol_name_creator(used_names: Set[str]) -> Callable[[str], str]:
    """Create a function that generates symbol names that are not already in use.

    Args:
        used_names: Symbol names that are already in use and thus should not be generated.
                    NOTE: `used_names` will be modified to contain all generated symbols.

    Returns:
        A callable to generate new unique symbol names.
    """

    def increment_string_suffix(s: str) -> str:
        if not _generated_name_pattern.match(s):
            return s + "_gen_0"
        return _digits_at_end_pattern.sub(lambda n: str(int(n.group()) + 1), s)

    def new_symbol_name(name: str) -> str:
        while name in used_names:
            name = increment_string_suffix(name)
        used_names.add(name)
        return name

    return new_symbol_name


def collect_symbol_names(node: TreeNode) -> Set[str]:
    return (
        node.iter_tree()
        .if_isinstance(SymbolTableTrait)
        .getattr("symtable_")
        .reduce(lambda names, symtable: names.union(symtable.keys()), init=set())
    )


class _HorizontalExecutionExtents(NodeVisitor):
    @dataclass
    class Context:
        # TODO: Remove dependency on gt4py.definitions here
        field_extents: Dict[str, Extent] = field(default_factory=dict)
        block_extents: Dict[int, Extent] = field(default_factory=dict)

    def visit_Stencil(self, node: oir.Stencil) -> Dict[int, Extent]:
        ctx = self.Context()
        for vloop in reversed(node.vertical_loops):
            self.visit(vloop, ctx=ctx)

        return ctx.block_extents

    def visit_VerticalLoopSection(self, node: oir.VerticalLoopSection, **kwargs: Any) -> None:
        for hexec in reversed(node.horizontal_executions):
            self.visit(hexec, **kwargs)

    def visit_HorizontalExecution(self, node: oir.HorizontalExecution, *, ctx: Context) -> None:
        results = AccessCollector.apply(node).cartesian_accesses()
        horizontal_extent = functools.reduce(
            lambda ext, name: ext | ctx.field_extents.get(name, Extent.zeros(ndims=2)),
            results.write_fields(),
            Extent.zeros(ndims=2),
        )
        ctx.block_extents[id(node)] = horizontal_extent

        for name, accesses in results.read_offsets().items():
            extent = functools.reduce(
                lambda ext, off: ext | Extent.from_offset(off[:2]), accesses, Extent.zeros(ndims=2)
            )
            ctx.field_extents[name] = ctx.field_extents.get(name, Extent.zeros(ndims=2)).union(
                horizontal_extent + extent
            )


def compute_horizontal_block_extents(node: oir.Stencil) -> Dict[int, Extent]:
    return _HorizontalExecutionExtents().visit(node)<|MERGE_RESOLUTION|>--- conflicted
+++ resolved
@@ -127,15 +127,11 @@
             """Get a set of all written fields' names."""
             return {acc.field for acc in self._ordered_accesses if acc.is_write}
 
-<<<<<<< HEAD
         def mask_writes(self) -> Set[str]:
             """Get a set of all fields' names written in mask statements."""
             return {acc.field for acc in self._ordered_accesses if acc.is_write and acc.in_mask}
 
-        def ordered_accesses(self) -> List[Access]:
-=======
         def ordered_accesses(self) -> List[AccessT]:
->>>>>>> f445a3fa
             """Get a list of ordered accesses."""
             return self._ordered_accesses
 
