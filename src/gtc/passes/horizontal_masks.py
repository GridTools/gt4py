# -*- coding: utf-8 -*-
#
# GTC Toolchain - GT4Py Project - GridTools Framework
#
# Copyright (c) 2014-2021, ETH Zurich
# All rights reserved.
#
# This file is part of the GT4Py project and the GridTools framework.
# GT4Py is free software: you can redistribute it and/or modify it under
# the terms of the GNU General Public License as published by the
# Free Software Foundation, either version 3 of the License, or any later
# version. See the LICENSE.txt file at the top-level directory of this
# distribution for a copy of the license or check <https://www.gnu.org/licenses/>.
#
# SPDX-License-Identifier: GPL-3.0-or-later

from typing import Optional, Tuple

from gt4py.definitions import Extent
from gtc import common


def _overlap_along_axis(
    extent: Tuple[int, int], interval: common.HorizontalInterval
) -> Optional[Tuple[int, int]]:
    """Return a tuple of the distances to the edge of the compute domain, if overlapping."""
    clamped_start = interval.start or common.AxisBound(
        level=common.LevelMarker.START, offset=extent[0]
    )
    clamped_end = interval.end or common.AxisBound(level=common.LevelMarker.END, offset=extent[1])
<<<<<<< HEAD
=======

>>>>>>> 3dd8193d
    if clamped_start.level == common.LevelMarker.START:
        start_diff = extent[0] - clamped_start.offset
    else:
        start_diff = None

    if clamped_end.level == common.LevelMarker.END:
        end_diff = extent[1] - clamped_end.offset
    else:
        end_diff = None

    if start_diff is not None and start_diff > 0 and end_diff is None:
        if clamped_end.offset <= extent[0]:
            return None
    elif end_diff is not None and end_diff < 0 and start_diff is None:
        if clamped_start.offset > extent[1]:
            return None

    start_diff = min(start_diff, 0) if start_diff is not None else -10000
    end_diff = max(end_diff, 0) if end_diff is not None else 10000
    return (start_diff, end_diff)


def mask_overlap_with_extent(
    mask: common.HorizontalMask, horizontal_extent: Extent
) -> Optional[Extent]:
    """Compute an overlap extent between a mask and horizontal extent."""
    diffs = [
        _overlap_along_axis(ext, interval)
        for ext, interval in zip(horizontal_extent, mask.intervals)
    ]
    return Extent(diffs[0], diffs[1]) if all(d is not None for d in diffs) else None


def _compute_relative_interval(
    extent: Tuple[int, int], interval: common.HorizontalInterval
) -> Optional[common.HorizontalInterval]:
    def _offset(
        extent: Tuple[int, int], bound: Optional[common.AxisBound], start: bool = True
    ) -> Tuple[common.LevelMarker, int]:
        if bound:
            if start:
                if bound.level == common.LevelMarker.START:
                    offset = max(0, bound.offset - extent[0])
                else:
                    offset = min(0, bound.offset - extent[1])
            else:
                if bound.level == common.LevelMarker.END:
                    offset = min(0, bound.offset - extent[1])
                else:
                    offset = max(0, bound.offset - extent[0])
        else:
            offset = 0
        return offset

    return (
        common.HorizontalInterval(
            start=common.AxisBound(
                level=interval.start.level if interval.start else common.LevelMarker.START,
                offset=_offset(extent, interval.start, start=True),
            ),
            end=common.AxisBound(
                level=interval.end.level if interval.end else common.LevelMarker.END,
                offset=_offset(extent, interval.end, start=False),
            ),
        )
        if _overlap_along_axis(extent, interval)
        else None
    )


def compute_relative_mask(
    extent: Extent, mask: common.HorizontalMask
) -> Optional[common.HorizontalMask]:
    """
    Output a HorizontalMask that is relative to and always inside the extent instead of the compute domain.

    This is used in the numpy backend to compute HorizontalMask bounds relative to
    the start/end bounds of the horizontal axes.

    """
    i_interval = _compute_relative_interval(extent[0], mask.i)
    j_interval = _compute_relative_interval(extent[1], mask.j)

    return common.HorizontalMask(i=i_interval, j=j_interval) if i_interval and j_interval else None<|MERGE_RESOLUTION|>--- conflicted
+++ resolved
@@ -28,10 +28,7 @@
         level=common.LevelMarker.START, offset=extent[0]
     )
     clamped_end = interval.end or common.AxisBound(level=common.LevelMarker.END, offset=extent[1])
-<<<<<<< HEAD
-=======
 
->>>>>>> 3dd8193d
     if clamped_start.level == common.LevelMarker.START:
         start_diff = extent[0] - clamped_start.offset
     else:
