# -*- coding: utf-8 -*-
#
# GTC Toolchain - GT4Py - GridTools Framework
#
# Copyright (c) 2014-2021, ETH Zurich
# All rights reserved.
#
# This file is part of the GT4Py project and the GridTools framework.
# GT4Py is free software: you can redistribute it and/or modify it under
# the terms of the GNU General Public License as published by the
# Free Software Foundation, either version 3 of the License, or any later
# version. See the LICENSE.txt file at the top-level directory of this
# distribution for a copy of the license or check <https://www.gnu.org/licenses/>.
#
# SPDX-License-Identifier: GPL-3.0-or-later

from typing import List, Optional, Tuple, Union

from pydantic import validator

import eve
from gt4py.definitions import Extent
from gtc import common


# --- Misc ---
class AxisName(eve.StrEnum):
    I = "I"  # noqa: E741 (ambiguous variable name)
    J = "J"
    K = "K"


# --- Decls ---
@eve.utils.noninstantiable
class Decl(eve.Node):
    name: eve.SymbolName
    dtype: common.DataType


class ScalarDecl(Decl):
    """Scalar per grid point.

    Used for API scalar parameters. Local scalars never have data_dims.

    """

    pass


class LocalScalarDecl(Decl):
    """Scalar per grid point.

    Used for API scalar parameters. Local scalars never have data_dims.

    """

    pass


class FieldDecl(Decl):
    """General field shared across HorizontalBlocks."""

    dimensions: Tuple[bool, bool, bool]
    data_dims: Tuple[int, ...] = eve.field(default_factory=tuple)
    extent: Extent


class TemporaryDecl(Decl):
    """
    Temporary field shared across HorizontalBlocks.

    Parameters
    ----------
    offset: Origin of the temporary field.
    padding: Buffer added to compute domain as field size.

    """

    data_dims: Tuple[int, ...] = eve.field(default_factory=tuple)
    offset: Tuple[int, int]
    padding: Tuple[int, int]


# --- Expressions ---
@eve.utils.noninstantiable
class Expr(common.Expr):
    pass


@eve.utils.noninstantiable
class VectorLValue(common.LocNode):
    pass


class ScalarLiteral(common.Literal, Expr):
    kind = common.ExprKind.SCALAR

    @validator("dtype")
    def is_defined(cls, dtype: common.DataType) -> common.DataType:
        undefined = [common.DataType.AUTO, common.DataType.DEFAULT, common.DataType.INVALID]
        if dtype in undefined:
            raise ValueError("npir.Literal may not have undefined data type.")
        return dtype


class ScalarCast(common.Cast[Expr], Expr):
    kind = common.ExprKind.SCALAR


class VectorCast(common.Cast[Expr], Expr):
    kind = common.ExprKind.FIELD


class Broadcast(Expr):
    expr: Expr
    kind = common.ExprKind.FIELD


class VarKOffset(common.VariableKOffset[Expr]):
    pass


class FieldSlice(Expr, VectorLValue):
    name: eve.SymbolRef
    i_offset: int
    j_offset: int
    k_offset: Union[int, VarKOffset]
    data_index: List[Expr] = []
    kind = common.ExprKind.FIELD

    @validator("data_index")
    def data_indices_are_scalar(cls, data_index: List[Expr]) -> List[Expr]:
        for index in data_index:
            if index.kind != common.ExprKind.SCALAR:
                raise ValueError("Data indices must be scalars")
        return data_index


class ParamAccess(Expr):
    name: eve.SymbolRef
    kind = common.ExprKind.SCALAR

<<<<<<< HEAD
class EmptyTemp(VectorExpression):
    dtype: common.DataType
    dimensions: Optional[Tuple[bool, bool, bool]] = None
    data_dims: Optional[Tuple[int, ...]] = None
=======
>>>>>>> fe9ad849

class LocalScalarAccess(Expr, VectorLValue):
    name: eve.SymbolRef
    kind = common.ExprKind.FIELD


class VectorArithmetic(common.BinaryOp[Expr], Expr):
    op: Union[common.ArithmeticOperator, common.ComparisonOperator]

    _dtype_propagation = common.binary_op_dtype_propagation(strict=True)


class VectorLogic(common.BinaryOp[Expr], Expr):
    op: common.LogicalOperator


class VectorUnaryOp(common.UnaryOp[Expr], Expr):
    pass


class VectorTernaryOp(common.TernaryOp[Expr], Expr):
    _dtype_propagation = common.ternary_op_dtype_propagation(strict=True)


class NativeFuncCall(common.NativeFuncCall[Expr], Expr):
    _dtype_propagation = common.native_func_call_dtype_propagation(strict=True)


# --- Statements ---
@eve.utils.noninstantiable
class Stmt(eve.Node):
    pass


class VectorAssign(common.AssignStmt[VectorLValue, Expr], Stmt):
    left: VectorLValue
    right: Expr
    horizontal_mask: Optional[common.HorizontalMask] = None

    @validator("right")
    def right_is_field_kind(cls, right: Expr) -> Expr:
        if right.kind != common.ExprKind.FIELD:
            raise ValueError("right is not a common.ExprKind.FIELD")
        return right

    _dtype_validation = common.assign_stmt_dtype_validation(strict=True)


class While(common.While[Stmt, Expr], Stmt):
    pass


# --- Control Flow ---
class HorizontalBlock(common.LocNode, eve.SymbolTableTrait):
    body: List[Stmt]
    extent: Extent
    declarations: List[LocalScalarDecl]


class VerticalPass(common.LocNode):
    body: List[HorizontalBlock]
    lower: common.AxisBound
    upper: common.AxisBound
    direction: common.LoopOrder


class Computation(common.LocNode, eve.SymbolTableTrait):
    arguments: List[str]
    api_field_decls: List[FieldDecl]
    param_decls: List[ScalarDecl]
    temp_decls: List[TemporaryDecl]
    vertical_passes: List[VerticalPass]<|MERGE_RESOLUTION|>--- conflicted
+++ resolved
@@ -140,13 +140,6 @@
     name: eve.SymbolRef
     kind = common.ExprKind.SCALAR
 
-<<<<<<< HEAD
-class EmptyTemp(VectorExpression):
-    dtype: common.DataType
-    dimensions: Optional[Tuple[bool, bool, bool]] = None
-    data_dims: Optional[Tuple[int, ...]] = None
-=======
->>>>>>> fe9ad849
 
 class LocalScalarAccess(Expr, VectorLValue):
     name: eve.SymbolRef
