--- conflicted
+++ resolved
@@ -23,7 +23,6 @@
 
 
 HorizontalExtent = Tuple[Tuple[int, int], Tuple[int, int]]
-<<<<<<< HEAD
 
 
 # --- Misc ---
@@ -38,61 +37,40 @@
 class Decl(eve.Node):
     name: eve.SymbolName
     dtype: common.DataType
-=======
-
-
-# --- Misc ---
-class AxisName(eve.StrEnum):
-    I = "I"  # noqa: E741 (ambiguous variable name)
-    J = "J"
-    K = "K"
-
-
-# --- Decls ---
-@eve.utils.noninstantiable
-class Decl(eve.Node):
-    name: eve.SymbolName
-    dtype: common.DataType
 
 
 class ScalarDecl(Decl):
     """Scalar per grid point.
->>>>>>> 7704eba4
 
     Used for API scalar parameters and local scalars. Local scalars never have data_dims.
 
     """
 
-<<<<<<< HEAD
-class ScalarDecl(Decl):
-    # Scalar per grid point
-    # Locals never have data_dims
-    # Used for API scalar parameters and oir local scalars
-=======
->>>>>>> 7704eba4
     pass
 
 
 class FieldDecl(Decl):
-<<<<<<< HEAD
-    # General field shared across HorizontalBlocks
+    """General field shared across HorizontalBlocks."""
+
     dimensions: Tuple[bool, bool, bool]
     data_dims: Tuple[int, ...] = eve.field(default_factory=tuple)
     extent: HorizontalExtent
-=======
-    """General field shared across HorizontalBlocks."""
->>>>>>> 7704eba4
-
-    dimensions: Tuple[bool, bool, bool]
-    data_dims: Tuple[int, ...] = eve.field(default_factory=tuple)
-    extent: HorizontalExtent
-
-<<<<<<< HEAD
+
+
 class TemporaryDecl(Decl):
-    # Temporary field shared across HorizontalBlocks
+    """
+    Temporary field shared across HorizontalBlocks.
+
+    Parameters
+    ----------
+    offset: Origin of the temporary field.
+    padding: Buffer added to compute domain as field size.
+
+    """
+
     data_dims: Tuple[int, ...] = eve.field(default_factory=tuple)
     offset: Tuple[int, int]
-    boundary: Tuple[int, int]
+    padding: Tuple[int, int]
 
 
 # --- Expressions ---
@@ -107,7 +85,7 @@
 
 
 class ScalarLiteral(common.Literal, Expr):
-    kind = cast(common.ExprKind, common.ExprKind.SCALAR)
+    kind = common.ExprKind.SCALAR
 
     @validator("dtype")
     def is_defined(cls, dtype: common.DataType) -> common.DataType:
@@ -118,70 +96,17 @@
 
 
 class ScalarCast(common.Cast[Expr], Expr):
-    kind = cast(common.ExprKind, common.ExprKind.SCALAR)
+    kind = common.ExprKind.SCALAR
 
 
 class VectorCast(common.Cast[Expr], Expr):
-    kind = cast(common.ExprKind, common.ExprKind.FIELD)
+    kind = common.ExprKind.FIELD
 
 
 class Broadcast(Expr):
     expr: Expr
     dims: int = 3
-    kind = cast(common.ExprKind, common.ExprKind.FIELD)
-=======
-
-class TemporaryDecl(Decl):
-    """
-    Temporary field shared across HorizontalBlocks.
-
-    Parameters
-    ----------
-    offset: Origin of the temporary field.
-    padding: Buffer added to compute domain as field size.
-
-    """
-
-    data_dims: Tuple[int, ...] = eve.field(default_factory=tuple)
-    offset: Tuple[int, int]
-    padding: Tuple[int, int]
-
-
-# --- Expressions ---
-@eve.utils.noninstantiable
-class Expr(common.Expr):
-    pass
-
-
-@eve.utils.noninstantiable
-class VectorLValue(common.LocNode):
-    pass
-
-
-class ScalarLiteral(common.Literal, Expr):
-    kind = common.ExprKind.SCALAR
-
-    @validator("dtype")
-    def is_defined(cls, dtype: common.DataType) -> common.DataType:
-        undefined = [common.DataType.AUTO, common.DataType.DEFAULT, common.DataType.INVALID]
-        if dtype in undefined:
-            raise ValueError("npir.Literal may not have undefined data type.")
-        return dtype
-
-
-class ScalarCast(common.Cast[Expr], Expr):
-    kind = common.ExprKind.SCALAR
-
-
-class VectorCast(common.Cast[Expr], Expr):
-    kind = common.ExprKind.FIELD
-
-
-class Broadcast(Expr):
-    expr: Expr
-    dims: int = 3
-    kind = common.ExprKind.FIELD
->>>>>>> 7704eba4
+    kind = common.ExprKind.FIELD
 
 
 class VarKOffset(common.VariableKOffset[Expr]):
@@ -194,40 +119,24 @@
     j_offset: int
     k_offset: Union[int, VarKOffset]
     data_index: List[Expr] = []
-<<<<<<< HEAD
-    kind = cast(common.ExprKind, common.ExprKind.FIELD)
-=======
-    kind = common.ExprKind.FIELD
->>>>>>> 7704eba4
+    kind = common.ExprKind.FIELD
 
     @validator("data_index")
     def data_indices_are_scalar(cls, data_index: List[Expr]) -> List[Expr]:
         for index in data_index:
             if index.kind != common.ExprKind.SCALAR:
-<<<<<<< HEAD
-                raise ValueError("Data indies must be scalars")
-=======
                 raise ValueError("Data indices must be scalars")
->>>>>>> 7704eba4
         return data_index
 
 
 class ParamAccess(Expr):
     name: eve.SymbolRef
-<<<<<<< HEAD
-    kind = cast(common.ExprKind, common.ExprKind.SCALAR)
-=======
     kind = common.ExprKind.SCALAR
->>>>>>> 7704eba4
 
 
 class LocalScalarAccess(Expr, VectorLValue):
     name: eve.SymbolRef
-<<<<<<< HEAD
-    kind = cast(common.ExprKind, common.ExprKind.FIELD)
-=======
-    kind = common.ExprKind.FIELD
->>>>>>> 7704eba4
+    kind = common.ExprKind.FIELD
 
 
 class VectorArithmetic(common.BinaryOp[Expr], Expr):
@@ -247,7 +156,6 @@
 class VectorTernaryOp(common.TernaryOp[Expr], Expr):
     _dtype_propagation = common.ternary_op_dtype_propagation(strict=True)
 
-<<<<<<< HEAD
 
 class NativeFuncCall(common.NativeFuncCall[Expr], Expr):
     _dtype_propagation = common.native_func_call_dtype_propagation(strict=True)
@@ -257,13 +165,9 @@
 @eve.utils.noninstantiable
 class Stmt(eve.Node):
     pass
-=======
->>>>>>> 7704eba4
-
-class NativeFuncCall(common.NativeFuncCall[Expr], Expr):
-    _dtype_propagation = common.native_func_call_dtype_propagation(strict=True)
-
-<<<<<<< HEAD
+
+
+# --- Statement ---
 class VectorAssign(common.AssignStmt[VectorLValue, Expr], Stmt):
     left: VectorLValue
     right: Expr
@@ -280,32 +184,12 @@
 
 class While(common.While[Stmt, Expr], Stmt):
     pass
-=======
-
-# --- Statement ---
-class VectorAssign(common.AssignStmt[VectorLValue, Expr]):
-    left: VectorLValue
-    right: Expr
-    mask: Optional[Expr] = None
-
-    @validator("right")
-    def right_is_field_kind(cls, right: Expr) -> Expr:
-        if right.kind != common.ExprKind.FIELD:
-            raise ValueError("right is not a common.ExprKind.FIELD")
-        return right
-
-    _dtype_validation = common.assign_stmt_dtype_validation(strict=True)
->>>>>>> 7704eba4
 
 
 # --- Control Flow ---
 class HorizontalBlock(common.LocNode, eve.SymbolTableTrait):
     declarations: List[ScalarDecl]
-<<<<<<< HEAD
     body: List[Stmt]
-=======
-    body: List[VectorAssign]
->>>>>>> 7704eba4
     extent: HorizontalExtent
 
 
