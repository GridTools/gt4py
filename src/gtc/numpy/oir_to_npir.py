# -*- coding: utf-8 -*-
#
# GTC Toolchain - GT4Py Project - GridTools Framework
#
# Copyright (c) 2014-2021, ETH Zurich
# All rights reserved.
#
# This file is part of the GT4Py project and the GridTools framework.
# GT4Py is free software: you can redistribute it and/or modify it under
# the terms of the GNU General Public License as published by the
# Free Software Foundation, either version 3 of the License, or any later
# version. See the LICENSE.txt file at the top-level directory of this
# distribution for a copy of the license or check <https://www.gnu.org/licenses/>.
#
# SPDX-License-Identifier: GPL-3.0-or-later

<<<<<<< HEAD
from typing import Any, Dict, List, Optional, Tuple, Union, cast
=======
import typing
from typing import Any, Dict, List, Optional, Tuple, Union
>>>>>>> 7704eba4

from eve.concepts import BaseNode
from eve.traits import SymbolTableTrait
from eve.visitors import NodeTranslator
from gtc import common, oir, utils
from gtc.passes.oir_optimizations.utils import StencilExtentComputer

from . import npir


class OirToNpir(NodeTranslator):
    """Lower from optimizable IR (OIR) to numpy IR (NPIR)."""

    contexts = (SymbolTableTrait.symtable_merger,)

    # --- Decls ---
    def visit_FieldDecl(
        self, node: oir.FieldDecl, *, extents: StencilExtentComputer.Context, **kwargs: Any
    ) -> npir.FieldDecl:
<<<<<<< HEAD
        extent = cast(npir.HorizontalExtent, extents.fields.get(node.name, ((0, 0), (0, 0))))
=======
        extent = typing.cast(npir.HorizontalExtent, extents.fields.get(node.name, ((0, 0), (0, 0))))
>>>>>>> 7704eba4
        return npir.FieldDecl(
            name=node.name,
            dtype=node.dtype,
            dimensions=node.dimensions,
            data_dims=node.data_dims,
            extent=extent,
        )

    def visit_ScalarDecl(self, node: oir.ScalarDecl, **kwargs: Any) -> npir.ScalarDecl:
        return npir.ScalarDecl(name=node.name, dtype=node.dtype)

    def visit_LocalScalar(self, node: oir.LocalScalar, **kwargs: Any) -> npir.ScalarDecl:
        return npir.ScalarDecl(name=node.name, dtype=node.dtype)

    def visit_Temporary(
        self, node: oir.Temporary, *, extents: StencilExtentComputer.Context, **kwargs: Any
    ) -> npir.TemporaryDecl:
        temp_extent = extents.fields[node.name]
<<<<<<< HEAD
        offset = tuple([-ext[0] for ext in temp_extent])
        assert all(off >= 0 for off in offset)
        boundary = tuple([ext[1] - ext[0] for ext in temp_extent])
=======
        offset = [-ext[0] for ext in temp_extent]
        assert all(off >= 0 for off in offset)
        padding = [ext[1] - ext[0] for ext in temp_extent]
>>>>>>> 7704eba4
        return npir.TemporaryDecl(
            name=node.name,
            dtype=node.dtype,
            data_dims=node.data_dims,
            offset=offset,
<<<<<<< HEAD
            boundary=boundary,
=======
            padding=padding,
>>>>>>> 7704eba4
        )

    # --- Expressions ---
    def visit_Literal(self, node: oir.Literal, **kwargs: Any) -> npir.ScalarLiteral:
        assert node.kind == common.ExprKind.SCALAR
        return npir.ScalarLiteral(value=node.value, dtype=node.dtype, kind=node.kind)

    def visit_ScalarAccess(
        self, node: oir.ScalarAccess, *, symtable: Dict[str, oir.Decl], **kwargs: Any
    ) -> Union[npir.ParamAccess, npir.LocalScalarAccess]:
        assert node.kind == common.ExprKind.SCALAR
        if isinstance(symtable[node.name], oir.LocalScalar):
            return npir.LocalScalarAccess(name=node.name)
        else:
            return npir.ParamAccess(name=node.name)

    def visit_CartesianOffset(
        self, node: common.CartesianOffset, **kwargs: Any
    ) -> Tuple[int, int, int]:
        return node.i, node.j, node.k

    def visit_VariableKOffset(
        self, node: oir.VariableKOffset, **kwargs: Any
    ) -> Tuple[int, int, BaseNode]:
        return 0, 0, npir.VarKOffset(k=self.visit(node.k, **kwargs))

    def visit_FieldAccess(self, node: oir.FieldAccess, **kwargs: Any) -> npir.FieldSlice:
        i_offset, j_offset, k_offset = self.visit(node.offset, **kwargs)
        data_index = [self.visit(index, **kwargs) for index in node.data_index]
        return npir.FieldSlice(
            name=node.name,
            i_offset=i_offset,
            j_offset=j_offset,
            k_offset=k_offset,
            data_index=data_index,
            dtype=node.dtype,
        )

    def visit_UnaryOp(self, node: oir.UnaryOp, **kwargs: Any) -> npir.VectorUnaryOp:
        return npir.VectorUnaryOp(op=node.op, expr=self.visit(node.expr, **kwargs))

    def visit_BinaryOp(
        self, node: oir.BinaryOp, **kwargs: Any
    ) -> Union[npir.VectorArithmetic, npir.VectorLogic]:
        args = dict(
            op=node.op,
            left=self.visit(node.left, **kwargs),
            right=self.visit(node.right, **kwargs),
        )
        if isinstance(node.op, common.LogicalOperator):
            return npir.VectorLogic(**args)
        else:
            return npir.VectorArithmetic(**args)

    def visit_TernaryOp(self, node: oir.TernaryOp, **kwargs: Any) -> npir.VectorTernaryOp:
        return npir.VectorTernaryOp(
            cond=self.visit(node.cond, **kwargs),
            true_expr=self.visit(node.true_expr, **kwargs),
            false_expr=self.visit(node.false_expr, **kwargs),
        )

    def visit_Cast(self, node: oir.Cast, **kwargs: Any) -> Union[npir.VectorCast, npir.ScalarCast]:
        expr = self.visit(node.expr, **kwargs)
        args = dict(dtype=node.dtype, expr=expr)
        return (
            npir.VectorCast(**args)
            if expr.kind == common.ExprKind.FIELD
            else npir.ScalarCast(**args)
        )

    def visit_NativeFuncCall(self, node: oir.NativeFuncCall, **kwargs: Any) -> npir.NativeFuncCall:
        return npir.NativeFuncCall(
            func=self.visit(node.func, **kwargs), args=self.visit(node.args, **kwargs)
        )

    # --- Statements ---
    def visit_MaskStmt(
        self,
        node: oir.MaskStmt,
        *,
        mask: Optional[npir.Expr] = None,
        **kwargs: Any,
    ) -> List[npir.VectorAssign]:
        mask_expr = self.visit(node.mask, **kwargs)
        if mask:
            mask_expr = npir.VectorLogic(op=common.LogicalOperator.AND, left=mask, right=mask_expr)
        return self.visit(node.body, mask=mask_expr, **kwargs)

    def visit_AssignStmt(
<<<<<<< HEAD
        self,
        node: oir.AssignStmt,
        *,
        mask: Optional[npir.Expr] = None,
        **kwargs: Any,
    ) -> npir.VectorAssign:
        left = self.visit(node.left, **kwargs)
        right = self.visit(node.right, **kwargs)
        if right.kind == common.ExprKind.SCALAR:
            right = npir.Broadcast(expr=right, dims=3)
        return npir.VectorAssign(left=left, right=right, mask=mask)

    def visit_While(
        self, node: oir.While, *, mask: Optional[npir.Expr] = None, **kwargs: Any
    ) -> npir.While:
        cond = self.visit(node.cond, mask=mask, **kwargs)
        if mask:
            mask = npir.VectorLogic(op=common.LogicalOperator.AND, left=mask, right=cond)
        else:
            mask = cond
        return npir.While(cond=cond, body=self.visit(node.body, mask=mask, **kwargs))

    # --- Control Flow ---
    def visit_HorizontalExecution(
        self,
=======
        self,
        node: oir.AssignStmt,
        *,
        mask: Optional[npir.Expr] = None,
        **kwargs: Any,
    ) -> npir.VectorAssign:
        left = self.visit(node.left, **kwargs)
        right = self.visit(node.right, **kwargs)
        if right.kind == common.ExprKind.SCALAR:
            right = npir.Broadcast(expr=right, dims=3)
        return npir.VectorAssign(left=left, right=right, mask=mask)

    # --- Control Flow ---
    def visit_HorizontalExecution(
        self,
>>>>>>> 7704eba4
        node: oir.HorizontalExecution,
        *,
        extents: Optional[StencilExtentComputer.Context] = None,
        **kwargs: Any,
    ) -> npir.HorizontalBlock:
        stmts = utils.flatten_list(self.visit(node.body, **kwargs))
        if extents:
            extent = extents.blocks[id(node)]
        else:
            extent = ((0, 0), (0, 0))
        return npir.HorizontalBlock(
            declarations=self.visit(node.declarations, **kwargs), body=stmts, extent=extent
        )

    def visit_VerticalLoopSection(
        self, node: oir.VerticalLoopSection, *, loop_order: common.LoopOrder, **kwargs: Any
    ) -> npir.VerticalPass:
        return npir.VerticalPass(
            body=self.visit(node.horizontal_executions, **kwargs),
            lower=node.interval.start,
            upper=node.interval.end,
            direction=loop_order,
        )

    def visit_VerticalLoop(self, node: oir.VerticalLoop, **kwargs: Any) -> List[npir.VerticalPass]:
        return self.visit(node.sections, loop_order=node.loop_order, **kwargs)

    def visit_Stencil(self, node: oir.Stencil, **kwargs: Any) -> npir.Computation:
        extents = StencilExtentComputer().visit(node)

        arguments = [decl.name for decl in node.params]
        param_decls = [
            self.visit(decl, **kwargs) for decl in node.params if isinstance(decl, oir.ScalarDecl)
        ]
        api_field_decls = [
            self.visit(decl, extents=extents)
            for decl in node.params
            if isinstance(decl, oir.FieldDecl)
        ]
        temp_decls = [self.visit(decl, extents=extents, **kwargs) for decl in node.declarations]

        vertical_passes = utils.flatten_list(
            self.visit(node.vertical_loops, extents=extents, **kwargs)
        )

        return npir.Computation(
            arguments=arguments,
            api_field_decls=api_field_decls,
            param_decls=param_decls,
            temp_decls=temp_decls,
            vertical_passes=vertical_passes,
        )<|MERGE_RESOLUTION|>--- conflicted
+++ resolved
@@ -14,12 +14,8 @@
 #
 # SPDX-License-Identifier: GPL-3.0-or-later
 
-<<<<<<< HEAD
-from typing import Any, Dict, List, Optional, Tuple, Union, cast
-=======
 import typing
 from typing import Any, Dict, List, Optional, Tuple, Union
->>>>>>> 7704eba4
 
 from eve.concepts import BaseNode
 from eve.traits import SymbolTableTrait
@@ -39,11 +35,7 @@
     def visit_FieldDecl(
         self, node: oir.FieldDecl, *, extents: StencilExtentComputer.Context, **kwargs: Any
     ) -> npir.FieldDecl:
-<<<<<<< HEAD
-        extent = cast(npir.HorizontalExtent, extents.fields.get(node.name, ((0, 0), (0, 0))))
-=======
         extent = typing.cast(npir.HorizontalExtent, extents.fields.get(node.name, ((0, 0), (0, 0))))
->>>>>>> 7704eba4
         return npir.FieldDecl(
             name=node.name,
             dtype=node.dtype,
@@ -62,25 +54,15 @@
         self, node: oir.Temporary, *, extents: StencilExtentComputer.Context, **kwargs: Any
     ) -> npir.TemporaryDecl:
         temp_extent = extents.fields[node.name]
-<<<<<<< HEAD
-        offset = tuple([-ext[0] for ext in temp_extent])
-        assert all(off >= 0 for off in offset)
-        boundary = tuple([ext[1] - ext[0] for ext in temp_extent])
-=======
         offset = [-ext[0] for ext in temp_extent]
         assert all(off >= 0 for off in offset)
         padding = [ext[1] - ext[0] for ext in temp_extent]
->>>>>>> 7704eba4
         return npir.TemporaryDecl(
             name=node.name,
             dtype=node.dtype,
             data_dims=node.data_dims,
             offset=offset,
-<<<<<<< HEAD
-            boundary=boundary,
-=======
             padding=padding,
->>>>>>> 7704eba4
         )
 
     # --- Expressions ---
@@ -170,7 +152,6 @@
         return self.visit(node.body, mask=mask_expr, **kwargs)
 
     def visit_AssignStmt(
-<<<<<<< HEAD
         self,
         node: oir.AssignStmt,
         *,
@@ -183,6 +164,7 @@
             right = npir.Broadcast(expr=right, dims=3)
         return npir.VectorAssign(left=left, right=right, mask=mask)
 
+    # --- Control Flow ---
     def visit_While(
         self, node: oir.While, *, mask: Optional[npir.Expr] = None, **kwargs: Any
     ) -> npir.While:
@@ -193,26 +175,8 @@
             mask = cond
         return npir.While(cond=cond, body=self.visit(node.body, mask=mask, **kwargs))
 
-    # --- Control Flow ---
     def visit_HorizontalExecution(
         self,
-=======
-        self,
-        node: oir.AssignStmt,
-        *,
-        mask: Optional[npir.Expr] = None,
-        **kwargs: Any,
-    ) -> npir.VectorAssign:
-        left = self.visit(node.left, **kwargs)
-        right = self.visit(node.right, **kwargs)
-        if right.kind == common.ExprKind.SCALAR:
-            right = npir.Broadcast(expr=right, dims=3)
-        return npir.VectorAssign(left=left, right=right, mask=mask)
-
-    # --- Control Flow ---
-    def visit_HorizontalExecution(
-        self,
->>>>>>> 7704eba4
         node: oir.HorizontalExecution,
         *,
         extents: Optional[StencilExtentComputer.Context] = None,
