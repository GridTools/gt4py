# -*- coding: utf-8 -*-
#
# GTC Toolchain - GT4Py Project - GridTools Framework
#
# Copyright (c) 2014-2021, ETH Zurich
# All rights reserved.
#
# This file is part of the GT4Py project and the GridTools framework.
# GT4Py is free software: you can redistribute it and/or modify it under
# the terms of the GNU General Public License as published by the
# Free Software Foundation, either version 3 of the License, or any later
# version. See the LICENSE.txt file at the top-level directory of this
# distribution for a copy of the license or check <https://www.gnu.org/licenses/>.
#
# SPDX-License-Identifier: GPL-3.0-or-later

import itertools
from dataclasses import dataclass, field
from typing import Any, Dict, List, Set, Union

from devtools import debug  # noqa: F401

import eve
from gtc import common, oir
from gtc.common import CartesianOffset
from gtc.gtcpp import gtcpp


# - Each HorizontalExecution is a Functor (and a Stage)
# - Each VerticalLoop is MultiStage


def _extract_accessors(node: eve.Node) -> List[gtcpp.GTAccessor]:
    extents = (
        node.iter_tree()
        .if_isinstance(gtcpp.AccessorRef)
        .reduceby(
            (lambda extent, accessor_ref: extent + accessor_ref.offset),
            "name",
            init=gtcpp.GTExtent.zero(),
            as_dict=True,
        )
    )

    inout_fields: Set[str] = (
        node.iter_tree()
        .if_isinstance(gtcpp.AssignStmt)
        .getattr("left")
        .if_isinstance(gtcpp.AccessorRef)
        .getattr("name")
        .to_set()
    )
    ndims = dict(
        node.iter_tree()
        .if_isinstance(gtcpp.AccessorRef)
        .map(lambda accessor: (accessor.name, 3 + len(accessor.data_index)))
    )

    return [
        gtcpp.GTAccessor(
            name=name,
            id=i,
            intent=gtcpp.Intent.INOUT if name in inout_fields else gtcpp.Intent.IN,
            extent=extent,
            ndim=ndims[name],
        )
        for i, (name, extent) in enumerate(extents.items())
    ]


class OIRToGTCpp(eve.NodeTranslator):
    @dataclass
    class ProgramContext:
        functors: List[gtcpp.GTFunctor] = field(default_factory=list)

        def add_functor(self, functor: gtcpp.GTFunctor) -> "OIRToGTCpp.ProgramContext":
            self.functors.append(functor)
            return self

    @dataclass
    class GTComputationContext:
        temporaries: List[gtcpp.Temporary] = field(default_factory=list)
        arguments: Set[gtcpp.Arg] = field(default_factory=set)
        axis_indices: Dict[str, str] = field(default_factory=dict)
        axis_endpoints: Dict[str, str] = field(default_factory=dict)

        def add_temporaries(
            self, temporaries: List[gtcpp.Temporary]
        ) -> "OIRToGTCpp.GTComputationContext":
            self.temporaries.extend(temporaries)
            return self

        def add_arguments(self, arguments: Set[gtcpp.Arg]) -> "OIRToGTCpp.GTComputationContext":
            self.arguments.update(arguments)
            return self

<<<<<<< HEAD
        def add_axis_index(self, axis: str) -> "OIRToGTCpp.GTComputationContext":
            self.axis_indices[axis] = f"{axis.lower()}_pos"
            return self

        def add_axis_endpoint(self, axis: str) -> "OIRToGTCpp.GTComputationContext":
            self.axis_endpoints[axis] = f"{axis.lower()}_length"
            return self
=======
    def __init__(self):
        super().__init__(eve.SymbolTableTrait.add_symtable)
>>>>>>> e994b9b9

    def visit_Literal(self, node: oir.Literal, **kwargs: Any) -> gtcpp.Literal:
        return gtcpp.Literal(value=node.value, dtype=node.dtype)

    def visit_UnaryOp(self, node: oir.UnaryOp, **kwargs: Any) -> gtcpp.UnaryOp:
        return gtcpp.UnaryOp(op=node.op, expr=self.visit(node.expr, **kwargs))

    def visit_BinaryOp(self, node: oir.BinaryOp, **kwargs: Any) -> gtcpp.BinaryOp:
        return gtcpp.BinaryOp(
            op=node.op,
            left=self.visit(node.left, **kwargs),
            right=self.visit(node.right, **kwargs),
        )

    def visit_TernaryOp(self, node: oir.TernaryOp, **kwargs: Any) -> gtcpp.TernaryOp:
        return gtcpp.TernaryOp(
            cond=self.visit(node.cond, **kwargs),
            true_expr=self.visit(node.true_expr, **kwargs),
            false_expr=self.visit(node.false_expr, **kwargs),
        )

    def visit_NativeFuncCall(self, node: oir.NativeFuncCall, **kwargs: Any) -> gtcpp.NativeFuncCall:
        return gtcpp.NativeFuncCall(func=node.func, args=self.visit(node.args, **kwargs))

    def visit_Cast(self, node: oir.Cast, **kwargs: Any) -> gtcpp.Cast:
        return gtcpp.Cast(dtype=node.dtype, expr=self.visit(node.expr, **kwargs))

    def visit_Temporary(self, node: oir.Temporary, **kwargs: Any) -> gtcpp.Temporary:
        return gtcpp.Temporary(name=node.name, dtype=node.dtype)

    def visit_CartesianOffset(
        self, node: common.CartesianOffset, **kwargs: Any
    ) -> common.CartesianOffset:
        return node

    def visit_FieldAccess(self, node: oir.FieldAccess, **kwargs: Any) -> gtcpp.AccessorRef:
        return gtcpp.AccessorRef(
            name=node.name,
            offset=self.visit(node.offset),
            data_index=node.data_index,
            dtype=node.dtype,
        )

    def visit_ScalarAccess(
        self, node: oir.ScalarAccess, **kwargs: Any
    ) -> Union[gtcpp.AccessorRef, gtcpp.LocalAccess]:
        assert "symtable" in kwargs
        if node.name in kwargs["symtable"]:
            symbol = kwargs["symtable"][node.name]
            if isinstance(symbol, oir.ScalarDecl):
                return gtcpp.AccessorRef(
                    name=symbol.name, offset=CartesianOffset.zero(), dtype=symbol.dtype
                )
            assert isinstance(symbol, oir.LocalScalar)
        return gtcpp.LocalAccess(name=node.name, dtype=node.dtype)

    def visit_AxisBound(
        self, node: oir.AxisBound, *, is_start: bool, **kwargs: Any
    ) -> gtcpp.GTLevel:
        if node.level == common.LevelMarker.START:
            splitter = 0
            offset = node.offset + 1 if (node.offset >= 0 and is_start) else node.offset
        elif node.level == common.LevelMarker.END:
            splitter = 1
            offset = node.offset - 1 if (node.offset <= 0 and not is_start) else node.offset
        else:
            raise ValueError("Cannot handle dynamic levels")
        return gtcpp.GTLevel(splitter=splitter, offset=offset)

    def visit_Interval(self, node: oir.Interval, **kwargs: Any) -> gtcpp.GTInterval:
        return gtcpp.GTInterval(
            from_level=self.visit(node.start, is_start=True),
            to_level=self.visit(node.end, is_start=False),
        )

    def visit_AssignStmt(self, node: oir.AssignStmt, **kwargs: Any) -> gtcpp.AssignStmt:
        assert "symtable" in kwargs
        return gtcpp.AssignStmt(
            left=self.visit(node.left, **kwargs), right=self.visit(node.right, **kwargs)
        )

    def visit_MaskStmt(self, node: oir.MaskStmt, **kwargs: Any) -> gtcpp.IfStmt:
        return gtcpp.IfStmt(
            cond=self.visit(node.mask, **kwargs),
            true_branch=gtcpp.BlockStmt(body=self.visit(node.body, **kwargs)),
        )

    def visit_AxisIndex(
        self, node: oir.AxisIndex, *, comp_ctx: GTComputationContext, **kwargs: Any
    ) -> gtcpp.AccessorRef:
        comp_ctx.add_axis_index(node.axis)
        return gtcpp.AccessorRef(
            name=comp_ctx.axis_indices[node.axis],
            offset=common.CartesianOffset.zero(),
            dtype=common.DataType.INT32,
        )

    def visit_For(
        self, node: oir.For, *, comp_ctx: GTComputationContext, **kwargs: Any
    ) -> gtcpp.For:
        def lower_axis_bound(axis_bound: oir.AxisBound) -> gtcpp.Expr:
            offset_literal = gtcpp.Literal(
                value=str(axis_bound.offset), dtype=common.DataType.INT32
            )
            if axis_bound.level == common.LevelMarker.START:
                return offset_literal
            else:
                axis = "K"
                comp_ctx.add_axis_endpoint(axis)
                endpt = gtcpp.AccessorRef(
                    name=comp_ctx.axis_endpoints[axis],
                    offset=common.CartesianOffset.zero(),
                    dtype=common.DataType.INT32,
                )
                return (
                    gtcpp.BinaryOp(
                        op=common.ArithmeticOperator.ADD, left=endpt, right=offset_literal
                    )
                    if axis_bound.offset != 0
                    else endpt
                )

        def make_bound(endpt: Union[oir.Expr, common.AxisBound], **kwargs: Any) -> gtcpp.Expr:
            if isinstance(endpt, oir.Expr):
                return self.visit(endpt, comp_ctx=comp_ctx, **kwargs)
            else:
                return lower_axis_bound(endpt)

        return gtcpp.For(
            target_name=node.target_name,
            start=make_bound(node.start, **kwargs),
            end=make_bound(node.end, **kwargs),
            inc=node.inc,
            body=gtcpp.BlockStmt(body=self.visit(node.body, **kwargs)),
        )

    def visit_HorizontalExecution(
        self,
        node: oir.HorizontalExecution,
        *,
        prog_ctx: ProgramContext,
        comp_ctx: GTComputationContext,
        interval: gtcpp.GTInterval,
        **kwargs: Any,
    ) -> gtcpp.GTStage:
<<<<<<< HEAD
        assert "stencil_symtable" in kwargs

=======
        assert "symtable" in kwargs
>>>>>>> e994b9b9
        apply_method = gtcpp.GTApplyMethod(
            interval=self.visit(interval, **kwargs),
            body=self.visit(node.body, comp_ctx=comp_ctx, **kwargs),
            local_variables=self.visit(node.declarations, **kwargs),
        )
        accessors = _extract_accessors(apply_method)
        stage_args = [gtcpp.Arg(name=acc.name) for acc in accessors]

        comp_ctx.add_arguments(
            {
                param_arg
                for param_arg in stage_args
                if param_arg.name not in [tmp.name for tmp in comp_ctx.temporaries]
            }
        )

        functor_name = type(node).__name__ + str(id(node))
        prog_ctx.add_functor(
            gtcpp.GTFunctor(
                name=functor_name,
                applies=[apply_method],
                param_list=gtcpp.GTParamList(accessors=accessors),
            )
        ),

        return gtcpp.GTStage(functor=functor_name, args=stage_args)

    def visit_VerticalLoop(
        self,
        node: oir.VerticalLoop,
        *,
        comp_ctx: GTComputationContext,
        **kwargs: Any,
    ) -> gtcpp.GTMultiStage:
        # the following visit assumes that temporaries are already available in comp_ctx
        stages = list(
            itertools.chain(
                *(
                    self.visit(
                        section.horizontal_executions,
                        interval=section.interval,
                        default=([], []),
                        comp_ctx=comp_ctx,
                        **kwargs,
                    )
                    for section in node.sections
                )
            )
        )
        caches = self.visit(node.caches)
        return gtcpp.GTMultiStage(loop_order=node.loop_order, stages=stages, caches=caches)

    def visit_IJCache(self, node: oir.IJCache, **kwargs: Any) -> gtcpp.IJCache:
        return gtcpp.IJCache(name=node.name, loc=node.loc)

    def visit_KCache(self, node: oir.KCache, **kwargs: Any) -> gtcpp.KCache:
        return gtcpp.KCache(name=node.name, fill=node.fill, flush=node.flush, loc=node.loc)

    def visit_FieldDecl(self, node: oir.FieldDecl, **kwargs: Any) -> gtcpp.FieldDecl:
        return gtcpp.FieldDecl(
            name=node.name, dtype=node.dtype, dimensions=node.dimensions, data_dims=node.data_dims
        )

    def visit_ScalarDecl(self, node: oir.ScalarDecl, **kwargs: Any) -> gtcpp.GlobalParamDecl:
        return gtcpp.GlobalParamDecl(name=node.name, dtype=node.dtype)

    def visit_LocalScalar(self, node: oir.LocalScalar, **kwargs: Any) -> gtcpp.LocalVarDecl:
        return gtcpp.LocalVarDecl(name=node.name, dtype=node.dtype, loc=node.loc)

    def visit_Stencil(self, node: oir.Stencil, **kwargs: Any) -> gtcpp.Program:
        prog_ctx = self.ProgramContext()
        comp_ctx = self.GTComputationContext()

        assert all([isinstance(decl, oir.Temporary) for decl in node.declarations])
        comp_ctx.add_temporaries(self.visit(node.declarations))

        multi_stages = self.visit(
            node.vertical_loops,
            prog_ctx=prog_ctx,
            comp_ctx=comp_ctx,
            **kwargs,
        )

        bindings = [
            gtcpp.Binding(name=name, expr=gtcpp.Positional(dim=axis.lower()))
            for axis, name in comp_ctx.axis_indices.items()
        ] + [
            gtcpp.Binding(name=name, expr=gtcpp.AxisEndpoint(axis={"I": 0, "J": 1, "K": 2}[axis]))
            for axis, name in comp_ctx.axis_endpoints.items()
        ]

        gt_computation = gtcpp.GTComputationCall(
            arguments=comp_ctx.arguments,
            extra_decls=bindings,
            temporaries=comp_ctx.temporaries,
            multi_stages=multi_stages,
        )
        parameters = self.visit(node.params)
        return gtcpp.Program(
            name=node.name,
            parameters=parameters,
            functors=prog_ctx.functors,
            gt_computation=gt_computation,
        )<|MERGE_RESOLUTION|>--- conflicted
+++ resolved
@@ -94,7 +94,6 @@
             self.arguments.update(arguments)
             return self
 
-<<<<<<< HEAD
         def add_axis_index(self, axis: str) -> "OIRToGTCpp.GTComputationContext":
             self.axis_indices[axis] = f"{axis.lower()}_pos"
             return self
@@ -102,10 +101,9 @@
         def add_axis_endpoint(self, axis: str) -> "OIRToGTCpp.GTComputationContext":
             self.axis_endpoints[axis] = f"{axis.lower()}_length"
             return self
-=======
+
     def __init__(self):
         super().__init__(eve.SymbolTableTrait.add_symtable)
->>>>>>> e994b9b9
 
     def visit_Literal(self, node: oir.Literal, **kwargs: Any) -> gtcpp.Literal:
         return gtcpp.Literal(value=node.value, dtype=node.dtype)
@@ -251,12 +249,7 @@
         interval: gtcpp.GTInterval,
         **kwargs: Any,
     ) -> gtcpp.GTStage:
-<<<<<<< HEAD
-        assert "stencil_symtable" in kwargs
-
-=======
         assert "symtable" in kwargs
->>>>>>> e994b9b9
         apply_method = gtcpp.GTApplyMethod(
             interval=self.visit(interval, **kwargs),
             body=self.visit(node.body, comp_ctx=comp_ctx, **kwargs),
