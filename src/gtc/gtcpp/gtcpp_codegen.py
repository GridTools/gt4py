--- conflicted
+++ resolved
@@ -260,12 +260,9 @@
         """
         #include <gridtools/stencil/${gt_backend_t}.hpp>
         #include <gridtools/stencil/cartesian.hpp>
-<<<<<<< HEAD
         #include <gridtools/common/array.hpp>
-=======
         #include <gridtools/stencil/positional.hpp>
         #include <gridtools/stencil/global_parameter.hpp>
->>>>>>> fe9ad849
 
         namespace ${ name }_impl_{
             using Domain = std::array<gridtools::uint_t, 3>;
