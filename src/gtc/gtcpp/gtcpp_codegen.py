# GTC Toolchain - GT4Py Project - GridTools Framework
#
# Copyright (c) 2014-2022, ETH Zurich
# All rights reserved.
#
# This file is part of the GT4Py project and the GridTools framework.
# GT4Py is free software: you can redistribute it and/or modify it under
# the terms of the GNU General Public License as published by the
# Free Software Foundation, either version 3 of the License, or any later
# version. See the LICENSE.txt file at the top-level directory of this
# distribution for a copy of the license or check <https://www.gnu.org/licenses/>.
#
# SPDX-License-Identifier: GPL-3.0-or-later

from typing import Any, Collection, Dict, Union

import numpy as np

from eve import Node, codegen
from eve.codegen import FormatTemplate as as_fmt
from eve.codegen import MakoTemplate as as_mako
from eve.concepts import LeafNode
from eve.traits import SymbolTableTrait
from gtc import common
from gtc.common import BuiltInLiteral, DataType, LoopOrder, NativeFunction, UnaryOperator
from gtc.gtcpp import gtcpp


def _offset_limit(root: Node) -> int:
    return (
        root.iter_tree()
        .if_isinstance(gtcpp.GTLevel)
        .getattr("offset")
        .reduce(lambda state, cur: max(state, abs(cur)), init=0)
    ) + 1


class GTCppCodegen(codegen.TemplatedGenerator):

    contexts = (SymbolTableTrait.symtable_merger,)

    GTExtent = as_fmt("extent<{i[0]},{i[1]},{j[0]},{j[1]},{k[0]},{k[1]}>")

    GTAccessor = as_fmt("using {name} = {intent}_accessor<{id}, {extent}, {ndim}>;")

    GTParamList = as_mako(
        """${ '\\n'.join(accessors) }

        using param_list = make_param_list<${ ','.join(a.name for a in _this_node.accessors)}>;
        """
    )

    GTFunctor = as_mako(
        """struct ${ name } {
        ${param_list}

        ${ '\\n'.join(applies) }
    };
    """
    )

    GTLevel = as_fmt("gridtools::stencil::core::level<{splitter}, {offset}, {offset_limit}>")

    GTInterval = as_fmt("gridtools::stencil::core::interval<{from_level}, {to_level}>")

    LocalVarDecl = as_fmt("{dtype} {name};")

    GTApplyMethod = as_mako(
        """
    template<typename Evaluation>
    GT_FUNCTION static void apply(Evaluation eval, ${interval}) {
        ${ ' '.join(local_variables) }
        ${ '\\n'.join(body) }
    }
    """
    )

    AssignStmt = as_fmt("{left} = {right};")

    def visit_AccessorRef(
        self,
        accessor_ref: gtcpp.AccessorRef,
        *,
        symtable: Dict[str, gtcpp.GTAccessor],
        temp_decls: Dict[str, gtcpp.Temporary] = None,
        **kwargs: Any,
    ):
        temp_decls = temp_decls or {}

        if isinstance(accessor_ref.offset, common.CartesianOffset):
            offset = accessor_ref.offset
            if offset.i == offset.j == offset.k == 0 and not accessor_ref.data_index:
                # Skip offsets in the accessor if possible, improves generated code readability and reduces code size for point-wise computations significantly
                return f"eval({accessor_ref.name}())"
            i_offset, j_offset, k_offset = offset.i, offset.j, offset.k
        elif isinstance(accessor_ref.offset, gtcpp.VariableKOffset):
            i_offset, j_offset = 0, 0
            k_offset = self.visit(accessor_ref.offset.k, **kwargs)
        else:
            raise TypeError("Unsupported offset type")
<<<<<<< HEAD
        if symtable[accessor_ref.name].temporary and accessor_ref.data_index:
            data_index = ""
            for index in accessor_ref.data_index:
                data_index += f"[{self.visit(index, **kwargs)}]"
            return f"eval({accessor_ref.name}({i_offset}, {j_offset}, {k_offset})){data_index}"
        else:
            data_index = "".join(f", {self.visit(d)}" for d in accessor_ref.data_index)
=======

        if accessor_ref.name in temp_decls and accessor_ref.data_index:
            temp = temp_decls[accessor_ref.name]
            data_index = "+".join(
                [
                    f"{self.visit(index, in_data_index=True, **kwargs)}*{int(np.prod(temp.data_dims[i+1:], initial=1))}"
                    for i, index in enumerate(accessor_ref.data_index)
                ]
            )
            return f"eval({accessor_ref.name}({i_offset}, {j_offset}, {k_offset}))[{data_index}]"
        else:
            data_index = "".join(
                f", {self.visit(d, in_data_index=True)}" for d in accessor_ref.data_index
            )
>>>>>>> a2583ecc
            return f"eval({accessor_ref.name}({i_offset}, {j_offset}, {k_offset}{data_index}))"

    LocalAccess = as_fmt("{name}")

    Positional = as_fmt("auto {name} = positional<dim::{axis_name}>();")

    AxisLength = as_fmt(
        "auto {name} = make_global_parameter(static_cast<gridtools::int_t>(domain[{axis}]));"
    )

    BinaryOp = as_fmt("({left} {op} {right})")

    UnaryOp = as_fmt("({op}{expr})")

    TernaryOp = as_fmt("({cond} ? {true_expr} : {false_expr})")

    Cast = as_fmt("static_cast<{dtype}>({expr})")

    def visit_BuiltInLiteral(self, builtin: BuiltInLiteral, **kwargs: Any) -> str:
        if builtin == BuiltInLiteral.TRUE:
            return "true"
        elif builtin == BuiltInLiteral.FALSE:
            return "false"
        raise NotImplementedError("Not implemented BuiltInLiteral encountered.")

    def visit_Literal(
        self, node: gtcpp.Literal, *, in_data_index: bool = False, **kwargs: Any
    ) -> str:
        value = self.visit(node.value, **kwargs)
        if in_data_index:
            return value
        else:
            dtype = self.visit(node.dtype, **kwargs)
            return f"static_cast<{dtype}>({value})"

    def visit_NativeFunction(self, func: NativeFunction, **kwargs: Any) -> str:
        try:
            return {
                NativeFunction.ABS: "std::abs",
                NativeFunction.MIN: "std::min",
                NativeFunction.MAX: "std::max",
                NativeFunction.MOD: "std::fmod",
                NativeFunction.SIN: "std::sin",
                NativeFunction.COS: "std::cos",
                NativeFunction.TAN: "std::tan",
                NativeFunction.ARCSIN: "std::asin",
                NativeFunction.ARCCOS: "std::acos",
                NativeFunction.ARCTAN: "std::atan",
                NativeFunction.SINH: "std::sinh",
                NativeFunction.COSH: "std::cosh",
                NativeFunction.TANH: "std::tanh",
                NativeFunction.ARCSINH: "std::asinh",
                NativeFunction.ARCCOSH: "std::acosh",
                NativeFunction.ARCTANH: "std::atanh",
                NativeFunction.SQRT: "std::sqrt",
                NativeFunction.POW: "std::pow",
                NativeFunction.EXP: "std::exp",
                NativeFunction.LOG: "std::log",
                NativeFunction.GAMMA: "std::tgamma",
                NativeFunction.CBRT: "std::cbrt",
                NativeFunction.ISFINITE: "std::isfinite",
                NativeFunction.ISINF: "std::isinf",
                NativeFunction.ISNAN: "std::isnan",
                NativeFunction.FLOOR: "std::floor",
                NativeFunction.CEIL: "std::ceil",
                NativeFunction.TRUNC: "std::trunc",
            }[func]
        except KeyError as error:
            raise NotImplementedError(
                f"Not implemented NativeFunction '{func}' encountered."
            ) from error

    NativeFuncCall = as_mako("${func}(${','.join(args)})")

    DATA_TYPE_TO_CODE = {
        DataType.BOOL: "bool",
        DataType.INT8: "std::int8_t",
        DataType.INT16: "std::int16_t",
        DataType.INT32: "std::int32_t",
        DataType.INT64: "std::int64_t",
        DataType.FLOAT32: "float",
        DataType.FLOAT64: "double",
    }

    def visit_DataType(self, dtype: DataType, **kwargs: Any) -> str:
        try:
            return self.DATA_TYPE_TO_CODE[dtype]
        except KeyError as error:
            raise NotImplementedError(
                f"Not implemented DataType '{dtype.name}' encountered."
            ) from error

    UNARY_OPERATOR_TO_CODE = {
        UnaryOperator.NOT: "!",
        UnaryOperator.NEG: "-",
        UnaryOperator.POS: "+",
    }

    UnaryOp = as_fmt("({_this_generator.UNARY_OPERATOR_TO_CODE[_this_node.op]}{expr})")

    Arg = as_fmt("{name}")

    ApiParamDecl = as_fmt("{name}")

    GTStage = as_mako(".stage(${functor}(), ${','.join(args)})")

    GTMultiStage = as_mako("execute_${ loop_order }()${''.join(caches)}${''.join(stages)}")

    IJCache = as_fmt(".ij_cached({name})")
    KCache = as_mako(
        ".k_cached(${'cache_io_policy::fill(), ' if _this_node.fill else ''}${'cache_io_policy::flush(), ' if _this_node.flush else ''}${name})"
    )

    def visit_LoopOrder(self, looporder: LoopOrder, **kwargs: Any) -> str:
        return {
            LoopOrder.PARALLEL: "parallel",
            LoopOrder.FORWARD: "forward",
            LoopOrder.BACKWARD: "backward",
        }[looporder]

    def visit_Temporary(self, node: gtcpp.Temporary, **kwargs: Any) -> str:
        dtype = self.visit(node.dtype, **kwargs)
        if node.data_dims:
            total_size = np.prod(node.data_dims, initial=1)
            dtype = f"(array<{dtype}, {total_size}>)"
        name = self.visit(node.name, **kwargs)
        return f"GT_DECLARE_TMP({dtype}, {name});"

    IfStmt = as_mako(
        """if(${cond}) ${true_branch}
        %if _this_node.false_branch:
            else ${false_branch}
        %endif
        """
    )

    While = as_mako("while(${cond}) {${''.join(body)}}")

    BlockStmt = as_mako("{${''.join(body)}}")

    def visit_GTComputationCall(
        self, node: gtcpp.GTComputationCall, **kwargs: Any
    ) -> Union[str, Collection[str]]:
        computation_name = type(node).__name__ + str(id(node))
        return self.generic_visit(node, computation_name=computation_name, **kwargs)

    GTComputationCall = as_mako(
        """
        %if len(multi_stages) > 0 and len(arguments) > 0:
        {
            auto grid = make_grid(domain[0], domain[1], axis<1,
                axis_config::offset_limit<${offset_limit}>>{domain[2]});

            auto ${ computation_name } = [](${ ','.join('auto ' + a for a in arguments) }) {

                ${ '\\n'.join(temporaries) }
                return multi_pass(${ ','.join(multi_stages) });
            };

            ${'\\n'.join(extra_decls)}
            run(${computation_name}, ${gt_backend_t}<>{}, grid, ${','.join(f"std::forward<decltype({arg})>({arg})" for arg in arguments)});
        }
        %endif
        """
    )

    def visit_Program(self, node: gtcpp.Program, **kwargs: Any) -> Union[str, Collection[str]]:
        temp_decls = {temp.name: temp for temp in node.gt_computation.temporaries}
        return self.generic_visit(node, temp_decls=temp_decls, **kwargs)

    Program = as_mako(
        """
        #include <gridtools/stencil/${gt_backend_t}.hpp>
        #include <gridtools/stencil/cartesian.hpp>
        #include <gridtools/common/array.hpp>
        #include <gridtools/stencil/positional.hpp>
        #include <gridtools/stencil/global_parameter.hpp>

        namespace ${ name }_impl_{
            using Domain = std::array<gridtools::uint_t, 3>;
            using namespace gridtools::stencil;
            using namespace gridtools::stencil::cartesian;
            using gridtools::array;

            ${'\\n'.join(functors)}

            auto ${name}(Domain domain){
                return [domain](${ ','.join( 'auto&& ' + p for p in parameters)}){
                    ${gt_computation}
                };
            }
        }

        auto ${name}(${name}_impl_::Domain domain){
            return ${name}_impl_::${name}(domain);
        }
        """
    )

    @classmethod
    def apply(cls, root: LeafNode, **kwargs: Any) -> str:
        if not isinstance(root, gtcpp.Program):
            raise ValueError("apply() requires gtcpp.Progam root node")
        if "gt_backend_t" not in kwargs:
            raise TypeError("apply() missing 1 required keyword-only argument: 'gt_backend_t'")
        generated_code = super().apply(root, offset_limit=_offset_limit(root), **kwargs)
        if kwargs.get("format_source", True):
            generated_code = codegen.format_source("cpp", generated_code, style="LLVM")

        return generated_code<|MERGE_RESOLUTION|>--- conflicted
+++ resolved
@@ -98,15 +98,6 @@
             k_offset = self.visit(accessor_ref.offset.k, **kwargs)
         else:
             raise TypeError("Unsupported offset type")
-<<<<<<< HEAD
-        if symtable[accessor_ref.name].temporary and accessor_ref.data_index:
-            data_index = ""
-            for index in accessor_ref.data_index:
-                data_index += f"[{self.visit(index, **kwargs)}]"
-            return f"eval({accessor_ref.name}({i_offset}, {j_offset}, {k_offset})){data_index}"
-        else:
-            data_index = "".join(f", {self.visit(d)}" for d in accessor_ref.data_index)
-=======
 
         if accessor_ref.name in temp_decls and accessor_ref.data_index:
             temp = temp_decls[accessor_ref.name]
@@ -121,7 +112,6 @@
             data_index = "".join(
                 f", {self.visit(d, in_data_index=True)}" for d in accessor_ref.data_index
             )
->>>>>>> a2583ecc
             return f"eval({accessor_ref.name}({i_offset}, {j_offset}, {k_offset}{data_index}))"
 
     LocalAccess = as_fmt("{name}")
