# -*- coding: utf-8 -*-
#
# GTC Toolchain - GT4Py Project - GridTools Framework
#
# Copyright (c) 2014-2021, ETH Zurich
# All rights reserved.
#
# This file is part of the GT4Py project and the GridTools framework.
# GT4Py is free software: you can redistribute it and/or modify it under
# the terms of the GNU General Public License as published by the
# Free Software Foundation, either version 3 of the License, or any later
# version. See the LICENSE.txt file at the top-level directory of this
# distribution for a copy of the license or check <https://www.gnu.org/licenses/>.
#
# SPDX-License-Identifier: GPL-3.0-or-later


import enum
from typing import Any, List, Optional, Tuple, Union

from pydantic.class_validators import validator

import eve
<<<<<<< HEAD
from eve import Str, StrEnum, SymbolName, SymbolTableTrait, utils
=======
from eve import Str, StrEnum, SymbolName, SymbolTableTrait, field
>>>>>>> 25aab82c
from eve.type_definitions import SymbolRef
from gtc import common
from gtc.common import LocNode


@utils.abc
class Expr(common.Expr):
    dtype: Optional[common.DataType]


@utils.abc
class Stmt(common.Stmt):
    pass


class Offset(common.CartesianOffset):
    pass


class Literal(common.Literal, Expr):  # type: ignore
    pass


class ScalarAccess(common.ScalarAccess, Expr):  # type: ignore
    pass


class AccessorRef(common.FieldAccess, Expr):  # type: ignore
    pass


class BlockStmt(common.BlockStmt[Stmt], Stmt):
    pass


class AssignStmt(common.AssignStmt[Union[ScalarAccess, AccessorRef], Expr], Stmt):
    @validator("left")
    def no_horizontal_offset_in_assignment(
        cls, v: Union[ScalarAccess, AccessorRef]
    ) -> Union[ScalarAccess, AccessorRef]:
        if isinstance(v, AccessorRef) and (v.offset.i != 0 or v.offset.j != 0):
            raise ValueError("Lhs of assignment must not have a horizontal offset.")
        return v

    _dtype_validation = common.assign_stmt_dtype_validation(strict=True)


class IfStmt(common.IfStmt[Stmt, Expr], Stmt):
    pass


class UnaryOp(common.UnaryOp[Expr], Expr):
    pass


class BinaryOp(common.BinaryOp[Expr], Expr):
    _dtype_propagation = common.binary_op_dtype_propagation(strict=True)


class TernaryOp(common.TernaryOp[Expr], Expr):
    _dtype_propagation = common.ternary_op_dtype_propagation(strict=True)


class NativeFuncCall(common.NativeFuncCall[Expr], Expr):
    _dtype_propagation = common.native_func_call_dtype_propagation(strict=True)


class Cast(common.Cast[Expr], Expr):  # type: ignore
    pass


class VerticalDimension(LocNode):
    pass


class Temporary(LocNode):
    name: SymbolName
    dtype: common.DataType


class GTGrid(LocNode):
    pass


class GTLevel(LocNode):
    splitter: int
    offset: int

    @validator("offset")
    def offset_must_not_be_zero(cls, v: int) -> int:
        if v == 0:
            raise ValueError("GridTools level offset must be != 0")
        return v


class GTInterval(LocNode):
    from_level: GTLevel
    to_level: GTLevel


class LocalVarDecl(LocNode):
    name: SymbolName
    dtype: common.DataType


class GTApplyMethod(LocNode):
    interval: GTInterval
    body: List[Stmt]
    local_variables: List[LocalVarDecl]


@enum.unique
class Intent(StrEnum):
    IN = "in"
    INOUT = "inout"


class GTExtent(LocNode):
    i: Tuple[int, int]
    j: Tuple[int, int]
    k: Tuple[int, int]

    @classmethod
    def zero(cls) -> "GTExtent":
        return cls(i=(0, 0), j=(0, 0), k=(0, 0))

    def __add__(self, offset: common.CartesianOffset) -> "GTExtent":
        if isinstance(offset, common.CartesianOffset):
            return GTExtent(
                i=(min(self.i[0], offset.i), max(self.i[1], offset.i)),
                j=(min(self.j[0], offset.j), max(self.j[1], offset.j)),
                k=(min(self.k[0], offset.k), max(self.k[1], offset.k)),
            )
        else:
            raise AssertionError("Can only add CartesianOffsets")


class GTAccessor(LocNode):
    name: SymbolName
    id: int  # noqa: A003  # shadowing python builtin
    intent: Intent
    extent: GTExtent
    ndim: int = 3


class GTParamList(LocNode):
    accessors: List[GTAccessor]


class GTFunctor(LocNode, SymbolTableTrait):
    name: SymbolName
    applies: List[GTApplyMethod]
    param_list: GTParamList


class Param(LocNode):
    name: SymbolName

    class Config(eve.concepts.FrozenModel.Config):
        pass

    # TODO see https://github.com/eth-cscs/eve_toolchain/issues/40
    def __hash__(self) -> int:
        return hash(self.name)

    def __eq__(self, other: object) -> bool:
        if not isinstance(other, Param):
            return NotImplemented
        return self.name == other.name


class Arg(LocNode):
    name: SymbolRef

    class Config(eve.concepts.FrozenModel.Config):
        pass

    # TODO see https://github.com/eth-cscs/eve_toolchain/issues/40
    def __hash__(self) -> int:
        return hash(self.name)

    def __eq__(self, other: object) -> bool:
        if not isinstance(other, Arg):
            return NotImplemented
        return self.name == other.name


class ApiParamDecl(LocNode):
    name: SymbolName
    dtype: common.DataType

    def __init__(self, *args: Any, **kwargs: Any):
        if type(self) is ApiParamDecl:
            raise TypeError("Trying to instantiate `ApiParamDecl` abstract class.")
        super().__init__(*args, **kwargs)


class FieldDecl(ApiParamDecl):
    dimensions: Tuple[bool, bool, bool]
    data_dims: Tuple[int, ...] = field(default_factory=tuple)


class GlobalParamDecl(ApiParamDecl):
    pass


class GTStage(LocNode):
    functor: SymbolRef
    # `args` are SymbolRefs to GTComputation `arguments` (interpreted as parameters)
    # or `temporaries`
    args: List[Arg]

    @validator("args")
    def has_args(cls, v: List[Arg]) -> List[Arg]:
        if not v:
            raise ValueError("At least one argument required")
        return v


class Cache(LocNode):
    name: SymbolRef  # symbol ref to GTComputation params or temporaries


class IJCache(Cache):
    pass


class KCache(Cache):
    fill: bool
    flush: bool


class GTMultiStage(LocNode):
    loop_order: common.LoopOrder
    stages: List[GTStage]
    caches: List[Cache]


class GTComputationCall(LocNode, SymbolTableTrait):
    # In the generated C++ code `arguments` represent both the arguments in the call to `run`
    # and the parameters of the function object.
    # We could represent this closer to the C++ code by splitting call and definition of the
    # function object.
    arguments: List[Arg]
    temporaries: List[Temporary]
    multi_stages: List[GTMultiStage]


class Program(LocNode, SymbolTableTrait):
    name: Str
    parameters: List[
        ApiParamDecl
    ]  # in the current implementation these symbols can be accessed by the functor body
    functors: List[GTFunctor]
    gt_computation: GTComputationCall  # here could be the CtrlFlow region

    _validate_dtype_is_set = common.validate_dtype_is_set()
    _validate_symbol_refs = common.validate_symbol_refs()<|MERGE_RESOLUTION|>--- conflicted
+++ resolved
@@ -21,11 +21,7 @@
 from pydantic.class_validators import validator
 
 import eve
-<<<<<<< HEAD
-from eve import Str, StrEnum, SymbolName, SymbolTableTrait, utils
-=======
-from eve import Str, StrEnum, SymbolName, SymbolTableTrait, field
->>>>>>> 25aab82c
+from eve import Str, StrEnum, SymbolName, SymbolTableTrait, field, utils
 from eve.type_definitions import SymbolRef
 from gtc import common
 from gtc.common import LocNode
