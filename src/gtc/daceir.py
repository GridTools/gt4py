--- conflicted
+++ resolved
@@ -20,13 +20,8 @@
 import sympy
 
 import eve
-<<<<<<< HEAD
 import gtc
 from eve import datamodels
-=======
-import gtc.definitions
-from eve import Int, IntEnum, Node, Str, StrEnum, SymbolName, SymbolRef, utils
->>>>>>> 3d77581b
 from gtc import common, oir
 from gtc.common import LocNode
 from gtc.dace.symbol_utils import (
