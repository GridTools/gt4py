--- conflicted
+++ resolved
@@ -179,11 +179,7 @@
     ) -> None:
         current_mask = self.visit(node.mask)
         combined_mask = (
-<<<<<<< HEAD
-            oir.BinaryOf(op=LogicalOperator.AND, left=mask, right=current_mask)
-=======
             oir.BinaryOp(op=LogicalOperator.AND, left=mask, right=current_mask)
->>>>>>> ba42cc8a
             if mask
             else current_mask
         )
