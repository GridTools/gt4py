--- conflicted
+++ resolved
@@ -190,43 +190,6 @@
         if node.false_branch:
             combined_mask = oir.UnaryOp(op=UnaryOperator.NOT, expr=current_mask, loc=node.loc)
             if mask:
-<<<<<<< HEAD
-                combined_mask = oir.BinaryOp(
-                    op=LogicalOperator.AND,
-                    left=mask,
-                    right=combined_mask,
-                    loc=node.loc,
-                )
-            self.visit(
-                node.false_branch.body,
-                mask=combined_mask,
-                ctx=ctx,
-            )
-
-    def visit_Interval(self, node: gtir.Interval, **kwargs: Any) -> oir.Interval:
-        return oir.Interval(
-            start=self.visit(node.start),
-            end=self.visit(node.end),
-            loc=node.loc,
-        )
-
-    def visit_VerticalLoop(
-        self, node: gtir.VerticalLoop, *, ctx: Context, **kwargs: Any
-    ) -> oir.VerticalLoop:
-        ctx.horizontal_executions.clear()
-        self.visit(node.body, ctx=ctx)
-
-        for temp in node.temporaries:
-            ctx.add_decl(
-                oir.Temporary(
-                    name=temp.name,
-                    dtype=temp.dtype,
-                    dimensions=temp.dimensions,
-                    data_dims=temp.data_dims,
-                    loc=node.loc,
-                )
-            )
-=======
                 combined_mask = oir.BinaryOp(op=LogicalOperator.AND, left=mask, right=combined_mask)
             stmts.extend(self.visit(node.false_branch.body, mask=combined_mask, ctx=ctx, **kwargs))
 
@@ -246,10 +209,14 @@
             horiz_execs.append(oir.HorizontalExecution(body=stmts, declarations=ctx.local_scalars))
 
         ctx.temp_fields += [
-            oir.Temporary(name=temp.name, dtype=temp.dtype, dimensions=temp.dimensions)
+            oir.Temporary(
+                name=temp.name,
+                dtype=temp.dtype,
+                dimensions=temp.dimensions,
+                data_dims=temp.data_dims,
+            )
             for temp in node.temporaries
         ]
->>>>>>> fe9ad849
 
         return oir.VerticalLoop(
             loop_order=node.loop_order,
