#pragma once
#include <gridtools/usid/cuda_helpers.hpp>

namespace gridtools::usid::cuda::nabla_impl_ {
    struct v2e_tag : connectivity<7, true> {};
    struct e2v_tag : connectivity<2, false> {};
    struct S_MXX_tag {};
    struct S_MYY_tag {};
    struct zavgS_MXX_tag {};
    struct zavgS_MYY_tag {};
    struct pnabla_MXX_tag {};
    struct pnabla_MYY_tag {};
    struct vol_tag {};
    struct sign_tag : sparse_field<v2e_tag> {};
    struct pp_tag {};
    struct kernel_0 {
        GT_FUNCTION auto operator()() const {
            return [](auto &&ptr, auto &&strides, auto &&neighbors) {
                double acc = 0.0;
                foreach_neighbor<e2v_tag>([&](auto &&, auto &&n) { acc += field<pp_tag>(n); }, ptr, strides, neighbors);
                auto zavg = 0.5 * acc;
                field<zavgS_MXX_tag>(ptr) = field<S_MXX_tag>(ptr) * zavg;
                field<zavgS_MYY_tag>(ptr) = field<S_MYY_tag>(ptr) * zavg;
            };
        }
    };
    struct kernel_1 {
        GT_FUNCTION auto operator()() const {
            return [](auto &&ptr, auto &&strides, auto &&neighbors) {
<<<<<<< HEAD
                field<pnabla_MXX_tag>(ptr) = 0.0;
                field<pnabla_MYY_tag>(ptr) = 0.0;
                foreach_neighbor<v2e_tag>(
                    [](auto &&p, auto &&n) {
                        field<pnabla_MXX_tag>(p) += field<zavgS_MXX_tag>(n) * field<sign_tag>(p);
                        field<pnabla_MYY_tag>(p) += field<zavgS_MYY_tag>(n) * field<sign_tag>(p);
=======
                double acc_x = 0.0;
                double acc_y = 0.0;
                foreach_neighbor<v2e_tag>(
                    [&](auto &&p, auto &&n) {
                        acc_x += field<zavgS_MXX_tag>(n) * field<sign_tag>(p);
                        acc_y += field<zavgS_MYY_tag>(n) * field<sign_tag>(p);
>>>>>>> aad8f25d
                    },
                    ptr,
                    strides,
                    neighbors);
<<<<<<< HEAD
=======
                field<pnabla_MXX_tag>(ptr) = acc_x;
                field<pnabla_MYY_tag>(ptr) = acc_y;
>>>>>>> aad8f25d
            };
        }
    };

    struct kernel_2 {
        GT_FUNCTION auto operator()() const {
            return [](auto &&ptr, auto &&strides) {
                field<pnabla_MXX_tag>(ptr) = field<pnabla_MXX_tag>(ptr) / field<vol_tag>(ptr);
                field<pnabla_MYY_tag>(ptr) = field<pnabla_MYY_tag>(ptr) / field<vol_tag>(ptr);
            };
        }
    };
    inline constexpr auto nabla = [](domain d, auto &&v2e, auto &&e2v) {
        static_assert(is_sid<decltype(v2e(traits_t()))>());
        static_assert(is_sid<decltype(e2v(traits_t()))>());
        return
            [d = std::move(d),
                v2e = sid::rename_dimensions<dim::n, v2e_tag>(std::forward<decltype(v2e)>(v2e)(traits_t())),
                e2v = sid::rename_dimensions<dim::n, e2v_tag>(std::forward<decltype(e2v)>(e2v)(traits_t()))](
                auto &&S_MXX, auto &&S_MYY, auto &&pp, auto &&pnabla_MXX, auto &&pnabla_MYY, auto &&vol, auto &&sign) {
                static_assert(is_sid<decltype(S_MXX)>());
                static_assert(is_sid<decltype(S_MYY)>());
                static_assert(is_sid<decltype(pp)>());
                static_assert(is_sid<decltype(pnabla_MXX)>());
                static_assert(is_sid<decltype(pnabla_MYY)>());
                static_assert(is_sid<decltype(vol)>());
                static_assert(is_sid<decltype(sign)>());
                auto alloc = make_allocator();
                auto zavgS_MXX = make_simple_tmp_storage<double>(d.edge, d.k, alloc);
                auto zavgS_MYY = make_simple_tmp_storage<double>(d.edge, d.k, alloc);
                call_kernel<kernel_0>(d.edge,
                    d.k,
                    make_composite<e2v_tag, S_MXX_tag, S_MYY_tag, zavgS_MXX_tag, zavgS_MYY_tag>(
                        e2v, S_MXX, S_MYY, zavgS_MXX, zavgS_MYY),
                    make_composite<pp_tag>(pp));
                call_kernel<kernel_1>(d.vertex,
<<<<<<< HEAD
                    sid::composite::make<v2e_tag, pnabla_MXX_tag, pnabla_MYY_tag, sign_tag>(
                        v2e, pnabla_MXX, pnabla_MYY, sid::rename_dimensions<dim::s, v2e_tag>(sign)),
                    sid::composite::make<zavgS_MXX_tag, zavgS_MYY_tag>(zavgS_MXX, zavgS_MYY));
                // TODO pole edge computation
                call_kernel<kernel_2>(d.vertex,
                    sid::composite::make<v2e_tag, pnabla_MXX_tag, pnabla_MYY_tag, vol_tag>(
                        v2e, pnabla_MXX, pnabla_MYY, vol));
=======
                    d.k,
                    make_composite<v2e_tag, pnabla_MXX_tag, pnabla_MYY_tag, sign_tag>(
                        v2e, pnabla_MXX, pnabla_MYY, sign),
                    make_composite<zavgS_MXX_tag, zavgS_MYY_tag>(zavgS_MXX, zavgS_MYY));
                // TODO pole edge computation
                call_kernel<kernel_2>(d.vertex,
                    d.k,
                    make_composite<v2e_tag, pnabla_MXX_tag, pnabla_MYY_tag, vol_tag>(v2e, pnabla_MXX, pnabla_MYY, vol));
>>>>>>> aad8f25d
            };
    };
} // namespace gridtools::usid::cuda::nabla_impl_
using gridtools::usid::cuda::nabla_impl_::nabla;<|MERGE_RESOLUTION|>--- conflicted
+++ resolved
@@ -27,30 +27,18 @@
     struct kernel_1 {
         GT_FUNCTION auto operator()() const {
             return [](auto &&ptr, auto &&strides, auto &&neighbors) {
-<<<<<<< HEAD
-                field<pnabla_MXX_tag>(ptr) = 0.0;
-                field<pnabla_MYY_tag>(ptr) = 0.0;
-                foreach_neighbor<v2e_tag>(
-                    [](auto &&p, auto &&n) {
-                        field<pnabla_MXX_tag>(p) += field<zavgS_MXX_tag>(n) * field<sign_tag>(p);
-                        field<pnabla_MYY_tag>(p) += field<zavgS_MYY_tag>(n) * field<sign_tag>(p);
-=======
                 double acc_x = 0.0;
                 double acc_y = 0.0;
                 foreach_neighbor<v2e_tag>(
                     [&](auto &&p, auto &&n) {
                         acc_x += field<zavgS_MXX_tag>(n) * field<sign_tag>(p);
                         acc_y += field<zavgS_MYY_tag>(n) * field<sign_tag>(p);
->>>>>>> aad8f25d
                     },
                     ptr,
                     strides,
                     neighbors);
-<<<<<<< HEAD
-=======
                 field<pnabla_MXX_tag>(ptr) = acc_x;
                 field<pnabla_MYY_tag>(ptr) = acc_y;
->>>>>>> aad8f25d
             };
         }
     };
@@ -87,15 +75,6 @@
                         e2v, S_MXX, S_MYY, zavgS_MXX, zavgS_MYY),
                     make_composite<pp_tag>(pp));
                 call_kernel<kernel_1>(d.vertex,
-<<<<<<< HEAD
-                    sid::composite::make<v2e_tag, pnabla_MXX_tag, pnabla_MYY_tag, sign_tag>(
-                        v2e, pnabla_MXX, pnabla_MYY, sid::rename_dimensions<dim::s, v2e_tag>(sign)),
-                    sid::composite::make<zavgS_MXX_tag, zavgS_MYY_tag>(zavgS_MXX, zavgS_MYY));
-                // TODO pole edge computation
-                call_kernel<kernel_2>(d.vertex,
-                    sid::composite::make<v2e_tag, pnabla_MXX_tag, pnabla_MYY_tag, vol_tag>(
-                        v2e, pnabla_MXX, pnabla_MYY, vol));
-=======
                     d.k,
                     make_composite<v2e_tag, pnabla_MXX_tag, pnabla_MYY_tag, sign_tag>(
                         v2e, pnabla_MXX, pnabla_MYY, sign),
@@ -104,7 +83,6 @@
                 call_kernel<kernel_2>(d.vertex,
                     d.k,
                     make_composite<v2e_tag, pnabla_MXX_tag, pnabla_MYY_tag, vol_tag>(v2e, pnabla_MXX, pnabla_MYY, vol));
->>>>>>> aad8f25d
             };
     };
 } // namespace gridtools::usid::cuda::nabla_impl_
