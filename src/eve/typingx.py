--- conflicted
+++ resolved
@@ -225,11 +225,7 @@
 
 
 def _collapsable_type_args(*args: Any) -> tuple[bool, tuple]:
-<<<<<<< HEAD
-    if len(args) and all(args[0] == a for a in args):
-=======
     if args and all(args[0] == a for a in args):
->>>>>>> 42fc5c84
         return (True, args)
     else:
         return (False, args)
@@ -308,11 +304,7 @@
         unique_type, args = _collapsable_type_args(*(recursive_get(item) for item in value))
         if unique_type and len(args) > 1:
             return tuple[args[0], ...]
-<<<<<<< HEAD
-        elif len(args):
-=======
         elif args:
->>>>>>> 42fc5c84
             return tuple[args]
         else:
             return tuple[Any, ...]
