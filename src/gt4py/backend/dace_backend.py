--- conflicted
+++ resolved
@@ -20,12 +20,8 @@
 from typing import TYPE_CHECKING, Dict, List, Optional, Tuple, Type
 
 import dace
-<<<<<<< HEAD
 import dace.data
-=======
-import numpy as np
 from dace.sdfg.utils import inline_sdfgs
->>>>>>> e61c49aa
 from dace.serialize import dumps
 
 from eve import codegen
