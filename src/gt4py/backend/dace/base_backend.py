--- conflicted
+++ resolved
@@ -38,11 +38,8 @@
         source = f"""
 import functools
 import ctypes
-<<<<<<< HEAD
 import os
-=======
 import weakref
->>>>>>> 79d08438
 
 from gt4py.backend.dace.util import load_dace_program
 
@@ -142,13 +139,9 @@
 dace_lib['__program_{program_name}']({run_args})
 if exec_info is not None:
     exec_info['pyext_program_end_time'] = time.perf_counter()
-<<<<<<< HEAD
     path = os.path.join('{build_path}', 'perf')
     files = [f for f in os.listdir(path) if f.startswith('report-')]
     exec_info['instrumentation_report'] = os.path.join(path,sorted(files, reverse=True)[0])
-dace_lib['__dace_exit_{program_name}']({run_args})
-=======
->>>>>>> 79d08438
 """.format(
                     program_name=self.implementation_ir.sdfg.name,
                     run_args=", ".join(run_args_strs),
