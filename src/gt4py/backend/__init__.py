--- conflicted
+++ resolved
@@ -27,11 +27,7 @@
 
 
 try:
-<<<<<<< HEAD
-    from .dace.backend import GTCDaceBackend
-=======
-    from .gtc_backend import GTCDaceCPUBackend, GTCDaceGPUBackend
->>>>>>> d1e434b2
+    from .dace.backend import GTCDaceCPUBackend, GTCDaceGPUBackend
 except ImportError:
     pass
 
