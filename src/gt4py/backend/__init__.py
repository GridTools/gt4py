--- conflicted
+++ resolved
@@ -24,25 +24,10 @@
     from_name,
     register,
 )
-<<<<<<< HEAD
-
-from .gtc_backend import (
-    GTCCudaBackend,
-    GTCGTCpuIfirstBackend,
-    GTCGTCpuKfirstBackend,
-    GTCGTGpuBackend,
-    GTCNumpyBackend,
-)
-
-
-try:
-    from .gtc_backend.dace import GTCDaceCPUBackend, GTCDaceGPUBackend
-=======
 
 
 try:
     from .dace_backend import DaceCPUBackend, DaceGPUBackend
->>>>>>> 94f59fd1
 except ImportError:
     pass
 
