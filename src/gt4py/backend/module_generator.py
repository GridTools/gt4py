--- conflicted
+++ resolved
@@ -323,136 +323,4 @@
 
     def generate_post_run(self) -> str:
         """Additional code to be run just after the run method (implementation) is called."""
-<<<<<<< HEAD
-        return ""
-=======
-        return ""
-
-
-def iir_is_not_emtpy(implementation_ir: gt_ir.StencilImplementation) -> bool:
-    return bool(implementation_ir.multi_stages)
-
-
-def gtir_is_not_emtpy(pipeline: GtirPipeline) -> bool:
-    node = pipeline.full()
-    return bool(node.iter_tree().if_isinstance(gtir.ParAssignStmt).to_list())
-
-
-def iir_has_effect(implementation_ir: gt_ir.StencilImplementation) -> bool:
-    return bool(implementation_ir.has_effect)
-
-
-def gtir_has_effect(pipeline: GtirPipeline) -> bool:
-    return True
-
-
-class PyExtModuleGenerator(BaseModuleGenerator):
-    """
-    Module Generator for use with backends that generate c++ python extensions.
-
-    Will either use ImplementationIR or GTIR depending on the backend's USE_LEGACY_TOOLCHAIN
-    class attribute. Using with other IRs requires subclassing and overriding ``_is_not_empty()``
-    and ``_has_effect()`` methods.
-    """
-
-    pyext_module_name: Optional[str]
-    pyext_file_path: Optional[str]
-
-    def __init__(self):
-        super().__init__()
-        self.pyext_module_name = None
-        self.pyext_file_path = None
-
-    def __call__(
-        self,
-        args_data: ModuleData,
-        builder: Optional["StencilBuilder"] = None,
-        **kwargs: Any,
-    ) -> str:
-        self.pyext_module_name = kwargs["pyext_module_name"]
-        self.pyext_file_path = kwargs["pyext_file_path"]
-        return super().__call__(args_data, builder, **kwargs)
-
-    def _is_not_empty(self) -> bool:
-        if self.pyext_module_name is None:
-            return False
-        if self.builder.backend.USE_LEGACY_TOOLCHAIN:
-            return iir_is_not_emtpy(self.builder.implementation_ir)
-        return gtir_is_not_emtpy(self.builder.gtir_pipeline)
-
-    def generate_imports(self) -> str:
-        source = [*super().generate_imports().splitlines(), "from gt4py import utils as gt_utils"]
-        if self._is_not_empty():
-            assert self.pyext_file_path is not None
-            file_path = 'f"{{pathlib.Path(__file__).parent.resolve()}}/{}"'.format(
-                os.path.basename(self.pyext_file_path)
-            )
-            source.append(
-                textwrap.dedent(
-                    f"""
-                pyext_module = gt_utils.make_module_from_file(
-                    "{self.pyext_module_name}", {file_path}, public_import=True
-                )
-                """
-                )
-            )
-        return "\n".join(source)
-
-    def _has_effect(self) -> bool:
-        if not self._is_not_empty():
-            return False
-        if self.builder.backend.USE_LEGACY_TOOLCHAIN:
-            return iir_has_effect(self.builder.implementation_ir)
-        return gtir_has_effect(self.builder.gtir_pipeline)
-
-    def generate_implementation(self) -> str:
-        definition_ir = self.builder.definition_ir
-        sources = gt_utils.text.TextBlock(indent_size=BaseModuleGenerator.TEMPLATE_INDENT_SIZE)
-
-        args = []
-        api_fields = set(field.name for field in definition_ir.api_fields)
-        for arg in definition_ir.api_signature:
-            if arg.name not in self.args_data.unreferenced:
-                args.append(arg.name)
-                if arg.name in api_fields:
-                    args.append("list(_origin_['{}'])".format(arg.name))
-
-        # only generate implementation if any multi_stages are present. e.g. if no statement in the
-        # stencil has any effect on the API fields, this may not be the case since they could be
-        # pruned.
-        if self._has_effect():
-            source = textwrap.dedent(
-                f"""
-                # Load or generate a GTComputation object for the current domain size
-                pyext_module.run_computation({",".join(["list(_domain_)", *args, "exec_info"])})
-                """
-            )
-            sources.extend(source.splitlines())
-        else:
-            sources.extend("\n")
-
-        return sources.text
-
-
-class CUDAPyExtModuleGenerator(PyExtModuleGenerator):
-    def generate_implementation(self) -> str:
-        source = super().generate_implementation()
-        if self.builder.options.backend_opts.get("device_sync", True):
-            source += textwrap.dedent(
-                """
-                    cupy.cuda.Device(0).synchronize()
-                """
-            )
-        return source
-
-    def generate_imports(self) -> str:
-        source = (
-            textwrap.dedent(
-                """
-                import cupy
-                """
-            )
-            + super().generate_imports()
-        )
-        return source
->>>>>>> fe9ad849
+        return ""