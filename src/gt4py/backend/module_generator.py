# -*- coding: utf-8 -*-
#
# GTC Toolchain - GT4Py Project - GridTools Framework
#
# Copyright (c) 2014-2021, ETH Zurich
# All rights reserved.
#
# This file is part of the GT4Py project and the GridTools framework.
# GT4Py is free software: you can redistribute it and/or modify it under
# the terms of the GNU General Public License as published by the
# Free Software Foundation, either version 3 of the License, or any later
# version. See the LICENSE.txt file at the top-level directory of this
# distribution for a copy of the license or check <https://www.gnu.org/licenses/>.
#
# SPDX-License-Identifier: GPL-3.0-or-later

import abc
import itertools
import numbers
import os
import textwrap
from dataclasses import dataclass, field
from inspect import getdoc
from typing import TYPE_CHECKING, Any, Dict, List, Optional, Set

import jinja2
import numpy

from gt4py import ir as gt_ir
from gt4py import utils as gt_utils
from gt4py.definitions import AccessKind, Boundary, DomainInfo, FieldInfo, ParameterInfo
from gtc import gtir
from gtc.passes.gtir_access_kind import compute_access_kinds
from gtc.passes.gtir_k_boundary import compute_k_boundary, compute_min_k_size
from gtc.passes.gtir_legacy_extents import compute_legacy_extents
from gtc.passes.gtir_pipeline import GtirPipeline
from gtc.utils import dimension_flags_to_names


if TYPE_CHECKING:
    from gt4py.stencil_builder import StencilBuilder


@dataclass
class ModuleData:
    field_info: Dict[str, FieldInfo] = field(default_factory=dict)
    parameter_info: Dict[str, ParameterInfo] = field(default_factory=dict)
    unreferenced: List[str] = field(default_factory=list)

    @property
    def field_names(self) -> Set[str]:
        """Set of all field names."""
        return set(self.field_info.keys())

    @property
    def parameter_names(self) -> Set[str]:
        """Set of all parameter names."""
        return set(self.parameter_info.keys())
<<<<<<< HEAD
=======


def make_args_data_from_iir(implementation_ir: gt_ir.StencilImplementation) -> ModuleData:
    data = ModuleData()

    # Collect access type per field
    in_fields = set()
    out_fields = set()
    for ms in implementation_ir.multi_stages:
        for sg in ms.groups:
            for st in sg.stages:
                for acc in st.accessors:
                    if isinstance(acc, gt_ir.FieldAccessor) and bool(acc.intent & AccessKind.WRITE):
                        out_fields.add(acc.symbol)
                    elif isinstance(acc, gt_ir.FieldAccessor) and bool(
                        acc.intent & AccessKind.READ
                    ):
                        in_fields.add(acc.symbol)

    for arg in implementation_ir.api_signature:
        if arg.name in implementation_ir.fields:
            access = AccessKind.NONE
            if arg.name in in_fields:
                access |= AccessKind.READ
            if arg.name in out_fields:
                access |= AccessKind.WRITE
            field_decl = implementation_ir.fields[arg.name]
            data.field_info[arg.name] = FieldInfo(
                access=access,
                boundary=implementation_ir.fields_extents[arg.name].to_boundary(),
                axes=tuple(field_decl.axes),
                data_dims=tuple(field_decl.data_dims),
                dtype=field_decl.data_type.dtype,
            )
        else:
            data.parameter_info[arg.name] = ParameterInfo(
                access=(
                    AccessKind.NONE
                    if arg.name in implementation_ir.unreferenced
                    else AccessKind.READ
                ),
                dtype=implementation_ir.parameters[arg.name].data_type.dtype,
            )

    data.unreferenced = implementation_ir.unreferenced

    return data


def get_unused_params_from_gtir(
    pipeline: GtirPipeline,
) -> List[Union[gtir.FieldDecl, gtir.ScalarDecl]]:
    node = pipeline.gtir
    field_names = {
        param.name for param in node.params if isinstance(param, (gtir.FieldDecl, gtir.ScalarDecl))
    }
    used_field_names = (
        node.iter_tree().if_isinstance(gtir.FieldAccess, gtir.ScalarAccess).getattr("name").to_set()
    )
    return [
        param for param in node.params if param.name in field_names.difference(used_field_names)
    ]
>>>>>>> 17acff88


def make_args_data_from_gtir(pipeline: GtirPipeline, legacy=False) -> ModuleData:
    """
    Compute module data containing information about stencil arguments from gtir.

    Use `legacy` parameter to ensure equality with values from legacy toolchain.
    """
    data = ModuleData()
    node = pipeline.full()

<<<<<<< HEAD
    # NOTE: pipeline.gtir has not had prune_unused_parameters applied.
    accesses = compute_access_kinds(pipeline.gtir)
=======
    write_fields = (
        node.iter_tree()
        .if_isinstance(gtir.ParAssignStmt)
        .getattr("left")
        .if_isinstance(gtir.FieldAccess)
        .getattr("name")
        .to_set()
    )

    read_fields: Set[str] = set()
    read_exprs = itertools.chain(
        node.iter_tree().if_isinstance(gtir.ParAssignStmt).getattr("right"),
        node.iter_tree().if_isinstance(gtir.FieldIfStmt).getattr("cond"),
    )
    for expr in read_exprs:
        read_fields |= expr.iter_tree().if_isinstance(gtir.FieldAccess).getattr("name").to_set()

    referenced_field_params = [
        param.name for param in node.params if isinstance(param, gtir.FieldDecl)
    ]
>>>>>>> 17acff88
    field_extents = compute_legacy_extents(node, mask_inwards=legacy)
    all_params = pipeline.gtir.params

    for decl in (param for param in all_params if isinstance(param, gtir.FieldDecl)):
        access = accesses[decl.name]
        dtype = numpy.dtype(decl.dtype.name.lower())

        if access != AccessKind.NONE:
            k_boundary = compute_k_boundary(node)[decl.name] if not legacy else (0, 0)
            boundary = Boundary(*field_extents[decl.name].to_boundary()[0:2], k_boundary)
        else:
            boundary = Boundary.zeros(ndims=3)

        data.field_info[decl.name] = FieldInfo(
            access=access,
            boundary=boundary,
<<<<<<< HEAD
            axes=tuple(dimension_flags_to_names(decl.dimensions).upper()),
            data_dims=tuple(decl.data_dims),
            dtype=dtype,
        )

    for decl in (param for param in all_params if isinstance(param, gtir.ScalarDecl)):
        access = accesses[decl.name]
        dtype = numpy.dtype(decl.dtype.name.lower())
        data.parameter_info[decl.name] = ParameterInfo(access=access, dtype=dtype)
=======
            axes=tuple(dimension_flags_to_names(node.symtable_[name].dimensions).upper()),
            data_dims=tuple(node.symtable_[name].data_dims),
            dtype=numpy.dtype(node.symtable_[name].dtype.name.lower()),
        )

    referenced_scalar_params = [
        param.name for param in node.params if param.name not in referenced_field_params
    ]
    for name in sorted(referenced_scalar_params):
        data.parameter_info[name] = ParameterInfo(
            access=AccessKind.READ, dtype=numpy.dtype(node.symtable_[name].dtype.name.lower())
        )

    unref_params = get_unused_params_from_gtir(pipeline)
    for param in sorted(unref_params, key=lambda decl: decl.name):
        if isinstance(param, gtir.FieldDecl):
            data.field_info[param.name] = FieldInfo(
                access=AccessKind.NONE,
                boundary=Boundary.zeros(ndims=3),
                axes=tuple(dimension_flags_to_names(param.dimensions).upper()),
                data_dims=param.data_dims,
                dtype=numpy.dtype(param.dtype.name.lower()),
            )
        elif isinstance(param, gtir.ScalarDecl):
            data.parameter_info[param.name] = ParameterInfo(
                access=AccessKind.NONE, dtype=numpy.dtype(param.dtype.name.lower())
            )
>>>>>>> 17acff88

    data.unreferenced = [*sorted(name for name in accesses if accesses[name] == AccessKind.NONE)]
    return data


class BaseModuleGenerator(abc.ABC):

    SOURCE_LINE_LENGTH = 120
    TEMPLATE_INDENT_SIZE = 4
    DOMAIN_ARG_NAME = "_domain_"
    ORIGIN_ARG_NAME = "_origin_"
    SPLITTERS_NAME = "_splitters_"

    TEMPLATE_PATH = os.path.join(os.path.dirname(__file__), "templates", "stencil_module.py.in")

    _builder: Optional["StencilBuilder"]
    args_data: ModuleData
    template: jinja2.Template

    def __init__(self, builder: Optional["StencilBuilder"] = None):
        self._builder = builder
        self.args_data = ModuleData()
        with open(self.TEMPLATE_PATH, "r") as f:
            self.template = jinja2.Template(f.read())

    def __call__(
        self,
        args_data: ModuleData,
        builder: Optional["StencilBuilder"] = None,
        **kwargs: Any,
    ) -> str:
        """
        Generate source code for a Python module containing a StencilObject.

        A possible reaosn for extending is processing additional kwargs,
        using a different template might require completely overriding.
        """
        if builder:
            self._builder = builder
        self.args_data = args_data

        module_source = self.template.render(
            imports=self.generate_imports(),
            module_members=self.generate_module_members(),
            class_name=self.generate_class_name(),
            class_members=self.generate_class_members(),
            docstring=self.generate_docstring(),
            gt_backend=self.generate_backend_name(),
            gt_source=self.generate_sources(),
            gt_domain_info=self.generate_domain_info(),
            gt_field_info=repr(self.args_data.field_info),
            gt_parameter_info=repr(self.args_data.parameter_info),
            gt_constants=self.generate_constants(),
            gt_options=self.generate_options(),
            stencil_signature=self.generate_signature(),
            field_names=self.args_data.field_names,
            param_names=self.args_data.parameter_names,
            pre_run=self.generate_pre_run(),
            post_run=self.generate_post_run(),
            implementation=self.generate_implementation(),
        )
        if self.builder.options.as_dict()["format_source"]:
            module_source = gt_utils.text.format_source(
                module_source, line_length=self.SOURCE_LINE_LENGTH
            )

        return module_source

    @property
    def builder(self) -> "StencilBuilder":
        """
        Expose the builder reference.

        Raises a runtime error if the builder reference is not initialized.
        This is necessary because other parts of the public API depend on it before it is
        guaranteed to be initialized.
        """
        if not self._builder:
            raise RuntimeError("Builder attribute not initialized!")
        return self._builder

    @property
    def backend_name(self) -> str:
        return self.builder.backend.name

    @abc.abstractmethod
    def generate_implementation(self) -> str:
        """Generate the work code inside the stencil object's run function."""
        pass

    def generate_imports(self) -> str:
        """Generate import statements and related code for the stencil class module."""
        return ""

    def generate_class_name(self) -> str:
        """
        Generate the name of the stencil class.

        This should ususally be deferred to the chosen caching strategy via
        the builder object (see default implementation).
        """
        return self.builder.class_name

    def generate_docstring(self) -> str:
        """
        Generate the docstring of the stencil object.

        The default is to return the stencil definition's docstring or an
        empty string.
        The output should be least based on the stencil definition's docstring,
        if one exists.
        """
        return getdoc(self.builder.definition) or ""

    def generate_backend_name(self) -> str:
        """
        Return the name of the backend.

        There should never be a need to override this.
        """
        return self.backend_name

    def generate_sources(self) -> Dict[str, str]:
        """
        Return the source code of the stencil definition in string format.

        This is unlikely to require overriding.
        """
        if self.builder.definition_ir.sources is not None:
            return {
                key: gt_utils.text.format_source(value, line_length=self.SOURCE_LINE_LENGTH)
                for key, value in self.builder.definition_ir.sources
            }
        return {}

    def generate_constants(self) -> Dict[str, str]:
        """
        Return a mapping of named numeric constants passed as externals.

        This is unlikely to require overriding.
        """
        if self.builder.definition_ir.externals:
            return {
                name: repr(value)
                for name, value in self.builder.definition_ir.externals.items()
                if isinstance(value, numbers.Number)
            }
        return {}

    def generate_options(self) -> Dict[str, Any]:
        """
        Return dictionary of build options.

        Must exclude options that should never be cached.
        """
        return {
            key: value
            for key, value in self.builder.options.as_dict().items()
            if key not in ["build_info"]
        }

    def generate_domain_info(self) -> str:
        """
        Generate a ``DomainInfo`` constructor call with the correct arguments.

        Might require overriding for module generators of non-cartesian backends.
        """
        parallel_axes = self.builder.definition_ir.domain.parallel_axes or []
        sequential_axis = self.builder.definition_ir.domain.sequential_axis.name
        if self.builder.backend.USE_LEGACY_TOOLCHAIN:
            min_sequential_axis_size = 0
        else:
            min_sequential_axis_size = compute_min_k_size(self.builder.gtir_pipeline.full())
        domain_info = repr(
            DomainInfo(
                parallel_axes=tuple(ax.name for ax in parallel_axes),
                sequential_axis=sequential_axis,
                min_sequential_axis_size=min_sequential_axis_size,
                ndim=len(parallel_axes) + (1 if sequential_axis else 0),
            )
        )
        return domain_info

    def generate_module_members(self) -> str:
        """
        Generate additional module level code after all imports.

        May contain any executable module level code including function and class defs.
        """
        return ""

    def generate_class_members(self) -> str:
        """
        Generate additional stencil class members.

        May contain any class level code including methods.
        """
        return ""

    def generate_signature(self) -> str:
        """
        Generate the stencil definition specific part of the stencil object's ``__call__`` signature.

        Unlikely to require overriding.
        """
        args = []
        keyword_args = ["*"]
        for arg in self.builder.definition_ir.api_signature:
            if arg.is_keyword:
                if arg.default is not gt_ir.Empty:
                    keyword_args.append(
                        "{name}={default}".format(name=arg.name, default=arg.default)
                    )
                else:
                    keyword_args.append(arg.name)
            else:
                if arg.default is not gt_ir.Empty:
                    args.append("{name}={default}".format(name=arg.name, default=arg.default))
                else:
                    args.append(arg.name)

        if len(keyword_args) > 1:
            args.extend(keyword_args)
        signature = ", ".join(args)

        return signature

    def generate_pre_run(self) -> str:
        """Additional code to be run just before the run method (implementation) is called."""
        return ""

    def generate_post_run(self) -> str:
        """Additional code to be run just after the run method (implementation) is called."""
        return ""


def iir_is_not_emtpy(implementation_ir: gt_ir.StencilImplementation) -> bool:
    return bool(implementation_ir.multi_stages)


def gtir_is_not_emtpy(pipeline: GtirPipeline) -> bool:
    node = pipeline.full()
    return bool(node.iter_tree().if_isinstance(gtir.ParAssignStmt).to_list())


def iir_has_effect(implementation_ir: gt_ir.StencilImplementation) -> bool:
    return bool(implementation_ir.has_effect)


def gtir_has_effect(pipeline: GtirPipeline) -> bool:
    return True


class PyExtModuleGenerator(BaseModuleGenerator):
    """
    Module Generator for use with backends that generate c++ python extensions.

    Will either use ImplementationIR or GTIR depending on the backend's USE_LEGACY_TOOLCHAIN
    class attribute. Using with other IRs requires subclassing and overriding ``_is_not_empty()``
    and ``_has_effect()`` methods.
    """

    pyext_module_name: Optional[str]
    pyext_file_path: Optional[str]

    def __init__(self):
        super().__init__()
        self.pyext_module_name = None
        self.pyext_file_path = None

    def __call__(
        self,
        args_data: ModuleData,
        builder: Optional["StencilBuilder"] = None,
        **kwargs: Any,
    ) -> str:
        self.pyext_module_name = kwargs["pyext_module_name"]
        self.pyext_file_path = kwargs["pyext_file_path"]
        return super().__call__(args_data, builder, **kwargs)

    def _is_not_empty(self) -> bool:
        if self.pyext_module_name is None:
            return False
        if self.builder.backend.USE_LEGACY_TOOLCHAIN:
            return iir_is_not_emtpy(self.builder.implementation_ir)
        return gtir_is_not_emtpy(self.builder.gtir_pipeline)

    def generate_imports(self) -> str:
        source = ["from gt4py import utils as gt_utils"]
        if self._is_not_empty():
            assert self.pyext_file_path is not None
            file_path = 'f"{{pathlib.Path(__file__).parent.resolve()}}/{}"'.format(
                os.path.basename(self.pyext_file_path)
            )
            source.append(
                textwrap.dedent(
                    f"""
                pyext_module = gt_utils.make_module_from_file(
                    "{self.pyext_module_name}", {file_path}, public_import=True
                )
                """
                )
            )
        return "\n".join(source)

    def _has_effect(self) -> bool:
        if not self._is_not_empty():
            return False
        if self.builder.backend.USE_LEGACY_TOOLCHAIN:
            return iir_has_effect(self.builder.implementation_ir)
        return gtir_has_effect(self.builder.gtir_pipeline)

    def generate_implementation(self) -> str:
        definition_ir = self.builder.definition_ir
        sources = gt_utils.text.TextBlock(indent_size=BaseModuleGenerator.TEMPLATE_INDENT_SIZE)

        args = []
        api_fields = set(field.name for field in definition_ir.api_fields)
        for arg in definition_ir.api_signature:
            if arg.name not in self.args_data.unreferenced:
                args.append(arg.name)
                if arg.name in api_fields:
                    args.append("list(_origin_['{}'])".format(arg.name))

        # only generate implementation if any multi_stages are present. e.g. if no statement in the
        # stencil has any effect on the API fields, this may not be the case since they could be
        # pruned.
        if self._has_effect():
            source = textwrap.dedent(
                f"""
                # Load or generate a GTComputation object for the current domain size
                pyext_module.run_computation({",".join(["list(_domain_)", *args, "exec_info"])})
                """
            )
            sources.extend(source.splitlines())
        else:
            sources.extend("\n")

        return sources.text


class CUDAPyExtModuleGenerator(PyExtModuleGenerator):
    def generate_implementation(self) -> str:
        source = super().generate_implementation()
        if self.builder.options.backend_opts.get("device_sync", True):
            source += textwrap.dedent(
                """
                    cupy.cuda.Device(0).synchronize()
                """
            )
        return source

    def generate_imports(self) -> str:
        source = (
            textwrap.dedent(
                """
                import cupy
                """
            )
            + super().generate_imports()
        )
        return source<|MERGE_RESOLUTION|>--- conflicted
+++ resolved
@@ -15,7 +15,6 @@
 # SPDX-License-Identifier: GPL-3.0-or-later
 
 import abc
-import itertools
 import numbers
 import os
 import textwrap
@@ -56,71 +55,6 @@
     def parameter_names(self) -> Set[str]:
         """Set of all parameter names."""
         return set(self.parameter_info.keys())
-<<<<<<< HEAD
-=======
-
-
-def make_args_data_from_iir(implementation_ir: gt_ir.StencilImplementation) -> ModuleData:
-    data = ModuleData()
-
-    # Collect access type per field
-    in_fields = set()
-    out_fields = set()
-    for ms in implementation_ir.multi_stages:
-        for sg in ms.groups:
-            for st in sg.stages:
-                for acc in st.accessors:
-                    if isinstance(acc, gt_ir.FieldAccessor) and bool(acc.intent & AccessKind.WRITE):
-                        out_fields.add(acc.symbol)
-                    elif isinstance(acc, gt_ir.FieldAccessor) and bool(
-                        acc.intent & AccessKind.READ
-                    ):
-                        in_fields.add(acc.symbol)
-
-    for arg in implementation_ir.api_signature:
-        if arg.name in implementation_ir.fields:
-            access = AccessKind.NONE
-            if arg.name in in_fields:
-                access |= AccessKind.READ
-            if arg.name in out_fields:
-                access |= AccessKind.WRITE
-            field_decl = implementation_ir.fields[arg.name]
-            data.field_info[arg.name] = FieldInfo(
-                access=access,
-                boundary=implementation_ir.fields_extents[arg.name].to_boundary(),
-                axes=tuple(field_decl.axes),
-                data_dims=tuple(field_decl.data_dims),
-                dtype=field_decl.data_type.dtype,
-            )
-        else:
-            data.parameter_info[arg.name] = ParameterInfo(
-                access=(
-                    AccessKind.NONE
-                    if arg.name in implementation_ir.unreferenced
-                    else AccessKind.READ
-                ),
-                dtype=implementation_ir.parameters[arg.name].data_type.dtype,
-            )
-
-    data.unreferenced = implementation_ir.unreferenced
-
-    return data
-
-
-def get_unused_params_from_gtir(
-    pipeline: GtirPipeline,
-) -> List[Union[gtir.FieldDecl, gtir.ScalarDecl]]:
-    node = pipeline.gtir
-    field_names = {
-        param.name for param in node.params if isinstance(param, (gtir.FieldDecl, gtir.ScalarDecl))
-    }
-    used_field_names = (
-        node.iter_tree().if_isinstance(gtir.FieldAccess, gtir.ScalarAccess).getattr("name").to_set()
-    )
-    return [
-        param for param in node.params if param.name in field_names.difference(used_field_names)
-    ]
->>>>>>> 17acff88
 
 
 def make_args_data_from_gtir(pipeline: GtirPipeline, legacy=False) -> ModuleData:
@@ -132,31 +66,8 @@
     data = ModuleData()
     node = pipeline.full()
 
-<<<<<<< HEAD
     # NOTE: pipeline.gtir has not had prune_unused_parameters applied.
     accesses = compute_access_kinds(pipeline.gtir)
-=======
-    write_fields = (
-        node.iter_tree()
-        .if_isinstance(gtir.ParAssignStmt)
-        .getattr("left")
-        .if_isinstance(gtir.FieldAccess)
-        .getattr("name")
-        .to_set()
-    )
-
-    read_fields: Set[str] = set()
-    read_exprs = itertools.chain(
-        node.iter_tree().if_isinstance(gtir.ParAssignStmt).getattr("right"),
-        node.iter_tree().if_isinstance(gtir.FieldIfStmt).getattr("cond"),
-    )
-    for expr in read_exprs:
-        read_fields |= expr.iter_tree().if_isinstance(gtir.FieldAccess).getattr("name").to_set()
-
-    referenced_field_params = [
-        param.name for param in node.params if isinstance(param, gtir.FieldDecl)
-    ]
->>>>>>> 17acff88
     field_extents = compute_legacy_extents(node, mask_inwards=legacy)
     all_params = pipeline.gtir.params
 
@@ -173,7 +84,6 @@
         data.field_info[decl.name] = FieldInfo(
             access=access,
             boundary=boundary,
-<<<<<<< HEAD
             axes=tuple(dimension_flags_to_names(decl.dimensions).upper()),
             data_dims=tuple(decl.data_dims),
             dtype=dtype,
@@ -183,35 +93,6 @@
         access = accesses[decl.name]
         dtype = numpy.dtype(decl.dtype.name.lower())
         data.parameter_info[decl.name] = ParameterInfo(access=access, dtype=dtype)
-=======
-            axes=tuple(dimension_flags_to_names(node.symtable_[name].dimensions).upper()),
-            data_dims=tuple(node.symtable_[name].data_dims),
-            dtype=numpy.dtype(node.symtable_[name].dtype.name.lower()),
-        )
-
-    referenced_scalar_params = [
-        param.name for param in node.params if param.name not in referenced_field_params
-    ]
-    for name in sorted(referenced_scalar_params):
-        data.parameter_info[name] = ParameterInfo(
-            access=AccessKind.READ, dtype=numpy.dtype(node.symtable_[name].dtype.name.lower())
-        )
-
-    unref_params = get_unused_params_from_gtir(pipeline)
-    for param in sorted(unref_params, key=lambda decl: decl.name):
-        if isinstance(param, gtir.FieldDecl):
-            data.field_info[param.name] = FieldInfo(
-                access=AccessKind.NONE,
-                boundary=Boundary.zeros(ndims=3),
-                axes=tuple(dimension_flags_to_names(param.dimensions).upper()),
-                data_dims=param.data_dims,
-                dtype=numpy.dtype(param.dtype.name.lower()),
-            )
-        elif isinstance(param, gtir.ScalarDecl):
-            data.parameter_info[param.name] = ParameterInfo(
-                access=AccessKind.NONE, dtype=numpy.dtype(param.dtype.name.lower())
-            )
->>>>>>> 17acff88
 
     data.unreferenced = [*sorted(name for name in accesses if accesses[name] == AccessKind.NONE)]
     return data
