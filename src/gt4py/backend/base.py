# -*- coding: utf-8 -*-
#
# GT4Py - GridTools4Py - GridTools for Python
#
# Copyright (c) 2014-2021, ETH Zurich
# All rights reserved.
#
# This file is part the GT4Py project and the GridTools framework.
# GT4Py is free software: you can redistribute it and/or modify it under
# the terms of the GNU General Public License as published by the
# Free Software Foundation, either version 3 of the License, or any later
# version. See the LICENSE.txt file at the top-level directory of this
# distribution for a copy of the license or check <https://www.gnu.org/licenses/>.
#
# SPDX-License-Identifier: GPL-3.0-or-later

import abc
import copy
import hashlib
import os
import pathlib
from typing import TYPE_CHECKING, Any, Callable, ClassVar, Dict, List, Optional, Tuple, Type, Union

from gt4py import definitions as gt_definitions
from gt4py import utils as gt_utils

from . import pyext_builder
from .module_generator import (
    BaseModuleGenerator,
    ModuleData,
    make_args_data_from_gtir,
    make_args_data_from_iir,
)


if TYPE_CHECKING:
    from gt4py.stencil_builder import StencilBuilder
    from gt4py.stencil_object import StencilObject

REGISTRY = gt_utils.Registry()


def from_name(name: str) -> Type["Backend"]:
    return REGISTRY.get(name, None)


def register(backend_cls: Type["Backend"]) -> None:
    assert issubclass(backend_cls, Backend) and backend_cls.name is not None

    if isinstance(backend_cls.name, str):
        return REGISTRY.register(backend_cls.name, backend_cls)

    else:
        raise ValueError(
            "Invalid 'name' attribute ('{name}') in backend class '{cls}'".format(
                name=backend_cls.name, cls=backend_cls
            )
        )


class Backend(abc.ABC):

    #: Backend name
    name: ClassVar[str]

    #: Backend-specific options:
    #:
    #:  + info:
    #:    - versioning: is versioning on?
    #:    - description [optional]
    #:    - type
    options: ClassVar[Dict[str, Any]]

    #: Backend-specific storage parametrization:
    #:
    #:  - "alignment": in bytes
    #:  - "device": "cpu" | "gpu"
    #:  - "layout_map": callback converting a mask to a layout
    #:  - "is_compatible_layout": callback checking if a storage has compatible layout
    #:  - "is_compatible_type": callback checking if storage has compatible type
    storage_info: ClassVar[Dict[str, Any]]

    #: Language support:
    #:
    #:  - "computation": name of the language in which the computation is implemented.
    #:  - "bindings": names of supported language bindings / wrappers.
    #:    If a high-level language is compatible out-of-the-box, it should not be listed.
    #:
    #:  Languages should be spelled using the official spelling
    #:  but lower case ("python", "fortran", "rust").
    languages: ClassVar[Optional[Dict[str, Any]]] = None

    # __impl_opts:
    #   "disable-code-generation": bool
    #   "disable-cache-validation": bool

    builder: "StencilBuilder"

    #: Toolchain choice between GTIR and ImplementationIR, True for ImplementationIR
    #:
    #: If True the ImplementationIR should be used for all code generation, analysis
    #: and optimization. Instantiation of GTIR should be avoided.
    #: Likewise if False, ImplementationIR should never be instanciated during builds.
    USE_LEGACY_TOOLCHAIN: ClassVar[bool] = False

    def __init__(self, builder: "StencilBuilder"):
        self.builder = builder

    @classmethod
    def filter_options_for_id(
        cls, options: gt_definitions.BuildOptions
    ) -> gt_definitions.BuildOptions:
        """Filter a copy for options that should not be part of the stencil ID."""
        filtered_options = copy.deepcopy(options)
        id_names = set(name for name, info in cls.options.items() if info["versioning"])
        non_id_names = set(filtered_options.backend_opts.keys()) - id_names
        for name in non_id_names:
            del filtered_options.backend_opts[name]

        return filtered_options

    @abc.abstractmethod
    def load(self) -> Optional[Type["StencilObject"]]:
        """
        Load the stencil class from the generated python module.

        type:
            The generated stencil class after loading through python's import API


        This assumes that :py:meth:`Backend.generate` has been called already on the same stencil.
        The python module therefore already exists and any python extensions have been compiled.
        In case the stencil changed since the last generate call, it will not be rebuilt.
        """
        pass

    @abc.abstractmethod
    def generate(self) -> Type["StencilObject"]:
        """
        Generate the stencil class from GTScript's internal representation.

        Returns
        -------
        type:
            The generated stencil class after loading through python's import API

        In case the stencil class for the given ID is found in cache, this method can avoid
        rebuilding it. Rebuilding can however be triggered through the :code:`options` parameter
        if supported by the backend.
        """
        pass

    @property
    def extra_cache_info(self) -> Dict[str, Any]:
        """Provide additional data to be stored in cache info file (sublass hook)."""
        return {}

    @property
    def extra_cache_validation_keys(self) -> List[str]:
        """List keys from extra_cache_info to be validated during consistency check."""
        return []


class CLIBackendMixin(Backend):
    @abc.abstractmethod
    def generate_computation(self) -> Dict[str, Union[str, Dict]]:
        """
        Generate the computation source code in a way agnostic of the way it is going to be used.

        Returns
        -------
        Dict[str, str | Dict] of source file names / directories -> contents:
            If a key's value is a string it is interpreted as a file name and the value as the
            source code of that file
            If a key's value is a Dict, it is interpreted as a directory name and it's
            value as a nested file hierarchy to which the same rules are applied recursively.
            The root path is relative to the build directory.

        Raises
        ------
        NotImplementedError
            If the backend does not support usage outside of JIT compilation / generation.

        Example
        -------
        .. code-block:: python

            def mystencil(...):
                ...

            options = BuildOptions(name="mystencil", ...)
            ir = frontend.generate(mystencil, {}, options)
            stencil_src = backend.generate_computation(ir, options)

            print(stencil_src)

            # this might be output from a fictional backend:
            {
                "mystencil_project": {
                    "src": {
                        "stencil.cpp",
                        "helpers.cpp"
                    },
                    "include": {
                        "stencil.hpp"
                    },
                }
            }

        This can now be automatically be turned into a folder hierarchy that makes sense
        and can be incorporated into an external build system.

        """
        raise NotImplementedError

    @abc.abstractmethod
    def generate_bindings(self, language_name: str) -> Dict[str, Union[str, Dict]]:
        """
        Generate bindings source code from ``language_name`` to the target language of the backend.

        Returns
        -------
        Analog to :py:meth:`generate_computation` but containing bindings source code, The
        dictionary contains a tree of directories with leaves being a mapping from filename to
        source code pairs, relative to the build directory.

        Raises
        ------
        RuntimeError
            If the backend does not support the bindings language

        """
        languages = getattr(self, "languages", {"bindings": {}})
        name = getattr(self, "name", "")
        if language_name not in languages["bindings"]:
            raise NotImplementedError(
                f"Backend {name} does not implement bindings for {language_name}"
            )
        return {}


class BaseBackend(Backend):

    MODULE_GENERATOR_CLASS: ClassVar[Type["BaseModuleGenerator"]]

    def load(self) -> Optional[Type["StencilObject"]]:
        stencil_class = None
        if self.builder.stencil_id is not None:
            self.check_options(self.builder.options)
            validate_hash = not self.builder.options._impl_opts.get(
                "disable-cache-validation", False
            )
            if self.builder.caching.is_cache_info_available_and_consistent(
                validate_hash=validate_hash
            ):
                stencil_class = self._load()

        return stencil_class

    def generate(self) -> Type["StencilObject"]:
        self.check_options(self.builder.options)
        return self.make_module()

    def _load(self) -> Type["StencilObject"]:
        stencil_class_name = self.builder.class_name
        file_name = str(self.builder.module_path)
        stencil_module = gt_utils.make_module_from_file(stencil_class_name, file_name)
        stencil_class = getattr(stencil_module, stencil_class_name)
        stencil_class.__module__ = self.builder.module_qualname
        stencil_class._gt_id_ = self.builder.stencil_id.version
        stencil_class._file_name = file_name
        stencil_class.definition_func = staticmethod(self.builder.definition)

        return stencil_class

    def check_options(self, options: gt_definitions.BuildOptions) -> None:
        assert self.options is not None
        unknown_options = set(options.backend_opts.keys()) - set(self.options.keys())
        if unknown_options:
            raise ValueError("Unknown backend options: '{}'".format(unknown_options))

    def make_module(
        self,
        **kwargs: Any,
    ) -> Type["StencilObject"]:
        file_path = self.builder.module_path
        module_source = self.make_module_source(**kwargs)

        if not self.builder.options._impl_opts.get("disable-code-generation", False):
            file_path.parent.mkdir(parents=True, exist_ok=True)
            file_path.write_text(module_source)
            self.builder.caching.update_cache_info()

        return self._load()

    def make_module_source(self, *, args_data: Optional[ModuleData] = None, **kwargs: Any) -> str:
        """Generate the module source code with or without stencil id."""
        if self.USE_LEGACY_TOOLCHAIN:
            args_data = args_data or make_args_data_from_iir(self.builder.implementation_ir)
        else:
            args_data = args_data or make_args_data_from_gtir(self.builder.gtir_pipeline)
        source = self.MODULE_GENERATOR_CLASS()(args_data, self.builder, **kwargs)
        return source

<<<<<<< HEAD
    @staticmethod
    def make_args_data_from_iir(implementation_ir: gt_ir.StencilImplementation) -> Dict[str, Any]:
        data: Dict[str, Any] = {"field_info": {}, "parameter_info": {}, "unreferenced": {}}

        # Collect access type per field
        out_fields = set()
        for ms in implementation_ir.multi_stages:
            for sg in ms.groups:
                for st in sg.stages:
                    for acc in st.accessors:
                        if isinstance(acc, gt_ir.FieldAccessor) and bool(
                            acc.intent & gt_ir.AccessIntent.WRITE
                        ):
                            out_fields.add(acc.symbol)

        for arg in implementation_ir.api_signature:
            if arg.name in implementation_ir.fields:
                access = (
                    gt_definitions.AccessKind.READ_WRITE
                    if arg.name in out_fields
                    else gt_definitions.AccessKind.READ_ONLY
                )
                if arg.name not in implementation_ir.unreferenced:
                    field_decl = implementation_ir.fields[arg.name]
                    data["field_info"][arg.name] = gt_definitions.FieldInfo(
                        access=access,
                        boundary=implementation_ir.fields_extents[arg.name].to_boundary(),
                        axes=field_decl.axes,
                        dtype=field_decl.data_type.dtype,
                    )
                else:
                    data["field_info"][arg.name] = None
            else:
                if arg.name not in implementation_ir.unreferenced:
                    data["parameter_info"][arg.name] = gt_definitions.ParameterInfo(
                        dtype=implementation_ir.parameters[arg.name].data_type.dtype
                    )
                else:
                    data["parameter_info"][arg.name] = None

        data["unreferenced"] = implementation_ir.unreferenced

        return data

=======
>>>>>>> 6cc25646

class PurePythonBackendCLIMixin(CLIBackendMixin):
    """Mixin for CLI support for backends deriving from BaseBackend."""

    builder: "StencilBuilder"

    #: stencil python source generator method:
    #:  In order to use this mixin, the backend class must implement
    #:  a :py:meth:`make_module_source` method or derive from
    #:  :py:meth:`BaseBackend`.
    make_module_source: Callable

    def generate_computation(self) -> Dict[str, Union[str, Dict]]:
        file_name = self.builder.module_path.name
        source = self.make_module_source(implementation_ir=self.builder.implementation_ir)
        return {str(file_name): source}

    def generate_bindings(self, language_name: str) -> Dict[str, Union[str, Dict]]:
        """Pure python backends typically will not support bindings."""
        return super().generate_bindings(language_name)


class BasePyExtBackend(BaseBackend):
    @property
    def pyext_module_name(self) -> str:
        return self.builder.module_name + "_pyext"

    @property
    def pyext_module_path(self) -> str:
        return self.builder.module_qualname + "_pyext"

    @property
    def pyext_class_name(self) -> str:
        return self.builder.class_name + "_pyext"

    @property
    def pyext_build_dir_path(self) -> pathlib.Path:
        return self.builder.pkg_path.joinpath(self.pyext_module_name + "_BUILD")

    @property
    def extra_cache_info(self) -> Dict[str, Any]:
        pyext_file_path = self.builder.backend_data.get("pyext_file_path", None)
        pyext_md5 = ""
        if pyext_file_path:
            pyext_md5 = hashlib.md5(pathlib.Path(pyext_file_path).read_bytes()).hexdigest()
        return {
            **super().extra_cache_info,
            "pyext_file_path": pyext_file_path,
            "pyext_md5": pyext_md5,
        }

    @property
    def extra_cache_validation_keys(self) -> List[str]:
        keys = super().extra_cache_validation_keys
        if self.extra_cache_info["pyext_md5"]:
            keys.append("pyext_md5")
        return keys

    @abc.abstractmethod
    def generate(self) -> Type["StencilObject"]:
        pass

    def build_extension_module(
        self,
        pyext_sources: Dict[str, Any],
        pyext_build_opts: Dict[str, str],
        *,
        uses_cuda: bool = False,
    ) -> Tuple[str, str]:
        # Build extension module
        pyext_build_path = pathlib.Path(
            os.path.relpath(self.pyext_build_dir_path, pathlib.Path.cwd())
        )
        pyext_build_path.mkdir(parents=True, exist_ok=True)
        sources = []
        for key, source in pyext_sources.items():
            src_file_path = pyext_build_path / key
            src_ext = src_file_path.suffix
            if src_ext not in [".h", ".hpp"]:
                sources.append(str(src_file_path))

            if source is not gt_utils.NOTHING:
                src_file_path.write_text(source)

        pyext_target_file_path = self.builder.pkg_path
        qualified_pyext_name = self.pyext_module_path

        pyext_build_args: Dict[str, Any] = dict(
            name=qualified_pyext_name,
            sources=sources,
            build_path=str(pyext_build_path),
            target_path=str(pyext_target_file_path),
            **pyext_build_opts,
        )

        if uses_cuda:
            module_name, file_path = pyext_builder.build_pybind_cuda_ext(**pyext_build_args)
        else:
            module_name, file_path = pyext_builder.build_pybind_ext(**pyext_build_args)

        assert module_name == qualified_pyext_name

        self.builder.with_backend_data(
            {"pyext_module_name": module_name, "pyext_file_path": file_path}
        )

        return module_name, file_path<|MERGE_RESOLUTION|>--- conflicted
+++ resolved
@@ -302,53 +302,6 @@
         source = self.MODULE_GENERATOR_CLASS()(args_data, self.builder, **kwargs)
         return source
 
-<<<<<<< HEAD
-    @staticmethod
-    def make_args_data_from_iir(implementation_ir: gt_ir.StencilImplementation) -> Dict[str, Any]:
-        data: Dict[str, Any] = {"field_info": {}, "parameter_info": {}, "unreferenced": {}}
-
-        # Collect access type per field
-        out_fields = set()
-        for ms in implementation_ir.multi_stages:
-            for sg in ms.groups:
-                for st in sg.stages:
-                    for acc in st.accessors:
-                        if isinstance(acc, gt_ir.FieldAccessor) and bool(
-                            acc.intent & gt_ir.AccessIntent.WRITE
-                        ):
-                            out_fields.add(acc.symbol)
-
-        for arg in implementation_ir.api_signature:
-            if arg.name in implementation_ir.fields:
-                access = (
-                    gt_definitions.AccessKind.READ_WRITE
-                    if arg.name in out_fields
-                    else gt_definitions.AccessKind.READ_ONLY
-                )
-                if arg.name not in implementation_ir.unreferenced:
-                    field_decl = implementation_ir.fields[arg.name]
-                    data["field_info"][arg.name] = gt_definitions.FieldInfo(
-                        access=access,
-                        boundary=implementation_ir.fields_extents[arg.name].to_boundary(),
-                        axes=field_decl.axes,
-                        dtype=field_decl.data_type.dtype,
-                    )
-                else:
-                    data["field_info"][arg.name] = None
-            else:
-                if arg.name not in implementation_ir.unreferenced:
-                    data["parameter_info"][arg.name] = gt_definitions.ParameterInfo(
-                        dtype=implementation_ir.parameters[arg.name].data_type.dtype
-                    )
-                else:
-                    data["parameter_info"][arg.name] = None
-
-        data["unreferenced"] = implementation_ir.unreferenced
-
-        return data
-
-=======
->>>>>>> 6cc25646
 
 class PurePythonBackendCLIMixin(CLIBackendMixin):
     """Mixin for CLI support for backends deriving from BaseBackend."""
