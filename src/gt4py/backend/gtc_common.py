# GT4Py - GridTools4Py - GridTools for Python
#
# Copyright (c) 2014-2019, ETH Zurich
# All rights reserved.
#
# This file is part the GT4Py project and the GridTools framework.
# GT4Py is free software: you can redistribute it and/or modify it under
# the terms of the GNU General Public License as published by the
# Free Software Foundation, either version 3 of the License, or any later
# version. See the LICENSE.txt file at the top-level directory of this
# distribution for a copy of the license or check <https://www.gnu.org/licenses/>.
#
# SPDX-License-Identifier: GPL-3.0-or-later


import abc
import os
import textwrap
import time
from typing import TYPE_CHECKING, Any, Dict, List, Optional, Sequence, Tuple, Type, Union

import gtc.utils
import gtc.utils as gtc_utils
from eve.codegen import MakoTemplate as as_mako
from gt4py import backend as gt_backend
from gt4py import utils as gt_utils
from gt4py.backend import Backend
from gt4py.backend.module_generator import BaseModuleGenerator, ModuleData
from gtc import gtir
from gtc.passes.gtir_pipeline import GtirPipeline
from gtc.passes.oir_pipeline import OirPipeline


if TYPE_CHECKING:
    from gt4py.stencil_builder import StencilBuilder
    from gt4py.stencil_object import StencilObject


def _get_unit_stride_dim(backend, domain_dim_flags, data_ndim):
    make_layout_map = backend.storage_info["layout_map"]
    dimensions = list(gtc.utils.dimension_flags_to_names(domain_dim_flags).upper()) + [
        str(d) for d in range(data_ndim)
    ]
    layout_map = [x for x in make_layout_map(dimensions) if x is not None]
    return layout_map.index(max(layout_map))


def pybuffer_to_sid(
    *,
    name: str,
    ctype: str,
    domain_dim_flags: Tuple[bool, bool, bool],
    data_ndim: int,
    stride_kind_index: int,
    backend: Backend,
):
    domain_ndim = domain_dim_flags.count(True)
    sid_ndim = domain_ndim + data_ndim

    as_sid = "as_cuda_sid" if backend.storage_info["device"] == "gpu" else "as_sid"

    sid_def = """gt::{as_sid}<{ctype}, {sid_ndim},
        gt::integral_constant<int, {unique_index}>>({name})""".format(
        name=name,
        ctype=ctype,
        unique_index=stride_kind_index,
        sid_ndim=sid_ndim,
        as_sid=as_sid,
    )
    sid_def = "gt::sid::shift_sid_origin({sid_def}, {name}_origin)".format(
        sid_def=sid_def,
        name=name,
    )
    if domain_ndim != 3:
        gt_dims = [
            f"gt::stencil::dim::{dim}"
            for dim in gtc_utils.dimension_flags_to_names(domain_dim_flags)
        ]
        if data_ndim:
            gt_dims += [f"gt::integral_constant<int, {3 + dim}>" for dim in range(data_ndim)]
        sid_def = "gt::sid::rename_numbered_dimensions<{gt_dims}>({sid_def})".format(
            gt_dims=", ".join(gt_dims), sid_def=sid_def
        )

    return sid_def


def bindings_main_template():
    return as_mako(
        """
        #include <chrono>
        #include <pybind11/pybind11.h>
        #include <pybind11/stl.h>
        #include <gridtools/storage/adapter/python_sid_adapter.hpp>
        #include <gridtools/stencil/cartesian.hpp>
        #include <gridtools/stencil/global_parameter.hpp>
        #include <gridtools/sid/sid_shift_origin.hpp>
        #include <gridtools/sid/rename_dimensions.hpp>
        #include "computation.hpp"
        namespace gt = gridtools;
        namespace py = ::pybind11;
        PYBIND11_MODULE(${module_name}, m) {
            m.def("run_computation", [](
            ${','.join(["std::array<gt::uint_t, 3> domain", *entry_params, 'py::object exec_info'])}
            ){
                if (!exec_info.is(py::none()))
                {
                    auto exec_info_dict = exec_info.cast<py::dict>();
                    exec_info_dict["run_cpp_start_time"] = static_cast<double>(
                        std::chrono::duration_cast<std::chrono::nanoseconds>(
                            std::chrono::high_resolution_clock::now().time_since_epoch()).count())/1e9;
                }

                ${name}(domain)(${','.join(sid_params)});

                if (!exec_info.is(py::none()))
                {
                    auto exec_info_dict = exec_info.cast<py::dict>();
                    exec_info_dict["run_cpp_end_time"] = static_cast<double>(
                        std::chrono::duration_cast<std::chrono::nanoseconds>(
                            std::chrono::high_resolution_clock::now().time_since_epoch()).count()/1e9);
                }

            }, "Runs the given computation");}
        """
    )


def gtir_is_not_empty(pipeline: GtirPipeline) -> bool:
    node = pipeline.full()
    return bool(node.iter_tree().if_isinstance(gtir.ParAssignStmt).to_list())


def gtir_has_effect(pipeline: GtirPipeline) -> bool:
    return True


class PyExtModuleGenerator(BaseModuleGenerator):
    """Module Generator for use with backends that generate c++ python extensions."""

    pyext_module_name: Optional[str]
    pyext_file_path: Optional[str]

    def __init__(self):
        super().__init__()
        self.pyext_module_name = None
        self.pyext_file_path = None

    def __call__(
        self,
        args_data: ModuleData,
        builder: Optional["StencilBuilder"] = None,
        **kwargs: Any,
    ) -> str:
        self.pyext_module_name = kwargs["pyext_module_name"]
        self.pyext_file_path = kwargs["pyext_file_path"]
        return super().__call__(args_data, builder, **kwargs)

    def _is_not_empty(self) -> bool:
        if self.pyext_module_name is None:
            return False
        return gtir_is_not_empty(self.builder.gtir_pipeline)

    def generate_imports(self) -> str:
        source = [*super().generate_imports().splitlines(), "from gt4py import utils as gt_utils"]
        if self._is_not_empty():
            assert self.pyext_file_path is not None
            file_path = 'f"{{pathlib.Path(__file__).parent.resolve()}}/{}"'.format(
                os.path.basename(self.pyext_file_path)
            )
            source.append(
                textwrap.dedent(
                    f"""
                pyext_module = gt_utils.make_module_from_file(
                    "{self.pyext_module_name}", {file_path}, public_import=True
                )
                """
                )
            )
        return "\n".join(source)

    def _has_effect(self) -> bool:
        if not self._is_not_empty():
            return False
        return gtir_has_effect(self.builder.gtir_pipeline)

    def generate_implementation(self) -> str:
        ir = self.builder.gtir
        sources = gt_utils.text.TextBlock(indent_size=BaseModuleGenerator.TEMPLATE_INDENT_SIZE)

        args: List[str] = []
        for decl in ir.params:
            args.append(decl.name)
            if isinstance(decl, gtir.FieldDecl):
                args.append("list(_origin_['{}'])".format(decl.name))

        # only generate implementation if any multi_stages are present. e.g. if no statement in the
        # stencil has any effect on the API fields, this may not be the case since they could be
        # pruned.
        if self._has_effect():
            source = textwrap.dedent(
                f"""
                # Load or generate a GTComputation object for the current domain size
                pyext_module.run_computation({",".join(["list(_domain_)", *args, "exec_info"])})
                """
            )
            sources.extend(source.splitlines())
        else:
            sources.extend("\n")

        return sources.text


class BackendCodegen:
    TEMPLATE_FILES: Dict[str, str]

    @abc.abstractmethod
    def __init__(self, class_name: str, module_name: str, backend: Any):
        pass

    @abc.abstractmethod
    def __call__(self, ir: gtir.Stencil) -> Dict[str, Dict[str, str]]:
        """Return a dict with the keys 'computation' and 'bindings' to dicts of filenames to source."""
        pass


class BaseGTBackend(gt_backend.BasePyExtBackend, gt_backend.CLIBackendMixin):

    GT_BACKEND_OPTS: Dict[str, Dict[str, Any]] = {
        "add_profile_info": {"versioning": True, "type": bool},
        "clean": {"versioning": False, "type": bool},
        "debug_mode": {"versioning": True, "type": bool},
        "verbose": {"versioning": False, "type": bool},
        "oir_pipeline": {"versioning": True, "type": OirPipeline},
    }

    GT_BACKEND_T: str

    MODULE_GENERATOR_CLASS = PyExtModuleGenerator

    PYEXT_GENERATOR_CLASS: Type[BackendCodegen]

    @abc.abstractmethod
    def generate(self) -> Type["StencilObject"]:
        pass

    def generate_computation(self) -> Dict[str, Union[str, Dict]]:
        dir_name = f"{self.builder.options.name}_src"
        src_files = self.make_extension_sources(stencil_ir=self.builder.gtir)
        return {dir_name: src_files["computation"]}

    def generate_bindings(
        self, language_name: str, *, stencil_ir: gtir.Stencil = None
    ) -> Dict[str, Union[str, Dict]]:
        if not stencil_ir:
            stencil_ir = self.builder.gtir
        if language_name != "python":
            return super().generate_bindings(language_name)
        dir_name = f"{self.builder.options.name}_src"
        src_files = self.make_extension_sources(stencil_ir=stencil_ir)
        return {dir_name: src_files["bindings"]}

    @abc.abstractmethod
    def generate_extension(self, **kwargs: Any) -> Tuple[str, str]:
        """
        Generate and build a python extension for the stencil computation.

        Returns the name and file path (as string) of the compiled extension ".so" module.
        """
        pass

    def make_extension(
        self, *, stencil_ir: Optional[gtir.Stencil] = None, uses_cuda: bool = False
    ) -> Tuple[str, str]:
        build_info = self.builder.options.build_info
        if build_info is not None:
            start_time = time.perf_counter()

        if not stencil_ir:
            stencil_ir = self.builder.gtir
        # Generate source
        gt_pyext_files: Dict[str, Any]
        gt_pyext_sources: Dict[str, Any]
        if not self.builder.options._impl_opts.get("disable-code-generation", False):
            gt_pyext_files = self.make_extension_sources(stencil_ir=stencil_ir)
            gt_pyext_sources = {**gt_pyext_files["computation"], **gt_pyext_files["bindings"]}
        else:
            # Pass NOTHING to the self.builder means try to reuse the source code files
            gt_pyext_files = {}
            gt_pyext_sources = {
                key: gt_utils.NOTHING for key in self.PYEXT_GENERATOR_CLASS.TEMPLATE_FILES.keys()
            }

        if build_info is not None:
            next_time = time.perf_counter()
            build_info["codegen_time"] = next_time - start_time
            start_time = next_time

        # Build extension module
        pyext_opts = dict(
            verbose=self.builder.options.backend_opts.get("verbose", False),
            clean=self.builder.options.backend_opts.get("clean", False),
            **gt_backend.pyext_builder.get_gt_pyext_build_opts(
                debug_mode=self.builder.options.backend_opts.get("debug_mode", False),
                add_profile_info=self.builder.options.backend_opts.get("add_profile_info", False),
                uses_cuda=uses_cuda,
                gt_version=2,
            ),
        )

        result = self.build_extension_module(gt_pyext_sources, pyext_opts, uses_cuda=uses_cuda)

        if build_info is not None:
            build_info["build_time"] = time.perf_counter() - start_time

        return result

    def make_extension_sources(self, *, stencil_ir: gtir.Stencil) -> Dict[str, Dict[str, str]]:
        """Generate the source for the stencil independently from use case."""
        if "computation_src" in self.builder.backend_data:
            return self.builder.backend_data["computation_src"]
        class_name = self.pyext_class_name if self.builder.stencil_id else self.builder.options.name
        module_name = (
            self.pyext_module_name
            if self.builder.stencil_id
            else f"{self.builder.options.name}_pyext"
        )
        gt_pyext_generator = self.PYEXT_GENERATOR_CLASS(class_name, module_name, self)
        gt_pyext_sources = gt_pyext_generator(stencil_ir)
        final_ext = ".cu" if self.languages and self.languages["computation"] == "cuda" else ".cpp"
        comp_src = gt_pyext_sources["computation"]
        for key in [k for k in comp_src.keys() if k.endswith(".src")]:
            comp_src[key.replace(".src", final_ext)] = comp_src.pop(key)
        self.builder.backend_data["computation_src"] = gt_pyext_sources
        return gt_pyext_sources


class CUDAPyExtModuleGenerator(PyExtModuleGenerator):
    def generate_implementation(self) -> str:
        source = super().generate_implementation()
        if self.builder.options.backend_opts.get("device_sync", True):
            source += textwrap.dedent(
                """
                    cupy.cuda.Device(0).synchronize()
                """
            )
        return source

    def generate_imports(self) -> str:
        source = (
            textwrap.dedent(
                """
                import cupy
                """
            )
            + super().generate_imports()
        )
        return source


def _permute_layout_to_dimensions(
    layout: Sequence[int], dimensions: Tuple[str, ...]
) -> Tuple[int, ...]:
    data_dims = [int(d) for d in dimensions if d.isdigit()]
    canonical_dimensions = [d for d in "IJK" if d in dimensions] + [
        str(d) for d in sorted(data_dims)
    ]
    res_layout = []
    for d in dimensions:
        res_layout.append(layout[canonical_dimensions.index(d)])
    return tuple(res_layout)


def make_gtcpu_kfirst_layout_map(dimensions: Tuple[str, ...]) -> Tuple[int, ...]:
    layout = [i for i in range(len(dimensions))]
    naxes = sum(dim in dimensions for dim in "IJK")
    layout = [*layout[-naxes:], *layout[:-naxes]]
    return _permute_layout_to_dimensions([lt for lt in layout if lt is not None], dimensions)


<<<<<<< HEAD
def x86_is_compatible_layout(field: np.ndarray, dimensions: Tuple[str, ...]) -> bool:
    stride = 0
    layout_map = make_x86_layout_map(dimensions)
    flattened_layout = [index for index in layout_map if index is not None]
    if len(field.strides) < len(flattened_layout):
        return False
    for dim in reversed(np.argsort(flattened_layout)):
        if field.strides[dim] < stride:
            return False
        stride = field.strides[dim]
    return True


def make_mc_layout_map(dimensions: Tuple[str, ...]) -> Tuple[int, ...]:
    mask = _dimensions_to_mask(dimensions)
    ctr = reversed(range(len(dimensions)))
    if len(mask) < 3:
        layout: List[Optional[int]] = [next(ctr) for m in mask if m]
    else:
        swapped_mask: List[Optional[int]] = list(mask)
        tmp = swapped_mask[1]
        swapped_mask[1] = swapped_mask[2]
        swapped_mask[2] = tmp

        layout = [next(ctr) if m else None for m in swapped_mask]

        tmp = layout[1]
        layout[1] = layout[2]
        layout[2] = tmp
    return _permute_layout_to_dimensions([lt for lt in layout if lt is not None], dimensions)


def mc_is_compatible_layout(field: np.ndarray, dimensions: Tuple[str, ...]) -> bool:
    stride = 0
    layout_map = make_mc_layout_map(dimensions)
    flattened_layout = [index for index in layout_map if index is not None]
    if len(field.strides) < len(flattened_layout):
        return False
    for dim in reversed(np.argsort(flattened_layout)):
        if field.strides[dim] < stride:
            return False
        stride = field.strides[dim]
    return True
=======
def make_gtcpu_ifirst_layout_map(dimensions: Tuple[str, ...]) -> Tuple[int, ...]:
    ctr = reversed(range(len(dimensions)))
    layout = [next(ctr) for dim in "IJK" if dim in dimensions] + list(ctr)
    if "K" in dimensions and "J" in dimensions:
        if "I" in dimensions:
            layout = [layout[0], layout[2], layout[1], *layout[3:]]
        else:
            layout = [layout[1], layout[0], *layout[2:]]
    return _permute_layout_to_dimensions(layout, dimensions)
>>>>>>> 61274409


def make_cuda_layout_map(dimensions: Tuple[str, ...]) -> Tuple[Optional[int], ...]:
    layout = tuple(reversed(range(len(dimensions))))
<<<<<<< HEAD
    return _permute_layout_to_dimensions(layout, dimensions)


def cuda_is_compatible_layout(field: np.ndarray, dimensions: Tuple[str, ...]) -> bool:
    stride = 0
    layout_map = make_cuda_layout_map(dimensions)
    flattened_layout = [index for index in layout_map if index is not None]
    if len(field.strides) < len(flattened_layout):
        return False
    for dim in reversed(np.argsort(flattened_layout)):
        if field.strides[dim] < stride:
            return False
        stride = field.strides[dim]
    return True
=======
    return _permute_layout_to_dimensions(layout, dimensions)
>>>>>>> 61274409
<|MERGE_RESOLUTION|>--- conflicted
+++ resolved
@@ -378,51 +378,6 @@
     return _permute_layout_to_dimensions([lt for lt in layout if lt is not None], dimensions)
 
 
-<<<<<<< HEAD
-def x86_is_compatible_layout(field: np.ndarray, dimensions: Tuple[str, ...]) -> bool:
-    stride = 0
-    layout_map = make_x86_layout_map(dimensions)
-    flattened_layout = [index for index in layout_map if index is not None]
-    if len(field.strides) < len(flattened_layout):
-        return False
-    for dim in reversed(np.argsort(flattened_layout)):
-        if field.strides[dim] < stride:
-            return False
-        stride = field.strides[dim]
-    return True
-
-
-def make_mc_layout_map(dimensions: Tuple[str, ...]) -> Tuple[int, ...]:
-    mask = _dimensions_to_mask(dimensions)
-    ctr = reversed(range(len(dimensions)))
-    if len(mask) < 3:
-        layout: List[Optional[int]] = [next(ctr) for m in mask if m]
-    else:
-        swapped_mask: List[Optional[int]] = list(mask)
-        tmp = swapped_mask[1]
-        swapped_mask[1] = swapped_mask[2]
-        swapped_mask[2] = tmp
-
-        layout = [next(ctr) if m else None for m in swapped_mask]
-
-        tmp = layout[1]
-        layout[1] = layout[2]
-        layout[2] = tmp
-    return _permute_layout_to_dimensions([lt for lt in layout if lt is not None], dimensions)
-
-
-def mc_is_compatible_layout(field: np.ndarray, dimensions: Tuple[str, ...]) -> bool:
-    stride = 0
-    layout_map = make_mc_layout_map(dimensions)
-    flattened_layout = [index for index in layout_map if index is not None]
-    if len(field.strides) < len(flattened_layout):
-        return False
-    for dim in reversed(np.argsort(flattened_layout)):
-        if field.strides[dim] < stride:
-            return False
-        stride = field.strides[dim]
-    return True
-=======
 def make_gtcpu_ifirst_layout_map(dimensions: Tuple[str, ...]) -> Tuple[int, ...]:
     ctr = reversed(range(len(dimensions)))
     layout = [next(ctr) for dim in "IJK" if dim in dimensions] + list(ctr)
@@ -432,26 +387,8 @@
         else:
             layout = [layout[1], layout[0], *layout[2:]]
     return _permute_layout_to_dimensions(layout, dimensions)
->>>>>>> 61274409
 
 
 def make_cuda_layout_map(dimensions: Tuple[str, ...]) -> Tuple[Optional[int], ...]:
     layout = tuple(reversed(range(len(dimensions))))
-<<<<<<< HEAD
-    return _permute_layout_to_dimensions(layout, dimensions)
-
-
-def cuda_is_compatible_layout(field: np.ndarray, dimensions: Tuple[str, ...]) -> bool:
-    stride = 0
-    layout_map = make_cuda_layout_map(dimensions)
-    flattened_layout = [index for index in layout_map if index is not None]
-    if len(field.strides) < len(flattened_layout):
-        return False
-    for dim in reversed(np.argsort(flattened_layout)):
-        if field.strides[dim] < stride:
-            return False
-        stride = field.strides[dim]
-    return True
-=======
-    return _permute_layout_to_dimensions(layout, dimensions)
->>>>>>> 61274409
+    return _permute_layout_to_dimensions(layout, dimensions)