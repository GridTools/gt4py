# -*- coding: utf-8 -*-
#
# GT4Py - GridTools4Py - GridTools for Python
#
# Copyright (c) 2014-2020, ETH Zurich
# All rights reserved.
#
# This file is part the GT4Py project and the GridTools framework.
# GT4Py is free software: you can redistribute it and/or modify it under
# the terms of the GNU General Public License as published by the
# Free Software Foundation, either version 3 of the License, or any later
# version. See the LICENSE.txt file at the top-level directory of this
# distribution for a copy of the license or check <https://www.gnu.org/licenses/>.
#
# SPDX-License-Identifier: GPL-3.0-or-later

import abc
import functools
import numbers
import os
from typing import TYPE_CHECKING, Any, Dict, List, Tuple, Type, Union

import jinja2
import numpy as np

from gt4py import backend as gt_backend
from gt4py import definitions as gt_definitions
from gt4py import gt_src_manager
from gt4py import ir as gt_ir
from gt4py import utils as gt_utils
from gt4py.utils import text as gt_text

from . import pyext_builder


if TYPE_CHECKING:
    from gt4py.stencil_object import StencilObject


def make_x86_layout_map(mask: tuple):
    ctr = iter(range(sum(mask)))
    if len(mask) < 3:
        layout = [next(ctr) if m else None for m in mask]
    else:
        swapped_mask = [*mask[3:], *mask[:3]]
        layout = [next(ctr) if m else None for m in swapped_mask]

        layout = [*layout[-3:], *layout[:-3]]

    return tuple(layout)


def x86_is_compatible_layout(field):
    stride = 0
    layout_map = make_x86_layout_map(field.mask)
    if len(field.strides) < len(layout_map):
        return False
    for dim in reversed(np.argsort(layout_map)):
        if field.strides[dim] < stride:
            return False
        stride = field.strides[dim]
    return True


def gtcpu_is_compatible_type(field):
    return isinstance(field, np.ndarray)


def make_mc_layout_map(mask: tuple):
    ctr = reversed(range(sum(mask)))
    if len(mask) < 3:
        layout = [next(ctr) if m else None for m in mask]
    else:
        swapped_mask = list(mask)
        tmp = swapped_mask[1]
        swapped_mask[1] = swapped_mask[2]
        swapped_mask[2] = tmp

        layout = [next(ctr) if m else None for m in swapped_mask]

        tmp = layout[1]
        layout[1] = layout[2]
        layout[2] = tmp

    return tuple(layout)


def mc_is_compatible_layout(field):
    stride = 0
    layout_map = make_mc_layout_map(field.mask)
    if len(field.strides) < len(layout_map):
        return False
    for dim in reversed(np.argsort(layout_map)):
        if field.strides[dim] < stride:
            return False
        stride = field.strides[dim]
    return True


def cuda_layout(mask: tuple):
    ctr = reversed(range(sum(mask)))
    return tuple([next(ctr) if m else None for m in mask])


def cuda_is_compatible_layout(field):
    stride = 0
    layout_map = cuda_layout(field.mask)
    if len(field.strides) < len(layout_map):
        return False
    for dim in reversed(np.argsort(layout_map)):
        if field.strides[dim] < stride:
            return False
        stride = field.strides[dim]
    return True


def cuda_is_compatible_type(field):
    # ToDo: find a better way to remove the import cycle
    from gt4py.storage.storage import ExplicitlySyncedGPUStorage, GPUStorage

    return isinstance(field, (GPUStorage, ExplicitlySyncedGPUStorage))


class _MaxKOffsetExtractor(gt_ir.IRNodeVisitor):
    @classmethod
    def apply(cls, root_node):
        return cls()(root_node)

    def __init__(self):
        self.max_offset = 2

    def __call__(self, node):
        self.visit(node)
        return self.max_offset

    def visit_AxisBound(self, node: gt_ir.AxisBound):
        self.max_offset = max(self.max_offset, abs(node.offset) + 1)


_extract_max_k_offset = _MaxKOffsetExtractor.apply


class GTPyExtGenerator(gt_ir.IRNodeVisitor):

    TEMPLATE_DIR = os.path.join(os.path.dirname(__file__), "templates")
    TEMPLATE_FILES = {
        "computation.hpp": "computation.hpp.in",
        "computation.src": "computation.src.in",
        "bindings.cpp": "bindings.cpp.in",
    }

    OP_TO_CPP = {
        gt_ir.UnaryOperator.POS: "+",
        gt_ir.UnaryOperator.NEG: "-",
        gt_ir.UnaryOperator.NOT: "!",
        gt_ir.BinaryOperator.ADD: "+",
        gt_ir.BinaryOperator.SUB: "-",
        gt_ir.BinaryOperator.MUL: "*",
        gt_ir.BinaryOperator.DIV: "/",
        gt_ir.BinaryOperator.POW: lambda lhs, rhs: "pow({lhs}, {rhs})".format(lhs=lhs, rhs=rhs),
        gt_ir.BinaryOperator.AND: "&&",
        gt_ir.BinaryOperator.OR: "||",
        gt_ir.BinaryOperator.LT: "<",
        gt_ir.BinaryOperator.LE: "<=",
        gt_ir.BinaryOperator.EQ: "==",
        gt_ir.BinaryOperator.GE: ">=",
        gt_ir.BinaryOperator.GT: ">",
        gt_ir.BinaryOperator.NE: "!=",
    }

    DATA_TYPE_TO_CPP = {
        gt_ir.DataType.BOOL: "bool",
        gt_ir.DataType.INT8: "int8_t",
        gt_ir.DataType.INT16: "int16_t",
        gt_ir.DataType.INT32: "int32_t",
        gt_ir.DataType.INT64: "int64_t",
        gt_ir.DataType.FLOAT32: "float32_t",
        gt_ir.DataType.FLOAT64: "float64_t",
    }

    def __init__(self, class_name, module_name, gt_backend_t, options):
        self.class_name = class_name
        self.module_name = module_name
        self.gt_backend_t = gt_backend_t
        self.options = options

        self.templates = {}
        for key, file_name in self.TEMPLATE_FILES.items():
            with open(os.path.join(self.TEMPLATE_DIR, file_name), "r") as f:
                self.templates[key] = jinja2.Template(f.read())
        self.impl_node = None
        self.stage_symbols = None
        self.apply_block_symbols = None
        self.declared_symbols = None

    def __call__(self, impl_node: gt_ir.StencilImplementation) -> Dict[str, str]:
        assert isinstance(impl_node, gt_ir.StencilImplementation)
        assert impl_node.domain.sequential_axis.name == gt_definitions.CartesianSpace.Axis.K.name

        self.impl_node = impl_node

        self.domain = impl_node.domain
        self.k_splitters: List[Tuple[str, int]] = []
        # k_ax = self.domain.sequential_axis.name
        # if k_ax in self.impl_node.axis_splitters:
        #     for item in self.impl_node.axis_splitters[k_ax]:
        #         if item.is_scalar:
        #             values = [(item.name, None)]
        #         else:
        #             values = [(item.name, i) for i in range(item.length)]
        #         self.k_splitters.extend(values)

        source = self.visit(impl_node)

        return source

    def _make_cpp_value(self, value):
        if isinstance(value, numbers.Number):
            if isinstance(value, bool):
                value = int(value)
            result = str(value)
        else:
            result = None

        return result

    def _make_cpp_type(self, data_type: gt_ir.DataType):
        result = self.DATA_TYPE_TO_CPP[data_type]

        return result

    def _make_cpp_variable(self, decl: gt_ir.VarDecl):
        result = "{t} {name}:".format(t=self.DATA_TYPE_TO_CPP[decl.data_type], name=decl.name)

        return result

    def visit_ScalarLiteral(self, node: gt_ir.ScalarLiteral):
        source = "{dtype}{{{value}}}".format(
            dtype=self.DATA_TYPE_TO_CPP[node.data_type], value=node.value
        )

        return source

    def visit_FieldRef(self, node: gt_ir.FieldRef, **kwargs):
        assert node.name in self.apply_block_symbols
        offset = [node.offset.get(name, 0) for name in self.domain.axes_names]
        if not all(i == 0 for i in offset):
            idx = ", ".join(str(i) for i in offset)
        else:
            idx = ""
        source = "eval({name}({idx}))".format(name=node.name, idx=idx)

        return source

    def visit_VarRef(self, node: gt_ir.VarRef, *, write_context=False):
        assert node.name in self.apply_block_symbols

        if write_context and node.name not in self.declared_symbols:
            self.declared_symbols.add(node.name)
            source = self._make_cpp_type(self.apply_block_symbols[node.name].data_type) + " "
        else:
            source = ""

        idx = ", ".join(str(i) for i in node.index) if node.index else ""

        if node.name in self.impl_node.parameters:
            source += "eval({name}({idx}))".format(name=node.name, idx=idx)
        else:
            source += "{name}".format(name=node.name)
            if idx:
                source += "[{idx}]".format(idx=idx)

        return source

    def visit_UnaryOpExpr(self, node: gt_ir.UnaryOpExpr):
        fmt = "({})" if isinstance(node.arg, gt_ir.CompositeExpr) else "{}"
        source = "{op}{expr}".format(
            op=self.OP_TO_CPP[node.op], expr=fmt.format(self.visit(node.arg))
        )

        return source

    def visit_BinOpExpr(self, node: gt_ir.BinOpExpr):
        lhs_fmt = "({})" if isinstance(node.lhs, gt_ir.CompositeExpr) else "{}"
        lhs_expr = lhs_fmt.format(self.visit(node.lhs))
        rhs_fmt = "({})" if isinstance(node.rhs, gt_ir.CompositeExpr) else "{}"
        rhs_expr = rhs_fmt.format(self.visit(node.rhs))

        cpp_op = self.OP_TO_CPP[node.op]
        if callable(cpp_op):
            source = cpp_op(lhs_expr, rhs_expr)
        else:
            source = "{lhs} {op} {rhs}".format(lhs=lhs_expr, op=cpp_op, rhs=rhs_expr)

        return source

    def visit_TernaryOpExpr(self, node: gt_ir.TernaryOpExpr):
        then_fmt = "({})" if isinstance(node.then_expr, gt_ir.CompositeExpr) else "{}"
        else_fmt = "({})" if isinstance(node.else_expr, gt_ir.CompositeExpr) else "{}"
        source = "({condition}) ? {then_expr} : {else_expr}".format(
            condition=self.visit(node.condition),
            then_expr=then_fmt.format(self.visit(node.then_expr)),
            else_expr=else_fmt.format(self.visit(node.else_expr)),
        )

        return source

    def visit_Assign(self, node: gt_ir.Assign):
        lhs = self.visit(node.target, write_context=True)
        rhs = self.visit(node.value)
        source = "{lhs} = {rhs};".format(lhs=lhs, rhs=rhs)

        return [source]

    def visit_BlockStmt(self, node: gt_ir.BlockStmt):
        body_sources = gt_text.TextBlock()
        for stmt in node.stmts:
            body_sources.extend(self.visit(stmt))

        return body_sources.text

    def visit_If(self, node: gt_ir.If):
        body_sources = gt_text.TextBlock()
        body_sources.append("if ({condition}) {{".format(condition=self.visit(node.condition)))
        for stmt in node.main_body.stmts:
            body_sources.extend(self.visit(stmt))
        if node.else_body:
            body_sources.append("} else {")

            for stmt in node.else_body.stmts:
                body_sources.extend(self.visit(stmt))

        body_sources.append("}")
        return body_sources

    def visit_AxisBound(self, node: gt_ir.AxisBound):
        if node.level == gt_ir.LevelMarker.START:
            level = 0
        elif node.level == gt_ir.LevelMarker.END:
            level = len(self.k_splitters) + 1
        else:
            assert isinstance(node.level, gt_ir.VarRef)
            assert len(node.level.index) == 1
            level = self.k_splitters.index((node.name, node.index[0]))

        # Shift offset to make it relative to the splitter (in-between levels)
        offset = node.offset + 1 if node.offset >= 0 else node.offset

        return level, offset

    def visit_AxisInterval(self, node: gt_ir.AxisInterval):
        start_splitter, start_offset = self.visit(node.start)
        end_splitter, end_offset = self.visit(node.end)

        # Transform range from excluded endpoint to including endpoint
        end_offset = -1 if end_offset == 1 else end_offset - 1

        return (start_splitter, start_offset), (end_splitter, end_offset)

    def visit_ApplyBlock(self, node: gt_ir.ApplyBlock):
        # if node.intervals:
        #     assert set(node.intervals.keys()) == {self.domain.sequential_axis.name}
        #     interval_definition = self.visit(node.intervals[self.domain.sequential_axis.name])
        # else:
        #     interval_definition = (None, None)
        interval_definition = self.visit(node.interval)

        self.declared_symbols = set()
        self.apply_block_symbols = {**self.stage_symbols, **node.local_symbols}
        body_sources = self.visit(node.body)

        return interval_definition, body_sources

    def visit_Stage(self, node: gt_ir.Stage):
        # Initialize symbols for the generation of references in this stage
        # self.stage_symbols = dict(node.local_symbols)
        self.stage_symbols = {}
        args = []
        for accessor in node.accessors:
            self.stage_symbols[accessor.symbol] = accessor
            arg = {"name": accessor.symbol, "access_type": "in", "extent": None}
            if isinstance(accessor, gt_ir.FieldAccessor):
                arg["access_type"] = (
                    "in" if accessor.intent == gt_ir.AccessIntent.READ_ONLY else "inout"
                )
                arg["extent"] = gt_utils.flatten(accessor.extent)
            args.append(arg)

        # Create regions and computations
        regions = []
        for apply_block in node.apply_blocks:
            interval_definition, body_sources = self.visit(apply_block)
            regions.append(
                {
                    "interval_start": interval_definition[0],
                    "interval_end": interval_definition[1],
                    "body": body_sources,
                }
            )
        functor_content = {"args": args, "regions": regions}

        return functor_content

    def visit_StencilImplementation(self, node: gt_ir.StencilImplementation) -> Dict[str, str]:
        offset_limit = _extract_max_k_offset(node)
        k_axis = {"n_intervals": 1, "offset_limit": offset_limit}
        max_extent = functools.reduce(
            lambda a, b: a | b, node.fields_extents.values(), gt_definitions.Extent.zeros()
        )
        halo_sizes = tuple(max(lower, upper) for lower, upper in max_extent.to_boundary())
        constants = {}
        if node.externals:
            for name, value in node.externals.items():
                value = self._make_cpp_value(name)
                if value is not None:
                    constants[name] = value

        arg_fields = []
        tmp_fields = []
        storage_ids = []
        max_ndim = 0
        for name, field_decl in node.fields.items():
            if name not in node.unreferenced:
                max_ndim = max(max_ndim, len(field_decl.axes))
                field_attributes = {
                    "name": field_decl.name,
                    "dtype": self._make_cpp_type(field_decl.data_type),
                }
                if field_decl.is_api:
                    if field_decl.layout_id not in storage_ids:
                        storage_ids.append(field_decl.layout_id)
                    field_attributes["layout_id"] = storage_ids.index(field_decl.layout_id)
                    arg_fields.append(field_attributes)
                else:
                    tmp_fields.append(field_attributes)

        parameters = [
            {"name": parameter.name, "dtype": self._make_cpp_type(parameter.data_type)}
            for name, parameter in node.parameters.items()
            if name not in node.unreferenced
        ]

        stage_functors = {}
        for multi_stage in node.multi_stages:
            for group in multi_stage.groups:
                for stage in group.stages:
                    stage_functors[stage.name] = self.visit(stage)

        multi_stages = []
        for multi_stage in node.multi_stages:
            steps = [[stage.name for stage in group.stages] for group in multi_stage.groups]
            multi_stages.append({"exec": str(multi_stage.iteration_order).lower(), "steps": steps})

        template_args = dict(
            arg_fields=arg_fields,
            constants=constants,
            gt_backend=self.gt_backend_t,
            halo_sizes=halo_sizes,
            k_axis=k_axis,
            module_name=self.module_name,
            multi_stages=multi_stages,
            parameters=parameters,
            stage_functors=stage_functors,
            stencil_unique_name=self.class_name,
            tmp_fields=tmp_fields,
        )

        sources = {}
        for key, template in self.templates.items():
            sources[key] = template.render(**template_args)

        return sources


class BaseGTBackend(gt_backend.BasePyExtBackend, gt_backend.CLIBackendMixin):

    GT_BACKEND_OPTS = {
        "add_profile_info": {"versioning": True},
        "clean": {"versioning": False},
        "debug_mode": {"versioning": True},
        "verbose": {"versioning": False},
    }

    GT_BACKEND_T: str

    MODULE_GENERATOR_CLASS = gt_backend.PyExtModuleGenerator

    PYEXT_GENERATOR_CLASS = GTPyExtGenerator

    def generate(self) -> Type["StencilObject"]:
        self._check_options(self.builder.options)

        implementation_ir = self.builder.implementation_ir

        # if no computation has effect, there is no need to create an extension
        pyext_module_name, pyext_file_path = None, None

<<<<<<< HEAD
        if len(implementation_ir.splitters) > 0:
            raise NotImplementedError("Splitters are not yet supported in the GridTools backends")

        generator_options = options.as_dict()
=======
>>>>>>> 72fbdcbe
        if implementation_ir.multi_stages:
            # Generate the Python binary extension (checking if GridTools sources are installed)
            if not gt_src_manager.has_gt_sources() and not gt_src_manager.install_gt_sources():
                raise RuntimeError("Missing GridTools sources.")

            pyext_module_name, pyext_file_path = self.generate_extension()

        # Generate and return the Python wrapper class
        return self._generate_module(
            extra_cache_info=self.extra_cache_info,
            implementation_ir=implementation_ir,
            pyext_module_name=pyext_module_name,
            pyext_file_path=pyext_file_path,
        )

    def _generic_generate_extension(self, *, uses_cuda: bool = False) -> Tuple[str, str]:
        # Generate source
        if not self.builder.options._impl_opts.get("disable-code-generation", False):
            gt_pyext_sources: Dict[str, Any] = self._generate_computation_src()
        else:
            # Pass NOTHING to the self.builder means try to reuse the source code files
            gt_pyext_sources = {
                key: gt_utils.NOTHING for key in self.PYEXT_GENERATOR_CLASS.TEMPLATE_FILES.keys()
            }

        final_ext = ".cu" if uses_cuda else ".cpp"
        keys = list(gt_pyext_sources.keys())
        for key in keys:
            if key.split(".")[-1] == "src":
                new_key = key.replace(".src", final_ext)
                gt_pyext_sources[new_key] = gt_pyext_sources.pop(key)

        # Build extension module
        pyext_opts = dict(
            verbose=self.builder.options.backend_opts.get("verbose", False),
            clean=self.builder.options.backend_opts.get("clean", False),
            **pyext_builder.get_gt_pyext_build_opts(
                debug_mode=self.builder.options.backend_opts.get("debug_mode", False),
                add_profile_info=self.builder.options.backend_opts.get("add_profile_info", False),
                uses_cuda=uses_cuda,
            ),
        )

        result = self.build_extension_module(gt_pyext_sources, pyext_opts, uses_cuda=uses_cuda)
        return result

    def _generate_computation_src(self) -> Dict[str, str]:
        """Generate the source for the stencil independently from use case."""
        class_name = (
            self.pyext_class_name if self.builder.stencil_id else self.builder.options.name
        )
        module_name = (
            self.pyext_module_name
            if self.builder.stencil_id
            else f"{self.builder.options.name}_pyext"
        )
        gt_pyext_generator = self.PYEXT_GENERATOR_CLASS(
            class_name, module_name, self.GT_BACKEND_T, self.builder.options
        )
        return gt_pyext_generator(self.builder.implementation_ir)

    def generate_computation(self) -> Dict[str, Union[str, Dict]]:
        dir_name = f"{self.builder.options.name}_src"
        src_files = self._generate_computation_src()
        return {dir_name: src_files}

    @abc.abstractmethod
    def generate_extension(self, **kwargs: Any) -> Tuple[str, str]:
        """
        Generate and build a python extension for the stencil computation.

        Returns the name and file path (as string) of the compiled extension ".so" module.
        """
        pass


@gt_backend.register
class GTX86Backend(BaseGTBackend):

    GT_BACKEND_T = "x86"

    name = "gtx86"
    options = BaseGTBackend.GT_BACKEND_OPTS
    storage_info = {
        "alignment": 1,
        "device": "cpu",
        "layout_map": make_x86_layout_map,
        "is_compatible_layout": x86_is_compatible_layout,
        "is_compatible_type": gtcpu_is_compatible_type,
    }

    languages = {"computation": "c++", "bindings": ["python"]}

    def generate_extension(self, **kwargs: Any) -> Tuple[str, str]:
        return self._generic_generate_extension(uses_cuda=False)


@gt_backend.register
class GTMCBackend(BaseGTBackend):

    GT_BACKEND_T = "mc"

    name = "gtmc"
    options = BaseGTBackend.GT_BACKEND_OPTS
    storage_info = {
        "alignment": 8,
        "device": "cpu",
        "layout_map": make_mc_layout_map,
        "is_compatible_layout": mc_is_compatible_layout,
        "is_compatible_type": gtcpu_is_compatible_type,
    }

    languages = {"computation": "c++", "bindings": ["python"]}

    def generate_extension(self, **kwargs: Any) -> Tuple[str, str]:
        return self._generic_generate_extension(uses_cuda=False)


class GTCUDAPyModuleGenerator(gt_backend.CUDAPyExtModuleGenerator):
    def generate_pre_run(self) -> str:
        field_names = self.module_info["field_info"].keys()

        return "\n".join([f + ".host_to_device()" for f in field_names])

    def generate_post_run(self) -> str:
        output_field_names = [
            name
            for name, info in self.module_info["field_info"].items()
            if info.access == gt_definitions.AccessKind.READ_WRITE
        ]

        return "\n".join([f + "._set_device_modified()" for f in output_field_names])


@gt_backend.register
class GTCUDABackend(BaseGTBackend):

    MODULE_GENERATOR_CLASS = GTCUDAPyModuleGenerator

    GT_BACKEND_T = "cuda"

    name = "gtcuda"
    options = BaseGTBackend.GT_BACKEND_OPTS
    storage_info = {
        "alignment": 32,
        "device": "gpu",
        "layout_map": cuda_layout,
        "is_compatible_layout": cuda_is_compatible_layout,
        "is_compatible_type": cuda_is_compatible_type,
    }

    languages = {"computation": "cuda", "bindings": ["python"]}

    def generate_extension(self, **kwargs: Any) -> Tuple[str, str]:
        return self._generic_generate_extension(uses_cuda=True)<|MERGE_RESOLUTION|>--- conflicted
+++ resolved
@@ -495,13 +495,9 @@
         # if no computation has effect, there is no need to create an extension
         pyext_module_name, pyext_file_path = None, None
 
-<<<<<<< HEAD
         if len(implementation_ir.splitters) > 0:
             raise NotImplementedError("Splitters are not yet supported in the GridTools backends")
 
-        generator_options = options.as_dict()
-=======
->>>>>>> 72fbdcbe
         if implementation_ir.multi_stages:
             # Generate the Python binary extension (checking if GridTools sources are installed)
             if not gt_src_manager.has_gt_sources() and not gt_src_manager.install_gt_sources():
