--- conflicted
+++ resolved
@@ -766,13 +766,8 @@
             stencil_ir = self.builder.gtir
         # Generate source
         if not self.builder.options._impl_opts.get("disable-code-generation", False):
-<<<<<<< HEAD
-            gt_pyext_sources: Dict[str, Any] = self.make_extension_sources(stencil_ir=stencil_ir)
-            gt_pyext_sources = {**gt_pyext_sources["computation"], **gt_pyext_sources["bindings"]}
-=======
-            gt_pyext_files: Dict[str, Any] = self.make_extension_sources(ir=ir)
+            gt_pyext_files: Dict[str, Any] = self.make_extension_sources(stencil_ir=stencil_ir)
             gt_pyext_sources = {**gt_pyext_files["computation"], **gt_pyext_files["bindings"]}
->>>>>>> fe9ad849
         else:
             # Pass NOTHING to the self.builder means try to reuse the source code files
             gt_pyext_sources = {
