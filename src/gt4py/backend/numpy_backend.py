# -*- coding: utf-8 -*-
#
# GT4Py - GridTools4Py - GridTools for Python
#
# Copyright (c) 2014-2021, ETH Zurich
# All rights reserved.
#
# This file is part the GT4Py project and the GridTools framework.
# GT4Py is free software: you can redistribute it and/or modify it under
# the terms of the GNU General Public License as published by the
# Free Software Foundation, either version 3 of the License, or any later
# version. See the LICENSE.txt file at the top-level directory of this
# distribution for a copy of the license or check <https://www.gnu.org/licenses/>.
#
# SPDX-License-Identifier: GPL-3.0-or-later

import copy
import textwrap
from typing import TYPE_CHECKING, Any, Dict, List, Optional, Tuple, Union

import numpy as np

from gt4py import backend as gt_backend
from gt4py import definitions as gt_definitions
from gt4py import ir as gt_ir
from gt4py.utils import text as gt_text
from gt4py.utils.attrib import Set as SetOf
from gt4py.utils.attrib import attribkwclass as attribclass
from gt4py.utils.attrib import attribute

from .module_generator import BaseModuleGenerator
from .python_generator import PythonSourceGenerator


if TYPE_CHECKING:
    from gt4py.stencil_builder import StencilBuilder
    from gt4py.storage.storage import Storage


@attribclass
class ShapedExpr(gt_ir.Expr):
    axes = attribute(of=SetOf[str])
    expr = attribute(of=gt_ir.Expr)


class NumpyIR(gt_ir.IRNodeMapper):
    @classmethod
    def apply(cls, impl_ir: gt_ir.StencilImplementation):
        new_ir = copy.deepcopy(impl_ir)
        node = cls(new_ir.fields).visit(new_ir)
        return node

    def __init__(self, fields: Dict[str, gt_ir.FieldDecl]):
        self.fields = fields

    def visit_FieldRef(
        self, path: tuple, node_name: str, node: gt_ir.FieldRef
    ) -> Tuple[bool, ShapedExpr]:
        return True, ShapedExpr(axes=set(self.fields[node.name].axes), expr=node)


class NumPySourceGenerator(PythonSourceGenerator):
    NATIVE_FUNC_TO_PYTHON = {
        gt_ir.NativeFunction.ABS: "np.abs",
        gt_ir.NativeFunction.MIN: "np.minimum",
        gt_ir.NativeFunction.MAX: "np.maximum",
        gt_ir.NativeFunction.MOD: "np.mod",
        gt_ir.NativeFunction.SIN: "np.sin",
        gt_ir.NativeFunction.COS: "np.cos",
        gt_ir.NativeFunction.TAN: "np.tan",
        gt_ir.NativeFunction.ARCSIN: "np.arcsin",
        gt_ir.NativeFunction.ARCCOS: "np.arccos",
        gt_ir.NativeFunction.ARCTAN: "np.arctan",
        gt_ir.NativeFunction.SQRT: "np.sqrt",
        gt_ir.NativeFunction.EXP: "np.exp",
        gt_ir.NativeFunction.LOG: "np.log",
        gt_ir.NativeFunction.ISFINITE: "np.isfinite",
        gt_ir.NativeFunction.ISINF: "np.isinf",
        gt_ir.NativeFunction.ISNAN: "np.isnan",
        gt_ir.NativeFunction.FLOOR: "np.floor",
        gt_ir.NativeFunction.CEIL: "np.ceil",
        gt_ir.NativeFunction.TRUNC: "np.trunc",
    }

    def __init__(self, *args, interval_k_start_name, interval_k_end_name, **kwargs):
        super().__init__(*args, **kwargs)
        self.interval_k_start_name = interval_k_start_name
        self.interval_k_end_name = interval_k_end_name
        self.conditions_depth = 0
        self.current_k_loop_range = list()

    def _make_field_origin(self, name: str, origin=None):
        if origin is None:
            origin = "{origin_arg}['{name}']".format(origin_arg=self.origin_arg_name, name=name)

        source_lines = [
            "{name}{marker} = {origin}".format(name=name, marker=self.origin_marker, origin=origin)
        ]

        return source_lines

    def _make_variable_koffset_arrays(self, name: str) -> str:
        extent = self.block_info.extent
        lower_extent = list(extent.lower_indices)
        upper_extent = list(extent.upper_indices)
        parallel_axes_names = [
            axis
            for axis in self.impl_node.fields[name].axes
            if axis != self.domain.sequential_axis.name
        ]
        parallel_axes_dims = [self.impl_node.domain.index(axis) for axis in parallel_axes_names]

        args = []
        for fd, d in enumerate(parallel_axes_dims):
            start_expr = " {:+d}".format(lower_extent[d]) if lower_extent[d] != 0 else ""
            size_expr = "{dom}[{d}]".format(dom=self.domain_arg_name, d=d)
            size_expr += " {:+d}".format(upper_extent[d]) if upper_extent[d] != 0 else ""
            arange = "np.arange({name}{marker}[{fd}]{start}, {name}{marker}[{fd}] + {size})".format(
                name=name,
                start=start_expr,
                marker=self.origin_marker,
                fd=fd,
                size=size_expr,
            )
            args.append(
                f"{arange}["
                + ", ".join(":" if fd == i else "None" for i in range(len(parallel_axes_dims)))
                + "]"
            )

        ret_vals = ", ".join([f"{axis_name.upper()}_{name}" for axis_name in parallel_axes_names])

        return f"{ret_vals} = {self.numpy_prefix}.broadcast_arrays({', '.join(args)})"

    def _make_regional_computation(
        self, iteration_order, interval_definition, body_sources
    ) -> List[str]:
        source_lines = []
        loop_bounds = [None, None]

        for r, bound in enumerate(interval_definition):
            loop_bounds[r] = "{}".format(self.k_splitters_value[bound[0]])
            if bound[1]:
                loop_bounds[r] += "{:+d}".format(bound[1])

        if iteration_order != gt_ir.IterationOrder.BACKWARD:
            current_k_loop_range = loop_bounds
        else:
            current_k_loop_range = [loop_bounds[1] + " -1", loop_bounds[0] + " -1", "-1"]

        needs_explicit_kloop = (
            iteration_order != gt_ir.IterationOrder.PARALLEL or self.block_info.variable_koffsets
        )

        if needs_explicit_kloop:
            if self.current_k_loop_range != current_k_loop_range:
                self.current_k_loop_range = current_k_loop_range
                range_expr = "range({args})".format(args=", ".join(a for a in current_k_loop_range))
                seq_axis = self.impl_node.domain.sequential_axis.name
                source_lines.append(
                    "for {ax} in {range_expr}:".format(ax=seq_axis, range_expr=range_expr)
                )
            for name in self.block_info.variable_koffsets:
                source_lines.append(
                    " " * self.indent_size + self._make_variable_koffset_arrays(name)
                )
            source_lines.extend(" " * self.indent_size + line for line in body_sources)
        else:
            self.current_k_loop_range.clear()
            source_lines.append(
                "{interval_k_start_name} = {lb}".format(
                    interval_k_start_name=self.interval_k_start_name, lb=loop_bounds[0]
                )
            )
            source_lines.append(
                "{interval_k_end_name} = {ub}".format(
                    interval_k_end_name=self.interval_k_end_name, ub=loop_bounds[1]
                )
            )
            source_lines.extend(body_sources)
            source_lines.extend("\n")

        return source_lines

    def make_temporary_field(
        self, name: str, dtype: gt_ir.DataType, extent: gt_definitions.Extent
    ) -> List[str]:
        source_lines = super().make_temporary_field(name, dtype, extent)
        source_lines.extend(self._make_field_origin(name, extent.to_boundary().lower_indices))

        return source_lines

    def make_stage_source(self, iteration_order: gt_ir.IterationOrder, regions: list) -> List[str]:
        source_lines = []

        # Computations body is split in different vertical regions
        assert sorted(regions, reverse=iteration_order == gt_ir.IterationOrder.BACKWARD) == regions

        for bounds, body in regions:
            region_lines = self._make_regional_computation(iteration_order, bounds, body)
            source_lines.extend(region_lines)

        return source_lines

    # ---- Visitor handlers ----
    def visit_ShapedExpr(self, node: ShapedExpr, **kwargs) -> str:
        code = self.visit(node.expr, **kwargs)
        if not isinstance(node.expr, ShapedExpr):
            all_parallel_axes = (
                self.impl_node.domain.axes
                if self.block_info.iteration_order == gt_ir.IterationOrder.PARALLEL
                else self.impl_node.domain.parallel_axes
            )
            parallel_axes_names = [axis.name for axis in all_parallel_axes]
            leftover_axes = set(parallel_axes_names) - set(node.axes)
            if leftover_axes:
                np_newaxis = "{np}.newaxis".format(np=self.numpy_prefix)
                view = ", ".join(
                    ":" if axis in node.axes else np_newaxis for axis in parallel_axes_names
                )
                code = f"({code})[{view}]"
        return code

    def visit_FieldRef(self, node: gt_ir.FieldRef, **kwargs) -> str:
        intervals = kwargs.get("intervals", None)
        assert node.name in self.block_info.accessors

        is_parallel = self.block_info.iteration_order == gt_ir.IterationOrder.PARALLEL
        parallel_axes_names = [
            axis
            for axis in self.impl_node.fields[node.name].axes
            if axis != self.domain.sequential_axis.name
        ]
        parallel_axes_dims = [self.impl_node.domain.index(axis) for axis in parallel_axes_names]

        lower_indices = self.block_info.extent.lower_indices
        upper_indices = self.block_info.extent.upper_indices

        index = []
        for fd, d in enumerate(parallel_axes_dims):
            ax = self.domain.axes_names[d]
            ax_offset = node.offset.get(ax, 0)

            if intervals:
                restricted_interval = intervals[ax]
                start_offset = (
                    max(lower_indices[d], restricted_interval.start.offset)
                    if restricted_interval.start.level == gt_ir.LevelMarker.START
                    else restricted_interval.start.offset
                )
                end_offset = (
                    min(upper_indices[d], restricted_interval.end.offset)
                    if restricted_interval.end.level == gt_ir.LevelMarker.END
                    else restricted_interval.end.offset
                )
                axis_interval = gt_ir.AxisInterval(
                    start=gt_ir.AxisBound(
                        level=restricted_interval.start.level, offset=start_offset
                    ),
                    end=gt_ir.AxisBound(level=restricted_interval.end.level, offset=end_offset),
                )
            else:
                axis_interval = gt_ir.AxisInterval(
                    start=gt_ir.AxisBound(level=gt_ir.LevelMarker.START, offset=lower_indices[d]),
                    end=gt_ir.AxisBound(level=gt_ir.LevelMarker.END, offset=upper_indices[d]),
                )

            origin_expr = f"{node.name}{self.origin_marker}[{fd}]"
            level_to_expr = {
                gt_ir.LevelMarker.START: origin_expr,
                gt_ir.LevelMarker.END: f"{origin_expr} + {self.domain_arg_name}[{fd}]",
            }

            indices = []
            for bound in (axis_interval.start, axis_interval.end):
                total_offset = bound.offset + ax_offset
                total_offset_expr = " {:+d}".format(total_offset) if total_offset != 0 else ""
                indices.append(f"{level_to_expr[bound.level]}{total_offset_expr}")

            index.append(f"{indices[0]} : {indices[1]}")

        k_ax = self.domain.sequential_axis.name
        k_offset = node.offset.get(k_ax, 0)
        if isinstance(k_offset, gt_ir.Expr):
            variable_koffset = True
            is_parallel = False
            k_offset = self.visit(k_offset)
        else:
            variable_koffset = False
            is_parallel = (
                self.block_info.iteration_order == gt_ir.IterationOrder.PARALLEL
                and not self.block_info.variable_koffsets
            )

        if k_ax in self.impl_node.fields[node.name].axes:
            fd = self.impl_node.fields[node.name].axes.index(k_ax)
            if is_parallel:
                start_expr = self.interval_k_start_name
                start_expr += " {:+d}".format(k_offset) if k_offset else ""
                end_expr = self.interval_k_end_name
                end_expr += " {:+d}".format(k_offset) if k_offset else ""
                index.append(
                    "{name}{marker}[{fd}] + {start}:{name}{marker}[{fd}] + {stop}".format(
                        name=node.name,
                        start=start_expr,
                        marker=self.origin_marker,
                        stop=end_expr,
                        fd=fd,
                    )
                )
            elif not variable_koffset:
                idx = "{:+d}".format(k_offset) if k_offset else ""
                index.append(
                    "{name}{marker}[{fd}] + {ax}{idx}".format(
                        name=node.name,
                        marker=self.origin_marker,
                        fd=fd,
                        ax=k_ax,
                        idx=idx,
                    )
                )

        data_idx = f", {','.join(self.visit(i) for i in node.data_index)}"
        if not variable_koffset:
            source = f"{node.name}[{', '.join(index)}{data_idx}]"
        else:
            source = (
                f"{node.name}["
                + ", ".join(f"{axis_name.upper()}_{node.name}" for axis_name in parallel_axes_names)
                + f", {k_ax} + {k_offset}"
                + "]"
            )
        if not parallel_axes_dims and not is_parallel:
            source = f"np.asarray([{source}])"

        return source

    def visit_StencilImplementation(self, node: gt_ir.StencilImplementation) -> None:
        self.sources.empty_line()

        # Accessors for IO fields
        self.sources.append("# Sliced views of the stencil fields (domain + borders)")
        for info in node.api_signature:
            if info.name in node.fields and info.name not in node.unreferenced:
                self.sources.extend(self._make_field_origin(info.name))
                self.sources.extend(
                    "{name} = {name}.view({np}.ndarray)".format(
                        name=info.name, np=self.numpy_prefix
                    )
                )
        self.sources.empty_line()

        super().visit_StencilImplementation(node)

<<<<<<< HEAD
    def visit_UnaryOpExpr(self, node: gt_ir.UnaryOpExpr, **kwargs) -> str:
=======
    def visit_ScalarLiteral(self, node: gt_ir.ScalarLiteral) -> str:
        return str(node.value)

    def visit_UnaryOpExpr(self, node: gt_ir.UnaryOpExpr) -> str:
>>>>>>> ba35728a

        if node.op is gt_ir.UnaryOperator.NOT:
            source = "np.logical_not({expr})".format(expr=self.visit(node.arg, **kwargs))
        else:
            fmt = "({})" if isinstance(node.arg, gt_ir.CompositeExpr) else "{}"
            source = "{op}{expr}".format(
                op=self.OP_TO_PYTHON[node.op], expr=fmt.format(self.visit(node.arg, **kwargs))
            )

        return source

    def visit_BinOpExpr(self, node: gt_ir.BinOpExpr, **kwargs) -> str:
        if node.op is gt_ir.BinaryOperator.AND:
            source = "np.logical_and({lhs}, {rhs})".format(
                lhs=self.visit(node.lhs, **kwargs), rhs=self.visit(node.rhs, **kwargs)
            )
        elif node.op is gt_ir.BinaryOperator.OR:
            source = "np.logical_or({lhs}, {rhs})".format(
                lhs=self.visit(node.lhs, **kwargs), rhs=self.visit(node.rhs, **kwargs)
            )
        else:
            lhs_fmt = "({})" if isinstance(node.lhs, gt_ir.CompositeExpr) else "{}"
            rhs_fmt = "({})" if isinstance(node.rhs, gt_ir.CompositeExpr) else "{}"
            source = "{lhs} {op} {rhs}".format(
                lhs=lhs_fmt.format(self.visit(node.lhs, **kwargs)),
                op=self.OP_TO_PYTHON[node.op],
                rhs=rhs_fmt.format(self.visit(node.rhs, **kwargs)),
            )

        return source

    def visit_TernaryOpExpr(self, node: gt_ir.TernaryOpExpr, **kwargs) -> str:
        then_fmt = "({})" if isinstance(node.then_expr, gt_ir.CompositeExpr) else "{}"
        else_fmt = "({})" if isinstance(node.else_expr, gt_ir.CompositeExpr) else "{}"

        source = "{np}.where({condition}, {then_expr}, {else_expr})".format(
            np=self.numpy_prefix,
            condition=self.visit(node.condition, **kwargs),
            then_expr=then_fmt.format(self.visit(node.then_expr, **kwargs)),
            else_expr=else_fmt.format(self.visit(node.else_expr, **kwargs)),
        )

        return source

    def _visit_branch_stmt(self, stmt: gt_ir.Statement, **kwargs) -> List[str]:
        sources = []
        if isinstance(stmt, gt_ir.Assign):
            condition = "__condition_1"
            for i in range(1, self.conditions_depth):
                condition = "{np}.logical_and({outer_condition}, {inner_condition})".format(
                    np=self.numpy_prefix,
                    outer_condition=condition,
                    inner_condition="__condition_{level}".format(level=i + 1),
                )

            target = self.visit(stmt.target, **kwargs)
            value = self.visit(stmt.value, **kwargs)

            # Check if this temporary variable / field already contains written information.
            # If it does, it needs to be the else expression of the where, otherwise we set the else to nan.
            # This ensures that we only write defined values.
            # This check is not relevant for fields as they enter defined
            target_expr = stmt.target.expr if isinstance(stmt.target, ShapedExpr) else stmt.target
            is_possible_else = not isinstance(target_expr, gt_ir.VarRef) or (
                target_expr.name in self.var_refs_defined
            )

            sources.append(
                "{target} = {np}.where({condition}, {then_expr}, {else_expr})".format(
                    np=self.numpy_prefix,
                    condition=condition,
                    target=target,
                    then_expr=value,
                    else_expr=target if is_possible_else else f"{self.numpy_prefix}.nan",
                )
            )

            if isinstance(target_expr, gt_ir.VarRef):
                self.var_refs_defined.add(target_expr.name)

        else:
            stmt_sources = self.visit(stmt, **kwargs)
            if isinstance(stmt_sources, list):
                sources.extend(stmt_sources)
            else:
                sources.append(stmt_sources)

        return sources

    def visit_If(self, node: gt_ir.If, **kwargs) -> List[str]:
        sources = []
        self.conditions_depth += 1
        sources.append(
            "__condition_{level} = {condition}".format(
                level=self.conditions_depth, condition=self.visit(node.condition, **kwargs)
            )
        )

        for stmt in node.main_body.stmts:
            sources.extend(self._visit_branch_stmt(stmt, **kwargs))
        if node.else_body is not None:
            sources.append(
                "__condition_{level} = np.logical_not(__condition_{level})".format(
                    level=self.conditions_depth, condition=self.visit(node.condition, **kwargs)
                )
            )
            for stmt in node.else_body.stmts:
                sources.extend(self._visit_branch_stmt(stmt, **kwargs))

        self.conditions_depth -= 1
        # return "\n".join(sources)
        return sources

    def visit_HorizontalIf(self, node: gt_ir.HorizontalIf, **kwargs) -> List[str]:
        sources = []
        for stmt in node.body.stmts:
            stmt_source = self.visit(stmt, intervals=node.intervals, **kwargs)
            if isinstance(stmt_source, list):
                sources.extend(stmt_source)
            else:
                sources.append(stmt_source)

        return sources

    def visit_While(self, node: gt_ir.While) -> List[str]:
        sources = []
        condition = self.visit(node.condition)
        if self.conditions_depth > 0:
            condition_statement = f"__while_condition = np.logical_and({condition}, __condition_{self.conditions_depth})"
        else:
            condition_statement = f"__while_condition = {condition}"
        sources.append(condition_statement)
        sources.append(f"while {self.numpy_prefix}.any(__while_condition):")
        for stmt in node.body.stmts:
            target = self.visit(stmt.target)
            value = self.visit(stmt.value)
            target_expr = stmt.target.expr if isinstance(stmt.target, ShapedExpr) else stmt.target

            is_possible_else = not isinstance(target_expr, gt_ir.VarRef) or (
                target_expr.name in self.var_refs_defined
            )

            sources.append(
                "{spaces}{target} = {np}.where(__while_condition, {then_expr}, {else_expr})".format(
                    spaces=" " * self.indent_size,
                    np=self.numpy_prefix,
                    target=target,
                    then_expr=value,
                    else_expr=target if is_possible_else else "np.nan",
                )
            )

            if isinstance(target_expr, gt_ir.VarRef):
                self.var_refs_defined.add(target_expr.name)

        sources.append(" " * self.indent_size + condition_statement)
        return sources


class NumPyModuleGenerator(BaseModuleGenerator):
    def __init__(self):
        super().__init__()
        self.source_generator = NumPySourceGenerator(
            indent_size=self.TEMPLATE_INDENT_SIZE,
            origin_marker="__O",
            domain_arg_name=self.DOMAIN_ARG_NAME,
            origin_arg_name=self.ORIGIN_ARG_NAME,
            splitters_name=self.SPLITTERS_NAME,
            numpy_prefix="np",
            interval_k_start_name="interval_k_start",
            interval_k_end_name="interval_k_end",
        )

    def generate_module_members(self) -> str:
        return ""

    def generate_implementation(self) -> str:
        block = gt_text.TextBlock(indent_size=self.TEMPLATE_INDENT_SIZE)
        numpy_ir = NumpyIR.apply(self.builder.implementation_ir)
        self.source_generator(numpy_ir, block)
        if self.builder.options.backend_opts.get("ignore_np_errstate", True):
            source = "with np.errstate(divide='ignore', over='ignore', under='ignore', invalid='ignore'):\n"
            source += textwrap.indent(block.text, " " * self.TEMPLATE_INDENT_SIZE)
        else:
            source = block.text
        return source


def numpy_layout(mask: Tuple[int, ...]) -> Tuple[Optional[int], ...]:
    ctr = iter(range(sum(mask)))
    layout = [next(ctr) if m else None for m in mask]
    return tuple(layout)


def numpy_is_compatible_layout(field: Union["Storage", np.ndarray]) -> bool:
    return sum(field.shape) > 0


def numpy_is_compatible_type(field: Any) -> bool:
    return isinstance(field, np.ndarray)


@gt_backend.register
class NumPyBackend(gt_backend.BaseBackend, gt_backend.PurePythonBackendCLIMixin):
    """Pure Python backend using NumPy for faster computations than the debug backend.

    Other Parameters
    ----------------
    Backend options include:
    - ignore_np_errstate: `bool`
        If False, does not ignore NumPy floating-point errors. (`True` by default.)
    """

    name = "numpy"
    options = {"ignore_np_errstate": {"versioning": True, "type": bool}}
    storage_info = {
        "alignment": 1,
        "device": "cpu",
        "layout_map": numpy_layout,
        "is_compatible_layout": numpy_is_compatible_layout,
        "is_compatible_type": numpy_is_compatible_type,
    }

    languages = {"computation": "python", "bindings": []}

    MODULE_GENERATOR_CLASS = NumPyModuleGenerator

    USE_LEGACY_TOOLCHAIN = True<|MERGE_RESOLUTION|>--- conflicted
+++ resolved
@@ -352,15 +352,10 @@
 
         super().visit_StencilImplementation(node)
 
-<<<<<<< HEAD
-    def visit_UnaryOpExpr(self, node: gt_ir.UnaryOpExpr, **kwargs) -> str:
-=======
     def visit_ScalarLiteral(self, node: gt_ir.ScalarLiteral) -> str:
         return str(node.value)
 
-    def visit_UnaryOpExpr(self, node: gt_ir.UnaryOpExpr) -> str:
->>>>>>> ba35728a
-
+    def visit_UnaryOpExpr(self, node: gt_ir.UnaryOpExpr, **kwargs) -> str:
         if node.op is gt_ir.UnaryOperator.NOT:
             source = "np.logical_not({expr})".format(expr=self.visit(node.arg, **kwargs))
         else:
