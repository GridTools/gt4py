--- conflicted
+++ resolved
@@ -153,13 +153,6 @@
         )
 
         if needs_explicit_kloop:
-<<<<<<< HEAD
-            range_expr = "range({args})".format(args=", ".join(a for a in range_args))
-            seq_axis = self.impl_node.domain.sequential_axis.name
-            source_lines.append(
-                "for {ax} in {range_expr}:".format(ax=seq_axis, range_expr=range_expr)
-            )
-=======
             if self.current_k_loop_range != current_k_loop_range:
                 self.current_k_loop_range = current_k_loop_range
                 range_expr = "range({args})".format(args=", ".join(a for a in current_k_loop_range))
@@ -167,7 +160,6 @@
                 source_lines.append(
                     "for {ax} in {range_expr}:".format(ax=seq_axis, range_expr=range_expr)
                 )
->>>>>>> 0851d4fc
             for name in self.block_info.variable_koffsets:
                 source_lines.append(
                     " " * self.indent_size + self._make_variable_koffset_arrays(name)
