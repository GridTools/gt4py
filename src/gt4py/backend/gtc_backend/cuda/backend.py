# -*- coding: utf-8 -*-
#
# GT4Py - GridTools4Py - GridTools for Python
#
# Copyright (c) 2014-2021, ETH Zurich
# All rights reserved.
#
# This file is part the GT4Py project and the GridTools framework.
# GT4Py is free software: you can redistribute it and/or modify it under
# the terms of the GNU General Public License as published by the
# Free Software Foundation, either version 3 of the License, or any later
# version. See the LICENSE.txt file at the top-level directory of this
# distribution for a copy of the license or check <https://www.gnu.org/licenses/>.
#
# SPDX-License-Identifier: GPL-3.0-or-later

from typing import TYPE_CHECKING, Any, Dict, Optional, Tuple, Type

from eve import codegen
from gt4py import backend as gt_backend
from gt4py import gt_src_manager
from gt4py.backend import BaseGTBackend, CLIBackendMixin
from gt4py.backend.gt_backends import (
    GTCUDAPyModuleGenerator,
    cuda_is_compatible_layout,
    cuda_is_compatible_type,
    make_cuda_layout_map,
)
from gt4py.backend.gtc_backend.common import bindings_main_template, pybuffer_to_sid
from gt4py.backend.gtc_backend.defir_to_gtir import DefIRToGTIR
from gtc import gtir_to_oir
from gtc.common import DataType
from gtc.cuir import cuir, cuir_codegen, extent_analysis, kernel_fusion, oir_to_cuir
from gtc.passes.gtir_dtype_resolver import resolve_dtype
from gtc.passes.gtir_prune_unused_parameters import prune_unused_parameters
from gtc.passes.gtir_upcaster import upcast
from gtc.passes.oir_dace_optimizations import GraphMerging, optimize_horizontal_executions
from gtc.passes.oir_optimizations.caches import (
    FillFlushToLocalKCaches,
    IJCacheDetection,
    KCacheDetection,
    PruneKCacheFills,
    PruneKCacheFlushes,
)
from gtc.passes.oir_optimizations.horizontal_execution_merging import OnTheFlyMerging
from gtc.passes.oir_optimizations.inlining import MaskInlining
from gtc.passes.oir_optimizations.mask_stmt_merging import MaskStmtMerging
from gtc.passes.oir_optimizations.temporaries import (
    LocalTemporariesToScalars,
    WriteBeforeReadTemporariesToScalars,
)
from gtc.passes.oir_optimizations.vertical_loop_merging import AdjacentLoopMerging


if TYPE_CHECKING:
    from gt4py.stencil_object import StencilObject


class GTCCudaExtGenerator:
    def __init__(self, class_name, module_name, backend):
        self.class_name = class_name
        self.module_name = module_name
        self.backend = backend

    def __call__(self, definition_ir) -> Dict[str, Dict[str, str]]:
        gtir = DefIRToGTIR.apply(definition_ir)
        gtir_without_unused_params = prune_unused_parameters(gtir)
        dtype_deduced = resolve_dtype(gtir_without_unused_params)
        upcasted = upcast(dtype_deduced)
        oir = gtir_to_oir.GTIRToOIR().visit(upcasted)
        oir = self._optimize_oir(oir)
        cuir = oir_to_cuir.OIRToCUIR().visit(oir)
        cuir = kernel_fusion.FuseKernels().visit(cuir)
        cuir = extent_analysis.ComputeExtents().visit(cuir)
        cuir = extent_analysis.CacheExtents().visit(cuir)
<<<<<<< HEAD
        implementation = cuir_codegen.CUIRCodegen.apply(cuir, **self.options.backend_opts)
        bindings = GTCCudaBindingsCodegen.apply(cuir, module_name=self.module_name)
=======
        implementation = cuir_codegen.CUIRCodegen.apply(cuir)
        bindings = GTCCudaBindingsCodegen.apply(
            cuir, module_name=self.module_name, backend=self.backend
        )
>>>>>>> e0b574e7
        return {
            "computation": {"computation.hpp": implementation},
            "bindings": {"bindings.cu": bindings},
        }

    def _optimize_oir(self, oir):
        oir = optimize_horizontal_executions(oir, GraphMerging)
        oir = AdjacentLoopMerging().visit(oir)
        oir = LocalTemporariesToScalars().visit(oir)
        oir = WriteBeforeReadTemporariesToScalars().visit(oir)
        oir = OnTheFlyMerging().visit(oir)
        oir = MaskStmtMerging().visit(oir)
        oir = MaskInlining().visit(oir)
        oir = IJCacheDetection().visit(oir)
        oir = KCacheDetection().visit(oir)
        oir = PruneKCacheFills().visit(oir)
        oir = PruneKCacheFlushes().visit(oir)
        oir = FillFlushToLocalKCaches().visit(oir)
        return oir


class GTCCudaBindingsCodegen(codegen.TemplatedGenerator):
    def __init__(self, backend):
        self.backend = backend
        self._unique_index: int = 0

    def unique_index(self) -> int:
        self._unique_index += 1
        return self._unique_index

    def visit_DataType(self, dtype: DataType, **kwargs):
        return cuir_codegen.CUIRCodegen().visit_DataType(dtype)

    def visit_FieldDecl(self, node: cuir.FieldDecl, **kwargs):
        if "external_arg" in kwargs:
            domain_ndim = node.dimensions.count(True)
            data_ndim = len(node.data_dims)
            sid_ndim = domain_ndim + data_ndim
            if kwargs["external_arg"]:
                return "py::buffer {name}, std::array<gt::uint_t,{sid_ndim}> {name}_origin".format(
                    name=node.name,
                    sid_ndim=sid_ndim,
                )
            else:
                return pybuffer_to_sid(
                    name=node.name,
                    ctype=self.visit(node.dtype),
                    domain_dim_flags=node.dimensions,
                    data_ndim=len(node.data_dims),
                    stride_kind_index=self.unique_index(),
                    backend=self.backend,
                )

    def visit_ScalarDecl(self, node: cuir.ScalarDecl, **kwargs):
        if "external_arg" in kwargs:
            if kwargs["external_arg"]:
                return "{dtype} {name}".format(name=node.name, dtype=self.visit(node.dtype))
            else:
                return "gridtools::stencil::make_global_parameter({name})".format(name=node.name)

    def visit_Program(self, node: cuir.Program, **kwargs):
        assert "module_name" in kwargs
        entry_params = self.visit(node.params, external_arg=True, **kwargs)
        sid_params = self.visit(node.params, external_arg=False, **kwargs)
        return self.generic_visit(
            node,
            entry_params=entry_params,
            sid_params=sid_params,
            **kwargs,
        )

    Program = bindings_main_template()

    @classmethod
    def apply(cls, root, *, module_name="stencil", backend, **kwargs) -> str:
        generated_code = cls(backend).visit(root, module_name=module_name, **kwargs)
        formatted_code = codegen.format_source("cpp", generated_code, style="LLVM")
        return formatted_code


@gt_backend.register
class GTCCudaBackend(BaseGTBackend, CLIBackendMixin):
    """CUDA backend using gtc."""

    name = "gtc:cuda"
    options = {**BaseGTBackend.GT_BACKEND_OPTS, "device_sync": {"versioning": True, "type": bool}}
    languages = {"computation": "cuda", "bindings": ["python"]}
    storage_info = {
        "alignment": 32,
        "device": "gpu",
        "layout_map": make_cuda_layout_map,
        "is_compatible_layout": cuda_is_compatible_layout,
        "is_compatible_type": cuda_is_compatible_type,
    }
    PYEXT_GENERATOR_CLASS = GTCCudaExtGenerator  # type: ignore
    MODULE_GENERATOR_CLASS = GTCUDAPyModuleGenerator
    GT_BACKEND_T = "gpu"

    def generate_extension(self, **kwargs: Any) -> Tuple[str, str]:
        return self.make_extension(gt_version=2, ir=self.builder.definition_ir, uses_cuda=True)

    def generate(self) -> Type["StencilObject"]:
        self.check_options(self.builder.options)

        # Generate the Python binary extension (checking if GridTools sources are installed)
        if not gt_src_manager.has_gt_sources(2) and not gt_src_manager.install_gt_sources(2):
            raise RuntimeError("Missing GridTools sources.")

        pyext_module_name: Optional[str]
        pyext_file_path: Optional[str]

        # TODO(havogt) add bypass if computation has no effect
        pyext_module_name, pyext_file_path = self.generate_extension()

        # Generate and return the Python wrapper class
        return self.make_module(
            pyext_module_name=pyext_module_name,
            pyext_file_path=pyext_file_path,
        )<|MERGE_RESOLUTION|>--- conflicted
+++ resolved
@@ -73,15 +73,10 @@
         cuir = kernel_fusion.FuseKernels().visit(cuir)
         cuir = extent_analysis.ComputeExtents().visit(cuir)
         cuir = extent_analysis.CacheExtents().visit(cuir)
-<<<<<<< HEAD
-        implementation = cuir_codegen.CUIRCodegen.apply(cuir, **self.options.backend_opts)
-        bindings = GTCCudaBindingsCodegen.apply(cuir, module_name=self.module_name)
-=======
         implementation = cuir_codegen.CUIRCodegen.apply(cuir)
         bindings = GTCCudaBindingsCodegen.apply(
             cuir, module_name=self.module_name, backend=self.backend
         )
->>>>>>> e0b574e7
         return {
             "computation": {"computation.hpp": implementation},
             "bindings": {"bindings.cu": bindings},
