--- conflicted
+++ resolved
@@ -60,6 +60,7 @@
     def __init__(self, class_name, module_name, backend):
         self.class_name = class_name
         self.module_name = module_name
+        self.backend = backend
 
     def __call__(self, definition_ir) -> Dict[str, Dict[str, str]]:
         gtir = DefIRToGTIR.apply(definition_ir)
@@ -73,7 +74,9 @@
         cuir = extent_analysis.ComputeExtents().visit(cuir)
         cuir = extent_analysis.CacheExtents().visit(cuir)
         implementation = cuir_codegen.CUIRCodegen.apply(cuir)
-        bindings = GTCCudaBindingsCodegen.apply(cuir, module_name=self.module_name)
+        bindings = GTCCudaBindingsCodegen.apply(
+            cuir, module_name=self.module_name, backend=self.backend
+        )
         return {
             "computation": {"computation.hpp": implementation},
             "bindings": {"bindings.cu": bindings},
@@ -95,7 +98,8 @@
 
 
 class GTCCudaBindingsCodegen(codegen.TemplatedGenerator):
-    def __init__(self):
+    def __init__(self, backend):
+        self.backend = backend
         self._unique_index: int = 0
 
     def unique_index(self) -> int:
@@ -116,33 +120,13 @@
                     sid_ndim=sid_ndim,
                 )
             else:
-<<<<<<< HEAD
                 return pybuffer_to_sid(
                     name=node.name,
                     dtype=self.visit(node.dtype),
-                    domain_dim_strings=gtc_utils.dimension_flags_to_names(node.dimensions),
+                    domain_dim_flags=node.dimensions,
                     data_ndim=len(node.data_dims),
                     stride_kind_index=self.unique_index(),
-                    is_cuda=True,
-=======
-                layout_map = [
-                    x
-                    for x in make_cuda_layout_map(node.dimensions + (True,) * data_ndim)
-                    if x is not None
-                ]
-                sid_def = """gt::as_cuda_sid<{dtype}, {sid_ndim},
-                    gt::integral_constant<int, {unique_index}>,
-                    {unit_stride_dim}>({name})""".format(
-                    name=node.name,
-                    dtype=self.visit(node.dtype),
-                    unique_index=self.unique_index(),
-                    sid_ndim=sid_ndim,
-                    unit_stride_dim=layout_map.index(max(layout_map)),
-                )
-                sid_def = "gt::sid::shift_sid_origin({sid_def}, {name}_origin)".format(
-                    sid_def=sid_def,
-                    name=node.name,
->>>>>>> 709407e5
+                    backend=self.backend,
                 )
 
     def visit_ScalarDecl(self, node: cuir.ScalarDecl, **kwargs):
@@ -166,8 +150,8 @@
     Program = bindings_main_template()
 
     @classmethod
-    def apply(cls, root, *, module_name="stencil", **kwargs) -> str:
-        generated_code = cls().visit(root, module_name=module_name, **kwargs)
+    def apply(cls, root, *, module_name="stencil", backend, **kwargs) -> str:
+        generated_code = cls(backend).visit(root, module_name=module_name, **kwargs)
         formatted_code = codegen.format_source("cpp", generated_code, style="LLVM")
         return formatted_code
 
