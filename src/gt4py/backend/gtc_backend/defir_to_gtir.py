--- conflicted
+++ resolved
@@ -55,17 +55,6 @@
 
 def _make_literal(v: numbers.Number) -> gtir.Literal:
     value: Union[BuiltinLiteral, str]
-<<<<<<< HEAD
-    if issubclass(type(v), bool):
-        dtype = common.DataType.BOOL
-        value = common.BuiltInLiteral.TRUE if v else common.BuiltInLiteral.FALSE
-    else:
-        dtype = (
-            common.DataType.INT64
-            if (cast(float, v) / 1.0).is_integer()
-            else common.DataType.FLOAT64
-        )
-=======
     if isinstance(v, bool):
         dtype = common.DataType.BOOL
         value = common.BuiltInLiteral.TRUE if v else common.BuiltInLiteral.FALSE
@@ -80,7 +69,6 @@
                 f"Warning: Only INT64 and FLOAT64 literals are supported currently. Implicitly upcasting `{v}` to FLOAT64"
             )
             dtype = common.DataType.FLOAT64
->>>>>>> 9996bea7
         value = str(v)
     return gtir.Literal(dtype=dtype, value=value)
 
