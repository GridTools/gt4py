--- conflicted
+++ resolved
@@ -29,7 +29,6 @@
     BuiltinLiteral,
     Cast,
     ComputationBlock,
-    Domain,
     FieldDecl,
     FieldRef,
     If,
@@ -162,15 +161,11 @@
                         common.DataType, common.DataType.FLOAT64
                     )  # see https://github.com/GridTools/gtc/issues/100
                 temporaries.append(
-<<<<<<< HEAD
-                    gtir.FieldDecl(name=s.name, dtype=dtype, dimensions=(True, True, True))
-=======
                     gtir.FieldDecl(
                         name=s.name,
                         dtype=dtype,
                         dimensions=(True, True, True),
                     )
->>>>>>> faa56279
                 )
             else:
                 stmts.append(self.visit(s))
@@ -276,22 +271,14 @@
         )
 
     def visit_FieldDecl(self, node: FieldDecl):
-<<<<<<< HEAD
-        domain_axes = Domain.LatLonGrid().axes_names
-        dimensions = [axis in node.axes for axis in domain_axes]
+        dimension_names = ["I", "J", "K"]
+        dimensions = [dim in node.axes for dim in dimension_names]
         # datatype conversion works via same ID
         return gtir.FieldDecl(
             name=node.name,
             dtype=common.DataType(int(node.data_type.value)),
             dimensions=dimensions,
             data_dims=node.data_dims,
-=======
-        dimension_names = ["I", "J", "K"]
-        dimensions = [dim in node.axes for dim in dimension_names]
-        # datatype conversion works via same ID
-        return gtir.FieldDecl(
-            name=node.name, dtype=common.DataType(int(node.data_type.value)), dimensions=dimensions
->>>>>>> faa56279
         )
 
     def visit_VarDecl(self, node: VarDecl):
