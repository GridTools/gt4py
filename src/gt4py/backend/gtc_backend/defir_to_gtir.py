--- conflicted
+++ resolved
@@ -14,6 +14,7 @@
 #
 # SPDX-License-Identifier: GPL-3.0-or-later
 
+from types import SimpleNamespace
 from typing import Any, Dict, List, Union, cast
 
 from gt4py.ir import IRNodeVisitor
@@ -176,12 +177,9 @@
 
     def visit_Assign(self, node: Assign, **kwargs: Any) -> gtir.ParAssignStmt:
         assert isinstance(node.target, FieldRef) or isinstance(node.target, VarRef)
-<<<<<<< HEAD
-        left = self.visit(node.target, **kwargs)
-        return gtir.ParAssignStmt(left=left, right=self.visit(node.value, **kwargs))
-=======
-        return gtir.ParAssignStmt(left=self.visit(node.target), right=self.visit(node.value))
->>>>>>> 98fe55bb
+        return gtir.ParAssignStmt(
+            left=self.visit(node.target, **kwargs), right=self.visit(node.value, **kwargs)
+        )
 
     def visit_ScalarLiteral(self, node: ScalarLiteral) -> gtir.Literal:
         return gtir.Literal(value=str(node.value), dtype=common.DataType(node.data_type.value))
@@ -232,16 +230,15 @@
         )
 
     def visit_FieldRef(self, node: FieldRef, **kwargs: Any) -> gtir.FieldAccess:
+        if field_decl := self._field_params.get(node.name, None):
+            dtype = field_decl.dtype
+        else:
+            dtype = None
         return gtir.FieldAccess(
             name=node.name,
-<<<<<<< HEAD
             offset=self._transform_offset(node.offset, **kwargs),
             data_index=node.data_index,
-            dtype=self._field_params[node.name].dtype if node.name in self._field_params else None,
-=======
-            offset=transform_offset(node.offset),
-            data_index=[self.visit(index) for index in node.data_index],
->>>>>>> 98fe55bb
+            dtype=dtype,
         )
 
     def visit_If(self, node: If, **kwargs: Any) -> Union[gtir.FieldIfStmt, gtir.ScalarIfStmt]:
