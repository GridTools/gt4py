from types import MappingProxyType
from typing import ClassVar, Dict, List, Mapping, Union

from gt4py.gtc import common, gtir
from gt4py.gtc.common import ExprKind
from gt4py.ir import IRNodeVisitor
from gt4py.ir.nodes import (
    ArgumentInfo,
    Assign,
    AxisBound,
    AxisInterval,
    BinaryOperator,
    BinOpExpr,
    BlockStmt,
    Cast,
    ComputationBlock,
    FieldDecl,
    FieldRef,
    If,
    IterationOrder,
    LevelMarker,
    NativeFuncCall,
    NativeFunction,
    ScalarLiteral,
    StencilDefinition,
    TernaryOpExpr,
    UnaryOpExpr,
    UnaryOperator,
    VarDecl,
    VarRef,
)

from devtools import debug


def transform_offset(offset: Dict[str, int]) -> gtir.CartesianOffset:
    i = offset["I"] if "I" in offset else 0
    j = offset["J"] if "J" in offset else 0
    k = offset["K"] if "K" in offset else 0
    return gtir.CartesianOffset(i=i, j=j, k=k)


class DefIRToGTIR(IRNodeVisitor):

    GT4PY_ITERATIONORDER_TO_GTIR_LOOPORDER: ClassVar[
        Mapping[IterationOrder, int]
    ] = MappingProxyType(
        {
            IterationOrder.BACKWARD: common.LoopOrder.BACKWARD,
            IterationOrder.PARALLEL: common.LoopOrder.PARALLEL,
            IterationOrder.FORWARD: common.LoopOrder.FORWARD,
        }
    )

    GT4PY_LEVELMARKER_TO_GTIR_LEVELMARKER: ClassVar[Mapping[LevelMarker, str]] = MappingProxyType(
        {LevelMarker.START: common.LevelMarker.START, LevelMarker.END: common.LevelMarker.END}
    )

    GT4PY_OP_TO_GTIR_OP: ClassVar[
        Mapping[
            BinaryOperator,
            Union[common.ArithmeticOperator, common.LogicalOperator, common.ComparisonOperator],
        ]
    ] = MappingProxyType(
        {
            # arithmetic
            BinaryOperator.ADD: common.ArithmeticOperator.ADD,
            BinaryOperator.SUB: common.ArithmeticOperator.SUB,
            BinaryOperator.MUL: common.ArithmeticOperator.MUL,
            BinaryOperator.DIV: common.ArithmeticOperator.DIV,
            # logical
            BinaryOperator.AND: common.LogicalOperator.AND,
            BinaryOperator.OR: common.LogicalOperator.OR,
            # comparison
            BinaryOperator.EQ: common.ComparisonOperator.EQ,
            BinaryOperator.NE: common.ComparisonOperator.NE,
            BinaryOperator.LT: common.ComparisonOperator.LT,
            BinaryOperator.LE: common.ComparisonOperator.LE,
            BinaryOperator.GT: common.ComparisonOperator.GT,
            BinaryOperator.GE: common.ComparisonOperator.GE,
        }
    )

    GT4PY_UNARYOP_TO_GTIR: ClassVar[
        Mapping[
            UnaryOperator,
            common.UnaryOperator,
        ]
    ] = MappingProxyType(
        {
            UnaryOperator.POS: common.UnaryOperator.POS,
            UnaryOperator.NEG: common.UnaryOperator.NEG,
            UnaryOperator.NOT: common.UnaryOperator.NOT,
        }
    )

    GT4PY_NATIVE_FUNC_TO_GTIR: ClassVar[
        Mapping[
            NativeFunction,
            common.NativeFunction,
        ]
    ] = MappingProxyType(
        {
            NativeFunction.ABS: common.NativeFunction.ABS,
            NativeFunction.MIN: common.NativeFunction.MIN,
            NativeFunction.MAX: common.NativeFunction.MAX,
            NativeFunction.MOD: common.NativeFunction.MOD,
            NativeFunction.SIN: common.NativeFunction.SIN,
            NativeFunction.COS: common.NativeFunction.COS,
            NativeFunction.TAN: common.NativeFunction.TAN,
            NativeFunction.ARCSIN: common.NativeFunction.ARCSIN,
            NativeFunction.ARCCOS: common.NativeFunction.ARCCOS,
            NativeFunction.ARCTAN: common.NativeFunction.ARCTAN,
            NativeFunction.SQRT: common.NativeFunction.SQRT,
            NativeFunction.EXP: common.NativeFunction.EXP,
            NativeFunction.LOG: common.NativeFunction.LOG,
            NativeFunction.ISFINITE: common.NativeFunction.ISFINITE,
            NativeFunction.ISINF: common.NativeFunction.ISINF,
            NativeFunction.ISNAN: common.NativeFunction.ISNAN,
            NativeFunction.FLOOR: common.NativeFunction.FLOOR,
            NativeFunction.CEIL: common.NativeFunction.CEIL,
            NativeFunction.TRUNC: common.NativeFunction.TRUNC,
        }
    )

    @classmethod
    def apply(cls, root, **kwargs):
        return cls().visit(root)

    def __init__(self):
        self._scalar_params = None

    def visit_StencilDefinition(self, node: StencilDefinition) -> gtir.Stencil:
        field_params = {f.name: self.visit(f) for f in node.api_fields}
        scalar_params = {p.name: self.visit(p) for p in node.parameters}
        self._scalar_params = scalar_params
        vertical_loops = [self.visit(c) for c in node.computations]
        return gtir.Stencil(
            name=node.name.split(".")[
                -1
            ],  # TODO probably definition IR should not contain '.' in the name
            params=[
                self.visit(f, all_params={**field_params, **scalar_params})
                for f in node.api_signature
            ],
            vertical_loops=vertical_loops,
        )

    def visit_ArgumentInfo(
        self, node: ArgumentInfo, all_params: Dict[str, Union[gtir.Decl]]
    ) -> Union[gtir.Decl]:
        return all_params[node.name]

    def visit_ComputationBlock(self, node: ComputationBlock) -> List[gtir.VerticalLoop]:
        stmts = []
        temporaries = []
        for s in node.body.stmts:  # self.visit(node.body):
            if isinstance(s, FieldDecl) or isinstance(s, VarDecl):
                dtype = common.DataType(int(s.data_type.value))
                if dtype == common.DataType.DEFAULT:
                    dtype = common.DataType.FLOAT64  # TODO properly fix
                temporaries.append(gtir.FieldDecl(name=s.name, dtype=dtype))
            else:
                stmts.append(self.visit(s))
        start, end = self.visit(node.interval)
        interval = gtir.Interval(start=start, end=end)
        return gtir.VerticalLoop(
            interval=interval,
            loop_order=self.GT4PY_ITERATIONORDER_TO_GTIR_LOOPORDER[node.iteration_order],
            body=stmts,
            temporaries=temporaries,
        )

    def visit_BlockStmt(self, node: BlockStmt) -> List[gtir.Stmt]:
        return [self.visit(s) for s in node.stmts]

    def visit_Assign(self, node: Assign) -> gtir.ParAssignStmt:
        assert isinstance(node.target, FieldRef) or isinstance(node.target, VarRef)
        left = self.visit(node.target)
        return gtir.ParAssignStmt(left=left, right=self.visit(node.value))

    def visit_ScalarLiteral(self, node: ScalarLiteral) -> gtir.Literal:
        return gtir.Literal(value=str(node.value), dtype=common.DataType(node.data_type.value))

    def visit_BinOpExpr(self, node: BinOpExpr) -> gtir.BinaryOp:
        return gtir.BinaryOp(
            left=self.visit(node.lhs),
            right=self.visit(node.rhs),
            op=self.GT4PY_OP_TO_GTIR_OP[node.op],
        )

<<<<<<< HEAD
    def visit_TernaryOpExpr(self, node: TernaryOpExpr) -> gtir.TernaryOp:
        return gtir.TernaryOp(
            cond=self.visit(node.condition),
            true_expr=self.visit(node.then_expr),
            false_expr=self.visit(node.else_expr),
        )

    def visit_UnaryOpExpr(self, node: UnaryOpExpr) -> gtir.UnaryOp:
        return gtir.UnaryOp(op=self.GT4PY_UNARYOP_TO_GTIR[node.op], expr=self.visit(node.arg))
=======
    def visit_Cast(self, node: Cast) -> gtir.Cast:
        return gtir.Cast(dtype=common.DataType(node.dtype.value), expr=self.visit(node.expr))
>>>>>>> dfa54f9e

    def visit_NativeFuncCall(self, node: NativeFuncCall) -> gtir.NativeFuncCall:
        return gtir.NativeFuncCall(
            func=self.GT4PY_NATIVE_FUNC_TO_GTIR[node.func],
            args=[self.visit(arg) for arg in node.args],
        )

    def visit_FieldRef(self, node: FieldRef):
        return gtir.FieldAccess(name=node.name, offset=transform_offset(node.offset))

    def visit_If(self, node: If):
        cond = self.visit(node.condition)
        if cond.kind == ExprKind.FIELD:
            return gtir.FieldIfStmt(
                cond=cond,
                true_branch=gtir.BlockStmt(body=self.visit(node.main_body)),
                false_branch=gtir.BlockStmt(body=self.visit(node.else_body))
                if node.else_body
                else None,
            )
        else:
            return gtir.ScalarIfStmt(
                cond=cond,
                true_branch=gtir.BlockStmt(body=self.visit(node.main_body)),
                false_branch=gtir.BlockStmt(body=self.visit(node.else_body))
                if node.else_body
                else None,
            )

    def visit_VarRef(self, node: VarRef, **kwargs):
        # TODO seems wrong, but check the DefinitionIR for
        # test_code_generation.py::test_generation_cpu[native_functions,
        # there we have a FieldAccess on a VarDecl
        if node.name in self._scalar_params:
            return gtir.ScalarAccess(name=node.name)
        else:
            return gtir.FieldAccess(name=node.name, offset=gtir.CartesianOffset.zero())

    def visit_AxisInterval(self, node: AxisInterval):
        return self.visit(node.start), self.visit(node.end)

    def visit_AxisBound(self, node: AxisBound):
        # TODO support VarRef
        return gtir.AxisBound(
            level=self.GT4PY_LEVELMARKER_TO_GTIR_LEVELMARKER[node.level], offset=node.offset
        )

    def visit_FieldDecl(self, node: FieldDecl):
        # datatype conversion works via same ID
        dtype = common.DataType(int(node.data_type.value))
        return gtir.FieldDecl(name=node.name, dtype=dtype)

    def visit_VarDecl(self, node: VarDecl):
        # datatype conversion works via same ID
        return gtir.ScalarDecl(name=node.name, dtype=common.DataType(int(node.data_type.value)))<|MERGE_RESOLUTION|>--- conflicted
+++ resolved
@@ -182,6 +182,9 @@
     def visit_ScalarLiteral(self, node: ScalarLiteral) -> gtir.Literal:
         return gtir.Literal(value=str(node.value), dtype=common.DataType(node.data_type.value))
 
+    def visit_UnaryOpExpr(self, node: UnaryOpExpr) -> gtir.UnaryOp:
+        return gtir.UnaryOp(op=self.GT4PY_UNARYOP_TO_GTIR[node.op], expr=self.visit(node.arg))
+
     def visit_BinOpExpr(self, node: BinOpExpr) -> gtir.BinaryOp:
         return gtir.BinaryOp(
             left=self.visit(node.lhs),
@@ -189,7 +192,6 @@
             op=self.GT4PY_OP_TO_GTIR_OP[node.op],
         )
 
-<<<<<<< HEAD
     def visit_TernaryOpExpr(self, node: TernaryOpExpr) -> gtir.TernaryOp:
         return gtir.TernaryOp(
             cond=self.visit(node.condition),
@@ -197,12 +199,8 @@
             false_expr=self.visit(node.else_expr),
         )
 
-    def visit_UnaryOpExpr(self, node: UnaryOpExpr) -> gtir.UnaryOp:
-        return gtir.UnaryOp(op=self.GT4PY_UNARYOP_TO_GTIR[node.op], expr=self.visit(node.arg))
-=======
     def visit_Cast(self, node: Cast) -> gtir.Cast:
         return gtir.Cast(dtype=common.DataType(node.dtype.value), expr=self.visit(node.expr))
->>>>>>> dfa54f9e
 
     def visit_NativeFuncCall(self, node: NativeFuncCall) -> gtir.NativeFuncCall:
         return gtir.NativeFuncCall(
