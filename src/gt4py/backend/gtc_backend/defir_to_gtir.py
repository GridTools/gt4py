--- conflicted
+++ resolved
@@ -16,11 +16,8 @@
 
 from typing import Any, Dict, List, Optional, Set, Union, cast
 
-<<<<<<< HEAD
-=======
 import numpy as np
 
->>>>>>> ba42cc8a
 import eve
 from gt4py.ir import IRNodeVisitor
 from gt4py.ir.nodes import (
@@ -221,14 +218,8 @@
 
     def visit_HorizontalIf(self, node: HorizontalIf) -> gtir.HorizontalRegion:
         def make_bound_or_level(bound: AxisBound, level) -> Optional[common.AxisBound]:
-<<<<<<< HEAD
-            LARGE_NUM = 10000
-            if (level == LevelMarker.START and bound.offset < -LARGE_NUM) or (
-                level == LevelMarker.END and bound.offset > LARGE_NUM
-=======
             if (level == LevelMarker.START and bound.offset <= -np.iinfo(np.int32).max) or (
                 level == LevelMarker.END and bound.offset >= np.iinfo(np.int32).max
->>>>>>> ba42cc8a
             ):
                 return None
             else:
