--- conflicted
+++ resolved
@@ -154,16 +154,14 @@
             op=self.GT4PY_OP_TO_GTIR_OP[node.op],
         )
 
-<<<<<<< HEAD
     def visit_Cast(self, node: Cast) -> gtir.Cast:
         return gtir.Cast(dtype=common.DataType(node.dtype.value), expr=self.visit(node.expr))
-=======
+
     def visit_NativeFuncCall(self, node: NativeFuncCall) -> gtir.NativeFuncCall:
         return gtir.NativeFuncCall(
             func=self.GT4PY_NATIVE_FUNC_TO_GTIR[node.func],
             args=[self.visit(arg) for arg in node.args],
         )
->>>>>>> 02f47317
 
     def visit_FieldRef(self, node: FieldRef):
         return gtir.FieldAccess(name=node.name, offset=transform_offset(node.offset))
