from types import MappingProxyType
from typing import ClassVar, Dict, List, Mapping

from gt4py.backend.gtc_backend import common, gtir
from gt4py.ir import IRNodeVisitor
from gt4py.ir.nodes import (
    Assign,
    AxisBound,
    AxisInterval,
<<<<<<< HEAD
    BinOpExpr,
    BinaryOperator,
    BlockStmt,
    ComputationBlock,
    FieldRef,
    ScalarLiteral,
    StencilDefinition,
    LevelMarker,
    FieldDecl,
    IterationOrder,
=======
    BinaryOperator,
    BinOpExpr,
    BlockStmt,
    ComputationBlock,
    FieldDecl,
    FieldRef,
    IterationOrder,
    LevelMarker,
    ScalarLiteral,
    StencilDefinition,
>>>>>>> 29cbe2f8
)


def transform_offset(offset: Dict[str, int]) -> gtir.CartesianOffset:
    i = offset["I"] if "I" in offset else 0
    j = offset["J"] if "J" in offset else 0
    k = offset["K"] if "K" in offset else 0
    return gtir.CartesianOffset(i=i, j=j, k=k)


class DefIRToGTIR(IRNodeVisitor):

    GT4PY_ITERATIONORDER_TO_GTIR_LOOPORDER: ClassVar[
<<<<<<< HEAD
        Mapping[IterationOrder, common.LoopOrder]
=======
        Mapping[IterationOrder, int]
>>>>>>> 29cbe2f8
    ] = MappingProxyType(
        {
            IterationOrder.BACKWARD: common.LoopOrder.BACKWARD,
            IterationOrder.PARALLEL: common.LoopOrder.PARALLEL,
            IterationOrder.FORWARD: common.LoopOrder.FORWARD,
        }
    )

<<<<<<< HEAD
    GT4PY_LEVELMARKER_TO_GTIR_LEVELMARKER: ClassVar[
        Mapping[LevelMarker, common.LevelMarker]
    ] = MappingProxyType(
        {LevelMarker.START: common.LevelMarker.START, LevelMarker.END: common.LevelMarker.END}
    )

    GT4PY_OP_TO_GTIR_OP: ClassVar[
        Mapping[BinaryOperator, common.BinaryOperator]
    ] = MappingProxyType(
=======
    GT4PY_LEVELMARKER_TO_GTIR_LEVELMARKER: ClassVar[Mapping[LevelMarker, str]] = MappingProxyType(
        {LevelMarker.START: common.LevelMarker.START, LevelMarker.END: common.LevelMarker.END}
    )

    GT4PY_OP_TO_GTIR_OP: ClassVar[Mapping[BinaryOperator, str]] = MappingProxyType(
>>>>>>> 29cbe2f8
        {
            BinaryOperator.ADD: common.BinaryOperator.ADD,
            BinaryOperator.SUB: common.BinaryOperator.SUB,
            BinaryOperator.MUL: common.BinaryOperator.MUL,
            BinaryOperator.DIV: common.BinaryOperator.DIV,
        }
    )

    @classmethod
    def apply(cls, root, **kwargs):
        return cls().visit(root)

    def visit_StencilDefinition(self, node: StencilDefinition) -> gtir.Computation:
        stencils = [self.visit(c) for c in node.computations]
        return gtir.Computation(
<<<<<<< HEAD
            name=node.name.split(".")[-1],
            params=[self.visit(f) for f in node.api_fields],
            stencils=stencils,
=======
            name=node.name, params=[self.visit(f) for f in node.api_fields], stencils=stencils
>>>>>>> 29cbe2f8
        )

    def visit_ComputationBlock(self, node: ComputationBlock) -> gtir.Stencil:
        horizontal_loops = [gtir.HorizontalLoop(stmt=s) for s in self.visit(node.body)]
        start, end = self.visit(node.interval)
        vertical_intervals = [
            gtir.VerticalInterval(horizontal_loops=horizontal_loops, start=start, end=end)
        ]
        return gtir.Stencil(
            vertical_loops=[
                gtir.VerticalLoop(
                    loop_order=self.GT4PY_ITERATIONORDER_TO_GTIR_LOOPORDER[node.iteration_order],
                    vertical_intervals=vertical_intervals,
                )
            ]
        )

    def visit_BlockStmt(self, node: BlockStmt) -> List[gtir.Stmt]:
        return [self.visit(s) for s in node.stmts]

    def visit_Assign(self, node: Assign) -> gtir.AssignStmt:
        assert isinstance(node.target, FieldRef)
        left = self.visit(node.target)
        return gtir.AssignStmt(left=left, right=self.visit(node.value))

    def visit_ScalarLiteral(self, node: ScalarLiteral) -> gtir.Literal:
        return gtir.Literal(value=str(node.value), dtype=common.DataType(node.data_type.value))

<<<<<<< HEAD
    def visit_BinOpExpr(self, node: BinOpExpr):
=======
    def visit_BinOpExpr(self, node: BinOpExpr) -> gtir.BinaryOp:
>>>>>>> 29cbe2f8
        return gtir.BinaryOp(
            left=self.visit(node.lhs),
            right=self.visit(node.rhs),
            op=self.GT4PY_OP_TO_GTIR_OP[node.op],
        )

    def visit_FieldRef(self, node: FieldRef):
        return gtir.FieldAccess(name=node.name, offset=transform_offset(node.offset))

    def visit_AxisInterval(self, node: AxisInterval):
        return self.visit(node.start), self.visit(node.end)

    def visit_AxisBound(self, node: AxisBound):
        # TODO support VarRef
        return gtir.AxisBound(
            level=self.GT4PY_LEVELMARKER_TO_GTIR_LEVELMARKER[node.level], offset=node.offset
        )

    def visit_FieldDecl(self, node: FieldDecl):
        # datatype conversion works via same ID
        return gtir.FieldDecl(name=node.name, dtype=common.DataType(int(node.data_type.value)))<|MERGE_RESOLUTION|>--- conflicted
+++ resolved
@@ -7,7 +7,6 @@
     Assign,
     AxisBound,
     AxisInterval,
-<<<<<<< HEAD
     BinOpExpr,
     BinaryOperator,
     BlockStmt,
@@ -18,18 +17,6 @@
     LevelMarker,
     FieldDecl,
     IterationOrder,
-=======
-    BinaryOperator,
-    BinOpExpr,
-    BlockStmt,
-    ComputationBlock,
-    FieldDecl,
-    FieldRef,
-    IterationOrder,
-    LevelMarker,
-    ScalarLiteral,
-    StencilDefinition,
->>>>>>> 29cbe2f8
 )
 
 
@@ -43,11 +30,7 @@
 class DefIRToGTIR(IRNodeVisitor):
 
     GT4PY_ITERATIONORDER_TO_GTIR_LOOPORDER: ClassVar[
-<<<<<<< HEAD
-        Mapping[IterationOrder, common.LoopOrder]
-=======
         Mapping[IterationOrder, int]
->>>>>>> 29cbe2f8
     ] = MappingProxyType(
         {
             IterationOrder.BACKWARD: common.LoopOrder.BACKWARD,
@@ -56,7 +39,6 @@
         }
     )
 
-<<<<<<< HEAD
     GT4PY_LEVELMARKER_TO_GTIR_LEVELMARKER: ClassVar[
         Mapping[LevelMarker, common.LevelMarker]
     ] = MappingProxyType(
@@ -66,13 +48,6 @@
     GT4PY_OP_TO_GTIR_OP: ClassVar[
         Mapping[BinaryOperator, common.BinaryOperator]
     ] = MappingProxyType(
-=======
-    GT4PY_LEVELMARKER_TO_GTIR_LEVELMARKER: ClassVar[Mapping[LevelMarker, str]] = MappingProxyType(
-        {LevelMarker.START: common.LevelMarker.START, LevelMarker.END: common.LevelMarker.END}
-    )
-
-    GT4PY_OP_TO_GTIR_OP: ClassVar[Mapping[BinaryOperator, str]] = MappingProxyType(
->>>>>>> 29cbe2f8
         {
             BinaryOperator.ADD: common.BinaryOperator.ADD,
             BinaryOperator.SUB: common.BinaryOperator.SUB,
@@ -88,13 +63,9 @@
     def visit_StencilDefinition(self, node: StencilDefinition) -> gtir.Computation:
         stencils = [self.visit(c) for c in node.computations]
         return gtir.Computation(
-<<<<<<< HEAD
             name=node.name.split(".")[-1],
             params=[self.visit(f) for f in node.api_fields],
             stencils=stencils,
-=======
-            name=node.name, params=[self.visit(f) for f in node.api_fields], stencils=stencils
->>>>>>> 29cbe2f8
         )
 
     def visit_ComputationBlock(self, node: ComputationBlock) -> gtir.Stencil:
@@ -123,11 +94,7 @@
     def visit_ScalarLiteral(self, node: ScalarLiteral) -> gtir.Literal:
         return gtir.Literal(value=str(node.value), dtype=common.DataType(node.data_type.value))
 
-<<<<<<< HEAD
-    def visit_BinOpExpr(self, node: BinOpExpr):
-=======
     def visit_BinOpExpr(self, node: BinOpExpr) -> gtir.BinaryOp:
->>>>>>> 29cbe2f8
         return gtir.BinaryOp(
             left=self.visit(node.lhs),
             right=self.visit(node.rhs),
