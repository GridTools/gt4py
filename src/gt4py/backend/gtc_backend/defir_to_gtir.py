# -*- coding: utf-8 -*-
#
# GT4Py - GridTools4Py - GridTools for Python
#
# Copyright (c) 2014-2019, ETH Zurich
# All rights reserved.
#
# This file is part the GT4Py project and the GridTools framework.
# GT4Py is free software: you can redistribute it and/or modify it under
# the terms of the GNU General Public License as published by the
# Free Software Foundation, either version 3 of the License, or any later
# version. See the LICENSE.txt file at the top-level directory of this
# distribution for a copy of the license or check <https://www.gnu.org/licenses/>.
#
# SPDX-License-Identifier: GPL-3.0-or-later

import numbers
from typing import Any, Dict, List, Tuple, Union, cast

from gt4py.ir import IRNodeVisitor
from gt4py.ir.nodes import (
    ArgumentInfo,
    Assign,
    AxisBound,
    AxisInterval,
    BinaryOperator,
    BinOpExpr,
    BlockStmt,
    Builtin,
    BuiltinLiteral,
    Cast,
    ComputationBlock,
    Expr,
    FieldDecl,
    FieldRef,
    If,
    IterationOrder,
    LevelMarker,
    NativeFuncCall,
    NativeFunction,
    ScalarLiteral,
    StencilDefinition,
    TernaryOpExpr,
    UnaryOperator,
    UnaryOpExpr,
    VarDecl,
    VarRef,
    While,
)
from gtc import common, gtir
from gtc.common import ExprKind


class DefIRToGTIR(IRNodeVisitor):

    GT4PY_ITERATIONORDER_TO_GTIR_LOOPORDER = {
        IterationOrder.BACKWARD: common.LoopOrder.BACKWARD,
        IterationOrder.PARALLEL: common.LoopOrder.PARALLEL,
        IterationOrder.FORWARD: common.LoopOrder.FORWARD,
    }

    GT4PY_LEVELMARKER_TO_GTIR_LEVELMARKER = {
        LevelMarker.START: common.LevelMarker.START,
        LevelMarker.END: common.LevelMarker.END,
    }

    GT4PY_OP_TO_GTIR_OP = {
        # arithmetic
        BinaryOperator.ADD: common.ArithmeticOperator.ADD,
        BinaryOperator.SUB: common.ArithmeticOperator.SUB,
        BinaryOperator.MUL: common.ArithmeticOperator.MUL,
        BinaryOperator.DIV: common.ArithmeticOperator.DIV,
        # logical
        BinaryOperator.AND: common.LogicalOperator.AND,
        BinaryOperator.OR: common.LogicalOperator.OR,
        # comparison
        BinaryOperator.EQ: common.ComparisonOperator.EQ,
        BinaryOperator.NE: common.ComparisonOperator.NE,
        BinaryOperator.LT: common.ComparisonOperator.LT,
        BinaryOperator.LE: common.ComparisonOperator.LE,
        BinaryOperator.GT: common.ComparisonOperator.GT,
        BinaryOperator.GE: common.ComparisonOperator.GE,
    }

    GT4PY_UNARYOP_TO_GTIR = {
        UnaryOperator.POS: common.UnaryOperator.POS,
        UnaryOperator.NEG: common.UnaryOperator.NEG,
        UnaryOperator.NOT: common.UnaryOperator.NOT,
    }

    GT4PY_NATIVE_FUNC_TO_GTIR = {
        NativeFunction.ABS: common.NativeFunction.ABS,
        NativeFunction.MIN: common.NativeFunction.MIN,
        NativeFunction.MAX: common.NativeFunction.MAX,
        NativeFunction.MOD: common.NativeFunction.MOD,
        NativeFunction.SIN: common.NativeFunction.SIN,
        NativeFunction.COS: common.NativeFunction.COS,
        NativeFunction.TAN: common.NativeFunction.TAN,
        NativeFunction.ARCSIN: common.NativeFunction.ARCSIN,
        NativeFunction.ARCCOS: common.NativeFunction.ARCCOS,
        NativeFunction.ARCTAN: common.NativeFunction.ARCTAN,
        NativeFunction.SINH: common.NativeFunction.SINH,
        NativeFunction.COSH: common.NativeFunction.COSH,
        NativeFunction.TANH: common.NativeFunction.TANH,
        NativeFunction.ARCSINH: common.NativeFunction.ARCSINH,
        NativeFunction.ARCCOSH: common.NativeFunction.ARCCOSH,
        NativeFunction.ARCTANH: common.NativeFunction.ARCTANH,
        NativeFunction.SQRT: common.NativeFunction.SQRT,
        NativeFunction.EXP: common.NativeFunction.EXP,
        NativeFunction.LOG: common.NativeFunction.LOG,
        NativeFunction.GAMMA: common.NativeFunction.GAMMA,
        NativeFunction.CBRT: common.NativeFunction.CBRT,
        NativeFunction.ISFINITE: common.NativeFunction.ISFINITE,
        NativeFunction.ISINF: common.NativeFunction.ISINF,
        NativeFunction.ISNAN: common.NativeFunction.ISNAN,
        NativeFunction.FLOOR: common.NativeFunction.FLOOR,
        NativeFunction.CEIL: common.NativeFunction.CEIL,
        NativeFunction.TRUNC: common.NativeFunction.TRUNC,
    }

    GT4PY_BUILTIN_TO_GTIR = {
        Builtin.TRUE: common.BuiltInLiteral.TRUE,
        Builtin.FALSE: common.BuiltInLiteral.FALSE,
    }

    @classmethod
    def apply(cls, root, **kwargs):
        return cls().visit(root)

    def visit_StencilDefinition(self, node: StencilDefinition) -> gtir.Stencil:
        field_params = {f.name: self.visit(f) for f in node.api_fields}
        scalar_params = {p.name: self.visit(p) for p in node.parameters}
        vertical_loops = [self.visit(c) for c in node.computations if c.body.stmts]
        return gtir.Stencil(
            name=node.name,
            params=[
                self.visit(f, all_params={**field_params, **scalar_params})
                for f in node.api_signature
            ],
            vertical_loops=vertical_loops,
            loc=common.location_to_source_location(node.loc),
        )

    def visit_ArgumentInfo(self, node: ArgumentInfo, all_params: Dict[str, gtir.Decl]) -> gtir.Decl:
        return all_params[node.name]

    def visit_ComputationBlock(self, node: ComputationBlock) -> gtir.VerticalLoop:
        stmts = []
        temporaries = []
        for s in node.body.stmts:
            # FieldDecl or VarDecls in the body are temporaries
            if isinstance(s, FieldDecl) or isinstance(s, VarDecl):
                dtype = common.DataType(int(s.data_type.value))
                if dtype == common.DataType.DEFAULT:
                    # TODO this will be a frontend choice later
                    # in non-GTC parts, this is set in the backend
                    dtype = cast(
                        common.DataType, common.DataType.FLOAT64
                    )  # see https://github.com/GridTools/gtc/issues/100
                temporaries.append(
                    gtir.FieldDecl(
                        name=s.name,
                        dtype=dtype,
                        dimensions=(True, True, True),
                        loc=common.location_to_source_location(s.loc),
                    )
                )
            else:
                stmts.append(self.visit(s))
        start, end = self.visit(node.interval)
        interval = gtir.Interval(
            start=start,
            end=end,
            loc=common.location_to_source_location(node.interval.loc),
        )
        return gtir.VerticalLoop(
            interval=interval,
            loop_order=self.GT4PY_ITERATIONORDER_TO_GTIR_LOOPORDER[node.iteration_order],
            body=stmts,
            temporaries=temporaries,
            loc=common.location_to_source_location(node.loc),
        )

    def visit_BlockStmt(self, node: BlockStmt) -> List[gtir.Stmt]:
        return [self.visit(s) for s in node.stmts]

    def visit_Assign(self, node: Assign) -> gtir.ParAssignStmt:
        assert isinstance(node.target, FieldRef) or isinstance(node.target, VarRef)
        return gtir.ParAssignStmt(
            left=self.visit(node.target),
            right=self.visit(node.value),
            loc=common.location_to_source_location(node.loc),
        )

    def visit_ScalarLiteral(self, node: ScalarLiteral) -> gtir.Literal:
        return gtir.Literal(value=str(node.value), dtype=common.DataType(node.data_type.value))

    def visit_UnaryOpExpr(self, node: UnaryOpExpr) -> gtir.UnaryOp:
        return gtir.UnaryOp(
            op=self.GT4PY_UNARYOP_TO_GTIR[node.op],
            expr=self.visit(node.arg),
            loc=common.location_to_source_location(node.loc),
        )

    def visit_BinOpExpr(self, node: BinOpExpr) -> Union[gtir.BinaryOp, gtir.NativeFuncCall]:
        if node.op in (BinaryOperator.POW, BinaryOperator.MOD):
            return gtir.NativeFuncCall(
                func=common.NativeFunction[node.op.name],
                args=[self.visit(node.lhs), self.visit(node.rhs)],
                loc=common.location_to_source_location(node.loc),
            )
        return gtir.BinaryOp(
            left=self.visit(node.lhs),
            right=self.visit(node.rhs),
            op=self.GT4PY_OP_TO_GTIR_OP[node.op],
            loc=common.location_to_source_location(node.loc),
        )

    def visit_TernaryOpExpr(self, node: TernaryOpExpr) -> gtir.TernaryOp:
        return gtir.TernaryOp(
            cond=self.visit(node.condition),
            true_expr=self.visit(node.then_expr),
            false_expr=self.visit(node.else_expr),
            loc=common.location_to_source_location(node.loc),
        )

    def visit_BuiltinLiteral(self, node: BuiltinLiteral) -> gtir.Literal:  # type: ignore[return]
        # currently deals only with boolean literals
        if node.value in self.GT4PY_BUILTIN_TO_GTIR.keys():
            return gtir.Literal(
                value=self.GT4PY_BUILTIN_TO_GTIR[node.value], dtype=common.DataType.BOOL
            )
        raise NotImplementedError(f"BuiltIn.{node.value} not implemented in lowering")

    def visit_Cast(self, node: Cast) -> gtir.Cast:
        return gtir.Cast(
            dtype=common.DataType(node.data_type.value),
            expr=self.visit(node.expr),
            loc=common.location_to_source_location(node.loc),
        )

    def visit_NativeFuncCall(self, node: NativeFuncCall) -> gtir.NativeFuncCall:
        return gtir.NativeFuncCall(
            func=self.GT4PY_NATIVE_FUNC_TO_GTIR[node.func],
            args=[self.visit(arg) for arg in node.args],
            loc=common.location_to_source_location(node.loc),
        )

    def visit_FieldRef(self, node: FieldRef) -> gtir.FieldAccess:
        return gtir.FieldAccess(
            name=node.name,
            offset=self.transform_offset(node.offset),
            data_index=[self.visit(index) for index in node.data_index],
            loc=common.location_to_source_location(node.loc),
        )

    def visit_If(self, node: If) -> Union[gtir.FieldIfStmt, gtir.ScalarIfStmt]:
        cond = self.visit(node.condition)
        if cond.kind == ExprKind.FIELD:
            return gtir.FieldIfStmt(
                cond=cond,
                true_branch=gtir.BlockStmt(body=self.visit(node.main_body)),
                false_branch=gtir.BlockStmt(body=self.visit(node.else_body))
                if node.else_body
                else None,
                loc=common.location_to_source_location(node.loc),
            )
        else:
            return gtir.ScalarIfStmt(
                cond=cond,
                true_branch=gtir.BlockStmt(body=self.visit(node.main_body)),
                false_branch=gtir.BlockStmt(body=self.visit(node.else_body))
                if node.else_body
                else None,
                loc=common.location_to_source_location(node.loc),
            )

<<<<<<< HEAD
    def visit_While(self, node: While) -> gtir.While:
        return gtir.While(
            cond=self.visit(node.condition),
            body=self.visit(node.body),
        )

    def visit_VarRef(self, node: VarRef, **kwargs) -> gtir.ScalarAccess:
        return gtir.ScalarAccess(name=node.name)
=======
    def visit_VarRef(self, node: VarRef, **kwargs):
        return gtir.ScalarAccess(name=node.name, loc=common.location_to_source_location(node.loc))
>>>>>>> 90b47f96

    def visit_AxisInterval(self, node: AxisInterval) -> Tuple[gtir.AxisBound, gtir.AxisBound]:
        return self.visit(node.start), self.visit(node.end)

    def visit_AxisBound(self, node: AxisBound) -> gtir.AxisBound:
        # TODO(havogt) add support VarRef
        return gtir.AxisBound(
            level=self.GT4PY_LEVELMARKER_TO_GTIR_LEVELMARKER[node.level], offset=node.offset
        )

    def visit_FieldDecl(self, node: FieldDecl) -> gtir.FieldDecl:
        dimension_names = ["I", "J", "K"]
        dimensions = [dim in node.axes for dim in dimension_names]
        # datatype conversion works via same ID
        return gtir.FieldDecl(
            name=node.name,
            dtype=common.DataType(int(node.data_type.value)),
            dimensions=dimensions,
            data_dims=node.data_dims,
            loc=common.location_to_source_location(node.loc),
        )

    def visit_VarDecl(self, node: VarDecl) -> gtir.ScalarDecl:
        # datatype conversion works via same ID
        return gtir.ScalarDecl(
            name=node.name,
            dtype=common.DataType(int(node.data_type.value)),
            loc=common.location_to_source_location(node.loc),
        )

    def transform_offset(
        self, offset: Dict[str, Union[int, Expr]], **kwargs: Any
    ) -> Union[common.CartesianOffset, gtir.VariableKOffset]:
        k_val = offset.get("K", 0)
        if isinstance(k_val, numbers.Integral):
            return common.CartesianOffset(i=offset.get("I", 0), j=offset.get("J", 0), k=k_val)
        elif isinstance(k_val, Expr):
            return gtir.VariableKOffset(k=self.visit(k_val, **kwargs))
        else:
            raise TypeError("Unrecognized vertical offset type")<|MERGE_RESOLUTION|>--- conflicted
+++ resolved
@@ -275,19 +275,14 @@
                 loc=common.location_to_source_location(node.loc),
             )
 
-<<<<<<< HEAD
     def visit_While(self, node: While) -> gtir.While:
         return gtir.While(
             cond=self.visit(node.condition),
             body=self.visit(node.body),
         )
 
-    def visit_VarRef(self, node: VarRef, **kwargs) -> gtir.ScalarAccess:
-        return gtir.ScalarAccess(name=node.name)
-=======
     def visit_VarRef(self, node: VarRef, **kwargs):
         return gtir.ScalarAccess(name=node.name, loc=common.location_to_source_location(node.loc))
->>>>>>> 90b47f96
 
     def visit_AxisInterval(self, node: AxisInterval) -> Tuple[gtir.AxisBound, gtir.AxisBound]:
         return self.visit(node.start), self.visit(node.end)
