# -*- coding: utf-8 -*-
#
# GT4Py - GridTools4Py - GridTools for Python
#
# Copyright (c) 2014-2021, ETH Zurich
# All rights reserved.
#
# This file is part the GT4Py project and the GridTools framework.
# GT4Py is free software: you can redistribute it and/or modify it under
# the terms of the GNU General Public License as published by the
# Free Software Foundation, either version 3 of the License, or any later
# version. See the LICENSE.txt file at the top-level directory of this
# distribution for a copy of the license or check <https://www.gnu.org/licenses/>.
#
# SPDX-License-Identifier: GPL-3.0-or-later

from typing import TYPE_CHECKING, Any, Dict, Optional, Tuple, Type

from eve import codegen
from eve.codegen import MakoTemplate as as_mako
from gt4py import backend as gt_backend
from gt4py import gt_src_manager
from gt4py.backend import BaseGTBackend, CLIBackendMixin
<<<<<<< HEAD
from gt4py.backend.gt_backends import gtx86_layout
=======
from gt4py.backend.gt_backends import (
    GTCUDAPyModuleGenerator,
    cuda_is_compatible_layout,
    cuda_is_compatible_type,
    cuda_layout,
    gtcpu_is_compatible_type,
    make_mc_layout_map,
    make_x86_layout_map,
    mc_is_compatible_layout,
    x86_is_compatible_layout,
)
>>>>>>> 9831f6ef
from gt4py.backend.gtc_backend.defir_to_gtir import DefIRToGTIR
from gt4py.storage.default_parameters import StorageDefaults
from gtc import gtir_to_oir
from gtc.common import DataType
from gtc.gtcpp import gtcpp, gtcpp_codegen, oir_to_gtcpp
from gtc.passes.gtir_dtype_resolver import resolve_dtype
from gtc.passes.gtir_prune_unused_parameters import prune_unused_parameters
from gtc.passes.gtir_upcaster import upcast


if TYPE_CHECKING:
    from gt4py.stencil_object import StencilObject


class GTCGTExtGenerator:
    def __init__(self, class_name, module_name, gt_backend_t, options):
        self.class_name = class_name
        self.module_name = module_name
        self.gt_backend_t = gt_backend_t
        self.options = options

    def __call__(self, definition_ir) -> Dict[str, Dict[str, str]]:
        gtir = DefIRToGTIR.apply(definition_ir)
        gtir_without_unused_params = prune_unused_parameters(gtir)
        dtype_deduced = resolve_dtype(gtir_without_unused_params)
        upcasted = upcast(dtype_deduced)
        oir = gtir_to_oir.GTIRToOIR().visit(upcasted)
        gtcpp = oir_to_gtcpp.OIRToGTCpp().visit(oir)
        implementation = gtcpp_codegen.GTCppCodegen.apply(gtcpp, gt_backend_t=self.gt_backend_t)
        bindings = GTCppBindingsCodegen.apply(
            gtcpp, module_name=self.module_name, gt_backend_t=self.gt_backend_t
        )
        bindings_ext = ".cu" if self.gt_backend_t == "gpu" else ".cpp"
        return {
            "computation": {"computation.hpp": implementation},
            "bindings": {"bindings" + bindings_ext: bindings},
        }


class GTCppBindingsCodegen(codegen.TemplatedGenerator):
    def __init__(self):
        self._unique_index: int = 0

    def unique_index(self) -> int:
        self._unique_index += 1
        return self._unique_index

    def visit_DataType(self, dtype: DataType, **kwargs):
        if dtype == DataType.INT64:
            return "long long"
        elif dtype == DataType.FLOAT64:
            return "double"
        elif dtype == DataType.FLOAT32:
            return "float"
        elif dtype == DataType.BOOL:
            return "bool"
        else:
            raise AssertionError(f"Invalid DataType value: {dtype}")

    def visit_FieldDecl(self, node: gtcpp.FieldDecl, **kwargs):
        assert "gt_backend_t" in kwargs
        if "external_arg" in kwargs:
            if kwargs["external_arg"]:
                return "py::buffer {name}, std::array<gt::uint_t,3> {name}_origin".format(
                    name=node.name
                )
            else:
                return """gt::sid::shift_sid_origin(gt::as_{sid_type}<{dtype}, 3,
                    std::integral_constant<int, {unique_index}>>({name}), {name}_origin)""".format(
                    name=node.name,
                    dtype=self.visit(node.dtype),
                    unique_index=self.unique_index(),
                    sid_type="cuda_sid" if kwargs["gt_backend_t"] == "gpu" else "sid",
                )

    def visit_GlobalParamDecl(self, node: gtcpp.GlobalParamDecl, **kwargs):
        if "external_arg" in kwargs:
            if kwargs["external_arg"]:
                return "{dtype} {name}".format(name=node.name, dtype=self.visit(node.dtype))
            else:
                return "gridtools::stencil::make_global_parameter({name})".format(name=node.name)

    def visit_Program(self, node: gtcpp.Program, **kwargs):
        assert "module_name" in kwargs
        entry_params = self.visit(node.parameters, external_arg=True, **kwargs)
        sid_params = self.visit(node.parameters, external_arg=False, **kwargs)
        return self.generic_visit(
            node,
            entry_params=entry_params,
            sid_params=sid_params,
            **kwargs,
        )

    Program = as_mako(
        """
        #include <chrono>
        #include <pybind11/pybind11.h>
        #include <pybind11/stl.h>
        #include <gridtools/storage/adapter/python_sid_adapter.hpp>
        #include <gridtools/stencil/global_parameter.hpp>
        #include <gridtools/sid/sid_shift_origin.hpp>
        #include "computation.hpp"
        namespace gt = gridtools;
        namespace py = ::pybind11;
        %if len(entry_params) > 0:
        PYBIND11_MODULE(${module_name}, m) {
            m.def("run_computation", [](std::array<gt::uint_t, 3> domain,
            ${','.join(entry_params)},
            py::object exec_info){
                if (!exec_info.is(py::none()))
                {
                    auto exec_info_dict = exec_info.cast<py::dict>();
                    exec_info_dict["run_cpp_start_time"] = static_cast<double>(
                        std::chrono::duration_cast<std::chrono::nanoseconds>(
                            std::chrono::high_resolution_clock::now().time_since_epoch()).count())/1e9;
                }

                ${name}(domain)(${','.join(sid_params)});

                if (!exec_info.is(py::none()))
                {
                    auto exec_info_dict = exec_info.cast<py::dict>();
                    exec_info_dict["run_cpp_end_time"] = static_cast<double>(
                        std::chrono::duration_cast<std::chrono::nanoseconds>(
                            std::chrono::high_resolution_clock::now().time_since_epoch()).count()/1e9);
                }

            }, "Runs the given computation");}
        %endif
        """
    )

    @classmethod
    def apply(cls, root, *, module_name="stencil", **kwargs) -> str:
        generated_code = cls().visit(root, module_name=module_name, **kwargs)
        formatted_code = codegen.format_source("cpp", generated_code, style="LLVM")
        return formatted_code


<<<<<<< HEAD
@gt_backend.register
class GTCGTBackend(BaseGTBackend, CLIBackendMixin):
    """GridTools python backend using gtc."""

    name = "gtc:gt:cpu_ifirst"

    GT_BACKEND_T = "x86"
    options: ClassVar[Dict[str, Any]] = {}
    compute_device = "cpu"
    assert_specified_layout = True
    storage_defaults = StorageDefaults(layout=gtx86_layout)

    languages = {"computation": "c++", "bindings": ["python"]}

=======
class GTCGTBaseBackend(BaseGTBackend, CLIBackendMixin):
    options = BaseGTBackend.GT_BACKEND_OPTS
>>>>>>> 9831f6ef
    PYEXT_GENERATOR_CLASS = GTCGTExtGenerator  # type: ignore

    def _generate_extension(self, uses_cuda: bool) -> Tuple[str, str]:
        return self.make_extension(gt_version=2, ir=self.builder.definition_ir, uses_cuda=uses_cuda)

    def generate(self) -> Type["StencilObject"]:
        self.check_options(self.builder.options)

        # Generate the Python binary extension (checking if GridTools sources are installed)
        if not gt_src_manager.has_gt_sources(2) and not gt_src_manager.install_gt_sources(2):
            raise RuntimeError("Missing GridTools sources.")

        pyext_module_name: Optional[str]
        pyext_file_path: Optional[str]

        # TODO(havogt) add bypass if computation has no effect
        pyext_module_name, pyext_file_path = self.generate_extension()

        # Generate and return the Python wrapper class
        return self.make_module(
            pyext_module_name=pyext_module_name,
            pyext_file_path=pyext_file_path,
        )


@gt_backend.register
class GTCGTCpuIfirstBackend(GTCGTBaseBackend):
    """GridTools python backend using gtc."""

    name = "gtc:gt:cpu_ifirst"
    GT_BACKEND_T = "cpu_ifirst"
    languages = {"computation": "c++", "bindings": ["python"]}
    storage_info = {
        "alignment": 8,
        "device": "cpu",
        "layout_map": make_mc_layout_map,
        "is_compatible_layout": mc_is_compatible_layout,
        "is_compatible_type": gtcpu_is_compatible_type,
    }

    def generate_extension(self, **kwargs: Any) -> Tuple[str, str]:
        return super()._generate_extension(uses_cuda=False)


@gt_backend.register
class GTCGTCpuKfirstBackend(GTCGTBaseBackend):
    """GridTools python backend using gtc."""

    name = "gtc:gt:cpu_kfirst"
    GT_BACKEND_T = "cpu_kfirst"
    languages = {"computation": "c++", "bindings": ["python"]}
    storage_info = {
        "alignment": 1,
        "device": "cpu",
        "layout_map": make_x86_layout_map,
        "is_compatible_layout": x86_is_compatible_layout,
        "is_compatible_type": gtcpu_is_compatible_type,
    }

    def generate_extension(self, **kwargs: Any) -> Tuple[str, str]:
        return super()._generate_extension(uses_cuda=False)


@gt_backend.register
class GTCGTGpuBackend(GTCGTBaseBackend):
    """GridTools python backend using gtc."""

    MODULE_GENERATOR_CLASS = GTCUDAPyModuleGenerator
    name = "gtc:gt:gpu"
    GT_BACKEND_T = "gpu"
    languages = {"computation": "cuda", "bindings": ["python"]}
    storage_info = {
        "alignment": 32,
        "device": "gpu",
        "layout_map": cuda_layout,
        "is_compatible_layout": cuda_is_compatible_layout,
        "is_compatible_type": cuda_is_compatible_type,
    }

    def generate_extension(self, **kwargs: Any) -> Tuple[str, str]:
        return super()._generate_extension(uses_cuda=True)<|MERGE_RESOLUTION|>--- conflicted
+++ resolved
@@ -21,21 +21,12 @@
 from gt4py import backend as gt_backend
 from gt4py import gt_src_manager
 from gt4py.backend import BaseGTBackend, CLIBackendMixin
-<<<<<<< HEAD
-from gt4py.backend.gt_backends import gtx86_layout
-=======
 from gt4py.backend.gt_backends import (
     GTCUDAPyModuleGenerator,
-    cuda_is_compatible_layout,
-    cuda_is_compatible_type,
-    cuda_layout,
-    gtcpu_is_compatible_type,
-    make_mc_layout_map,
-    make_x86_layout_map,
-    mc_is_compatible_layout,
-    x86_is_compatible_layout,
+    gtcuda_layout,
+    gtmc_layout,
+    gtx86_layout,
 )
->>>>>>> 9831f6ef
 from gt4py.backend.gtc_backend.defir_to_gtir import DefIRToGTIR
 from gt4py.storage.default_parameters import StorageDefaults
 from gtc import gtir_to_oir
@@ -99,8 +90,9 @@
         assert "gt_backend_t" in kwargs
         if "external_arg" in kwargs:
             if kwargs["external_arg"]:
-                return "py::buffer {name}, std::array<gt::uint_t,3> {name}_origin".format(
-                    name=node.name
+                return "py::{objtype} {name}, std::array<gt::uint_t,3> {name}_origin".format(
+                    objtype=("object" if kwargs["gt_backend_t"] == "gpu" else "buffer"),
+                    name=node.name,
                 )
             else:
                 return """gt::sid::shift_sid_origin(gt::as_{sid_type}<{dtype}, 3,
@@ -175,25 +167,8 @@
         return formatted_code
 
 
-<<<<<<< HEAD
-@gt_backend.register
-class GTCGTBackend(BaseGTBackend, CLIBackendMixin):
-    """GridTools python backend using gtc."""
-
-    name = "gtc:gt:cpu_ifirst"
-
-    GT_BACKEND_T = "x86"
-    options: ClassVar[Dict[str, Any]] = {}
-    compute_device = "cpu"
-    assert_specified_layout = True
-    storage_defaults = StorageDefaults(layout=gtx86_layout)
-
-    languages = {"computation": "c++", "bindings": ["python"]}
-
-=======
 class GTCGTBaseBackend(BaseGTBackend, CLIBackendMixin):
     options = BaseGTBackend.GT_BACKEND_OPTS
->>>>>>> 9831f6ef
     PYEXT_GENERATOR_CLASS = GTCGTExtGenerator  # type: ignore
 
     def _generate_extension(self, uses_cuda: bool) -> Tuple[str, str]:
@@ -226,13 +201,9 @@
     name = "gtc:gt:cpu_ifirst"
     GT_BACKEND_T = "cpu_ifirst"
     languages = {"computation": "c++", "bindings": ["python"]}
-    storage_info = {
-        "alignment": 8,
-        "device": "cpu",
-        "layout_map": make_mc_layout_map,
-        "is_compatible_layout": mc_is_compatible_layout,
-        "is_compatible_type": gtcpu_is_compatible_type,
-    }
+    compute_device = "cpu"
+    assert_specified_layout = False
+    storage_defaults = StorageDefaults(layout=gtmc_layout, device="cpu", alignment_size=8)
 
     def generate_extension(self, **kwargs: Any) -> Tuple[str, str]:
         return super()._generate_extension(uses_cuda=False)
@@ -245,13 +216,9 @@
     name = "gtc:gt:cpu_kfirst"
     GT_BACKEND_T = "cpu_kfirst"
     languages = {"computation": "c++", "bindings": ["python"]}
-    storage_info = {
-        "alignment": 1,
-        "device": "cpu",
-        "layout_map": make_x86_layout_map,
-        "is_compatible_layout": x86_is_compatible_layout,
-        "is_compatible_type": gtcpu_is_compatible_type,
-    }
+    compute_device = "cpu"
+    assert_specified_layout = False
+    storage_defaults = StorageDefaults(layout=gtx86_layout)
 
     def generate_extension(self, **kwargs: Any) -> Tuple[str, str]:
         return super()._generate_extension(uses_cuda=False)
@@ -265,13 +232,9 @@
     name = "gtc:gt:gpu"
     GT_BACKEND_T = "gpu"
     languages = {"computation": "cuda", "bindings": ["python"]}
-    storage_info = {
-        "alignment": 32,
-        "device": "gpu",
-        "layout_map": cuda_layout,
-        "is_compatible_layout": cuda_is_compatible_layout,
-        "is_compatible_type": cuda_is_compatible_type,
-    }
+    compute_device = "gpu"
+    assert_specified_layout = False
+    storage_defaults = StorageDefaults(layout=gtcuda_layout, device="gpu", alignment_size=32)
 
     def generate_extension(self, **kwargs: Any) -> Tuple[str, str]:
         return super()._generate_extension(uses_cuda=True)