# -*- coding: utf-8 -*-
#
# GT4Py - GridTools4Py - GridTools for Python
#
# Copyright (c) 2014-2021, ETH Zurich
# All rights reserved.
#
# This file is part the GT4Py project and the GridTools framework.
# GT4Py is free software: you can redistribute it and/or modify it under
# the terms of the GNU General Public License as published by the
# Free Software Foundation, either version 3 of the License, or any later
# version. See the LICENSE.txt file at the top-level directory of this
# distribution for a copy of the license or check <https://www.gnu.org/licenses/>.
#
# SPDX-License-Identifier: GPL-3.0-or-later

from typing import TYPE_CHECKING, Any, Dict, Optional, Tuple, Type

from eve import codegen
from gt4py import backend as gt_backend
from gt4py import gt_src_manager
from gt4py.backend import BaseGTBackend, CLIBackendMixin
from gt4py.backend.gt_backends import (
    GTCUDAPyModuleGenerator,
    cuda_is_compatible_layout,
    cuda_is_compatible_type,
    gtcpu_is_compatible_type,
    make_cuda_layout_map,
    make_mc_layout_map,
    make_x86_layout_map,
    mc_is_compatible_layout,
    x86_is_compatible_layout,
)
from gt4py.backend.gtc_backend.common import bindings_main_template, pybuffer_to_sid
from gt4py.backend.gtc_backend.defir_to_gtir import DefIRToGTIR
from gtc import gtir_to_oir
from gtc.common import DataType
from gtc.gtcpp import gtcpp, gtcpp_codegen, oir_to_gtcpp
from gtc.passes.gtir_pipeline import GtirPipeline
from gtc.passes.oir_optimizations.caches import FillFlushToLocalKCaches
from gtc.passes.oir_pipeline import OirPipeline


if TYPE_CHECKING:
    from gt4py.stencil_object import StencilObject


class GTCGTExtGenerator:
    def __init__(self, class_name, module_name, backend):
        self.class_name = class_name
        self.module_name = module_name
        self.backend = backend

    def __call__(self, definition_ir) -> Dict[str, Dict[str, str]]:
        gtir = GtirPipeline(DefIRToGTIR.apply(definition_ir)).full()
        oir = OirPipeline(gtir_to_oir.GTIRToOIR().visit(gtir)).full(
<<<<<<< HEAD
            skip=[FillFlushToLocalKCaches.visit]
=======
            skip=[GreedyMerging, FillFlushToLocalKCaches]
>>>>>>> 4c862098
        )
        gtcpp = oir_to_gtcpp.OIRToGTCpp().visit(oir)
        implementation = gtcpp_codegen.GTCppCodegen.apply(
            gtcpp, gt_backend_t=self.backend.GT_BACKEND_T
        )
        bindings = GTCppBindingsCodegen.apply(
            gtcpp, module_name=self.module_name, backend=self.backend
        )
        bindings_ext = ".cu" if self.backend.GT_BACKEND_T == "gpu" else ".cpp"
        return {
            "computation": {"computation.hpp": implementation},
            "bindings": {"bindings" + bindings_ext: bindings},
        }


class GTCppBindingsCodegen(codegen.TemplatedGenerator):
    def __init__(self):
        self._unique_index: int = 0

    def unique_index(self) -> int:
        self._unique_index += 1
        return self._unique_index

    def visit_DataType(self, dtype: DataType, **kwargs):
        return gtcpp_codegen.GTCppCodegen().visit_DataType(dtype)

    def visit_FieldDecl(self, node: gtcpp.FieldDecl, **kwargs):
        backend = kwargs["backend"]
        if "external_arg" in kwargs:
            domain_ndim = node.dimensions.count(True)
            data_ndim = len(node.data_dims)
            sid_ndim = domain_ndim + data_ndim
            if kwargs["external_arg"]:
                return "py::buffer {name}, std::array<gt::uint_t,{sid_ndim}> {name}_origin".format(
                    name=node.name,
                    sid_ndim=sid_ndim,
                )
            else:
                return pybuffer_to_sid(
                    name=node.name,
                    ctype=self.visit(node.dtype),
                    domain_dim_flags=node.dimensions,
                    data_ndim=len(node.data_dims),
                    stride_kind_index=self.unique_index(),
                    backend=backend,
                )

    def visit_GlobalParamDecl(self, node: gtcpp.GlobalParamDecl, **kwargs):
        if "external_arg" in kwargs:
            if kwargs["external_arg"]:
                return "{dtype} {name}".format(name=node.name, dtype=self.visit(node.dtype))
            else:
                return "gridtools::stencil::make_global_parameter({name})".format(name=node.name)

    def visit_Program(self, node: gtcpp.Program, **kwargs):
        assert "module_name" in kwargs
        entry_params = self.visit(node.parameters, external_arg=True, **kwargs)
        sid_params = self.visit(node.parameters, external_arg=False, **kwargs)
        return self.generic_visit(
            node,
            entry_params=entry_params,
            sid_params=sid_params,
            **kwargs,
        )

    Program = bindings_main_template()

    @classmethod
    def apply(cls, root, *, module_name="stencil", **kwargs) -> str:
        generated_code = cls().visit(root, module_name=module_name, **kwargs)
        formatted_code = codegen.format_source("cpp", generated_code, style="LLVM")
        return formatted_code


class GTCGTBaseBackend(BaseGTBackend, CLIBackendMixin):
    options = BaseGTBackend.GT_BACKEND_OPTS
    PYEXT_GENERATOR_CLASS = GTCGTExtGenerator  # type: ignore
    USE_LEGACY_TOOLCHAIN = False

    def _generate_extension(self, uses_cuda: bool) -> Tuple[str, str]:
        return self.make_extension(gt_version=2, ir=self.builder.definition_ir, uses_cuda=uses_cuda)

    def generate(self) -> Type["StencilObject"]:
        self.check_options(self.builder.options)

        # Generate the Python binary extension (checking if GridTools sources are installed)
        if not gt_src_manager.has_gt_sources(2) and not gt_src_manager.install_gt_sources(2):
            raise RuntimeError("Missing GridTools sources.")

        pyext_module_name: Optional[str]
        pyext_file_path: Optional[str]

        # TODO(havogt) add bypass if computation has no effect
        pyext_module_name, pyext_file_path = self.generate_extension()

        # Generate and return the Python wrapper class
        return self.make_module(
            pyext_module_name=pyext_module_name,
            pyext_file_path=pyext_file_path,
        )


@gt_backend.register
class GTCGTCpuIfirstBackend(GTCGTBaseBackend):
    """GridTools python backend using gtc."""

    name = "gtc:gt:cpu_ifirst"
    GT_BACKEND_T = "cpu_ifirst"
    languages = {"computation": "c++", "bindings": ["python"]}
    storage_info = {
        "alignment": 8,
        "device": "cpu",
        "layout_map": make_mc_layout_map,
        "is_compatible_layout": mc_is_compatible_layout,
        "is_compatible_type": gtcpu_is_compatible_type,
    }

    def generate_extension(self, **kwargs: Any) -> Tuple[str, str]:
        return super()._generate_extension(uses_cuda=False)


@gt_backend.register
class GTCGTCpuKfirstBackend(GTCGTBaseBackend):
    """GridTools python backend using gtc."""

    name = "gtc:gt:cpu_kfirst"
    GT_BACKEND_T = "cpu_kfirst"
    languages = {"computation": "c++", "bindings": ["python"]}
    storage_info = {
        "alignment": 1,
        "device": "cpu",
        "layout_map": make_x86_layout_map,
        "is_compatible_layout": x86_is_compatible_layout,
        "is_compatible_type": gtcpu_is_compatible_type,
    }

    def generate_extension(self, **kwargs: Any) -> Tuple[str, str]:
        return super()._generate_extension(uses_cuda=False)


@gt_backend.register
class GTCGTGpuBackend(GTCGTBaseBackend):
    """GridTools python backend using gtc."""

    MODULE_GENERATOR_CLASS = GTCUDAPyModuleGenerator
    name = "gtc:gt:gpu"
    GT_BACKEND_T = "gpu"
    languages = {"computation": "cuda", "bindings": ["python"]}
    storage_info = {
        "alignment": 32,
        "device": "gpu",
        "layout_map": make_cuda_layout_map,
        "is_compatible_layout": cuda_is_compatible_layout,
        "is_compatible_type": cuda_is_compatible_type,
    }

    def generate_extension(self, **kwargs: Any) -> Tuple[str, str]:
        return super()._generate_extension(uses_cuda=True)<|MERGE_RESOLUTION|>--- conflicted
+++ resolved
@@ -53,13 +53,7 @@
 
     def __call__(self, definition_ir) -> Dict[str, Dict[str, str]]:
         gtir = GtirPipeline(DefIRToGTIR.apply(definition_ir)).full()
-        oir = OirPipeline(gtir_to_oir.GTIRToOIR().visit(gtir)).full(
-<<<<<<< HEAD
-            skip=[FillFlushToLocalKCaches.visit]
-=======
-            skip=[GreedyMerging, FillFlushToLocalKCaches]
->>>>>>> 4c862098
-        )
+        oir = OirPipeline(gtir_to_oir.GTIRToOIR().visit(gtir)).full(skip=[FillFlushToLocalKCaches])
         gtcpp = oir_to_gtcpp.OIRToGTCpp().visit(oir)
         implementation = gtcpp_codegen.GTCppCodegen.apply(
             gtcpp, gt_backend_t=self.backend.GT_BACKEND_T
