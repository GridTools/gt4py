--- conflicted
+++ resolved
@@ -310,11 +310,7 @@
         # Generate source
         gt_pyext_files: Dict[str, Any]
         if not self.builder.options._impl_opts.get("disable-code-generation", False):
-<<<<<<< HEAD
-            gt_pyext_files: Dict[str, Any] = self.make_extension_sources(stencil_ir=stencil_ir)
-=======
             gt_pyext_files = self.make_extension_sources(stencil_ir=stencil_ir)
->>>>>>> 77d91e52
             gt_pyext_sources = {**gt_pyext_files["computation"], **gt_pyext_files["bindings"]}
         else:
             # Pass NOTHING to the self.builder means try to reuse the source code files
