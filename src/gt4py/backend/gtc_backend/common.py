# -*- coding: utf-8 -*-
#
# GT4Py - GridTools4Py - GridTools for Python
#
# Copyright (c) 2014-2019, ETH Zurich
# All rights reserved.
#
# This file is part the GT4Py project and the GridTools framework.
# GT4Py is free software: you can redistribute it and/or modify it under
# the terms of the GNU General Public License as published by the
# Free Software Foundation, either version 3 of the License, or any later
# version. See the LICENSE.txt file at the top-level directory of this
# distribution for a copy of the license or check <https://www.gnu.org/licenses/>.
#
# SPDX-License-Identifier: GPL-3.0-or-later


import abc
import os
import textwrap
import time
from typing import TYPE_CHECKING, Any, Dict, List, Optional, Tuple, Type, Union

import numpy as np

import gtc.utils as gtc_utils
from eve.codegen import MakoTemplate as as_mako
from gt4py import backend as gt_backend
from gt4py import ir as gt_ir
from gt4py import utils as gt_utils
from gt4py.backend.module_generator import BaseModuleGenerator, ModuleData
from gt4py.definitions import AccessKind
from gtc import gtir
from gtc.passes.gtir_pipeline import GtirPipeline
from gtc.passes.oir_pipeline import OirPipeline


if TYPE_CHECKING:
    from gt4py.stencil_builder import StencilBuilder
    from gt4py.stencil_object import StencilObject
    from gt4py.storage.storage import Storage


def _get_unit_stride_dim(backend, domain_dim_flags, data_ndim):
    make_layout_map = backend.storage_info["layout_map"]
    layout_map = [
        x for x in make_layout_map(domain_dim_flags + (True,) * data_ndim) if x is not None
    ]
    return layout_map.index(max(layout_map))


def pybuffer_to_sid(
    *,
    name: str,
    ctype: str,
    domain_dim_flags: Tuple[bool, bool, bool],
    data_ndim: int,
    stride_kind_index: int,
    backend,
):
    domain_ndim = domain_dim_flags.count(True)
    sid_ndim = domain_ndim + data_ndim

    as_sid = "as_cuda_sid" if backend.GT_BACKEND_T == "gpu" else "as_sid"

    sid_def = """gt::{as_sid}<{ctype}, {sid_ndim},
        gt::integral_constant<int, {unique_index}>, {unit_stride_dim}>({name})""".format(
        name=name,
        ctype=ctype,
        unique_index=stride_kind_index,
        sid_ndim=sid_ndim,
        as_sid=as_sid,
        unit_stride_dim=_get_unit_stride_dim(backend, domain_dim_flags, data_ndim),
    )
    sid_def = "gt::sid::shift_sid_origin({sid_def}, {name}_origin)".format(
        sid_def=sid_def,
        name=name,
    )
    if domain_ndim != 3:
        gt_dims = [
            f"gt::stencil::dim::{dim}"
            for dim in gtc_utils.dimension_flags_to_names(domain_dim_flags)
        ]
        if data_ndim:
            gt_dims += [f"gt::integral_constant<int, {3 + dim}>" for dim in range(data_ndim)]
        sid_def = "gt::sid::rename_numbered_dimensions<{gt_dims}>({sid_def})".format(
            gt_dims=", ".join(gt_dims), sid_def=sid_def
        )

    return sid_def


def bindings_main_template():
    return as_mako(
        """
        #include <chrono>
        #include <pybind11/pybind11.h>
        #include <pybind11/stl.h>
        #include <gridtools/storage/adapter/python_sid_adapter.hpp>
        #include <gridtools/stencil/cartesian.hpp>
        #include <gridtools/stencil/global_parameter.hpp>
        #include <gridtools/sid/sid_shift_origin.hpp>
        #include <gridtools/sid/rename_dimensions.hpp>
        #include "computation.hpp"
        namespace gt = gridtools;
        namespace py = ::pybind11;
        PYBIND11_MODULE(${module_name}, m) {
            m.def("run_computation", [](
            ${','.join(["std::array<gt::uint_t, 3> domain", *entry_params, 'py::object exec_info'])}
            ){
                if (!exec_info.is(py::none()))
                {
                    auto exec_info_dict = exec_info.cast<py::dict>();
                    exec_info_dict["run_cpp_start_time"] = static_cast<double>(
                        std::chrono::duration_cast<std::chrono::nanoseconds>(
                            std::chrono::high_resolution_clock::now().time_since_epoch()).count())/1e9;
                }

                ${name}(domain)(${','.join(sid_params)});

                if (!exec_info.is(py::none()))
                {
                    auto exec_info_dict = exec_info.cast<py::dict>();
                    exec_info_dict["run_cpp_end_time"] = static_cast<double>(
                        std::chrono::duration_cast<std::chrono::nanoseconds>(
                            std::chrono::high_resolution_clock::now().time_since_epoch()).count()/1e9);
                }

            }, "Runs the given computation");}
        """
    )


def iir_is_not_empty(implementation_ir: gt_ir.StencilImplementation) -> bool:
    return bool(implementation_ir.multi_stages)


def gtir_is_not_empty(pipeline: GtirPipeline) -> bool:
    node = pipeline.full()
    return bool(node.iter_tree().if_isinstance(gtir.ParAssignStmt).to_list())


def iir_has_effect(implementation_ir: gt_ir.StencilImplementation) -> bool:
    return bool(implementation_ir.has_effect)


def gtir_has_effect(pipeline: GtirPipeline) -> bool:
    return True


class PyExtModuleGenerator(BaseModuleGenerator):
    """
    Module Generator for use with backends that generate c++ python extensions.

    Will either use ImplementationIR or GTIR depending on the backend's USE_LEGACY_TOOLCHAIN
    class attribute. Using with other IRs requires subclassing and overriding ``_is_not_empty()``
    and ``_has_effect()`` methods.
    """

    pyext_module_name: Optional[str]
    pyext_file_path: Optional[str]

    def __init__(self):
        super().__init__()
        self.pyext_module_name = None
        self.pyext_file_path = None

    def __call__(
        self,
        args_data: ModuleData,
        builder: Optional["StencilBuilder"] = None,
        **kwargs: Any,
    ) -> str:
        self.pyext_module_name = kwargs["pyext_module_name"]
        self.pyext_file_path = kwargs["pyext_file_path"]
        return super().__call__(args_data, builder, **kwargs)

    def _is_not_empty(self) -> bool:
        if self.pyext_module_name is None:
            return False
        if self.builder.backend.USE_LEGACY_TOOLCHAIN:
            return iir_is_not_empty(self.builder.implementation_ir)
        return gtir_is_not_empty(self.builder.gtir_pipeline)

    def generate_imports(self) -> str:
<<<<<<< HEAD
        source = ["from gt4py import utils as gt_utils"]
=======
        source = [*super().generate_imports().splitlines(), "from gt4py import utils as gt_utils"]
>>>>>>> 9996bea7
        if self._is_not_empty():
            assert self.pyext_file_path is not None
            file_path = 'f"{{pathlib.Path(__file__).parent.resolve()}}/{}"'.format(
                os.path.basename(self.pyext_file_path)
            )
            source.append(
                textwrap.dedent(
                    f"""
                pyext_module = gt_utils.make_module_from_file(
                    "{self.pyext_module_name}", {file_path}, public_import=True
                )
                """
                )
            )
        return "\n".join(source)

    def _has_effect(self) -> bool:
        if not self._is_not_empty():
            return False
        if self.builder.backend.USE_LEGACY_TOOLCHAIN:
            return iir_has_effect(self.builder.implementation_ir)
        return gtir_has_effect(self.builder.gtir_pipeline)

    def generate_implementation(self) -> str:
        ir = self.builder.gtir
        sources = gt_utils.text.TextBlock(indent_size=BaseModuleGenerator.TEMPLATE_INDENT_SIZE)

        params_decls = {decl.name: decl for decl in ir.params}
        args: List[str] = []
        for arg in ir.api_signature:
            if arg.name not in self.args_data.unreferenced:
                args.append(arg.name)
                if isinstance(params_decls.get(arg.name, None), gtir.FieldDecl):
                    args.append("list(_origin_['{}'])".format(arg.name))

        # only generate implementation if any multi_stages are present. e.g. if no statement in the
        # stencil has any effect on the API fields, this may not be the case since they could be
        # pruned.
        if self._has_effect():
            source = textwrap.dedent(
                f"""
                # Load or generate a GTComputation object for the current domain size
                pyext_module.run_computation({",".join(["list(_domain_)", *args, "exec_info"])})
                """
            )
            sources.extend(source.splitlines())
        else:
            sources.extend("\n")

        return sources.text


class BackendCodegen:
    TEMPLATE_FILES: Dict[str, str]

    @abc.abstractmethod
    def __init__(self, class_name: str, module_name: str, backend: str):
        pass

    @abc.abstractmethod
    def __call__(self, ir: gtir.Stencil) -> Dict[str, Dict[str, str]]:
        """Return a dict with the keys 'computation' and 'bindings' to dicts of filenames to source."""
        pass


class BaseGTBackend(gt_backend.BasePyExtBackend, gt_backend.CLIBackendMixin):

    GT_BACKEND_OPTS = {
        "add_profile_info": {"versioning": True, "type": bool},
        "clean": {"versioning": False, "type": bool},
        "debug_mode": {"versioning": True, "type": bool},
        "verbose": {"versioning": False, "type": bool},
        "oir_pipeline": {"versioning": True, "type": OirPipeline},
    }

    GT_BACKEND_T: str

    MODULE_GENERATOR_CLASS = PyExtModuleGenerator

    PYEXT_GENERATOR_CLASS: Type[BackendCodegen]

    @abc.abstractmethod
    def generate(self) -> Type["StencilObject"]:
        pass

    def generate_computation(self) -> Dict[str, Union[str, Dict]]:
        dir_name = f"{self.builder.options.name}_src"
        src_files = self.make_extension_sources(stencil_ir=self.builder.gtir)
        return {dir_name: src_files["computation"]}

    def generate_bindings(
        self, language_name: str, *, ir: Any = None
    ) -> Dict[str, Union[str, Dict]]:
        if not ir:
            ir = self.builder.gtir
        if language_name != "python":
            return super().generate_bindings(language_name)
        dir_name = f"{self.builder.options.name}_src"
        src_files = self.make_extension_sources(stencil_ir=ir)
        return {dir_name: src_files["bindings"]}

    @abc.abstractmethod
    def generate_extension(self, **kwargs: Any) -> Tuple[str, str]:
        """
        Generate and build a python extension for the stencil computation.

        Returns the name and file path (as string) of the compiled extension ".so" module.
        """
        pass

    def make_extension(
        self, *, stencil_ir: Optional[gtir.Stencil] = None, uses_cuda: bool = False
    ) -> Tuple[str, str]:
        build_info = self.builder.options.build_info
        if build_info is not None:
            start_time = time.perf_counter()

        if not stencil_ir:
            stencil_ir = self.builder.gtir
        # Generate source
        if not self.builder.options._impl_opts.get("disable-code-generation", False):
            gt_pyext_sources: Dict[str, Any] = self.make_extension_sources(stencil_ir=stencil_ir)
            gt_pyext_sources = {**gt_pyext_sources["computation"], **gt_pyext_sources["bindings"]}
        else:
            # Pass NOTHING to the self.builder means try to reuse the source code files
            gt_pyext_sources = {
                key: gt_utils.NOTHING for key in self.PYEXT_GENERATOR_CLASS.TEMPLATE_FILES.keys()
            }

        if build_info is not None:
            next_time = time.perf_counter()
            build_info["codegen_time"] = next_time - start_time
            start_time = next_time

        # Build extension module
        pyext_opts = dict(
            verbose=self.builder.options.backend_opts.get("verbose", False),
            clean=self.builder.options.backend_opts.get("clean", False),
            **gt_backend.pyext_builder.get_gt_pyext_build_opts(
                debug_mode=self.builder.options.backend_opts.get("debug_mode", False),
                add_profile_info=self.builder.options.backend_opts.get("add_profile_info", False),
                uses_cuda=uses_cuda,
                gt_version=2,
            ),
        )

        result = self.build_extension_module(gt_pyext_sources, pyext_opts, uses_cuda=uses_cuda)

        if build_info is not None:
            build_info["build_time"] = time.perf_counter() - start_time

        return result

    def make_extension_sources(self, *, stencil_ir: gtir.Stencil) -> Dict[str, Dict[str, str]]:
        """Generate the source for the stencil independently from use case."""
        if "computation_src" in self.builder.backend_data:
            return self.builder.backend_data["computation_src"]
        class_name = self.pyext_class_name if self.builder.stencil_id else self.builder.options.name
        module_name = (
            self.pyext_module_name
            if self.builder.stencil_id
            else f"{self.builder.options.name}_pyext"
        )
        gt_pyext_generator = self.PYEXT_GENERATOR_CLASS(class_name, module_name, self)
        gt_pyext_sources = gt_pyext_generator(stencil_ir)
        final_ext = ".cu" if self.languages and self.languages["computation"] == "cuda" else ".cpp"
        comp_src = gt_pyext_sources["computation"]
        for key in [k for k in comp_src.keys() if k.endswith(".src")]:
            comp_src[key.replace(".src", final_ext)] = comp_src.pop(key)
        self.builder.backend_data["computation_src"] = gt_pyext_sources
        return gt_pyext_sources


class CUDAPyExtModuleGenerator(PyExtModuleGenerator):
    def generate_implementation(self) -> str:
        source = super().generate_implementation()
        if self.builder.options.backend_opts.get("device_sync", True):
            source += textwrap.dedent(
                """
                    cupy.cuda.Device(0).synchronize()
                """
            )
        return source

    def generate_imports(self) -> str:
        source = (
            textwrap.dedent(
                """
                import cupy
                """
            )
            + super().generate_imports()
        )
        return source


class GTCUDAPyModuleGenerator(CUDAPyExtModuleGenerator):
    def generate_pre_run(self) -> str:
        field_names = [
            key
            for key in self.args_data.field_info
            if self.args_data.field_info[key].access != AccessKind.NONE
        ]

        return "\n".join([f + ".host_to_device()" for f in field_names])

    def generate_post_run(self) -> str:
        output_field_names = [
            name
            for name, info in self.args_data.field_info.items()
            if info is not None and bool(info.access & AccessKind.WRITE)
        ]

        return "\n".join([f + "._set_device_modified()" for f in output_field_names])


def debug_layout(mask):
    ctr = iter(range(sum(mask)))
    layout = [next(ctr) if m else None for m in mask]
    return tuple(layout)


def debug_is_compatible_layout(field):
    return sum(field.shape) > 0


def debug_is_compatible_type(field):
    return isinstance(field, np.ndarray)


def make_x86_layout_map(mask: Tuple[int, ...]) -> Tuple[Optional[int], ...]:
    ctr = iter(range(sum(mask)))
    if len(mask) < 3:
        layout: List[Optional[int]] = [next(ctr) if m else None for m in mask]
    else:
        swapped_mask: List[Optional[int]] = [*mask[3:], *mask[:3]]
        layout = [next(ctr) if m else None for m in swapped_mask]

        layout = [*layout[-3:], *layout[:-3]]

    return tuple(layout)


def x86_is_compatible_layout(field: "Storage") -> bool:
    stride = 0
    layout_map = make_x86_layout_map(field.mask)
    flattened_layout = [index for index in layout_map if index is not None]
    if len(field.strides) < len(flattened_layout):
        return False
    for dim in reversed(np.argsort(flattened_layout)):
        if field.strides[dim] < stride:
            return False
        stride = field.strides[dim]
    return True


def gtcpu_is_compatible_type(field: "Storage") -> bool:
    return isinstance(field, np.ndarray)


def make_mc_layout_map(mask: Tuple[int, ...]) -> Tuple[Optional[int], ...]:
    ctr = reversed(range(sum(mask)))
    if len(mask) < 3:
        layout: List[Optional[int]] = [next(ctr) if m else None for m in mask]
    else:
        swapped_mask: List[Optional[int]] = list(mask)
        tmp = swapped_mask[1]
        swapped_mask[1] = swapped_mask[2]
        swapped_mask[2] = tmp

        layout = [next(ctr) if m else None for m in swapped_mask]

        tmp = layout[1]
        layout[1] = layout[2]
        layout[2] = tmp

    return tuple(layout)


def mc_is_compatible_layout(field: "Storage") -> bool:
    stride = 0
    layout_map = make_mc_layout_map(field.mask)
    flattened_layout = [index for index in layout_map if index is not None]
    if len(field.strides) < len(flattened_layout):
        return False
    for dim in reversed(np.argsort(flattened_layout)):
        if field.strides[dim] < stride:
            return False
        stride = field.strides[dim]
    return True


def make_cuda_layout_map(mask: Tuple[int, ...]) -> Tuple[Optional[int], ...]:
    ctr = reversed(range(sum(mask)))
    return tuple([next(ctr) if m else None for m in mask])


def cuda_is_compatible_layout(field: "Storage") -> bool:
    stride = 0
    layout_map = make_cuda_layout_map(field.mask)
    flattened_layout = [index for index in layout_map if index is not None]
    if len(field.strides) < len(flattened_layout):
        return False
    for dim in reversed(np.argsort(flattened_layout)):
        if field.strides[dim] < stride:
            return False
        stride = field.strides[dim]
    return True


def cuda_is_compatible_type(field: Any) -> bool:
    from gt4py.storage.storage import ExplicitlySyncedGPUStorage, GPUStorage

    return isinstance(field, (GPUStorage, ExplicitlySyncedGPUStorage))<|MERGE_RESOLUTION|>--- conflicted
+++ resolved
@@ -183,11 +183,7 @@
         return gtir_is_not_empty(self.builder.gtir_pipeline)
 
     def generate_imports(self) -> str:
-<<<<<<< HEAD
-        source = ["from gt4py import utils as gt_utils"]
-=======
         source = [*super().generate_imports().splitlines(), "from gt4py import utils as gt_utils"]
->>>>>>> 9996bea7
         if self._is_not_empty():
             assert self.pyext_file_path is not None
             file_path = 'f"{{pathlib.Path(__file__).parent.resolve()}}/{}"'.format(
