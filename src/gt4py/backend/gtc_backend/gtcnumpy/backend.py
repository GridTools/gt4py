# -*- coding: utf-8 -*-
#
# GT4Py - GridTools Framework
#
# Copyright (c) 2014-2021, ETH Zurich
# All rights reserved.
#
# This file is part of the GT4Py project and the GridTools framework.
# GT4Py is free software: you can redistribute it and/or modify it under
# the terms of the GNU General Public License as published by the
# Free Software Foundation, either version 3 of the License, or any later
# version. See the LICENSE.txt file at the top-level directory of this
# distribution for a copy of the license or check <https://www.gnu.org/licenses/>.
#
# SPDX-License-Identifier: GPL-3.0-or-later

import pathlib
from typing import TYPE_CHECKING, Any, ClassVar, Dict, Type, Union, cast

from eve.codegen import format_source
from gt4py.backend.base import BaseBackend, BaseModuleGenerator, CLIBackendMixin, register
from gt4py.backend.debug_backend import (
    debug_is_compatible_layout,
    debug_is_compatible_type,
    debug_layout,
)
from gtc.gtir_to_oir import GTIRToOIR
from gtc.passes.oir_pipeline import OirPipeline
from gtc.python import npir
from gtc.python.npir_gen import NpirGen
from gtc.python.oir_to_npir import OirToNpir


if TYPE_CHECKING:
    from gt4py.stencil_object import StencilObject


class GTCModuleGenerator(BaseModuleGenerator):
    def generate_imports(self) -> str:
        comp_pkg = (
            self.builder.caching.module_prefix + "computation" + self.builder.caching.module_postfix
        )
        return "\n".join(
            [
                *super().generate_imports().splitlines(),
                "import sys",
                "import pathlib",
                "import numpy",
                "path_backup = sys.path.copy()",
                "sys.path.append(str(pathlib.Path(__file__).parent))",
                f"import {comp_pkg} as computation",
                "sys.path = path_backup",
                "del path_backup",
            ]
        )

    def generate_implementation(self) -> str:
        params = [f"{p.name}={p.name}" for p in self.builder.gtir.params]
        params.extend(["_domain_=_domain_", "_origin_=_origin_"])
        return f"computation.run({', '.join(params)})"

    @property
    def backend(self) -> "GTCNumpyBackend":
        return cast(GTCNumpyBackend, self.builder.backend)


def recursive_write(root_path: pathlib.Path, tree: Dict[str, Union[str, dict]]):
    root_path.mkdir(parents=True, exist_ok=True)
    for key, value in tree.items():
        if isinstance(value, dict):
            recursive_write(root_path / key, value)
        else:
            src_path = root_path / key
            src_path.write_text(cast(str, value))


@register
class GTCNumpyBackend(BaseBackend, CLIBackendMixin):
    """NumPy backend using gtc."""

    name = "gtc:numpy"
    options: ClassVar[Dict[str, Any]] = {}
    storage_info = {
        "alignment": 1,
        "device": "cpu",
        "layout_map": debug_layout,
        "is_compatible_layout": debug_is_compatible_layout,
        "is_compatible_type": debug_is_compatible_type,
    }
    languages = {"computation": "python", "bindings": ["python"]}
    MODULE_GENERATOR_CLASS = GTCModuleGenerator
    USE_LEGACY_TOOLCHAIN = False
    GTIR_KEY = "gtc:gtir"

    def generate_computation(self) -> Dict[str, Union[str, Dict]]:
        computation_name = (
            self.builder.caching.module_prefix
            + "computation"
            + self.builder.caching.module_postfix
            + ".py"
        )
<<<<<<< HEAD
        return {
            computation_name: format_source("python", NpirGen.apply(self.npir)),
        }
=======
        source = NpirGen.apply(self.npir, field_extents=compute_legacy_extents(self.builder.gtir))
        if self.builder.options.format_source:
            source = format_source("python", source)

        return {computation_name: source}
>>>>>>> 98fe55bb

    def generate_bindings(self, language_name: str) -> Dict[str, Union[str, Dict]]:
        super().generate_bindings(language_name)
        return {self.builder.module_path.name: self.make_module_source()}

    def generate(self) -> Type["StencilObject"]:
        self.check_options(self.builder.options)
        src_dir = self.builder.module_path.parent
        if not self.builder.options._impl_opts.get("disable-code-generation", False):
            src_dir.mkdir(parents=True, exist_ok=True)
            recursive_write(src_dir, self.generate_computation())
        return self.make_module()

    def _make_npir(self) -> npir.Computation:
        return OirToNpir().visit(
            # TODO (ricoh) apply optimizations, skip only the ones that fail
            OirPipeline(GTIRToOIR().visit(self.builder.gtir)).apply([])
        )

    @property
    def npir(self) -> npir.Computation:
        key = "gtcnumpy:npir"
        if key not in self.builder.backend_data:
            self.builder.with_backend_data({key: self._make_npir()})
        return self.builder.backend_data[key]<|MERGE_RESOLUTION|>--- conflicted
+++ resolved
@@ -99,17 +99,12 @@
             + self.builder.caching.module_postfix
             + ".py"
         )
-<<<<<<< HEAD
-        return {
-            computation_name: format_source("python", NpirGen.apply(self.npir)),
-        }
-=======
-        source = NpirGen.apply(self.npir, field_extents=compute_legacy_extents(self.builder.gtir))
+
+        source = NpirGen.apply(self.npir)
         if self.builder.options.format_source:
             source = format_source("python", source)
 
         return {computation_name: source}
->>>>>>> 98fe55bb
 
     def generate_bindings(self, language_name: str) -> Dict[str, Union[str, Dict]]:
         super().generate_bindings(language_name)
