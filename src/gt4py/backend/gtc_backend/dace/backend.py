--- conflicted
+++ resolved
@@ -71,16 +71,6 @@
     sdfg.simplify()
 
 
-<<<<<<< HEAD
-def _expand_and_finalize_sdfg(ir: gtir.Stencil, sdfg: dace.SDFG, layout_map) -> dace.SDFG:
-
-    args_data = make_args_data_from_gtir(GtirPipeline(ir))
-
-    # stencils without effect
-    if all(info is None for info in args_data.field_info.values()):
-        sdfg = dace.SDFG(ir.name)
-        sdfg.add_state(ir.name)
-=======
 def _expand_and_finalize_sdfg(stencil_ir: gtir.Stencil, sdfg: dace.SDFG, layout_map) -> dace.SDFG:
 
     args_data = make_args_data_from_gtir(GtirPipeline(stencil_ir))
@@ -89,7 +79,6 @@
     if all(info is None for info in args_data.field_info.values()):
         sdfg = dace.SDFG(stencil_ir.name)
         sdfg.add_state(stencil_ir.name)
->>>>>>> 9996bea7
         return sdfg
 
     for array in sdfg.arrays.values():
@@ -114,13 +103,8 @@
             "oir_pipeline",
             DefaultPipeline(skip=[MaskInlining]),
         )
-<<<<<<< HEAD
-        o_ir = oir_pipeline.run(base_oir)
-        sdfg = OirSDFGBuilder().visit(o_ir)
-=======
         oir_node = oir_pipeline.run(base_oir)
         sdfg = OirSDFGBuilder().visit(oir_node)
->>>>>>> 9996bea7
 
         sdfg = _expand_and_finalize_sdfg(stencil_ir, sdfg, self.backend.storage_info["layout_map"])
 
@@ -180,11 +164,7 @@
         ]
 
     @classmethod
-<<<<<<< HEAD
-    def apply(cls, ir: gtir.Stencil, sdfg: dace.SDFG):
-=======
     def apply(cls, stencil_ir: gtir.Stencil, sdfg: dace.SDFG):
->>>>>>> 9996bea7
         self = cls()
         code_objects = sdfg.generate_code()
         computations = code_objects[[co.title for co in code_objects].index("Frame")].clean_code
@@ -196,11 +176,7 @@
 
         interface = cls.template.definition.render(
             name=sdfg.name,
-<<<<<<< HEAD
-            dace_args=self.generate_dace_args(ir, sdfg),
-=======
             dace_args=self.generate_dace_args(stencil_ir, sdfg),
->>>>>>> 9996bea7
             functor_args=self.generate_functor_args(sdfg),
             tmp_allocs=self.generate_tmp_allocs(sdfg),
         )
@@ -305,11 +281,7 @@
 
     mako_template = bindings_main_template()
 
-<<<<<<< HEAD
-    def generate_entry_params(self, ir: gtir.Stencil, sdfg: dace.SDFG):
-=======
     def generate_entry_params(self, stencil_ir: gtir.Stencil, sdfg: dace.SDFG):
->>>>>>> 9996bea7
         res = {}
         import dace.data
 
@@ -324,11 +296,7 @@
             elif name in sdfg.symbols and not name.startswith("__"):
                 assert name in sdfg.symbols
                 res[name] = "{dtype} {name}".format(dtype=sdfg.symbols[name].ctype, name=name)
-<<<<<<< HEAD
-        return list(res[node.name] for node in ir.params if node.name in res)
-=======
         return list(res[node.name] for node in stencil_ir.params if node.name in res)
->>>>>>> 9996bea7
 
     def generate_sid_params(self, sdfg: dace.SDFG):
         res = []
@@ -363,33 +331,20 @@
             res.append(name)
         return res
 
-<<<<<<< HEAD
-    def generate_sdfg_bindings(self, ir: gtir.Stencil, sdfg, module_name):
-=======
     def generate_sdfg_bindings(self, stencil_ir: gtir.Stencil, sdfg, module_name):
->>>>>>> 9996bea7
 
         return self.mako_template.render_values(
             name=sdfg.name,
             module_name=module_name,
-<<<<<<< HEAD
-            entry_params=self.generate_entry_params(ir, sdfg),
-=======
             entry_params=self.generate_entry_params(stencil_ir, sdfg),
->>>>>>> 9996bea7
             sid_params=self.generate_sid_params(sdfg),
         )
 
     @classmethod
-<<<<<<< HEAD
-    def apply(cls, ir: gtir.Stencil, sdfg: dace.SDFG, module_name: str, *, backend) -> str:
-        generated_code = cls(backend).generate_sdfg_bindings(ir, sdfg, module_name=module_name)
-=======
     def apply(cls, stencil_ir: gtir.Stencil, sdfg: dace.SDFG, module_name: str, *, backend) -> str:
         generated_code = cls(backend).generate_sdfg_bindings(
             stencil_ir, sdfg, module_name=module_name
         )
->>>>>>> 9996bea7
         formatted_code = codegen.format_source("cpp", generated_code, style="LLVM")
         return formatted_code
 
