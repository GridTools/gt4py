# -*- coding: utf-8 -*-
#
# GT4Py - GridTools4Py - GridTools for Python
#
# Copyright (c) 2014-2021, ETH Zurich
# All rights reserved.
#
# This file is part the GT4Py project and the GridTools framework.
# GT4Py is free software: you can redistribute it and/or modify it under
# the terms of the GNU General Public License as published by the
# Free Software Foundation, either version 3 of the License, or any later
# version. See the LICENSE.txt file at the top-level directory of this
# distribution for a copy of the license or check <https://www.gnu.org/licenses/>.
#
# SPDX-License-Identifier: GPL-3.0-or-later
import os
from typing import TYPE_CHECKING, Dict, Optional, Tuple, Type

import dace
import numpy as np
from dace.sdfg.utils import fuse_states, inline_sdfgs

from eve import codegen
from eve.codegen import MakoTemplate as as_mako
from gt4py import gt_src_manager
from gt4py.backend.base import CLIBackendMixin, register
from gt4py.backend.gt_backends import BaseGTBackend, PyExtModuleGenerator, make_x86_layout_map
from gt4py.backend.gtc_backend.common import bindings_main_template, pybuffer_to_sid
from gt4py.backend.gtc_backend.defir_to_gtir import DefIRToGTIR
from gt4py.backend.module_generator import make_args_data_from_gtir
from gt4py.ir import StencilDefinition
from gtc import gtir, gtir_to_oir
from gtc.dace.oir_to_dace import OirSDFGBuilder
from gtc.dace.utils import array_dimensions, replace_strides
from gtc.passes.gtir_k_boundary import compute_k_boundary
from gtc.passes.gtir_pipeline import GtirPipeline
from gtc.passes.oir_optimizations.inlining import MaskInlining
<<<<<<< HEAD
=======
from gtc.passes.oir_optimizations.mask_stmt_merging import MaskStmtMerging
from gtc.passes.oir_optimizations.utils import compute_fields_extents
>>>>>>> 8a6b3a1d
from gtc.passes.oir_pipeline import DefaultPipeline


if TYPE_CHECKING:
    from gt4py.stencil_object import StencilObject


def specialize_transient_strides(sdfg: dace.SDFG, layout_map):
    repldict = replace_strides(
        [array for array in sdfg.arrays.values() if array.transient],
        layout_map,
    )
    sdfg.replace_dict(repldict)
    for state in sdfg.nodes():
        for node in state.nodes():
            if isinstance(node, dace.nodes.NestedSDFG):
                for k, v in repldict.items():
                    if k in node.symbol_mapping:
                        node.symbol_mapping[k] = v
    for k in repldict.keys():
        if k in sdfg.symbols:
            sdfg.remove_symbol(k)


<<<<<<< HEAD
def post_expand_trafos(sdfg: dace.SDFG):
    while inline_sdfgs(sdfg) or fuse_states(sdfg):
        pass
    sdfg.simplify()


def expand_and_finalize_sdfg(gtir: gtir.Stencil, sdfg: dace.SDFG, layout_map) -> dace.SDFG:

    args_data = make_args_data_from_gtir(GtirPipeline(gtir))

    # stencils without effect
    if all(info is None for info in args_data.field_info.values()):
        sdfg = dace.SDFG(gtir.name)
        sdfg.add_state(gtir.name)
        return sdfg

    for array in sdfg.arrays.values():
        if array.transient:
            array.lifetime = dace.AllocationLifetime.Persistent
    sdfg.expand_library_nodes(recursive=True)
    specialize_transient_strides(sdfg, layout_map=layout_map)
    post_expand_trafos(sdfg)

    return sdfg


=======
>>>>>>> 8a6b3a1d
class GTCDaCeExtGenerator:
    def __init__(self, class_name, module_name, backend):
        self.class_name = class_name
        self.module_name = module_name
        self.backend = backend

    def __call__(self, definition_ir: StencilDefinition) -> Dict[str, Dict[str, str]]:
        default_pipeline = DefaultPipeline(
            skip=[
                MaskInlining,
                FillFlushToLocalKCaches,
            ]
        )
        gtir = GtirPipeline(DefIRToGTIR.apply(definition_ir)).full()
        base_oir = gtir_to_oir.GTIRToOIR().visit(gtir)
        oir_pipeline = self.backend.builder.options.backend_opts.get(
<<<<<<< HEAD
            "oir_pipeline", default_pipeline
        )
        oir = oir_pipeline.run(base_oir)
        sdfg = OirSDFGBuilder().visit(oir)
=======
            "oir_pipeline",
            DefaultPipeline(skip=[MaskStmtMerging, MaskInlining]),
        )
        oir = oir_pipeline.run(base_oir)
        sdfg = OirSDFGBuilder().visit(oir)
        sdfg.expand_library_nodes(recursive=True)
        specialize_transient_strides(sdfg, layout_map=self.backend.storage_info["layout_map"])
        sdfg.apply_strict_transformations(validate=True)
>>>>>>> 8a6b3a1d

        sdfg = expand_and_finalize_sdfg(gtir, sdfg, self.backend.storage_info["layout_map"])

        for tmp_sdfg in sdfg.all_sdfgs_recursive():
            tmp_sdfg.transformation_hist = []
            tmp_sdfg.orig_sdfg = None

        sdfg.save(
            self.backend.builder.module_path.joinpath(
                os.path.dirname(self.backend.builder.module_path),
                self.backend.builder.module_name + ".sdfg",
            )
        )

        sources: Dict[str, Dict[str, str]]
        implementation = DaCeComputationCodegen.apply(gtir, sdfg)

        bindings = DaCeBindingsCodegen.apply(
            gtir, sdfg, module_name=self.module_name, backend=self.backend
        )

        sources = {
            "computation": {"computation.hpp": implementation},
            "bindings": {"bindings.cpp": bindings},
        }
        return sources


class DaCeComputationCodegen:

    template = as_mako(
        """
        auto ${name}(const std::array<gt::uint_t, 3>& domain) {
            return [domain](${",".join(functor_args)}) {
                const int __I = domain[0];
                const int __J = domain[1];
                const int __K = domain[2];
                ${name}_t dace_handle;
                auto allocator = gt::sid::make_cached_allocator(&std::make_unique<char[]>);
                ${"\\n".join(tmp_allocs)}
                __program_${name}(${",".join(["&dace_handle", *dace_args])});
            };
        }
        """
    )

    def generate_tmp_allocs(self, sdfg):
        fmt = "dace_handle.__{sdfg_id}_{name} = allocate(allocator, gt::meta::lazy::id<{dtype}>(), {size})();"
        return [
            fmt.format(
<<<<<<< HEAD
                sdfg_id=array_sdfg.sdfg_id,
                name=name,
=======
                name=f"__{array_sdfg.sdfg_id}_{name}",
>>>>>>> 8a6b3a1d
                dtype=array.dtype.ctype,
                size=array.total_size,
            )
            for array_sdfg, name, array in sdfg.arrays_recursive()
            if array.transient and array.lifetime == dace.AllocationLifetime.Persistent
        ]

    @classmethod
    def apply(cls, gtir, sdfg: dace.SDFG):
        self = cls()
        code_objects = sdfg.generate_code()
        computations = code_objects[[co.title for co in code_objects].index("Frame")].clean_code
        lines = computations.split("\n")
        for i, line in reversed(list(enumerate(lines))):
            if '#include "../../include/hash.h' in line:
                lines = lines[0:i] + lines[i + 1 :]
                break

        computations = codegen.format_source("cpp", "\n".join(lines), style="LLVM")

        interface = cls.template.definition.render(
            name=sdfg.name,
            dace_args=self.generate_dace_args(gtir, sdfg),
            functor_args=self.generate_functor_args(sdfg),
            tmp_allocs=self.generate_tmp_allocs(sdfg),
        )
        generated_code = f"""#include <gridtools/sid/sid_shift_origin.hpp>
                             #include <gridtools/sid/allocator.hpp>
                             #include <gridtools/stencil/cartesian.hpp>
                             namespace gt = gridtools;
                             {computations}

                             {interface}
                             """
        formatted_code = codegen.format_source("cpp", generated_code, style="LLVM")
        return formatted_code

    def __init__(self):
        self._unique_index = 0

    def generate_dace_args(self, gtir, sdfg):
        oir = gtir_to_oir.GTIRToOIR().visit(gtir)
        field_extents = compute_fields_extents(oir, add_k=True)

        offset_dict: Dict[str, Tuple[int, int, int]] = {
<<<<<<< HEAD
            k: (-v[0][0], -v[1][0], -v[2][0])
            for k, v in compute_legacy_extents(gtir, mask_inwards=True).items()
=======
            k: (-v[0][0], -v[1][0], -v[2][0]) for k, v in field_extents.items()
>>>>>>> 8a6b3a1d
        }
        k_origins = {
            field_name: boundary[0] for field_name, boundary in compute_k_boundary(gtir).items()
        }
        for name, origin in k_origins.items():
            offset_dict[name] = (offset_dict[name][0], offset_dict[name][1], origin)

        symbols = {f"__{var}": f"__{var}" for var in "IJK"}
        for name, array in sdfg.arrays.items():
            if not array.transient:
                dims = [dim for dim, select in zip("IJK", array_dimensions(array)) if select]
                data_ndim = len(array.shape) - len(dims)

                # api field strides
                fmt = "gt::sid::get_stride<{dim}>(gt::sid::get_strides(__{name}_sid))"

                symbols.update(
                    {
                        f"__{name}_{dim}_stride": fmt.format(
                            dim=f"gt::stencil::dim::{dim.lower()}", name=name
                        )
                        for dim in dims
                    }
                )
                symbols.update(
                    {
                        f"__{name}_d{dim}_stride": fmt.format(
                            dim=f"gt::integral_constant<int, {3 + dim}>", name=name
                        )
                        for dim in range(data_ndim)
                    }
                )

                # api field pointers
                fmt = """gt::sid::multi_shifted(
                             gt::sid::get_origin(__{name}_sid)(),
                             gt::sid::get_strides(__{name}_sid),
                             std::array<gt::int_t, {ndim}>{{{origin}}}
                         )"""
                origin = tuple(
                    -offset_dict[name][idx]
                    for idx, var in enumerate("IJK")
                    if any(
                        dace.symbolic.pystr_to_symbolic(f"__{var}") in s.free_symbols
                        for s in array.shape
                        if hasattr(s, "free_symbols")
                    )
                )
                symbols[name] = fmt.format(
                    name=name, ndim=len(array.shape), origin=",".join(str(o) for o in origin)
                )
        # the remaining arguments are variables and can be passed by name
        for sym in sdfg.signature_arglist(with_types=False, for_call=True):
            if sym not in symbols:
                symbols[sym] = sym

        # return strings in order of sdfg signature
        return [symbols[s] for s in sdfg.signature_arglist(with_types=False, for_call=True)]

    def generate_functor_args(self, sdfg: dace.SDFG):
        res = []
        for name, array in sdfg.arrays.items():
            if array.transient:
                continue
            res.append(f"auto && __{name}_sid")
        for name, dtype in ((n, d) for n, d in sdfg.symbols.items() if not n.startswith("__")):
            res.append(dtype.as_arg(name))
        return res


class DaCeBindingsCodegen:
    def __init__(self, backend):
        self.backend = backend
        self._unique_index: int = 0

    def unique_index(self) -> int:
        self._unique_index += 1
        return self._unique_index

    mako_template = bindings_main_template()

    def generate_entry_params(self, gtir: gtir.Stencil, sdfg: dace.SDFG):
        res = {}
        import dace.data

        for name in sdfg.signature_arglist(with_types=False, for_call=True):
            if name in sdfg.arrays:
                data = sdfg.arrays[name]
                assert isinstance(data, dace.data.Array)
                res[name] = "py::buffer {name}, std::array<gt::int_t,{ndim}> {name}_origin".format(
                    name=name,
                    ndim=len(data.shape),
                )
            elif name in sdfg.symbols and not name.startswith("__"):
                assert name in sdfg.symbols
                res[name] = "{dtype} {name}".format(dtype=sdfg.symbols[name].ctype, name=name)
        return list(res[node.name] for node in gtir.params if node.name in res)

    def generate_sid_params(self, sdfg: dace.SDFG):
        res = []
        import dace.data

        for name, array in sdfg.arrays.items():
            if array.transient:
                continue
            domain_dim_flags = tuple(
                True
                if any(
                    dace.symbolic.pystr_to_symbolic(f"__{dim.upper()}") in s.free_symbols
                    for s in array.shape
                    if hasattr(s, "free_symbols")
                )
                else False
                for dim in "ijk"
            )
            data_ndim = len(array.shape) - sum(array_dimensions(array))
            sid_def = pybuffer_to_sid(
                name=name,
                ctype=array.dtype.ctype,
                domain_dim_flags=domain_dim_flags,
                data_ndim=data_ndim,
                stride_kind_index=self.unique_index(),
                backend=self.backend,
            )

            res.append(sid_def)
        # pass scalar parameters as variables
        for name in (n for n in sdfg.symbols.keys() if not n.startswith("__")):
            res.append(name)
        return res

    def generate_sdfg_bindings(self, gtir, sdfg, module_name):

        return self.mako_template.render_values(
            name=sdfg.name,
            module_name=module_name,
            entry_params=self.generate_entry_params(gtir, sdfg),
            sid_params=self.generate_sid_params(sdfg),
        )

    @classmethod
    def apply(cls, gtir: gtir.Stencil, sdfg: dace.SDFG, module_name: str, *, backend) -> str:
        generated_code = cls(backend).generate_sdfg_bindings(gtir, sdfg, module_name=module_name)
        formatted_code = codegen.format_source("cpp", generated_code, style="LLVM")
        return formatted_code


@register
class GTCDaceBackend(BaseGTBackend, CLIBackendMixin):
    """DaCe python backend using gtc."""

    name = "gtc:dace"
    GT_BACKEND_T = "dace"
    languages = {"computation": "c++", "bindings": ["python"]}
    storage_info = {
        "alignment": 1,
        "device": "cpu",
        "layout_map": make_x86_layout_map,
        "is_compatible_layout": lambda x: True,
        "is_compatible_type": lambda x: isinstance(x, np.ndarray),
    }

    MODULE_GENERATOR_CLASS = PyExtModuleGenerator

    options = BaseGTBackend.GT_BACKEND_OPTS
    PYEXT_GENERATOR_CLASS = GTCDaCeExtGenerator  # type: ignore
    USE_LEGACY_TOOLCHAIN = False

    def generate_extension(self) -> Tuple[str, str]:
        return self.make_extension(gt_version=2, ir=self.builder.definition_ir, uses_cuda=False)

    def generate(self) -> Type["StencilObject"]:
        self.check_options(self.builder.options)

        # Generate the Python binary extension (checking if GridTools sources are installed)
        if not gt_src_manager.has_gt_sources(2) and not gt_src_manager.install_gt_sources(2):
            raise RuntimeError("Missing GridTools sources.")

        pyext_module_name: Optional[str]
        pyext_file_path: Optional[str]

        # TODO(havogt) add bypass if computation has no effect
        pyext_module_name, pyext_file_path = self.generate_extension()

        # Generate and return the Python wrapper class
        return self.make_module(
            pyext_module_name=pyext_module_name,
            pyext_file_path=pyext_file_path,
        )<|MERGE_RESOLUTION|>--- conflicted
+++ resolved
@@ -35,11 +35,7 @@
 from gtc.passes.gtir_k_boundary import compute_k_boundary
 from gtc.passes.gtir_pipeline import GtirPipeline
 from gtc.passes.oir_optimizations.inlining import MaskInlining
-<<<<<<< HEAD
-=======
-from gtc.passes.oir_optimizations.mask_stmt_merging import MaskStmtMerging
 from gtc.passes.oir_optimizations.utils import compute_fields_extents
->>>>>>> 8a6b3a1d
 from gtc.passes.oir_pipeline import DefaultPipeline
 
 
@@ -64,7 +60,6 @@
             sdfg.remove_symbol(k)
 
 
-<<<<<<< HEAD
 def post_expand_trafos(sdfg: dace.SDFG):
     while inline_sdfgs(sdfg) or fuse_states(sdfg):
         pass
@@ -91,8 +86,6 @@
     return sdfg
 
 
-=======
->>>>>>> 8a6b3a1d
 class GTCDaCeExtGenerator:
     def __init__(self, class_name, module_name, backend):
         self.class_name = class_name
@@ -103,27 +96,16 @@
         default_pipeline = DefaultPipeline(
             skip=[
                 MaskInlining,
-                FillFlushToLocalKCaches,
             ]
         )
         gtir = GtirPipeline(DefIRToGTIR.apply(definition_ir)).full()
         base_oir = gtir_to_oir.GTIRToOIR().visit(gtir)
         oir_pipeline = self.backend.builder.options.backend_opts.get(
-<<<<<<< HEAD
-            "oir_pipeline", default_pipeline
+            "oir_pipeline",
+            default_pipeline,
         )
         oir = oir_pipeline.run(base_oir)
         sdfg = OirSDFGBuilder().visit(oir)
-=======
-            "oir_pipeline",
-            DefaultPipeline(skip=[MaskStmtMerging, MaskInlining]),
-        )
-        oir = oir_pipeline.run(base_oir)
-        sdfg = OirSDFGBuilder().visit(oir)
-        sdfg.expand_library_nodes(recursive=True)
-        specialize_transient_strides(sdfg, layout_map=self.backend.storage_info["layout_map"])
-        sdfg.apply_strict_transformations(validate=True)
->>>>>>> 8a6b3a1d
 
         sdfg = expand_and_finalize_sdfg(gtir, sdfg, self.backend.storage_info["layout_map"])
 
@@ -171,15 +153,10 @@
     )
 
     def generate_tmp_allocs(self, sdfg):
-        fmt = "dace_handle.__{sdfg_id}_{name} = allocate(allocator, gt::meta::lazy::id<{dtype}>(), {size})();"
+        fmt = "dace_handle.{name} = allocate(allocator, gt::meta::lazy::id<{dtype}>(), {size})();"
         return [
             fmt.format(
-<<<<<<< HEAD
-                sdfg_id=array_sdfg.sdfg_id,
-                name=name,
-=======
                 name=f"__{array_sdfg.sdfg_id}_{name}",
->>>>>>> 8a6b3a1d
                 dtype=array.dtype.ctype,
                 size=array.total_size,
             )
@@ -225,12 +202,7 @@
         field_extents = compute_fields_extents(oir, add_k=True)
 
         offset_dict: Dict[str, Tuple[int, int, int]] = {
-<<<<<<< HEAD
-            k: (-v[0][0], -v[1][0], -v[2][0])
-            for k, v in compute_legacy_extents(gtir, mask_inwards=True).items()
-=======
             k: (-v[0][0], -v[1][0], -v[2][0]) for k, v in field_extents.items()
->>>>>>> 8a6b3a1d
         }
         k_origins = {
             field_name: boundary[0] for field_name, boundary in compute_k_boundary(gtir).items()
