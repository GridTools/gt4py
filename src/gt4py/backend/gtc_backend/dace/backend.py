--- conflicted
+++ resolved
@@ -29,11 +29,6 @@
 from gtc.dace.utils import array_dimensions
 from gtc.gtir_to_oir import GTIRToOIR
 from gtc.passes.gtir_k_boundary import compute_k_boundary
-<<<<<<< HEAD
-from gtc.passes.oir_optimizations.caches import FillFlushToLocalKCaches
-=======
-from gtc.passes.gtir_pipeline import GtirPipeline
->>>>>>> efc97589
 from gtc.passes.oir_optimizations.inlining import MaskInlining
 from gtc.passes.oir_optimizations.mask_stmt_merging import MaskStmtMerging
 from gtc.passes.oir_optimizations.utils import compute_fields_extents
@@ -128,13 +123,8 @@
     def __init__(self):
         self._unique_index = 0
 
-<<<<<<< HEAD
     def generate_dace_args(self, ir, sdfg):
         oir = GTIRToOIR().visit(ir)
-=======
-    def generate_dace_args(self, gtir, sdfg):
-        oir = gtir_to_oir.GTIRToOIR().visit(gtir)
->>>>>>> efc97589
         field_extents = compute_fields_extents(oir, add_k=True)
 
         offset_dict: Dict[str, Tuple[int, int, int]] = {
