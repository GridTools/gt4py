# -*- coding: utf-8 -*-
#
# GT4Py - GridTools4Py - GridTools for Python
#
# Copyright (c) 2014-2020, ETH Zurich
# All rights reserved.
#
# This file is part the GT4Py project and the GridTools framework.
# GT4Py is free software: you can redistribute it and/or modify it under
# the terms of the GNU General Public License as published by the
# Free Software Foundation, either version 3 of the License, or any later
# version. See the LICENSE.txt file at the top-level directory of this
# distribution for a copy of the license or check <https://www.gnu.org/licenses/>.
#
# SPDX-License-Identifier: GPL-3.0-or-later

"""Implementation of stencil functions defined with symbolic Python functions.

This module contains functions to generate callable objects implementing
a high-level stencil function definition using a specific code generating backend.
"""

import types
from typing import TYPE_CHECKING, Any, Dict, Type

from gt4py import backend as gt_backend
from gt4py import frontend as gt_frontend
from gt4py.stencil_builder import StencilBuilder
from gt4py.type_hints import StencilFunc


<<<<<<< HEAD
if TYPE_CHECKING:
    from gt4py.definitions import BuildOptions
    from gt4py.stencil_object import StencilObject


def load_stencil(
    frontend_name: str,
    backend_name: str,
    definition_func: StencilFunc,
    externals: Dict[str, Any],
    build_options: "BuildOptions",
) -> Type["StencilObject"]:
    """Generate a new class object implementing the provided definition.
    """
=======
def load_stencil(frontend_name, backend_name, definition_func, externals, build_options):
    """Generate a new class object implementing the provided definition."""
>>>>>>> c20ce703

    # Load components
    backend_cls = gt_backend.from_name(backend_name)
    if backend_cls is None:
        raise ValueError("Unknown backend name ({name})".format(name=backend_name))

    frontend = gt_frontend.from_name(frontend_name)
    if frontend is None:
        raise ValueError("Invalid frontend specification ({name})".format(name=frontend_name))

    builder = StencilBuilder(
        definition_func, options=build_options, backend=backend_cls, frontend=frontend
    ).with_externals(externals)

    return builder.build()


def gtscript_loader(
    definition_func: StencilFunc,
    backend: str,
    build_options: "BuildOptions",
    externals: Dict[str, Any],
) -> "StencilObject":
    if not isinstance(definition_func, types.FunctionType):
        raise ValueError("Invalid stencil definition object ({obj})".format(obj=definition_func))

    if not build_options.name:
        build_options.name = f"{definition_func.__name__}"
    stencil_class = load_stencil("gtscript", backend, definition_func, externals, build_options)

    return stencil_class()<|MERGE_RESOLUTION|>--- conflicted
+++ resolved
@@ -29,7 +29,6 @@
 from gt4py.type_hints import StencilFunc
 
 
-<<<<<<< HEAD
 if TYPE_CHECKING:
     from gt4py.definitions import BuildOptions
     from gt4py.stencil_object import StencilObject
@@ -42,12 +41,9 @@
     externals: Dict[str, Any],
     build_options: "BuildOptions",
 ) -> Type["StencilObject"]:
-    """Generate a new class object implementing the provided definition.
     """
-=======
-def load_stencil(frontend_name, backend_name, definition_func, externals, build_options):
-    """Generate a new class object implementing the provided definition."""
->>>>>>> c20ce703
+    Generate a new class object implementing the provided definition.
+    """
 
     # Load components
     backend_cls = gt_backend.from_name(backend_name)
