# -*- coding: utf-8 -*-
#
# GT4Py - GridTools4Py - GridTools for Python
#
# Copyright (c) 2014-2020, ETH Zurich
# All rights reserved.
#
# This file is part the GT4Py project and the GridTools framework.
# GT4Py is free software: you can redistribute it and/or modify it under
# the terms of the GNU General Public License as published by the
# Free Software Foundation, either version 3 of the License, or any later
# version. See the LICENSE.txt file at the top-level directory of this
# distribution for a copy of the license or check <https://www.gnu.org/licenses/>.
#
# SPDX-License-Identifier: GPL-3.0-or-later

"""Definitions and utilities used by all the analysis pipeline components.
"""

import itertools
import warnings
<<<<<<< HEAD
from typing import Any, Dict, Optional, Set, Tuple, Union
=======
from typing import (
    Any,
    Callable,
    Dict,
    Iterator,
    List,
    Optional,
    Sequence,
    Set,
    Tuple,
    Type,
    TypeVar,
    Union,
)
>>>>>>> fdc9a1ec

from gt4py import definitions as gt_definitions
from gt4py import ir as gt_ir
from gt4py.analysis import (
    DomainBlockInfo,
    IJBlockInfo,
    IntervalBlockInfo,
    IntervalInfo,
    StatementInfo,
    SymbolInfo,
    TransformData,
    TransformPass,
)
from gt4py.definitions import Extent


MergeableType = TypeVar("MergeableType")
WrappedType = TypeVar("WrappedType")


class IRSpecificationError(gt_definitions.GTSpecificationError):
    def __init__(self, message=None, *, loc=None):
        if message is None:
            message = "Invalid specification"
        message = f"{message} in '{loc.scope}' (line: {loc.line}, col: {loc.column})"
        super().__init__(message)


class IntervalSpecificationError(IRSpecificationError):
    def __init__(self, interval, message=None, *, loc=None):
        if message is None:
            if loc is None:
                message = f"Invalid interval specification '{interval}' "
            else:
                message = f"Invalid interval specification '{interval}' in '{loc.scope}' (line: {loc.line}, col: {loc.col})"
        super().__init__(message, loc=loc)


class DataTypeSpecificationError(IRSpecificationError):
    def __init__(self, data_type, message=None, *, loc=None):
        if message is None:
            if loc is None:
                message = f"Invalid data type specification '{data_type}'"
            else:
                message = f"Invalid data type specification '{data_type}' in '{loc.scope}' (line: {loc.line}, col: {loc.col})"
        super().__init__(message, loc=loc)


class InitInfoPass(TransformPass):

    _DEFAULT_OPTIONS = {"redundant_temp_fields": False}

    class SymbolMaker(gt_ir.IRNodeVisitor):
        def __init__(self, transform_data: TransformData, redundant_temp_fields: bool):
            self.data = transform_data
            self.redundant_temp_fields = redundant_temp_fields

        def visit_Ref(self, node: gt_ir.Ref):
            if node.name not in self.data.symbols:
                raise IRSpecificationError("Reference to undefined symbol", loc=node.loc)

        def visit_Decl(self, node: gt_ir.FieldDecl):
            self._add_symbol(node)
            return None

        def visit_BlockStmt(self, node: gt_ir.BlockStmt):
            result = [self.visit(stmt) for stmt in node.stmts]
            return [item for item in result if item is not None]

        def visit_StencilDefinition(self, node: gt_ir.StencilDefinition):
            # Add API symbols first
            for decl in itertools.chain(node.api_fields, node.parameters):
                self._add_symbol(decl)

            # Build the information tables
            for computation in node.computations:
                self.visit(computation)

        def _add_symbol(self, decl):
            has_redundancy = (
                isinstance(decl, gt_ir.FieldDecl)
                and self.redundant_temp_fields
                and not decl.is_api
            )
            symbol_info = SymbolInfo(decl, has_redundancy=has_redundancy)
            self.data.symbols[decl.name] = symbol_info

    class IntervalMaker(gt_ir.IRNodeVisitor):
        def __init__(self, transform_data: TransformData):
            self.data = transform_data

        def visit_StencilDefinition(self, node: gt_ir.StencilDefinition):
            self.data.splitters_var = None
            self.data.min_k_interval_sizes = [0]

            # First, look for dynamic splitters variable
            for computation in node.computations:
                interval_def = computation.interval
                for axis_bound in [interval_def.start, interval_def.end]:
                    if isinstance(axis_bound.level, gt_ir.VarRef):
                        name = axis_bound.level.name
                        for item in node.parameters:
                            if item.name == name:
                                decl = item
                                break
                        else:
                            decl = None

                        if decl is None or decl.length == 0:
                            raise IntervalSpecificationError(
                                interval_def,
                                "Invalid variable reference in interval specification",
                                loc=axis_bound.loc,
                            )

                        self.data.splitters_var = decl.name
                        self.data.min_k_interval_sizes = [1] * (decl.length + 1)

            # Extract computation intervals
            computation_intervals = []
            for computation in node.computations:
                # Process current interval definition
                interval_def = computation.interval
                bounds = [None, None]

                for i, axis_bound in enumerate([interval_def.start, interval_def.end]):
                    if isinstance(axis_bound.level, gt_ir.VarRef):
                        # Dynamic splitters: check existing reference and extract size info
                        if axis_bound.level.name != self.data.splitters_var:
                            raise IntervalSpecificationError(
                                interval_def,
                                "Non matching variable reference in interval specification",
                                loc=axis_bound.loc,
                            )

                        index = axis_bound.level.index + 1
                        offset = axis_bound.offset
                        if offset < 0:
                            index = index - 1

                    else:
                        # Static splitter: extract size info
                        index = (
                            self.data.nk_intervals
                            if axis_bound.offset < 0 or axis_bound.level == gt_ir.LevelMarker.END
                            else 0
                        )
                        offset = axis_bound.offset

                        if offset < 0 and axis_bound.level != gt_ir.LevelMarker.END:
                            raise IntervalSpecificationError(
                                interval_def,
                                "Invalid offset in interval specification",
                                loc=axis_bound.loc,
                            )

                        elif offset > 0 and axis_bound.level != gt_ir.LevelMarker.START:
                            raise IntervalSpecificationError(
                                interval_def,
                                "Invalid offset in interval specification",
                                loc=axis_bound.loc,
                            )

                    # Update min sizes
                    if not 0 <= index <= self.data.nk_intervals:
                        raise IntervalSpecificationError(
                            interval_def,
                            "Invalid variable reference in interval specification",
                            loc=axis_bound.loc,
                        )

                    bounds[i] = (index, offset)
                    if index < self.data.nk_intervals:
                        self.data.min_k_interval_sizes[index] = max(
                            self.data.min_k_interval_sizes[index], offset
                        )

                if bounds[0][0] == bounds[1][0] - 1:
                    index = bounds[0][0]
                    min_size = 1 + bounds[0][1] - bounds[1][1]
                    self.data.min_k_interval_sizes[index] = max(
                        self.data.min_k_interval_sizes[index], min_size
                    )

                # Create computation intervals
                interval_info = IntervalInfo(*bounds)
                computation_intervals.append(interval_info)

            return computation_intervals

    class BlockMaker(gt_ir.IRNodeVisitor):
        def __init__(self, transform_data: TransformData, computation_intervals: list):
            self.data = transform_data
            self.computation_intervals = computation_intervals
            self.current_block_info = None
            self.zero_extent = Extent.zeros(transform_data.ndims)

        def visit_Expr(self, node: gt_ir.Expr):
            return []

        def visit_VarRef(self, node: gt_ir.VarRef):
            result = [(node.name, None)]
            return result

        def visit_FieldRef(self, node: gt_ir.FieldRef):
            extent = Extent.from_offset([node.offset.get(ax, 0) for ax in self.data.axes_names])
            result = [(node.name, extent)]
            return result

        def visit_UnaryOpExpr(self, node: gt_ir.UnaryOpExpr):
            result = self.visit(node.arg)
            return result

        def visit_BinOpExpr(self, node: gt_ir.BinOpExpr):
            result = self.visit(node.lhs) + self.visit(node.rhs)
            return result

        def visit_TernaryOpExpr(self, node: gt_ir.TernaryOpExpr):
            result = (
                self.visit(node.condition)
                + self.visit(node.then_expr)
                + self.visit(node.else_expr)
            )
            return result

        def visit_Statement(self, node: gt_ir.Statement):
            assert False

        def visit_Decl(self, node: gt_ir.Decl):
            assert node.is_api is False
            assert node.name in self.data.symbols
            return None

        def visit_Assign(self, node: gt_ir.Assign):
            target_name = node.target.name
            assert target_name in self.data.symbols
            inputs = self._merge_extents(self.visit(node.value))
            result = StatementInfo(self.data.id_generator.new, node, inputs, {target_name})

            return result

        def visit_NativeFuncCall(self, node: gt_ir.NativeFuncCall):
            return [extent for arg in node.args for extent in self.visit(arg)]

        def visit_If(self, node: gt_ir.If):
            inputs = {}
            outputs = set()

            stmts = list(node.main_body.stmts)
            if node.else_body is not None:
                stmts.extend(node.else_body.stmts)
            for stmt in stmts:
                stmt_info = self.visit(stmt)
                inputs = self._merge_extents(list(inputs.items()) + list(stmt_info.inputs.items()))
                outputs |= stmt_info.outputs
            cond_info = self.visit(node.condition)
            inputs = self._merge_extents(list(inputs.items()) + cond_info)

            result = StatementInfo(self.data.id_generator.new, node, inputs, outputs)

            return result

        def visit_BlockStmt(self, node: gt_ir.BlockStmt):
            inputs = {}
            outputs = set()
            for stmt in node.stmts:
                stmt_info = self.visit(stmt)
                inputs = self._merge_extents(list(inputs.items()) + list(stmt_info.inputs.items()))
                outputs |= stmt_info.outputs

            result = StatementInfo(self.data.id_generator.new, node, inputs, outputs)

            return result

        def visit_ComputationBlock(self, node: gt_ir.ComputationBlock):
            interval = next(iter(self.current_block_info.intervals))
            interval_block = IntervalBlockInfo(self.data.id_generator.new, interval)

            assert node.body.stmts  # non-empty computation
            stmt_infos = [
                info for info in [self.visit(stmt) for stmt in node.body.stmts] if info is not None
            ]
            group_outputs = set()

            # Traverse computation statements
            for stmt_info in stmt_infos:
                stmt_inputs_with_ij_offset = set(
                    [
                        input
                        for input, extent in stmt_info.inputs.items()
                        if extent[:2] != ((0, 0), (0, 0))
                    ]
                )

                # Open a new stage when it is not possible to use the current one
                if not group_outputs.isdisjoint(stmt_inputs_with_ij_offset):
                    assert interval_block.stmts
                    assert interval_block.outputs
                    # If some output field is read with an offset it likely implies different
                    # compute extent
                    self.current_block_info.ij_blocks.append(
                        self._make_ij_block(interval, interval_block)
                    )
                    interval_block = IntervalBlockInfo(self.data.id_generator.new, interval)
                    group_outputs = set()

                interval_block.stmts.append(stmt_info)
                interval_block.outputs |= stmt_info.outputs
                for name, extent in stmt_info.inputs.items():
                    interval_block.inputs[name] = interval_block.inputs.get(name, extent) | extent

                group_outputs |= stmt_info.outputs

            if interval_block.stmts:
                self.current_block_info.ij_blocks.append(
                    self._make_ij_block(interval, interval_block)
                )

        def visit_StencilDefinition(self, node: gt_ir.StencilDefinition):
            for computation, interval in zip(node.computations, self.computation_intervals):
                self.current_block_info = DomainBlockInfo(
                    self.data.id_generator.new, computation.iteration_order, {interval}, []
                )
                self.visit(computation)
                self.data.blocks.append(self.current_block_info)

        def _make_ij_block(self, interval, interval_block):
            ij_block = IJBlockInfo(
                self.data.id_generator.new,
                {interval},
                interval_blocks=[interval_block],
                inputs={**interval_block.inputs},
                outputs=set(interval_block.outputs),
                compute_extent=self.zero_extent,
            )

            return ij_block

        def _merge_extents(self, refs: list):
            result = {}
            params = set()

            # Merge offsets for same symbol
            for name, extent in refs:
                if extent is None:
                    assert name in params or name not in result
                    params |= {name}
                    result.setdefault(name, Extent((0, 0), (0, 0), (0, 0)))
                else:
                    assert name not in params
                    if name in result:
                        result[name] |= extent
                    else:
                        result[name] = extent

            return result

    def __init__(self, redundant_temp_fields=_DEFAULT_OPTIONS["redundant_temp_fields"]):
        self.redundant_temp_fields = redundant_temp_fields

    @property
    def defaults(self):
        return self._DEFAULT_OPTIONS

    def apply(self, transform_data: TransformData):
        interval_maker = self.IntervalMaker(transform_data)
        computation_intervals = interval_maker.visit(transform_data.definition_ir)
        symbol_maker = self.SymbolMaker(transform_data, self.redundant_temp_fields)
        symbol_maker.visit(transform_data.definition_ir)
        block_maker = self.BlockMaker(transform_data, computation_intervals)
        block_maker.visit(transform_data.definition_ir)

        return transform_data


class NormalizeBlocksPass(TransformPass):

    _DEFAULT_OPTIONS = {}

    class SplitBlocksVisitor:
        def __init__(self):
            self._split_blocks = []

        def visit(self, transform_data: TransformData) -> List[DomainBlockInfo]:
            for block in transform_data.blocks:
                context = {
                    "zero_extent": Extent.zeros(transform_data.ndims),
                    "id_generator": transform_data.id_generator,
                }
                self.visit_DomainBlockInfo(block, context)

            return self._split_blocks

        def visit_DomainBlockInfo(self, block: DomainBlockInfo, context: Dict[str, Any]) -> None:
            context["iteration_order"] = block.iteration_order
            for ij_block in block.ij_blocks:
                self.visit_IJBlockInfo(ij_block, context)

        def visit_IJBlockInfo(self, ij_block: IJBlockInfo, context: Dict[str, Any]) -> None:
            for interval_block in ij_block.interval_blocks:
                self.visit_IntervalBlockInfo(interval_block, context)

        def visit_IntervalBlockInfo(
            self, interval_block: IntervalBlockInfo, context: Dict[str, Any]
        ) -> None:
            context["interval"] = interval_block.interval
            for statement in interval_block.stmts:
                self.visit_StatemenInfo(statement, context)

        def visit_StatemenInfo(
            self, statement: StatementInfo, context: Dict[str, Any]
        ) -> DomainBlockInfo:
            new_interval_block = IntervalBlockInfo(
                context["id_generator"].new,
                context["interval"],
                [statement],
                statement.inputs,
                statement.outputs,
            )
            new_ij_block = IJBlockInfo(
                context["id_generator"].new,
                {context["interval"]},
                [new_interval_block],
                {**new_interval_block.inputs},
                set(new_interval_block.outputs),
                compute_extent=context["zero_extent"],
            )
            new_block = DomainBlockInfo(
                context["id_generator"].new,
                context["iteration_order"],
                set(new_ij_block.intervals),
                [new_ij_block],
                {**new_ij_block.inputs},
                set(new_ij_block.outputs),
            )
            self._split_blocks.append(new_block)

    def __init__(self):
        pass

    @property
    def defaults(self):
        return self._DEFAULT_OPTIONS

    def apply(self, transform_data: TransformData):
        transform_data.blocks = self.SplitBlocksVisitor().visit(transform_data)

        return transform_data


class MultiStageMergingWrapper:
    """Wrapper for :class:`DomainBlockInfo` containing the logic required to merge or not merge."""

    def __init__(self, multi_stage: DomainBlockInfo, parent: TransformData):
        self._multi_stage = multi_stage
        self._parent = parent

    @classmethod
    def wrap_items(
        cls, items: Sequence[DomainBlockInfo], *, parent: TransformData
    ) -> List["MultiStageMergingWrapper"]:
        return [cls(block, parent) for block in items]

    def can_merge_with(self, candidate: "MultiStageMergingWrapper") -> bool:
        if self.parent != candidate.parent:
            return False
        if candidate.iteration_order != self.iteration_order:
            return False
        if candidate.has_disallowed_read_after_write_in(self):
            return False
        if candidate.has_disallowed_write_after_read_in(self):
            return False
        return True

    def merge_with(self, candidate: "MultiStageMergingWrapper") -> None:
        self._multi_stage.id = self._parent.id_generator.new
        self._multi_stage.ij_blocks.extend(candidate.ij_blocks)
        self._multi_stage.intervals |= candidate.intervals
        self._multi_stage.outputs |= candidate.outputs
        for name, extent in candidate.inputs.items():
            if name in self.inputs:
                self._multi_stage.inputs[name] |= extent
            else:
                self._multi_stage.inputs[name] = extent

    def has_disallowed_read_after_write_in(self, target: "MultiStageMergingWrapper") -> bool:
        if not self.k_offset_extends_domain:
            return False
        return any(extent[-1] != (0, 0) for extent in self.read_after_write_extents_in(target))

    def has_disallowed_write_after_read_in(self, target: "MultiStageMergingWrapper") -> bool:
        write_after_read_fields = self.write_after_read_fields_in(target)
        return write_after_read_fields and (
            self.has_reads_with_offset(restrict_to=write_after_read_fields)
            or target.has_reads_with_offset(restrict_to=write_after_read_fields)
            or self.has_extended_domain
            or target.has_extended_domain
        )

    def has_reads_with_offset(self, *, restrict_to: Optional[Set[str]]) -> bool:
        checked_axes = slice(None) if self.k_offset_extends_domain else slice(None, -1)
        fields = restrict_to.intersection(self.inputs) if restrict_to else set(self.inputs)
        return any(
            self.inputs[name][checked_axes] != Extent.zeros()[checked_axes] for name in fields
        )

    def read_after_write_fields_in(self, target: "MultiStageMergingWrapper") -> Set[str]:
        previous_writes = set(target.outputs)
        current_reads = set(self.inputs)
        return previous_writes.intersection(current_reads)

    def write_after_read_fields_in(self, target: "MultiStageMergingWrapper") -> Set[str]:
        previous_reads = set(target.inputs)
        current_writes = set(self.outputs)
        return previous_reads.intersection(current_writes)

    def read_after_write_extents_in(self, target: "MultiStageMergingWrapper") -> Set[Extent]:
        return {self.inputs[name] for name in self.read_after_write_fields_in(target)}

    @staticmethod
    def accumulate_extents(extents: Sequence[Extent]) -> Extent:
        full_extent = Extent.zeros()
        for extent in extents:
            full_extent |= extent
        return full_extent

    @property
    def extents(self) -> Iterator[Extent]:
        return (ij_block.compute_extent for ij_block in self.ij_blocks)

    @property
    def full_extent(self) -> Extent:
        return self.accumulate_extents(self.extents)

    @property
    def has_extended_domain(self) -> bool:
        return self.full_extent != Extent.zeros()

    @property
    def k_offset_extends_domain(self) -> bool:
        return (
            self.iteration_order == gt_ir.IterationOrder.PARALLEL
            and self._parent.has_sequential_axis
        )

    @property
    def iteration_order(self) -> gt_ir.IterationOrder:
        return self._multi_stage.iteration_order

    @property
    def inputs(self) -> Dict[str, Extent]:
        return self._multi_stage.inputs

    @property
    def intervals(self) -> List[IntervalInfo]:
        return self._multi_stage.intervals

    @property
    def ij_blocks(self) -> List[IJBlockInfo]:
        return self._multi_stage.ij_blocks

    @property
    def outputs(self) -> Dict[str, Extent]:
        return self._multi_stage.outputs

    @property
    def parent(self) -> TransformData:
        return self._parent

    @property
    def wrapped(self) -> DomainBlockInfo:
        return self._multi_stage


class StageMergingWrapper:
    """Wrapper for :class:`IJBlockInfo` containing the logic required to merge or not merge."""

    def __init__(self, stage: IJBlockInfo, parent: TransformData, parent_block: DomainBlockInfo):
        self._stage = stage
        self._parent = parent
        self._parent_block = parent_block

    @classmethod
    def wrap_items(
        cls, items: Sequence[IJBlockInfo], *, parent: TransformData, parent_block: DomainBlockInfo
    ) -> List["StageMergingWrapper"]:
        return [cls(ij_block, parent, parent_block) for ij_block in items]

    def can_merge_with(self, candidate: "StageMergingWrapper") -> bool:
        if not self.parent_block == candidate.parent_block:
            return False

        # Check that the two stages have the same compute extent
        if not (self.compute_extent == candidate.compute_extent):
            return False

        # Check that there is not overlap between stage intervals and that
        # merging stages will not imply a reordering of the execution order
        if self.has_incompatible_intervals_with(candidate):
            return False

        # Check that there are not data dependencies between stages
        if self.has_data_dependencies_with(candidate):
            return False
        return True

    def merge_with(self, candidate: IJBlockInfo):
        self._merge_interval_blocks_with(candidate)

        self._stage.intervals |= candidate.intervals
        self._stage.outputs |= candidate.outputs
        for name, extent in candidate.inputs.items():
            if name in self.inputs:
                self._stage.inputs[name] |= extent
            else:
                self._stage.inputs[name] = extent

    def _merge_interval_blocks_with(self, candidate: IJBlockInfo) -> None:
        i_to_ib_map = self.interval_to_iblock_mapping
        for candidate_iblock in candidate.interval_blocks:
            if candidate_iblock.interval in i_to_ib_map:
                self._merge_interval_block(
                    i_to_ib_map[candidate_iblock.interval], candidate_iblock
                )
            else:
                self._stage.interval_blocks.append(candidate_iblock)

    def _merge_interval_block(self, target_iblock, candidate_iblock: IntervalBlockInfo) -> None:
        target_iblock.id = self.parent.id_generator.new
        target_iblock.stmts.extend(candidate_iblock.stmts)
        self._merge_inputs(target_iblock.inputs, candidate_iblock.inputs)
        target_iblock.outputs |= candidate_iblock.outputs

    @staticmethod
    def _merge_inputs(
        target_inputs: Dict[str, Extent], candidate_inputs: Dict[str, Extent]
    ) -> None:
        for name, extent in candidate_inputs.items():
            if name in target_inputs:
                target_inputs[name] |= extent
            else:
                target_inputs[name] = extent

    def has_incompatible_intervals_with(self, candidate: "StageMergingWrapper") -> bool:
        for interval, candidate_interval in itertools.product(self.intervals, candidate.intervals):
            if self.intervals_overlap_or_imply_reorder(interval, candidate_interval):
                return False

    def has_data_dependencies_with(self, candidate: "StageMergingWrapper") -> bool:
        extents = (extent for name, extent in candidate.inputs.items() if name in self.outputs)
        for extent in extents:
            read_interval = (
                next(iter(self.intervals)).as_tuple(self.min_k_interval_sizes) + extent[-2]
            )
            for merged_interval_block in self.interval_blocks:
                merged_interval = merged_interval_block.interval
                if merged_interval.as_tuple(
                    self.min_k_interval_sizes
                ) != read_interval and merged_interval.overlaps(
                    read_interval, self.min_k_interval_sizes
                ):
                    return True
        return False

    def intervals_overlap_or_imply_reorder(
        self,
        interval_a: IntervalInfo,
        interval_b: IntervalInfo,
    ) -> bool:
        return interval_a != interval_b and interval_a.overlaps(
            interval_b, self.min_k_interval_sizes
        )

    @property
    def parent_block(self) -> TransformData:
        return self._parent_block

    @property
    def compute_extent(self) -> Extent:
        return self._stage.compute_extent

    @property
    def intervals(self) -> List[IntervalInfo]:
        return self._stage.intervals

    @property
    def interval_blocks(self) -> List[IntervalBlockInfo]:
        return self._stage.interval_blocks

    @property
    def interval_to_iblock_mapping(self) -> Dict[IntervalInfo, IntervalBlockInfo]:
        return {iblock.interval: iblock for iblock in self.interval_blocks}

    @property
    def inputs(self) -> Dict[str, Extent]:
        return self._stage.inputs

    @property
    def outputs(self) -> Dict[str, Extent]:
        return self._stage.outputs

    @property
    def min_k_interval_sizes(self) -> int:
        return self._parent.min_k_interval_sizes

    @property
    def parent(self) -> TransformData:
        return self._parent

    @property
    def wrapped(self) -> IJBlockInfo:
        return self._stage


def greedy_merging(items: Sequence[MergeableType]) -> List[MergeableType]:
    if len(items) < 2:
        return items
    merged_items = [items[0]]
    for candidate in items[1:]:
        target = merged_items[-1]
        if target.can_merge_with(candidate):
            target.merge_with(candidate)
        else:
            merged_items.append(candidate)
    return merged_items


def greedy_merging_with_wrapper(
    items: Sequence[WrappedType], wrapper_cls: Type[MergeableType], **kwargs: Any
) -> List[WrappedType]:
    return [w.wrapped for w in greedy_merging(wrapper_cls.wrap_items(items, **kwargs))]


class MergeBlocksPass(TransformPass):

    _DEFAULT_OPTIONS = {}

    def __init__(self):
        pass

    @property
    def defaults(self):
        return self._DEFAULT_OPTIONS

    def apply(self, transform_data: TransformData) -> TransformData:
        merged_blocks = greedy_merging_with_wrapper(
            transform_data.blocks, MultiStageMergingWrapper, parent=transform_data
        )
        for block in merged_blocks:
            block.ij_blocks = greedy_merging_with_wrapper(
                block.ij_blocks, StageMergingWrapper, parent=transform_data, parent_block=block
            )
        transform_data.blocks = merged_blocks
        return transform_data


class ComputeExtentsPass(TransformPass):

    _DEFAULT_OPTIONS = {}

    def __init__(self):
        pass

    @property
    def defaults(self):
        return self._DEFAULT_OPTIONS

    def apply(self, transform_data: TransformData):
        seq_axis = transform_data.definition_ir.domain.index(
            transform_data.definition_ir.domain.sequential_axis
        )
        access_extents = {}
        for name in transform_data.symbols:
            access_extents[name] = Extent.zeros()

        blocks = transform_data.blocks
        for block in reversed(blocks):
            for ij_block in reversed(block.ij_blocks):
                ij_block.compute_extent = Extent.zeros()
                for name in ij_block.outputs:
                    ij_block.compute_extent |= access_extents[name]
                for int_block in ij_block.interval_blocks:
                    for name, extent in int_block.inputs.items():
                        extent = Extent(
                            list(extent[:seq_axis]) + [(0, 0)]
                        )  # exclude sequential axis
                        accumulated_extent = ij_block.compute_extent + extent
                        access_extents[name] |= accumulated_extent

        transform_data.implementation_ir.fields_extents = {
            name: Extent(extent) for name, extent in access_extents.items()
        }

        return transform_data


class DataTypePass(TransformPass):
    class CollectDataTypes(gt_ir.IRNodeVisitor):
        def __call__(self, node):
            assert isinstance(node, gt_ir.StencilImplementation)
            self.vars = node.parameters
            self.fields = node.fields
            self.visit(node)

        def visit_ApplyBlock(self, node: gt_ir.Node, **kwargs):
            self.generic_visit(node, apply_block_symbols=node.local_symbols, **kwargs)

        def visit_Assign(self, node: gt_ir.Assign, **kwargs):
            self.visit(node.value, **kwargs)
            if hasattr(node.target, "data_type") and node.target.data_type != node.value.data_type:
                raise Exception(
                    "Symbol '{}' used with inconsistent data types.".format(node.target.name)
                )
            node.target.data_type = getattr(node.value, "data_type", gt_ir.DataType.AUTO)
            if self.fields[node.target.name].data_type == gt_ir.DataType.AUTO:
                self.fields[node.target.name].data_type = node.value.data_type
            self.visit(node.target, **kwargs)

        def visit_VarRef(self, node: gt_ir.Node, apply_block_symbols={}, **kwargs):
            self.generic_visit(node, **kwargs)

            if node.name in apply_block_symbols:
                var_decl = apply_block_symbols[node.name]
            else:
                var_decl = self.vars[node.name]

            if var_decl.data_type == gt_ir.DataType.AUTO:
                var_decl.data_type = node.data_type
            else:
                node.data_type = var_decl.data_type

        def visit_FieldRef(self, node: gt_ir.Node, **kwargs):
            self.generic_visit(node, **kwargs)
            if self.fields[node.name].data_type == gt_ir.DataType.AUTO:
                self.fields[node.name].data_type = node.data_type
            else:
                node.data_type = self.fields[node.name].data_type

        def visit_UnaryOpExpr(self, node: gt_ir.Node, **kwargs):
            self.generic_visit(node, **kwargs)
            assert node.arg.data_type is not gt_ir.DataType.AUTO
            if node.op.value in [gt_ir.UnaryOperator.NOT]:
                node.data_type = gt_ir.DataType.from_dtype(bool)
            else:
                node.data_type = node.arg.data_type

        def visit_BinOpExpr(self, node: gt_ir.Node, **kwargs):
            self.generic_visit(node, **kwargs)
            assert node.lhs.data_type is not gt_ir.DataType.AUTO
            assert node.rhs.data_type is not gt_ir.DataType.AUTO
            if node.op.value in [
                gt_ir.BinaryOperator.OR,
                gt_ir.BinaryOperator.EQ,
                gt_ir.BinaryOperator.NE,
                gt_ir.BinaryOperator.LT,
                gt_ir.BinaryOperator.LE,
                gt_ir.BinaryOperator.GT,
                gt_ir.BinaryOperator.GE,
            ]:
                node.data_type = gt_ir.DataType.from_dtype(bool)
            else:
                node.data_type = gt_ir.DataType.merge(node.lhs.data_type, node.rhs.data_type)

        def visit_TernaryOpExpr(self, node: gt_ir.TernaryOpExpr, **kwargs):
            self.generic_visit(node, **kwargs)
            assert node.then_expr.data_type is not gt_ir.DataType.AUTO
            assert node.else_expr.data_type is not gt_ir.DataType.AUTO
            assert node.condition.data_type is not gt_ir.DataType.AUTO
            node.data_type = gt_ir.DataType.merge(
                node.then_expr.data_type, node.else_expr.data_type
            )

        def visit_NativeFuncCall(self, node: gt_ir.NativeFuncCall, **kwargs):
            self.generic_visit(node.args, **kwargs)

            data_type = set(
                arg.data_type for arg in node.args if arg.data_type != gt_ir.DataType.DEFAULT
            )
            if len(data_type) > 1:
                raise DataTypeSpecificationError(
                    "Builtin function call with mixed data types", loc=node.loc
                )
            data_type = data_type.pop() if len(data_type) else gt_ir.DataType.DEFAULT

            if node.func in (
                gt_ir.NativeFunction.MIN,
                gt_ir.NativeFunction.MAX,
                gt_ir.NativeFunction.ABS,
                gt_ir.NativeFunction.MOD,
            ):
                node.data_type = data_type
            elif node.func in (
                gt_ir.NativeFunction.ISFINITE,
                gt_ir.NativeFunction.ISINF,
                gt_ir.NativeFunction.ISNAN,
            ):
                node.data_type = gt_ir.DataType.BOOL
            elif node.func in (
                gt_ir.NativeFunction.CEIL,
                gt_ir.NativeFunction.FLOOR,
                gt_ir.NativeFunction.TRUNC,
            ):
                node.data_type = gt_ir.DataType.INT64
            else:
                node.data_type = gt_ir.DataType.DEFAULT

    def apply(self, transform_data: TransformData):
        collect_data_type = self.CollectDataTypes()
        collect_data_type(transform_data.implementation_ir)
        return transform_data


class ComputeUsedSymbolsPass(TransformPass):
    class ComputeUsedVisitor(gt_ir.IRNodeVisitor):
        def __init__(self, transform_data: TransformData):
            self.data = transform_data

        def visit_VarRef(self, node: gt_ir.VarRef, **kwargs):
            self.data.symbols[node.name].in_use = True

        def visit_FieldRef(self, node: gt_ir.FieldRef, **kwargs):
            self.data.symbols[node.name].in_use = True

    def apply(self, transform_data: TransformData):
        visitor = self.ComputeUsedVisitor(transform_data)
        visitor.visit(transform_data.definition_ir)
        return transform_data


class BuildIIRPass(TransformPass):

    _DEFAULT_OPTIONS = {}

    def __init__(self):
        self.data = None
        self.iir = None

    @property
    def defaults(self):
        return self._DEFAULT_OPTIONS

    def apply(self, transform_data: TransformData):
        self.data = transform_data
        self.iir = transform_data.implementation_ir

        if self.data.splitters_var:
            self.iir.axis_splitters_var = self.data.splitters_var

        # Signature
        self.iir.api_signature = self.data.definition_ir.api_signature

        # Create fields and parameters
        for name, symbol in self.data.symbols.items():
            if not symbol.in_use:
                self.iir.unreferenced.append(name)

            decl = symbol.decl
            if isinstance(decl, gt_ir.VarDecl):
                self.iir.parameters[name] = decl
            else:
                self.iir.fields[name] = decl

        # Create multistages
        for block in self.data.blocks:
            groups = [
                gt_ir.StageGroup(stages=[self._make_stage(ij_block)])
                for ij_block in block.ij_blocks
            ]
            multi_stage = gt_ir.MultiStage(
                name="multi_stage__{}".format(block.id),
                iteration_order=block.iteration_order,
                groups=groups,
            )
            self.iir.multi_stages.append(multi_stage)

        return transform_data

    def _make_stage(self, ij_block):
        # Apply blocks and decls
        apply_blocks = []
        decls = []
        for int_block in ij_block.interval_blocks:
            # Make apply block
            stmts = []
            local_symbols = {}
            for stmt_info in int_block.stmts:
                if isinstance(stmt_info.stmt, gt_ir.Decl):
                    decl = stmt_info.stmt
                    if decl.name in self.data.symbols:
                        decls.append(stmt_info.stmt)
                    else:
                        assert isinstance(decl, gt_ir.VarDecl)
                        local_symbols[decl.name] = decl
                else:
                    stmts.append(stmt_info.stmt)

            apply_block = gt_ir.ApplyBlock(
                interval=self._make_axis_interval(int_block.interval),
                local_symbols=local_symbols,
                body=gt_ir.BlockStmt(stmts=stmts),
            )
            apply_blocks.append(apply_block)

        # Accessors
        accessors = []
        remaining_outputs = set(ij_block.outputs)
        for name, extent in ij_block.inputs.items():
            if name in remaining_outputs:
                read_write = True
                remaining_outputs.remove(name)
                extent |= Extent.zeros()
            else:
                read_write = False
            accessors.append(self._make_accessor(name, extent, read_write))
        zero_extent = Extent.zeros(self.data.ndims)
        for name in remaining_outputs:
            accessors.append(self._make_accessor(name, zero_extent, True))

        stage = gt_ir.Stage(
            name="stage__{}".format(ij_block.id),
            accessors=accessors,
            apply_blocks=apply_blocks,
            compute_extent=ij_block.compute_extent,
        )

        return stage

    def _make_apply_block(self, interval_block):
        # Body
        stmts = []
        for stmt_info in interval_block.stmts:
            if not isinstance(stmt_info.stmt, gt_ir.Decl):
                stmts.append(stmt_info.stmt)
        body = gt_ir.BlockStmt(stmts=stmts)
        result = gt_ir.ApplyBlock(
            interval=self._make_axis_interval(interval_block.interval), body=body
        )

        return result

    def _make_accessor(self, name, extent, read_write: bool):
        assert name in self.data.symbols
        intent = gt_ir.AccessIntent.READ_WRITE if read_write else gt_ir.AccessIntent.READ_ONLY
        if self.data.symbols[name].is_field:
            assert extent is not None
            result = gt_ir.FieldAccessor(symbol=name, intent=intent, extent=extent)
        else:
            # assert extent is None and not read_write
            assert not read_write
            result = gt_ir.ParameterAccessor(symbol=name)

        return result

    def _make_axis_interval(self, interval: IntervalInfo):
        axis_bounds = []
        for bound in (interval.start, interval.end):
            if bound[0] == 0:
                axis_bounds.append(gt_ir.AxisBound(level=gt_ir.LevelMarker.START, offset=bound[1]))
            elif bound[0] == self.data.nk_intervals:
                axis_bounds.append(gt_ir.AxisBound(level=gt_ir.LevelMarker.END, offset=bound[1]))
            else:
                axis_bounds.append(
                    gt_ir.AxisBound(
                        level=gt_ir.VarRef(name=self.data.splitters_var, index=bound[0] - 1),
                        offset=bound[1],
                    )
                )

        result = gt_ir.AxisInterval(start=axis_bounds[0], end=axis_bounds[1])

        return result


class DemoteLocalTemporariesToVariablesPass(TransformPass):
    class CollectDemotableSymbols(gt_ir.IRNodeVisitor):
        def __call__(self, node: gt_ir.StencilImplementation) -> Set[str]:
            assert isinstance(node, gt_ir.StencilImplementation)
            self.demotables = set(node.temporary_fields)
            self.seen_symbols: Set[str] = set()
            self.stage_symbols: Optional[Set[str]] = None
            self.visit(node)
            return self.demotables

        def visit_Stage(self, node: gt_ir.Stage) -> None:
            self.stage_symbols = set()

            self.generic_visit(node)

            for s in self.stage_symbols:
                if s in self.seen_symbols:
                    self.demotables.discard(s)
                self.seen_symbols.add(s)
            self.stage_symbols = None

        def visit_FieldRef(self, node: gt_ir.FieldRef) -> None:
            if any(v != 0 for v in node.offset.values()):
                self.demotables.discard(node.name)
            assert self.stage_symbols is not None
            self.stage_symbols.add(node.name)

    class DemoteSymbols(gt_ir.IRNodeMapper):
        def __init__(self, demotables):
            self.demotables = demotables
            self.local_symbols = None

        def __call__(self, node: gt_ir.StencilImplementation) -> gt_ir.StencilImplementation:
            assert isinstance(node, gt_ir.StencilImplementation)
            self.fields = node.fields
            node = self.visit(node)
            return node

        def visit_FieldAccessor(
            self, path: tuple, node_name: str, node: gt_ir.FieldAccessor
        ) -> Tuple[bool, Optional[gt_ir.FieldAccessor]]:
            if node.symbol in self.demotables:
                return False, None
            else:
                return True, node

        def visit_StencilImplementation(
            self, path: tuple, node_name: str, node: gt_ir.StencilImplementation
        ) -> gt_ir.StencilImplementation:
            self.iir = node
            res = self.generic_visit(path, node_name, node)
            for f in self.demotables:
                assert f in node.temporary_fields, "Tried to demote api field to variable."
                node.fields.pop(f)
                node.fields_extents.pop(f)
            return res

        def visit_ApplyBlock(
            self, path: tuple, node_name: str, node: gt_ir.ApplyBlock
        ) -> Tuple[bool, gt_ir.ApplyBlock]:
            self.local_symbols = {}

            self.generic_visit(path, node_name, node)

            node.local_symbols.update(self.local_symbols)
            self.local_symbols = None
            return True, node

        def visit_FieldRef(
            self, path: tuple, node_name: str, node: gt_ir.FieldRef
        ) -> Tuple[bool, Union[gt_ir.FieldRef, gt_ir.VarRef]]:
            if node.name in self.demotables:
                if node.name not in self.local_symbols:
                    field_decl = self.fields[node.name]
                    self.local_symbols[node.name] = gt_ir.VarDecl(
                        name=node.name,
                        data_type=field_decl.data_type,
                        length=1,
                        is_api=False,
                        loc=field_decl.loc,
                    )
                return True, gt_ir.VarRef(name=node.name, index=0, loc=node.loc)

            else:
                return True, node

    def apply(self, transform_data: TransformData) -> TransformData:
        collect_demotable_symbols = self.CollectDemotableSymbols()
        demotables = collect_demotable_symbols(transform_data.implementation_ir)

        demote_symbols = self.DemoteSymbols(demotables)
        transform_data.implementation_ir = demote_symbols(transform_data.implementation_ir)

        return transform_data


class ReduceTemporaryStoragesPass(TransformPass):
    class StorageReducer(gt_ir.IRNodeMapper):
        def __init__(self):
            self.iir = None
            self.iteration_order = None
            self.full_fields = set()
            self.reduced_fields = dict()
            self.fields_extents = dict()

        def __call__(self, node: gt_ir.StencilImplementation) -> gt_ir.StencilImplementation:
            assert isinstance(node, gt_ir.StencilImplementation)
            result = self.visit(node)
            self._reduce_fields()
            return result

        def _reduce_fields(self):
            for field_name in self.reduced_fields:
                field_decl = self.iir.fields[field_name]
                field_decl.axes.pop()
                for node in self.reduced_fields[field_name]:
                    new_offset = {axis: node.offset[axis] for axis in field_decl.axes}
                    node.offset = new_offset

        def visit_StencilImplementation(
            self, path: tuple, node_name: str, node: gt_ir.StencilImplementation
        ) -> gt_ir.StencilImplementation:
            self.iir = node
            self.fields_extents = node.fields_extents.copy()
            return self.generic_visit(path, node_name, node)

        def visit_MultiStage(
            self, path: tuple, node_name: str, node: gt_ir.MultiStage
        ) -> Tuple[bool, Optional[gt_ir.MultiStage]]:
            self.iteration_order = node.iteration_order
            self.generic_visit(path, node_name, node)
            return True, node

        def visit_FieldAccessor(
            self, path: tuple, node_name: str, node: gt_ir.FieldAccessor
        ) -> Tuple[bool, Optional[gt_ir.FieldAccessor]]:
            self.fields_extents[node.symbol] |= node.extent
            return True, node

        def visit_FieldRef(
            self, path: tuple, node_name: str, node: gt_ir.FieldRef
        ) -> Tuple[bool, gt_ir.FieldRef]:
            field_name = node.name
            if field_name in self.iir.temporary_fields:
                if self.iteration_order == gt_ir.IterationOrder.PARALLEL:
                    self.full_fields.add(field_name)
                    if field_name in self.reduced_fields:
                        del self.reduced_fields[field_name]

                elif field_name not in self.full_fields:
                    extent = self.fields_extents[field_name]
                    ndims = extent.ndims - 1
                    if extent.lower_indices[ndims] == 0 and extent.upper_indices[ndims] == 0:
                        if field_name not in self.reduced_fields:
                            self.reduced_fields[field_name] = list()
                    else:
                        self.full_fields.add(field_name)
                        if field_name in self.reduced_fields:
                            del self.reduced_fields[field_name]

                if field_name in self.reduced_fields:
                    self.reduced_fields[field_name].append(node)

            return True, node

    def apply(self, transform_data: TransformData) -> TransformData:
        storage_reducer = self.StorageReducer()
        transform_data.implementation_ir = storage_reducer(transform_data.implementation_ir)
        return transform_data


class HousekeepingPass(TransformPass):
    class WarnIfNoEffect(gt_ir.IRNodeVisitor):
        def __call__(self, stencil_name: str, node: gt_ir.StencilImplementation) -> None:
            assert isinstance(node, gt_ir.StencilImplementation)
            self.stencil_name = stencil_name
            self.visit(node)

        def visit_StencilImplementation(self, node: gt_ir.StencilImplementation):
            # Emit warning if stencil has no effect, i.e. does not read or write to any api fields
            if not node.has_effect:
                warnings.warn(f"Stencil `{self.stencil_name}` has no effect.", RuntimeWarning)

    class PruneEmptyNodes(gt_ir.IRNodeMapper):
        def __call__(self, node: gt_ir.StencilImplementation) -> None:
            assert isinstance(node, gt_ir.StencilImplementation)
            self.visit(node)

        def visit_Stage(
            self, path: tuple, node_name: str, node: gt_ir.Stage
        ) -> Tuple[bool, Optional[gt_ir.Stage]]:
            self.generic_visit(path, node_name, node)

            if any(
                isinstance(a, gt_ir.FieldAccessor) and (a.intent is gt_ir.AccessIntent.READ_WRITE)
                for a in node.accessors
            ):
                return True, node
            else:
                return False, None

        def visit_StageGroup(
            self, path: tuple, node_name: str, node: gt_ir.StageGroup
        ) -> Tuple[bool, Optional[gt_ir.StageGroup]]:
            self.generic_visit(path, node_name, node)

            if node.stages:
                return True, node
            else:
                return False, None

        def visit_MultiStage(
            self, path: tuple, node_name: str, node: gt_ir.MultiStage
        ) -> Tuple[bool, Optional[gt_ir.MultiStage]]:
            self.generic_visit(path, node_name, node)

            if node.groups:
                return True, node
            else:
                return False, None

    def apply(self, transform_data: TransformData) -> TransformData:

        prune_emtpy_nodes = self.PruneEmptyNodes()
        prune_emtpy_nodes(transform_data.implementation_ir)

        self.WarnIfNoEffect()(transform_data.definition_ir.name, transform_data.implementation_ir)

        return transform_data<|MERGE_RESOLUTION|>--- conflicted
+++ resolved
@@ -19,9 +19,6 @@
 
 import itertools
 import warnings
-<<<<<<< HEAD
-from typing import Any, Dict, Optional, Set, Tuple, Union
-=======
 from typing import (
     Any,
     Callable,
@@ -36,7 +33,6 @@
     TypeVar,
     Union,
 )
->>>>>>> fdc9a1ec
 
 from gt4py import definitions as gt_definitions
 from gt4py import ir as gt_ir
