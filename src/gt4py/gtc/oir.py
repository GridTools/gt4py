--- conflicted
+++ resolved
@@ -89,11 +89,11 @@
     pass
 
 
-<<<<<<< HEAD
 class Cast(common.Cast[Expr], Expr):
-=======
+    pass
+  
+  
 class NativeFuncCall(common.NativeFuncCall[Expr], Expr):
->>>>>>> 02f47317
     pass
 
 
