--- conflicted
+++ resolved
@@ -151,11 +151,6 @@
         if v:
             if v.dtype != common.DataType.BOOL:
                 raise ValueError("Mask must be a boolean expression.")
-<<<<<<< HEAD
-            # if v.kind != common.ExprKind.FIELD:
-            #     raise ValueError("Mask must be a field expression.")
-=======
->>>>>>> da2f5770
         return v
 
 
