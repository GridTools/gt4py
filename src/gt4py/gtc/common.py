# -*- coding: utf-8 -*-
#
# Eve Toolchain - GT4Py Project - GridTools Framework
#
# Copyright (c) 2020, CSCS - Swiss National Supercomputing Center, ETH Zurich
# All rights reserved.
#
# This file is part of the GT4Py project and the GridTools framework.
# GT4Py is free software: you can redistribute it and/or modify it under
# the terms of the GNU General Public License as published by the
# Free Software Foundation, either version 3 of the License, or any later
# version. See the LICENSE.txt file at the top-level directory of this
# distribution for a copy of the license or check <https://www.gnu.org/licenses/>.
#
# SPDX-License-Identifier: GPL-3.0-or-later

import enum
from typing import Generic, List, Optional, TypeVar, Union

from eve import GenericNode, IntEnum, Node, SourceLocation, Str, StrEnum, SymbolTableTrait
from eve.type_definitions import SymbolRef
from pydantic import validator
from pydantic.class_validators import root_validator


class AssignmentKind(StrEnum):
    """Kind of assignment: plain or combined with operations."""

    PLAIN = "="
    ADD = "+="
    SUB = "-="
    MUL = "*="
    DIV = "/="


@enum.unique
class UnaryOperator(StrEnum):
    """Unary operator indentifier."""

    POS = "+"
    NEG = "-"
    NOT = "not"


@enum.unique
class ArithmeticOperator(StrEnum):
    """Arithmetic operators."""

    ADD = "+"
    SUB = "-"
    MUL = "*"
    DIV = "/"


@enum.unique
class ComparisonOperator(StrEnum):
    """Comparison operators."""

    GT = ">"
    LT = "<"
    GE = ">="
    LE = "<="
    EQ = "=="
    NE = "!="


@enum.unique
class LogicalOperator(StrEnum):
    """Logical operators."""

    AND = "and"
    OR = "or"


@enum.unique
class DataType(IntEnum):
    """Data type identifier."""

    # IDs from gt4py
    INVALID = -1
    AUTO = 0
    DEFAULT = 1
    BOOL = 10
    INT8 = 11
    INT16 = 12
    INT32 = 14
    INT64 = 18
    FLOAT32 = 104
    FLOAT64 = 108


@enum.unique
class LoopOrder(IntEnum):
    """Loop order identifier."""

    PARALLEL = 0
    FORWARD = 1
    BACKWARD = 2


@enum.unique
class BuiltInLiteral(IntEnum):
    MAX_VALUE = 0
    MIN_VALUE = 1
    ZERO = 2
    ONE = 3


@enum.unique
class NativeFunction(StrEnum):
    ABS = "abs"
    MIN = "min"
    MAX = "max"
    MOD = "mod"

    SIN = "sin"
    COS = "cos"
    TAN = "tan"
    ARCSIN = "arcsin"
    ARCCOS = "arccos"
    ARCTAN = "arctan"

    SQRT = "sqrt"
    EXP = "exp"
    LOG = "log"

    ISFINITE = "isfinite"
    ISINF = "isinf"
    ISNAN = "isnan"
    FLOOR = "floor"
    CEIL = "ceil"
    TRUNC = "trunc"

    @property
    def arity(self):
        return type(self).IR_OP_TO_NUM_ARGS[self]


NativeFunction.IR_OP_TO_NUM_ARGS = {
    NativeFunction.ABS: 1,
    NativeFunction.MIN: 2,
    NativeFunction.MAX: 2,
    NativeFunction.MOD: 2,
    NativeFunction.SIN: 1,
    NativeFunction.COS: 1,
    NativeFunction.TAN: 1,
    NativeFunction.ARCSIN: 1,
    NativeFunction.ARCCOS: 1,
    NativeFunction.ARCTAN: 1,
    NativeFunction.SQRT: 1,
    NativeFunction.EXP: 1,
    NativeFunction.LOG: 1,
    NativeFunction.ISFINITE: 1,
    NativeFunction.ISINF: 1,
    NativeFunction.ISNAN: 1,
    NativeFunction.FLOOR: 1,
    NativeFunction.CEIL: 1,
    NativeFunction.TRUNC: 1,
}


@enum.unique
class LevelMarker(StrEnum):
    START = "start"
    END = "end"


@enum.unique
class ExprKind(IntEnum):
    SCALAR = 0
    FIELD = 1


class LocNode(Node):
    loc: Optional[SourceLocation]


class Expr(LocNode):
    """
    Expression base class.

    All expressions have
    - an optional `dtype`
    - an expression `kind` (scalar or field)
    """

    dtype: Optional[DataType]
    kind: ExprKind

    # TODO Eve could provide support for making a node abstract
    def __init__(self, *args, **kwargs):
        if type(self) is Expr:
            raise TypeError("Trying to instantiate `Expr` abstract class.")
        super().__init__(*args, **kwargs)


class Stmt(LocNode):
    # TODO Eve could provide support for making a node abstract
    def __init__(self, *args, **kwargs):
        if type(self) is Stmt:
            raise TypeError("Trying to instantiate `Stmt` abstract class.")
        super().__init__(*args, **kwargs)


def verify_condition_is_boolean(parent_node_cls, cond: Expr) -> Expr:
    if cond.dtype and cond.dtype is not DataType.BOOL:
        raise ValueError("Condition in `{}` must be boolean.".format(parent_node_cls.__name__))
    return cond


def verify_and_get_common_dtype(node_cls, values: List[Expr]) -> DataType:
    assert len(values) > 0
    if all([v.dtype for v in values]):
        dtype = values[0].dtype
        if all([v.dtype == dtype for v in values]):
            return dtype
        elif all([v.dtype == DataType.FLOAT64 or v.dtype == DataType.INT64 for v in values]):
            # TODO remove this is casting INT64 to FLOAT64 we should do this in a pass
            return DataType.FLOAT64
        else:
            raise ValueError(
                "Type mismatch in `{}`. Types are ".format(node_cls.__name__)
                + ", ".join(v.dtype.name for v in values)
            )
    else:
        return None


def compute_kind(values: List[Expr]) -> ExprKind:
    if any([v.kind == ExprKind.FIELD for v in values]):
        return ExprKind.FIELD
    else:
        return ExprKind.SCALAR


class Literal(Node):
    # TODO when coming from python AST we know more than just the string representation, I suppose
    value: Union[BuiltInLiteral, Str]
    dtype: DataType
    kind = ExprKind.SCALAR


StmtT = TypeVar("StmtT")
ExprT = TypeVar("ExprT")
TargetT = TypeVar("TargetT")


class CartesianOffset(Node):
    i: int
    j: int
    k: int

    @classmethod
    def zero(cls):
        return cls(i=0, j=0, k=0)

    def to_dict(self):
        return {"i": self.i, "j": self.j, "k": self.k}


class ScalarAccess(Node):
    name: SymbolRef
    kind = ExprKind.SCALAR


class FieldAccess(Node):
    name: SymbolRef
    offset: CartesianOffset
    kind = ExprKind.FIELD

    @classmethod
    def centered(cls, *, name, loc=None):
        return cls(name=name, loc=loc, offset=CartesianOffset.zero())


class BlockStmt(GenericNode, SymbolTableTrait, Generic[StmtT]):
    body: List[StmtT]


class IfStmt(GenericNode, Generic[StmtT, ExprT]):
    """
    Generic if statement.

    Verifies that `cond` is a boolean expr (if `dtype` is set).
    """

    cond: ExprT
    true_branch: StmtT
    false_branch: Optional[StmtT]

    @validator("cond")
    def condition_is_boolean(cls, cond):
        return verify_condition_is_boolean(cls, cond)


class AssignStmt(GenericNode, Generic[TargetT, ExprT]):
    left: TargetT
    right: ExprT


class UnaryOp(GenericNode, Generic[ExprT]):
    """
    Generic unary operation with type propagation.

    The generic `UnaryOp` already contains logic for type propagation.
    """

    op: UnaryOperator
    expr: ExprT

    @root_validator(pre=True)
    def dtype_propagation(cls, values):
        values["dtype"] = values["expr"].dtype
        return values

    @root_validator(pre=True)
    def kind_propagation(cls, values):
        values["kind"] = values["expr"].kind
        return values

    @root_validator(pre=True)
    def op_to_dtype_check(cls, values):
        if values["expr"].dtype:
            if values["op"] == UnaryOperator.NOT:
                if not values["expr"].dtype == DataType.BOOL:
                    raise ValueError("Unary operator `NOT` only allowed with boolean expression.")
            else:
                if values["expr"].dtype == DataType.BOOL:
                    raise ValueError(
                        "Unary operator `{}` not allowed with boolean expression.".format(
                            values["op"].name
                        )
                    )
        return values


class BinaryOp(GenericNode, Generic[ExprT]):
    """Generic binary operation with type propagation.

    The generic BinaryOp already contains logic for
    - strict type checking if the `dtype` for `left` and `right` is set.
    - type propagation (taking `operator` type into account).
    """

    # TODO parametrize on op?
    op: Union[ArithmeticOperator, ComparisonOperator, LogicalOperator]
    left: ExprT
    right: ExprT

    @root_validator(pre=True)
    def dtype_propagation_and_check(cls, values):
        common_dtype = verify_and_get_common_dtype(cls, [values["left"], values["right"]])

        if common_dtype:
            if isinstance(values["op"], ArithmeticOperator):
                if common_dtype is not DataType.BOOL:
                    values["dtype"] = common_dtype
                else:
                    raise ValueError(
                        "Boolean expression is not allowed with arithmetic operation."
                    )
            elif isinstance(values["op"], LogicalOperator):
                if common_dtype is DataType.BOOL:
                    values["dtype"] = DataType.BOOL
                else:
                    raise ValueError("Arithmetic expression is not allowed in boolean operation.")
            elif isinstance(values["op"], ComparisonOperator):
                values["dtype"] = DataType.BOOL

        return values

    @root_validator(pre=True)
    def kind_propagation(cls, values):
        values["kind"] = compute_kind([values["left"], values["right"]])
        return values


class TernaryOp(GenericNode, Generic[ExprT]):
    """
    Generic ternary operation with type propagation.

    The generic TernaryOp already contains logic for
    - strict type checking if the `dtype` for `true_expr` and `false_expr` is set.
    - type checking for `cond`
    - type propagation.
    """

    # TODO parametrize cond expr separately?
    cond: ExprT
    true_expr: ExprT
    false_expr: ExprT

    @validator("cond")
    def condition_is_boolean(cls, cond):
        return verify_condition_is_boolean(cls, cond)

    @root_validator(pre=True)
    def dtype_propagation_and_check(cls, values):
        common_dtype = verify_and_get_common_dtype(
            cls, [values["true_expr"], values["false_expr"]]
        )
        if common_dtype:
            values["dtype"] = common_dtype
        return values

    @root_validator(pre=True)
    def kind_propagation(cls, values):
        values["kind"] = compute_kind([values["true_expr"], values["false_expr"]])
        return values


class NativeFuncCall(GenericNode, Generic[ExprT]):
    """"""

    func: NativeFunction
    args: List[ExprT]

    @root_validator(pre=True)
    def arity_check(cls, values):
        if values["func"].arity != len(values["args"]):
            raise ValueError(
                "{} accepts {} arguments, {} where passed.".format(
                    values["func"], values["func"].arity, len(values["args"])
                )
            )
        return values

<<<<<<< HEAD
    @root_validator(pre=True)
    def dtype_propagation_and_check(cls, values):
        # assumes all NativeFunction args have a common dtype
        common_dtype = verify_and_get_common_dtype(cls, values["args"])
        if common_dtype:
            values["dtype"] = common_dtype
        return values

    @root_validator(pre=True)
    def kind_propagation(cls, values):
        values["kind"] = compute_kind(values["args"])
        return values
=======

class Cast(GenericNode, Generic[ExprT]):
    dtype: DataType
    expr: ExprT
>>>>>>> 7cb4d08a
<|MERGE_RESOLUTION|>--- conflicted
+++ resolved
@@ -425,7 +425,6 @@
             )
         return values
 
-<<<<<<< HEAD
     @root_validator(pre=True)
     def dtype_propagation_and_check(cls, values):
         # assumes all NativeFunction args have a common dtype
@@ -438,9 +437,8 @@
     def kind_propagation(cls, values):
         values["kind"] = compute_kind(values["args"])
         return values
-=======
+
 
 class Cast(GenericNode, Generic[ExprT]):
     dtype: DataType
-    expr: ExprT
->>>>>>> 7cb4d08a
+    expr: ExprT