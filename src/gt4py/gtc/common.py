# -*- coding: utf-8 -*-
#
# Eve Toolchain - GT4Py Project - GridTools Framework
#
# Copyright (c) 2020, CSCS - Swiss National Supercomputing Center, ETH Zurich
# All rights reserved.
#
# This file is part of the GT4Py project and the GridTools framework.
# GT4Py is free software: you can redistribute it and/or modify it under
# the terms of the GNU General Public License as published by the
# Free Software Foundation, either version 3 of the License, or any later
# version. See the LICENSE.txt file at the top-level directory of this
# distribution for a copy of the license or check <https://www.gnu.org/licenses/>.
#
# SPDX-License-Identifier: GPL-3.0-or-later

import enum

from eve import IntEnum, StrEnum, GenericNode, Node, SourceLocation, Str
from typing import List, Generic, TypeVar, Optional, Union
from pydantic import validator
from pydantic.class_validators import root_validator


class AssignmentKind(StrEnum):
    """Kind of assignment: plain or combined with operations."""

    PLAIN = "="
    ADD = "+="
    SUB = "-="
    MUL = "*="
    DIV = "/="


@enum.unique
class UnaryOperator(StrEnum):
    """Unary operator indentifier."""

    POS = "+"
    NEG = "-"
    NOT = "not"


@enum.unique
class ArithmeticOperator(StrEnum):
    """Arithmetic operators."""

    ADD = "+"
    SUB = "-"
    MUL = "*"
    DIV = "/"


@enum.unique
class ComparisonOperator(StrEnum):
    """Comparison operators."""

    GT = ">"
    LT = "<"
    GE = ">="
    LE = "<="
    EQ = "=="
    NE = "!="


@enum.unique
class LogicalOperator(StrEnum):
    """Logical operators."""

    AND = "and"
    OR = "or"


@enum.unique
class DataType(IntEnum):
    """Data type identifier."""

    # IDs from gt4py
    INVALID = -1
    AUTO = 0
    DEFAULT = 1
    BOOL = 10
    INT8 = 11
    INT16 = 12
    INT32 = 14
    INT64 = 18
    FLOAT32 = 104
    FLOAT64 = 108


@enum.unique
class LoopOrder(IntEnum):
    """Loop order identifier."""

    PARALLEL = 0
    FORWARD = 1
    BACKWARD = 2


@enum.unique
class BuiltInLiteral(IntEnum):
    MAX_VALUE = 0
    MIN_VALUE = 1
    ZERO = 2
    ONE = 3


@enum.unique
class LevelMarker(StrEnum):
    START = "start"
    END = "end"


@enum.unique
class ExprKind(IntEnum):
    SCALAR = 0
    FIELD = 1


class LocNode(Node):
    loc: Optional[SourceLocation]


class Expr(LocNode):
    """Expression base class.

    All expressions have
    - an optional `dtype`
    - an expression `kind` (scalar or field)
    """

    dtype: Optional[DataType]
    kind: ExprKind

    # TODO Eve could provide support for making a node abstract
    def __init__(self, *args, **kwargs):
        if type(self) is Expr:
            raise TypeError("Trying to instantiate `Expr` abstract class.")
        super().__init__(*args, **kwargs)


class Stmt(LocNode):
    # TODO Eve could provide support for making a node abstract
    def __init__(self, *args, **kwargs):
        if type(self) is Stmt:
            raise TypeError("Trying to instantiate `Stmt` abstract class.")
        super().__init__(*args, **kwargs)


def verify_condition_is_boolean(parent_node_cls, cond: Expr) -> Expr:
    if cond.dtype and cond.dtype is not DataType.BOOL:
        raise ValueError("Condition in `{}` must be boolean.".format(parent_node_cls.__name__))
    return cond


def verify_and_get_common_dtype(node_cls, values: List[Expr]) -> DataType:
    assert len(values) > 0
    if all([v.dtype for v in values]):
        dtype = values[0].dtype
        if all([v.dtype == dtype for v in values]):
            return dtype
        else:
            raise ValueError(
                "Type mismatch in `{}`. Types are ".format(node_cls.__name__)
                + ", ".join(v.dtype.name for v in values)
            )
    else:
        return None


def compute_kind(values: List[Expr]) -> ExprKind:
    if any([v.kind == ExprKind.FIELD for v in values]):
        return ExprKind.FIELD
    else:
        return ExprKind.SCALAR


class Literal(Expr):
    # TODO when coming from python AST we know more than just the string representation, I suppose
    value: Str
    dtype: DataType
    kind = ExprKind.SCALAR


StmtT = TypeVar("StmtT")
ExprT = TypeVar("ExprT")
TargetT = TypeVar("TargetT")


class IfStmt(GenericNode, Generic[StmtT, ExprT]):
    """Generic if statement.

    Verifies that `cond` is a boolean expr (if `dtype` is set).
    """

    cond: ExprT
    true_branch: List[StmtT]
    false_branch: List[StmtT]

    @validator("cond")
    def condition_is_boolean(cls, cond):
        return verify_condition_is_boolean(cls, cond)


class AssignStmt(GenericNode, Generic[TargetT, ExprT]):
    left: TargetT
    right: ExprT


class BinaryOp(GenericNode, Expr, Generic[ExprT]):
    """Generic binary operation with type propagation.

    The generic BinaryOp already contains logic for
    - strict type checking if the `dtype` for `left` and `right` is set.
    - type propagation (taking `operator` type into account).
    """

    # TODO parametrize on op?
    op: Union[ArithmeticOperator, ComparisonOperator, LogicalOperator]
    left: ExprT
    right: ExprT

    @root_validator(pre=True)
    def type_propagation_and_check(cls, values):
        common_dtype = verify_and_get_common_dtype(cls, [values["left"], values["right"]])

        if common_dtype:
            if isinstance(values["op"], ArithmeticOperator):
                if common_dtype is not DataType.BOOL:
                    values["dtype"] = common_dtype
                else:
                    raise ValueError(
                        "Boolean expression is not allowed with arithmetic operation."
                    )
            elif isinstance(values["op"], LogicalOperator):
                if common_dtype is DataType.BOOL:
                    values["dtype"] = DataType.BOOL
                else:
                    raise ValueError("Arithmetic expression is not allowed in boolean operation.")
            elif isinstance(values["op"], ComparisonOperator):
                values["dtype"] = DataType.BOOL

        return values

    @root_validator(pre=True)
    def kind_propagation(cls, values):
        values["kind"] = compute_kind([values["left"], values["right"]])
        return values


class TernaryOp(GenericNode, Expr, Generic[ExprT]):
<<<<<<< HEAD
    """Generic ternary operation with type propagation.

    The generic TernaryOp already contains logic for
    - strict type checking if the `dtype` for `true_expr` and `false_expr` is set.
    - type checking for `cond`
    - type propagation.
    """

=======
    # TODO parametrize cond expr separately?
>>>>>>> 9ea0d792
    cond: ExprT
    true_expr: ExprT
    false_expr: ExprT

    @validator("cond")
    def condition_is_boolean(cls, cond):
        return verify_condition_is_boolean(cls, cond)

    @root_validator(pre=True)
    def type_propagation_and_check(cls, values):
        common_dtype = verify_and_get_common_dtype(
            cls, [values["true_expr"], values["false_expr"]]
        )
        if common_dtype:
            values["dtype"] = common_dtype
        return values

    @root_validator(pre=True)
    def kind_propagation(cls, values):
        values["kind"] = compute_kind([values["true_expr"], values["false_expr"]])
        return values<|MERGE_RESOLUTION|>--- conflicted
+++ resolved
@@ -249,7 +249,6 @@
 
 
 class TernaryOp(GenericNode, Expr, Generic[ExprT]):
-<<<<<<< HEAD
     """Generic ternary operation with type propagation.
 
     The generic TernaryOp already contains logic for
@@ -258,9 +257,7 @@
     - type propagation.
     """
 
-=======
     # TODO parametrize cond expr separately?
->>>>>>> 9ea0d792
     cond: ExprT
     true_expr: ExprT
     false_expr: ExprT
