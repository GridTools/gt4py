--- conflicted
+++ resolved
@@ -474,11 +474,7 @@
             values["dtype"] = common_dtype
         return values
 
-<<<<<<< HEAD
-    @root_validator(pre=True)
-    def kind_propagation(cls, values):
-        values["kind"] = compute_kind(values["args"])
-        return values
+    return root_validator(pre=True, allow_reuse=True)(_impl)
 
 
 class AxisBound(Node):
@@ -499,7 +495,4 @@
 
     @classmethod
     def end(cls):
-        return cls.from_end(0)
-=======
-    return root_validator(pre=True, allow_reuse=True)(_impl)
->>>>>>> 39001d41
+        return cls.from_end(0)