# -*- coding: utf-8 -*-
#
# Eve Toolchain - GT4Py Project - GridTools Framework
#
# Copyright (c) 2020, CSCS - Swiss National Supercomputing Center, ETH Zurich
# All rights reserved.
#
# This file is part of the GT4Py project and the GridTools framework.
# GT4Py is free software: you can redistribute it and/or modify it under
# the terms of the GNU General Public License as published by the
# Free Software Foundation, either version 3 of the License, or any later
# version. See the LICENSE.txt file at the top-level directory of this
# distribution for a copy of the license or check <https://www.gnu.org/licenses/>.
#
# SPDX-License-Identifier: GPL-3.0-or-later

import enum
from typing import Generic, List, Optional, TypeVar, Union

from eve import GenericNode, IntEnum, Node, SourceLocation, Str, StrEnum, SymbolTableTrait
from eve.type_definitions import SymbolRef
from pydantic import validator
from pydantic.class_validators import root_validator


class AssignmentKind(StrEnum):
    """Kind of assignment: plain or combined with operations."""

    PLAIN = "="
    ADD = "+="
    SUB = "-="
    MUL = "*="
    DIV = "/="


@enum.unique
class UnaryOperator(StrEnum):
    """Unary operator indentifier."""

    POS = "+"
    NEG = "-"
    NOT = "not"


@enum.unique
class ArithmeticOperator(StrEnum):
    """Arithmetic operators."""

    ADD = "+"
    SUB = "-"
    MUL = "*"
    DIV = "/"


@enum.unique
class ComparisonOperator(StrEnum):
    """Comparison operators."""

    GT = ">"
    LT = "<"
    GE = ">="
    LE = "<="
    EQ = "=="
    NE = "!="


@enum.unique
class LogicalOperator(StrEnum):
    """Logical operators."""

    AND = "and"
    OR = "or"


@enum.unique
class DataType(IntEnum):
    """Data type identifier."""

    # IDs from gt4py
    INVALID = -1
    AUTO = 0
    DEFAULT = 1
    BOOL = 10
    INT8 = 11
    INT16 = 12
    INT32 = 14
    INT64 = 18
    FLOAT32 = 104
    FLOAT64 = 108


@enum.unique
class LoopOrder(IntEnum):
    """Loop order identifier."""

    PARALLEL = 0
    FORWARD = 1
    BACKWARD = 2


@enum.unique
class BuiltInLiteral(IntEnum):
    MAX_VALUE = 0
    MIN_VALUE = 1
    ZERO = 2
    ONE = 3


@enum.unique
class NativeFunction(StrEnum):
    ABS = "abs"
    MIN = "min"
    MAX = "max"
    MOD = "mod"

    SIN = "sin"
    COS = "cos"
    TAN = "tan"
    ARCSIN = "arcsin"
    ARCCOS = "arccos"
    ARCTAN = "arctan"

    SQRT = "sqrt"
    EXP = "exp"
    LOG = "log"

    ISFINITE = "isfinite"
    ISINF = "isinf"
    ISNAN = "isnan"
    FLOOR = "floor"
    CEIL = "ceil"
    TRUNC = "trunc"

    @property
    def arity(self):
        return type(self).IR_OP_TO_NUM_ARGS[self]


NativeFunction.IR_OP_TO_NUM_ARGS = {
    NativeFunction.ABS: 1,
    NativeFunction.MIN: 2,
    NativeFunction.MAX: 2,
    NativeFunction.MOD: 2,
    NativeFunction.SIN: 1,
    NativeFunction.COS: 1,
    NativeFunction.TAN: 1,
    NativeFunction.ARCSIN: 1,
    NativeFunction.ARCCOS: 1,
    NativeFunction.ARCTAN: 1,
    NativeFunction.SQRT: 1,
    NativeFunction.EXP: 1,
    NativeFunction.LOG: 1,
    NativeFunction.ISFINITE: 1,
    NativeFunction.ISINF: 1,
    NativeFunction.ISNAN: 1,
    NativeFunction.FLOOR: 1,
    NativeFunction.CEIL: 1,
    NativeFunction.TRUNC: 1,
}


@enum.unique
class LevelMarker(StrEnum):
    START = "start"
    END = "end"


@enum.unique
class ExprKind(IntEnum):
    SCALAR = 0
    FIELD = 1


class LocNode(Node):
    loc: Optional[SourceLocation]


class Expr(LocNode):
    """
    Expression base class.

    All expressions have
    - an optional `dtype`
    - an expression `kind` (scalar or field)
    """

    dtype: Optional[DataType]
    kind: ExprKind

    # TODO Eve could provide support for making a node abstract
    def __init__(self, *args, **kwargs):
        if type(self) is Expr:
            raise TypeError("Trying to instantiate `Expr` abstract class.")
        super().__init__(*args, **kwargs)


class Stmt(LocNode):
    # TODO Eve could provide support for making a node abstract
    def __init__(self, *args, **kwargs):
        if type(self) is Stmt:
            raise TypeError("Trying to instantiate `Stmt` abstract class.")
        super().__init__(*args, **kwargs)


def verify_condition_is_boolean(parent_node_cls, cond: Expr) -> Expr:
    if cond.dtype and cond.dtype is not DataType.BOOL:
        raise ValueError("Condition in `{}` must be boolean.".format(parent_node_cls.__name__))
    return cond


def verify_and_get_common_dtype(node_cls, values: List[Expr]) -> DataType:
    assert len(values) > 0
    if all([v.dtype for v in values]):
        dtype = values[0].dtype
        if all([v.dtype == dtype for v in values]):
            return dtype
        elif all([v.dtype == DataType.FLOAT64 or v.dtype == DataType.INT64 for v in values]):
            # TODO remove this is casting INT64 to FLOAT64 we should do this in a pass
            return DataType.FLOAT64
        else:
            raise ValueError(
                "Type mismatch in `{}`. Types are ".format(node_cls.__name__)
                + ", ".join(v.dtype.name for v in values)
            )
    else:
        return None


def compute_kind(values: List[Expr]) -> ExprKind:
    if any([v.kind == ExprKind.FIELD for v in values]):
        return ExprKind.FIELD
    else:
        return ExprKind.SCALAR


class Literal(Node):
    # TODO when coming from python AST we know more than just the string representation, I suppose
    value: Union[BuiltInLiteral, Str]
    dtype: DataType
    kind = ExprKind.SCALAR


StmtT = TypeVar("StmtT")
ExprT = TypeVar("ExprT")
TargetT = TypeVar("TargetT")


class CartesianOffset(Node):
    i: int
    j: int
    k: int

    @classmethod
    def zero(cls):
        return cls(i=0, j=0, k=0)

    def to_dict(self):
        return {"i": self.i, "j": self.j, "k": self.k}


class ScalarAccess(Node):
    name: SymbolRef
    kind = ExprKind.SCALAR


class FieldAccess(Node):
    name: SymbolRef
    offset: CartesianOffset
    kind = ExprKind.FIELD

    @classmethod
    def centered(cls, *, name, loc=None):
        return cls(name=name, loc=loc, offset=CartesianOffset.zero())


class BlockStmt(GenericNode, SymbolTableTrait, Generic[StmtT]):
    body: List[StmtT]


class IfStmt(GenericNode, Generic[StmtT, ExprT]):
    """
    Generic if statement.

    Verifies that `cond` is a boolean expr (if `dtype` is set).
    """

    cond: ExprT
    true_branch: StmtT
    false_branch: Optional[StmtT]

    @validator("cond")
    def condition_is_boolean(cls, cond):
        return verify_condition_is_boolean(cls, cond)


class AssignStmt(GenericNode, Generic[TargetT, ExprT]):
    left: TargetT
    right: ExprT


class UnaryOp(GenericNode, Generic[ExprT]):
    """
    Generic unary operation with type propagation.

    The generic `UnaryOp` already contains logic for type propagation.
    """

    op: UnaryOperator
    expr: ExprT

    @root_validator(pre=True)
    def dtype_propagation(cls, values):
        values["dtype"] = values["expr"].dtype
        return values

    @root_validator(pre=True)
    def kind_propagation(cls, values):
        values["kind"] = values["expr"].kind
        return values

    @root_validator(pre=True)
    def op_to_dtype_check(cls, values):
        if values["expr"].dtype:
            if values["op"] == UnaryOperator.NOT:
                if not values["expr"].dtype == DataType.BOOL:
                    raise ValueError("Unary operator `NOT` only allowed with boolean expression.")
            else:
                if values["expr"].dtype == DataType.BOOL:
                    raise ValueError(
                        "Unary operator `{}` not allowed with boolean expression.".format(
                            values["op"].name
                        )
                    )
        return values


class BinaryOp(GenericNode, Generic[ExprT]):
    """Generic binary operation with type propagation.

    The generic BinaryOp already contains logic for
    - strict type checking if the `dtype` for `left` and `right` is set.
    - type propagation (taking `operator` type into account).
    """

    # TODO parametrize on op?
    op: Union[ArithmeticOperator, ComparisonOperator, LogicalOperator]
    left: ExprT
    right: ExprT

    @root_validator(pre=True)
    def dtype_propagation_and_check(cls, values):
        common_dtype = verify_and_get_common_dtype(cls, [values["left"], values["right"]])

        if common_dtype:
            if isinstance(values["op"], ArithmeticOperator):
                if common_dtype is not DataType.BOOL:
                    values["dtype"] = common_dtype
                else:
                    raise ValueError(
                        "Boolean expression is not allowed with arithmetic operation."
                    )
            elif isinstance(values["op"], LogicalOperator):
                if common_dtype is DataType.BOOL:
                    values["dtype"] = DataType.BOOL
                else:
                    raise ValueError("Arithmetic expression is not allowed in boolean operation.")
            elif isinstance(values["op"], ComparisonOperator):
                values["dtype"] = DataType.BOOL

        return values

    @root_validator(pre=True)
    def kind_propagation(cls, values):
        values["kind"] = compute_kind([values["left"], values["right"]])
        return values


class TernaryOp(GenericNode, Generic[ExprT]):
    """
    Generic ternary operation with type propagation.

    The generic TernaryOp already contains logic for
    - strict type checking if the `dtype` for `true_expr` and `false_expr` is set.
    - type checking for `cond`
    - type propagation.
    """

    # TODO parametrize cond expr separately?
    cond: ExprT
    true_expr: ExprT
    false_expr: ExprT

    @validator("cond")
    def condition_is_boolean(cls, cond):
        return verify_condition_is_boolean(cls, cond)

    @root_validator(pre=True)
    def dtype_propagation_and_check(cls, values):
        common_dtype = verify_and_get_common_dtype(
            cls, [values["true_expr"], values["false_expr"]]
        )
        if common_dtype:
            values["dtype"] = common_dtype
        return values

    @root_validator(pre=True)
    def kind_propagation(cls, values):
        values["kind"] = compute_kind([values["true_expr"], values["false_expr"]])
        return values


class Cast(GenericNode, Generic[ExprT]):
    dtype: DataType
    expr: ExprT

    @root_validator(pre=True)
    def kind_propagation(cls, values):
        values["kind"] = compute_kind([values["expr"]])
        return values


class NativeFuncCall(GenericNode, Generic[ExprT]):
    """"""

    func: NativeFunction
    args: List[ExprT]

    @root_validator(pre=True)
    def arity_check(cls, values):
        if values["func"].arity != len(values["args"]):
            raise ValueError(
                "{} accepts {} arguments, {} where passed.".format(
                    values["func"], values["func"].arity, len(values["args"])
                )
            )
        return values

<<<<<<< HEAD

class AxisBound(Node):
    level: LevelMarker
    offset: int = 0

    @classmethod
    def from_start(cls, offset: int):
        return cls(level=LevelMarker.START, offset=offset)

    @classmethod
    def from_end(cls, offset: int):
        return cls(level=LevelMarker.END, offset=offset)

    @classmethod
    def start(cls):
        return cls.from_start(0)

    @classmethod
    def end(cls):
        return cls.from_end(0)
=======
    @root_validator(pre=True)
    def dtype_propagation_and_check(cls, values):
        # assumes all NativeFunction args have a common dtype
        common_dtype = verify_and_get_common_dtype(cls, values["args"])
        if common_dtype:
            values["dtype"] = common_dtype
        return values

    @root_validator(pre=True)
    def kind_propagation(cls, values):
        values["kind"] = compute_kind(values["args"])
        return values
>>>>>>> 652ba3b7
<|MERGE_RESOLUTION|>--- conflicted
+++ resolved
@@ -435,28 +435,6 @@
             )
         return values
 
-<<<<<<< HEAD
-
-class AxisBound(Node):
-    level: LevelMarker
-    offset: int = 0
-
-    @classmethod
-    def from_start(cls, offset: int):
-        return cls(level=LevelMarker.START, offset=offset)
-
-    @classmethod
-    def from_end(cls, offset: int):
-        return cls(level=LevelMarker.END, offset=offset)
-
-    @classmethod
-    def start(cls):
-        return cls.from_start(0)
-
-    @classmethod
-    def end(cls):
-        return cls.from_end(0)
-=======
     @root_validator(pre=True)
     def dtype_propagation_and_check(cls, values):
         # assumes all NativeFunction args have a common dtype
@@ -469,4 +447,24 @@
     def kind_propagation(cls, values):
         values["kind"] = compute_kind(values["args"])
         return values
->>>>>>> 652ba3b7
+
+
+class AxisBound(Node):
+    level: LevelMarker
+    offset: int = 0
+
+    @classmethod
+    def from_start(cls, offset: int):
+        return cls(level=LevelMarker.START, offset=offset)
+
+    @classmethod
+    def from_end(cls, offset: int):
+        return cls(level=LevelMarker.END, offset=offset)
+
+    @classmethod
+    def start(cls):
+        return cls.from_start(0)
+
+    @classmethod
+    def end(cls):
+        return cls.from_end(0)