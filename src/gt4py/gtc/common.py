--- conflicted
+++ resolved
@@ -474,10 +474,7 @@
             values["dtype"] = common_dtype
         return values
 
-<<<<<<< HEAD
     return root_validator(allow_reuse=True, skip_on_failure=True)(_impl)
-=======
-    return root_validator(pre=True, allow_reuse=True)(_impl)
 
 
 class AxisBound(Node):
@@ -498,5 +495,4 @@
 
     @classmethod
     def end(cls):
-        return cls.from_end(0)
->>>>>>> acd32500
+        return cls.from_end(0)