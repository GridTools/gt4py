--- conflicted
+++ resolved
@@ -428,7 +428,6 @@
                     values["func"], values["func"].arity, len(values["args"])
                 )
             )
-<<<<<<< HEAD
         return values
 
     @root_validator(pre=True)
@@ -452,6 +451,4 @@
     @root_validator(pre=True)
     def kind_propagation(cls, values):
         values["kind"] = compute_kind([values["expr"]])
-=======
->>>>>>> dfa54f9e
         return values