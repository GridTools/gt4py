from typing import List, Sequence, Tuple

import eve  # noqa: F401

from gt4py.gtc import gtir, oir
from gt4py.gtc.common import CartesianOffset, DataType, LogicalOperator, UnaryOperator
from gt4py.gtc.utils import ListTuple, flatten_list


def _create_mask(name: str, cond: oir.Expr) -> Tuple:
    mask_field_decl = oir.Temporary(name=name, dtype=DataType.BOOL)
    fill_mask_field = oir.HorizontalExecution(
        body=[
            oir.AssignStmt(
                left=oir.FieldAccess(
                    name=mask_field_decl.name,
                    offset=CartesianOffset.zero(),
                    dtype=mask_field_decl.dtype,
                ),
                right=cond,
            )
        ]
    )
    return mask_field_decl, fill_mask_field


class GTIRToOIR(eve.NodeTranslator):
    def visit_ParAssignStmt(
        self, node: gtir.ParAssignStmt, *, mask: oir.Expr = None, **kwargs
    ) -> Tuple[List[oir.Temporary], List[oir.AssignStmt]]:
        tmp = oir.Temporary(name="tmp_" + node.left.name + "_" + node.id_, dtype=node.left.dtype)
        return ListTuple(
            [tmp],
            [
                oir.HorizontalExecution(
                    body=[
                        oir.AssignStmt(
                            left=oir.FieldAccess(
                                name=tmp.name, offset=CartesianOffset.zero(), dtype=tmp.dtype
                            ),
                            right=self.visit(node.right),
                        )
                    ],
                    mask=mask,
                ),
                oir.HorizontalExecution(
                    body=[
                        oir.AssignStmt(
                            left=self.visit(node.left),
                            right=oir.FieldAccess(
                                name=tmp.name, offset=CartesianOffset.zero(), dtype=tmp.dtype
                            ),
                        )
                    ],
                    mask=mask,
                ),
            ],
        )

    def visit_FieldAccess(self, node: gtir.FieldAccess, **kwargs):
        return oir.FieldAccess(name=node.name, offset=node.offset, dtype=node.dtype)

    def visit_Literal(self, node: gtir.Literal, **kwargs):
        return oir.Literal(value=self.visit(node.value), dtype=node.dtype, kind=node.kind)

    def visit_BinaryOp(self, node: gtir.BinaryOp, **kwargs):
        return oir.BinaryOp(op=node.op, left=self.visit(node.left), right=self.visit(node.right))

<<<<<<< HEAD
    def visit_FieldDecl(self, node: gtir.FieldDecl, **kwargs):
        return oir.FieldDecl(name=node.name, dtype=node.dtype)
=======
    def visit_NativeFuncCall(self, node: gtir.NativeFuncCall, **kwargs):
        return oir.NativeFuncCall(func=node.func, args=self.visit(node.args))
>>>>>>> aa27b6f7

    def visit_FieldIfStmt(self, node: gtir.FieldIfStmt, *, mask: oir.Expr = None, **kwargs):
        mask_field_decl, fill_mask_h_exec = _create_mask("mask_" + node.id_, self.visit(node.cond))
        decls_and_h_execs = ListTuple([mask_field_decl], [fill_mask_h_exec])

        new_mask = oir.FieldAccess(
            name=mask_field_decl.name, offset=CartesianOffset.zero(), dtype=mask_field_decl.dtype
        )
        if mask:
            new_mask = oir.BinaryOp(op=LogicalOperator.AND, left=mask, right=new_mask)

        decls_and_h_execs += self.visit(node.true_branch.body, mask=new_mask)
        if node.false_branch:
            decls_and_h_execs += self.visit(
                node.false_branch.body, mask=oir.UnaryOp(op=UnaryOperator.NOT, expr=new_mask)
            )

        return decls_and_h_execs

    def visit_ScalarIfStmt(self, node: gtir.ScalarIfStmt, **kwargs):
        # TODO Not sure if we should use a mask as well or generate an IfStmt with nesting.
        # Needs discussion
        raise NotImplementedError()

    def visit_Interval(self, node: gtir.Interval, **kwargs):
        return oir.Interval(
            start=self.visit(node.start),
            end=self.visit(node.end),
        )

    def tuple_visit(self, node, **kwargs):
        """Visits a list node and transforms a list of tuples to a ListTuple."""
        assert isinstance(node, Sequence)
        return ListTuple(*map(flatten_list, zip(*self.visit(node, **kwargs))))

    def visit_VerticalLoop(self, node: gtir.VerticalLoop, **kwargs):
        decls, h_execs = self.tuple_visit(node.body)
        return oir.VerticalLoop(
            interval=self.visit(node.interval),
            loop_order=node.loop_order,
            declarations=decls,
            horizontal_executions=h_execs,
        )

    def visit_Stencil(self, node: gtir.Stencil, **kwargs):
        return oir.Stencil(
            name=node.name,
            params=self.visit(node.params),
            vertical_loops=self.visit(node.vertical_loops),
        )<|MERGE_RESOLUTION|>--- conflicted
+++ resolved
@@ -66,13 +66,11 @@
     def visit_BinaryOp(self, node: gtir.BinaryOp, **kwargs):
         return oir.BinaryOp(op=node.op, left=self.visit(node.left), right=self.visit(node.right))
 
-<<<<<<< HEAD
     def visit_FieldDecl(self, node: gtir.FieldDecl, **kwargs):
         return oir.FieldDecl(name=node.name, dtype=node.dtype)
-=======
+
     def visit_NativeFuncCall(self, node: gtir.NativeFuncCall, **kwargs):
         return oir.NativeFuncCall(func=node.func, args=self.visit(node.args))
->>>>>>> aa27b6f7
 
     def visit_FieldIfStmt(self, node: gtir.FieldIfStmt, *, mask: oir.Expr = None, **kwargs):
         mask_field_decl, fill_mask_h_exec = _create_mask("mask_" + node.id_, self.visit(node.cond))
