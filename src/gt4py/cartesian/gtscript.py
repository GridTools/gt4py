# GT4Py - GridTools Framework
#
# Copyright (c) 2014-2024, ETH Zurich
# All rights reserved.
#
# Please, refer to the LICENSE file in the root directory.
# SPDX-License-Identifier: BSD-3-Clause

"""Implementation of GTScript: an embedded DSL in Python for stencil computations.

Interface functions to define and compile GTScript definitions and empty symbol
definitions for the keywords of the DSL.
"""

import collections
import inspect
import numbers
import platform
import types
from typing import Callable, Dict, Type, Union

import numpy as np

from gt4py.cartesian import definitions as gt_definitions
from gt4py.cartesian.lazy_stencil import LazyStencil


try:
    from gt4py.cartesian.backend.dace_lazy_stencil import DaCeLazyStencil
except ImportError:
    DaCeLazyStencil = LazyStencil  # type: ignore

# GTScript builtins
MATH_BUILTINS = {
    "abs",
    "min",
    "max",
    "mod",
    "sin",
    "cos",
    "tan",
    "sinh",
    "cosh",
    "tanh",
    "asin",
    "acos",
    "atan",
    "asinh",
    "acosh",
    "atanh",
    "sqrt",
    "exp",
    "log",
    "log10",
    "gamma",
    "cbrt",
    "isfinite",
    "isinf",
    "isnan",
    "floor",
    "ceil",
    "trunc",
    "erf",
    "erfc",
}

TYPE_HINT_AND_CAST_BUILTINS = {
    "int32",
    "int64",
    "float32",
    "float64",
    "int",
    "float",
}

TYPE_HINT_AND_CAST_BUILTINS = {
    "i32",
    "i64",
    "f32",
    "f64",
    "int",
    "float",
}

builtins = {
    "I",
    "J",
    "K",
    "IJ",
    "IK",
    "JK",
    "IJK",
    "FORWARD",
    "BACKWARD",
    "PARALLEL",
    "Field",
    "Sequence",
    "externals",
    "computation",
    "interval",
    "horizontal",
    "region",
    "__gtscript__",
    "__externals__",
    "__INLINED",
    "compile_assert",
    *MATH_BUILTINS,
    *TYPE_HINT_AND_CAST_BUILTINS,
}

IGNORE_WHEN_INLINING = {
    *MATH_BUILTINS,
    *TYPE_HINT_AND_CAST_BUILTINS,
    "compile_assert",
}

IGNORE_IN_ALL = {"int", "float"}

__all__ = [*[b for b in builtins if b not in IGNORE_IN_ALL], "function", "stencil", "lazy_stencil"]

__externals__ = "Placeholder"
__gtscript__ = "Placeholder"


_VALID_DATA_TYPES = (
    bool,
    np.bool_,
    int,
    np.int8,
    np.int16,
    np.int32,
    np.int64,
    float,
    np.float32,
    np.float64,
)

# since platform.architecture() returns "('64bit', 'ELF')" for example, we extract the number from here
ARCHITECTURE_LITERAL_PRECISION = int(platform.architecture()[0][:2])
"literal precision of the architecture - 64 or 32"


def _set_arg_dtypes(definition: Callable[..., None], dtypes: Dict[Type, Type]):
    def _parse_annotation(arg, annotation):
        # This function evaluates the type hint 'annotation' for the stencil argument 'arg'.
        # Note that 'typing.get_type_hints()' cannot be used here since field
        # arguments are annotated using instances (and not subclasses) of 'Field',
        # which is explicitly forbidden by 'get_type_hints()'.
        #
        if isinstance(annotation, _FieldDescriptor) and isinstance(annotation.dtype, str):
            if annotation.dtype in dtypes:
                return _FieldDescriptor(
                    dtypes[annotation.dtype], annotation.axes, annotation.data_dims
                )
            else:
                raise ValueError(f"Missing '{annotation.dtype}' dtype definition for arg '{arg}'")
        elif isinstance(annotation, str):
            if annotation in dtypes:
                return dtypes[annotation]
            else:
                def_globals = getattr(definition, "__globals__", {})
                return _parse_annotation(arg, eval(annotation, def_globals))
        else:
            return annotation

    assert isinstance(definition, types.FunctionType)
    annotations = getattr(definition, "__annotations__", {})
    original_annotations = {**annotations}
    for key, value in annotations.items():
        annotations[key] = _parse_annotation(key, value)
    return original_annotations


def function(func):
    """Mark a GTScript function."""
    from gt4py.cartesian.frontend import gtscript_frontend as gt_frontend

    gt_frontend.GTScriptParser.annotate_definition(func)
    return func


# Interface functions
def stencil(
    backend,
    definition=None,
    *,
    build_info=None,
    dtypes=None,
    externals=None,
    format_source=True,
    name=None,
    rebuild=False,
    cache_settings=None,
    raise_if_not_cached=False,
<<<<<<< HEAD
    literal_int_precision=gt_definitions.LITERAL_INT_PRECISION,
    literal_float_precision=gt_definitions.LITERAL_FLOAT_PRECISION,
=======
    literal_precision=ARCHITECTURE_LITERAL_PRECISION,
>>>>>>> fce19e5b
    **kwargs,
):
    """Generate an implementation of the stencil definition with the specified backend.

    It can be used as a parametrized function decorator or as a regular function.

    Parameters
    ----------
        backend : `str`
            Name of the implementation backend.

        definition : `None` when used as a decorator, otherwise a `function` or a `:class:`gt4py.StencilObject`
            Function object defining the stencil.

        build_info : `dict`, optional
            Dictionary used to store information about the stencil generation.
            (`None` by default). Possible key-value pairs include:
            - 'symbol_info': (Dict[str, SymbolInfo]) Dictionary of SymbolInfo objects
            - 'parse_time': (float) Frontend run time, e.g., parsing GTScript in seconds
            - 'module_time': (float) Python module generation time in seconds
            - 'codegen_time'" (float) Backend-specific code generation time in seconds
            - 'build_time': (float) Compilation time, i.e., for non-Python backends in seconds
            - 'load_time': (float) Module load time for cached stencils in seconds

        dtypes: `dict`[`str`, dtype_definition], optional
            Specify dtypes for string keys in the argument annotations.

        externals: `dict`, optional
            Specify values for otherwise unbound symbols.

        format_source : `bool`, optional
            Format generated sources when possible (`True` by default).

        name : `str`, optional
            The fully qualified name of the generated :class:`StencilObject`.
            If `None`, it will be set to the qualified name of the definition function.
            (`None` by default).

        rebuild : `bool`, optional
            Force rebuild of the :class:`gt4py.StencilObject` even if it is
            found in the cache. (`False` by default).

        raise_if_not_cached: `bool`, optional
            If this is True, the call will raise an exception if the stencil does not
            exist in the cache, or if the cache is inconsistent. (`False` by default).

        cache_settings: `dict`, optional
            Dictionary to configure cache (directory) settings (see
            ``gt4py.cartesian.config.cache_settings``).
            Possible key-value pairs:
            - `root_path`: (str)
            - `dir_name`: (str)

<<<<<<< HEAD
        literal_int_precision: `int` optional
            Value to define the precision of generic `int` casts.
            (System literal precision by default).

        literal_float_precision: `int` optional
            Value to define the precision of generic `float` casts.
=======
        literal_precision: `int` optional
            Value to define the precision of generic casts `int` and `float`.
>>>>>>> fce19e5b
            (System literal precision by default).

        **kwargs: `dict`, optional
            Extra backend-specific options. Check the specific backend
            documentation for further information.

    Returns
    -------
        :class:`gridtools.StencilObject`
            Properly initialized instance of a dynamically-generated
            subclass of :class:`gt4py.StencilObject`.

    Raises
    -------
        ValueError
            If inconsistent arguments are specified.

    Examples
    --------
        TODO
    """

    from gt4py.cartesian import loader as gt_loader

    if build_info is not None and not isinstance(build_info, dict):
        raise ValueError(f"Invalid 'build_info' dictionary ('{build_info}')")
    if dtypes is not None and not isinstance(dtypes, dict):
        raise ValueError(f"Invalid 'dtypes' dictionary ('{dtypes}')")
    if externals is not None and not isinstance(externals, dict):
        raise ValueError(f"Invalid 'externals' dictionary ('{externals}')")
    if not isinstance(format_source, bool):
        raise ValueError(f"Invalid 'format_source' bool value ('{name}')")
    if name is not None and not isinstance(name, str):
        raise ValueError(f"Invalid 'name' string ('{name}')")
    if not isinstance(rebuild, bool):
        raise ValueError(f"Invalid 'rebuild' bool value ('{rebuild}')")
    if not isinstance(raise_if_not_cached, bool):
        raise ValueError(f"Invalid 'raise_if_not_cached' bool value ('{raise_if_not_cached}')")
    if cache_settings is not None and not isinstance(cache_settings, dict):
        raise ValueError(f"Invalid 'cache_settings' dictionary ('{cache_settings}')")
<<<<<<< HEAD
    if not isinstance(literal_int_precision, int) and literal_int_precision not in (32, 64):
        raise ValueError(
            f"Invalid 'literal_int_precision'. Got '{literal_int_precision}', expected 32 or 64."
        )
    if not isinstance(literal_float_precision, int) and literal_float_precision not in (32, 64):
        raise ValueError(
            f"Invalid 'literal_float_precision'. Got '{literal_float_precision}', expected 32 or 64."
        )
=======
    if not isinstance(literal_precision, int) and literal_precision not in (32, 64):
        raise ValueError(f"Invalid 'literal_precision' ('{literal_precision}')")
>>>>>>> fce19e5b

    module = None
    if name:
        name_components = name.split(".")
        name = name_components[-1]
        module = ".".join(name_components[:-1])

    name = name or ""
    module = (
        module or inspect.currentframe().f_back.f_globals["__name__"]
    )  # definition_func.__globals__["__name__"] ??,

    # Move hidden "_option" keys to _impl_opts
    _impl_opts = {}
    for key, value in kwargs.items():
        if key.startswith("_"):
            _impl_opts[key] = value
    for key in _impl_opts:
        kwargs.pop(key)

    # Setup build_info timings
    if build_info is not None:
        time_keys = ("parse_time", "module_time", "codegen_time", "build_time", "load_time")
        build_info.update({time_key: 0.0 for time_key in time_keys})

    build_options = gt_definitions.BuildOptions(
        name=name,
        module=module,
        format_source=format_source,
        rebuild=rebuild,
        raise_if_not_cached=raise_if_not_cached,
        backend_opts=kwargs,
        build_info=build_info,
        cache_settings=cache_settings or {},
<<<<<<< HEAD
        literal_int_precision=literal_int_precision,
        literal_float_precision=literal_float_precision,
=======
        literal_precision=literal_precision,
>>>>>>> fce19e5b
        impl_opts=_impl_opts,
    )

    def _decorator(definition_func):
        if not isinstance(definition_func, types.FunctionType):
            if hasattr(definition_func, "definition_func"):  # StencilObject
                definition_func = definition_func.definition_func
            elif callable(definition_func):  # General callable
                definition_func = definition_func.__call__

        original_annotations = _set_arg_dtypes(definition_func, dtypes or {})
        out = gt_loader.gtscript_loader(
            definition_func,
            backend=backend,
            build_options=build_options,
            externals=externals or {},
            dtypes=dtypes or {},
        )
        definition_func.__annotations__ = original_annotations
        return out

    if definition is None:
        return _decorator
    else:
        return _decorator(definition)


def lazy_stencil(
    backend=None,
    definition=None,
    *,
    build_info=None,
    dtypes=None,
    externals=None,
    format_source=True,
    name=None,
    rebuild=False,
    raise_if_not_cached=False,
    eager=False,
    check_syntax=True,
    **kwargs,
):
    """
    Create a stencil object with deferred building and optional up-front syntax checking.

    Parameters
    ----------
        backend : `str`
            Name of the implementation backend.

        definition : `None` when used as a decorator, otherwise a `function` or a `:class:`gt4py.StencilObject`
            Function object defining the stencil.

        build_info : `dict`, optional
            Dictionary used to store information about the stencil generation.
            (`None` by default).

        dtypes: `dict`[`str`, dtype_definition], optional
            Specify dtypes for string keys in the argument annotations.

        externals: `dict`, optional
            Specify values for otherwise unbound symbols.

        format_source : `bool`, optional
            Format generated sources when possible (`True` by default).

        name : `str`, optional
            The fully qualified name of the generated :class:`StencilObject`.
            If `None`, it will be set to the qualified name of the definition function.
            (`None` by default).

        rebuild : `bool`, optional
            Force rebuild of the :class:`gt4py.StencilObject` even if it is
            found in the cache. (`False` by default).

        raise_if_not_cached: `bool`, optional
            If this is True, the call will raise an exception if the stencil does not
            exist in the cache, or if the cache is inconsistent. (`False` by default).

        eager : `bool`, optional
            If true do not defer stencil building and instead return the fully built raw implementation object.

        check_syntax: `bool`, default=True, optional
            If true, build and cache the IR build stage already, which checks stencil definition syntax.

        **kwargs: `dict`, optional
            Extra backend-specific options. Check the specific backend
            documentation for further information.

    Returns
    -------
        :class:`gridtools.build.LazyStencil`
            Wrapper around an instance of the dynamically-generated subclass of :class:`gt4py.StencilObject`.
            Defers the generation step until the last moment and allows syntax checking independently.
            Also gives access to a more fine grained generate / build process.
    """
    from gt4py.cartesian.stencil_builder import StencilBuilder

    if build_info is not None and not isinstance(build_info, dict):
        raise ValueError(f"Invalid 'build_info' dictionary ('{build_info}')")
    if dtypes is not None and not isinstance(dtypes, dict):
        raise ValueError(f"Invalid 'dtypes' dictionary ('{dtypes}')")
    if externals is not None and not isinstance(externals, dict):
        raise ValueError(f"Invalid 'externals' dictionary ('{externals}')")
    if not isinstance(format_source, bool):
        raise ValueError(f"Invalid 'format_source' bool value ('{name}')")
    if name is not None and not isinstance(name, str):
        raise ValueError(f"Invalid 'name' string ('{name}')")
    if not isinstance(rebuild, bool):
        raise ValueError(f"Invalid 'rebuild' bool value ('{rebuild}')")
    if not isinstance(raise_if_not_cached, bool):
        raise ValueError(f"Invalid 'raise_if_not_cached' bool value ('{raise_if_not_cached}')")

    module = None
    if name:
        name_components = name.split(".")
        name = name_components[-1]
        module = ".".join(name_components[:-1])

    name = name or ""
    module = (
        module or inspect.currentframe().f_back.f_globals["__name__"]
    )  # definition_func.__globals__["__name__"] ??,

    # Move hidden "_option" keys to _impl_opts
    _impl_opts = {}
    for key, value in kwargs.items():
        if key.startswith("_"):
            _impl_opts[key] = value
    for key in _impl_opts:
        kwargs.pop(key)

    # Setup build_info timings
    if build_info is not None:
        time_keys = ("parse_time", "module_time", "codegen_time", "build_time", "load_time")
        build_info.update({time_key: 0.0 for time_key in time_keys})

    build_options = gt_definitions.BuildOptions(
        name=name,
        module=module,
        format_source=format_source,
        rebuild=rebuild,
        raise_if_not_cached=raise_if_not_cached,
        backend_opts=kwargs,
        build_info=build_info,
        impl_opts=_impl_opts,
    )

    def _decorator(definition_func):
        if not isinstance(definition_func, types.FunctionType):
            if hasattr(definition_func, "definition_func"):  # StencilObject
                definition_func = definition_func.definition_func
            elif callable(definition_func):  # General callable
                definition_func = definition_func.__call__

        if not build_options.name:
            build_options.name = f"{definition_func.__name__}"
        if backend and "dace" in backend:
            stencil = DaCeLazyStencil(
                StencilBuilder(definition_func, backend=backend, options=build_options)
                .with_externals(externals or {})
                .with_dtypes(dtypes or {})
            )

        else:
            stencil = LazyStencil(
                StencilBuilder(definition_func, backend=backend, options=build_options)
                .with_externals(externals or {})
                .with_dtypes(dtypes or {})
            )
        if eager:
            stencil = stencil.implementation
        elif check_syntax:
            stencil.check_syntax()
        return stencil

    if definition is None:
        return _decorator
    return _decorator(definition)


class AxisIndex:
    def __init__(self, axis: str, index: int, offset: int = 0):
        self.axis = axis
        self.index = index
        self.offset = offset

    def __repr__(self):
        return f"AxisIndex(axis={self.axis}, index={self.index}, offset={self.offset})"

    def __eq__(self, other):
        return repr(self) == repr(other)

    def __str__(self) -> str:
        return f"{self.axis}[{self.index}] + {self.offset}"

    def __add__(self, offset: int):
        if not isinstance(offset, numbers.Integral):
            raise TypeError("Offset should be an integer type")
        if offset == 0:
            return self
        else:
            return AxisIndex(self.axis, self.index, self.offset + offset)

    def __radd__(self, offset: int):
        return self.__add__(offset)

    def __sub__(self, offset: int):
        return self.__add__(-offset)

    def __rsub__(self, offset: int):
        return self.__radd__(-offset)


class AxisInterval:
    def __init__(self, axis: str, start: int, end: int):
        assert start < end
        self.axis = axis
        self.start = start
        self.end = end

    def __repr__(self):
        return f"AxisInterval(axis={self.axis}, start={self.start}, end={self.end})"

    def __str__(self) -> str:
        return f"{self.axis}[{self.start}:{self.end}]"

    def __len__(self):
        return self.end - self.start


class ShiftedAxis:
    def __init__(self, name: str, shift: int):
        assert name
        self.name = name
        self.shift = shift

    def __repr__(self):
        return f"ShiftedAxis(name={self.name}, shift={self.shift})"

    def __str__(self) -> str:
        return f"{self.name}+{self.shift}"

    def __add__(self, shift):
        if not isinstance(shift, int):
            raise TypeError(f"Can only add type int, got {type(shift)}")
        return ShiftedAxis(self.name, self.shift + shift)

    def __sub__(self, shift):
        if not isinstance(shift, int):
            raise TypeError(f"Can only subtract type int, got {type(shift)}")
        return ShiftedAxis(self.name, self.shift - shift)


# GTScript builtins: domain axes
class Axis:
    def __init__(self, name: str):
        assert name
        self.name = name

    @property
    def __gt_axis_name__(self) -> str:
        return self.name

    def __repr__(self):
        return f"Axis(name={self.name})"

    def __str__(self) -> str:
        return self.name

    def __getitem__(self, interval):
        if isinstance(interval, slice):
            return AxisInterval(self.name, interval.start, interval.stop)
        elif isinstance(interval, int):
            return AxisIndex(self.name, interval)
        else:
            raise TypeError("Unrecognized index type")

    def __add__(self, shift):
        if not isinstance(shift, int):
            raise TypeError(f"Can only add type int, got {type(shift)}")
        return ShiftedAxis(self.name, shift)

    def __sub__(self, shift):
        if not isinstance(shift, int):
            raise TypeError(f"Can only subtract type int, got {type(shift)}")
        return ShiftedAxis(self.name, -shift)


I = Axis("I")  # noqa: E741 [ambiguous name]
"""I axes (parallel)."""

J = Axis("J")
"""J axes (parallel)."""

K = Axis("K")
"""K axes (sequential)."""

IJ = (I, J)
"""Tuple of axes I, J."""

IK = (I, K)
"""Tuple of axes I, K."""

JK = (J, K)
"""Tuple of axes J, K."""

IJK = (I, J, K)
"""Tuple of axes I, J, K."""


def mask_from_axes(axes):
    if isinstance(axes, Axis):
        axes = (axes,)
    axes = list(a.name for a in axes)
    return list(a in axes for a in list(a.name for a in IJK))


# GTScript builtins: iteration orders
FORWARD = +1
"""Forward iteration order."""

BACKWARD = -1
"""Backward iteration order."""

PARALLEL = 0
"""Parallel iteration order."""


class _FieldDescriptor:
    def __init__(self, dtype, axes, data_dims=tuple()):
        if isinstance(dtype, str):
            self.dtype = dtype
        else:
            try:
                dtype = np.dtype(dtype)
                if dtype.shape:
                    assert not data_dims
                    dtype = dtype.base
                    data_dims = dtype.shape
                if dtype not in _VALID_DATA_TYPES:
                    raise ValueError("Invalid data type descriptor")
            except ValueError as ex:
                raise ValueError("Invalid data type descriptor") from ex
            self.dtype = np.dtype(dtype)
        self.axes = axes if isinstance(axes, collections.abc.Collection) else [axes]
        if data_dims:
            if not isinstance(data_dims, collections.abc.Collection):
                self.data_dims = (data_dims,)
            else:
                self.data_dims = tuple(data_dims)
        else:
            self.data_dims = data_dims

    def __descriptor__(self):
        # Ignore, use JIT
        return None

    def __repr__(self):
        args = f"dtype={self.dtype!r}, axes={self.axes!r}, data_dims={self.data_dims!r}"
        return f"_FieldDescriptor({args})"

    def __str__(self) -> str:
        return (
            f"Field<[{', '.join(str(ax) for ax in self.axes)}], ({self.dtype}, {self.data_dims})>"
        )

    def at(self, *, K):
        """Stub function used to implement absolute
        K indexing"""
        raise RuntimeError(
            "`at(K=...)` stub function only, do not call outside of stencil field indexation."
        )


class _FieldDescriptorMaker:
    @staticmethod
    def _is_axes_spec(spec) -> bool:
        return isinstance(spec, Axis) or (
            isinstance(spec, collections.abc.Collection) and all(isinstance(i, Axis) for i in spec)
        )

    def __getitem__(self, field_spec):
        axes = IJK
        data_dims = ()

        if isinstance(field_spec, str) or not isinstance(field_spec, collections.abc.Collection):
            # Field[dtype] # noqa: ERA001 [commented-out-code]
            dtype = field_spec
        elif _FieldDescriptorMaker._is_axes_spec(field_spec[0]):
            # Field[axes, dtype] # noqa: ERA001 [commented-out-code]
            assert len(field_spec) == 2
            axes, dtype = field_spec
        elif len(field_spec) == 2 and not _FieldDescriptorMaker._is_axes_spec(field_spec[1]):
            # Field[high_dimensional_dtype] # noqa: ERA001 [commented-out-code]
            dtype = field_spec
        else:
            raise ValueError("Invalid field type descriptor")

        if isinstance(dtype, collections.abc.Collection) and not isinstance(dtype, str):
            # high dimensional dtype also includes data axes
            assert len(dtype) == 2
            dtype, data_dims = dtype

        return _FieldDescriptor(dtype, axes, data_dims)


class _GlobalTableDescriptorMaker(_FieldDescriptorMaker):
    def __getitem__(self, field_spec):
        if not isinstance(field_spec, collections.abc.Collection) and not len(field_spec) == 2:
            raise ValueError("GlobalTable is defined by a tuple (type, [axes_size..])")

        dtype, data_dims = field_spec

        return _FieldDescriptor(dtype, [], data_dims)


# GTScript builtins: variable annotations
Field = _FieldDescriptorMaker()
"""Field descriptor."""

GlobalTable = _GlobalTableDescriptorMaker()
"""Data array with no spatial dimension descriptor."""


class _SequenceDescriptor:
    def __init__(self, dtype, length):
        self.dtype = dtype
        self.length = length


class _SequenceDescriptorMaker:
    def __getitem__(self, dtype, length=None):
        return dtype, length


Sequence = _SequenceDescriptorMaker()
"""Sequence descriptor."""


# GTScript builtins: external definitions
def externals(*args):
    """Inlined values of the externals definitions."""
    return args


# GTScript builtins: computation and interval statements
class _ComputationContextManager:
    def __enter__(self):
        pass

    def __exit__(self, exc_type, exc_value, traceback):
        pass


def computation(order):
    """Define the computation."""
    return _ComputationContextManager()


def interval(*args):
    """Define the interval of computation in the 'K' sequential axis."""
    pass


def horizontal(*args):
    """Define a block of code that is restricted to a set of regions in the parallel axes."""
    pass


class _Region:
    def __getitem__(self, *args):
        """Define a region in the parallel axes."""
        pass


# Horizontal regions
region = _Region()


def __INLINED(compile_if_expression):
    """Evaluate condition at compile time and inline statements from selected branch."""
    pass


def compile_assert(expr):
    """Assert that expr evaluates to True at compile-time."""
    pass


# GTScript builtins: type cast & hints
<<<<<<< HEAD
int32 = np.int32
int64 = np.int64
float32 = np.float32
float64 = np.float64
_gt_all_op_types = Union[int32, int64, float32, float64]
=======
i32 = np.int32
i64 = np.int64
f64 = np.float64
f32 = np.float32
_gt_all_op_types = Union[i32, i64, f32, f64]
>>>>>>> fce19e5b


# GTScript builtins: math functions
def abs(x) -> _gt_all_op_types:  # type: ignore[empty-body] # noqa: A001 [builtin-variable-shadowing]
    """Return the absolute value of the argument"""
    pass


def min(x, y) -> _gt_all_op_types:  # type: ignore[empty-body]  # noqa: A001 [builtin-variable-shadowing]
    """Return the smallest of two or more arguments."""
    pass


def max(x, y) -> _gt_all_op_types:  # type: ignore[empty-body]  # noqa: A001 [builtin-variable-shadowing]
    """Return the largest of two or more arguments."""
    pass


def mod(x, y) -> _gt_all_op_types:  # type: ignore[empty-body]
    """returns the first argument modulo the second one"""
    pass


def sin(x) -> _gt_all_op_types:  # type: ignore[empty-body]
    """Return the sine of x radians"""
    pass


def cos(x) -> _gt_all_op_types:  # type: ignore[empty-body]
    """Return the cosine of x radians."""
    pass


def tan(x) -> _gt_all_op_types:  # type: ignore[empty-body]
    """Return the tangent of x radians."""
    pass


def asin(x) -> _gt_all_op_types:  # type: ignore[empty-body]
    """return the arc sine of x, in radians."""
    pass


def acos(x) -> _gt_all_op_types:  # type: ignore[empty-body]
    """Return the arc cosine of x, in radians."""
    pass


def atan(x) -> _gt_all_op_types:  # type: ignore[empty-body]
    """Return the arc tangent of x, in radians."""
    pass


def sinh(x) -> _gt_all_op_types:  # type: ignore[empty-body]
    """Return the hyperbolic sine of x radians"""
    pass


def cosh(x) -> _gt_all_op_types:  # type: ignore[empty-body]
    """Return the hyperbolic cosine of x radians."""
    pass


def tanh(x) -> _gt_all_op_types:  # type: ignore[empty-body]
    """Return the hyperbolic tangent of x radians."""
    pass


def asinh(x) -> _gt_all_op_types:  # type: ignore[empty-body]
    """return the inverse hyperbolic sine of x, in radians."""
    pass


def acosh(x) -> _gt_all_op_types:  # type: ignore[empty-body]
    """Return the inverse hyperbolic cosine of x, in radians."""
    pass


def atanh(x) -> _gt_all_op_types:  # type: ignore[empty-body]
    """Return the inverse hyperbolic tangent of x, in radians."""
    pass


def sqrt(x) -> _gt_all_op_types:  # type: ignore[empty-body]
    """Return the square root of x."""
    pass


def exp(x) -> _gt_all_op_types:  # type: ignore[empty-body]
    """Return e raised to the power x, where e is the base of natural logarithms."""
    pass


def log(x) -> _gt_all_op_types:  # type: ignore[empty-body]
    """Return the natural logarithm of x (to base e)."""
    pass


def log10(x) -> _gt_all_op_types:  # type: ignore[empty-body]
    """Return the base-10 logarithm of x."""
    pass


def gamma(x) -> _gt_all_op_types:  # type: ignore[empty-body]
    """Return the gamma function of x."""
    pass


def cbrt(x) -> _gt_all_op_types:  # type: ignore[empty-body]
    """Return the cubic root of x."""
    pass


def isfinite(x) -> _gt_all_op_types:  # type: ignore[empty-body]
    """Return True if x is neither an infinity nor a NaN, and False otherwise. (Note that 0.0 is considered finite.)"""
    pass


def isinf(x) -> _gt_all_op_types:  # type: ignore[empty-body]
    """Return True if x is a positive or negative infinity, and False otherwise."""
    pass


def isnan(x) -> _gt_all_op_types:  # type: ignore[empty-body]
    """Return True if x is a NaN (not a number), and False otherwise."""
    pass


def floor(x) -> _gt_all_op_types:  # type: ignore[empty-body]
    """Return the floor of x, the largest integer less than or equal to x."""
    pass


def ceil(x) -> _gt_all_op_types:  # type: ignore[empty-body]
    """Return the ceiling of x, the smallest integer greater than or equal to x."""
    pass


def trunc(x) -> _gt_all_op_types:  # type: ignore[empty-body]
    """Return the Real value x truncated to an Integral (usually an integer)"""
    pass


def erf(x):
    """Computes the error function of `x`."""
    pass


def erfc(x):
    """Computes the complementary error function of `x`, which is `1.0 - erf(x)`."""
    pass<|MERGE_RESOLUTION|>--- conflicted
+++ resolved
@@ -15,7 +15,6 @@
 import collections
 import inspect
 import numbers
-import platform
 import types
 from typing import Callable, Dict, Type, Union
 
@@ -73,15 +72,6 @@
     "float",
 }
 
-TYPE_HINT_AND_CAST_BUILTINS = {
-    "i32",
-    "i64",
-    "f32",
-    "f64",
-    "int",
-    "float",
-}
-
 builtins = {
     "I",
     "J",
@@ -135,10 +125,6 @@
     np.float64,
 )
 
-# since platform.architecture() returns "('64bit', 'ELF')" for example, we extract the number from here
-ARCHITECTURE_LITERAL_PRECISION = int(platform.architecture()[0][:2])
-"literal precision of the architecture - 64 or 32"
-
 
 def _set_arg_dtypes(definition: Callable[..., None], dtypes: Dict[Type, Type]):
     def _parse_annotation(arg, annotation):
@@ -192,12 +178,8 @@
     rebuild=False,
     cache_settings=None,
     raise_if_not_cached=False,
-<<<<<<< HEAD
     literal_int_precision=gt_definitions.LITERAL_INT_PRECISION,
     literal_float_precision=gt_definitions.LITERAL_FLOAT_PRECISION,
-=======
-    literal_precision=ARCHITECTURE_LITERAL_PRECISION,
->>>>>>> fce19e5b
     **kwargs,
 ):
     """Generate an implementation of the stencil definition with the specified backend.
@@ -251,17 +233,12 @@
             - `root_path`: (str)
             - `dir_name`: (str)
 
-<<<<<<< HEAD
         literal_int_precision: `int` optional
             Value to define the precision of generic `int` casts.
             (System literal precision by default).
 
         literal_float_precision: `int` optional
             Value to define the precision of generic `float` casts.
-=======
-        literal_precision: `int` optional
-            Value to define the precision of generic casts `int` and `float`.
->>>>>>> fce19e5b
             (System literal precision by default).
 
         **kwargs: `dict`, optional
@@ -302,7 +279,6 @@
         raise ValueError(f"Invalid 'raise_if_not_cached' bool value ('{raise_if_not_cached}')")
     if cache_settings is not None and not isinstance(cache_settings, dict):
         raise ValueError(f"Invalid 'cache_settings' dictionary ('{cache_settings}')")
-<<<<<<< HEAD
     if not isinstance(literal_int_precision, int) and literal_int_precision not in (32, 64):
         raise ValueError(
             f"Invalid 'literal_int_precision'. Got '{literal_int_precision}', expected 32 or 64."
@@ -311,10 +287,6 @@
         raise ValueError(
             f"Invalid 'literal_float_precision'. Got '{literal_float_precision}', expected 32 or 64."
         )
-=======
-    if not isinstance(literal_precision, int) and literal_precision not in (32, 64):
-        raise ValueError(f"Invalid 'literal_precision' ('{literal_precision}')")
->>>>>>> fce19e5b
 
     module = None
     if name:
@@ -349,12 +321,8 @@
         backend_opts=kwargs,
         build_info=build_info,
         cache_settings=cache_settings or {},
-<<<<<<< HEAD
         literal_int_precision=literal_int_precision,
         literal_float_precision=literal_float_precision,
-=======
-        literal_precision=literal_precision,
->>>>>>> fce19e5b
         impl_opts=_impl_opts,
     )
 
@@ -846,19 +814,11 @@
 
 
 # GTScript builtins: type cast & hints
-<<<<<<< HEAD
 int32 = np.int32
 int64 = np.int64
 float32 = np.float32
 float64 = np.float64
 _gt_all_op_types = Union[int32, int64, float32, float64]
-=======
-i32 = np.int32
-i64 = np.int64
-f64 = np.float64
-f32 = np.float32
-_gt_all_op_types = Union[i32, i64, f32, f64]
->>>>>>> fce19e5b
 
 
 # GTScript builtins: math functions
