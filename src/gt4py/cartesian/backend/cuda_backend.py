# GT4Py - GridTools Framework
#
# Copyright (c) 2014-2023, ETH Zurich
# All rights reserved.
#
# This file is part of the GT4Py project and the GridTools framework.
# GT4Py is free software: you can redistribute it and/or modify it under
# the terms of the GNU General Public License as published by the
# Free Software Foundation, either version 3 of the License, or any later
# version. See the LICENSE.txt file at the top-level directory of this
# distribution for a copy of the license or check <https://www.gnu.org/licenses/>.
#
# SPDX-License-Identifier: GPL-3.0-or-later

from typing import TYPE_CHECKING, Any, Dict, Optional, Tuple, Type

from gt4py import storage as gt_storage
from gt4py.cartesian.backend.base import CLIBackendMixin, disabled, register
from gt4py.cartesian.backend.gtc_common import (
    BackendCodegen,
    bindings_main_template,
    pybuffer_to_sid,
)
from gt4py.cartesian.gtc import gtir
from gt4py.cartesian.gtc.common import DataType
from gt4py.cartesian.gtc.cuir import cuir, cuir_codegen, extent_analysis, kernel_fusion
from gt4py.cartesian.gtc.cuir.oir_to_cuir import OIRToCUIR
from gt4py.cartesian.gtc.gtir_to_oir import GTIRToOIR
from gt4py.cartesian.gtc.passes.gtir_pipeline import GtirPipeline
from gt4py.cartesian.gtc.passes.oir_optimizations.caches import FillFlushToLocalKCaches
from gt4py.cartesian.gtc.passes.oir_optimizations.pruning import NoFieldAccessPruning
from gt4py.cartesian.gtc.passes.oir_pipeline import DefaultPipeline
from gt4py.eve import codegen

from .gtc_common import BaseGTBackend, CUDAPyExtModuleGenerator


if TYPE_CHECKING:
    from gt4py.cartesian.stencil_object import StencilObject


class CudaExtGenerator(BackendCodegen):
    def __init__(self, class_name, module_name, backend):
        self.class_name = class_name
        self.module_name = module_name
        self.backend = backend

    def __call__(self, stencil_ir: gtir.Stencil) -> Dict[str, Dict[str, str]]:
        stencil_ir = GtirPipeline(stencil_ir, self.backend.builder.stencil_id).full()
        base_oir = GTIRToOIR().visit(stencil_ir)
        oir_pipeline = self.backend.builder.options.backend_opts.get(
            "oir_pipeline",
            DefaultPipeline(skip=[NoFieldAccessPruning], add_steps=[FillFlushToLocalKCaches]),
        )
        oir_node = oir_pipeline.run(base_oir)
        cuir_node = OIRToCUIR().visit(oir_node)
        cuir_node = kernel_fusion.FuseKernels().visit(cuir_node)
        cuir_node = extent_analysis.CacheExtents().visit(cuir_node)
        format_source = self.backend.builder.options.format_source
        implementation = cuir_codegen.CUIRCodegen.apply(cuir_node, format_source=format_source)
        bindings = CudaBindingsCodegen.apply_codegen(
            cuir_node,
            module_name=self.module_name,
            backend=self.backend,
            format_source=format_source,
        )
        return {
            "computation": {"computation.hpp": implementation},
            "bindings": {"bindings.cu": bindings},
        }


class CudaBindingsCodegen(codegen.TemplatedGenerator):
    def __init__(self, backend):
        self.backend = backend
        self._unique_index: int = 0

    def unique_index(self) -> int:
        self._unique_index += 1
        return self._unique_index

    def visit_DataType(self, dtype: DataType, **kwargs):
        return cuir_codegen.CUIRCodegen().visit_DataType(dtype)

    def visit_FieldDecl(self, node: cuir.FieldDecl, **kwargs):
        if "external_arg" in kwargs:
            domain_ndim = node.dimensions.count(True)
            data_ndim = len(node.data_dims)
            sid_ndim = domain_ndim + data_ndim
            if kwargs["external_arg"]:
                return "py::object {name}, std::array<gt::int_t,{sid_ndim}> {name}_origin".format(
                    name=node.name,
                    sid_ndim=sid_ndim,
                )
            else:
                return pybuffer_to_sid(
                    name=node.name,
                    ctype=self.visit(node.dtype),
                    domain_dim_flags=node.dimensions,
                    data_ndim=len(node.data_dims),
                    stride_kind_index=self.unique_index(),
                    backend=self.backend,
                )

    def visit_ScalarDecl(self, node: cuir.ScalarDecl, **kwargs):
        if "external_arg" in kwargs:
            if kwargs["external_arg"]:
                return "{dtype} {name}".format(name=node.name, dtype=self.visit(node.dtype))
            else:
                return "gridtools::stencil::global_parameter({name})".format(name=node.name)

    def visit_Program(self, node: cuir.Program, **kwargs):
        assert "module_name" in kwargs
        entry_params = self.visit(node.params, external_arg=True, **kwargs)
        sid_params = self.visit(node.params, external_arg=False, **kwargs)
        return self.generic_visit(
            node,
            entry_params=entry_params,
            sid_params=sid_params,
            **kwargs,
        )

    Program = bindings_main_template()

    @classmethod
    def apply_codegen(cls, root, *, module_name="stencil", backend, **kwargs) -> str:
        generated_code = cls(backend).visit(root, module_name=module_name, **kwargs)
        if kwargs.get("format_source", True):
            generated_code = codegen.format_source("cpp", generated_code, style="LLVM")

        return generated_code


@disabled(
    message="CUDA backend is deprecated. New features developed after February 2024 are not available.",
    enabled_env_var="GT4PY_GTC_ENABLE_CUDA",
)
@register
class CudaBackend(BaseGTBackend, CLIBackendMixin):
    """CUDA backend using gtc."""

    name = "cuda"
    options = {
        **BaseGTBackend.GT_BACKEND_OPTS,
        "device_sync": {"versioning": True, "type": bool},
    }
    languages = {"computation": "cuda", "bindings": ["python"]}
    storage_info = gt_storage.layout.CUDALayout
    PYEXT_GENERATOR_CLASS = CudaExtGenerator  # type: ignore
    MODULE_GENERATOR_CLASS = CUDAPyExtModuleGenerator
    GT_BACKEND_T = "gpu"

    def generate_extension(self, **kwargs: Any) -> Tuple[str, str]:
        return self.make_extension(stencil_ir=self.builder.gtir, uses_cuda=True)

    def generate(self) -> Type["StencilObject"]:
<<<<<<< HEAD
=======
        # We push for hard deprecation here by raising by default and warning if use has been forced.
        if not self.deprecated:
            warnings.warn(
                "The 'cuda' backend is deprecated, features developed after February 2024 will not be available",
                DeprecationWarning,
                stacklevel=2,
            )
        else:
            raise NotImplementedError(
                "The 'cuda' backend is no longer maintained (February 2024)."
                "You can still force the use of the backend by defining GT4PY_GTC_CUDA_USE=1."
            )

>>>>>>> 11d6b144
        self.check_options(self.builder.options)

        pyext_module_name: Optional[str]
        pyext_file_path: Optional[str]

        # TODO(havogt) add bypass if computation has no effect
        pyext_module_name, pyext_file_path = self.generate_extension()

        # Generate and return the Python wrapper class
        return self.make_module(
            pyext_module_name=pyext_module_name,
            pyext_file_path=pyext_file_path,
        )<|MERGE_RESOLUTION|>--- conflicted
+++ resolved
@@ -50,14 +50,18 @@
         base_oir = GTIRToOIR().visit(stencil_ir)
         oir_pipeline = self.backend.builder.options.backend_opts.get(
             "oir_pipeline",
-            DefaultPipeline(skip=[NoFieldAccessPruning], add_steps=[FillFlushToLocalKCaches]),
+            DefaultPipeline(
+                skip=[NoFieldAccessPruning], add_steps=[FillFlushToLocalKCaches]
+            ),
         )
         oir_node = oir_pipeline.run(base_oir)
         cuir_node = OIRToCUIR().visit(oir_node)
         cuir_node = kernel_fusion.FuseKernels().visit(cuir_node)
         cuir_node = extent_analysis.CacheExtents().visit(cuir_node)
         format_source = self.backend.builder.options.format_source
-        implementation = cuir_codegen.CUIRCodegen.apply(cuir_node, format_source=format_source)
+        implementation = cuir_codegen.CUIRCodegen.apply(
+            cuir_node, format_source=format_source
+        )
         bindings = CudaBindingsCodegen.apply_codegen(
             cuir_node,
             module_name=self.module_name,
@@ -105,9 +109,13 @@
     def visit_ScalarDecl(self, node: cuir.ScalarDecl, **kwargs):
         if "external_arg" in kwargs:
             if kwargs["external_arg"]:
-                return "{dtype} {name}".format(name=node.name, dtype=self.visit(node.dtype))
+                return "{dtype} {name}".format(
+                    name=node.name, dtype=self.visit(node.dtype)
+                )
             else:
-                return "gridtools::stencil::global_parameter({name})".format(name=node.name)
+                return "gridtools::stencil::global_parameter({name})".format(
+                    name=node.name
+                )
 
     def visit_Program(self, node: cuir.Program, **kwargs):
         assert "module_name" in kwargs
@@ -154,22 +162,6 @@
         return self.make_extension(stencil_ir=self.builder.gtir, uses_cuda=True)
 
     def generate(self) -> Type["StencilObject"]:
-<<<<<<< HEAD
-=======
-        # We push for hard deprecation here by raising by default and warning if use has been forced.
-        if not self.deprecated:
-            warnings.warn(
-                "The 'cuda' backend is deprecated, features developed after February 2024 will not be available",
-                DeprecationWarning,
-                stacklevel=2,
-            )
-        else:
-            raise NotImplementedError(
-                "The 'cuda' backend is no longer maintained (February 2024)."
-                "You can still force the use of the backend by defining GT4PY_GTC_CUDA_USE=1."
-            )
-
->>>>>>> 11d6b144
         self.check_options(self.builder.options)
 
         pyext_module_name: Optional[str]
