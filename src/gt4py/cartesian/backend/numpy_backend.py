--- conflicted
+++ resolved
@@ -8,12 +8,7 @@
 
 from __future__ import annotations
 
-<<<<<<< HEAD
-from typing import TYPE_CHECKING, Any, ClassVar, Dict, Type, Union, cast
-=======
-import pathlib
 from typing import TYPE_CHECKING, Any, ClassVar, cast
->>>>>>> 11fd45e4
 
 from gt4py import storage as gt_storage
 from gt4py.cartesian.backend.base import BaseBackend, register
@@ -65,19 +60,6 @@
         return cast(NumpyBackend, self.builder.backend)
 
 
-<<<<<<< HEAD
-=======
-def recursive_write(root_path: pathlib.Path, tree: dict[str, str | dict]):
-    root_path.mkdir(parents=True, exist_ok=True)
-    for key, value in tree.items():
-        if isinstance(value, dict):
-            recursive_write(root_path / key, value)
-        else:
-            src_path = root_path / key
-            src_path.write_text(value)
-
-
->>>>>>> 11fd45e4
 @register
 class NumpyBackend(BaseBackend):
     """NumPy backend using gtc."""
