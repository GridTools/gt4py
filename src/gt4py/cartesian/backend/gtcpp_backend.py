--- conflicted
+++ resolved
@@ -35,11 +35,7 @@
 
 
 class GTExtGenerator(BackendCodegen):
-<<<<<<< HEAD
-    def __init__(self, class_name: str, module_name: str, backend: BaseGTBackend):
-=======
     def __init__(self, class_name: str, module_name: str, backend: BaseGTBackend) -> None:
->>>>>>> 795977bf
         self.class_name = class_name
         self.module_name = module_name
         self.backend = backend
