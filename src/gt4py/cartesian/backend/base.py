# GT4Py - GridTools Framework
#
# Copyright (c) 2014-2024, ETH Zurich
# All rights reserved.
#
# Please, refer to the LICENSE file in the root directory.
# SPDX-License-Identifier: BSD-3-Clause

from __future__ import annotations

import abc
import copy
import hashlib
import os
import pathlib
import time
import warnings
from typing import TYPE_CHECKING, Any, Callable, ClassVar, Protocol

from typing_extensions import deprecated

from gt4py import storage as gt_storage
from gt4py.cartesian import definitions as gt_definitions, utils as gt_utils
from gt4py.cartesian.backend import pyext_builder
from gt4py.cartesian.backend.module_generator import (
    BaseModuleGenerator,
    ModuleData,
    make_args_data_from_gtir,
)


if TYPE_CHECKING:
    from gt4py.cartesian.stencil_builder import StencilBuilder
    from gt4py.cartesian.stencil_object import StencilObject

<<<<<<< HEAD
REGISTRY = gt_utils.Registry()


def from_name(name: str) -> Type[Backend]:
    backend = REGISTRY.get(name, None)
    if not backend:
        raise NotImplementedError(
            f"Backend {name} is not implemented, options are: {REGISTRY.names}"
        )
    return backend


def register(backend_cls: Type[Backend]) -> Type[Backend]:
    assert issubclass(backend_cls, Backend) and backend_cls.name is not None

    if isinstance(backend_cls.name, str):
        gt_storage.register(backend_cls.name, backend_cls.storage_info)
        return REGISTRY.register(backend_cls.name, backend_cls)

    else:
        raise ValueError(
            "Invalid 'name' attribute ('{name}') in backend class '{cls}'".format(
                name=backend_cls.name, cls=backend_cls
            )
        )

=======
>>>>>>> 795977bf

class Backend(abc.ABC):
    #: Backend name
    name: ClassVar[str]

    #: Backend-specific options:
    #:
    #:  + info:
    #:    - versioning: is versioning on?
    #:    - description [optional]
    #:    - type
    options: ClassVar[dict[str, Any]]

    #: Backend-specific storage parametrization:
    #:
    #:  - "alignment": in bytes
    #:  - "device": "cpu" | "gpu"
    #:  - "layout_map": callback converting a mask to a layout
    #:  - "is_optimal_layout": callback checking if a storage has compatible layout
    storage_info: ClassVar[gt_storage.layout.LayoutInfo]

    #: Language support:
    #:
    #:  - "computation": name of the language in which the computation is implemented.
    #:  - "bindings": names of supported language bindings / wrappers.
    #:    If a high-level language is compatible out-of-the-box, it should not be listed.
    #:
    #:  Languages should be spelled using the official spelling
    #:  but lower case ("python", "fortran", "rust").
    languages: ClassVar[dict[str, Any] | None] = None

    # __impl_opts:
    #   "disable-code-generation": bool
    #   "disable-cache-validation": bool

    builder: StencilBuilder

    def __init__(self, builder: StencilBuilder) -> None:
        self.builder = builder

    @classmethod
    def filter_options_for_id(
        cls, options: gt_definitions.BuildOptions
    ) -> gt_definitions.BuildOptions:
        """Filter a copy for options that should not be part of the stencil ID."""
        filtered_options = copy.deepcopy(options)
        id_names = set(name for name, info in cls.options.items() if info["versioning"])
        non_id_names = set(filtered_options.backend_opts.keys()) - id_names
        for name in non_id_names:
            del filtered_options.backend_opts[name]

        return filtered_options

    @abc.abstractmethod
    def load(self) -> type[StencilObject] | None:
        """
        Load the stencil class from the generated python module.

        type:
            The generated stencil class after loading through python's import API


        This assumes that :py:meth:`Backend.generate` has been called already on the same stencil.
        The python module therefore already exists and any python extensions have been compiled.
        In case the stencil changed since the last generate call, it will not be rebuilt.
        """
        pass

    @abc.abstractmethod
    def generate(self) -> type[StencilObject]:
        """
        Generate the stencil class from GTScript's internal representation.

        Returns
        -------
        type:
            The generated stencil class after loading through python's import API

        In case the stencil class for the given ID is found in cache, this method can avoid
        rebuilding it. Rebuilding can however be triggered through the :code:`options` parameter
        if supported by the backend.
        """
        pass

    @property
    def extra_cache_info(self) -> dict[str, Any]:
        """Provide additional data to be stored in cache info file (subclass hook)."""
        return {}

    @property
    def extra_cache_validation_keys(self) -> list[str]:
        """List keys from extra_cache_info to be validated during consistency check."""
        return []


REGISTRY = gt_utils.Registry[type[Backend]]()


def from_name(name: str) -> type[Backend]:
    """Return a backend by name."""
    backend_cls = REGISTRY.get(name, None)
    if backend_cls is None:
        raise NotImplementedError(
            f"Backend '{name}' is not implemented. Options are: {REGISTRY.names}."
        )
    return backend_cls


def register(backend_cls: type[Backend]) -> type[Backend]:
    """Register a backend."""
    assert issubclass(backend_cls, Backend) and backend_cls.name is not None

    if isinstance(backend_cls.name, str):
        gt_storage.register(backend_cls.name, backend_cls.storage_info)
        return REGISTRY.register(backend_cls.name, backend_cls)

    raise ValueError(
        f"Invalid 'name' attribute ('{backend_cls.name}') in backend class '{backend_cls}'."
    )


class CLIBackendMixin(Backend):
    @abc.abstractmethod
    def generate_computation(self) -> dict[str, str | dict]:
        """
        Generate the computation source code in a way agnostic of the way it is going to be used.

        Returns
        -------
        Dict[str, str | Dict] of source file names / directories -> contents:
            If a key's value is a string, it is interpreted as a file name and its value as the
            source code of that file.
            If a key's value is a Dict, it is interpreted as a directory name and its
            value as a nested file hierarchy to which the same rules are applied recursively.
            The root path is relative to the build directory.

        Raises
        ------
        NotImplementedError
            If the backend does not support usage outside of JIT compilation / generation.

        Example
        -------
        .. code-block:: python

            def mystencil(...):
                ...

            options = BuildOptions(name="mystencil", ...)
            ir = frontend.generate(mystencil, {}, options)
            stencil_src = backend.generate_computation(ir, options)

            print(stencil_src)

            # this might be output from a fictional backend:
            {
                "mystencil_project": {
                    "src": {
                        "stencil.cpp",
                        "helpers.cpp"
                    },
                    "include": {
                        "stencil.hpp"
                    },
                }
            }

        This can now be automatically be turned into a folder hierarchy that makes sense
        and can be incorporated into an external build system.
        """
        raise NotImplementedError

    @abc.abstractmethod
    def generate_bindings(self, language_name: str) -> dict[str, str | dict]:
        """
        Generate bindings source code from ``language_name`` to the target language of the backend.

        Returns
        -------
        Analog to :py:meth:`generate_computation` but containing bindings source code. The
        dictionary contains a tree of directories with leaves being a mapping from filename to
        source code pairs, relative to the build directory.

        Raises
        ------
        RuntimeError
            If the backend does not support the bindings language.
        """
        languages = getattr(self, "languages", {"bindings": {}})
        name = getattr(self, "name", "")
        if language_name not in languages["bindings"]:
            raise NotImplementedError(
                f"Backend {name} does not implement bindings for {language_name}"
            )
        return {}


class BaseBackend(Backend):
    MODULE_GENERATOR_CLASS: ClassVar[type[BaseModuleGenerator]]

    def load(self) -> type[StencilObject] | None:
        build_info = self.builder.options.build_info
        if build_info is not None:
            start_time = time.perf_counter()

        stencil_class = None
        if self.builder.stencil_id is not None:
            self.check_options(self.builder.options)
            validate_hash = not self.builder.options._impl_opts.get(
                "disable-cache-validation", False
            )
            if self.builder.caching.is_cache_info_available_and_consistent(
                validate_hash=validate_hash
            ):
                stencil_class = self._load()

        if build_info is not None:
            build_info["load_time"] = time.perf_counter() - start_time

        return stencil_class

    def generate(self) -> type[StencilObject]:
        self.check_options(self.builder.options)
        return self.make_module()

    def _load(self) -> type[StencilObject]:
        stencil_class_name = self.builder.class_name
        file_name = str(self.builder.module_path)
        stencil_module = gt_utils.make_module_from_file(stencil_class_name, file_name)
        stencil_class = getattr(stencil_module, stencil_class_name)
        stencil_class.__module__ = self.builder.module_qualname
        stencil_class._gt_id_ = self.builder.stencil_id.version
        stencil_class._file_name = file_name
        stencil_class.definition_func = staticmethod(self.builder.definition)

        return stencil_class

    def check_options(self, options: gt_definitions.BuildOptions) -> None:
        assert self.options is not None
        unknown_options = set(options.backend_opts.keys()) - set(self.options.keys())
        if unknown_options:
            warnings.warn(
                f"Unknown options '{unknown_options}' for backend '{self.name}'",
                RuntimeWarning,
                stacklevel=2,
            )

    def make_module(self, **kwargs: Any) -> type[StencilObject]:
        build_info = self.builder.options.build_info
        if build_info is not None:
            start_time = time.perf_counter()

        file_path = self.builder.module_path
        module_source = self.make_module_source(**kwargs)

        if not self.builder.options._impl_opts.get("disable-code-generation", False):
            file_path.parent.mkdir(parents=True, exist_ok=True)
            file_path.write_text(module_source)
            self.builder.caching.update_cache_info()

        module = self._load()

        if build_info is not None:
            build_info["module_time"] = time.perf_counter() - start_time

        return module

    def make_module_source(self, *, args_data: ModuleData | None = None, **kwargs: Any) -> str:
        """Generate the module source code with or without stencil id."""
        args_data = args_data or make_args_data_from_gtir(self.builder.gtir_pipeline)
        source = self.MODULE_GENERATOR_CLASS()(args_data, self.builder, **kwargs)
        return source


class MakeModuleSourceCallable(Protocol):
    def __call__(self, *, args_data: ModuleData | None = None, **kwargs: Any) -> str: ...


class PurePythonBackendCLIMixin(CLIBackendMixin):
    """Mixin for CLI support for backends deriving from BaseBackend."""

    builder: StencilBuilder

    #: stencil python source generator method:
    #:  In order to use this mixin, the backend class must implement
    #:  a :py:meth:`make_module_source` method or derive from
    #:  :py:meth:`BaseBackend`.
    make_module_source: MakeModuleSourceCallable

    def generate_computation(self) -> dict[str, str | dict]:
        file_name = self.builder.module_path.name
        source = self.make_module_source(ir=self.builder.gtir)
        return {str(file_name): source}

    def generate_bindings(self, language_name: str) -> dict[str, str | dict]:
        """Pure python backends typically will not support bindings."""
        return super().generate_bindings(language_name)


class BasePyExtBackend(BaseBackend):
    @property
    def pyext_module_name(self) -> str:
        return self.builder.module_name + "_pyext"

    @property
    def pyext_module_path(self) -> str:
        return self.builder.module_qualname + "_pyext"

    @property
    def pyext_class_name(self) -> str:
        return self.builder.class_name + "_pyext"

    @property
    def pyext_build_dir_path(self) -> pathlib.Path:
        return self.builder.pkg_path.joinpath(self.pyext_module_name + "_BUILD")

    @property
    def extra_cache_info(self) -> dict[str, Any]:
        pyext_file_path = self.builder.backend_data.get("pyext_file_path", None)
        pyext_md5 = ""
        if pyext_file_path:
            pyext_md5 = hashlib.md5(pathlib.Path(pyext_file_path).read_bytes()).hexdigest()
        return {
            **super().extra_cache_info,
            "pyext_file_path": pyext_file_path,
            "pyext_md5": pyext_md5,
        }

    @property
    def extra_cache_validation_keys(self) -> list[str]:
        keys = super().extra_cache_validation_keys
        if self.extra_cache_info["pyext_md5"]:
            keys.append("pyext_md5")
        return keys

    @abc.abstractmethod
    def generate(self) -> type[StencilObject]:
        pass

    def build_extension_module(
        self,
        pyext_sources: dict[str, Any],
        pyext_build_opts: dict[str, str],
        *,
        uses_cuda: bool = False,
    ) -> tuple[str, str]:
        # Build extension module
        pyext_build_path = pathlib.Path(
            os.path.relpath(self.pyext_build_dir_path, pathlib.Path.cwd())
        )
        pyext_build_path.mkdir(parents=True, exist_ok=True)
        sources = []
        for key, source in pyext_sources.items():
            src_file_path = pyext_build_path / key
            src_ext = src_file_path.suffix
            if src_ext not in [".h", ".hpp"]:
                sources.append(str(src_file_path))

            if source is not gt_utils.NOTHING:
                src_file_path.write_text(source)

        pyext_target_file_path = self.builder.pkg_path
        qualified_pyext_name = self.pyext_module_path

        pyext_build_args: dict[str, Any] = dict(
            name=qualified_pyext_name,
            sources=sources,
            build_path=str(pyext_build_path),
            target_path=str(pyext_target_file_path),
            **pyext_build_opts,
        )

        if uses_cuda:
            module_name, file_path = pyext_builder.build_pybind_cuda_ext(**pyext_build_args)
        else:
            module_name, file_path = pyext_builder.build_pybind_ext(**pyext_build_args)

        assert module_name == qualified_pyext_name

        self.builder.with_backend_data(
            {"pyext_module_name": module_name, "pyext_file_path": file_path}
        )

        return module_name, file_path


def disabled(message: str, *, enabled_env_var: str) -> Callable[[type[Backend]], type[Backend]]:
    # We push for hard deprecation here by raising by default and warning if enabling has been forced.
    enabled = bool(int(os.environ.get(enabled_env_var, "0")))
    if enabled:
        return deprecated(message)
    else:

        def _decorator(cls: type[Backend]) -> type[Backend]:
            def _no_generate(obj) -> type[StencilObject]:
                raise NotImplementedError(
                    f"Disabled '{cls.name}' backend: 'f{message}'\n",
                    f"You can still enable the backend by hand using the environment variable '{enabled_env_var}=1'",
                )

            # Replace generate method with raise
            if not hasattr(cls, "generate"):
                raise ValueError(f"Coding error. Expected a generate method on {cls}")
            # Flag that it got disabled for register lookup
            cls.disabled = True  # type: ignore
            cls.generate = _no_generate  # type: ignore
            return cls

        return _decorator<|MERGE_RESOLUTION|>--- conflicted
+++ resolved
@@ -33,35 +33,6 @@
     from gt4py.cartesian.stencil_builder import StencilBuilder
     from gt4py.cartesian.stencil_object import StencilObject
 
-<<<<<<< HEAD
-REGISTRY = gt_utils.Registry()
-
-
-def from_name(name: str) -> Type[Backend]:
-    backend = REGISTRY.get(name, None)
-    if not backend:
-        raise NotImplementedError(
-            f"Backend {name} is not implemented, options are: {REGISTRY.names}"
-        )
-    return backend
-
-
-def register(backend_cls: Type[Backend]) -> Type[Backend]:
-    assert issubclass(backend_cls, Backend) and backend_cls.name is not None
-
-    if isinstance(backend_cls.name, str):
-        gt_storage.register(backend_cls.name, backend_cls.storage_info)
-        return REGISTRY.register(backend_cls.name, backend_cls)
-
-    else:
-        raise ValueError(
-            "Invalid 'name' attribute ('{name}') in backend class '{cls}'".format(
-                name=backend_cls.name, cls=backend_cls
-            )
-        )
-
-=======
->>>>>>> 795977bf
 
 class Backend(abc.ABC):
     #: Backend name
