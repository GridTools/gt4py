# GT4Py - GridTools Framework
#
# Copyright (c) 2014-2024, ETH Zurich
# All rights reserved.
#
# Please, refer to the LICENSE file in the root directory.
# SPDX-License-Identifier: BSD-3-Clause

from __future__ import annotations

import copy
import os
import pathlib
import re
from typing import TYPE_CHECKING, ClassVar

import dace
import dace.data
from dace.sdfg.analysis.schedule_tree import treenodes as tn
from dace.sdfg.utils import inline_sdfgs

from gt4py import storage as gt_storage
from gt4py._core import definitions as core_defs
from gt4py.cartesian import config as gt_config
from gt4py.cartesian.backend.base import CLIBackendMixin, register
from gt4py.cartesian.backend.gtc_common import (
    BackendCodegen,
    BaseGTBackend,
    CUDAPyExtModuleGenerator,
    GTBackendOptions,
    PyExtModuleGenerator,
    bindings_main_template,
    pybuffer_to_sid,
)
from gt4py.cartesian.backend.module_generator import make_args_data_from_gtir
from gt4py.cartesian.definitions import FieldInfo
from gt4py.cartesian.gtc import gtir
from gt4py.cartesian.gtc.dace.oir_to_treeir import OIRToTreeIR
from gt4py.cartesian.gtc.dace.treeir_to_stree import TreeIRToScheduleTree
from gt4py.cartesian.gtc.dace.utils import array_dimensions, replace_strides
from gt4py.cartesian.gtc.gtir_to_oir import GTIRToOIR
from gt4py.cartesian.gtc.passes.gtir_k_boundary import compute_k_boundary
from gt4py.cartesian.gtc.passes.oir_optimizations import caches
from gt4py.cartesian.gtc.passes.oir_optimizations.utils import compute_fields_extents
from gt4py.cartesian.gtc.passes.oir_pipeline import DefaultPipeline
from gt4py.cartesian.utils import shash
from gt4py.eve import codegen
from gt4py.eve.codegen import MakoTemplate as as_mako


if TYPE_CHECKING:
    from gt4py.cartesian.stencil_builder import StencilBuilder
    from gt4py.cartesian.stencil_object import StencilObject


def _specialize_transient_strides(
    sdfg: dace.SDFG, layout_map, replacement_dictionary: dict[str, str] | None = None
):
    # Find transients in this SDFG to specialize.
    stride_replacements = replace_strides(
        [
            array
            for array in sdfg.arrays.values()
            if isinstance(array, dace.data.Array) and array.transient
        ],
        layout_map,
    )

    # In case of nested SDFGs (see below), merge with replacement dict that was passed down.
    # Dev note: We shouldn't use mutable data structures as argument defaults.
    replacement_dictionary = {} if replacement_dictionary is None else replacement_dictionary
    replacement_dictionary.update(stride_replacements)

    # Replace in this SDFG
    sdfg.replace_dict(replacement_dictionary)
    for state in sdfg.nodes():
        for node in state.nodes():
            if isinstance(node, dace.nodes.NestedSDFG):
                # Recursively replace strides in nested SDFGs
                _specialize_transient_strides(node.sdfg, layout_map, replacement_dictionary)
    for k in replacement_dictionary.keys():
        if k in sdfg.symbols:
            sdfg.remove_symbol(k)


def _sdfg_add_arrays_and_edges(
    field_info: dict[str, FieldInfo],
    wrapper_sdfg: dace.SDFG,
    state: dace.SDFGState,
    inner_sdfg: dace.SDFG,
    nsdfg: dace.nodes.NestedSDFG,
    inputs: set[str] | dict[str, dace.dtypes.typeclass],
    outputs: set[str] | dict[str, dace.dtypes.typeclass],
    origins,
):
    for name, array in inner_sdfg.arrays.items():
        if isinstance(array, dace.data.Array) and not array.transient:
            axes = field_info[name].axes

            shape = [f"__{name}_{axis}_size" for axis in axes] + [
                d for d in field_info[name].data_dims
            ]

            wrapper_sdfg.add_array(
                name,
                dtype=array.dtype,
                strides=array.strides,
                shape=shape,
                storage=array.storage,
            )
            if isinstance(origins, tuple):
                origin = [o for a, o in zip("IJK", origins) if a in axes]
            else:
                origin = origins.get(name, origins.get("_all_", None))
                if len(origin) == 3:
                    origin = [o for a, o in zip("IJK", origin) if a in axes]

            ranges = [
                (o - max(0, e), o - max(0, e) + s - 1, 1)
                for o, e, s in zip(
                    origin,
                    field_info[name].boundary.lower_indices,
                    inner_sdfg.arrays[name].shape,
                )
            ]
            ranges += [(0, d, 1) for d in field_info[name].data_dims]
            if name in inputs:
                state.add_edge(
                    state.add_read(name),
                    None,
                    nsdfg,
                    name,
                    dace.Memlet(name, subset=dace.subsets.Range(ranges)),
                )
            if name in outputs:
                state.add_edge(
                    nsdfg,
                    name,
                    state.add_write(name),
                    None,
                    dace.Memlet(name, subset=dace.subsets.Range(ranges)),
                )
        elif isinstance(array, dace.data.Scalar):
            wrapper_sdfg.add_scalar(
                name, dtype=array.dtype, storage=array.storage, lifetime=array.lifetime
            )
            if name in inputs:
                state.add_edge(
                    state.add_read(name),
                    None,
                    nsdfg,
                    name,
                    dace.Memlet(name),
                )
            if name in outputs:
                state.add_edge(
                    nsdfg,
                    name,
                    state.add_write(name),
                    None,
                    dace.Memlet(name),
                )


def _sdfg_specialize_symbols(wrapper_sdfg, domain: tuple[int, ...]):
    ival, jval, kval = domain[0], domain[1], domain[2]
    for sdfg in wrapper_sdfg.all_sdfgs_recursive():
        if sdfg.parent_nsdfg_node is not None:
            symmap = sdfg.parent_nsdfg_node.symbol_mapping

            if "__I" in symmap:
                ival = symmap["__I"]
                del symmap["__I"]
            if "__J" in symmap:
                jval = symmap["__J"]
                del symmap["__J"]
            if "__K" in symmap:
                kval = symmap["__K"]
                del symmap["__K"]

        sdfg.replace_dict({"__I": ival, "__J": jval, "__K": kval})
        if "__I" in sdfg.symbols:
            sdfg.remove_symbol("__I")
        if "__J" in sdfg.symbols:
            sdfg.remove_symbol("__J")
        if "__K" in sdfg.symbols:
            sdfg.remove_symbol("__K")

        for val in ival, jval, kval:
            sym = dace.symbolic.pystr_to_symbolic(val)
            for fsym in sym.free_symbols:
                if sdfg.parent_nsdfg_node is not None:
                    sdfg.parent_nsdfg_node.symbol_mapping[str(fsym)] = fsym
                if str(fsym) not in sdfg.symbols:
                    if str(fsym) in sdfg.parent_sdfg.symbols:
                        sdfg.add_symbol(str(fsym), stype=sdfg.parent_sdfg.symbols[str(fsym)])
                    else:
                        sdfg.add_symbol(str(fsym), stype=dace.dtypes.int32)


def freeze_origin_domain_sdfg(
    inner_sdfg_unfrozen: dace.SDFG,
    arg_names: list[str],
    field_info: dict[str, FieldInfo],
    *,
    layout_map,
    origin: dict[str, tuple[int, ...]],
    domain: tuple[int, ...],
):
    """Create a new SDFG by wrapping a _copy_ of the original SDFG and freezing it's
    origin and domain

    This wrapping is required because we do not expect any of the inner_sdfg bounds to
    have been specialize, e.g. we expect "__I/J/K" symbols to still be present. We wrap
    the call and specialize at top level, which will then be passed as a parameter to the
    inner sdfg.

    If/when we move specialization of array & maps bounds upstream, this will become moot
    and can be remove. See https://github.com/GridTools/gt4py/issues/2082.

    Dev note: we need to wrap a copy to make sure we can use caching with no side effect
    in other parts of the SDFG making pipeline

    Args:
        inner_sdfg_unfrozen: SDFG with cartesian bounds as symbols
        arg_names: names of arguments to freeze
        field_info: full info stack on arguments
        origin: tuple of offset into the memory
        domain: tuple of size for the memory wrote by the stencil
    """
    inner_sdfg = copy.deepcopy(inner_sdfg_unfrozen)

    wrapper_sdfg = dace.SDFG("frozen_" + inner_sdfg.name)
    state = wrapper_sdfg.add_state("frozen_" + inner_sdfg.name + "_state")

    inputs = set()
    outputs = set()
    for inner_state in inner_sdfg.nodes():
        for node in inner_state.nodes():
            if (
                not isinstance(node, dace.nodes.AccessNode)
                or inner_sdfg.arrays[node.data].transient
            ):
                continue
            if node.has_reads(inner_state):
                inputs.add(node.data)
            if node.has_writes(inner_state):
                outputs.add(node.data)

    nsdfg = state.add_nested_sdfg(inner_sdfg, None, inputs, outputs)

    _sdfg_add_arrays_and_edges(
        field_info,
        wrapper_sdfg,
        state,
        inner_sdfg,
        nsdfg,
        inputs,
        outputs,
        origins=origin,
    )

    # in special case of empty domain, remove entire SDFG.
    if any(d == 0 for d in domain):
        states = wrapper_sdfg.states()
        assert len(states) == 1
        for node in states[0].nodes():
            state.remove_node(node)

    # make sure that symbols are passed through to inner sdfg
    for symbol in nsdfg.sdfg.free_symbols:
        if symbol not in wrapper_sdfg.symbols:
            wrapper_sdfg.add_symbol(symbol, nsdfg.sdfg.symbols[symbol])

    # Try to inline wrapped SDFG before symbols are specialized to avoid extra views
    inline_sdfgs(wrapper_sdfg)

    _sdfg_specialize_symbols(wrapper_sdfg, domain)
    _specialize_transient_strides(
        wrapper_sdfg,
        layout_map,
    )

    for _, _, array in wrapper_sdfg.arrays_recursive():
        if array.transient:
            array.lifetime = dace.dtypes.AllocationLifetime.SDFG

    wrapper_sdfg.arg_names = arg_names

    return wrapper_sdfg


class SDFGManager:
    # Cache loaded SDFGs across all instances
    _loaded_sdfgs: ClassVar[dict[str | pathlib.Path, dace.SDFG]] = dict()

<<<<<<< HEAD
    def __init__(self, builder: StencilBuilder):
=======
    def __init__(self, builder: StencilBuilder) -> None:
>>>>>>> 7168dc24
        self.builder = builder

    def schedule_tree(self) -> tn.ScheduleTreeRoot:
        """
        Schedule tree representation of the gtir (taken from the builder).

        This function is a three-step process:

        oir = gtir_to_oir(self.builder.gtir)
        tir = oir_to_tir(oir)
        schedule_tree = oir_to_stree(tir)
        """

        # Step 1: gtir to oir
        k_bounds = compute_k_boundary(self.builder.gtir)

        # - gtir to oir lowering
        oir = GTIRToOIR().visit(self.builder.gtir)

        # - oir optimizations
        # Deactivate caches. We need to extend the skip list in case users have
        # specified skip as well AND we need to copy in order to not trash the
        # cache hash!
        oir_pipeline: DefaultPipeline = self.builder.options.backend_opts.get(
            "oir_pipeline", DefaultPipeline()
        )
        oir_pipeline = copy.deepcopy(oir_pipeline)
        oir_pipeline.skip.extend(
            [
                caches.IJCacheDetection,
                caches.KCacheDetection,
                caches.PruneKCacheFills,
                caches.PruneKCacheFlushes,
            ]
        )
        oir = oir_pipeline.run(oir)

        # Step 2: oir to tree ir (tir)
        # - convert oir.VerticalLoops and oir.VerticalLoopSections to MapScope / ForScope
        # - split oir.HorizontalExecutions into oir.CodeBlocks
        tir = OIRToTreeIR(
            device_type=self.builder.backend.storage_info["device"],
            api_signature=self.builder.gtir.api_signature,
        ).visit(oir, k_bounds=k_bounds)

        # Step 3: tree ir to tree
        stree = TreeIRToScheduleTree().visit(tir)

        return stree

    @staticmethod
    def _strip_history(sdfg: dace.SDFG) -> None:
        # strip history from SDFG for faster save/load
        for tmp_sdfg in sdfg.all_sdfgs_recursive():
            tmp_sdfg.transformation_hist = []
            tmp_sdfg.orig_sdfg = None

    @staticmethod
    def _save_sdfg(sdfg: dace.SDFG, path: str) -> None:
        SDFGManager._strip_history(sdfg)
        sdfg.save(path)

    def sdfg_via_schedule_tree(self) -> dace.SDFG:
        """Lower OIR into an SDFG via Schedule Tree transpile first.

        Cache the SDFG into the manager for re-use.
        """
        filename = f"{self.builder.module_name}.sdfg"
        path = (
            pathlib.Path(os.path.relpath(self.builder.module_path.parent, pathlib.Path.cwd()))
            / filename
        )

        if path in SDFGManager._loaded_sdfgs:
            return SDFGManager._loaded_sdfgs[path]

        # Create SDFG
        stree = self.schedule_tree()
        sdfg = stree.as_sdfg(validate=True, simplify=True, skip={"ScalarToSymbolPromotion"})

        # Cache SDFG
        self._save_sdfg(sdfg, str(path))
        SDFGManager._loaded_sdfgs[path] = sdfg

        return sdfg

    def _frozen_sdfg(self, *, origin: dict[str, tuple[int, ...]], domain: tuple[int, ...]):
<<<<<<< HEAD
        frozen_hash = shash(origin, domain)
        basename = self.builder.module_path.with_suffix("")
        path = f"{basename}_{frozen_hash}.sdfg"
=======
        basename = self.builder.module_path.with_suffix("")
        path = f"{basename}_{shash(origin, domain)}.sdfg"
>>>>>>> 7168dc24

        # check if same sdfg already cached on disk
        if path in SDFGManager._loaded_sdfgs:
            return SDFGManager._loaded_sdfgs[path]

<<<<<<< HEAD
        # Otherwise, wrap and save sdfg from scratch
        sdfg = self.sdfg_via_schedule_tree()
        frozen_sdfg = freeze_origin_domain_sdfg(
            sdfg,
            arg_names=[arg.name for arg in self.builder.gtir.api_signature],
            field_info=make_args_data_from_gtir(self.builder.gtir_pipeline).field_info,
            layout_map=self.builder.backend.storage_info["layout_map"],
            origin=origin,
            domain=domain,
        )
        SDFGManager._loaded_sdfgs[path] = frozen_sdfg
        self._save_sdfg(frozen_sdfg, path)

        return frozen_sdfg
=======
        # otherwise, wrap and save sdfg from scratch
        inner_sdfg = self.unexpanded_sdfg()

        sdfg = freeze_origin_domain_sdfg(
            inner_sdfg,
            arg_names=[arg.name for arg in self.builder.gtir.api_signature],
            field_info=make_args_data_from_gtir(self.builder.gtir_pipeline).field_info,
            origin=origin,
            domain=domain,
        )
        SDFGManager._loaded_sdfgs[path] = sdfg
        self._save_sdfg(sdfg, path)

        return SDFGManager._loaded_sdfgs[path]
>>>>>>> 7168dc24

    def frozen_sdfg(self, *, origin: dict[str, tuple[int, ...]], domain: tuple[int, ...]):
        return copy.deepcopy(self._frozen_sdfg(origin=origin, domain=domain))


class DaCeExtGenerator(BackendCodegen):
    def __init__(self, class_name: str, module_name: str, backend: BaseDaceBackend) -> None:
        self.class_name = class_name
        self.module_name = module_name
        self.backend = backend

    def __call__(self, stencil_ir: gtir.Stencil) -> dict[str, dict[str, str]]:
        manager = SDFGManager(self.backend.builder)

        sdfg = manager.sdfg_via_schedule_tree()
        _specialize_transient_strides(
            sdfg,
            layout_map=self.backend.storage_info["layout_map"],
        )

        # NOTE
        # The glue code in DaCeComputationCodegen.apply() (just below) will define all the
        # symbols. Our job creating the sdfg/stree is to make sure we use the same symbols
        # and to be sure that these symbols are added as dace symbols.

        implementation = DaCeComputationCodegen.apply(stencil_ir, self.backend.builder, sdfg)

        bindings = DaCeBindingsCodegen.apply(
            stencil_ir, sdfg, module_name=self.module_name, backend=self.backend
        )

        bindings_ext = "cu" if self.backend.storage_info["device"] == "gpu" else "cpp"
        return {
            "computation": {"computation.hpp": implementation},
            "bindings": {f"bindings.{bindings_ext}": bindings},
        }


class DaCeComputationCodegen:
    template = as_mako(
        """\
auto ${name}(const std::array<gt::uint_t, 3>& domain) {
    return [domain](${",".join(functor_args)}) {
        const int __I = domain[0];
        const int __J = domain[1];
        const int __K = domain[2];
        ${name}${state_suffix} dace_handle;
        ${backend_specifics}
        auto allocator = gt::sid::cached_allocator(&${allocator}<char[]>);
        ${"\\n".join(tmp_allocs)}
        __program_${name}(${",".join(["&dace_handle", *dace_args])});
    };
}
"""
    )

    def generate_tmp_allocs(self, sdfg):
        global_fmt = (
            "__{sdfg_id}_{name} = allocate(allocator, gt::meta::lazy::id<{dtype}>(), {size})();"
        )
        threadlocal_fmt = (
            "__{sdfg_id}_{name} = __full__{sdfg_id}_{name} + omp_get_thread_num() * ({local_size});"
        )
        res = []
        for array_sdfg, name, array in sdfg.arrays_recursive():
            if array.transient and array.lifetime == dace.AllocationLifetime.Persistent:
                if array.storage != dace.StorageType.CPU_ThreadLocal:
                    fmt = "dace_handle." + global_fmt
                    res.append(
                        fmt.format(
                            name=name,
                            sdfg_id=array_sdfg.sdfg_id,
                            dtype=array.dtype.ctype,
                            size=array.total_size,
                        )
                    )
                else:
                    fmts = [
                        "{dtype} *__full" + global_fmt,
                        "#pragma omp parallel",
                        "{{",
                        threadlocal_fmt,
                        "}}",
                    ]
                    res.extend(
                        [
                            fmt.format(
                                name=name,
                                sdfg_id=array_sdfg.sdfg_id,
                                dtype=array.dtype.ctype,
                                size=f"omp_max_threads * ({array.total_size})",
                                local_size=array.total_size,
                            )
                            for fmt in fmts
                        ]
                    )
        return res

    @staticmethod
    def _postprocess_dace_code(code_objects, is_gpu, builder):
        lines = code_objects[[co.title for co in code_objects].index("Frame")].clean_code.split(
            "\n"
        )

        if is_gpu:
            regex = re.compile("struct [a-zA-Z_][a-zA-Z0-9_]*_t {")
            for i, line in enumerate(lines):
                if regex.match(line.strip()):
                    j = i + 1
                    while "};" not in lines[j].strip():
                        j += 1
                    lines = lines[0:i] + lines[j + 1 :]
                    break
            for i, line in enumerate(lines):
                if "#include <dace/dace.h>" in line:
                    cuda_code = next(co.clean_code for co in code_objects if co.title == "CUDA")
                    lines = lines[0:i] + cuda_code.split("\n") + lines[i + 1 :]
                    break

        def keep_line(line: str) -> bool:
            line = line.strip()
            if line == '#include "../../include/hash.h"':
                return False
            if line.startswith("DACE_EXPORTED") and line.endswith(");"):
                return False
            if line == "#include <cuda_runtime.h>":
                return False
            return True

        return "\n".join(filter(keep_line, lines))

    @classmethod
    def apply(cls, stencil_ir: gtir.Stencil, builder: StencilBuilder, sdfg: dace.SDFG):
        self = cls()
        with dace.config.temporary_config():
            # To prevent conflict with 3rd party usage of DaCe config always make sure that any
            #  changes be under the temporary_config manager
            if core_defs.CUPY_DEVICE_TYPE == core_defs.DeviceType.ROCM:
                dace.config.Config.set("compiler", "cuda", "backend", value="hip")
            dace.config.Config.set("compiler", "cuda", "max_concurrent_streams", value=-1)
            dace.config.Config.set(
                "compiler", "cuda", "default_block_size", value=gt_config.DACE_DEFAULT_BLOCK_SIZE
            )
            dace.config.Config.set("compiler", "cpu", "openmp_sections", value=False)
            code_objects = sdfg.generate_code()
        is_gpu = "CUDA" in {co.title for co in code_objects}

        computations = cls._postprocess_dace_code(code_objects, is_gpu, builder)
        if not is_gpu and any(
            array.transient and array.lifetime == dace.AllocationLifetime.Persistent
            for *_, array in sdfg.arrays_recursive()
        ):
            omp_threads = "int omp_max_threads = omp_get_max_threads();"
            omp_header = "#include <omp.h>"
        else:
            omp_threads = ""
            omp_header = ""

        interface = cls.template.definition.render(
            name=sdfg.name,
            backend_specifics=omp_threads,
            dace_args=self.generate_dace_args(stencil_ir, sdfg),
            functor_args=self.generate_functor_args(sdfg),
            tmp_allocs=self.generate_tmp_allocs(sdfg),
            allocator="gt::cuda_util::cuda_malloc" if is_gpu else "std::make_unique",
            state_suffix=dace.Config.get("compiler.codegen_state_struct_suffix"),
        )
        generated_code = f"""\
#include <gridtools/sid/sid_shift_origin.hpp>
#include <gridtools/sid/allocator.hpp>
#include <gridtools/stencil/cartesian.hpp>
{"#include <gridtools/common/cuda_util.hpp>" if is_gpu else omp_header}
namespace gt = gridtools;

{computations}

{interface}
"""

        if builder.options.format_source:
            generated_code = codegen.format_source("cpp", generated_code, style="LLVM")

        return generated_code

    def generate_dace_args(self, stencil_ir: gtir.Stencil, sdfg: dace.SDFG) -> list[str]:
        oir = GTIRToOIR().visit(stencil_ir)
        field_extents = compute_fields_extents(oir, add_k=True)

        k_origins = {
            field_name: max(boundary[0], 0)
            for field_name, boundary in compute_k_boundary(stencil_ir).items()
        }
        offset_dict: dict[str, tuple[int, int, int]] = {
            k: (max(-v[0][0], 0), max(-v[1][0], 0), k_origins[k] if k in k_origins else 0)
            for k, v in field_extents.items()
        }

        symbols = {f"__{var}": f"__{var}" for var in "IJK"}
        for name, array in sdfg.arrays.items():
            # transients are set to expressions based on their shape in _specialize_transient_strides
            if array.transient:
                continue

            if isinstance(array, dace.data.Scalar):
                # will be passed by name (as variable) by the catch all below
                continue

            dims = [dim for dim, select in zip("IJK", array_dimensions(array)) if select]
            data_ndim = len(array.shape) - len(dims)

            # api field strides
            fmt = "gt::sid::get_stride<{dim}>(gt::sid::get_strides(__{name}_sid))"

            symbols.update(
                {
                    f"__{name}_{dim}_stride": fmt.format(
                        dim=f"gt::stencil::dim::{dim.lower()}", name=name
                    )
                    for dim in dims
                }
            )
            symbols.update(
                {
                    f"__{name}_d{dim}_stride": fmt.format(
                        dim=f"gt::integral_constant<int, {3 + dim}>", name=name
                    )
                    for dim in range(data_ndim)
                }
            )

            # api field pointers
            fmt = """gt::sid::multi_shifted(
                         gt::sid::get_origin(__{name}_sid)(),
                         gt::sid::get_strides(__{name}_sid),
                         std::array<gt::int_t, {ndim}>{{{origin}}}
                     )"""
            origin = tuple(
                -offset_dict[name][idx]
                for idx, var in enumerate("IJK")
                if any(
                    dace.symbolic.pystr_to_symbolic(f"__{var}") in s.free_symbols
                    for s in array.shape
                    if hasattr(s, "free_symbols")
                )
            )
            symbols[name] = fmt.format(
                name=name, ndim=len(array.shape), origin=",".join(str(o) for o in origin)
            )

        # the remaining arguments are variables and can be passed by name
        for sym in sdfg.signature_arglist(with_types=False, for_call=True):
            if sym not in symbols:
                symbols[sym] = sym

        # return strings in order of sdfg signature
        return [symbols[s] for s in sdfg.signature_arglist(with_types=False, for_call=True)]

    def generate_functor_args(self, sdfg: dace.SDFG):
        res = []
        for name, array in sdfg.arrays.items():
            if array.transient:
                continue
            if isinstance(array, dace.data.Scalar):
                res.append(f"auto {name}")
                continue
            if isinstance(array, dace.data.Array):
                res.append(f"auto && __{name}_sid")
                continue
            raise NotImplementedError(f"generate_functor_args(): unexpected type {type(array)}")
        for name, dtype in ((n, d) for n, d in sdfg.symbols.items() if not n.startswith("__")):
            res.append(dtype.as_arg(name))
        return res


class DaCeBindingsCodegen:
    def __init__(self, backend):
        self.backend = backend
        self._unique_index: int = 0

    def unique_index(self) -> int:
        self._unique_index += 1
        return self._unique_index

    mako_template = bindings_main_template()

    def generate_entry_params(self, stencil_ir: gtir.Stencil, sdfg: dace.SDFG) -> list[str]:
        res: dict[str, str] = {}

        for name in sdfg.signature_arglist(with_types=False, for_call=True):
            if name in sdfg.arrays:
                data = sdfg.arrays[name]
                if isinstance(data, dace.data.Scalar):
                    res[name] = f"{data.ctype} {name}"
                elif isinstance(data, dace.data.Array):
                    res[name] = (
                        "py::{pybind_type} {name}, std::array<gt::int_t,{ndim}> {name}_origin".format(
                            pybind_type=(
                                "object"
                                if self.backend.storage_info["device"] == "gpu"
                                else "buffer"
                            ),
                            name=name,
                            ndim=len(data.shape),
                        )
                    )
                else:
                    raise NotImplementedError(
                        f"generate_entry_params(): unexpected type {type(data)}"
                    )
            elif name in sdfg.symbols and not name.startswith("__"):
<<<<<<< HEAD
                assert name in sdfg.symbols
=======
>>>>>>> 7168dc24
                res[name] = f"{sdfg.symbols[name].ctype} {name}"
        return list(res[node.name] for node in stencil_ir.params if node.name in res)

    def generate_sid_params(self, sdfg: dace.SDFG) -> list[str]:
        res: list[str] = []

        for name, array in sdfg.arrays.items():
            if array.transient:
                continue

<<<<<<< HEAD
            if isinstance(array, dace.data.Scalar):
                res.append(name)
                continue

            if not isinstance(array, dace.data.Array):
                raise NotImplementedError(f"generate_sid_params(): unexpected type {type(array)}")

            domain_dim_flags = tuple(array_dimensions(array))
            if len(domain_dim_flags) != 3:
                raise RuntimeError("Expected 3 cartesian array dimensions. Codegen error.")
=======
            domain_dim_flags = tuple(array_dimensions(array))
            if len(domain_dim_flags) != 3:
                raise RuntimeError("Expected 3 cartesian array dimensions. Codegen error.")

>>>>>>> 7168dc24
            data_ndim = len(array.shape) - sum(domain_dim_flags)
            sid_def = pybuffer_to_sid(
                name=name,
                ctype=array.dtype.ctype,
                domain_dim_flags=domain_dim_flags,
                data_ndim=data_ndim,
                stride_kind_index=self.unique_index(),
                backend=self.backend,
            )

            res.append(sid_def)
        # pass scalar parameters as variables
        for name in (n for n in sdfg.symbols.keys() if not n.startswith("__")):
            res.append(name)
        return res

    def generate_sdfg_bindings(self, stencil_ir: gtir.Stencil, sdfg, module_name) -> str:
        return self.mako_template.render_values(
            name=sdfg.name,
            module_name=module_name,
            entry_params=self.generate_entry_params(stencil_ir, sdfg),
            sid_params=self.generate_sid_params(sdfg),
        )

    @classmethod
    def apply(cls, stencil_ir: gtir.Stencil, sdfg: dace.SDFG, module_name: str, *, backend) -> str:
        generated_code = cls(backend).generate_sdfg_bindings(
            stencil_ir, sdfg, module_name=module_name
        )
        if backend.builder.options.format_source:
            generated_code = codegen.format_source("cpp", generated_code, style="LLVM")
        return generated_code


class DaCePyExtModuleGenerator(PyExtModuleGenerator):
    def __init__(self, builder: StencilBuilder) -> None:
        super().__init__(builder)

    def generate_imports(self):
        return "\n".join(
            [
                *super().generate_imports().splitlines(),
                "import dace",
                "import copy",
                "from gt4py.cartesian.backend.dace_stencil_object import DaCeStencilObject",
            ]
        )

    def generate_base_class_name(self):
        return "DaCeStencilObject"

    def generate_class_members(self):
        res = super().generate_class_members()
        filepath = self.builder.module_path.joinpath(
            os.path.dirname(self.builder.module_path), self.builder.module_name + ".sdfg"
        )
        res += f'\nSDFG_PATH = "{filepath}"\n'
        return res


class DaCeCUDAPyExtModuleGenerator(DaCePyExtModuleGenerator, CUDAPyExtModuleGenerator):
    pass


class BaseDaceBackend(BaseGTBackend, CLIBackendMixin):
    GT_BACKEND_T = "dace"
    PYEXT_GENERATOR_CLASS = DaCeExtGenerator

    def generate(self) -> type[StencilObject]:
        self.check_options(self.builder.options)

        # TODO(havogt) add bypass if computation has no effect
        self.generate_extension()

        # Generate and return the Python wrapper class
        return self.make_module()


@register
class DaceCPUBackend(BaseDaceBackend):
    name = "dace:cpu"
    languages: ClassVar[dict] = {"computation": "c++", "bindings": ["python"]}
    storage_info: ClassVar[gt_storage.layout.LayoutInfo] = {
        "alignment": 1,
        "device": "cpu",
        "layout_map": gt_storage.layout.layout_maker_factory((0, 1, 2)),
        "is_optimal_layout": gt_storage.layout.layout_checker_factory(
            gt_storage.layout.layout_maker_factory((0, 1, 2))
        ),
    }
    MODULE_GENERATOR_CLASS = DaCePyExtModuleGenerator

    options = BaseGTBackend.GT_BACKEND_OPTS

    def generate_extension(self) -> None:
        return self.make_extension(uses_cuda=False)


@register
class DaceGPUBackend(BaseDaceBackend):
    """DaCe python backend using gt4py.cartesian.gtc."""

    name = "dace:gpu"
    languages: ClassVar[dict] = {"computation": "cuda", "bindings": ["python"]}
    storage_info: ClassVar[gt_storage.layout.LayoutInfo] = {
        "alignment": 32,
        "device": "gpu",
        "layout_map": gt_storage.layout.layout_maker_factory((2, 1, 0)),
        "is_optimal_layout": gt_storage.layout.layout_checker_factory(
            gt_storage.layout.layout_maker_factory((2, 1, 0))
        ),
    }
    MODULE_GENERATOR_CLASS = DaCeCUDAPyExtModuleGenerator
    options: ClassVar[GTBackendOptions] = {
        **BaseGTBackend.GT_BACKEND_OPTS,
        "device_sync": {"versioning": True, "type": bool},
    }

    def generate_extension(self) -> None:
        return self.make_extension(uses_cuda=True)<|MERGE_RESOLUTION|>--- conflicted
+++ resolved
@@ -294,11 +294,7 @@
     # Cache loaded SDFGs across all instances
     _loaded_sdfgs: ClassVar[dict[str | pathlib.Path, dace.SDFG]] = dict()
 
-<<<<<<< HEAD
-    def __init__(self, builder: StencilBuilder):
-=======
     def __init__(self, builder: StencilBuilder) -> None:
->>>>>>> 7168dc24
         self.builder = builder
 
     def schedule_tree(self) -> tn.ScheduleTreeRoot:
@@ -385,21 +381,16 @@
 
         return sdfg
 
-    def _frozen_sdfg(self, *, origin: dict[str, tuple[int, ...]], domain: tuple[int, ...]):
-<<<<<<< HEAD
-        frozen_hash = shash(origin, domain)
-        basename = self.builder.module_path.with_suffix("")
-        path = f"{basename}_{frozen_hash}.sdfg"
-=======
+    def _frozen_sdfg(
+        self, *, origin: dict[str, tuple[int, ...]], domain: tuple[int, ...]
+    ) -> dace.SDFG:
         basename = self.builder.module_path.with_suffix("")
         path = f"{basename}_{shash(origin, domain)}.sdfg"
->>>>>>> 7168dc24
 
         # check if same sdfg already cached on disk
         if path in SDFGManager._loaded_sdfgs:
             return SDFGManager._loaded_sdfgs[path]
 
-<<<<<<< HEAD
         # Otherwise, wrap and save sdfg from scratch
         sdfg = self.sdfg_via_schedule_tree()
         frozen_sdfg = freeze_origin_domain_sdfg(
@@ -414,24 +405,10 @@
         self._save_sdfg(frozen_sdfg, path)
 
         return frozen_sdfg
-=======
-        # otherwise, wrap and save sdfg from scratch
-        inner_sdfg = self.unexpanded_sdfg()
-
-        sdfg = freeze_origin_domain_sdfg(
-            inner_sdfg,
-            arg_names=[arg.name for arg in self.builder.gtir.api_signature],
-            field_info=make_args_data_from_gtir(self.builder.gtir_pipeline).field_info,
-            origin=origin,
-            domain=domain,
-        )
-        SDFGManager._loaded_sdfgs[path] = sdfg
-        self._save_sdfg(sdfg, path)
-
-        return SDFGManager._loaded_sdfgs[path]
->>>>>>> 7168dc24
-
-    def frozen_sdfg(self, *, origin: dict[str, tuple[int, ...]], domain: tuple[int, ...]):
+
+    def frozen_sdfg(
+        self, *, origin: dict[str, tuple[int, ...]], domain: tuple[int, ...]
+    ) -> dace.SDFG:
         return copy.deepcopy(self._frozen_sdfg(origin=origin, domain=domain))
 
 
@@ -740,10 +717,6 @@
                         f"generate_entry_params(): unexpected type {type(data)}"
                     )
             elif name in sdfg.symbols and not name.startswith("__"):
-<<<<<<< HEAD
-                assert name in sdfg.symbols
-=======
->>>>>>> 7168dc24
                 res[name] = f"{sdfg.symbols[name].ctype} {name}"
         return list(res[node.name] for node in stencil_ir.params if node.name in res)
 
@@ -754,7 +727,6 @@
             if array.transient:
                 continue
 
-<<<<<<< HEAD
             if isinstance(array, dace.data.Scalar):
                 res.append(name)
                 continue
@@ -765,12 +737,6 @@
             domain_dim_flags = tuple(array_dimensions(array))
             if len(domain_dim_flags) != 3:
                 raise RuntimeError("Expected 3 cartesian array dimensions. Codegen error.")
-=======
-            domain_dim_flags = tuple(array_dimensions(array))
-            if len(domain_dim_flags) != 3:
-                raise RuntimeError("Expected 3 cartesian array dimensions. Codegen error.")
-
->>>>>>> 7168dc24
             data_ndim = len(array.shape) - sum(domain_dim_flags)
             sid_def = pybuffer_to_sid(
                 name=name,
