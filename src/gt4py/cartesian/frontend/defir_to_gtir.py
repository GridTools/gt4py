--- conflicted
+++ resolved
@@ -578,16 +578,9 @@
 
     def transform_offset(
         self, offset: dict[str, int | Expr | AbsoluteKIndex], **kwargs: Any
-<<<<<<< HEAD
-    ) -> common.CartesianOffset | gtir.VariableKOffset | AbsoluteKIndex:
-        if isinstance(offset, AbsoluteKIndex):
-            k_to_gtir = self.visit(offset.k)
-            return gtir.AbsoluteKIndex(k=k_to_gtir)
-=======
     ) -> common.CartesianOffset | gtir.VariableKOffset | gtir.AbsoluteKIndex:
         if isinstance(offset, AbsoluteKIndex):
             return gtir.AbsoluteKIndex(k=self.visit(offset.k, **kwargs))
->>>>>>> 3dcae406
 
         k_val = offset.get("K", 0)
         if isinstance(k_val, numbers.Integral):
@@ -596,8 +589,4 @@
         if isinstance(k_val, Expr):
             return gtir.VariableKOffset(k=self.visit(k_val, **kwargs))
 
-<<<<<<< HEAD
-        raise TypeError("Unrecognized vertical indexing type")
-=======
-        raise TypeError("Unrecognized vertical offset type.")
->>>>>>> 3dcae406
+        raise TypeError("Unrecognized vertical offset type.")