--- conflicted
+++ resolved
@@ -340,15 +340,12 @@
         NativeFunction.FLOOR: common.NativeFunction.FLOOR,
         NativeFunction.CEIL: common.NativeFunction.CEIL,
         NativeFunction.TRUNC: common.NativeFunction.TRUNC,
-<<<<<<< HEAD
         NativeFunction.I32: common.NativeFunction.I32,
         NativeFunction.I64: common.NativeFunction.I64,
         NativeFunction.F64: common.NativeFunction.F64,
         NativeFunction.F32: common.NativeFunction.F32,
-=======
         NativeFunction.ERF: common.NativeFunction.ERF,
         NativeFunction.ERFC: common.NativeFunction.ERFC,
->>>>>>> cdfd041e
     }
 
     GT4PY_BUILTIN_TO_GTIR: Final[dict[Builtin, common.BuiltInLiteral]] = {
