# GT4Py - GridTools Framework
#
# Copyright (c) 2014-2024, ETH Zurich
# All rights reserved.
#
# Please, refer to the LICENSE file in the root directory.
# SPDX-License-Identifier: BSD-3-Clause

import copy
import functools
import itertools
import numbers
from typing import Any, Dict, Final, List, Optional, Tuple, Union, cast

import numpy as np

from gt4py.cartesian.frontend.node_util import (
    IRNodeMapper,
    IRNodeVisitor,
    location_to_source_location,
)
from gt4py.cartesian.frontend.nodes import (
    AbsoluteKIndex,
    ArgumentInfo,
    Assign,
    AxisBound,
    AxisInterval,
    BinaryOperator,
    BinOpExpr,
    BlockStmt,
    Builtin,
    BuiltinLiteral,
    Cast,
    ComputationBlock,
    DataType,
    Empty,
    Expr,
    FieldDecl,
    FieldRef,
    HorizontalIf,
    If,
    IterationOrder,
    IteratorAccess,
    LevelMarker,
    NativeFuncCall,
    NativeFunction,
    Node,
    ScalarLiteral,
    StencilDefinition,
    TernaryOpExpr,
    UnaryOperator,
    UnaryOpExpr,
    VarDecl,
    VarRef,
    While,
)
from gt4py.cartesian.gtc import common, gtir
from gt4py.cartesian.gtc.common import ExprKind


def _convert_dtype(data_type) -> common.DataType:
    dtype = common.DataType(int(data_type))
    if dtype == common.DataType.DEFAULT:
        # TODO: this will be a frontend choice later
        # in non-GTC parts, this is set in the backend
        dtype = cast(
            common.DataType, common.DataType.FLOAT64
        )  # see https://github.com/GridTools/gtc/issues/100
    return dtype


def _make_literal(v: numbers.Number) -> gtir.Literal:
    value: Union[BuiltinLiteral, str]
    if isinstance(v, (bool, np.bool_)):
        dtype = common.DataType.BOOL
        value = common.BuiltInLiteral.TRUE if v else common.BuiltInLiteral.FALSE
    else:
        if isinstance(v, (int, np.int64)):
            dtype = common.DataType.INT64
        elif isinstance(v, (float, np.float64)):
            dtype = common.DataType.FLOAT64
        elif isinstance(v, np.float32):
            dtype = common.DataType.FLOAT32
        elif isinstance(v, np.int64):
            dtype = common.DataType.INT32
        elif isinstance(v, np.int32):
            dtype = common.DataType.INT32
        elif isinstance(v, np.int16):
            dtype = common.DataType.INT16
        elif isinstance(v, np.int8):
            dtype = common.DataType.INT8
        else:
            raise TypeError(
                "Warning: Only INTs, FLOAT64 and FLOAT32 (via np.X types) literals are "
                f"supported currently. Type {type(v)} unsupported."
            )
        value = str(v)
    return gtir.Literal(dtype=dtype, value=value)


class UnrollVectorAssignments(IRNodeMapper):
    @classmethod
    def apply(cls, root, **kwargs):
        return cls().visit(root, **kwargs)

    def _is_vector_assignment(self, stmt: Node, fields_decls: Dict[str, FieldDecl]) -> bool:
        if not isinstance(stmt, Assign):
            return False

        # does the referenced field has data dimensions and the access is not element wise
        return fields_decls[stmt.target.name].data_dims and not stmt.target.data_index

    def visit_StencilDefinition(
        self, node: StencilDefinition, *, fields_decls: Dict[str, FieldDecl], **kwargs
    ) -> StencilDefinition:
        node = copy.deepcopy(node)

        for c in node.computations:
            if c.body.stmts:
                new_stmts = []
                for stmt in c.body.stmts:
                    new_stmt = self.visit(stmt, fields_decls=fields_decls, **kwargs)
                    if isinstance(new_stmt, list):
                        new_stmts.extend(new_stmt)
                    else:
                        new_stmts.append(stmt)  # take stmt as is

                c.body.stmts = new_stmts

        return node

    # computes dimensions of nested lists
    def _nested_list_dim(self, a: List) -> List[int]:
        if not isinstance(a, list):
            return []
        return [len(a), *self._nested_list_dim(a[0])]

    def visit_Assign(
        self, node: Assign, *, fields_decls: Dict[str, FieldDecl], **kwargs
    ) -> Union[gtir.ParAssignStmt, List[gtir.ParAssignStmt]]:
        if self._is_vector_assignment(node, fields_decls):
            assert isinstance(node.target, FieldRef) or isinstance(node.target, VarRef)
            target_dims = fields_decls[node.target.name].data_dims

            unrolled_rhs = UnrollVectorExpressions.apply(
                node.value, expected_dim=target_dims, fields_decls=fields_decls
            )

            value_dims = self._nested_list_dim(unrolled_rhs)
            if target_dims != value_dims:
                raise Exception(
                    f"Assignment dimension mismatch: '{node.target.name}' has dim = {target_dims}; rhs has dim {value_dims}."
                )

            assign_list = []
            for index in itertools.product(*(range(dim) for dim in target_dims)):
                tmp_node = copy.deepcopy(node)
                value_node = functools.reduce(lambda arr, el: arr[el], index, unrolled_rhs)
                data_type = DataType.INT32
                data_index = [
                    ScalarLiteral(value=index_el, data_type=data_type) for index_el in index
                ]

                tmp_node.target.data_index = data_index
                tmp_node.value = value_node

                assign_list.append(tmp_node)

            return assign_list
        return node


class UnrollVectorExpressions(IRNodeMapper):
    @classmethod
    def apply(cls, root, *, expected_dim: Tuple[int, ...], fields_decls: Dict[str, FieldDecl]):
        result = cls().visit(root, fields_decls=fields_decls)
        # if the expression is just a scalar broadcast to the expected dimensions
        if not isinstance(result, list):
            result = functools.reduce(
                lambda val, len_: [val for _ in range(len_)], reversed(expected_dim), result
            )
        return result

    def visit_FieldRef(self, node: FieldRef, *, fields_decls: Dict[str, FieldDecl], **kwargs):
        name = node.name
        if fields_decls[name].data_dims:
            field_list: List[Union[FieldRef, List[FieldRef]]] = []
            # vector
            if len(fields_decls[name].data_dims) == 1:
                dims = fields_decls[name].data_dims[0]
                for index in range(dims):
                    data_type = DataType.INT32
                    data_index = [ScalarLiteral(value=index, data_type=data_type)]
                    element_ref = FieldRef(
                        name=node.name, offset=node.offset, data_index=data_index, loc=node.loc
                    )
                    field_list.append(element_ref)
            # matrix
            elif len(fields_decls[name].data_dims) == 2:
                rows, cols = fields_decls[name].data_dims
                for row in range(rows):
                    row_list: List[FieldRef] = []
                    for col in range(cols):
                        data_type = DataType.INT32
                        data_index = [
                            ScalarLiteral(value=row, data_type=data_type),
                            ScalarLiteral(value=col, data_type=data_type),
                        ]
                        element_ref = FieldRef(
                            name=node.name,
                            offset=node.offset,
                            **kwargs,
                            data_index=data_index,
                            loc=node.loc,
                        )
                        row_list.append(element_ref)
                    field_list.append(row_list)
            else:
                raise Exception(
                    "Higher dimensional fields only supported for vectors and matrices."
                )
            return field_list

        return node

    def visit_UnaryOpExpr(self, node: UnaryOpExpr, *, fields_decls: Dict[str, FieldDecl], **kwargs):
        if node.op == UnaryOperator.TRANSPOSED:
            node = self.visit(node.arg, fields_decls=fields_decls, **kwargs)
            assert isinstance(node, list) and all(
                isinstance(row, list) and len(row) == len(node[0]) for row in node
            )
            # transpose list
            node = [list(x) for x in zip(*node)]
            return node

        return self.generic_visit(node, **kwargs)

    def visit_BinOpExpr(self, node: BinOpExpr, *, fields_decls: Dict[str, FieldDecl], **kwargs):
        lhs = self.visit(node.lhs, fields_decls=fields_decls, **kwargs)
        rhs = self.visit(node.rhs, fields_decls=fields_decls, **kwargs)
        result: Union[List[BinOpExpr], BinOpExpr] = []

        if node.op == BinaryOperator.MATMULT:
            for j in range(len(lhs)):
                acc = BinOpExpr(op=BinaryOperator.MUL, lhs=lhs[j][0], rhs=rhs[0], loc=node.loc)
                for i in range(1, len(lhs[0])):
                    mul = BinOpExpr(op=BinaryOperator.MUL, lhs=lhs[j][i], rhs=rhs[i], loc=node.loc)
                    acc = BinOpExpr(op=BinaryOperator.ADD, lhs=acc, rhs=mul, loc=node.loc)

                result.append(acc)
            return result

        # vector and vector
        if isinstance(lhs, list) and isinstance(rhs, list):
            assert len(lhs) == len(rhs)
            for lhs_el, rhs_el in zip(lhs, rhs):
                result.append(BinOpExpr(op=node.op, lhs=lhs_el, rhs=rhs_el, loc=node.loc))
            return result

        # scalar and vector
        if isinstance(lhs, Expr) and isinstance(rhs, list):
            for rhs_el in rhs:
                result.append(BinOpExpr(op=node.op, lhs=lhs, rhs=rhs_el, loc=node.loc))
            return result

        if isinstance(lhs, list) and isinstance(rhs, Expr):
            for lhs_el in lhs:
                result.append(BinOpExpr(op=node.op, lhs=lhs_el, rhs=rhs, loc=node.loc))
            return result

        # scalar and scalar fallback
        return self.generic_visit(node, **kwargs)


class DefIRToGTIR(IRNodeVisitor):
    GT4PY_ITERATIONORDER_TO_GTIR_LOOPORDER: Final[dict[IterationOrder, common.LoopOrder]] = {
        IterationOrder.BACKWARD: common.LoopOrder.BACKWARD,
        IterationOrder.PARALLEL: common.LoopOrder.PARALLEL,
        IterationOrder.FORWARD: common.LoopOrder.FORWARD,
    }

    GT4PY_LEVELMARKER_TO_GTIR_LEVELMARKER: Final[dict[LevelMarker, common.LevelMarker]] = {
        LevelMarker.START: common.LevelMarker.START,
        LevelMarker.END: common.LevelMarker.END,
    }

    GT4PY_OP_TO_GTIR_OP: Final[
        dict[
            BinaryOperator,
            common.ArithmeticOperator | common.LogicalOperator | common.ComparisonOperator,
        ]
    ] = {
        # arithmetic
        BinaryOperator.ADD: common.ArithmeticOperator.ADD,
        BinaryOperator.SUB: common.ArithmeticOperator.SUB,
        BinaryOperator.MUL: common.ArithmeticOperator.MUL,
        BinaryOperator.DIV: common.ArithmeticOperator.DIV,
        # logical
        BinaryOperator.AND: common.LogicalOperator.AND,
        BinaryOperator.OR: common.LogicalOperator.OR,
        # comparison
        BinaryOperator.EQ: common.ComparisonOperator.EQ,
        BinaryOperator.NE: common.ComparisonOperator.NE,
        BinaryOperator.LT: common.ComparisonOperator.LT,
        BinaryOperator.LE: common.ComparisonOperator.LE,
        BinaryOperator.GT: common.ComparisonOperator.GT,
        BinaryOperator.GE: common.ComparisonOperator.GE,
    }

    GT4PY_UNARYOP_TO_GTIR: Final[dict[UnaryOperator, common.UnaryOperator]] = {
        UnaryOperator.POS: common.UnaryOperator.POS,
        UnaryOperator.NEG: common.UnaryOperator.NEG,
        UnaryOperator.NOT: common.UnaryOperator.NOT,
    }

    GT4PY_NATIVE_FUNC_TO_GTIR: Final[dict[NativeFunction, common.NativeFunction]] = {
        NativeFunction.ABS: common.NativeFunction.ABS,
        NativeFunction.MIN: common.NativeFunction.MIN,
        NativeFunction.MAX: common.NativeFunction.MAX,
        NativeFunction.MOD: common.NativeFunction.MOD,
        NativeFunction.SIN: common.NativeFunction.SIN,
        NativeFunction.COS: common.NativeFunction.COS,
        NativeFunction.TAN: common.NativeFunction.TAN,
        NativeFunction.ARCSIN: common.NativeFunction.ARCSIN,
        NativeFunction.ARCCOS: common.NativeFunction.ARCCOS,
        NativeFunction.ARCTAN: common.NativeFunction.ARCTAN,
        NativeFunction.SINH: common.NativeFunction.SINH,
        NativeFunction.COSH: common.NativeFunction.COSH,
        NativeFunction.TANH: common.NativeFunction.TANH,
        NativeFunction.ARCSINH: common.NativeFunction.ARCSINH,
        NativeFunction.ARCCOSH: common.NativeFunction.ARCCOSH,
        NativeFunction.ARCTANH: common.NativeFunction.ARCTANH,
        NativeFunction.SQRT: common.NativeFunction.SQRT,
        NativeFunction.EXP: common.NativeFunction.EXP,
        NativeFunction.LOG: common.NativeFunction.LOG,
        NativeFunction.LOG10: common.NativeFunction.LOG10,
        NativeFunction.GAMMA: common.NativeFunction.GAMMA,
        NativeFunction.CBRT: common.NativeFunction.CBRT,
        NativeFunction.ISFINITE: common.NativeFunction.ISFINITE,
        NativeFunction.ISINF: common.NativeFunction.ISINF,
        NativeFunction.ISNAN: common.NativeFunction.ISNAN,
        NativeFunction.FLOOR: common.NativeFunction.FLOOR,
        NativeFunction.CEIL: common.NativeFunction.CEIL,
        NativeFunction.TRUNC: common.NativeFunction.TRUNC,
        NativeFunction.INT32: common.NativeFunction.INT32,
        NativeFunction.INT64: common.NativeFunction.INT64,
        NativeFunction.FLOAT32: common.NativeFunction.FLOAT32,
        NativeFunction.FLOAT64: common.NativeFunction.FLOAT64,
        NativeFunction.ERF: common.NativeFunction.ERF,
        NativeFunction.ERFC: common.NativeFunction.ERFC,
        NativeFunction.ROUND: common.NativeFunction.ROUND,
<<<<<<< HEAD
=======
        NativeFunction.ROUND_AWAY_FROM_ZERO: common.NativeFunction.ROUND_AWAY_FROM_ZERO,
>>>>>>> d1f16211
    }

    GT4PY_BUILTIN_TO_GTIR: Final[dict[Builtin, common.BuiltInLiteral]] = {
        Builtin.TRUE: common.BuiltInLiteral.TRUE,
        Builtin.FALSE: common.BuiltInLiteral.FALSE,
    }

    @classmethod
    def apply(cls, root, **kwargs):
        return cls().visit(root)

    def visit_StencilDefinition(self, node: StencilDefinition) -> gtir.Stencil:
        field_params = {f.name: self.visit(f) for f in node.api_fields}
        scalar_params = {p.name: self.visit(p) for p in node.parameters}
        vertical_loops = [self.visit(c) for c in node.computations if c.body.stmts]
        externals = {
            name: _make_literal(value)
            for name, value in (node.externals or {}).items()
            if isinstance(value, numbers.Number)
        }

        return gtir.Stencil(
            name=node.name,
            api_signature=[
                gtir.Argument(
                    name=f.name,
                    is_keyword=f.is_keyword,
                    default=str(f.default) if not isinstance(f.default, type(Empty)) else "",
                )
                for f in node.api_signature
            ],
            params=[
                self.visit(f, all_params={**field_params, **scalar_params})
                for f in node.api_signature
            ],
            vertical_loops=vertical_loops,
            externals=externals,
            sources=node.sources or {},
            docstring=node.docstring,
            loc=location_to_source_location(node.loc),
        )

    def visit_ArgumentInfo(self, node: ArgumentInfo, all_params: Dict[str, gtir.Decl]) -> gtir.Decl:
        return all_params[node.name]

    def visit_ComputationBlock(self, node: ComputationBlock) -> gtir.VerticalLoop:
        stmts = []
        temporaries = []
        for s in node.body.stmts:
            decl_or_stmt = self.visit(s)
            if isinstance(decl_or_stmt, gtir.Decl):
                temporaries.append(decl_or_stmt)
            else:
                stmts.append(decl_or_stmt)
        start, end = self.visit(node.interval)
        interval = gtir.Interval(
            start=start, end=end, loc=location_to_source_location(node.interval.loc)
        )
        return gtir.VerticalLoop(
            interval=interval,
            loop_order=self.GT4PY_ITERATIONORDER_TO_GTIR_LOOPORDER[node.iteration_order],
            body=stmts,
            temporaries=temporaries,
            loc=location_to_source_location(node.loc),
        )

    def visit_IteratorAccess(self, iterator_access: IteratorAccess) -> gtir.IteratorAccess:
        return gtir.IteratorAccess(name=gtir.IteratorAccess.AxisName(iterator_access.name))

    def visit_BlockStmt(self, node: BlockStmt) -> List[gtir.Stmt]:
        return [self.visit(s) for s in node.stmts]

    def visit_Assign(self, node: Assign) -> gtir.ParAssignStmt:
        assert isinstance(node.target, FieldRef) or isinstance(node.target, VarRef)
        return gtir.ParAssignStmt(
            left=self.visit(node.target),
            right=self.visit(node.value),
            loc=location_to_source_location(node.loc),
        )

    def visit_ScalarLiteral(self, node: ScalarLiteral) -> gtir.Literal:
        return gtir.Literal(value=str(node.value), dtype=_convert_dtype(node.data_type.value))

    def visit_UnaryOpExpr(self, node: UnaryOpExpr) -> gtir.UnaryOp:
        return gtir.UnaryOp(
            op=self.GT4PY_UNARYOP_TO_GTIR[node.op],
            expr=self.visit(node.arg),
            loc=location_to_source_location(node.loc),
        )

    def visit_BinOpExpr(self, node: BinOpExpr) -> Union[gtir.BinaryOp, gtir.NativeFuncCall]:
        if node.op in (BinaryOperator.POW, BinaryOperator.MOD):
            return gtir.NativeFuncCall(
                func=common.NativeFunction[node.op.name],
                args=[self.visit(node.lhs), self.visit(node.rhs)],
                loc=location_to_source_location(node.loc),
            )
        return gtir.BinaryOp(
            left=self.visit(node.lhs),
            right=self.visit(node.rhs),
            op=self.GT4PY_OP_TO_GTIR_OP[node.op],
            loc=location_to_source_location(node.loc),
        )

    def visit_TernaryOpExpr(self, node: TernaryOpExpr) -> gtir.TernaryOp:
        return gtir.TernaryOp(
            cond=self.visit(node.condition),
            true_expr=self.visit(node.then_expr),
            false_expr=self.visit(node.else_expr),
            loc=location_to_source_location(node.loc),
        )

    def visit_BuiltinLiteral(self, node: BuiltinLiteral) -> gtir.Literal:
        # currently deals only with boolean literals
        if node.value in self.GT4PY_BUILTIN_TO_GTIR.keys():
            return gtir.Literal(
                value=self.GT4PY_BUILTIN_TO_GTIR[node.value], dtype=common.DataType.BOOL
            )
        raise NotImplementedError(f"BuiltIn.{node.value} not implemented in lowering")

    def visit_Cast(self, node: Cast) -> gtir.Cast:
        return gtir.Cast(
            dtype=common.DataType(node.data_type.value),
            expr=self.visit(node.expr),
            loc=location_to_source_location(node.loc),
        )

    def visit_NativeFuncCall(self, node: NativeFuncCall) -> gtir.NativeFuncCall:
        return gtir.NativeFuncCall(
            func=self.GT4PY_NATIVE_FUNC_TO_GTIR[node.func],
            args=[self.visit(arg) for arg in node.args],
            loc=location_to_source_location(node.loc),
        )

    def visit_FieldRef(self, node: FieldRef) -> gtir.FieldAccess:
        return gtir.FieldAccess(
            name=node.name,
            offset=self.transform_offset(node.offset),
            data_index=[self.visit(index) for index in node.data_index],
            loc=location_to_source_location(node.loc),
        )

    def visit_If(self, node: If) -> Union[gtir.FieldIfStmt, gtir.ScalarIfStmt]:
        cond = self.visit(node.condition)
        if cond.kind == ExprKind.FIELD:
            return gtir.FieldIfStmt(
                cond=cond,
                true_branch=gtir.BlockStmt(body=self.visit(node.main_body)),
                false_branch=(
                    gtir.BlockStmt(body=self.visit(node.else_body)) if node.else_body else None
                ),
                loc=location_to_source_location(node.loc),
            )

        return gtir.ScalarIfStmt(
            cond=cond,
            true_branch=gtir.BlockStmt(body=self.visit(node.main_body)),
            false_branch=(
                gtir.BlockStmt(body=self.visit(node.else_body)) if node.else_body else None
            ),
            loc=location_to_source_location(node.loc),
        )

    def visit_HorizontalIf(self, node: HorizontalIf) -> gtir.FieldIfStmt:
        def make_bound_or_level(bound: AxisBound, level) -> Optional[common.AxisBound]:
            if (level == LevelMarker.START and bound.offset <= -10000) or (
                level == LevelMarker.END and bound.offset >= 10000
            ):
                return None

            return common.AxisBound(
                level=self.GT4PY_LEVELMARKER_TO_GTIR_LEVELMARKER[bound.level],
                offset=bound.offset,
            )

        axes = {
            axis.lower(): common.HorizontalInterval(
                start=make_bound_or_level(node.intervals[axis].start, LevelMarker.START),
                end=make_bound_or_level(node.intervals[axis].end, LevelMarker.END),
            )
            for axis in ("I", "J")
        }

        return gtir.HorizontalRestriction(
            mask=common.HorizontalMask(**axes), body=self.visit(node.body)
        )

    def visit_While(self, node: While) -> gtir.While:
        return gtir.While(
            cond=self.visit(node.condition),
            body=self.visit(node.body),
            loc=location_to_source_location(node.loc),
        )

    def visit_VarRef(self, node: VarRef, **kwargs) -> gtir.ScalarAccess:
        return gtir.ScalarAccess(name=node.name, loc=location_to_source_location(node.loc))

    def visit_AxisInterval(self, node: AxisInterval) -> Tuple[gtir.AxisBound, gtir.AxisBound]:
        return self.visit(node.start), self.visit(node.end)

    def visit_AxisBound(self, node: AxisBound) -> gtir.AxisBound:
        # TODO(havogt) add support VarRef
        return gtir.AxisBound(
            level=self.GT4PY_LEVELMARKER_TO_GTIR_LEVELMARKER[node.level], offset=node.offset
        )

    def visit_FieldDecl(self, node: FieldDecl) -> gtir.FieldDecl:
        dimension_names = ["I", "J", "K"]
        dimensions = tuple(dim in node.axes for dim in dimension_names)
        # datatype conversion works via same ID
        return gtir.FieldDecl(
            name=node.name,
            dtype=_convert_dtype(node.data_type.value),
            dimensions=dimensions,
            data_dims=tuple(node.data_dims),
            loc=location_to_source_location(node.loc),
        )

    def visit_VarDecl(self, node: VarDecl) -> gtir.ScalarDecl:
        # datatype conversion works via same ID
        return gtir.ScalarDecl(
            name=node.name,
            dtype=_convert_dtype(node.data_type.value),
            loc=location_to_source_location(node.loc),
        )

    def transform_offset(
        self, offset: dict[str, int | Expr | AbsoluteKIndex], **kwargs: Any
    ) -> common.CartesianOffset | gtir.VariableKOffset | AbsoluteKIndex:
        if isinstance(offset, AbsoluteKIndex):
            k_to_gtir = self.visit(offset.k)
            return gtir.AbsoluteKIndex(k=k_to_gtir)

        k_val = offset.get("K", 0)
        if isinstance(k_val, numbers.Integral):
            return common.CartesianOffset(i=offset.get("I", 0), j=offset.get("J", 0), k=k_val)

        if isinstance(k_val, Expr):
            return gtir.VariableKOffset(k=self.visit(k_val, **kwargs))

        raise TypeError("Unrecognized vertical indexing type")<|MERGE_RESOLUTION|>--- conflicted
+++ resolved
@@ -349,10 +349,7 @@
         NativeFunction.ERF: common.NativeFunction.ERF,
         NativeFunction.ERFC: common.NativeFunction.ERFC,
         NativeFunction.ROUND: common.NativeFunction.ROUND,
-<<<<<<< HEAD
-=======
         NativeFunction.ROUND_AWAY_FROM_ZERO: common.NativeFunction.ROUND_AWAY_FROM_ZERO,
->>>>>>> d1f16211
     }
 
     GT4PY_BUILTIN_TO_GTIR: Final[dict[Builtin, common.BuiltInLiteral]] = {
