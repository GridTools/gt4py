# GT4Py - GridTools Framework
#
# Copyright (c) 2014-2024, ETH Zurich
# All rights reserved.
#
# Please, refer to the LICENSE file in the root directory.
# SPDX-License-Identifier: BSD-3-Clause

import copy
import functools
import itertools
import numbers
from typing import Any, Dict, Final, List, Optional, Tuple, Union, cast

import numpy as np

from gt4py.cartesian.frontend.node_util import (
    IRNodeMapper,
    IRNodeVisitor,
    location_to_source_location,
)
from gt4py.cartesian.frontend.nodes import (
    AbsoluteKIndex,
    ArgumentInfo,
    Assign,
    AxisBound,
    AxisInterval,
    BinaryOperator,
    BinOpExpr,
    BlockStmt,
    Builtin,
    BuiltinLiteral,
    Cast,
    ComputationBlock,
    DataType,
    Empty,
    Expr,
    FieldDecl,
    FieldRef,
    HorizontalIf,
    If,
    IterationOrder,
    LevelMarker,
    NativeFuncCall,
    NativeFunction,
    Node,
    ScalarLiteral,
    StencilDefinition,
    TernaryOpExpr,
    UnaryOperator,
    UnaryOpExpr,
    VarDecl,
    VarRef,
    While,
)
from gt4py.cartesian.gtc import common, gtir
from gt4py.cartesian.gtc.common import ExprKind


def _convert_dtype(data_type) -> common.DataType:
    dtype = common.DataType(int(data_type))
    if dtype == common.DataType.DEFAULT:
        # TODO: this will be a frontend choice later
        # in non-GTC parts, this is set in the backend
        dtype = cast(
            common.DataType, common.DataType.FLOAT64
        )  # see https://github.com/GridTools/gtc/issues/100
    return dtype


def _make_literal(v: numbers.Number) -> gtir.Literal:
    value: Union[BuiltinLiteral, str]
    if isinstance(v, (bool, np.bool_)):
        dtype = common.DataType.BOOL
        value = common.BuiltInLiteral.TRUE if v else common.BuiltInLiteral.FALSE
    else:
        if isinstance(v, (int, np.int64)):
            dtype = common.DataType.INT64
        elif isinstance(v, (float, np.float64)):
            dtype = common.DataType.FLOAT64
        elif isinstance(v, np.float32):
            dtype = common.DataType.FLOAT32
        elif isinstance(v, np.int64):
            dtype = common.DataType.INT32
        elif isinstance(v, np.int32):
            dtype = common.DataType.INT32
        elif isinstance(v, np.int16):
            dtype = common.DataType.INT16
        elif isinstance(v, np.int8):
            dtype = common.DataType.INT8
        else:
            raise TypeError(
                "Warning: Only INTs, FLOAT64 and FLOAT32 (via np.X types) literals are "
                f"supported currently. Type {type(v)} unsupported."
            )
        value = str(v)
    return gtir.Literal(dtype=dtype, value=value)


class UnrollVectorAssignments(IRNodeMapper):
    @classmethod
    def apply(cls, root, **kwargs):
        return cls().visit(root, **kwargs)

    def _is_vector_assignment(self, stmt: Node, fields_decls: Dict[str, FieldDecl]) -> bool:
        if not isinstance(stmt, Assign):
            return False

        # does the referenced field has data dimensions and the access is not element wise
        return fields_decls[stmt.target.name].data_dims and not stmt.target.data_index

    def visit_StencilDefinition(
        self, node: StencilDefinition, *, fields_decls: Dict[str, FieldDecl], **kwargs
    ) -> StencilDefinition:
        node = copy.deepcopy(node)

        for c in node.computations:
            if c.body.stmts:
                new_stmts = []
                for stmt in c.body.stmts:
                    new_stmt = self.visit(stmt, fields_decls=fields_decls, **kwargs)
                    if isinstance(new_stmt, list):
                        new_stmts.extend(new_stmt)
                    else:
                        new_stmts.append(stmt)  # take stmt as is

                c.body.stmts = new_stmts

        return node

    # computes dimensions of nested lists
    def _nested_list_dim(self, a: List) -> List[int]:
        if not isinstance(a, list):
            return []
        return [len(a), *self._nested_list_dim(a[0])]

    def visit_Assign(
        self, node: Assign, *, fields_decls: Dict[str, FieldDecl], **kwargs
    ) -> Union[gtir.ParAssignStmt, List[gtir.ParAssignStmt]]:
        if self._is_vector_assignment(node, fields_decls):
            assert isinstance(node.target, FieldRef) or isinstance(node.target, VarRef)
            target_dims = fields_decls[node.target.name].data_dims

            unrolled_rhs = UnrollVectorExpressions.apply(
                node.value, expected_dim=target_dims, fields_decls=fields_decls
            )

            value_dims = self._nested_list_dim(unrolled_rhs)
            if target_dims != value_dims:
                raise Exception(
                    f"Assignment dimension mismatch: '{node.target.name}' has dim = {target_dims}; rhs has dim {value_dims}."
                )

            assign_list = []
            for index in itertools.product(*(range(dim) for dim in target_dims)):
                tmp_node = copy.deepcopy(node)
                value_node = functools.reduce(lambda arr, el: arr[el], index, unrolled_rhs)
                data_type = DataType.INT32
                data_index = [
                    ScalarLiteral(value=index_el, data_type=data_type) for index_el in index
                ]

                tmp_node.target.data_index = data_index
                tmp_node.value = value_node

                assign_list.append(tmp_node)

            return assign_list
        return node


class UnrollVectorExpressions(IRNodeMapper):
    @classmethod
    def apply(cls, root, *, expected_dim: Tuple[int, ...], fields_decls: Dict[str, FieldDecl]):
        result = cls().visit(root, fields_decls=fields_decls)
        # if the expression is just a scalar broadcast to the expected dimensions
        if not isinstance(result, list):
            result = functools.reduce(
                lambda val, len_: [val for _ in range(len_)], reversed(expected_dim), result
            )
        return result

    def visit_FieldRef(self, node: FieldRef, *, fields_decls: Dict[str, FieldDecl], **kwargs):
        name = node.name
        if fields_decls[name].data_dims:
            field_list: List[Union[FieldRef, List[FieldRef]]] = []
            # vector
            if len(fields_decls[name].data_dims) == 1:
                dims = fields_decls[name].data_dims[0]
                for index in range(dims):
                    data_type = DataType.INT32
                    data_index = [ScalarLiteral(value=index, data_type=data_type)]
                    element_ref = FieldRef(
                        name=node.name, offset=node.offset, data_index=data_index, loc=node.loc
                    )
                    field_list.append(element_ref)
            # matrix
            elif len(fields_decls[name].data_dims) == 2:
                rows, cols = fields_decls[name].data_dims
                for row in range(rows):
                    row_list: List[FieldRef] = []
                    for col in range(cols):
                        data_type = DataType.INT32
                        data_index = [
                            ScalarLiteral(value=row, data_type=data_type),
                            ScalarLiteral(value=col, data_type=data_type),
                        ]
                        element_ref = FieldRef(
                            name=node.name,
                            offset=node.offset,
                            **kwargs,
                            data_index=data_index,
                            loc=node.loc,
                        )
                        row_list.append(element_ref)
                    field_list.append(row_list)
            else:
                raise Exception(
                    "Higher dimensional fields only supported for vectors and matrices."
                )
            return field_list

        return node

    def visit_UnaryOpExpr(self, node: UnaryOpExpr, *, fields_decls: Dict[str, FieldDecl], **kwargs):
        if node.op == UnaryOperator.TRANSPOSED:
            node = self.visit(node.arg, fields_decls=fields_decls, **kwargs)
            assert isinstance(node, list) and all(
                isinstance(row, list) and len(row) == len(node[0]) for row in node
            )
            # transpose list
            node = [list(x) for x in zip(*node)]
            return node

        return self.generic_visit(node, **kwargs)

    def visit_BinOpExpr(self, node: BinOpExpr, *, fields_decls: Dict[str, FieldDecl], **kwargs):
        lhs = self.visit(node.lhs, fields_decls=fields_decls, **kwargs)
        rhs = self.visit(node.rhs, fields_decls=fields_decls, **kwargs)
        result: Union[List[BinOpExpr], BinOpExpr] = []

        if node.op == BinaryOperator.MATMULT:
            for j in range(len(lhs)):
                acc = BinOpExpr(op=BinaryOperator.MUL, lhs=lhs[j][0], rhs=rhs[0], loc=node.loc)
                for i in range(1, len(lhs[0])):
                    mul = BinOpExpr(op=BinaryOperator.MUL, lhs=lhs[j][i], rhs=rhs[i], loc=node.loc)
                    acc = BinOpExpr(op=BinaryOperator.ADD, lhs=acc, rhs=mul, loc=node.loc)

                result.append(acc)
            return result

        # vector and vector
        if isinstance(lhs, list) and isinstance(rhs, list):
            assert len(lhs) == len(rhs)
            for lhs_el, rhs_el in zip(lhs, rhs):
                result.append(BinOpExpr(op=node.op, lhs=lhs_el, rhs=rhs_el, loc=node.loc))
            return result

        # scalar and vector
        if isinstance(lhs, Expr) and isinstance(rhs, list):
            for rhs_el in rhs:
                result.append(BinOpExpr(op=node.op, lhs=lhs, rhs=rhs_el, loc=node.loc))
            return result

        if isinstance(lhs, list) and isinstance(rhs, Expr):
            for lhs_el in lhs:
                result.append(BinOpExpr(op=node.op, lhs=lhs_el, rhs=rhs, loc=node.loc))
            return result

        # scalar and scalar fallback
        return self.generic_visit(node, **kwargs)


class DefIRToGTIR(IRNodeVisitor):
    GT4PY_ITERATIONORDER_TO_GTIR_LOOPORDER: Final[dict[IterationOrder, common.LoopOrder]] = {
        IterationOrder.BACKWARD: common.LoopOrder.BACKWARD,
        IterationOrder.PARALLEL: common.LoopOrder.PARALLEL,
        IterationOrder.FORWARD: common.LoopOrder.FORWARD,
    }

    GT4PY_LEVELMARKER_TO_GTIR_LEVELMARKER: Final[dict[LevelMarker, common.LevelMarker]] = {
        LevelMarker.START: common.LevelMarker.START,
        LevelMarker.END: common.LevelMarker.END,
    }

    GT4PY_OP_TO_GTIR_OP: Final[
        dict[
            BinaryOperator,
            common.ArithmeticOperator | common.LogicalOperator | common.ComparisonOperator,
        ]
    ] = {
        # arithmetic
        BinaryOperator.ADD: common.ArithmeticOperator.ADD,
        BinaryOperator.SUB: common.ArithmeticOperator.SUB,
        BinaryOperator.MUL: common.ArithmeticOperator.MUL,
        BinaryOperator.DIV: common.ArithmeticOperator.DIV,
        # logical
        BinaryOperator.AND: common.LogicalOperator.AND,
        BinaryOperator.OR: common.LogicalOperator.OR,
        # comparison
        BinaryOperator.EQ: common.ComparisonOperator.EQ,
        BinaryOperator.NE: common.ComparisonOperator.NE,
        BinaryOperator.LT: common.ComparisonOperator.LT,
        BinaryOperator.LE: common.ComparisonOperator.LE,
        BinaryOperator.GT: common.ComparisonOperator.GT,
        BinaryOperator.GE: common.ComparisonOperator.GE,
    }

    GT4PY_UNARYOP_TO_GTIR: Final[dict[UnaryOperator, common.UnaryOperator]] = {
        UnaryOperator.POS: common.UnaryOperator.POS,
        UnaryOperator.NEG: common.UnaryOperator.NEG,
        UnaryOperator.NOT: common.UnaryOperator.NOT,
    }

    GT4PY_NATIVE_FUNC_TO_GTIR: Final[dict[NativeFunction, common.NativeFunction]] = {
        NativeFunction.ABS: common.NativeFunction.ABS,
        NativeFunction.MIN: common.NativeFunction.MIN,
        NativeFunction.MAX: common.NativeFunction.MAX,
        NativeFunction.MOD: common.NativeFunction.MOD,
        NativeFunction.SIN: common.NativeFunction.SIN,
        NativeFunction.COS: common.NativeFunction.COS,
        NativeFunction.TAN: common.NativeFunction.TAN,
        NativeFunction.ARCSIN: common.NativeFunction.ARCSIN,
        NativeFunction.ARCCOS: common.NativeFunction.ARCCOS,
        NativeFunction.ARCTAN: common.NativeFunction.ARCTAN,
        NativeFunction.SINH: common.NativeFunction.SINH,
        NativeFunction.COSH: common.NativeFunction.COSH,
        NativeFunction.TANH: common.NativeFunction.TANH,
        NativeFunction.ARCSINH: common.NativeFunction.ARCSINH,
        NativeFunction.ARCCOSH: common.NativeFunction.ARCCOSH,
        NativeFunction.ARCTANH: common.NativeFunction.ARCTANH,
        NativeFunction.SQRT: common.NativeFunction.SQRT,
        NativeFunction.EXP: common.NativeFunction.EXP,
        NativeFunction.LOG: common.NativeFunction.LOG,
        NativeFunction.LOG10: common.NativeFunction.LOG10,
        NativeFunction.GAMMA: common.NativeFunction.GAMMA,
        NativeFunction.CBRT: common.NativeFunction.CBRT,
        NativeFunction.ISFINITE: common.NativeFunction.ISFINITE,
        NativeFunction.ISINF: common.NativeFunction.ISINF,
        NativeFunction.ISNAN: common.NativeFunction.ISNAN,
        NativeFunction.FLOOR: common.NativeFunction.FLOOR,
        NativeFunction.CEIL: common.NativeFunction.CEIL,
        NativeFunction.TRUNC: common.NativeFunction.TRUNC,
<<<<<<< HEAD
        NativeFunction.INT32: common.NativeFunction.INT32,
        NativeFunction.INT64: common.NativeFunction.INT64,
        NativeFunction.FLOAT32: common.NativeFunction.FLOAT32,
        NativeFunction.FLOAT64: common.NativeFunction.FLOAT64,
        NativeFunction.ERF: common.NativeFunction.ERF,
        NativeFunction.ERFC: common.NativeFunction.ERFC,
=======
        NativeFunction.I32: common.NativeFunction.I32,
        NativeFunction.I64: common.NativeFunction.I64,
        NativeFunction.F64: common.NativeFunction.F64,
        NativeFunction.F32: common.NativeFunction.F32,
>>>>>>> fce19e5b
    }

    GT4PY_BUILTIN_TO_GTIR: Final[dict[Builtin, common.BuiltInLiteral]] = {
        Builtin.TRUE: common.BuiltInLiteral.TRUE,
        Builtin.FALSE: common.BuiltInLiteral.FALSE,
    }

    @classmethod
    def apply(cls, root, **kwargs):
        return cls().visit(root)

    def visit_StencilDefinition(self, node: StencilDefinition) -> gtir.Stencil:
        field_params = {f.name: self.visit(f) for f in node.api_fields}
        scalar_params = {p.name: self.visit(p) for p in node.parameters}
        vertical_loops = [self.visit(c) for c in node.computations if c.body.stmts]
        externals = {
            name: _make_literal(value)
            for name, value in (node.externals or {}).items()
            if isinstance(value, numbers.Number)
        }

        return gtir.Stencil(
            name=node.name,
            api_signature=[
                gtir.Argument(
                    name=f.name,
                    is_keyword=f.is_keyword,
                    default=str(f.default) if not isinstance(f.default, type(Empty)) else "",
                )
                for f in node.api_signature
            ],
            params=[
                self.visit(f, all_params={**field_params, **scalar_params})
                for f in node.api_signature
            ],
            vertical_loops=vertical_loops,
            externals=externals,
            sources=node.sources or {},
            docstring=node.docstring,
            loc=location_to_source_location(node.loc),
        )

    def visit_ArgumentInfo(self, node: ArgumentInfo, all_params: Dict[str, gtir.Decl]) -> gtir.Decl:
        return all_params[node.name]

    def visit_ComputationBlock(self, node: ComputationBlock) -> gtir.VerticalLoop:
        stmts = []
        temporaries = []
        for s in node.body.stmts:
            decl_or_stmt = self.visit(s)
            if isinstance(decl_or_stmt, gtir.Decl):
                temporaries.append(decl_or_stmt)
            else:
                stmts.append(decl_or_stmt)
        start, end = self.visit(node.interval)
        interval = gtir.Interval(
            start=start, end=end, loc=location_to_source_location(node.interval.loc)
        )
        return gtir.VerticalLoop(
            interval=interval,
            loop_order=self.GT4PY_ITERATIONORDER_TO_GTIR_LOOPORDER[node.iteration_order],
            body=stmts,
            temporaries=temporaries,
            loc=location_to_source_location(node.loc),
        )

    def visit_BlockStmt(self, node: BlockStmt) -> List[gtir.Stmt]:
        return [self.visit(s) for s in node.stmts]

    def visit_Assign(self, node: Assign) -> gtir.ParAssignStmt:
        assert isinstance(node.target, FieldRef) or isinstance(node.target, VarRef)
        return gtir.ParAssignStmt(
            left=self.visit(node.target),
            right=self.visit(node.value),
            loc=location_to_source_location(node.loc),
        )

    def visit_ScalarLiteral(self, node: ScalarLiteral) -> gtir.Literal:
        return gtir.Literal(value=str(node.value), dtype=_convert_dtype(node.data_type.value))

    def visit_UnaryOpExpr(self, node: UnaryOpExpr) -> gtir.UnaryOp:
        return gtir.UnaryOp(
            op=self.GT4PY_UNARYOP_TO_GTIR[node.op],
            expr=self.visit(node.arg),
            loc=location_to_source_location(node.loc),
        )

    def visit_BinOpExpr(self, node: BinOpExpr) -> Union[gtir.BinaryOp, gtir.NativeFuncCall]:
        if node.op in (BinaryOperator.POW, BinaryOperator.MOD):
            return gtir.NativeFuncCall(
                func=common.NativeFunction[node.op.name],
                args=[self.visit(node.lhs), self.visit(node.rhs)],
                loc=location_to_source_location(node.loc),
            )
        return gtir.BinaryOp(
            left=self.visit(node.lhs),
            right=self.visit(node.rhs),
            op=self.GT4PY_OP_TO_GTIR_OP[node.op],
            loc=location_to_source_location(node.loc),
        )

    def visit_TernaryOpExpr(self, node: TernaryOpExpr) -> gtir.TernaryOp:
        return gtir.TernaryOp(
            cond=self.visit(node.condition),
            true_expr=self.visit(node.then_expr),
            false_expr=self.visit(node.else_expr),
            loc=location_to_source_location(node.loc),
        )

    def visit_BuiltinLiteral(self, node: BuiltinLiteral) -> gtir.Literal:
        # currently deals only with boolean literals
        if node.value in self.GT4PY_BUILTIN_TO_GTIR.keys():
            return gtir.Literal(
                value=self.GT4PY_BUILTIN_TO_GTIR[node.value], dtype=common.DataType.BOOL
            )
        raise NotImplementedError(f"BuiltIn.{node.value} not implemented in lowering")

    def visit_Cast(self, node: Cast) -> gtir.Cast:
        return gtir.Cast(
            dtype=common.DataType(node.data_type.value),
            expr=self.visit(node.expr),
            loc=location_to_source_location(node.loc),
        )

    def visit_NativeFuncCall(self, node: NativeFuncCall) -> gtir.NativeFuncCall:
        return gtir.NativeFuncCall(
            func=self.GT4PY_NATIVE_FUNC_TO_GTIR[node.func],
            args=[self.visit(arg) for arg in node.args],
            loc=location_to_source_location(node.loc),
        )

    def visit_FieldRef(self, node: FieldRef) -> gtir.FieldAccess:
        return gtir.FieldAccess(
            name=node.name,
            offset=self.transform_offset(node.offset),
            data_index=[self.visit(index) for index in node.data_index],
            loc=location_to_source_location(node.loc),
        )

    def visit_If(self, node: If) -> Union[gtir.FieldIfStmt, gtir.ScalarIfStmt]:
        cond = self.visit(node.condition)
        if cond.kind == ExprKind.FIELD:
            return gtir.FieldIfStmt(
                cond=cond,
                true_branch=gtir.BlockStmt(body=self.visit(node.main_body)),
                false_branch=(
                    gtir.BlockStmt(body=self.visit(node.else_body)) if node.else_body else None
                ),
                loc=location_to_source_location(node.loc),
            )

        return gtir.ScalarIfStmt(
            cond=cond,
            true_branch=gtir.BlockStmt(body=self.visit(node.main_body)),
            false_branch=(
                gtir.BlockStmt(body=self.visit(node.else_body)) if node.else_body else None
            ),
            loc=location_to_source_location(node.loc),
        )

    def visit_HorizontalIf(self, node: HorizontalIf) -> gtir.FieldIfStmt:
        def make_bound_or_level(bound: AxisBound, level) -> Optional[common.AxisBound]:
            if (level == LevelMarker.START and bound.offset <= -10000) or (
                level == LevelMarker.END and bound.offset >= 10000
            ):
                return None

            return common.AxisBound(
                level=self.GT4PY_LEVELMARKER_TO_GTIR_LEVELMARKER[bound.level],
                offset=bound.offset,
            )

        axes = {
            axis.lower(): common.HorizontalInterval(
                start=make_bound_or_level(node.intervals[axis].start, LevelMarker.START),
                end=make_bound_or_level(node.intervals[axis].end, LevelMarker.END),
            )
            for axis in ("I", "J")
        }

        return gtir.HorizontalRestriction(
            mask=common.HorizontalMask(**axes), body=self.visit(node.body)
        )

    def visit_While(self, node: While) -> gtir.While:
        return gtir.While(
            cond=self.visit(node.condition),
            body=self.visit(node.body),
            loc=location_to_source_location(node.loc),
        )

    def visit_VarRef(self, node: VarRef, **kwargs) -> gtir.ScalarAccess:
        return gtir.ScalarAccess(name=node.name, loc=location_to_source_location(node.loc))

    def visit_AxisInterval(self, node: AxisInterval) -> Tuple[gtir.AxisBound, gtir.AxisBound]:
        return self.visit(node.start), self.visit(node.end)

    def visit_AxisBound(self, node: AxisBound) -> gtir.AxisBound:
        # TODO(havogt) add support VarRef
        return gtir.AxisBound(
            level=self.GT4PY_LEVELMARKER_TO_GTIR_LEVELMARKER[node.level], offset=node.offset
        )

    def visit_FieldDecl(self, node: FieldDecl) -> gtir.FieldDecl:
        dimension_names = ["I", "J", "K"]
        dimensions = tuple(dim in node.axes for dim in dimension_names)
        # datatype conversion works via same ID
        return gtir.FieldDecl(
            name=node.name,
            dtype=_convert_dtype(node.data_type.value),
            dimensions=dimensions,
            data_dims=tuple(node.data_dims),
            loc=location_to_source_location(node.loc),
        )

    def visit_VarDecl(self, node: VarDecl) -> gtir.ScalarDecl:
        # datatype conversion works via same ID
        return gtir.ScalarDecl(
            name=node.name,
            dtype=_convert_dtype(node.data_type.value),
            loc=location_to_source_location(node.loc),
        )

    def transform_offset(
        self, offset: dict[str, int | Expr | AbsoluteKIndex], **kwargs: Any
    ) -> common.CartesianOffset | gtir.VariableKOffset | AbsoluteKIndex:
        if isinstance(offset, AbsoluteKIndex):
            k_to_gtir = self.visit(offset.k)
            return gtir.AbsoluteKIndex(k=k_to_gtir)

        k_val = offset.get("K", 0)
        if isinstance(k_val, numbers.Integral):
            return common.CartesianOffset(i=offset.get("I", 0), j=offset.get("J", 0), k=k_val)

        if isinstance(k_val, Expr):
            return gtir.VariableKOffset(k=self.visit(k_val, **kwargs))

        raise TypeError("Unrecognized vertical indexing type")<|MERGE_RESOLUTION|>--- conflicted
+++ resolved
@@ -341,19 +341,12 @@
         NativeFunction.FLOOR: common.NativeFunction.FLOOR,
         NativeFunction.CEIL: common.NativeFunction.CEIL,
         NativeFunction.TRUNC: common.NativeFunction.TRUNC,
-<<<<<<< HEAD
         NativeFunction.INT32: common.NativeFunction.INT32,
         NativeFunction.INT64: common.NativeFunction.INT64,
         NativeFunction.FLOAT32: common.NativeFunction.FLOAT32,
         NativeFunction.FLOAT64: common.NativeFunction.FLOAT64,
         NativeFunction.ERF: common.NativeFunction.ERF,
         NativeFunction.ERFC: common.NativeFunction.ERFC,
-=======
-        NativeFunction.I32: common.NativeFunction.I32,
-        NativeFunction.I64: common.NativeFunction.I64,
-        NativeFunction.F64: common.NativeFunction.F64,
-        NativeFunction.F32: common.NativeFunction.F32,
->>>>>>> fce19e5b
     }
 
     GT4PY_BUILTIN_TO_GTIR: Final[dict[Builtin, common.BuiltInLiteral]] = {
