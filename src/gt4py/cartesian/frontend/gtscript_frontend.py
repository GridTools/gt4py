--- conflicted
+++ resolved
@@ -417,13 +417,7 @@
         else:
             return self.generic_visit(node)
 
-<<<<<<< HEAD
-    def visit_Call(  # Cyclomatic complexity too high
-        self, node: ast.Call, *, target_node=None
-    ):
-=======
     def visit_Call(self, node: ast.Call, *, target_node=None):  # Cyclomatic complexity too high
->>>>>>> 77a205b6
         call_name = gt_meta.get_qualified_name_from_node(node.func)
 
         if call_name in self.call_stack:
