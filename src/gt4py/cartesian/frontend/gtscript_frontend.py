--- conflicted
+++ resolved
@@ -1454,28 +1454,19 @@
                 " where the `ddim` argument is optional.",
                 loc=nodes.Location.from_ast_node(node),
             )
-<<<<<<< HEAD
-=======
-
->>>>>>> 3dcae406
+
         if node.keywords[0].arg != "K":
             raise GTScriptSyntaxError(
                 message="Absolute K index: Bad syntax. First argument must be `K`, e.g. `.at(K=...)`.",
                 loc=nodes.Location.from_ast_node(node),
             )
-<<<<<<< HEAD
-=======
-
->>>>>>> 3dcae406
+
         if len(node.keywords) > 1 and node.keywords[1].arg != "ddim":
             raise GTScriptSyntaxError(
                 message="Absolute K index: Bad syntax. Second argument (optional) must be `ddim`, e.g. `.at(K=..., ddim=[...])`.",
                 loc=nodes.Location.from_ast_node(node),
             )
-<<<<<<< HEAD
-=======
-
->>>>>>> 3dcae406
+
         if (
             len(node.keywords) > 1
             and node.keywords[1].arg == "ddim"
@@ -1486,7 +1477,6 @@
                 "a list of values, e.g. `.at(K=..., ddim=[...])`.",
                 loc=nodes.Location.from_ast_node(node),
             )
-<<<<<<< HEAD
         k_offset_value = self.visit(node.keywords[0].value)
         if isinstance(k_offset_value, nodes.IteratorAccess) and k_offset_value.name == "K":
             raise GTScriptSyntaxError(
@@ -1500,12 +1490,7 @@
                 f"e.g. no `.at(K={k_offset_value.name})`",
                 loc=nodes.Location.from_ast_node(node),
             )
-        field: nodes.FieldRef = self.visit(node.func.value)
-=======
-
-        k_offset_value = self.visit(node.keywords[0].value)
         field = self.visit(node.func.value)
->>>>>>> 3dcae406
         assert isinstance(field, nodes.FieldRef)
         field.offset = nodes.AbsoluteKIndex(k=k_offset_value)
         if len(node.keywords) == 2:
