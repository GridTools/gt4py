--- conflicted
+++ resolved
@@ -813,10 +813,7 @@
             "erf": nodes.NativeFunction.ERF,
             "erfc": nodes.NativeFunction.ERFC,
             "round": nodes.NativeFunction.ROUND,
-<<<<<<< HEAD
-=======
             "round_away_from_zero": nodes.NativeFunction.ROUND_AWAY_FROM_ZERO,
->>>>>>> d1f16211
         }  # Conversion table for functions to NativeFunctions
 
         self.temporary_type_to_native_type = {
