--- conflicted
+++ resolved
@@ -1451,11 +1451,7 @@
                             message="Assignment to non-zero offsets in K is not available in PARALLEL. Choose FORWARD or BACKWARD.",
                             loc=nodes.Location.from_ast_node(t),
                         )
-<<<<<<< HEAD
-                    if self.backend_name == "gt:gpu" or self.backend_name == "dace:gpu":
-=======
                     if self.backend_name in ["gt:gpu", "dace:gpu"]:
->>>>>>> e29016db
                         import cupy as cp
 
                         if cp.cuda.runtime.runtimeGetVersion() < 12000:
