# GT4Py - GridTools Framework
#
# Copyright (c) 2014-2024, ETH Zurich
# All rights reserved.
#
# Please, refer to the LICENSE file in the root directory.
# SPDX-License-Identifier: BSD-3-Clause

import ast
import copy
import enum
import inspect
import itertools
import numbers
import textwrap
import time
import types
from typing import (
    Any,
    Callable,
    Dict,
    Final,
    List,
    Literal,
    Optional,
    Sequence,
    Set,
    Tuple,
    Type,
    Union,
)

import numpy as np

from gt4py.cartesian import definitions as gt_definitions, gtscript, utils as gt_utils
from gt4py.cartesian.frontend import node_util, nodes
from gt4py.cartesian.frontend.base import Frontend, register
from gt4py.cartesian.frontend.defir_to_gtir import DefIRToGTIR, UnrollVectorAssignments
from gt4py.cartesian.frontend.exceptions import (
    GTScriptAssertionError,
    GTScriptDataTypeError,
    GTScriptDefinitionError,
    GTScriptSymbolError,
    GTScriptSyntaxError,
    GTScriptValueError,
)
from gt4py.cartesian.utils import meta as gt_meta


PYTHON_AST_VERSION: Final = (3, 10)


class AssertionChecker(ast.NodeTransformer):
    """Check assertions and remove from the AST for further parsing."""

    @classmethod
    def apply(cls, func_node: ast.FunctionDef, context: Dict[str, Any], source: str):
        checker = cls(context, source)
        checker.visit(func_node)

    def __init__(self, context: Dict[str, Any], source: str):
        self.context = context
        self.source = source

    def _process_assertion(self, expr_node: ast.Expr) -> None:
        condition_value = gt_utils.meta.ast_eval(expr_node, self.context, default=gt_utils.NOTHING)
        if condition_value is gt_utils.NOTHING:
            raise GTScriptSyntaxError(
                "Evaluation of compile_assert condition failed at the preprocessing step."
            )

        if not condition_value:
            source_lines = textwrap.dedent(self.source).split("\n")
            loc = nodes.Location.from_ast_node(expr_node)
            raise GTScriptAssertionError(source_lines[loc.line - 1], loc=loc)

        return None

    def _process_call(self, node: ast.Call) -> Optional[ast.Call]:
        name = gt_meta.get_qualified_name_from_node(node.func)
        if name != "compile_assert":
            return node

        if len(node.args) != 1:
            raise GTScriptSyntaxError(
                "Invalid assertion. Correct syntax: compile_assert(condition)"
            )
        return self._process_assertion(node.args[0])

    def visit_Expr(self, node: ast.Expr) -> Optional[ast.AST]:
        if isinstance(node.value, ast.Call):
            ret = self._process_call(node.value)
            return ast.Expr(value=ret) if ret else None

        return node


class AxisIntervalParser(gt_meta.ASTPass):
    """Parse Python AST interval syntax in the form of a Slice.

    Corner cases: `ast.Ellipsis` refers to the entire interval, and
    if an `ast.Subscript` is passed, this parses its slice attribute.
    """

    @classmethod
    def apply(
        cls,
        node: Union[ast.Ellipsis, ast.Slice, ast.Subscript, ast.Constant],
        axis_name: str,
        loc: Optional[nodes.Location] = None,
    ) -> nodes.AxisInterval:
        parser = cls(axis_name, loc)

        if isinstance(node, ast.Ellipsis):
            interval = nodes.AxisInterval.full_interval()
            interval.loc = loc
            return interval

        if isinstance(node, ast.Slice):
            slice_node = node
        elif isinstance(getattr(node, "slice", None), ast.Slice):
            slice_node = node.slice
        else:
            slice_node = cls.slice_from_value(node)

        if slice_node.lower is None:
            slice_node.lower = ast.Constant(value=None)

        if (
            isinstance(slice_node.lower, ast.Constant)
            and slice_node.lower.value is None
            and axis_name == nodes.Domain.LatLonGrid().sequential_axis.name
        ):
            raise parser.interval_error

        if slice_node.upper is None:
            slice_node.upper = ast.Constant(value=None)

        lower = parser.visit(slice_node.lower)
        upper = parser.visit(slice_node.upper)

        start = parser._make_axis_bound(lower, nodes.LevelMarker.START)
        end = parser._make_axis_bound(upper, nodes.LevelMarker.END)

        return nodes.AxisInterval(start=start, end=end, loc=loc)

    def __init__(self, axis_name: str, loc: Optional[nodes.Location] = None):
        self.axis_name = axis_name
        self.loc = loc

        error_msg = "Invalid interval range specification"

        if self.loc is not None:
            error_msg = f"{error_msg} at line {loc.line} (column: {loc.column})"

        self.interval_error = GTScriptSyntaxError(error_msg)

    @staticmethod
    def slice_from_value(node: ast.Expr) -> ast.Slice:
        """Create an ast.Slice node from a general ast.Expr node."""
        slice_node = ast.Slice(
            lower=node, upper=ast.BinOp(left=node, op=ast.Add(), right=ast.Constant(value=1))
        )
        slice_node = ast.copy_location(slice_node, node)
        return slice_node

    def _make_axis_bound(
        self,
        value: Union[int, None, gtscript.AxisIndex, nodes.AxisBound, nodes.VarRef],
        endpt: nodes.LevelMarker,
    ) -> nodes.AxisBound:
        if isinstance(value, nodes.AxisBound):
            return value

        if isinstance(value, int):
            level = nodes.LevelMarker.END if value < 0 else nodes.LevelMarker.START
            offset = value
        elif isinstance(value, nodes.VarRef):
            level = value
            offset = 0
        elif isinstance(value, gtscript.AxisIndex):
            level = nodes.LevelMarker.START if value.index >= 0 else nodes.LevelMarker.END
            offset = value.index + value.offset
        elif value is None:
            LARGE_NUM = 10000
            seq_name = nodes.Domain.LatLonGrid().sequential_axis.name
            level = endpt
            if self.axis_name == seq_name:
                offset = 0
            else:
                offset = -LARGE_NUM if level == nodes.LevelMarker.START else LARGE_NUM
        else:
            raise self.interval_error

        return nodes.AxisBound(level=level, offset=offset, loc=self.loc)

    def visit_Name(self, node: ast.Name) -> nodes.VarRef:
        return nodes.VarRef(name=node.id, loc=nodes.Location.from_ast_node(node))

    def visit_Constant(self, node: ast.Constant) -> Union[int, gtscript.AxisIndex, None]:
        if isinstance(node.value, gtscript.AxisIndex):
            return node.value
        if isinstance(node.value, numbers.Number):
            return int(node.value)
        if node.value is None:
            return None

        raise GTScriptSyntaxError(
            f"Unexpected type found {type(node.value)}. Expected one of: int, AxisIndex, string (var ref), or None.",
            loc=self.loc,
        )

    def visit_BinOp(self, node: ast.BinOp) -> Union[gtscript.AxisIndex, nodes.AxisBound, int]:
        left = self.visit(node.left)
        right = self.visit(node.right)

        if isinstance(node.op, ast.Add):
            bin_op = lambda x, y: x + y  # noqa: E731 [lambda-assignment]
            u_op = lambda x: x  # noqa: E731 [lambda-assignment]
        elif isinstance(node.op, ast.Sub):
            bin_op = lambda x, y: x - y  # noqa: E731 [lambda-assignment]
            u_op = lambda x: -x  # noqa: E731 [lambda-assignment]
        elif isinstance(node.op, ast.Mult):
            if left.level != right.level or not isinstance(left.level, nodes.LevelMarker):
                raise self.interval_error
            bin_op = lambda x, y: x * y  # noqa: E731 [lambda-assignment]
            u_op = None
        else:
            raise GTScriptSyntaxError("Unexpected binary operator found in interval expression")

        incompatible_types_error = GTScriptSyntaxError(
            "Incompatible types found in interval expression"
        )

        if isinstance(left, gtscript.AxisIndex):
            if not isinstance(right, numbers.Number):
                raise incompatible_types_error
            return gtscript.AxisIndex(
                axis=left.axis, index=left.index, offset=bin_op(left.offset, right)
            )
        if isinstance(left, nodes.VarRef):
            if not isinstance(right, numbers.Number):
                raise incompatible_types_error
            return nodes.AxisBound(level=left, offset=u_op(right), loc=self.loc)
        if isinstance(left, nodes.AxisBound):
            if not isinstance(right, numbers.Number):
                raise incompatible_types_error
            return nodes.AxisBound(
                level=left.level, offset=bin_op(left.offset, right), loc=self.loc
            )
        if isinstance(left, numbers.Number) and isinstance(right, numbers.Number):
            return bin_op(left, right)

    def visit_UnaryOp(self, node: ast.UnaryOp) -> nodes.AxisBound:
        if not isinstance(node.op, ast.USub):
            raise self.interval_error

        op = lambda x: -x  # noqa: E731 [lambda-assignment]
        value = self.visit(node.operand)

        if isinstance(value, numbers.Number):
            return op(value)

        raise self.interval_error

    def visit_Subscript(self, node: ast.Subscript) -> nodes.AxisBound:
        if node.value.id != self.axis_name:
            raise self.interval_error

        if isinstance(node.slice, ast.Index):
            index = self.visit(node.slice.value)
        else:
            index = self.visit(node.slice)

        return gtscript.AxisIndex(axis=self.axis_name, index=index)


class ValueInliner(ast.NodeTransformer):
    @classmethod
    def apply(cls, func_node: ast.FunctionDef, context: dict):
        inliner = cls(context)
        inliner(func_node)

    def __init__(self, context):
        self.context = context
        self.prefix = ""

    def __call__(self, func_node: ast.FunctionDef):
        self.visit(func_node)

    def _replace_node(self, name_or_attr_node):
        new_node = name_or_attr_node
        qualified_name = gt_meta.get_qualified_name_from_node(name_or_attr_node)
        if qualified_name in self.context:
            value = self.context[qualified_name]
            if value is None or isinstance(
                value, (bool, numbers.Number, gtscript.AxisIndex, gtscript.Axis)
            ):
                new_node = ast.Constant(value=value)
            elif isinstance(value, np.bool_):
                new_node = ast.Constant(value=bool(value))
            elif hasattr(value, "_gtscript_"):
                pass
            else:
                raise ValueError(f"Failed to inline {qualified_name}.")
        return new_node

    def visit_ImportFrom(self, node: ast.ImportFrom):
        return node

    def visit_Attribute(self, node: ast.Attribute):
        return self._replace_node(node)

    def visit_Name(self, node: ast.Name):
        return self._replace_node(node)

    def visit_FunctionDef(self, node: ast.FunctionDef):
        node.body = [self.visit(n) for n in node.body]
        return node


class ReturnReplacer(gt_meta.ASTTransformPass):
    @classmethod
    def apply(cls, ast_object: ast.AST, target_node: ast.AST) -> None:
        """Ensure that there is only a single return statement (can still return a tuple)."""
        ret_count = sum(isinstance(node, ast.Return) for node in ast.walk(ast_object))
        if ret_count != 1:
            raise GTScriptSyntaxError("GTScript Functions should have a single return statement")
        cls().visit(ast_object, target_node=target_node)

    @staticmethod
    def _get_num_values(node: ast.AST) -> int:
        return len(node.elts) if isinstance(node, ast.Tuple) else 1

    def visit_Return(self, node: ast.Return, *, target_node: ast.AST) -> ast.Assign:
        rhs_length = self._get_num_values(node.value)
        lhs_length = self._get_num_values(target_node)

        if lhs_length == rhs_length:
            return ast.Assign(
                targets=[target_node],
                value=node.value,
                lineno=node.lineno,
                col_offset=node.col_offset,
            )

        raise GTScriptSyntaxError("Number of returns values does not match arguments on left side")


def _filter_absolute_K_index_method(node: ast.Call) -> bool:
    """Detects `var.at(...)` calls to route towards Absolute K IR."""
    return isinstance(node.func, ast.Attribute) and node.func.attr == "at"


class CallInliner(ast.NodeTransformer):
    """Inlines calls to gtscript.function calls.

    Calls to NativeFunctions (intrinsic math functions) are kept in the IR and
    dealt with in the IRMaker.
    """

    @classmethod
    def apply(
        cls, func_node: ast.FunctionDef, context: dict, *, call_stack: Optional[Set[str]] = None
    ):
        inliner = cls(context, call_stack=call_stack or set())
        inliner(func_node)
        return inliner.all_skip_names

    def __init__(self, context: dict, call_stack: Optional[Set[str]] = None):
        self.context = context
        self.current_block = None
        self.call_stack = call_stack
        self.all_skip_names = set(gtscript.builtins) | {"gt4py", "gtscript"}

    def __call__(self, func_node: ast.FunctionDef):
        self.current_name = func_node.name
        self.visit(func_node)

    def visit(self, node, **kwargs):
        """Visit a node."""
        method = "visit_" + node.__class__.__name__
        visitor = getattr(self, method, self.generic_visit)
        return visitor(node, **kwargs)

    def _process_stmts(self, stmts):
        new_stmts = []
        outer_block = self.current_block
        self.current_block = new_stmts
        for s in stmts:
            if not isinstance(s, (ast.Import, ast.ImportFrom)):
                if self.visit(s):
                    new_stmts.append(s)
        self.current_block = outer_block

        return new_stmts

    def visit_FunctionDef(self, node: ast.FunctionDef):
        node.body = self._process_stmts(node.body)
        return node

    def visit_With(self, node: ast.With):
        node.body = self._process_stmts(node.body)
        return node

    def visit_If(self, node: ast.If):
        node.body = self._process_stmts(node.body)
        if node.orelse:
            node.orelse = self._process_stmts(node.orelse)
        return node

    def visit_Assert(self, node: ast.Assert):
        # Assertions are removed in the AssertionChecker later.
        return node

    def visit_While(self, node: ast.While):
        node.body = self._process_stmts(node.body)
        return node

    def visit_Assign(self, node: ast.Assign):
        if isinstance(node.value, ast.Call):
            if _filter_absolute_K_index_method(node.value):
                return node

            if gt_meta.get_qualified_name_from_node(
                node.value.func
            ) not in gtscript.MATH_BUILTINS.union(gtscript.TYPE_HINT_AND_CAST_BUILTINS):
                assert len(node.targets) == 1
                self.visit(node.value, target_node=node.targets[0])
                # This node can be now removed since the trivial assignment has been already done
                # in the Call visitor
                return None

        return self.generic_visit(node)

    def visit_Call(self, node: ast.Call, *, target_node=None):  # Cyclomatic complexity too high
        if _filter_absolute_K_index_method(node):
            return node
        call_name = gt_meta.get_qualified_name_from_node(node.func)

        if call_name in self.call_stack:
            raise GTScriptSyntaxError(
                message=f"Found recursive function call '{call_name}' in the stack.",
                loc=nodes.Location.from_ast_node(node),
            )

        node.args = [self.visit(arg) for arg in node.args]
        if call_name in gtscript.IGNORE_WHEN_INLINING:
            # Not a function to inline, return as-is.
            return node
        if call_name not in self.context or not hasattr(self.context[call_name], "_gtscript_"):
            raise GTScriptSyntaxError("Unknown call", loc=nodes.Location.from_ast_node(node))

        # Recursively inline any possible nested subroutine call
        call_info = self.context[call_name]._gtscript_
        call_ast = copy.deepcopy(call_info["ast"])
        self.current_name = call_name
        CallInliner.apply(
            call_ast, call_info["local_context"], call_stack={*self.call_stack, call_name}
        )

        # Extract call arguments
        call_signature = call_info["api_signature"]
        arg_infos = {arg.name: arg.default for arg in call_signature}
        try:
            assert len(node.args) <= len(call_signature)
            call_args = {}
            for i, arg_value in enumerate(node.args):
                assert not call_signature[i].is_keyword
                call_args[call_signature[i].name] = arg_value
            for kwarg in node.keywords:
                assert kwarg.arg in arg_infos
                call_args[kwarg.arg] = kwarg.value

            # Add default values for missing args when possible
            for name in arg_infos:
                if name not in call_args:
                    assert arg_infos[name] != nodes.Empty
                    call_args[name] = ast.Constant(value=arg_infos[name])
        except Exception as ex:
            raise GTScriptSyntaxError(
                message=f"Invalid call signature when calling {call_name}",
                loc=nodes.Location.from_ast_node(node),
            ) from ex

        # Rename local names in subroutine to avoid conflicts with caller context names
        try:
            assign_targets = gt_meta.collect_assign_targets(call_ast, allow_multiple_targets=False)
        except RuntimeError as e:
            raise GTScriptSyntaxError(
                message="Assignment to more than one target is not supported."
            ) from e

        assigned_symbols = set()
        for target in assign_targets:
            if not isinstance(target, ast.Name):
                raise GTScriptSyntaxError(message="Unsupported assignment target.", loc=target)

            assigned_symbols.add(target.id)

        name_mapping = {
            name: value.id
            for name, value in call_args.items()
            if isinstance(value, ast.Name) and name not in assigned_symbols
        }

        call_id = gt_utils.shashed_id(call_name, length=3)
        call_id_suffix = f"{call_id}_{node.lineno}_{node.col_offset}"
        template_fmt = "{name}__" + call_id_suffix

        gt_meta.map_symbol_names(
            call_ast, name_mapping, template_fmt=template_fmt, skip_names=self.all_skip_names
        )

        # Replace returns by assignments in subroutine
        if target_node is None:
            if any(
                isinstance(nd.value, ast.Tuple)
                for nd in ast.walk(call_ast)
                if isinstance(nd, ast.Return)
            ):
                raise GTScriptSyntaxError(
                    "Only functions with a single return value can be used in expressions, including as call arguments. "
                    "Please assign the function results to symbols first."
                )
            target_node = ast.Name(
                ctx=ast.Store(),
                lineno=node.lineno,
                col_offset=node.col_offset,
                id=template_fmt.format(name="RETURN_VALUE"),
            )

        assert isinstance(target_node, (ast.Name, ast.Tuple, ast.Subscript)) and isinstance(
            target_node.ctx, ast.Store
        )

        ReturnReplacer.apply(call_ast, target_node)

        # Add subroutine sources prepending the required arg assignments
        inlined_stmts = []
        for arg_name, arg_value in call_args.items():
            if arg_name not in name_mapping:
                inlined_stmts.append(
                    ast.Assign(
                        lineno=node.lineno,
                        col_offset=node.col_offset,
                        targets=[
                            ast.Name(
                                ctx=ast.Store(),
                                lineno=node.lineno,
                                col_offset=node.col_offset,
                                id=template_fmt.format(name=arg_name),
                            )
                        ],
                        value=arg_value,
                    )
                )

        # Add inlined statements to the current block and return name node with the result
        inlined_stmts.extend(call_ast.body)
        self.current_block.extend(inlined_stmts)
        if isinstance(target_node, ast.Name):
            result_node = ast.Name(
                ctx=ast.Load(),
                lineno=target_node.lineno,
                col_offset=target_node.col_offset,
                id=target_node.id,
            )
        elif isinstance(target_node, ast.Tuple):
            result_node = ast.Tuple(
                ctx=ast.Load(),
                lineno=target_node.lineno,
                col_offset=target_node.col_offset,
                elts=target_node.elts,
            )
        else:
            result_node = ast.Subscript(
                ctx=ast.Load(),
                lineno=target_node.lineno,
                col_offset=target_node.col_offset,
                value=target_node.value,
                slice=target_node.slice,
            )

        # Add the temp_annotations and temp_init_values to the parent
        current_info = self.context[self.current_name]._gtscript_
        for name, desc in call_info["temp_annotations"].items():
            new_name = name_mapping[name]
            current_info["temp_annotations"][new_name] = desc

        for name, value in call_info["temp_init_values"].items():
            new_name = name_mapping[name]
            current_info["temp_init_values"][new_name] = value

        return result_node

    def visit_Expr(self, node: ast.Expr):
        """Ignore pure string statements in callee."""
        if not isinstance(node.value, (ast.Constant, ast.Str)):
            return super().visit(node.value)


class CompiledIfInliner(ast.NodeTransformer):
    @classmethod
    def apply(cls, ast_object: ast.AST, context: Dict[str, Any]):
        cls(context).visit(ast_object)

    def __init__(self, context: Dict[str, Any]):
        self.context = context

    def visit_If(self, node: ast.If):
        # Compile-time evaluation of "if" conditions
        node = self.generic_visit(node)
        if (
            isinstance(node.test, ast.Call)
            and isinstance(node.test.func, ast.Name)
            and node.test.func.id == "__INLINED"
            and len(node.test.args) == 1
        ):
            eval_node = node.test.args[0]
            condition_value = gt_meta.ast_eval(eval_node, self.context, default=gt_utils.NOTHING)
            if condition_value is not gt_utils.NOTHING:
                node = node.body if condition_value else node.orelse
            else:
                raise GTScriptSyntaxError(
                    "Evaluation of compile-time 'if' condition failed at the preprocessing step"
                )

        return node if node else None


def _make_temp_decls(
    descriptors: Dict[str, gtscript._FieldDescriptor],
) -> Dict[str, nodes.FieldDecl]:
    return {
        name: nodes.FieldDecl(
            name=name,
            data_type=nodes.DataType.from_dtype(desc.dtype),
            axes=[str(ax) for ax in desc.axes],
            is_api=False,
            data_dims=list(desc.data_dims),
        )
        for name, desc in descriptors.items()
    }


def _make_init_computations(
    temp_decls: Dict[str, nodes.FieldDecl], init_values: Dict[str, Any], func_node: ast.AST
) -> List[nodes.ComputationBlock]:
    if not temp_decls:
        return []

    stmts: List[nodes.Assign] = []
    for name in init_values:
        decl = temp_decls[name]
        stmts.append(decl)
        if decl.data_dims:
            for index in itertools.product(*(range(i) for i in decl.data_dims)):
                literal_index = [
                    nodes.ScalarLiteral(value=i, data_type=nodes.DataType.INT32) for i in index
                ]
                stmts.append(
                    nodes.Assign(
                        target=nodes.FieldRef.at_center(
                            name, axes=decl.axes, data_index=literal_index
                        ),
                        value=nodes.ScalarLiteral(
                            value=init_values[name], data_type=decl.data_type
                        ),
                    )
                )
        else:
            stmts.append(
                nodes.Assign(
                    target=nodes.FieldRef.at_center(name, axes=decl.axes), value=init_values[name]
                )
            )

    return [
        nodes.ComputationBlock(
            interval=nodes.AxisInterval.full_interval(),
            iteration_order=nodes.IterationOrder.PARALLEL,
            body=nodes.BlockStmt(stmts=stmts),
        )
    ]


def _find_accesses_with_offsets(node: nodes.Node) -> Set[str]:
    names: Set[str] = set()

    class FindRefs(node_util.IRNodeVisitor):
        def visit_FieldRef(self, node: nodes.FieldRef) -> None:
            if node.offset.get("I", 0) != 0 or node.offset.get("J", 0) != 0:
                names.add(node.name)

    FindRefs().visit(node)
    return names


@enum.unique
class ParsingContext(enum.Enum):
    CONTROL_FLOW = 1
    COMPUTATION = 2


_DATADIMS_INDEXER = "A"


def _is_datadims_indexing_name(name: str):
    return name.endswith(f".{_DATADIMS_INDEXER}")


def _is_iterator_access(name: str, loc) -> bool:
    if name in ["I", "J", "IJ"]:
        raise GTScriptSyntaxError(
            f"Parallel axis {name} can't be queried - only K - at line {loc.line} (column {loc.column})",
            loc=loc,
        )
    return name == "K"


def _trim_indexing_symbol(name: str):
    return name[: -1 * (len(_DATADIMS_INDEXER) + 1)]


def _is_datadims_indexing_node(node):
    return (
        isinstance(node.value, ast.Attribute)
        and node.value.attr == _DATADIMS_INDEXER
        and isinstance(node.value.value, ast.Name)
    )


class IRMaker(ast.NodeVisitor):
    def __init__(
        self,
        fields: dict,
        parameters: dict,
        local_symbols: dict,
        backend_name: str,
        *,
        domain: nodes.Domain,
        options: gt_definitions.BuildOptions,
        temp_decls: Optional[Dict[str, nodes.FieldDecl]] = None,
        dtypes: Optional[Dict[Type, Type]] = None,
    ):
        fields = fields or {}
        parameters = parameters or {}
        assert all(isinstance(name, str) for name in parameters.keys())
        local_symbols = local_symbols or {}
        assert all(isinstance(name, str) for name in local_symbols.keys()) and all(
            isinstance(value, (type, np.dtype)) for value in local_symbols.values()
        )

        self.backend_name = backend_name
        self.stencil_name: str | None = None
        self.fields = fields
        self.parameters = parameters
        self.local_symbols = local_symbols
        self.domain = domain or nodes.Domain.LatLonGrid()
        self.literal_int_precision = options.literal_int_precision
        self.literal_float_precision = options.literal_float_precision
        self.temp_decls = temp_decls or {}
        self.parsing_context = None
        self.iteration_order = None
        self.decls_stack = []
        self.parsing_horizontal_region = False
        self.written_vars: Set[str] = set()
        self.dtypes = dtypes
        self.python_symbol_to_ir_op = {
            "abs": nodes.NativeFunction.ABS,
            "min": nodes.NativeFunction.MIN,
            "max": nodes.NativeFunction.MAX,
            "mod": nodes.NativeFunction.MOD,
            "sin": nodes.NativeFunction.SIN,
            "cos": nodes.NativeFunction.COS,
            "tan": nodes.NativeFunction.TAN,
            "asin": nodes.NativeFunction.ARCSIN,
            "acos": nodes.NativeFunction.ARCCOS,
            "atan": nodes.NativeFunction.ARCTAN,
            "sinh": nodes.NativeFunction.SINH,
            "cosh": nodes.NativeFunction.COSH,
            "tanh": nodes.NativeFunction.TANH,
            "asinh": nodes.NativeFunction.ARCSINH,
            "acosh": nodes.NativeFunction.ARCCOSH,
            "atanh": nodes.NativeFunction.ARCTANH,
            "sqrt": nodes.NativeFunction.SQRT,
            "exp": nodes.NativeFunction.EXP,
            "log": nodes.NativeFunction.LOG,
            "log10": nodes.NativeFunction.LOG10,
            "gamma": nodes.NativeFunction.GAMMA,
            "cbrt": nodes.NativeFunction.CBRT,
            "isfinite": nodes.NativeFunction.ISFINITE,
            "isinf": nodes.NativeFunction.ISINF,
            "isnan": nodes.NativeFunction.ISNAN,
            "floor": nodes.NativeFunction.FLOOR,
            "ceil": nodes.NativeFunction.CEIL,
            "trunc": nodes.NativeFunction.TRUNC,
            "int32": nodes.NativeFunction.INT32,
            "int64": nodes.NativeFunction.INT64,
            "float32": nodes.NativeFunction.FLOAT32,
            "float64": nodes.NativeFunction.FLOAT64,
            "int": (
                nodes.NativeFunction.INT32
                if self.literal_int_precision == 32
                else nodes.NativeFunction.INT64
            ),
            "float": (
                nodes.NativeFunction.FLOAT32
                if self.literal_float_precision == 32
                else nodes.NativeFunction.FLOAT64
            ),
            "erf": nodes.NativeFunction.ERF,
            "erfc": nodes.NativeFunction.ERFC,
            "round": nodes.NativeFunction.ROUND,
            "round_away_from_zero": nodes.NativeFunction.ROUND_AWAY_FROM_ZERO,
        }  # Conversion table for functions to NativeFunctions

        self.temporary_type_to_native_type = {
            "int32": nodes.DataType.INT32,
            "int64": nodes.DataType.INT64,
            "float32": nodes.DataType.FLOAT32,
            "float64": nodes.DataType.FLOAT64,
            "int": nodes.DataType.INT32
            if self.literal_int_precision == 32
            else nodes.DataType.INT64,
            "float": nodes.DataType.FLOAT32
            if self.literal_float_precision == 32
            else nodes.DataType.FLOAT64,
        }  # Conversion table for types to DataTypes

    def __call__(self, ast_root: ast.AST):
        assert (
            isinstance(ast_root, ast.Module)
            and "body" in ast_root._fields
            and len(ast_root.body) == 1
            and isinstance(ast_root.body[0], ast.FunctionDef)
        )
        func_ast = ast_root.body[0]
        self.parsing_context = ParsingContext.CONTROL_FLOW
        computations = self.visit(func_ast)

        return computations

    # Helpers functions
    def _is_field(self, name: str):
        return name in self.fields

    def _is_parameter(self, name: str):
        return name in self.parameters

    def _is_local_symbol(self, name: str):
        return name in self.local_symbols

    def _is_known(self, name: str):
        return self._is_field(name) or self._is_parameter(name) or self._is_local_symbol(name)

    def _are_blocks_sorted(self, compute_blocks: List[nodes.ComputationBlock]):
        def sort_blocks_key(comp_block):
            start = comp_block.interval.start
            assert isinstance(start.level, nodes.LevelMarker)
            key = 0 if start.level == nodes.LevelMarker.START else 100000
            key += start.offset
            return key

        if len(compute_blocks) < 1:
            return True

        # validate invariant
        assert all(
            comp_block.iteration_order == compute_blocks[0].iteration_order
            for comp_block in compute_blocks
        )

        # extract iteration order
        iteration_order = compute_blocks[0].iteration_order

        # sort blocks
        compute_blocks_sorted = sorted(
            compute_blocks,
            key=sort_blocks_key,
            reverse=iteration_order == nodes.IterationOrder.BACKWARD,
        )

        # if sorting didn't change anything it was already sorted
        return compute_blocks == compute_blocks_sorted

    def _parse_region_intervals(self, node: ast.Tuple) -> Dict[str, nodes.AxisInterval]:
        # Since Python 3.9: directly returns a Tuple for region[0, 1]
        list_of_exprs = [axis_node for axis_node in node.elts]
        axes_names = [axis.name for axis in self.domain.parallel_axes]
        return {
            name: AxisIntervalParser.apply(axis_node, name)
            for axis_node, name in zip(list_of_exprs, axes_names)
        }

    def _visit_with_horizontal(
        self, node: ast.withitem, loc: nodes.Location
    ) -> List[Dict[str, nodes.AxisInterval]]:
        syntax_error = GTScriptSyntaxError(
            f"Invalid 'with' statement at line {loc.line} (column {loc.column})", loc=loc
        )

        call_args = node.context_expr.args
        if any(not isinstance(arg, ast.Subscript) for arg in call_args) or any(
            arg.value.id != "region" for arg in call_args
        ):
            raise syntax_error

        return [self._parse_region_intervals(arg.slice) for arg in call_args]

    def _are_intervals_nonoverlapping(self, compute_blocks: List[nodes.ComputationBlock]):
        for i, block in enumerate(compute_blocks[1:]):
            other = compute_blocks[i]
            if not block.interval.disjoint_from(other.interval):
                return False
        return True

    def _visit_iteration_order_node(self, node: ast.withitem, loc: nodes.Location):
        syntax_error = GTScriptSyntaxError(
            f"Invalid 'computation' specification at line {loc.line} (column {loc.column})", loc=loc
        )
        comp_node = node.context_expr
        if len(comp_node.args) + len(comp_node.keywords) != 1 or any(
            keyword.arg not in ["order"] for keyword in comp_node.keywords
        ):
            raise syntax_error

        if comp_node.args:
            iteration_order_node = comp_node.args[0]
        else:
            iteration_order_node = comp_node.keywords[0].value
        if (
            not isinstance(iteration_order_node, ast.Name)
            or iteration_order_node.id not in nodes.IterationOrder.__members__
        ):
            raise syntax_error

        self.iteration_order = nodes.IterationOrder[iteration_order_node.id]

        return self.iteration_order

    def _visit_interval_node(self, node: ast.withitem, loc: nodes.Location):
        range_error = GTScriptSyntaxError(
            f"Invalid interval range specification at line {loc.line} (column {loc.column})",
            loc=loc,
        )

        if node.context_expr.args:
            args = node.context_expr.args
        else:
            args = [keyword.value for keyword in node.context_expr.keywords]
            if len(args) != 2:
                raise range_error

        if len(args) == 2:
            if any(isinstance(arg, ast.Subscript) for arg in args):
                raise GTScriptSyntaxError(
                    "Two-argument syntax should not use AxisIndices or AxisIntervals"
                )
            interval_node = ast.Slice(lower=args[0], upper=args[1])
            ast.copy_location(interval_node, node)
        else:
            interval_node = args[0]

        seq_name = nodes.Domain.LatLonGrid().sequential_axis.name
        interval = AxisIntervalParser.apply(interval_node, seq_name, loc=loc)

        if (
            interval.start.level == nodes.LevelMarker.END
            and interval.end.level == nodes.LevelMarker.START
        ) or (
            interval.start.level == interval.end.level
            and interval.end.offset <= interval.start.offset
        ):
            raise range_error

        return interval

    def _visit_computation_node(self, node: ast.With) -> nodes.ComputationBlock:
        loc = nodes.Location.from_ast_node(node, scope=self.stencil_name)
        syntax_error = GTScriptSyntaxError(
            f"Invalid 'computation' specification at line {loc.line} (column {loc.column})", loc=loc
        )

        # Parse computation specification, i.e. `withItems` nodes
        iteration_order = None
        interval = None
        intervals_dicts = None

        try:
            for item in node.items:
                if (
                    isinstance(item.context_expr, ast.Call)
                    and item.context_expr.func.id == "computation"
                ):
                    assert iteration_order is None  # only one spec allowed
                    iteration_order = self._visit_iteration_order_node(item, loc)
                elif (
                    isinstance(item.context_expr, ast.Call)
                    and item.context_expr.func.id == "interval"
                ):
                    assert interval is None  # only one spec allowed
                    interval = self._visit_interval_node(item, loc)
                elif (
                    isinstance(item.context_expr, ast.Call)
                    and item.context_expr.func.id == "horizontal"
                ):
                    intervals_dicts = self._visit_with_horizontal(item, loc)
                else:
                    raise syntax_error
        except AssertionError as e:
            raise syntax_error from e

        if iteration_order is None or interval is None:
            raise syntax_error

        #  Parse `With` body into computation blocks
        self.parsing_context = ParsingContext.COMPUTATION
        stmts = []
        for stmt in node.body:
            stmts.extend(gt_utils.listify(self.visit(stmt)))
        self.parsing_context = ParsingContext.CONTROL_FLOW

        if intervals_dicts:
            stmts = [
                nodes.HorizontalIf(
                    intervals=intervals_dict, body=nodes.BlockStmt(stmts=stmts, loc=loc)
                )
                for intervals_dict in intervals_dicts
            ]

        return nodes.ComputationBlock(
            interval=interval,
            iteration_order=iteration_order,
            loc=nodes.Location.from_ast_node(node, scope=self.stencil_name),
            body=nodes.BlockStmt(stmts=stmts, loc=loc),
        )

    # Visitor methods
    # -- Special nodes --
    def visit_Raise(self):
        return nodes.InvalidBranch()

    # -- Literal nodes --
    def visit_Constant(
        self, node: ast.Constant
    ) -> Union[nodes.ScalarLiteral, nodes.BuiltinLiteral, nodes.Cast]:
        value = node.value
        if value is None:
            return nodes.BuiltinLiteral(value=nodes.Builtin.from_value(value))

        if isinstance(value, bool):
            return nodes.Cast(
                data_type=nodes.DataType.BOOL,
                expr=nodes.BuiltinLiteral(value=nodes.Builtin.from_value(value)),
                loc=nodes.Location.from_ast_node(node, scope=self.stencil_name),
            )

        if isinstance(value, numbers.Number):
            if self.dtypes and type(value) in self.dtypes.keys():
                value_type = self.dtypes[type(value)]
            else:
                if isinstance(value, int):
                    value_type = np.dtype(f"i{int(self.literal_int_precision / 8)}")
                elif isinstance(value, float):
                    value_type = np.dtype(f"f{int(self.literal_float_precision / 8)}")
                elif hasattr(value, "dtype") and isinstance(value.dtype, np.dtype):
                    value_type = value.dtype
                else:
                    raise GTScriptSyntaxError(
                        f"Unexpected constant type `{type(value)}`. Expected integer or float."
                    )
            data_type = nodes.DataType.from_dtype(value_type)
            return nodes.ScalarLiteral(value=value, data_type=data_type)

        raise GTScriptSyntaxError(
            f"Unknown constant value found: {value}. Expected boolean or number.",
            loc=nodes.Location.from_ast_node(node, scope=self.stencil_name),
        )

    def visit_Tuple(self, node: ast.Tuple) -> tuple:
        value = tuple(self.visit(elem) for elem in node.elts)
        return value

    # -- Symbol nodes --
    def visit_Attribute(self, node: ast.Attribute):
        # Matrix Transposed
        if node.attr == "T":
            return nodes.UnaryOpExpr(
                op=nodes.UnaryOperator.TRANSPOSED,
                arg=self.visit(node.value),
                loc=nodes.Location.from_ast_node(node, scope=self.stencil_name),
            )

        qualified_name = gt_meta.get_qualified_name_from_node(node)
        return self.visit(ast.Name(id=qualified_name, ctx=node.ctx))

    def visit_Name(self, node: ast.Name) -> nodes.Ref:
        symbol = node.id
        if self._is_field(symbol):
<<<<<<< HEAD
            return nodes.FieldRef.at_center(
                symbol, axes=self.fields[symbol].axes, loc=nodes.Location.from_ast_node(node)
            )

        if self._is_parameter(symbol):
            return nodes.VarRef(name=symbol, loc=nodes.Location.from_ast_node(node))

        if self._is_local_symbol(symbol):
            raise AssertionError("Logic error")

        if _is_datadims_indexing_name(symbol):
            return nodes.FieldRef.datadims_index(
                name=_trim_indexing_symbol(symbol), loc=nodes.Location.from_ast_node(node)
=======
            result = nodes.FieldRef.at_center(
                symbol,
                axes=self.fields[symbol].axes,
                loc=nodes.Location.from_ast_node(node, scope=self.stencil_name),
            )
        elif self._is_parameter(symbol):
            result = nodes.VarRef(
                name=symbol, loc=nodes.Location.from_ast_node(node, scope=self.stencil_name)
            )
        elif self._is_local_symbol(symbol):
            raise AssertionError("Logic error")
        elif _is_datadims_indexing_name(symbol):
            result = nodes.FieldRef.datadims_index(
                name=_trim_indexing_symbol(symbol),
                loc=nodes.Location.from_ast_node(node, scope=self.stencil_name),
>>>>>>> a832d695
            )

        if _is_iterator_access(symbol, nodes.Location.from_ast_node(node)):
            return nodes.IteratorAccess(name="K")

        raise AssertionError(f"Missing '{symbol}' symbol definition")

    def visit_Index(self, node: ast.Index):
        index = self.visit(node.value)
        return index

    def _eval_new_spatial_index(
        self, index_nodes: Sequence[nodes.Expr], field_axes: Optional[Set[Literal["I", "J", "K"]]]
    ) -> List[int]:
        index_dict = {}
        all_spatial_axes = ("I", "J", "K")
        last_index = -1
        axis_context = {axis: gtscript.ShiftedAxis(name=axis, shift=0) for axis in field_axes}

        for index_node in index_nodes:
            try:
                value = gt_meta.ast_eval(index_node, axis_context)
            except Exception as ex:
                raise GTScriptSyntaxError(
                    message="Could not evaluate axis shift expression.", loc=index_node
                ) from ex

            if not isinstance(value, (gtscript.ShiftedAxis, gtscript.Axis)):
                raise GTScriptSyntaxError(
                    message=f"Axis shift expression evaluated to unrecognized type {type(value)}.",
                    loc=index_node,
                )

            axis_index = all_spatial_axes.index(value.name)
            if axis_index < 0:
                raise GTScriptSyntaxError(
                    message=f"Unrecognized axis: {value.name}", loc=index_node
                )
            if axis_index < last_index:
                raise GTScriptSyntaxError(
                    message=f"Axis {value.name} is specified out of order", loc=index_node
                )
            if axis_index == last_index:
                raise GTScriptSyntaxError(
                    message=f"Duplicate axis found: {value.name}", loc=index_node
                )
            last_index = axis_index

            try:
                shift = value.shift
            except AttributeError:
                shift = 0
            index_dict[value.name] = shift

        return [index_dict.get(axis, 0) for axis in ("I", "J", "K") if axis in field_axes]

    def _eval_index(
        self, node: ast.Subscript, field_axes: Optional[Set[Literal["I", "J", "K"]]] = None
    ) -> list[int] | nodes.AbsoluteKIndex | None:
        tuple_or_expr = node.slice.value if isinstance(node.slice, ast.Index) else node.slice
        index_nodes = gt_utils.listify(
            tuple_or_expr.elts if isinstance(tuple_or_expr, ast.Tuple) else tuple_or_expr
        )

        if any(isinstance(cn, ast.Slice) for cn in index_nodes):
            raise GTScriptSyntaxError(message="Invalid target in assignment.", loc=node)
        if any(isinstance(cn, ast.Ellipsis) for cn in index_nodes):
            return None

        # Determine if we are using the new-style axis syntax, or the old style.
        # If this is parsing a data index, this should be fine and will return False.
        new_style_spatial_syntax = field_axes is not None and any(
            (isinstance(node, ast.Name) and node.id in field_axes)
            or (isinstance(node, ast.Constant) and isinstance(node.value, gtscript.Axis))
            for index_node in index_nodes
            for node in ast.walk(index_node)
        )

        if new_style_spatial_syntax:
            # This is the new-style syntax for representing spatial axis offsets, e.g. [I+1]
            return self._eval_new_spatial_index(index_nodes, field_axes)

        # This is either the old-style syntax using all spatial axes (e.g. [1, 0, 0]), or a data index.
        index = []
        for index_node in index_nodes:
            try:
                offset = ast.literal_eval(index_node)
                index.append(offset)
            except Exception:
                index.append(self.visit(index_node))

        return index

    def visit_Subscript(self, node: ast.Subscript):
        assert isinstance(node.ctx, (ast.Load, ast.Store))

        result = self.visit(node.value)
        if isinstance(result, nodes.FieldRef):
            axes = set(result.offset.keys())
        else:
            axes = None
        index = self._eval_index(node, axes)
        if isinstance(result, nodes.VarRef):
            assert index is not None
            result.index = index[0]
        else:
            if isinstance(index, nodes.AbsoluteKIndex):
                result.offset = index
            elif isinstance(node.value, ast.Name):
                field_axes = self.fields[result.name].axes
                if index is not None:
                    if len(field_axes) != len(index):
                        ro_field_message = ""
                        if len(field_axes) == 0:
                            ro_field_message = f"Did you mean absolute indexing via .A{index}?"
                        raise GTScriptSyntaxError(
                            f"Incorrect offset specification detected for {result.name}. "
                            f"Found index={index}, but {result.name} field has dimensions ({', '.join(field_axes)}). "
                            f"{ro_field_message}"
                        )
                    result.offset = {axis: value for axis, value in zip(field_axes, index)}
            elif isinstance(node.value, ast.Subscript) or _is_datadims_indexing_node(node):
                result.data_index = [
                    (
                        nodes.ScalarLiteral(value=value, data_type=nodes.DataType.INT32)
                        if isinstance(value, numbers.Integral)
                        else value
                    )
                    for value in index
                ]
                if len(result.data_index) != len(self.fields[result.name].data_dims):
                    raise GTScriptSyntaxError(
                        f"Incorrect data index length {len(result.data_index)}. "
                        f"Invalid data dimension index. Field {result.name} has {len(self.fields[result.name].data_dims)} data dimensions.",
                        loc=nodes.Location.from_ast_node(node, scope=self.stencil_name),
                    )
                if any(
                    isinstance(index, nodes.ScalarLiteral)
                    and not (0 <= int(index.value) < axis_length)
                    for index, axis_length in zip(
                        result.data_index, self.fields[result.name].data_dims
                    )
                ):
                    raise GTScriptSyntaxError(
                        f"Data index out of bounds. "
                        f"Found index {result.data_index}, but field {result.name} has {self.fields[result.name].data_dims} data-dimensions",
                        loc=nodes.Location.from_ast_node(node, scope=self.stencil_name),
                    )
            else:
                raise GTScriptSyntaxError(
                    "Unrecognized subscript expression",
                    loc=nodes.Location.from_ast_node(node, scope=self.stencil_name),
                )

        return result

    # -- Expressions nodes --
    def visit_UnaryOp(self, node: ast.UnaryOp):
        op = self.visit(node.op)
        arg = self.visit(node.operand)
        if isinstance(arg, numbers.Number):
            return eval("{op}{arg}".format(op=op.python_symbol, arg=arg))

        return nodes.UnaryOpExpr(
            op=op, arg=arg, loc=nodes.Location.from_ast_node(node, scope=self.stencil_name)
        )

    def visit_UAdd(self, node: ast.UAdd) -> nodes.UnaryOperator:
        return nodes.UnaryOperator.POS

    def visit_USub(self, node: ast.USub) -> nodes.UnaryOperator:
        return nodes.UnaryOperator.NEG

    def visit_Not(self, node: ast.Not) -> nodes.UnaryOperator:
        return nodes.UnaryOperator.NOT

    def visit_BinOp(self, node: ast.BinOp) -> nodes.BinOpExpr:
        return nodes.BinOpExpr(
            op=self.visit(node.op),
            rhs=self.visit(node.right),
            lhs=self.visit(node.left),
            loc=nodes.Location.from_ast_node(node, scope=self.stencil_name),
        )

    def visit_Add(self, node: ast.Add) -> nodes.BinaryOperator:
        return nodes.BinaryOperator.ADD

    def visit_Sub(self, node: ast.Sub) -> nodes.BinaryOperator:
        return nodes.BinaryOperator.SUB

    def visit_Mult(self, node: ast.Mult) -> nodes.BinaryOperator:
        return nodes.BinaryOperator.MUL

    def visit_Div(self, node: ast.Div) -> nodes.BinaryOperator:
        return nodes.BinaryOperator.DIV

    def visit_Mod(self, node: ast.Mod) -> nodes.BinaryOperator:
        return nodes.BinaryOperator.MOD

    def visit_Pow(self, node: ast.Pow) -> nodes.BinaryOperator:
        return nodes.BinaryOperator.POW

    def visit_MatMult(self, node: ast.MatMult) -> nodes.BinaryOperator:
        return nodes.BinaryOperator.MATMULT

    def visit_And(self, node: ast.And) -> nodes.BinaryOperator:
        return nodes.BinaryOperator.AND

    def visit_Or(self, node: ast.And) -> nodes.BinaryOperator:
        return nodes.BinaryOperator.OR

    def visit_Eq(self, node: ast.Eq) -> nodes.BinaryOperator:
        return nodes.BinaryOperator.EQ

    def visit_NotEq(self, node: ast.NotEq) -> nodes.BinaryOperator:
        return nodes.BinaryOperator.NE

    def visit_Lt(self, node: ast.Lt) -> nodes.BinaryOperator:
        return nodes.BinaryOperator.LT

    def visit_LtE(self, node: ast.LtE) -> nodes.BinaryOperator:
        return nodes.BinaryOperator.LE

    def visit_Gt(self, node: ast.Gt) -> nodes.BinaryOperator:
        return nodes.BinaryOperator.GT

    def visit_GtE(self, node: ast.GtE) -> nodes.BinaryOperator:
        return nodes.BinaryOperator.GE

    def visit_BoolOp(self, node: ast.BoolOp) -> nodes.BinOpExpr:
        op = self.visit(node.op)
        rhs = self.visit(node.values[-1])
        for value in reversed(node.values[:-1]):
            lhs = self.visit(value)
            rhs = nodes.BinOpExpr(
                op=op,
                lhs=lhs,
                rhs=rhs,
                loc=nodes.Location.from_ast_node(node, scope=self.stencil_name),
            )
            res = rhs

        return res

    def visit_Compare(self, node: ast.Compare) -> nodes.BinOpExpr:
        lhs = self.visit(node.left)
        args = [lhs]

        assert len(node.comparators) >= 1
        op = self.visit(node.ops[-1])
        rhs = self.visit(node.comparators[-1])
        args.append(rhs)

        for i in range(len(node.comparators) - 2, -1, -1):
            lhs = self.visit(node.values[i])
            rhs = nodes.BinOpExpr(
                op=op,
                lhs=lhs,
                rhs=rhs,
                loc=nodes.Location.from_ast_node(node, scope=self.stencil_name),
            )
            op = self.visit(node.ops[i])
            args.append(lhs)

        result = nodes.BinOpExpr(
            op=op, lhs=lhs, rhs=rhs, loc=nodes.Location.from_ast_node(node, scope=self.stencil_name)
        )

        return result

    def visit_IfExp(self, node: ast.IfExp) -> nodes.TernaryOpExpr:
        result = nodes.TernaryOpExpr(
            condition=self.visit(node.test),
            then_expr=self.visit(node.body),
            else_expr=self.visit(node.orelse),
        )

        return result

    def visit_If(self, node: ast.If) -> list:
        self.decls_stack.append([])

        main_stmts = []
        for stmt in node.body:
            main_stmts.extend(gt_utils.listify(self.visit(stmt)))
        assert all(isinstance(item, nodes.Statement) for item in main_stmts)

        else_stmts = []
        if node.orelse:
            for stmt in node.orelse:
                else_stmts.extend(gt_utils.listify(self.visit(stmt)))
            assert all(isinstance(item, nodes.Statement) for item in else_stmts)

        result = []
        if len(self.decls_stack) == 1:
            result.extend(self.decls_stack.pop())
        elif len(self.decls_stack) > 1:
            self.decls_stack[-2].extend(self.decls_stack[-1])
            self.decls_stack.pop()

        try:
            condition = self.visit(node.test)
        except KeyError as e:
            raise GTScriptSyntaxError(
                message=(
                    "Using function calls in the condition of an if is not allowed,"
                    " the function needs to be assigned to a variable outside the condition."
                ),
                loc=nodes.Location.from_ast_node(node, scope=self.stencil_name),
            ) from e
        result.append(
            nodes.If(
                condition=condition,
                loc=nodes.Location.from_ast_node(node, scope=self.stencil_name),
                main_body=nodes.BlockStmt(
                    stmts=main_stmts,
                    loc=nodes.Location.from_ast_node(node, scope=self.stencil_name),
                ),
                else_body=(
                    nodes.BlockStmt(
                        stmts=else_stmts,
                        loc=nodes.Location.from_ast_node(node, scope=self.stencil_name),
                    )
                    if else_stmts
                    else None
                ),
            )
        )

        return result

    def visit_While(self, node: ast.While) -> list:
        loc = nodes.Location.from_ast_node(node, scope=self.stencil_name)

        self.decls_stack.append([])
        stmts = gt_utils.flatten([self.visit(stmt) for stmt in node.body])
        assert all(isinstance(item, nodes.Statement) for item in stmts)

        result = [
            nodes.While(
                condition=self.visit(node.test),
                loc=nodes.Location.from_ast_node(node, scope=self.stencil_name),
                body=nodes.BlockStmt(stmts=stmts, loc=loc),
            )
        ]

        if len(self.decls_stack) == 1:
            result.extend(self.decls_stack.pop())
        elif len(self.decls_stack) > 1:
            self.decls_stack[-2].extend(self.decls_stack[-1])
            self.decls_stack.pop()

        return result

    def _absolute_K_index_method(self, node: ast.Call):
        # Dev note: we enforce .at(K=..., ddim=[...])
        #           A better version of this code would look through the keywords
        #           in any order. `ddim` shall remain optional, K mandatory.
        assert _filter_absolute_K_index_method(node)
        if len(node.keywords) not in [1, 2]:
            raise GTScriptSyntaxError(
                message="Absolute K index: Bad syntax. Must be of the form `.at(K=..., ddim=[...])` "
                " where the `ddim` argument is optional.",
                loc=nodes.Location.from_ast_node(node),
            )

        if node.keywords[0].arg != "K":
            raise GTScriptSyntaxError(
                message="Absolute K index: Bad syntax. First argument must be `K`, e.g. `.at(K=...)`.",
                loc=nodes.Location.from_ast_node(node),
            )

        if len(node.keywords) > 1 and node.keywords[1].arg != "ddim":
            raise GTScriptSyntaxError(
                message="Absolute K index: Bad syntax. Second argument (optional) must be `ddim`, e.g. `.at(K=..., ddim=[...])`.",
                loc=nodes.Location.from_ast_node(node),
            )

        if (
            len(node.keywords) > 1
            and node.keywords[1].arg == "ddim"
            and not isinstance(node.keywords[1].value, ast.List)
        ):
            raise GTScriptSyntaxError(
                message="Absolute K index: Bad syntax. Second argument `ddim` (optional) must be "
                "a list of values, e.g. `.at(K=..., ddim=[...])`.",
                loc=nodes.Location.from_ast_node(node),
            )
        k_offset_value = self.visit(node.keywords[0].value)
        if isinstance(k_offset_value, nodes.IteratorAccess) and k_offset_value.name == "K":
            raise GTScriptSyntaxError(
                message="Absolute K index: bad syntax, you cannot write `.at(K=K)` since `.at` denotes "
                "an absolute index, this is equivalent to `field[0, 0, 0]` or simply `field`.",
                loc=nodes.Location.from_ast_node(node),
            )
        if isinstance(k_offset_value, nodes.IteratorAccess):
            raise GTScriptSyntaxError(
                message="Absolute K index: bad syntax, you cannot use parallel axis in absolute, "
                f"e.g. no `.at(K={k_offset_value.name})`",
                loc=nodes.Location.from_ast_node(node),
            )
        field = self.visit(node.func.value)
        assert isinstance(field, nodes.FieldRef)
        field.offset = nodes.AbsoluteKIndex(k=k_offset_value)
        if len(node.keywords) == 2:
            field.data_index = [self.visit(value) for value in node.keywords[1].value.elts]
        return field

    def visit_Call(self, node: ast.Call):
        # We check for am absolute Field index in K
        if _filter_absolute_K_index_method(node):
            return self._absolute_K_index_method(node)

        # We expect the Call is a native function to carry forward
        native_fcn = self.python_symbol_to_ir_op[node.func.id]

        args = [self.visit(arg) for arg in node.args]
        if len(args) != native_fcn.arity:
            raise GTScriptSyntaxError(
                "Invalid native function call",
                loc=nodes.Location.from_ast_node(node, scope=self.stencil_name),
            )

        return nodes.NativeFuncCall(
            func=native_fcn,
            args=args,
            data_type=nodes.DataType.AUTO,
            loc=nodes.Location.from_ast_node(node, scope=self.stencil_name),
        )

    # -- Statement nodes --
    def _parse_assign_target(
        self, target_node: Union[ast.Subscript, ast.Name]
    ) -> Tuple[str, Optional[List[int]], Optional[List[int]]]:
        invalid_target = GTScriptSyntaxError(
            message="Invalid target in assignment.", loc=target_node
        )
        spatial_offset = None
        data_index = None
        if isinstance(target_node, ast.Name):
            name = target_node.id
        elif isinstance(target_node, ast.Subscript):
            if isinstance(target_node.value, ast.Name):
                name = target_node.value.id
                spatial_offset = self._eval_index(target_node)
            elif isinstance(target_node.value, ast.Subscript) and isinstance(
                target_node.value.value, ast.Name
            ):
                name = target_node.value.value.id
                spatial_offset = self._eval_index(target_node.value)
                data_index = self._eval_index(target_node)
            else:
                raise invalid_target
            if spatial_offset is None:
                num_axes = len(self.fields[name].axes) if name in self.fields else 3
                spatial_offset = [0] * num_axes
        else:
            raise invalid_target

        return name, spatial_offset, data_index

    def visit_AnnAssign(self, node: ast.AnnAssign) -> list:
        return self._resolve_assign(node, [node.target], target_annotation=node.annotation)

    def visit_Assign(self, node: ast.Assign, **kwargs) -> list:
        return self._resolve_assign(node, node.targets)

    def _resolve_assign(
        self,
        node: Union[ast.AnnAssign, ast.Assign],
        targets: List[Any],
        target_annotation: Optional[Any] = None,
    ) -> list:
        result = []

        # Create decls for temporary fields
        target = []
        if len(targets) > 1:
            raise GTScriptSyntaxError(
                message="Assignment to multiple variables (e.g. var1 = var2 = value) not supported.",
                loc=nodes.Location.from_ast_node(node, scope=self.stencil_name),
            )

        for t in targets[0].elts if isinstance(targets[0], ast.Tuple) else targets:
            name, spatial_offset, data_index = self._parse_assign_target(t)
            if spatial_offset:
                if spatial_offset[0] != 0 or spatial_offset[1] != 0:
                    raise GTScriptSyntaxError(
                        message="Assignment to non-zero offsets is not supported in IJ.",
                        loc=nodes.Location.from_ast_node(t, scope=self.stencil_name),
                    )
                if target_annotation is not None:
                    raise GTScriptSyntaxError(
                        message="Cannot annotate a temporary Field with offset write. Define first.",
                        loc=nodes.Location.from_ast_node(t),
                    )
                # Case of K-offset
                if len(spatial_offset) == 3 and spatial_offset[2] != 0:
                    if self.iteration_order == nodes.IterationOrder.PARALLEL:
                        raise GTScriptSyntaxError(
                            message="Assignment to non-zero offsets in K is not available in PARALLEL. Choose FORWARD or BACKWARD.",
                            loc=nodes.Location.from_ast_node(t, scope=self.stencil_name),
                        )

            if not self._is_known(name):
                if name in self.temp_decls:
                    field_decl = self.temp_decls[name]
                else:
                    if data_index is not None and data_index:
                        raise GTScriptSyntaxError(
                            message="Temporaries with data dimensions need to be declared explicitly.",
                            loc=nodes.Location.from_ast_node(t, scope=self.stencil_name),
                        )
                    dtype = nodes.DataType.AUTO
                    if target_annotation is not None:
                        source = ast.unparse(target_annotation)
                        try:
                            dtype = eval(source, self.temporary_type_to_native_type)
                        except NameError:
                            raise GTScriptSyntaxError(
                                message=f"Failed to recognize type {source} for local symbol {name}."
                                f"Available types are {self.temporary_type_to_native_type.keys()}",
                                loc=nodes.Location.from_ast_node(t),
                            ) from None
                    field_decl = nodes.FieldDecl(
                        name=name,
                        data_type=dtype,
                        axes=nodes.Domain.LatLonGrid().axes_names,
                        is_api=False,
                        loc=nodes.Location.from_ast_node(t, scope=self.stencil_name),
                    )

                if len(self.decls_stack):
                    self.decls_stack[-1].append(field_decl)
                else:
                    result.append(field_decl)
                self.fields[field_decl.name] = field_decl

            if not self.parsing_horizontal_region:
                self.written_vars.add(name)

            axes = self.fields[name].axes
            par_axes_names = [axis.name for axis in nodes.Domain.LatLonGrid().parallel_axes]
            if self.iteration_order == nodes.IterationOrder.PARALLEL:
                par_axes_names.append(nodes.Domain.LatLonGrid().sequential_axis.name)
            if set(par_axes_names) - set(axes):
                raise GTScriptSyntaxError(
                    message=f"Cannot assign to field '{node.targets[0].id}' as all parallel axes '{par_axes_names}' are not present.",
                    loc=nodes.Location.from_ast_node(t, scope=self.stencil_name),
                )

            target.append(self.visit(t))

        value = gt_utils.listify(self.visit(node.value))

        assert len(target) == len(value)
        for left, right in zip(target, value):
            result.append(
                nodes.Assign(
                    target=left,
                    value=right,
                    loc=nodes.Location.from_ast_node(node, scope=self.stencil_name),
                )
            )

        return result

    def visit_AugAssign(self, node: ast.AugAssign):
        """Implement left <op>= right in terms of left = left <op> right."""
        binary_operation = ast.BinOp(left=node.target, op=node.op, right=node.value)
        assignment = ast.Assign(targets=[node.target], value=binary_operation)
        ast.copy_location(binary_operation, node)
        ast.copy_location(assignment, node)
        return self.visit_Assign(assignment)

    def visit_With(self, node: ast.With):
        loc = nodes.Location.from_ast_node(node, scope=self.stencil_name)
        error_message = (
            f"Invalid 'with' statement in '{loc.scope}' at line {loc.line} (column {loc.column})"
        )

        if (
            len(node.items) == 1
            and isinstance(node.items[0].context_expr, ast.Call)
            and node.items[0].context_expr.func.id == "horizontal"
        ):
            if any(isinstance(child_node, ast.With) for child_node in node.body):
                details = "Cannot nest `with` node inside a horizontal region."
                raise GTScriptSyntaxError(f"{error_message}: {details}")

            self.parsing_horizontal_region = True
            intervals_dicts = self._visit_with_horizontal(node.items[0], loc)
            all_stmts = gt_utils.flatten([gt_utils.listify(self.visit(stmt)) for stmt in node.body])
            self.parsing_horizontal_region = False
            stmts = list(filter(lambda stmt: isinstance(stmt, nodes.Decl), all_stmts))
            body_block = nodes.BlockStmt(
                stmts=list(filter(lambda stmt: not isinstance(stmt, nodes.Decl), all_stmts)),
                loc=loc,
            )
            names = _find_accesses_with_offsets(body_block)
            written_then_offset = names.intersection(self.written_vars)
            if written_then_offset:
                details = f"The following variables are written before being referenced with an offset in a horizontal region: {', '.join(written_then_offset)}"
                raise GTScriptSyntaxError(f"{error_message} {details}")
            stmts.extend(
                [
                    nodes.HorizontalIf(intervals=intervals_dict, body=body_block)
                    for intervals_dict in intervals_dicts
                ]
            )
            return stmts

        # If we find nested `with` blocks flatten them, i.e. transform
        #  with computation(PARALLEL):
        #   with interval(...):
        #     ...
        # into
        #  with computation(PARALLEL), interval(...):
        #    ...
        # otherwise just parse the node
        if self.parsing_context == ParsingContext.CONTROL_FLOW and all(
            isinstance(child_node, ast.With)
            and child_node.items[0].context_expr.func.id == "interval"
            for child_node in node.body
        ):
            # Ensure top level `with` specifies the iteration order
            if not any(
                with_item.context_expr.func.id == "computation"
                for with_item in node.items
                if isinstance(with_item.context_expr, ast.Call)
            ):
                raise GTScriptSyntaxError(f"{error_message}.")

            # Parse nested `with` blocks
            compute_blocks = []
            for with_node in node.body:
                with_node = copy.deepcopy(with_node)  # Copy to avoid altering original ast
                # Splice `withItems` of current/primary with statement into nested with
                with_node.items.extend(node.items)

                compute_blocks.append(self._visit_computation_node(with_node))

            # Validate block specification order
            #  the nested computation blocks must be specified in their order of execution. The order of execution is
            #  such that the lowest (highest) interval is processed first if the iteration order is forward (backward).
            if not self._are_blocks_sorted(compute_blocks):
                raise GTScriptSyntaxError(
                    f"{error_message}: Intervals must be specified in order of execution."
                )

            if not self._are_intervals_nonoverlapping(compute_blocks):
                raise GTScriptSyntaxError(f"{error_message}: Overlapping intervals detected.")

            return compute_blocks

        if self.parsing_context == ParsingContext.CONTROL_FLOW:
            return gt_utils.listify(self._visit_computation_node(node))

        raise GTScriptSyntaxError(
            f"{error_message}: Mixing nested `with` blocks and statements is not allowed."
        )

    def visit_FunctionDef(self, node: ast.FunctionDef) -> List[nodes.ComputationBlock]:
        self.stencil_name = node.name
        blocks = []
        for stmt in filter(lambda s: not isinstance(s, ast.AnnAssign), node.body):
            blocks.extend(self.visit(stmt))

        if not all(isinstance(item, nodes.ComputationBlock) for item in blocks):
            raise GTScriptSyntaxError(
                "Invalid stencil definition",
                loc=nodes.Location.from_ast_node(node, scope=self.stencil_name),
            )

        return blocks


class CollectLocalSymbolsAstVisitor(ast.NodeVisitor):
    @classmethod
    def apply(cls, node: ast.FunctionDef):
        return cls()(node)

    def __call__(self, node: ast.FunctionDef):
        self.local_symbols = set()
        self.visit(node)
        result = self.local_symbols
        del self.local_symbols
        return result

    def visit_Assign(self, node: ast.Assign):
        invalid_target = GTScriptSyntaxError(
            message="invalid target in assign", loc=nodes.Location.from_ast_node(node)
        )
        for target in node.targets:
            targets = target.elts if isinstance(target, ast.Tuple) else [target]
            for t in targets:
                if isinstance(t, ast.Name):
                    self.local_symbols.add(t.id)
                elif isinstance(t, ast.Subscript):
                    if isinstance(t.value, ast.Name):
                        name_node = t.value
                    elif _is_datadims_indexing_node(t):
                        raise GTScriptSyntaxError(
                            message="writing to an GlobalTable ('A' global indexation) is forbidden",
                            loc=nodes.Location.from_ast_node(node),
                        )
                    elif isinstance(t.value, ast.Subscript) and isinstance(t.value.value, ast.Name):
                        name_node = t.value.value
                    else:
                        raise invalid_target
                    self.local_symbols.add(name_node.id)
                else:
                    raise invalid_target


class GTScriptParser(ast.NodeVisitor):
    CONST_VALUE_TYPES = (
        *gtscript._VALID_DATA_TYPES,
        types.FunctionType,
        type(None),
        gtscript.AxisIndex,
        gtscript.Axis,
    )

    def __init__(self, definition, *, options, externals=None, dtypes=None):
        assert isinstance(definition, types.FunctionType)
        self.definition = definition
        self.filename = inspect.getfile(definition)
        self.source, _decorators_source = gt_meta.split_def_decorators(self.definition)
        self.ast_root = ast.parse(self.source, feature_version=PYTHON_AST_VERSION)
        self.options = options
        self.build_info = options.build_info
        self.main_name = options.name
        self.definition_ir = None
        self.external_context = externals or {}
        self.resolved_externals = {}
        self.block = None
        self.dtypes = dtypes

    def __str__(self) -> str:
        result = "<GT4Py.GTScriptParser> {\n"
        result += "\n".join("\t{}: {}".format(name, getattr(self, name)) for name in vars(self))
        result += "\n}"
        return result

    @staticmethod
    def annotate_definition(
        definition: Callable,
        options: gt_definitions.BuildOptions | None = None,
        externals=None,
    ) -> Callable:
        """Annotate the function definition with dtypes, resolve externals and add default values.

        Args:
            definition (Callable): function to annotate
            options (gt_definitions.BuildOptions, optional): Options for building the stencil.
                Defaults to None.
            externals (_type_, optional): Externals used.
                Defaults to None.

        Raises:
            GTScriptDefinitionError
            GTScriptValueError
            GTScriptSyntaxError

        Returns:
            definition (Callable): function to annotate
        """
        api_signature = []
        api_annotations = []

        qualified_name = "{}.{}".format(definition.__module__, definition.__name__)
        sig = inspect.signature(definition)
        for param in sig.parameters.values():
            if param.kind == inspect.Parameter.VAR_POSITIONAL:
                raise GTScriptDefinitionError(
                    name=qualified_name,
                    value=definition,
                    message="'*args' tuple parameter is not supported in GTScript definitions",
                )
            if param.kind == inspect.Parameter.VAR_KEYWORD:
                raise GTScriptDefinitionError(
                    name=qualified_name,
                    value=definition,
                    message="'**kwargs' dict parameter is not supported in GTScript definitions",
                )

            is_keyword = param.kind == inspect.Parameter.KEYWORD_ONLY

            default = nodes.Empty
            if param.default != inspect.Parameter.empty:
                if not isinstance(param.default, GTScriptParser.CONST_VALUE_TYPES):
                    raise GTScriptValueError(
                        name=param.name,
                        value=param.default,
                        message=f"Invalid default value for argument '{param.name}': {param.default}",
                    )
                default = param.default

            if isinstance(param.annotation, (str, gtscript._FieldDescriptor)):
                dtype_annotation = param.annotation
            elif (
                isinstance(param.annotation, type)
                and param.annotation in gtscript._VALID_DATA_TYPES
            ):
                dtype_annotation = np.dtype(param.annotation)
            elif param.annotation is inspect.Signature.empty:
                dtype_annotation = None
            else:
                raise GTScriptValueError(
                    name=param.name,
                    value=param.annotation,
                    message=f"Invalid annotated dtype value for argument '{param.name}': {param.annotation}",
                )

            api_signature.append(
                nodes.ArgumentInfo(name=param.name, is_keyword=is_keyword, default=default)
            )

            api_annotations.append(dtype_annotation)

        nonlocal_symbols, imported_symbols = GTScriptParser.collect_external_symbols(definition)
        ast_func_def = gt_meta.get_ast(definition, feature_version=PYTHON_AST_VERSION).body[0]
        canonical_ast = gt_meta.ast_dump(ast_func_def, feature_version=PYTHON_AST_VERSION)

        # resolve externals
        if externals is not None:
            resolved_externals = GTScriptParser.resolve_external_symbols(
                nonlocal_symbols, imported_symbols, externals
            )

        # Gather temporary
        temp_annotations: Dict[str, gtscript._FieldDescriptor] = {}
        temp_init_values: Dict[str, numbers.Number] = {}

        frontend_types_to_native_types = nodes.frontend_type_to_native_type(
            options.literal_int_precision
            if options is not None
            else gt_definitions.LITERAL_INT_PRECISION,
            options.literal_float_precision
            if options is not None
            else gt_definitions.LITERAL_FLOAT_PRECISION,
        )

        ann_assign_context = {
            "Field": gtscript.Field,
            "IJK": gtscript.IJK,
            "IJ": gtscript.IJ,
            "I": gtscript.I,
            "J": gtscript.J,
            "K": gtscript.K,
            "IK": gtscript.IK,
            "JK": gtscript.JK,
            "np": np,
            **(resolved_externals if externals is not None else nonlocal_symbols),
            **frontend_types_to_native_types,
        }
        ann_assigns = tuple(filter(lambda stmt: isinstance(stmt, ast.AnnAssign), ast_func_def.body))
        for ann_assign in ann_assigns:
            assert isinstance(ann_assign.target, ast.Name)
            name = ann_assign.target.id

            source = ast.unparse(ann_assign.annotation)
            descriptor = eval(source, ann_assign_context)
            # Scalar annotated are dealt with after inlining
            if descriptor in frontend_types_to_native_types.values():
                continue
            temp_annotations[name] = descriptor
            if descriptor.axes != gtscript.IJK:
                axes = "".join(str(ax) for ax in descriptor.axes)
                raise GTScriptSyntaxError(
                    f"Found {axes}, but only IJK is currently supported for temporaries",
                    loc=nodes.Location.from_ast_node(ast_func_def),
                )

            if hasattr(ann_assign, "value") and ann_assign.value is not None:
                assert isinstance(ann_assign.value, ast.Constant)
                temp_init_values[name] = ann_assign.value.value

        definition._gtscript_ = dict(
            qualified_name=qualified_name,
            api_signature=api_signature,
            api_annotations=api_annotations,
            temp_annotations=temp_annotations,
            temp_init_values=temp_init_values,
            canonical_ast=canonical_ast,
            nonlocals=nonlocal_symbols,
            imported=imported_symbols,
            externals=resolved_externals if externals is not None else {},
        )

        return definition

    @staticmethod
    def collect_external_symbols(definition):
        gtscript_ast = gt_meta.get_ast(definition, feature_version=PYTHON_AST_VERSION)

        bare_imports, from_imports, relative_imports = gt_meta.collect_imported_symbols(
            gtscript_ast
        )
        wrong_imports = list(bare_imports.keys()) + list(relative_imports.keys())
        imported_names = set()
        for key, value in from_imports.items():
            if key != value:
                # Aliasing imported names is not allowed
                wrong_imports.append(key)
            else:
                for prefix in [
                    "__externals__.",
                    "gt4py.cartesian.__externals__.",
                    "__gtscript__.",
                    "gt4py.cartesian.__gtscript__.",
                ]:
                    if key.startswith(prefix):
                        if "__externals__" in key:
                            imported_names.add(value.replace(prefix, "", 1))
                        break
                else:
                    wrong_imports.append(key)

        if wrong_imports:
            raise GTScriptSyntaxError("Invalid 'import' statements ({})".format(wrong_imports))

        context, unbound = gt_meta.get_closure(
            definition, included_nonlocals=True, include_builtins=False
        )

        imported_symbols = {name: {} for name in imported_names}
        local_symbols = CollectLocalSymbolsAstVisitor.apply(gtscript_ast)
        nonlocal_symbols = {}

        name_nodes = gt_meta.collect_names(gtscript_ast, skip_annotations=False)
        for collected_name in name_nodes.keys():
            if collected_name not in gtscript.builtins:
                root_name = collected_name.split(".")[0]
                if root_name in imported_symbols:
                    imported_symbols[root_name].setdefault(
                        collected_name, name_nodes[collected_name]
                    )
                elif root_name in context:
                    nonlocal_symbols[collected_name] = GTScriptParser.eval_external(
                        collected_name,
                        context,
                        nodes.Location.from_ast_node(name_nodes[collected_name][0]),
                    )
                    if hasattr(nonlocal_symbols[collected_name], "_gtscript_"):
                        # Recursively add nonlocals and imported symbols
                        nonlocal_symbols.update(
                            nonlocal_symbols[collected_name]._gtscript_["nonlocals"]
                        )
                        imported_symbols.update(
                            nonlocal_symbols[collected_name]._gtscript_["imported"]
                        )
                elif root_name not in local_symbols and root_name in unbound:
                    raise GTScriptSymbolError(
                        name=collected_name,
                        loc=nodes.Location.from_ast_node(name_nodes[collected_name][0]),
                    )

        return nonlocal_symbols, imported_symbols

    @staticmethod
    def eval_external(name: str, context: dict, loc=None):
        try:
            value = eval(name, context)

            assert (
                value is None
                or isinstance(value, GTScriptParser.CONST_VALUE_TYPES)
                or hasattr(value, "_gtscript_")
            )

        except Exception as e:
            raise GTScriptDefinitionError(
                name=name,
                value="<unknown>",
                message="Missing or invalid value for external symbol {name}".format(name=name),
                loc=loc,
            ) from e
        return value

    @staticmethod
    def resolve_external_symbols(
        nonlocals: dict, imported: dict, context: dict, *, exhaustive=True
    ):
        result = {}
        accepted_imports = set(imported.keys())
        resolved_imports = {**imported}
        resolved_values_list = list(nonlocals.items())

        # Resolve function-like imports
        func_externals = {
            key: value
            for key, value in itertools.chain(context.items(), resolved_values_list)
            if isinstance(value, types.FunctionType)
        }
        for value in func_externals.values():
            if not hasattr(value, "_gtscript_"):
                raise TypeError(f"{value.__name__} is not a gtscript function")
            for imported_name, imported_value in value._gtscript_["imported"].items():
                resolved_imports[imported_name] = imported_value

        # Collect all imported and inlined values recursively through all the external symbols
        last_resolved_values = set()
        while resolved_imports or resolved_values_list:
            new_imports = {}
            for name, accesses in resolved_imports.items():
                if accesses:
                    for attr_name, attr_nodes in accesses.items():
                        resolved_values_list.append(
                            (
                                attr_name,
                                GTScriptParser.eval_external(
                                    attr_name, context, nodes.Location.from_ast_node(attr_nodes[0])
                                ),
                            )
                        )

                elif not exhaustive:
                    resolved_values_list.append((name, GTScriptParser.eval_external(name, context)))

            for _, value in resolved_values_list:
                if hasattr(value, "_gtscript_") and exhaustive:
                    assert callable(value)
                    nested_inlined_values = {
                        "{}.{}".format(value._gtscript_["qualified_name"], item_name): item_value
                        for item_name, item_value in value._gtscript_["nonlocals"].items()
                    }
                    resolved_values_list.extend(nested_inlined_values.items())

                    for imported_name, imported_name_accesses in value._gtscript_[
                        "imported"
                    ].items():
                        if imported_name in accepted_imports:
                            # Only check names explicitly imported in the main caller context
                            new_imports.setdefault(imported_name, {})
                            for attr_name, attr_nodes in imported_name_accesses.items():
                                new_imports[imported_name].setdefault(attr_name, [])
                                new_imports[imported_name][attr_name].extend(attr_nodes)

            # Check that we aren't recursively importing the same function
            current_resolved_values = dict(resolved_values_list).keys()
            if last_resolved_values == current_resolved_values:
                raise GTScriptSyntaxError(
                    message=f"Found recursive imports {', '.join(last_resolved_values)}"
                )
            last_resolved_values = current_resolved_values

            result.update(dict(resolved_values_list))
            resolved_imports = new_imports
            resolved_values_list = []

        return result

    def extract_arg_descriptors(self):
        api_signature = self.definition._gtscript_["api_signature"]
        api_annotations = self.definition._gtscript_["api_annotations"]
        assert len(api_signature) == len(api_annotations)
        fields_decls, parameter_decls = {}, {}

        for arg_info, arg_annotation in zip(api_signature, api_annotations):
            try:
                assert arg_annotation in gtscript._VALID_DATA_TYPES or isinstance(
                    arg_annotation, (gtscript._SequenceDescriptor, gtscript._FieldDescriptor)
                ), "Invalid parameter annotation"

                if arg_annotation in gtscript._VALID_DATA_TYPES:
                    dtype = np.dtype(arg_annotation)
                    if arg_info.default not in [nodes.Empty, None]:
                        assert np.dtype(type(arg_info.default)) == dtype
                    data_type = nodes.DataType.from_dtype(dtype)
                    parameter_decls[arg_info.name] = nodes.VarDecl(
                        name=arg_info.name, data_type=data_type, length=0, is_api=True
                    )
                elif isinstance(arg_annotation, gtscript._SequenceDescriptor):
                    assert arg_info.default in [nodes.Empty, None]
                    data_type = nodes.DataType.from_dtype(np.dtype(arg_annotation))
                    length = arg_annotation.length
                    parameter_decls[arg_info.name] = nodes.VarDecl(
                        name=arg_info.name, data_type=data_type, length=length, is_api=True
                    )
                else:
                    assert isinstance(arg_annotation, gtscript._FieldDescriptor)
                    assert arg_info.default in [nodes.Empty, None]
                    data_type = nodes.DataType.from_dtype(np.dtype(arg_annotation.dtype))
                    axes = [ax.name for ax in arg_annotation.axes]
                    data_dims = list(arg_annotation.data_dims)
                    fields_decls[arg_info.name] = nodes.FieldDecl(
                        name=arg_info.name,
                        data_type=data_type,
                        axes=axes,
                        data_dims=data_dims,
                        is_api=True,
                        layout_id=arg_info.name,
                    )

                if data_type is nodes.DataType.INVALID:
                    raise GTScriptDataTypeError(name=arg_info.name, data_type=data_type)

            except Exception as e:
                raise GTScriptDefinitionError(
                    name=arg_info.name,
                    value=arg_annotation,
                    message=f"Invalid definition of argument '{arg_info.name}': {arg_annotation}",
                ) from e

        for item in itertools.chain(fields_decls.values(), parameter_decls.values()):
            if item.data_type is nodes.DataType.INVALID:
                raise GTScriptDataTypeError(name=item.name, data_type=item.data_type)

        return api_signature, fields_decls, parameter_decls

    def run(self, backend_name: str):
        assert (
            isinstance(self.ast_root, ast.Module)
            and "body" in self.ast_root._fields
            and len(self.ast_root.body) == 1
            and isinstance(self.ast_root.body[0], ast.FunctionDef)
        )
        main_func_node = self.ast_root.body[0]

        assert hasattr(self.definition, "_gtscript_")
        self.resolved_externals = self.definition._gtscript_["externals"]
        api_signature, fields_decls, parameter_decls = self.extract_arg_descriptors()

        # Inline constant values
        for value in self.resolved_externals.values():
            if hasattr(value, "_gtscript_"):
                assert callable(value)
                func_node = gt_meta.get_ast(value, feature_version=PYTHON_AST_VERSION).body[0]
                local_context = self.resolve_external_symbols(
                    value._gtscript_["nonlocals"],
                    value._gtscript_["imported"],
                    self.external_context,
                    exhaustive=False,
                )
                ValueInliner.apply(func_node, context=local_context)
                value._gtscript_["ast"] = func_node
                value._gtscript_["local_context"] = local_context

        local_context = self.resolve_external_symbols(
            self.definition._gtscript_["nonlocals"],
            self.definition._gtscript_["imported"],
            self.external_context,
            exhaustive=False,
        )

        ValueInliner.apply(main_func_node, context=local_context)

        # Inline function calls
        CallInliner.apply(main_func_node, context=local_context)

        # Evaluate and inline compile-time conditionals
        CompiledIfInliner.apply(main_func_node, context=local_context)

        AssertionChecker.apply(main_func_node, context=local_context, source=self.source)

        temp_decls = _make_temp_decls(self.definition._gtscript_["temp_annotations"])
        fields_decls.update(temp_decls)

        init_computations = _make_init_computations(
            temp_decls, self.definition._gtscript_["temp_init_values"], func_node=main_func_node
        )

        # Generate definition IR
        domain = nodes.Domain.LatLonGrid()
        computations = IRMaker(
            fields=fields_decls,
            parameters=parameter_decls,
            local_symbols={},  # Not used
            backend_name=backend_name,
            domain=domain,
            temp_decls=temp_decls,
            dtypes=self.dtypes,
            options=self.options,
        )(self.ast_root)

        self.definition_ir = nodes.StencilDefinition(
            name=self.main_name,
            domain=domain,
            api_signature=api_signature,
            api_fields=[
                fields_decls[item.name] for item in api_signature if item.name in fields_decls
            ],
            parameters=[
                parameter_decls[item.name] for item in api_signature if item.name in parameter_decls
            ],
            computations=init_computations + computations if init_computations else computations,
            externals=self.resolved_externals,
            docstring=inspect.getdoc(self.definition) or "",
            loc=nodes.Location.from_ast_node(self.ast_root.body[0]),
        )

        self.definition_ir = UnrollVectorAssignments.apply(
            self.definition_ir, fields_decls=fields_decls
        )
        return self.definition_ir


@register
class GTScriptFrontend(Frontend):
    name = "gtscript"

    @classmethod
    def get_stencil_id(cls, qualified_name, definition, externals, options_id):
        cls.prepare_stencil_definition(definition, externals or {})
        fingerprint = {
            "__main__": definition._gtscript_["canonical_ast"],
            "docstring": inspect.getdoc(definition),
            "api_annotations": f"[{', '.join(str(item) for item in definition._gtscript_['api_annotations'])}]",
        }
        for name, value in definition._gtscript_["externals"].items():
            fingerprint[name] = (
                value._gtscript_["canonical_ast"] if hasattr(value, "_gtscript_") else value
            )

        definition_id = gt_utils.shashed_id(fingerprint)
        version = gt_utils.shashed_id(definition_id, options_id)
        stencil_id = gt_definitions.StencilID(qualified_name, version)

        return stencil_id

    @classmethod
    def prepare_stencil_definition(
        cls,
        definition: Callable,
        externals,
        options: gt_definitions.BuildOptions | None = None,
    ) -> Callable:
        """Return an annotated version of the stencil definition.

        Args:
            definition (Callable): Stencil to annotate.
            externals: externals to use
            options (gt_definitions.BuildOptions, optional): Options for building the stencil.
                Defaults to None.

        Returns:
            Callable: Annotated stencil
        """
        return GTScriptParser.annotate_definition(definition, options, externals)

    @classmethod
    def generate(cls, definition, externals, dtypes, options, backend_name):
        if options.build_info is not None:
            start_time = time.perf_counter()

        if not hasattr(definition, "_gtscript_"):
            cls.prepare_stencil_definition(definition, externals, options)
        translator = GTScriptParser(definition, externals=externals, dtypes=dtypes, options=options)
        definition_ir = translator.run(backend_name)

        # GTIR only supports LatLonGrids
        if definition_ir.domain != nodes.Domain.LatLonGrid():
            raise TypeError("GTIR does not support grids other than LatLong.")
        gtir_stencil = DefIRToGTIR.apply(definition_ir)

        if options.build_info is not None:
            options.build_info["parse_time"] = time.perf_counter() - start_time

        return gtir_stencil<|MERGE_RESOLUTION|>--- conflicted
+++ resolved
@@ -1099,37 +1099,24 @@
     def visit_Name(self, node: ast.Name) -> nodes.Ref:
         symbol = node.id
         if self._is_field(symbol):
-<<<<<<< HEAD
             return nodes.FieldRef.at_center(
-                symbol, axes=self.fields[symbol].axes, loc=nodes.Location.from_ast_node(node)
-            )
-
-        if self._is_parameter(symbol):
-            return nodes.VarRef(name=symbol, loc=nodes.Location.from_ast_node(node))
-
-        if self._is_local_symbol(symbol):
-            raise AssertionError("Logic error")
-
-        if _is_datadims_indexing_name(symbol):
-            return nodes.FieldRef.datadims_index(
-                name=_trim_indexing_symbol(symbol), loc=nodes.Location.from_ast_node(node)
-=======
-            result = nodes.FieldRef.at_center(
                 symbol,
                 axes=self.fields[symbol].axes,
                 loc=nodes.Location.from_ast_node(node, scope=self.stencil_name),
             )
-        elif self._is_parameter(symbol):
-            result = nodes.VarRef(
+
+        if self._is_parameter(symbol):
+            return nodes.VarRef(
                 name=symbol, loc=nodes.Location.from_ast_node(node, scope=self.stencil_name)
             )
-        elif self._is_local_symbol(symbol):
+
+        if self._is_local_symbol(symbol):
             raise AssertionError("Logic error")
-        elif _is_datadims_indexing_name(symbol):
-            result = nodes.FieldRef.datadims_index(
+
+        if _is_datadims_indexing_name(symbol):
+            return nodes.FieldRef.datadims_index(
                 name=_trim_indexing_symbol(symbol),
                 loc=nodes.Location.from_ast_node(node, scope=self.stencil_name),
->>>>>>> a832d695
             )
 
         if _is_iterator_access(symbol, nodes.Location.from_ast_node(node)):
