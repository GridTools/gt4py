--- conflicted
+++ resolved
@@ -2397,11 +2397,7 @@
             parameters=[
                 parameter_decls[item.name] for item in api_signature if item.name in parameter_decls
             ],
-<<<<<<< HEAD
             computations=(init_computations + computations if init_computations else computations),
-=======
-            computations=init_computations + computations,
->>>>>>> 2fa1288e
             externals=self.resolved_externals,
             docstring=inspect.getdoc(self.definition) or "",
             loc=nodes.Location.from_ast_node(self.ast_root.body[0]),
