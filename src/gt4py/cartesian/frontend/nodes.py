--- conflicted
+++ resolved
@@ -40,13 +40,8 @@
 NativeFunction enumeration (:class:`NativeFunction`)
     Native function identifier
     [`ABS`, `MAX`, `MIN, `MOD`, `SIN`, `COS`, `TAN`, `ARCSIN`, `ARCCOS`, `ARCTAN`,
-<<<<<<< HEAD
-    `SQRT`, `EXP`, `LOG`, `LOG10`, `ISFINITE`, `ISINF`, `ISNAN`, `FLOOR`, `CEIL`, `TRUNC`,
-    `I32`, `I64`, `F32`, `F64`]
-=======
     `SQRT`, `EXP`, `LOG`, `LOG10`, `ISFINITE`, `ISINF`, `ISNAN`, `FLOOR`, `CEIL`,
-    `TRUNC`, `ERF`, `ERFC`]
->>>>>>> cdfd041e
+    `TRUNC`, `ERF`, `ERFC`, `I32`, `I64`, `F32`, `F64`]
 
 LevelMarker enumeration (:class:`LevelMarker`)
     Special axis levels
@@ -475,15 +470,12 @@
     NativeFunction.FLOOR: 1,
     NativeFunction.CEIL: 1,
     NativeFunction.TRUNC: 1,
-<<<<<<< HEAD
     NativeFunction.I32: 1,
     NativeFunction.I64: 1,
     NativeFunction.F32: 1,
     NativeFunction.F64: 1,
-=======
     NativeFunction.ERF: 1,
     NativeFunction.ERFC: 1,
->>>>>>> cdfd041e
 }
 
 
