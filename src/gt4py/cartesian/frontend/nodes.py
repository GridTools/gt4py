--- conflicted
+++ resolved
@@ -430,12 +430,10 @@
     FLOOR = enum.auto()
     CEIL = enum.auto()
     TRUNC = enum.auto()
-<<<<<<< HEAD
-=======
+
     ROUND = enum.auto()
     ERF = enum.auto()
     ERFC = enum.auto()
->>>>>>> 70a11b04
 
     # Cast operations - share a keyword with type hints
     I32 = enum.auto()
