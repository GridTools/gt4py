--- conflicted
+++ resolved
@@ -40,13 +40,8 @@
 NativeFunction enumeration (:class:`NativeFunction`)
     Native function identifier
     [`ABS`, `MAX`, `MIN, `MOD`, `SIN`, `COS`, `TAN`, `ARCSIN`, `ARCCOS`, `ARCTAN`,
-<<<<<<< HEAD
     `SQRT`, `EXP`, `LOG`, `LOG10`, `ISFINITE`, `ISINF`, `ISNAN`, `FLOOR`, `CEIL`,
     `TRUNC`, `ERF`, `ERFC`, `INT32`, `INT64`, `FLOAT32`, `FLOAT64`]
-=======
-    `SQRT`, `EXP`, `LOG`, `LOG10`, `ISFINITE`, `ISINF`, `ISNAN`, `FLOOR`, `CEIL`, `TRUNC`,
-    `I32`, `I64`, `F32`, `F64`]
->>>>>>> fce19e5b
 
 LevelMarker enumeration (:class:`LevelMarker`)
     Special axis levels
@@ -287,7 +282,6 @@
         return result
 
 
-<<<<<<< HEAD
 def frontend_type_to_native_type(
     literal_int_precision: int, literal_float_precision: int
 ) -> dict[str, DataType]:
@@ -297,32 +291,16 @@
         literal_int_precision (int): Literal precision used for mapping `int` to either 32 or 64 bit precision.
         literal_float_precision (int): Literal precision used for mapping `float` to either 32 or 64 bit precision.
 
-=======
-def frontend_type_to_native_type(literal_precision: int = 64) -> dict[str, DataType]:
-    """Return the mapping of frontend types to native types.
-    Args:
-        literal_precision (int, optional): Literal precision used for mapping.
-            Defaults to 64.
->>>>>>> fce19e5b
     Returns:
         dict[str, DataType]: Mapping of the frontend types to our DataTypes.
     """
     return {
-<<<<<<< HEAD
         "int32": DataType.INT32,
         "int64": DataType.INT64,
         "int": DataType.INT32 if literal_int_precision == 32 else DataType.INT64,
         "float32": DataType.FLOAT32,
         "float64": DataType.FLOAT64,
         "float": DataType.FLOAT32 if literal_float_precision == 32 else DataType.FLOAT64,
-=======
-        "i32": DataType.INT32,
-        "i64": DataType.INT64,
-        "int": DataType.INT32 if literal_precision == 32 else DataType.INT64,
-        "f32": DataType.FLOAT32,
-        "f64": DataType.FLOAT64,
-        "float": DataType.FLOAT32 if literal_precision == 32 else DataType.FLOAT64,
->>>>>>> fce19e5b
     }
 
 
@@ -467,12 +445,6 @@
     INT64 = enum.auto()
     FLOAT32 = enum.auto()
     FLOAT64 = enum.auto()
-
-    # Cast operations - share a keyword with type hints
-    I32 = enum.auto()
-    I64 = enum.auto()
-    F32 = enum.auto()
-    F64 = enum.auto()
 
     @property
     def arity(self):
@@ -508,19 +480,12 @@
     NativeFunction.FLOOR: 1,
     NativeFunction.CEIL: 1,
     NativeFunction.TRUNC: 1,
-<<<<<<< HEAD
     NativeFunction.INT32: 1,
     NativeFunction.INT64: 1,
     NativeFunction.FLOAT32: 1,
     NativeFunction.FLOAT64: 1,
     NativeFunction.ERF: 1,
     NativeFunction.ERFC: 1,
-=======
-    NativeFunction.I32: 1,
-    NativeFunction.I64: 1,
-    NativeFunction.F32: 1,
-    NativeFunction.F64: 1,
->>>>>>> fce19e5b
 }
 
 
