--- conflicted
+++ resolved
@@ -270,9 +270,6 @@
         return f"{field_access.name}[{offset_str}]"
 
     def visit_AbsoluteKIndex(self, absolute_k_index: oir.AbsoluteKIndex, **kwargs) -> str:
-<<<<<<< HEAD
-        return f"i, j, int({self.visit(absolute_k_index.k, **kwargs)})"
-=======
         access_pattern = []
         if kwargs["dimensions"][2] is False:
             raise ValueError(
@@ -284,7 +281,6 @@
             access_pattern.append("j")
         access_pattern.append(f"int({self.visit(absolute_k_index.k, **kwargs)})")
         return ",".join(access_pattern)
->>>>>>> 3dcae406
 
     def visit_BinaryOp(self, binary: oir.BinaryOp, **kwargs) -> str:
         return f"( {self.visit(binary.left, **kwargs)} {binary.op} {self.visit(binary.right, **kwargs)} )"
