--- conflicted
+++ resolved
@@ -119,11 +119,7 @@
 
     def _make_slice_access(
         self,
-<<<<<<< HEAD
         offset: Tuple[Optional[int], Optional[int], Union[str, npir.AbsoluteKIndex, Optional[int]]],
-=======
-        offset: Tuple[Optional[int], Optional[int], Union[str, Optional[int]]],
->>>>>>> 7aa93bbf
         is_serial: bool,
         interval: Optional[npir.HorizontalMask] = None,
     ) -> List[str]:
