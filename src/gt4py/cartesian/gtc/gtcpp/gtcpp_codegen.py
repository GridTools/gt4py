--- conflicted
+++ resolved
@@ -182,12 +182,8 @@
                 NativeFunction.FLOAT64: "double",
                 NativeFunction.ERF: "std::erf",
                 NativeFunction.ERFC: "std::erfc",
-<<<<<<< HEAD
-                NativeFunction.ROUND: "std::round",
-=======
                 NativeFunction.ROUND: "std::nearbyint",
                 NativeFunction.ROUND_AWAY_FROM_ZERO: "std::round",
->>>>>>> d1f16211
             }[func]
         except KeyError as error:
             raise NotImplementedError(
