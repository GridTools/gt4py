--- conflicted
+++ resolved
@@ -11,7 +11,7 @@
 import functools
 import itertools
 from dataclasses import dataclass, field
-from typing import Any, Callable, Dict, List, Set, Tuple, Union, cast
+from typing import Any, Callable, Dict, List, Set, Union, cast
 
 from devtools import debug  # noqa: F401 [unused-import]
 from typing_extensions import Protocol
@@ -182,22 +182,14 @@
     ) -> gtcpp.VariableKOffset:
         return gtcpp.VariableKOffset(k=self.visit(node.k, **kwargs))
 
-<<<<<<< HEAD
-    def visit_AbsoluteKIndex(
-        self, node: oir.AbsoluteKIndex, **kwargs: Any
-    ) -> Tuple[int, int, Union[int, eve.Node]]:
+    def visit_AbsoluteKIndex(self, node: oir.AbsoluteKIndex, **kwargs: Any) -> None:
         raise NotImplementedError(
-            "Absolute K indexation (e.g. `field.at(...)`) is not implemented for the `gt:X` backends."
+            "Absolute K indexation (e.g. `field.at(...)`) is an experimental feature and not yet implemented for the `gt:X` backends."
         )
 
     def visit_IteratorAccess(self, node: oir.IteratorAccess, **kwargs: Any) -> None:
         raise NotImplementedError(
             f"Iterator access ({node.name}) is not implemented for gt:X backends"
-=======
-    def visit_AbsoluteKIndex(self, node: oir.AbsoluteKIndex, **kwargs: Any) -> None:
-        raise NotImplementedError(
-            "Absolute K indexation (e.g. `field.at(...)`) is an experimental feature and not yet implemented for the `gt:X` backends."
->>>>>>> 3dcae406
         )
 
     def visit_FieldAccess(self, node: oir.FieldAccess, **kwargs: Any) -> gtcpp.AccessorRef:
