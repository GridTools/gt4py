--- conflicted
+++ resolved
@@ -15,66 +15,13 @@
 from gt4py.cartesian.gtc import common
 
 
-<<<<<<< HEAD
-def data_type_to_dace_typeclass(data_type):
-=======
-if TYPE_CHECKING:
-    from gt4py.cartesian.gtc.dace import daceir as dcir
-
-
 def data_type_to_dace_typeclass(data_type: common.DataType) -> dtypes.typeclass:
->>>>>>> 7168dc24
     dtype = np.dtype(common.data_type_to_typestr(data_type))
     return dtypes.typeclass(dtype.type)
-
-
-<<<<<<< HEAD
-@lru_cache(maxsize=None)
-def get_dace_symbol(
-    name: eve.SymbolRef, dtype: common.DataType = common.DataType.INT32
-) -> dace.symbol:
-    return dace.symbol(name, dtype=data_type_to_dace_typeclass(dtype))
-=======
-def get_axis_bound_str(axis_bound, var_name):
-    from gt4py.cartesian.gtc.common import LevelMarker
-
-    if axis_bound is None:
-        return ""
-    elif axis_bound.level == LevelMarker.END:
-        return f"{var_name}{axis_bound.offset:+d}"
-    else:
-        return f"{axis_bound.offset}"
-
-
-def get_axis_bound_dace_symbol(axis_bound: dcir.AxisBound):
-    from gt4py.cartesian.gtc.common import LevelMarker
-
-    if axis_bound is None:
-        return
-
-    elif axis_bound.level == LevelMarker.END:
-        return axis_bound.axis.domain_dace_symbol() + axis_bound.offset
-    else:
-        return axis_bound.offset
-
-
-def get_axis_bound_diff_str(axis_bound1, axis_bound2, var_name: str):
-    if axis_bound1 <= axis_bound2:
-        axis_bound1, axis_bound2 = axis_bound2, axis_bound1
-        sign = "-"
-    else:
-        sign = ""
-
-    if axis_bound1.level != axis_bound2.level:
-        var = var_name
-    else:
-        var = ""
-    return f"{sign}({var}{axis_bound1.offset - axis_bound2.offset:+d})"
 
 
 @lru_cache(maxsize=None)
 def get_dace_symbol(
     name: eve.SymbolRef, dtype: common.DataType = common.DataType.INT32
 ) -> symbolic.symbol:
-    return symbolic.symbol(name, dtype=data_type_to_dace_typeclass(dtype))
->>>>>>> 7168dc24
+    return symbolic.symbol(name, dtype=data_type_to_dace_typeclass(dtype))