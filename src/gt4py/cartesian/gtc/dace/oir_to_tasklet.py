--- conflicted
+++ resolved
@@ -103,10 +103,6 @@
         for index in node.data_index:
             data_indices.append(self.visit(index, ctx=ctx, is_target=False))
 
-<<<<<<< HEAD
-            if data_indices:
-                name_parts.append(f"[{', '.join(data_indices)}]")
-=======
         # Variable K offset subscript
         if isinstance(node.offset, oir.AbsoluteKIndex):
             index = self.visit(node.offset.k, ctx=ctx, is_target=False)
@@ -126,7 +122,6 @@
 
         if data_indices:
             name_parts.append(f"[{', '.join(data_indices)}]")
->>>>>>> 5700bb34
 
         # In case this is the second access (inside the same tasklet), we can just return the
         # name and don't have to build a Memlet anymore.
