--- conflicted
+++ resolved
@@ -179,49 +179,6 @@
         if node == common.BuiltInLiteral.FALSE:
             return "False"
 
-<<<<<<< HEAD
-        raise NotImplementedError(f"Not implemented BuiltInLiteral '{node}' encountered.")
-
-    def visit_NativeFunction(self, func: common.NativeFunction, **_kwargs: Any) -> str:
-        try:
-            return {
-                common.NativeFunction.ABS: "abs",
-                common.NativeFunction.MIN: "min",
-                common.NativeFunction.MAX: "max",
-                common.NativeFunction.MOD: "fmod",
-                common.NativeFunction.SIN: "dace.math.sin",
-                common.NativeFunction.COS: "dace.math.cos",
-                common.NativeFunction.TAN: "dace.math.tan",
-                common.NativeFunction.ARCSIN: "asin",
-                common.NativeFunction.ARCCOS: "acos",
-                common.NativeFunction.ARCTAN: "atan",
-                common.NativeFunction.SINH: "dace.math.sinh",
-                common.NativeFunction.COSH: "dace.math.cosh",
-                common.NativeFunction.TANH: "dace.math.tanh",
-                common.NativeFunction.ARCSINH: "asinh",
-                common.NativeFunction.ARCCOSH: "acosh",
-                common.NativeFunction.ARCTANH: "atanh",
-                common.NativeFunction.SQRT: "dace.math.sqrt",
-                common.NativeFunction.POW: "dace.math.pow",
-                common.NativeFunction.EXP: "dace.math.exp",
-                common.NativeFunction.LOG: "dace.math.log",
-                common.NativeFunction.LOG10: "log10",
-                common.NativeFunction.GAMMA: "tgamma",
-                common.NativeFunction.CBRT: "cbrt",
-                common.NativeFunction.ISFINITE: "isfinite",
-                common.NativeFunction.ISINF: "isinf",
-                common.NativeFunction.ISNAN: "isnan",
-                common.NativeFunction.FLOOR: "dace.math.ifloor",
-                common.NativeFunction.CEIL: "ceil",
-                common.NativeFunction.TRUNC: "trunc",
-                common.NativeFunction.I32: "dace.int32",
-                common.NativeFunction.I64: "dace.int64",
-                common.NativeFunction.F32: "dace.float32",
-                common.NativeFunction.F64: "dace.float64",
-            }[func]
-        except KeyError as error:
-            raise NotImplementedError("Not implemented NativeFunction encountered.") from error
-=======
         raise NotImplementedError(f"BuiltInLiteral '{node}' not (yet) implemented.")
 
     def visit_NativeFunction(self, node: common.NativeFunction, **_kwargs: Any) -> str:
@@ -255,12 +212,15 @@
             common.NativeFunction.FLOOR: "dace.math.ifloor",
             common.NativeFunction.CEIL: "ceil",
             common.NativeFunction.TRUNC: "trunc",
+            common.NativeFunction.I32: "dace.int32",
+            common.NativeFunction.I64: "dace.int64",
+            common.NativeFunction.F32: "dace.float32",
+            common.NativeFunction.F64: "dace.float64",
         }
         if node not in native_functions:
             raise NotImplementedError(f"NativeFunction '{node}' not (yet) implemented.")
 
         return native_functions[node]
->>>>>>> 1eda3415
 
     def visit_NativeFuncCall(self, node: oir.NativeFuncCall, **kwargs: Any) -> str:
         function_name = self.visit(node.func, **kwargs)
