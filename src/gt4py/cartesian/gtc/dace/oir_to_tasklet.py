# GT4Py - GridTools Framework
#
# Copyright (c) 2014-2024, ETH Zurich
# All rights reserved.
#
# Please, refer to the LICENSE file in the root directory.
# SPDX-License-Identifier: BSD-3-Clause

import operator
from dataclasses import dataclass
from functools import reduce
from typing import Any, Final

from dace import Memlet, subsets

from gt4py import eve
from gt4py.cartesian.gtc import common, oir
from gt4py.cartesian.gtc.dace import treeir as tir, utils


# Tasklet in/out connector prefixes
TASKLET_IN: Final[str] = "gtIN_"
TASKLET_OUT: Final[str] = "gtOUT_"


@dataclass
class Context:
    code: list[str]
    """Tasklet code, line by line."""

    targets: set[str]
    """Names of fields / scalars that we've already written to. Used for read-after-write analysis."""

    inputs: dict[str, Memlet]
    """Mapping connector names to memlets flowing into the Tasklet."""

    outputs: dict[str, Memlet]
    """Mapping connector names to memlets flowing out of the Tasklet."""

    tree: tir.TreeRoot
    """Schedule tree in which this Tasklet will be inserted."""


class OIRToTasklet(eve.NodeVisitor):
    """Translate the numerical code from OIR to DaCe Tasklets.

    This visitor should neither attempt transformations nor do any control flow
    work. Control flow is the responsibility of OIRToTreeIR.
    """

    def visit_CodeBlock(
        self, node: oir.CodeBlock, root: tir.TreeRoot
    ) -> tuple[str, dict[str, Memlet], dict[str, Memlet]]:
        """Entry point to gather all code, inputs and outputs"""
        ctx = Context(code=[], targets=set(), inputs={}, outputs={}, tree=root)

        self.visit(node.body, ctx=ctx)

        return ("\n".join(ctx.code), ctx.inputs, ctx.outputs)

    def visit_ScalarAccess(self, node: oir.ScalarAccess, ctx: Context, is_target: bool) -> str:
        target = is_target or node.name in ctx.targets
        tasklet_name = _tasklet_name(node, target)

        if (
            node.name in ctx.targets  # (read or write) after write
            or tasklet_name in ctx.inputs  # read after read
        ):
            return tasklet_name

        memlet = Memlet(data=node.name, subset=subsets.Range([(0, 0, 1)]))
        if is_target:
            # Note: it doesn't matter if we use is_target or target here because if they
            # were different, we had a read-after-write situation, which was already
            # handled above.
            ctx.targets.add(node.name)
            ctx.outputs[tasklet_name] = memlet
        else:
            ctx.inputs[tasklet_name] = memlet

        return tasklet_name

    def visit_FieldAccess(self, node: oir.FieldAccess, ctx: Context, is_target: bool) -> str:
        # Derive tasklet name of this access
        postfix = _field_offset_postfix(node)
        key = f"{node.name}_{postfix}"
        target = is_target or key in ctx.targets
        tasklet_name = _tasklet_name(node, target, postfix)

        # Gather all parts of the variable name in this list
        name_parts = [tasklet_name]

        # Variable K offset subscript
        if isinstance(node.offset, oir.VariableKOffset):
            symbol = tir.Axis.K.iteration_dace_symbol()
            shift = ctx.tree.shift[node.name][tir.Axis.K]
            offset = self.visit(node.offset.k, ctx=ctx, is_target=False)
<<<<<<< HEAD
            name_parts.append(f"[{symbol} + {shift} + {offset}]")
        elif isinstance(node.offset, oir.AbsoluteKIndex):
            index = self.visit(node.offset.k, ctx=ctx, is_target=False)
            name_parts.append(f"[{index}]")
=======
            name_parts.append(f"[({symbol}) + ({shift}) + ({offset})]")
>>>>>>> 81bfb810

        # Data dimension subscript
        data_indices: list[str] = []
        for index in node.data_index:
            data_indices.append(self.visit(index, ctx=ctx, is_target=False))

        if data_indices:
            name_parts.append(f"[{', '.join(data_indices)}]")

        # In case this is the second access (inside the same tasklet), we can just return the
        # name and don't have to build a Memlet anymore.
        if (
            key in ctx.targets  # (read or write) after write
            or tasklet_name in ctx.inputs  # read after read
        ):
            return "".join(filter(None, name_parts))

        # Build Memlet and add it to inputs/outputs
        data_domains: list[int] = (
            ctx.tree.containers[node.name].shape[-len(node.data_index) :] if node.data_index else []
        )
        memlet = Memlet(
            data=node.name,
            subset=_memlet_subset(node, data_domains, ctx),
            volume=reduce(operator.mul, data_domains, 1),
        )
        if is_target:
            # Note: it doesn't matter if we use is_target or target here because if they
            # were different, we had a read-after-write situation, which was already
            # handled above.
            ctx.targets.add(key)
            ctx.outputs[tasklet_name] = memlet
        else:
            ctx.inputs[tasklet_name] = memlet

        return "".join(filter(None, name_parts))

    def visit_AssignStmt(self, node: oir.AssignStmt, ctx: Context) -> None:
        # Order matters: always evaluate the right side of an assignment first
        right = self.visit(node.right, ctx=ctx, is_target=False)
        left = self.visit(node.left, ctx=ctx, is_target=True)

        ctx.code.append(f"{left} = {right}")

    def visit_TernaryOp(self, node: oir.TernaryOp, **kwargs: Any) -> str:
        condition = self.visit(node.cond, **kwargs)
        if_code = self.visit(node.true_expr, **kwargs)
        else_code = self.visit(node.false_expr, **kwargs)

        return f"({if_code} if {condition} else {else_code})"

    def visit_BinaryOp(self, node: oir.BinaryOp, **kwargs: Any) -> str:
        left = self.visit(node.left, **kwargs)
        right = self.visit(node.right, **kwargs)

        return f"({left} {node.op.value} {right})"

    def visit_UnaryOp(self, node: oir.UnaryOp, **kwargs: Any) -> str:
        expr = self.visit(node.expr, **kwargs)

        return f"{node.op.value}({expr})"

    def visit_Cast(self, node: oir.Cast, **kwargs: Any) -> str:
        dtype = utils.data_type_to_dace_typeclass(node.dtype)
        expression = self.visit(node.expr, **kwargs)

        return f"{dtype}({expression})"

    def visit_Literal(self, node: oir.Literal, **kwargs: Any) -> str:
        if type(node.value) is str:
            # Note: isinstance(node.value, str) also matches the string enum `BuiltInLiteral`
            # which we don't want to match because it returns lower-case `true`, which isn't
            # defined in (python) tasklet code.
            return node.value

        return self.visit(node.value, **kwargs)

    def visit_BuiltInLiteral(self, node: common.BuiltInLiteral, **_kwargs: Any) -> str:
        if node == common.BuiltInLiteral.TRUE:
            return "True"

        if node == common.BuiltInLiteral.FALSE:
            return "False"

        raise NotImplementedError(f"BuiltInLiteral '{node}' not (yet) implemented.")

    def visit_NativeFunction(self, node: common.NativeFunction, **_kwargs: Any) -> str:
        native_functions = {
            common.NativeFunction.ABS: "abs",
            common.NativeFunction.MIN: "min",
            common.NativeFunction.MAX: "max",
            common.NativeFunction.MOD: "fmod",
            common.NativeFunction.SIN: "dace.math.sin",
            common.NativeFunction.COS: "dace.math.cos",
            common.NativeFunction.TAN: "dace.math.tan",
            common.NativeFunction.ARCSIN: "asin",
            common.NativeFunction.ARCCOS: "acos",
            common.NativeFunction.ARCTAN: "atan",
            common.NativeFunction.SINH: "dace.math.sinh",
            common.NativeFunction.COSH: "dace.math.cosh",
            common.NativeFunction.TANH: "dace.math.tanh",
            common.NativeFunction.ARCSINH: "asinh",
            common.NativeFunction.ARCCOSH: "acosh",
            common.NativeFunction.ARCTANH: "atanh",
            common.NativeFunction.SQRT: "dace.math.sqrt",
            common.NativeFunction.POW: "dace.math.pow",
            common.NativeFunction.EXP: "dace.math.exp",
            common.NativeFunction.LOG: "dace.math.log",
            common.NativeFunction.LOG10: "log10",
            common.NativeFunction.GAMMA: "tgamma",
            common.NativeFunction.CBRT: "cbrt",
            common.NativeFunction.ISFINITE: "isfinite",
            common.NativeFunction.ISINF: "isinf",
            common.NativeFunction.ISNAN: "isnan",
            common.NativeFunction.FLOOR: "dace.math.ifloor",
            common.NativeFunction.CEIL: "ceil",
            common.NativeFunction.TRUNC: "trunc",
            common.NativeFunction.I32: "dace.int32",
            common.NativeFunction.I64: "dace.int64",
            common.NativeFunction.F32: "dace.float32",
            common.NativeFunction.F64: "dace.float64",
        }
        if node not in native_functions:
            raise NotImplementedError(f"NativeFunction '{node}' not (yet) implemented.")

        return native_functions[node]

    def visit_NativeFuncCall(self, node: oir.NativeFuncCall, **kwargs: Any) -> str:
        function_name = self.visit(node.func, **kwargs)
        arguments = ",".join([self.visit(a, **kwargs) for a in node.args])

        return f"{function_name}({arguments})"

    # Not (yet) supported section
    def visit_CacheDesc(self, node: oir.CacheDesc, **kwargs: Any) -> None:
        raise NotImplementedError("To be implemented: Caches")

    def visit_IJCache(self, node: oir.IJCache, **kwargs: Any) -> None:
        raise NotImplementedError("To be implemented: Caches")

    def visit_KCache(self, node: oir.KCache, **kwargs: Any) -> None:
        raise NotImplementedError("To be implemented: Caches")

    # Should _not_ be called
    def visit_CartesianOffset(self, node: common.CartesianOffset, **kwargs: Any) -> None:
        raise RuntimeError("Cartesian Offset should be dealt in Access IRs.")

    def visit_VariableKOffset(self, node: oir.VariableKOffset, **kwargs: Any) -> None:
        raise RuntimeError("Variable K Offset should be dealt in Access IRs.")

    def visit_AbsoluteKIndex(self, node: oir.AbsoluteKIndex, **kwargs: Any) -> None:
        raise RuntimeError("Absolute K Offset should be dealt in Access IRs.")

    def visit_MaskStmt(self, node: oir.MaskStmt, **kwargs: Any) -> None:
        raise RuntimeError("visit_MaskStmt should not be called")

    def visit_While(self, node: oir.While, **kwargs: Any) -> None:
        raise RuntimeError("visit_While should not be called")

    def visit_HorizontalRestriction(self, node: oir.HorizontalRestriction, **kwargs: Any) -> None:
        raise RuntimeError("visit_HorizontalRestriction: should be dealt in TreeIR")

    def visit_LocalScalar(self, node: oir.LocalScalar, **kwargs: Any) -> None:
        raise RuntimeError("visit_LocalScalar should not be called")

    def visit_Temporary(self, node: oir.Temporary, **kwargs: Any) -> None:
        raise RuntimeError("visit_LocalScalar should not be called")

    def visit_Stencil(self, node: oir.Stencil, **kwargs: Any) -> None:
        raise RuntimeError("visit_Stencil should not be called")

    def visit_Decl(self, node: oir.Decl, **kwargs: Any) -> None:
        raise RuntimeError("visit_Decl should not be called")

    def visit_FieldDecl(self, node: oir.FieldDecl, **kwargs: Any) -> None:
        raise RuntimeError("visit_FieldDecl should not be called")

    def visit_ScalarDecl(self, node: oir.ScalarDecl, **kwargs: Any) -> None:
        raise RuntimeError("visit_ScalarDecl should not be called")

    def visit_Interval(self, node: oir.Interval, **kwargs: Any) -> None:
        raise RuntimeError("visit_Interval should not be called")

    def visit_UnboundedInterval(self, node: oir.UnboundedInterval, **kwargs: Any) -> None:
        raise RuntimeError("visit_UnboundedInterval should not be called")

    def visit_HorizontalExecution(self, node: oir.HorizontalExecution, **kwargs: Any) -> None:
        raise RuntimeError("visit_HorizontalExecution should not be called")

    def visit_VerticalLoop(self, node: oir.VerticalLoop, **kwargs: Any) -> None:
        raise RuntimeError("visit_VerticalLoop should not be called")

    def visit_VerticalLoopSection(self, node: oir.VerticalLoopSection, **kwargs: Any) -> None:
        raise RuntimeError("visit_VerticalLoopSection should not be called")


def generate(
    node: oir.CodeBlock, tree: tir.TreeRoot
) -> tuple[str, dict[str, Memlet], dict[str, Memlet]]:
    # This function is basically only here to be able to easily type-hint the
    # return value of the CodeBlock visitor.
    # (OIRToTasklet().visit(node) returns an Any type, which looks ugly in the
    #  CodeBlock visitor of OIRToTreeIR)
    return OIRToTasklet().visit(node, root=tree)


def _tasklet_name(
    node: oir.FieldAccess | oir.ScalarAccess, is_target: bool, postfix: str = ""
) -> str:
    name_prefix = TASKLET_OUT if is_target else TASKLET_IN
    return "_".join(filter(None, [name_prefix, node.name, postfix]))


def _field_offset_postfix(node: oir.FieldAccess) -> str:
    if isinstance(node.offset, oir.VariableKOffset):
        return "var_k"

    if isinstance(node.offset, oir.AbsoluteKIndex):
        return "abs_k"

    offset_indicators = [
        f"{k}{'p' if v > 0 else 'm'}{abs(v)}" for k, v in node.offset.to_dict().items() if v != 0
    ]
    return "_".join(offset_indicators)


def _memlet_subset(node: oir.FieldAccess, data_domains: list[int], ctx: Context) -> subsets.Subset:
    # TODO: break down the memlet_subset in more atomic operations and recombine them here
    if isinstance(node.offset, common.CartesianOffset):
        return _memlet_subset_cartesian(node, data_domains, ctx)

    if isinstance(node.offset, oir.VariableKOffset):
        return _memlet_subset_variable_offset(node, data_domains, ctx)

    if isinstance(node.offset, oir.AbsoluteKIndex):
        return _memlet_subset_variable_offset(node, data_domains, ctx)

    raise NotImplementedError(f"_memlet_subset(): unknown offset type {type(node.offset)}")


def _memlet_subset_cartesian(
    node: oir.FieldAccess, data_domains: list[int], ctx: Context
) -> subsets.Subset:
    offset_dict = node.offset.to_dict()
    dimensions = ctx.tree.dimensions[node.name]
    shift = ctx.tree.shift[node.name]

    ranges: list[tuple[str | int, str | int, int]] = []
    # Handle cartesian indices
    for index, axis in enumerate(tir.Axis.dims_3d()):
        if dimensions[index]:
            i = f"({axis.iteration_dace_symbol()}) + ({shift[axis]}) + ({offset_dict[axis.lower()]})"
            ranges.append((i, i, 1))

    # Append data dimensions
    for domain_size in data_domains:
        ranges.append((0, domain_size - 1, 1))  # ranges are inclusive

    return subsets.Range(ranges)


def _memlet_subset_variable_offset(
    node: oir.FieldAccess, data_domains: list[int], ctx: Context
) -> subsets.Subset:
    # Handle cartesian indices
    shift = ctx.tree.shift[node.name]
    i = f"({tir.Axis.I.iteration_symbol()}) + ({shift[tir.Axis.I]})"
    j = f"({tir.Axis.J.iteration_symbol()}) + ({shift[tir.Axis.J]})"
    K = f"({tir.Axis.K.domain_symbol()}) + ({shift[tir.Axis.K]}) - 1"  # ranges are inclusive
    ranges: list[tuple[str | int, str | int, int]] = [(i, i, 1), (j, j, 1), (0, K, 1)]

    # Append data dimensions
    for domain_size in data_domains:
        ranges.append((0, domain_size - 1, 1))  # ranges are inclusive

    return subsets.Range(ranges)<|MERGE_RESOLUTION|>--- conflicted
+++ resolved
@@ -95,14 +95,11 @@
             symbol = tir.Axis.K.iteration_dace_symbol()
             shift = ctx.tree.shift[node.name][tir.Axis.K]
             offset = self.visit(node.offset.k, ctx=ctx, is_target=False)
-<<<<<<< HEAD
-            name_parts.append(f"[{symbol} + {shift} + {offset}]")
+            name_parts.append(f"[({symbol}) + ({shift}) + ({offset})]"
         elif isinstance(node.offset, oir.AbsoluteKIndex):
             index = self.visit(node.offset.k, ctx=ctx, is_target=False)
-            name_parts.append(f"[{index}]")
-=======
-            name_parts.append(f"[({symbol}) + ({shift}) + ({offset})]")
->>>>>>> 81bfb810
+            name_parts.append(f"[({index})]")
+
 
         # Data dimension subscript
         data_indices: list[str] = []
