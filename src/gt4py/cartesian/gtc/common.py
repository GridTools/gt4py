--- conflicted
+++ resolved
@@ -186,11 +186,6 @@
     INT64 = "int64"
     FLOAT32 = "float32"
     FLOAT64 = "float64"
-
-    I32 = "i32"
-    I64 = "i64"
-    F32 = "f32"
-    F64 = "f64"
 
     IR_OP_TO_NUM_ARGS: ClassVar[Dict[NativeFunction, int]]
 
@@ -231,19 +226,12 @@
         NativeFunction.FLOOR: 1,
         NativeFunction.CEIL: 1,
         NativeFunction.TRUNC: 1,
-<<<<<<< HEAD
         NativeFunction.INT32: 1,
         NativeFunction.INT64: 1,
         NativeFunction.FLOAT32: 1,
         NativeFunction.FLOAT64: 1,
         NativeFunction.ERF: 1,
         NativeFunction.ERFC: 1,
-=======
-        NativeFunction.I32: 1,
-        NativeFunction.I64: 1,
-        NativeFunction.F32: 1,
-        NativeFunction.F64: 1,
->>>>>>> fce19e5b
     }.items()
 }
 
@@ -614,7 +602,6 @@
     def _impl(cls: Type[NativeFuncCall], instance: NativeFuncCall) -> None:
         if instance.func in (NativeFunction.ISFINITE, NativeFunction.ISINF, NativeFunction.ISNAN):
             instance.dtype = DataType.BOOL  # type: ignore[attr-defined]
-<<<<<<< HEAD
         elif instance.func in (
             NativeFunction.INT32,
             NativeFunction.INT64,
@@ -622,16 +609,6 @@
             NativeFunction.FLOAT64,
         ):
             instance.dtype = _precision_to_datatype(instance.func)  # type: ignore[attr-defined]
-=======
-        elif instance.func in (NativeFunction.I32):
-            instance.dtype = DataType.INT32  # type: ignore[attr-defined]
-        elif instance.func in (NativeFunction.I64):
-            instance.dtype = DataType.INT64  # type: ignore[attr-defined]
-        elif instance.func in (NativeFunction.F32):
-            instance.dtype = DataType.FLOAT32  # type: ignore[attr-defined]
-        elif instance.func in (NativeFunction.F64):
-            instance.dtype = DataType.FLOAT64  # type: ignore[attr-defined]
->>>>>>> fce19e5b
         else:
             # assumes all NativeFunction args have a common dtype
             common_dtype = verify_and_get_common_dtype(cls, instance.args, strict=strict)
@@ -967,19 +944,12 @@
         NativeFunction.FLOOR: "floor",
         NativeFunction.CEIL: "ceil",
         NativeFunction.TRUNC: "trunc",
-<<<<<<< HEAD
         NativeFunction.INT32: "int32",
         NativeFunction.INT64: "int64",
         NativeFunction.FLOAT32: "float32",
         NativeFunction.FLOAT64: "float64",
         NativeFunction.ERF: "erf",
         NativeFunction.ERFC: "erfc",
-=======
-        NativeFunction.I32: "i32",
-        NativeFunction.I64: "i64",
-        NativeFunction.F32: "f32",
-        NativeFunction.F64: "f64",
->>>>>>> fce19e5b
     },
 }
 
