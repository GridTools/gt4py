--- conflicted
+++ resolved
@@ -182,10 +182,7 @@
     ERF = "erf"
     ERFC = "erfc"
     ROUND = "round"
-<<<<<<< HEAD
-=======
     ROUND_AWAY_FROM_ZERO = "round_away_from_zero"
->>>>>>> d1f16211
 
     INT32 = "int32"
     INT64 = "int64"
@@ -238,10 +235,7 @@
         NativeFunction.ERF: 1,
         NativeFunction.ERFC: 1,
         NativeFunction.ROUND: 1,
-<<<<<<< HEAD
-=======
         NativeFunction.ROUND_AWAY_FROM_ZERO: 1,
->>>>>>> d1f16211
     }.items()
 }
 
@@ -961,10 +955,7 @@
         NativeFunction.ERF: "erf",
         NativeFunction.ERFC: "erfc",
         NativeFunction.ROUND: "round",
-<<<<<<< HEAD
-=======
         NativeFunction.ROUND_AWAY_FROM_ZERO: "round_away_from_zero",
->>>>>>> d1f16211
     },
 }
 
