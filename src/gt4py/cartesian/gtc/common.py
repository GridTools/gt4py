--- conflicted
+++ resolved
@@ -367,8 +367,6 @@
 
     @datamodels.validator("k")
     def offset_expr_is_int(self, _attribute: datamodels.Attribute, value: Any) -> None:
-<<<<<<< HEAD
-=======
         warnings.warn(
             "Absolute indexing in `K` is an experimental feature. Please read "
             "<https://github.com/GridTools/gt4py/blob/main/docs/development/ADRs/cartesian/experimental-features.md> "
@@ -376,7 +374,6 @@
             category=UserWarning,
             stacklevel=2,
         )
->>>>>>> 3dcae406
         if isinstance(value, numbers.Real):
             if not isinstance(value, int):
                 raise ValueError("Absolute vertical index literal must be an integer")
