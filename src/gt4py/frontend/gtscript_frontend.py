# GT4Py - GridTools4Py - GridTools for Python
#
# Copyright (c) 2014-2022, ETH Zurich
# All rights reserved.
#
# This file is part the GT4Py project and the GridTools framework.
# GT4Py is free software: you can redistribute it and/or modify it under
# the terms of the GNU General Public License as published by the
# Free Software Foundation, either version 3 of the License, or any later
# version. See the LICENSE.txt file at the top-level directory of this
# distribution for a copy of the license or check <https://www.gnu.org/licenses/>.
#
# SPDX-License-Identifier: GPL-3.0-or-later

import ast
import copy
import enum
import inspect
import itertools
import numbers
import textwrap
import time
import types
import warnings
from typing import Any, Dict, Final, List, Optional, Set, Tuple, Union

import numpy as np

from gt4py import definitions as gt_definitions
from gt4py import gtscript
from gt4py import utils as gt_utils
from gt4py.frontend import node_util, nodes
from gt4py.frontend.defir_to_gtir import DefIRToGTIR, UnrollVectorAssignments
from gt4py.utils import NOTHING
from gt4py.utils import meta as gt_meta
from gtc import utils as gtc_utils

from .base import Frontend, register
from .exceptions import (
    GTScriptAssertionError,
    GTScriptDataTypeError,
    GTScriptDefinitionError,
    GTScriptSymbolError,
    GTScriptSyntaxError,
    GTScriptValueError,
)


PYTHON_AST_VERSION: Final = (3, 8)


class AssertionChecker(ast.NodeTransformer):
    """Check assertions and remove from the AST for further parsing."""

    @classmethod
    def apply(cls, func_node: ast.FunctionDef, context: Dict[str, Any], source: str):
        checker = cls(context, source)
        checker.visit(func_node)

    def __init__(self, context: Dict[str, Any], source: str):
        self.context = context
        self.source = source

    def _process_assertion(self, expr_node: ast.Expr) -> None:
        condition_value = gt_utils.meta.ast_eval(expr_node, self.context, default=NOTHING)
        if condition_value is not NOTHING:
            if not condition_value:
                source_lines = textwrap.dedent(self.source).split("\n")
                loc = nodes.Location.from_ast_node(expr_node)
                raise GTScriptAssertionError(source_lines[loc.line - 1], loc=loc)
        else:
            raise GTScriptSyntaxError(
                "Evaluation of compile_assert condition failed at the preprocessing step."
            )
        return None

    def _process_call(self, node: ast.Call) -> Optional[ast.Call]:
        name = gt_meta.get_qualified_name_from_node(node.func)
        if name != "compile_assert":
            return node
        else:
            if len(node.args) != 1:
                raise GTScriptSyntaxError(
                    "Invalid assertion. Correct syntax: compile_assert(condition)"
                )
            return self._process_assertion(node.args[0])

    def visit_Expr(self, node: ast.Expr) -> Optional[ast.AST]:
        if isinstance(node.value, ast.Call):
            ret = self._process_call(node.value)
            return ast.Expr(value=ret) if ret else None
        else:
            return node


class AxisIntervalParser(gt_meta.ASTPass):
    """Parse Python AST interval syntax in the form of a Slice.

    Corner cases: `ast.Ellipsis` refers to the entire interval, and
    if an `ast.Subscript` is passed, this parses its slice attribute.

    """

    @classmethod
    def apply(
        cls,
        node: Union[ast.Ellipsis, ast.Slice, ast.Subscript, ast.Constant],
        axis_name: str,
        loc: Optional[nodes.Location] = None,
    ) -> nodes.AxisInterval:
        parser = cls(axis_name, loc)

        if isinstance(node, ast.Ellipsis):
            interval = nodes.AxisInterval.full_interval()
            interval.loc = loc
            return interval

        if isinstance(node, ast.Slice):
            slice_node = node
        elif isinstance(getattr(node, "slice", None), ast.Slice):
            slice_node = node.slice
        else:
            slice_node = cls.slice_from_value(node)

        if slice_node.lower is None:
            slice_node.lower = ast.Constant(value=None)

        if (
            isinstance(slice_node.lower, ast.Constant)
            and slice_node.lower.value is None
            and axis_name == nodes.Domain.LatLonGrid().sequential_axis.name
        ):
            raise parser.interval_error

        if slice_node.upper is None:
            slice_node.upper = ast.Constant(value=None)

        lower = parser.visit(slice_node.lower)
        upper = parser.visit(slice_node.upper)

        start = parser._make_axis_bound(lower, nodes.LevelMarker.START)
        end = parser._make_axis_bound(upper, nodes.LevelMarker.END)

        return nodes.AxisInterval(start=start, end=end, loc=loc)

    def __init__(self, axis_name: str, loc: Optional[nodes.Location] = None):
        self.axis_name = axis_name
        self.loc = loc

        error_msg = "Invalid interval range specification"

        if self.loc is not None:
            error_msg = f"{error_msg} at line {loc.line} (column: {loc.column})"

        self.interval_error = GTScriptSyntaxError(error_msg)

    @staticmethod
    def slice_from_value(node: ast.Expr) -> ast.Slice:
        """Create an ast.Slice node from a general ast.Expr node."""
        slice_node = ast.Slice(
            lower=node, upper=ast.BinOp(left=node, op=ast.Add(), right=ast.Constant(value=1))
        )
        slice_node = ast.copy_location(slice_node, node)
        return slice_node

    def _make_axis_bound(
        self,
        value: Union[int, None, gtscript.AxisIndex, nodes.AxisBound, nodes.VarRef],
        endpt: nodes.LevelMarker,
    ) -> nodes.AxisBound:
        if isinstance(value, nodes.AxisBound):
            return value
        else:
            if isinstance(value, int):
                level = nodes.LevelMarker.END if value < 0 else nodes.LevelMarker.START
                offset = value
            elif isinstance(value, nodes.VarRef):
                level = value
                offset = 0
            elif isinstance(value, gtscript.AxisIndex):
                level = nodes.LevelMarker.START if value.index >= 0 else nodes.LevelMarker.END
                offset = value.index + value.offset
            elif value is None:
                LARGE_NUM = 10000
                seq_name = nodes.Domain.LatLonGrid().sequential_axis.name
                level = endpt
                if self.axis_name == seq_name:
                    offset = 0
                else:
                    offset = -LARGE_NUM if level == nodes.LevelMarker.START else LARGE_NUM
            else:
                raise self.interval_error

            return nodes.AxisBound(level=level, offset=offset, loc=self.loc)

    def visit_Name(self, node: ast.Name) -> nodes.VarRef:
        return nodes.VarRef(name=node.id, loc=nodes.Location.from_ast_node(node))

    def visit_Constant(self, node: ast.Constant) -> Union[int, gtscript.AxisIndex, None]:
        if isinstance(node.value, gtscript.AxisIndex):
            return node.value
        elif isinstance(node.value, numbers.Number):
            return int(node.value)
        elif node.value is None:
            return None
        else:
            raise GTScriptSyntaxError(
                f"Unexpected type found {type(node.value)}. Expected one of: int, AxisIndex, string (var ref), or None.",
                loc=self.loc,
            )

    def visit_BinOp(self, node: ast.BinOp) -> Union[gtscript.AxisIndex, nodes.AxisBound, int]:
        left = self.visit(node.left)
        right = self.visit(node.right)

        if isinstance(node.op, ast.Add):
            bin_op = lambda x, y: x + y  # noqa: E731
            u_op = lambda x: x  # noqa: E731
        elif isinstance(node.op, ast.Sub):
            bin_op = lambda x, y: x - y  # noqa: E731
            u_op = lambda x: -x  # noqa: E731
        elif isinstance(node.op, ast.Mult):
            if left.level != right.level or not isinstance(left.level, nodes.LevelMarker):
                raise self.interval_error
            bin_op = lambda x, y: x * y  # noqa: E731
            u_op = None
        else:
            raise GTScriptSyntaxError("Unexpected binary operator found in interval expression")

        incompatible_types_error = GTScriptSyntaxError(
            "Incompatible types found in interval expression"
        )

        if isinstance(left, gtscript.AxisIndex):
            if not isinstance(right, numbers.Number):
                raise incompatible_types_error
            return gtscript.AxisIndex(
                axis=left.axis, index=left.index, offset=bin_op(left.offset, right)
            )
        elif isinstance(left, nodes.VarRef):
            if not isinstance(right, numbers.Number):
                raise incompatible_types_error
            return nodes.AxisBound(level=left, offset=u_op(right), loc=self.loc)
        elif isinstance(left, nodes.AxisBound):
            if not isinstance(right, numbers.Number):
                raise incompatible_types_error
            return nodes.AxisBound(
                level=left.level, offset=bin_op(left.offset, right), loc=self.loc
            )
        elif isinstance(left, numbers.Number) and isinstance(right, numbers.Number):
            return bin_op(left, right)

    def visit_UnaryOp(self, node: ast.UnaryOp) -> nodes.AxisBound:
        if isinstance(node.op, ast.USub):
            op = lambda x: -x  # noqa: E731
        else:
            raise self.interval_error

        value = self.visit(node.operand)
        if isinstance(value, numbers.Number):
            return op(value)
        else:
            raise self.interval_error

    def visit_Subscript(self, node: ast.Subscript) -> nodes.AxisBound:
        if node.value.id != self.axis_name:
            raise self.interval_error

        if isinstance(node.slice, ast.Index):
            index = self.visit(node.slice.value)
        else:
            index = self.visit(node.slice)

        return gtscript.AxisIndex(axis=self.axis_name, index=index)


class ValueInliner(ast.NodeTransformer):
    @classmethod
    def apply(cls, func_node: ast.FunctionDef, context: dict):
        inliner = cls(context)
        inliner(func_node)

    def __init__(self, context):
        self.context = context
        self.prefix = ""

    def __call__(self, func_node: ast.FunctionDef):
        self.visit(func_node)

    def _replace_node(self, name_or_attr_node):
        new_node = name_or_attr_node
        qualified_name = gt_meta.get_qualified_name_from_node(name_or_attr_node)
        if qualified_name in self.context:
            value = self.context[qualified_name]
            if value is None or isinstance(value, (bool, numbers.Number, gtscript.AxisIndex)):
                new_node = ast.Constant(value=value)
            elif hasattr(value, "_gtscript_"):
                pass
            else:
                raise ValueError(f"Failed to inline {qualified_name}.")
        return new_node

    def visit_ImportFrom(self, node: ast.ImportFrom):
        return node

    def visit_Attribute(self, node: ast.Attribute):
        return self._replace_node(node)

    def visit_Name(self, node: ast.Name):
        return self._replace_node(node)

    def visit_FunctionDef(self, node: ast.FunctionDef):
        node.body = [self.visit(n) for n in node.body]
        return node


class ReturnReplacer(gt_utils.meta.ASTTransformPass):
    @classmethod
    def apply(cls, ast_object: ast.AST, target_node: ast.AST) -> None:
        """Ensure that there is only a single return statement (can still return a tuple)."""
        ret_count = sum(isinstance(node, ast.Return) for node in ast.walk(ast_object))
        if ret_count != 1:
            raise GTScriptSyntaxError("GTScript Functions should have a single return statement")
        cls().visit(ast_object, target_node=target_node)

    @staticmethod
    def _get_num_values(node: ast.AST) -> int:
        return len(node.elts) if isinstance(node, ast.Tuple) else 1

    def visit_Return(self, node: ast.Return, *, target_node: ast.AST) -> ast.Assign:
        rhs_length = self._get_num_values(node.value)
        lhs_length = self._get_num_values(target_node)

        if lhs_length == rhs_length:
            return ast.Assign(
                targets=[target_node],
                value=node.value,
                lineno=node.lineno,
                col_offset=node.col_offset,
            )
        else:
            raise GTScriptSyntaxError(
                "Number of returns values does not match arguments on left side"
            )


class CallInliner(ast.NodeTransformer):
    """Inlines calls to gtscript.function calls.

    Calls to NativeFunctions (intrinsic math functions) are kept in the IR and
    dealt with in the IRMaker.
    """

    @classmethod
    def apply(
        cls, func_node: ast.FunctionDef, context: dict, *, call_stack: Optional[Set[str]] = None
    ):
        inliner = cls(context)
        inliner(func_node, call_stack=call_stack or set())
        return inliner.all_skip_names

    def __init__(self, context: dict):
        self.context = context
        self.current_block = None
        self.all_skip_names = set(gtscript.builtins) | {"gt4py", "gtscript"}

    def __call__(self, func_node: ast.FunctionDef, *, call_stack: Set[str]):
        self.call_stack = call_stack
        self.current_name = func_node.name
        self.visit(func_node)

    def visit(self, node, **kwargs):
        """Visit a node."""
        method = "visit_" + node.__class__.__name__
        visitor = getattr(self, method, self.generic_visit)
        return visitor(node, **kwargs)

    def _process_stmts(self, stmts):
        new_stmts = []
        outer_block = self.current_block
        self.current_block = new_stmts
        for s in stmts:
            if not isinstance(s, (ast.Import, ast.ImportFrom)):
                if self.visit(s):
                    new_stmts.append(s)
        self.current_block = outer_block

        return new_stmts

    def visit_FunctionDef(self, node: ast.FunctionDef):
        node.body = self._process_stmts(node.body)
        return node

    def visit_With(self, node: ast.With):
        node.body = self._process_stmts(node.body)
        return node

    def visit_If(self, node: ast.If):
        node.body = self._process_stmts(node.body)
        if node.orelse:
            node.orelse = self._process_stmts(node.orelse)
        return node

    def visit_Assert(self, node: ast.Assert):
        # Assertions are removed in the AssertionChecker later.
        return node

    def visit_Assign(self, node: ast.Assign):
        if (
            isinstance(node.value, ast.Call)
            and gt_meta.get_qualified_name_from_node(node.value.func) not in gtscript.MATH_BUILTINS
        ):
            assert len(node.targets) == 1
            self.visit(node.value, target_node=node.targets[0])
            # This node can be now removed since the trivial assignment has been already done
            # in the Call visitor
            return None
        else:
            return self.generic_visit(node)

    def visit_Call(  # noqa: C901 # Cyclomatic complexity too high
        self, node: ast.Call, *, target_node=None
    ):
        call_name = gt_meta.get_qualified_name_from_node(node.func)

        node.args = [self.visit(arg) for arg in node.args]
<<<<<<< HEAD

        if call_name in self.call_stack:
            raise GTScriptSyntaxError(
                message=f"Found recursive function call '{call_name}' in the stack.",
                loc=nodes.Location.from_ast_node(node),
            )

=======
>>>>>>> 0b3c4284
        if call_name in gtscript.IGNORE_WHEN_INLINING:
            # Not a function to inline, return as-is.
            return node
        elif call_name not in self.context or not hasattr(self.context[call_name], "_gtscript_"):
            raise GTScriptSyntaxError("Unknown call", loc=nodes.Location.from_ast_node(node))

        # Recursively inline any possible nested subroutine call
        call_info = self.context[call_name]._gtscript_
        call_ast = copy.deepcopy(call_info["ast"])
        self.current_name = call_name
        CallInliner.apply(
            call_ast, call_info["local_context"], call_stack={*self.call_stack, call_name}
        )

        # Extract call arguments
        call_signature = call_info["api_signature"]
        arg_infos = {arg.name: arg.default for arg in call_signature}
        try:
            assert len(node.args) <= len(call_signature)
            call_args = {}
            for i, arg_value in enumerate(node.args):
                assert not call_signature[i].is_keyword
                call_args[call_signature[i].name] = arg_value
            for kwarg in node.keywords:
                assert kwarg.arg in arg_infos
                call_args[kwarg.arg] = kwarg.value

            # Add default values for missing args when possible
            for name in arg_infos:
                if name not in call_args:
                    assert arg_infos[name] != nodes.Empty
                    call_args[name] = ast.Constant(value=arg_infos[name])
        except Exception:
            raise GTScriptSyntaxError(
                message="Invalid call signature", loc=nodes.Location.from_ast_node(node)
            )

        # Rename local names in subroutine to avoid conflicts with caller context names
        try:
            assign_targets = gt_meta.collect_assign_targets(call_ast, allow_multiple_targets=False)
        except RuntimeError as e:
            raise GTScriptSyntaxError(
                message="Assignment to more than one target is not supported."
            ) from e

        assigned_symbols = set()
        for target in assign_targets:
            if not isinstance(target, ast.Name):
                raise GTScriptSyntaxError(message="Unsupported assignment target.", loc=target)

            assigned_symbols.add(target.id)

        name_mapping = {
            name: value.id
            for name, value in call_args.items()
            if isinstance(value, ast.Name) and name not in assigned_symbols
        }

        call_id = gt_utils.shashed_id(call_name)[:3]
        call_id_suffix = f"{call_id}_{node.lineno}_{node.col_offset}"
        template_fmt = "{name}__" + call_id_suffix

        gt_meta.map_symbol_names(
            call_ast, name_mapping, template_fmt=template_fmt, skip_names=self.all_skip_names
        )

        # Replace returns by assignments in subroutine
        if target_node is None:
            if any(
                isinstance(nd.value, ast.Tuple)
                for nd in ast.walk(call_ast)
                if isinstance(nd, ast.Return)
            ):
                raise GTScriptSyntaxError(
                    "Only functions with a single return value can be used in expressions, including as call arguments. "
                    "Please assign the function results to symbols first."
                )
            target_node = ast.Name(
                ctx=ast.Store(),
                lineno=node.lineno,
                col_offset=node.col_offset,
                id=template_fmt.format(name="RETURN_VALUE"),
            )

        assert isinstance(target_node, (ast.Name, ast.Tuple, ast.Subscript)) and isinstance(
            target_node.ctx, ast.Store
        )

        ReturnReplacer.apply(call_ast, target_node)

        # Add subroutine sources prepending the required arg assignments
        inlined_stmts = []
        for arg_name, arg_value in call_args.items():
            if arg_name not in name_mapping:
                inlined_stmts.append(
                    ast.Assign(
                        lineno=node.lineno,
                        col_offset=node.col_offset,
                        targets=[
                            ast.Name(
                                ctx=ast.Store(),
                                lineno=node.lineno,
                                col_offset=node.col_offset,
                                id=template_fmt.format(name=arg_name),
                            )
                        ],
                        value=arg_value,
                    )
                )

        # Add inlined statements to the current block and return name node with the result
        inlined_stmts.extend(call_ast.body)
        self.current_block.extend(inlined_stmts)
        if isinstance(target_node, ast.Name):
            result_node = ast.Name(
                ctx=ast.Load(),
                lineno=target_node.lineno,
                col_offset=target_node.col_offset,
                id=target_node.id,
            )
        elif isinstance(target_node, ast.Tuple):
            result_node = ast.Tuple(
                ctx=ast.Load(),
                lineno=target_node.lineno,
                col_offset=target_node.col_offset,
                elts=target_node.elts,
            )
        else:
            result_node = ast.Subscript(
                ctx=ast.Load(),
                lineno=target_node.lineno,
                col_offset=target_node.col_offset,
                value=target_node.value,
                slice=target_node.slice,
            )

        # Add the temp_annotations and temp_init_values to the parent
        current_info = self.context[self.current_name]._gtscript_
        for name, desc in call_info["temp_annotations"].items():
            new_name = name_mapping[name]
            current_info["temp_annotations"][new_name] = desc

        for name, value in call_info["temp_init_values"].items():
            new_name = name_mapping[name]
            current_info["temp_init_values"][new_name] = value

        return result_node

    def visit_Expr(self, node: ast.Expr):
        """Ignore pure string statements in callee."""
        if not isinstance(node.value, (ast.Constant, ast.Str)):
            return super().visit(node.value)


class CompiledIfInliner(ast.NodeTransformer):
    @classmethod
    def apply(cls, ast_object: ast.AST, context: Dict[str, Any], stencil_name: str):
        cls(context, stencil_name).visit(ast_object)

    def __init__(self, context: Dict[str, Any], stencil_name: str):
        self.context = context
        self.stencil_name = stencil_name

    def visit_If(self, node: ast.If):
        # Compile-time evaluation of "if" conditions
        node = self.generic_visit(node)
        if (
            isinstance(node.test, ast.Call)
            and isinstance(node.test.func, ast.Name)
            and node.test.func.id == "__INLINED"
            and len(node.test.args) == 1
        ):
            warnings.warn(
                f"stencil {self.stencil_name}, line {node.lineno}, column {node.col_offset}: compile-time if condition via __INLINED deprecated",
                category=DeprecationWarning,
            )
            eval_node = node.test.args[0]
            condition_value = gt_utils.meta.ast_eval(eval_node, self.context, default=NOTHING)
            if condition_value is not NOTHING:
                node = node.body if condition_value else node.orelse
            else:
                raise GTScriptSyntaxError(
                    "Evaluation of compile-time 'if' condition failed at the preprocessing step"
                )

        return node if node else None


def _make_temp_decls(
    descriptors: Dict[str, gtscript._FieldDescriptor]
) -> Dict[str, nodes.FieldDecl]:
    return {
        name: nodes.FieldDecl(
            name=name,
            data_type=nodes.DataType.from_dtype(desc.dtype),
            axes=[str(ax) for ax in desc.axes],
            is_api=False,
            data_dims=list(desc.data_dims),
        )
        for name, desc in descriptors.items()
    }


def _make_init_computations(
    temp_decls: Dict[str, nodes.FieldDecl], init_values: Dict[str, Any], func_node: ast.AST
) -> List[nodes.ComputationBlock]:
    if not temp_decls:
        return []

    stmts: List[nodes.Assign] = []
    for name in init_values:
        decl = temp_decls[name]
        stmts.append(decl)
        if decl.data_dims:
            for index in itertools.product(*(range(i) for i in decl.data_dims)):
                literal_index = [
                    nodes.ScalarLiteral(value=i, data_type=nodes.DataType.INT32) for i in index
                ]
                stmts.append(
                    nodes.Assign(
                        target=nodes.FieldRef.at_center(
                            name, axes=decl.axes, data_index=literal_index
                        ),
                        value=nodes.ScalarLiteral(
                            value=init_values[name], data_type=decl.data_type
                        ),
                    )
                )
        else:
            stmts.append(
                nodes.Assign(
                    target=nodes.FieldRef.at_center(name, axes=decl.axes),
                    value=init_values[name],
                )
            )

    return [
        nodes.ComputationBlock(
            interval=nodes.AxisInterval.full_interval(),
            iteration_order=nodes.IterationOrder.PARALLEL,
            body=nodes.BlockStmt(stmts=stmts),
        )
    ]


def _find_accesses_with_offsets(node: nodes.Node) -> Set[str]:
    names: Set[str] = set()

    class FindRefs(node_util.IRNodeVisitor):
        def visit_FieldRef(self, node: nodes.FieldRef) -> None:
            if node.offset.get("I", 0) != 0 or node.offset.get("J", 0) != 0:
                names.add(node.name)

    FindRefs().visit(node)
    return names


@enum.unique
class ParsingContext(enum.Enum):
    CONTROL_FLOW = 1
    COMPUTATION = 2


class IRMaker(ast.NodeVisitor):
    def __init__(
        self,
        fields: dict,
        parameters: dict,
        local_symbols: dict,
        *,
        domain: nodes.Domain,
        temp_decls: Optional[Dict[str, nodes.FieldDecl]] = None,
    ):
        fields = fields or {}
        parameters = parameters or {}
        assert all(isinstance(name, str) for name in parameters.keys())
        local_symbols = local_symbols or {}
        assert all(isinstance(name, str) for name in local_symbols.keys()) and all(
            isinstance(value, (type, np.dtype)) for value in local_symbols.values()
        )

        self.fields = fields
        self.parameters = parameters
        self.local_symbols = local_symbols
        self.domain = domain or nodes.Domain.LatLonGrid()
        self.temp_decls = temp_decls or {}
        self.parsing_context = None
        self.iteration_order = None
        self.decls_stack = []
        self.parsing_horizontal_region = False
        self.written_vars: Set[str] = set()
        nodes.NativeFunction.PYTHON_SYMBOL_TO_IR_OP = {
            "abs": nodes.NativeFunction.ABS,
            "min": nodes.NativeFunction.MIN,
            "max": nodes.NativeFunction.MAX,
            "mod": nodes.NativeFunction.MOD,
            "sin": nodes.NativeFunction.SIN,
            "cos": nodes.NativeFunction.COS,
            "tan": nodes.NativeFunction.TAN,
            "asin": nodes.NativeFunction.ARCSIN,
            "acos": nodes.NativeFunction.ARCCOS,
            "atan": nodes.NativeFunction.ARCTAN,
            "sinh": nodes.NativeFunction.SINH,
            "cosh": nodes.NativeFunction.COSH,
            "tanh": nodes.NativeFunction.TANH,
            "asinh": nodes.NativeFunction.ARCSINH,
            "acosh": nodes.NativeFunction.ARCCOSH,
            "atanh": nodes.NativeFunction.ARCTANH,
            "sqrt": nodes.NativeFunction.SQRT,
            "exp": nodes.NativeFunction.EXP,
            "log": nodes.NativeFunction.LOG,
            "gamma": nodes.NativeFunction.GAMMA,
            "cbrt": nodes.NativeFunction.CBRT,
            "isfinite": nodes.NativeFunction.ISFINITE,
            "isinf": nodes.NativeFunction.ISINF,
            "isnan": nodes.NativeFunction.ISNAN,
            "floor": nodes.NativeFunction.FLOOR,
            "ceil": nodes.NativeFunction.CEIL,
            "trunc": nodes.NativeFunction.TRUNC,
        }

    def __call__(self, ast_root: ast.AST):
        assert (
            isinstance(ast_root, ast.Module)
            and "body" in ast_root._fields
            and len(ast_root.body) == 1
            and isinstance(ast_root.body[0], ast.FunctionDef)
        )
        func_ast = ast_root.body[0]
        self.parsing_context = ParsingContext.CONTROL_FLOW
        computations = self.visit(func_ast)

        return computations

    # Helpers functions
    def _is_field(self, name: str):
        return name in self.fields

    def _is_parameter(self, name: str):
        return name in self.parameters

    def _is_local_symbol(self, name: str):
        return name in self.local_symbols

    def _is_known(self, name: str):
        return self._is_field(name) or self._is_parameter(name) or self._is_local_symbol(name)

    def _are_blocks_sorted(self, compute_blocks: List[nodes.ComputationBlock]):
        def sort_blocks_key(comp_block):
            start = comp_block.interval.start
            assert isinstance(start.level, nodes.LevelMarker)
            key = 0 if start.level == nodes.LevelMarker.START else 100000
            key += start.offset
            return key

        if len(compute_blocks) < 1:
            return True

        # validate invariant
        assert all(
            comp_block.iteration_order == compute_blocks[0].iteration_order
            for comp_block in compute_blocks
        )

        # extract iteration order
        iteration_order = compute_blocks[0].iteration_order

        # sort blocks
        compute_blocks_sorted = sorted(
            compute_blocks,
            key=sort_blocks_key,
            reverse=iteration_order == nodes.IterationOrder.BACKWARD,
        )

        # if sorting didn't change anything it was already sorted
        return compute_blocks == compute_blocks_sorted

    def _parse_region_intervals(
        self, node: Union[ast.ExtSlice, ast.Index, ast.Tuple], loc: nodes.Location = None
    ) -> Dict[str, nodes.AxisInterval]:
        if isinstance(node, ast.Index):
            # Python 3.8 wraps a Tuple in an Index for region[0, 1]
            tuple_node = node.value
            list_of_exprs = tuple_node.elts
        elif isinstance(node, ast.ExtSlice) or isinstance(node, ast.Tuple):
            # Python 3.8 returns an ExtSlice for region[0, :]
            # Python 3.9 directly returns a Tuple for region[0, 1]
            node_list = node.dims if isinstance(node, ast.ExtSlice) else node.elts
            list_of_exprs = [
                axis_node.value if isinstance(axis_node, ast.Index) else axis_node
                for axis_node in node_list
            ]
        else:
            raise GTScriptSyntaxError(
                f"Invalid 'region' index at line {loc.line} (column {loc.column})", loc=loc
            )
        axes_names = [axis.name for axis in self.domain.parallel_axes]
        return {
            name: AxisIntervalParser.apply(axis_node, name)
            for axis_node, name in zip(list_of_exprs, axes_names)
        }

    def _visit_with_horizontal(
        self, node: ast.withitem, loc: nodes.Location
    ) -> List[Dict[str, nodes.AxisInterval]]:
        syntax_error = GTScriptSyntaxError(
            f"Invalid 'with' statement at line {loc.line} (column {loc.column})", loc=loc
        )

        call_args = node.context_expr.args
        if any(not isinstance(arg, ast.Subscript) for arg in call_args) or any(
            arg.value.id != "region" for arg in call_args
        ):
            raise syntax_error

        return [self._parse_region_intervals(arg.slice, loc) for arg in call_args]

    def _are_intervals_nonoverlapping(self, compute_blocks: List[nodes.ComputationBlock]):
        for i, block in enumerate(compute_blocks[1:]):
            other = compute_blocks[i]
            if not block.interval.disjoint_from(other.interval):
                return False
        return True

    def _visit_iteration_order_node(self, node: ast.withitem, loc: nodes.Location):
        syntax_error = GTScriptSyntaxError(
            f"Invalid 'computation' specification at line {loc.line} (column {loc.column})", loc=loc
        )
        comp_node = node.context_expr
        if len(comp_node.args) + len(comp_node.keywords) != 1 or any(
            keyword.arg not in ["order"] for keyword in comp_node.keywords
        ):
            raise syntax_error

        if comp_node.args:
            iteration_order_node = comp_node.args[0]
        else:
            iteration_order_node = comp_node.keywords[0].value
        if (
            not isinstance(iteration_order_node, ast.Name)
            or iteration_order_node.id not in nodes.IterationOrder.__members__
        ):
            raise syntax_error

        self.iteration_order = nodes.IterationOrder[iteration_order_node.id]

        return self.iteration_order

    def _visit_interval_node(self, node: ast.withitem, loc: nodes.Location):
        range_error = GTScriptSyntaxError(
            f"Invalid interval range specification at line {loc.line} (column {loc.column})",
            loc=loc,
        )

        if node.context_expr.args:
            args = node.context_expr.args
        else:
            args = [keyword.value for keyword in node.context_expr.keywords]
            if len(args) != 2:
                raise range_error

        if len(args) == 2:
            if any(isinstance(arg, ast.Subscript) for arg in args):
                raise GTScriptSyntaxError(
                    "Two-argument syntax should not use AxisIndexs or AxisIntervals"
                )
            interval_node = ast.Slice(lower=args[0], upper=args[1])
            ast.copy_location(interval_node, node)
        else:
            interval_node = args[0]

        seq_name = nodes.Domain.LatLonGrid().sequential_axis.name
        interval = AxisIntervalParser.apply(interval_node, seq_name, loc=loc)

        if (
            interval.start.level == nodes.LevelMarker.END
            and interval.end.level == nodes.LevelMarker.START
        ) or (
            interval.start.level == interval.end.level
            and interval.end.offset <= interval.start.offset
        ):
            raise range_error

        return interval

    def _visit_computation_node(self, node: ast.With) -> nodes.ComputationBlock:
        loc = nodes.Location.from_ast_node(node)
        syntax_error = GTScriptSyntaxError(
            f"Invalid 'computation' specification at line {loc.line} (column {loc.column})", loc=loc
        )

        # Parse computation specification, i.e. `withItems` nodes
        iteration_order = None
        interval = None
        intervals_dicts = None

        try:
            for item in node.items:
                if (
                    isinstance(item.context_expr, ast.Call)
                    and item.context_expr.func.id == "computation"
                ):
                    assert iteration_order is None  # only one spec allowed
                    iteration_order = self._visit_iteration_order_node(item, loc)
                elif (
                    isinstance(item.context_expr, ast.Call)
                    and item.context_expr.func.id == "interval"
                ):
                    assert interval is None  # only one spec allowed
                    interval = self._visit_interval_node(item, loc)
                elif (
                    isinstance(item.context_expr, ast.Call)
                    and item.context_expr.func.id == "horizontal"
                ):
                    intervals_dicts = self._visit_with_horizontal(item, loc)
                else:
                    raise syntax_error
        except AssertionError as e:
            raise syntax_error from e

        if iteration_order is None or interval is None:
            raise syntax_error

        #  Parse `With` body into computation blocks
        self.parsing_context = ParsingContext.COMPUTATION
        stmts = []
        for stmt in node.body:
            stmts.extend(gtc_utils.listify(self.visit(stmt)))
        self.parsing_context = ParsingContext.CONTROL_FLOW

        if intervals_dicts:
            stmts = [
                nodes.HorizontalIf(
                    intervals=intervals_dict,
                    body=nodes.BlockStmt(stmts=stmts, loc=loc),
                )
                for intervals_dict in intervals_dicts
            ]

        return nodes.ComputationBlock(
            interval=interval,
            iteration_order=iteration_order,
            loc=nodes.Location.from_ast_node(node),
            body=nodes.BlockStmt(stmts=stmts, loc=loc),
        )

    # Visitor methods
    # -- Special nodes --
    def visit_Raise(self):
        return nodes.InvalidBranch()

    # -- Literal nodes --
    def visit_Constant(
        self, node: ast.Constant
    ) -> Union[nodes.ScalarLiteral, nodes.BuiltinLiteral, nodes.Cast]:
        value = node.value
        if value is None:
            return nodes.BuiltinLiteral(value=nodes.Builtin.from_value(value))
        elif isinstance(value, bool):
            return nodes.Cast(
                data_type=nodes.DataType.BOOL,
                expr=nodes.BuiltinLiteral(
                    value=nodes.Builtin.from_value(value),
                ),
                loc=nodes.Location.from_ast_node(node),
            )
        elif isinstance(value, numbers.Number):
            data_type = nodes.DataType.from_dtype(np.dtype(type(value)))
            return nodes.ScalarLiteral(value=value, data_type=data_type)
        else:
            raise GTScriptSyntaxError(
                f"Unknown constant value found: {value}. Expected boolean or number.",
                loc=nodes.Location.from_ast_node(node),
            )

    def visit_Tuple(self, node: ast.Tuple) -> tuple:
        value = tuple(self.visit(elem) for elem in node.elts)
        return value

    # -- Symbol nodes --
    def visit_Attribute(self, node: ast.Attribute):
        # Matrix Transposed
        if node.attr == "T":
            return nodes.UnaryOpExpr(
                op=nodes.UnaryOperator.TRANSPOSED,
                arg=self.visit(node.value),
                loc=nodes.Location.from_ast_node(node),
            )
        else:
            qualified_name = gt_meta.get_qualified_name_from_node(node)
            return self.visit(ast.Name(id=qualified_name, ctx=node.ctx))

    def visit_Name(self, node: ast.Name) -> nodes.Ref:
        symbol = node.id
        if self._is_field(symbol):
            result = nodes.FieldRef.at_center(
                symbol, axes=self.fields[symbol].axes, loc=nodes.Location.from_ast_node(node)
            )
        elif self._is_parameter(symbol):
            result = nodes.VarRef(name=symbol, loc=nodes.Location.from_ast_node(node))
        elif self._is_local_symbol(symbol):
            raise AssertionError("Logic error")
        else:
            raise AssertionError(f"Missing '{symbol}' symbol definition")

        return result

    def visit_Index(self, node: ast.Index):
        index = self.visit(node.value)
        return index

    def _eval_index(self, node: ast.Subscript) -> Optional[List[int]]:
        invalid_target = GTScriptSyntaxError(message="Invalid target in assignment.", loc=node)

        tuple_or_expr = node.slice.value if isinstance(node.slice, ast.Index) else node.slice
        index_nodes = gtc_utils.listify(
            tuple_or_expr.elts if isinstance(tuple_or_expr, ast.Tuple) else tuple_or_expr
        )

        if any(isinstance(cn, ast.Slice) for cn in index_nodes):
            raise invalid_target
        if any(isinstance(cn, ast.Ellipsis) for cn in index_nodes):
            return None
        else:
            index = []
            for index_node in index_nodes:
                try:
                    offset = ast.literal_eval(index_node)
                    index.append(offset)
                except Exception:
                    index.append(self.visit(index_node))
            return index

    def visit_Subscript(self, node: ast.Subscript):
        assert isinstance(node.ctx, (ast.Load, ast.Store))

        index = self._eval_index(node)
        result = self.visit(node.value)
        if isinstance(result, nodes.VarRef):
            assert index is not None
            result.index = index[0]
        else:
            if isinstance(node.value, ast.Name):
                field_axes = self.fields[result.name].axes
                if index is not None:
                    if len(field_axes) != len(index):
                        raise GTScriptSyntaxError(
                            f"Incorrect offset specification detected. Found {index}, "
                            f"but the field has dimensions ({', '.join(field_axes)})"
                        )
                    result.offset = {axis: value for axis, value in zip(field_axes, index)}
            elif isinstance(node.value, ast.Subscript):
                result.data_index = [
                    nodes.ScalarLiteral(value=value, data_type=nodes.DataType.INT32)
                    if isinstance(value, numbers.Integral)
                    else value
                    for value in index
                ]
                if len(result.data_index) != len(self.fields[result.name].data_dims):
                    raise GTScriptSyntaxError(
                        f"Incorrect data index length {len(result.data_index)}. "
                        f"Invalid data dimension index. Field {result.name} has {len(self.fields[result.name].data_dims)} data dimensions.",
                        loc=nodes.Location.from_ast_node(node),
                    )
                if any(
                    isinstance(index, nodes.ScalarLiteral)
                    and not (0 <= int(index.value) < axis_length)
                    for index, axis_length in zip(
                        result.data_index, self.fields[result.name].data_dims
                    )
                ):
                    raise GTScriptSyntaxError(
                        f"Data index out of bounds. "
                        f"Found index {result.data_index}, but field {result.name} has {self.fields[result.name].data_dims} data-dimensions",
                        loc=nodes.Location.from_ast_node(node),
                    )
            else:
                raise GTScriptSyntaxError(
                    "Unrecognized subscript expression", loc=nodes.Location.from_ast_node(node)
                )

        return result

    # -- Expressions nodes --
    def visit_UnaryOp(self, node: ast.UnaryOp):
        op = self.visit(node.op)
        arg = self.visit(node.operand)
        if isinstance(arg, numbers.Number):
            result = eval("{op}{arg}".format(op=op.python_symbol, arg=arg))
        else:
            result = nodes.UnaryOpExpr(op=op, arg=arg, loc=nodes.Location.from_ast_node(node))

        return result

    def visit_UAdd(self, node: ast.UAdd) -> nodes.UnaryOperator:
        return nodes.UnaryOperator.POS

    def visit_USub(self, node: ast.USub) -> nodes.UnaryOperator:
        return nodes.UnaryOperator.NEG

    def visit_Not(self, node: ast.Not) -> nodes.UnaryOperator:
        return nodes.UnaryOperator.NOT

    def visit_BinOp(self, node: ast.BinOp) -> nodes.BinOpExpr:
        return nodes.BinOpExpr(
            op=self.visit(node.op),
            rhs=self.visit(node.right),
            lhs=self.visit(node.left),
            loc=nodes.Location.from_ast_node(node),
        )

    def visit_Add(self, node: ast.Add) -> nodes.BinaryOperator:
        return nodes.BinaryOperator.ADD

    def visit_Sub(self, node: ast.Sub) -> nodes.BinaryOperator:
        return nodes.BinaryOperator.SUB

    def visit_Mult(self, node: ast.Mult) -> nodes.BinaryOperator:
        return nodes.BinaryOperator.MUL

    def visit_Div(self, node: ast.Div) -> nodes.BinaryOperator:
        return nodes.BinaryOperator.DIV

    def visit_Mod(self, node: ast.Mod) -> nodes.BinaryOperator:
        return nodes.BinaryOperator.MOD

    def visit_Pow(self, node: ast.Pow) -> nodes.BinaryOperator:
        return nodes.BinaryOperator.POW

    def visit_MatMult(self, node: ast.MatMult) -> nodes.BinaryOperator:
        return nodes.BinaryOperator.MATMULT

    def visit_And(self, node: ast.And) -> nodes.BinaryOperator:
        return nodes.BinaryOperator.AND

    def visit_Or(self, node: ast.And) -> nodes.BinaryOperator:
        return nodes.BinaryOperator.OR

    def visit_Eq(self, node: ast.Eq) -> nodes.BinaryOperator:
        return nodes.BinaryOperator.EQ

    def visit_NotEq(self, node: ast.NotEq) -> nodes.BinaryOperator:
        return nodes.BinaryOperator.NE

    def visit_Lt(self, node: ast.Lt) -> nodes.BinaryOperator:
        return nodes.BinaryOperator.LT

    def visit_LtE(self, node: ast.LtE) -> nodes.BinaryOperator:
        return nodes.BinaryOperator.LE

    def visit_Gt(self, node: ast.Gt) -> nodes.BinaryOperator:
        return nodes.BinaryOperator.GT

    def visit_GtE(self, node: ast.GtE) -> nodes.BinaryOperator:
        return nodes.BinaryOperator.GE

    def visit_BoolOp(self, node: ast.BoolOp) -> nodes.BinOpExpr:
        op = self.visit(node.op)
        rhs = self.visit(node.values[-1])
        for value in reversed(node.values[:-1]):
            lhs = self.visit(value)
            rhs = nodes.BinOpExpr(op=op, lhs=lhs, rhs=rhs, loc=nodes.Location.from_ast_node(node))
            res = rhs

        return res

    def visit_Compare(self, node: ast.Compare) -> nodes.BinOpExpr:
        lhs = self.visit(node.left)
        args = [lhs]

        assert len(node.comparators) >= 1
        op = self.visit(node.ops[-1])
        rhs = self.visit(node.comparators[-1])
        args.append(rhs)

        for i in range(len(node.comparators) - 2, -1, -1):
            lhs = self.visit(node.values[i])
            rhs = nodes.BinOpExpr(op=op, lhs=lhs, rhs=rhs, loc=nodes.Location.from_ast_node(node))
            op = self.visit(node.ops[i])
            args.append(lhs)

        result = nodes.BinOpExpr(op=op, lhs=lhs, rhs=rhs, loc=nodes.Location.from_ast_node(node))

        return result

    def visit_IfExp(self, node: ast.IfExp) -> nodes.TernaryOpExpr:
        result = nodes.TernaryOpExpr(
            condition=self.visit(node.test),
            then_expr=self.visit(node.body),
            else_expr=self.visit(node.orelse),
        )

        return result

    def visit_If(self, node: ast.If) -> list:
        self.decls_stack.append([])

        main_stmts = []
        for stmt in node.body:
            main_stmts.extend(gtc_utils.listify(self.visit(stmt)))
        assert all(isinstance(item, nodes.Statement) for item in main_stmts)

        else_stmts = []
        if node.orelse:
            for stmt in node.orelse:
                else_stmts.extend(gtc_utils.listify(self.visit(stmt)))
            assert all(isinstance(item, nodes.Statement) for item in else_stmts)

        result = []
        if len(self.decls_stack) == 1:
            result.extend(self.decls_stack.pop())
        elif len(self.decls_stack) > 1:
            self.decls_stack[-2].extend(self.decls_stack[-1])
            self.decls_stack.pop()

        result.append(
            nodes.If(
                condition=self.visit(node.test),
                loc=nodes.Location.from_ast_node(node),
                main_body=nodes.BlockStmt(stmts=main_stmts, loc=nodes.Location.from_ast_node(node)),
                else_body=nodes.BlockStmt(stmts=else_stmts, loc=nodes.Location.from_ast_node(node))
                if else_stmts
                else None,
            )
        )

        return result

    def visit_While(self, node: ast.While) -> list:
        loc = nodes.Location.from_ast_node(node)

        self.decls_stack.append([])
        stmts = gt_utils.flatten([self.visit(stmt) for stmt in node.body])
        assert all(isinstance(item, nodes.Statement) for item in stmts)

        result = [
            nodes.While(
                condition=self.visit(node.test),
                loc=nodes.Location.from_ast_node(node),
                body=nodes.BlockStmt(stmts=stmts, loc=loc),
            )
        ]

        if len(self.decls_stack) == 1:
            result.extend(self.decls_stack.pop())
        elif len(self.decls_stack) > 1:
            self.decls_stack[-2].extend(self.decls_stack[-1])
            self.decls_stack.pop()

        return result

    def visit_Call(self, node: ast.Call):
        native_fcn = nodes.NativeFunction.PYTHON_SYMBOL_TO_IR_OP[node.func.id]

        args = [self.visit(arg) for arg in node.args]
        if len(args) != native_fcn.arity:
            raise GTScriptSyntaxError(
                "Invalid native function call", loc=nodes.Location.from_ast_node(node)
            )

        return nodes.NativeFuncCall(
            func=native_fcn,
            args=args,
            data_type=nodes.DataType.AUTO,
            loc=nodes.Location.from_ast_node(node),
        )

    # -- Statement nodes --
    def _parse_assign_target(
        self, target_node: Union[ast.Subscript, ast.Name]
    ) -> Tuple[str, Optional[List[int]], Optional[List[int]]]:
        invalid_target = GTScriptSyntaxError(
            message="Invalid target in assignment.", loc=target_node
        )
        spatial_offset = None
        data_index = None
        if isinstance(target_node, ast.Name):
            name = target_node.id
        elif isinstance(target_node, ast.Subscript):
            if isinstance(target_node.value, ast.Name):
                name = target_node.value.id
                spatial_offset = self._eval_index(target_node)
            elif isinstance(target_node.value, ast.Subscript) and isinstance(
                target_node.value.value, ast.Name
            ):
                name = target_node.value.value.id
                spatial_offset = self._eval_index(target_node.value)
                data_index = self._eval_index(target_node)
            else:
                raise invalid_target
            if spatial_offset is None:
                num_axes = len(self.fields[name].axes) if name in self.fields else 3
                spatial_offset = [0] * num_axes
        else:
            raise invalid_target

        return name, spatial_offset, data_index

    def visit_Assign(self, node: ast.Assign) -> list:
        result = []

        # Create decls for temporary fields
        target = []
        if len(node.targets) > 1:
            raise GTScriptSyntaxError(
                message="Assignment to multiple variables (e.g. var1 = var2 = value) not supported.",
                loc=nodes.Location.from_ast_node(node),
            )

        for t in node.targets[0].elts if isinstance(node.targets[0], ast.Tuple) else node.targets:
            name, spatial_offset, data_index = self._parse_assign_target(t)
            if spatial_offset:
                if any(offset != 0 for offset in spatial_offset):
                    raise GTScriptSyntaxError(
                        message="Assignment to non-zero offsets is not supported.",
                        loc=nodes.Location.from_ast_node(t),
                    )

            if not self._is_known(name):
                if name in self.temp_decls:
                    field_decl = self.temp_decls[name]
                else:
                    if data_index is not None and data_index:
                        raise GTScriptSyntaxError(
                            message="Temporaries with data dimensions need to be declared explicitly.",
                            loc=nodes.Location.from_ast_node(t),
                        )
                    field_decl = nodes.FieldDecl(
                        name=name,
                        data_type=nodes.DataType.AUTO,
                        axes=nodes.Domain.LatLonGrid().axes_names,
                        is_api=False,
                        loc=nodes.Location.from_ast_node(t),
                    )

                if len(self.decls_stack):
                    self.decls_stack[-1].append(field_decl)
                else:
                    result.append(field_decl)
                self.fields[field_decl.name] = field_decl

            if not self.parsing_horizontal_region:
                self.written_vars.add(name)

            axes = self.fields[name].axes
            par_axes_names = [axis.name for axis in nodes.Domain.LatLonGrid().parallel_axes]
            if self.iteration_order == nodes.IterationOrder.PARALLEL:
                par_axes_names.append(nodes.Domain.LatLonGrid().sequential_axis.name)
            if set(par_axes_names) - set(axes):
                raise GTScriptSyntaxError(
                    message=f"Cannot assign to field '{node.targets[0].id}' as all parallel axes '{par_axes_names}' are not present.",
                    loc=nodes.Location.from_ast_node(t),
                )

            target.append(self.visit(t))

        value = gtc_utils.listify(self.visit(node.value))

        assert len(target) == len(value)
        for left, right in zip(target, value):
            result.append(
                nodes.Assign(target=left, value=right, loc=nodes.Location.from_ast_node(node))
            )

        return result

    def visit_AugAssign(self, node: ast.AugAssign):
        """Implement left <op>= right in terms of left = left <op> right."""
        binary_operation = ast.BinOp(left=node.target, op=node.op, right=node.value)
        assignment = ast.Assign(targets=[node.target], value=binary_operation)
        ast.copy_location(binary_operation, node)
        ast.copy_location(assignment, node)
        return self.visit_Assign(assignment)

    def visit_With(self, node: ast.With):
        loc = nodes.Location.from_ast_node(node)
        syntax_error = GTScriptSyntaxError(
            f"Invalid 'with' statement at line {loc.line} (column {loc.column})", loc=loc
        )

        if (
            len(node.items) == 1
            and isinstance(node.items[0].context_expr, ast.Call)
            and node.items[0].context_expr.func.id == "horizontal"
        ):
            if any(isinstance(child_node, ast.With) for child_node in node.body):
                raise GTScriptSyntaxError("Cannot nest `with` node inside horizontal region")

            self.parsing_horizontal_region = True
            intervals_dicts = self._visit_with_horizontal(node.items[0], loc)
            all_stmts = gt_utils.flatten(
                [gtc_utils.listify(self.visit(stmt)) for stmt in node.body]
            )
            self.parsing_horizontal_region = False
            stmts = list(filter(lambda stmt: isinstance(stmt, nodes.Decl), all_stmts))
            body_block = nodes.BlockStmt(
                stmts=list(filter(lambda stmt: not isinstance(stmt, nodes.Decl), all_stmts)),
                loc=loc,
            )
            names = _find_accesses_with_offsets(body_block)
            written_then_offset = names.intersection(self.written_vars)
            if written_then_offset:
                raise GTScriptSyntaxError(
                    "The following variables are"
                    f"written before being referenced with an offset in a horizontal region: {', '.join(written_then_offset)}"
                )
            stmts.extend(
                [
                    nodes.HorizontalIf(intervals=intervals_dict, body=body_block)
                    for intervals_dict in intervals_dicts
                ]
            )
            return stmts
        else:
            # If we find nested `with` blocks flatten them, i.e. transform
            #  with computation(PARALLEL):
            #   with interval(...):
            #     ...
            # into
            #  with computation(PARALLEL), interval(...):
            #    ...
            # otherwise just parse the node
            if self.parsing_context == ParsingContext.CONTROL_FLOW and all(
                isinstance(child_node, ast.With)
                and child_node.items[0].context_expr.func.id == "interval"
                for child_node in node.body
            ):
                # Ensure top level `with` specifies the iteration order
                if not any(
                    with_item.context_expr.func.id == "computation"
                    for with_item in node.items
                    if isinstance(with_item.context_expr, ast.Call)
                ):
                    raise syntax_error

                # Parse nested `with` blocks
                compute_blocks = []
                for with_node in node.body:
                    with_node = copy.deepcopy(with_node)  # Copy to avoid altering original ast
                    # Splice `withItems` of current/primary with statement into nested with
                    with_node.items.extend(node.items)

                    compute_blocks.append(self._visit_computation_node(with_node))

                # Validate block specification order
                #  the nested computation blocks must be specified in their order of execution. The order of execution is
                #  such that the lowest (highest) interval is processed first if the iteration order is forward (backward).
                if not self._are_blocks_sorted(compute_blocks):
                    raise GTScriptSyntaxError(
                        f"Invalid 'with' statement at line {loc.line} (column {loc.column}). Intervals must be specified in order of execution."
                    )
                if not self._are_intervals_nonoverlapping(compute_blocks):
                    raise GTScriptSyntaxError(
                        f"Overlapping intervals detected at line {loc.line} (column {loc.column})"
                    )

                return compute_blocks
            elif self.parsing_context == ParsingContext.CONTROL_FLOW:
                return gtc_utils.listify(self._visit_computation_node(node))
            else:
                # Mixing nested `with` blocks with stmts not allowed
                raise syntax_error

    def visit_FunctionDef(self, node: ast.FunctionDef) -> List[nodes.ComputationBlock]:
        blocks = []
        for stmt in filter(lambda s: not isinstance(s, ast.AnnAssign), node.body):
            blocks.extend(self.visit(stmt))

        if not all(isinstance(item, nodes.ComputationBlock) for item in blocks):
            raise GTScriptSyntaxError(
                "Invalid stencil definition", loc=nodes.Location.from_ast_node(node)
            )

        return blocks


class CollectLocalSymbolsAstVisitor(ast.NodeVisitor):
    @classmethod
    def apply(cls, node: ast.FunctionDef):
        return cls()(node)

    def __call__(self, node: ast.FunctionDef):
        self.local_symbols = set()
        self.visit(node)
        result = self.local_symbols
        del self.local_symbols
        return result

    def visit_Assign(self, node: ast.Assign):
        invalid_target = GTScriptSyntaxError(
            message="invalid target in assign", loc=nodes.Location.from_ast_node(node)
        )
        for target in node.targets:
            targets = target.elts if isinstance(target, ast.Tuple) else [target]
            for t in targets:
                if isinstance(t, ast.Name):
                    self.local_symbols.add(t.id)
                elif isinstance(t, ast.Subscript):
                    if isinstance(t.value, ast.Name):
                        name_node = t.value
                    elif isinstance(t.value, ast.Subscript) and isinstance(t.value.value, ast.Name):
                        name_node = t.value.value
                    else:
                        raise invalid_target
                    self.local_symbols.add(name_node.id)
                else:
                    raise invalid_target


class GTScriptParser(ast.NodeVisitor):

    CONST_VALUE_TYPES = (
        *gtscript._VALID_DATA_TYPES,
        types.FunctionType,
        type(None),
        gtscript.AxisIndex,
    )

    def __init__(self, definition, *, options, externals=None):
        assert isinstance(definition, types.FunctionType)
        self.definition = definition
        self.filename = inspect.getfile(definition)
        self.source, decorators_source = gt_meta.split_def_decorators(self.definition)
        self.ast_root = ast.parse(self.source, feature_version=PYTHON_AST_VERSION)
        self.options = options
        self.build_info = options.build_info
        self.main_name = options.name
        self.definition_ir = None
        self.external_context = externals or {}
        self.resolved_externals = {}
        self.block = None

    def __str__(self):
        result = "<GT4Py.GTScriptParser> {\n"
        result += "\n".join("\t{}: {}".format(name, getattr(self, name)) for name in vars(self))
        result += "\n}"
        return result

    @staticmethod
    def annotate_definition(definition, externals=None):
        api_signature = []
        api_annotations = []

        qualified_name = "{}.{}".format(definition.__module__, definition.__name__)
        sig = inspect.signature(definition)
        for param in sig.parameters.values():
            if param.kind == inspect.Parameter.VAR_POSITIONAL:
                raise GTScriptDefinitionError(
                    name=qualified_name,
                    value=definition,
                    message="'*args' tuple parameter is not supported in GTScript definitions",
                )
            elif param.kind == inspect.Parameter.VAR_KEYWORD:
                raise GTScriptDefinitionError(
                    name=qualified_name,
                    value=definition,
                    message="'**kwargs' dict parameter is not supported in GTScript definitions",
                )
            else:
                is_keyword = param.kind == inspect.Parameter.KEYWORD_ONLY

                default = nodes.Empty
                if param.default != inspect.Parameter.empty:
                    if not isinstance(param.default, GTScriptParser.CONST_VALUE_TYPES):
                        raise GTScriptValueError(
                            name=param.name,
                            value=param.default,
                            message=f"Invalid default value for argument '{param.name}': {param.default}",
                        )
                    default = param.default

                if isinstance(param.annotation, (str, gtscript._FieldDescriptor)):
                    dtype_annotation = param.annotation
                elif (
                    isinstance(param.annotation, type)
                    and param.annotation in gtscript._VALID_DATA_TYPES
                ):
                    dtype_annotation = np.dtype(param.annotation)
                elif param.annotation is inspect.Signature.empty:
                    dtype_annotation = None
                else:
                    raise GTScriptValueError(
                        name=param.name,
                        value=param.annotation,
                        message=f"Invalid annotated dtype value for argument '{param.name}': {param.annotation}",
                    )

                api_signature.append(
                    nodes.ArgumentInfo(name=param.name, is_keyword=is_keyword, default=default)
                )

                api_annotations.append(dtype_annotation)

        nonlocal_symbols, imported_symbols = GTScriptParser.collect_external_symbols(definition)
        ast_func_def = gt_meta.get_ast(definition, feature_version=PYTHON_AST_VERSION).body[0]
        canonical_ast = gt_meta.ast_dump(ast_func_def, feature_version=PYTHON_AST_VERSION)

        # resolve externals
        if externals is not None:
            resolved_externals = GTScriptParser.resolve_external_symbols(
                nonlocal_symbols, imported_symbols, externals
            )

        # Gather temporary
        temp_annotations: Dict[str, gtscript._FieldDescriptor] = {}
        temp_init_values: Dict[str, numbers.Number] = {}

        ann_assign_context = {
            "Field": gtscript.Field,
            "IJK": gtscript.IJK,
            "IJ": gtscript.IJ,
            "I": gtscript.I,
            "J": gtscript.J,
            "K": gtscript.K,
            "IK": gtscript.IK,
            "JK": gtscript.JK,
            "np": np,
            **(resolved_externals if externals is not None else nonlocal_symbols),
        }
        ann_assigns = tuple(filter(lambda stmt: isinstance(stmt, ast.AnnAssign), ast_func_def.body))
        for ann_assign in ann_assigns:
            assert isinstance(ann_assign.target, ast.Name)
            name = ann_assign.target.id

            source = gt_meta.ast_unparse(ann_assign.annotation)
            descriptor = eval(source, ann_assign_context)
            temp_annotations[name] = descriptor
            if descriptor.axes != gtscript.IJK:
                axes = "".join(str(ax) for ax in descriptor.axes)
                raise GTScriptSyntaxError(
                    f"Found {axes}, but only IJK is currently supported for temporaries",
                    loc=nodes.Location.from_ast_node(ast_func_def),
                )

            if hasattr(ann_assign, "value") and ann_assign.value is not None:
                assert isinstance(ann_assign.value, ast.Constant)
                temp_init_values[name] = ann_assign.value.value

        definition._gtscript_ = dict(
            qualified_name=qualified_name,
            api_signature=api_signature,
            api_annotations=api_annotations,
            temp_annotations=temp_annotations,
            temp_init_values=temp_init_values,
            canonical_ast=canonical_ast,
            nonlocals=nonlocal_symbols,
            imported=imported_symbols,
            externals=resolved_externals if externals is not None else {},
        )

        return definition

    @staticmethod
    def collect_external_symbols(definition):
        gtscript_ast = gt_meta.get_ast(definition, feature_version=PYTHON_AST_VERSION)

        bare_imports, from_imports, relative_imports = gt_meta.collect_imported_symbols(
            gtscript_ast
        )
        wrong_imports = list(bare_imports.keys()) + list(relative_imports.keys())
        imported_names = set()
        for key, value in from_imports.items():
            if key != value:
                # Aliasing imported names is not allowed
                wrong_imports.append(key)
            else:
                for prefix in [
                    "__externals__.",
                    "gt4py.__externals__.",
                    "__gtscript__.",
                    "gt4py.__gtscript__.",
                ]:
                    if key.startswith(prefix):
                        if "__externals__" in key:
                            imported_names.add(value.replace(prefix, "", 1))
                        break
                else:
                    wrong_imports.append(key)

        if wrong_imports:
            raise GTScriptSyntaxError("Invalid 'import' statements ({})".format(wrong_imports))

        context, unbound = gt_meta.get_closure(
            definition, included_nonlocals=True, include_builtins=False
        )

        imported_symbols = {name: {} for name in imported_names}
        local_symbols = CollectLocalSymbolsAstVisitor.apply(gtscript_ast)
        nonlocal_symbols = {}

        name_nodes = gt_meta.collect_names(gtscript_ast, skip_annotations=False)
        for collected_name in name_nodes.keys():
            if collected_name not in gtscript.builtins:
                root_name = collected_name.split(".")[0]
                if root_name in imported_symbols:
                    imported_symbols[root_name].setdefault(
                        collected_name, name_nodes[collected_name]
                    )
                elif root_name in context:
                    nonlocal_symbols[collected_name] = GTScriptParser.eval_external(
                        collected_name,
                        context,
                        nodes.Location.from_ast_node(name_nodes[collected_name][0]),
                    )
                    if hasattr(nonlocal_symbols[collected_name], "_gtscript_"):
                        # Recursively add nonlocals and imported symbols
                        nonlocal_symbols.update(
                            nonlocal_symbols[collected_name]._gtscript_["nonlocals"]
                        )
                        imported_symbols.update(
                            nonlocal_symbols[collected_name]._gtscript_["imported"]
                        )
                elif root_name not in local_symbols and root_name in unbound:
                    raise GTScriptSymbolError(
                        name=collected_name,
                        loc=nodes.Location.from_ast_node(name_nodes[collected_name][0]),
                    )

        return nonlocal_symbols, imported_symbols

    @staticmethod
    def eval_external(name: str, context: dict, loc=None):
        try:
            value = eval(name, context)

            assert (
                value is None
                or isinstance(value, GTScriptParser.CONST_VALUE_TYPES)
                or hasattr(value, "_gtscript_")
            )

        except Exception as e:
            raise GTScriptDefinitionError(
                name=name,
                value="<unknown>",
                message="Missing or invalid value for external symbol {name}".format(name=name),
                loc=loc,
            ) from e
        return value

    @staticmethod
    def resolve_external_symbols(
        nonlocals: dict, imported: dict, context: dict, *, exhaustive=True
    ):
        result = {}
        accepted_imports = set(imported.keys())
        resolved_imports = {**imported}
        resolved_values_list = list(nonlocals.items())

        # Resolve function-like imports
        func_externals = {
            key: value
            for key, value in itertools.chain(context.items(), resolved_values_list)
            if isinstance(value, types.FunctionType)
        }
        for value in func_externals.values():
            if not hasattr(value, "_gtscript_"):
                raise TypeError(f"{value.__name__} is not a gtscript function")
            for imported_name, imported_value in value._gtscript_["imported"].items():
                resolved_imports[imported_name] = imported_value

        # Collect all imported and inlined values recursively through all the external symbols
        last_resolved_symbols = set()
        while resolved_imports or resolved_values_list:
            new_imports = {}
            for name, accesses in resolved_imports.items():
                if accesses:
                    for attr_name, attr_nodes in accesses.items():
                        resolved_values_list.append(
                            (
                                attr_name,
                                GTScriptParser.eval_external(
                                    attr_name, context, nodes.Location.from_ast_node(attr_nodes[0])
                                ),
                            )
                        )

                elif not exhaustive:
                    resolved_values_list.append((name, GTScriptParser.eval_external(name, context)))

            for _, value in resolved_values_list:
                if hasattr(value, "_gtscript_") and exhaustive:
                    assert callable(value)
                    nested_inlined_values = {
                        "{}.{}".format(value._gtscript_["qualified_name"], item_name): item_value
                        for item_name, item_value in value._gtscript_["nonlocals"].items()
                    }
                    resolved_values_list.extend(nested_inlined_values.items())

                    for imported_name, imported_name_accesses in value._gtscript_[
                        "imported"
                    ].items():
                        if imported_name in accepted_imports:
                            # Only check names explicitly imported in the main caller context
                            new_imports.setdefault(imported_name, {})
                            for attr_name, attr_nodes in imported_name_accesses.items():
                                new_imports[imported_name].setdefault(attr_name, [])
                                new_imports[imported_name][attr_name].extend(attr_nodes)

            # Check that we aren't recursively importing the same function
            current_resolved_symbols = dict(resolved_values_list).keys()
            if last_resolved_symbols == current_resolved_symbols:
                raise GTScriptSyntaxError(
                    message=f"Found recursive imports {', '.join(last_resolved_symbols)}"
                )
            last_resolved_symbols = current_resolved_symbols

            result.update(dict(resolved_values_list))
            resolved_imports = new_imports
            resolved_values_list = []

        return result

    def extract_arg_descriptors(self):
        api_signature = self.definition._gtscript_["api_signature"]
        api_annotations = self.definition._gtscript_["api_annotations"]
        assert len(api_signature) == len(api_annotations)
        fields_decls, parameter_decls = {}, {}

        for arg_info, arg_annotation in zip(api_signature, api_annotations):
            try:
                assert arg_annotation in gtscript._VALID_DATA_TYPES or isinstance(
                    arg_annotation, (gtscript._SequenceDescriptor, gtscript._FieldDescriptor)
                ), "Invalid parameter annotation"

                if arg_annotation in gtscript._VALID_DATA_TYPES:
                    dtype = np.dtype(arg_annotation)
                    if arg_info.default not in [nodes.Empty, None]:
                        assert np.dtype(type(arg_info.default)) == dtype
                    data_type = nodes.DataType.from_dtype(dtype)
                    parameter_decls[arg_info.name] = nodes.VarDecl(
                        name=arg_info.name, data_type=data_type, length=0, is_api=True
                    )
                elif isinstance(arg_annotation, gtscript._SequenceDescriptor):
                    assert arg_info.default in [nodes.Empty, None]
                    data_type = nodes.DataType.from_dtype(np.dtype(arg_annotation))
                    length = arg_annotation.length
                    parameter_decls[arg_info.name] = nodes.VarDecl(
                        name=arg_info.name, data_type=data_type, length=length, is_api=True
                    )
                else:
                    assert isinstance(arg_annotation, gtscript._FieldDescriptor)
                    assert arg_info.default in [nodes.Empty, None]
                    data_type = nodes.DataType.from_dtype(np.dtype(arg_annotation.dtype))
                    axes = [ax.name for ax in arg_annotation.axes]
                    data_dims = list(arg_annotation.data_dims)
                    fields_decls[arg_info.name] = nodes.FieldDecl(
                        name=arg_info.name,
                        data_type=data_type,
                        axes=axes,
                        data_dims=data_dims,
                        is_api=True,
                        layout_id=arg_info.name,
                    )

                if data_type is nodes.DataType.INVALID:
                    raise GTScriptDataTypeError(name=arg_info.name, data_type=data_type)

            except Exception as e:
                raise GTScriptDefinitionError(
                    name=arg_info.name,
                    value=arg_annotation,
                    message=f"Invalid definition of argument '{arg_info.name}': {arg_annotation}",
                ) from e

        for item in itertools.chain(fields_decls.values(), parameter_decls.values()):
            if item.data_type is nodes.DataType.INVALID:
                raise GTScriptDataTypeError(name=item.name, data_type=item.data_type)

        return api_signature, fields_decls, parameter_decls

    def run(self):
        assert (
            isinstance(self.ast_root, ast.Module)
            and "body" in self.ast_root._fields
            and len(self.ast_root.body) == 1
            and isinstance(self.ast_root.body[0], ast.FunctionDef)
        )
        main_func_node = self.ast_root.body[0]

        assert hasattr(self.definition, "_gtscript_")
        self.resolved_externals = self.definition._gtscript_["externals"]
        api_signature, fields_decls, parameter_decls = self.extract_arg_descriptors()

        # Inline constant values
        for value in self.resolved_externals.values():
            if hasattr(value, "_gtscript_"):
                assert callable(value)
                func_node = gt_meta.get_ast(value, feature_version=PYTHON_AST_VERSION).body[0]
                local_context = self.resolve_external_symbols(
                    value._gtscript_["nonlocals"],
                    value._gtscript_["imported"],
                    self.external_context,
                    exhaustive=False,
                )
                ValueInliner.apply(func_node, context=local_context)
                value._gtscript_["ast"] = func_node
                value._gtscript_["local_context"] = local_context

        local_context = self.resolve_external_symbols(
            self.definition._gtscript_["nonlocals"],
            self.definition._gtscript_["imported"],
            self.external_context,
            exhaustive=False,
        )

        ValueInliner.apply(main_func_node, context=local_context)

        # Inline function calls
        CallInliner.apply(main_func_node, context=local_context)

        # Evaluate and inline compile-time conditionals
        CompiledIfInliner.apply(main_func_node, context=local_context, stencil_name=self.main_name)

        AssertionChecker.apply(main_func_node, context=local_context, source=self.source)

        temp_decls = _make_temp_decls(self.definition._gtscript_["temp_annotations"])
        fields_decls.update(temp_decls)

        init_computations = _make_init_computations(
            temp_decls, self.definition._gtscript_["temp_init_values"], func_node=main_func_node
        )

        # Generate definition IR
        domain = nodes.Domain.LatLonGrid()
        computations = IRMaker(
            fields=fields_decls,
            parameters=parameter_decls,
            local_symbols={},  # Not used
            domain=domain,
            temp_decls=temp_decls,
        )(self.ast_root)

        self.definition_ir = nodes.StencilDefinition(
            name=self.main_name,
            domain=domain,
            api_signature=api_signature,
            api_fields=[
                fields_decls[item.name] for item in api_signature if item.name in fields_decls
            ],
            parameters=[
                parameter_decls[item.name] for item in api_signature if item.name in parameter_decls
            ],
            computations=init_computations + computations if init_computations else computations,
            externals=self.resolved_externals,
            docstring=inspect.getdoc(self.definition) or "",
            loc=nodes.Location.from_ast_node(self.ast_root.body[0]),
        )

        self.definition_ir = UnrollVectorAssignments.apply(
            self.definition_ir, fields_decls=fields_decls
        )
        return self.definition_ir


@register
class GTScriptFrontend(Frontend):
    name = "gtscript"

    @classmethod
    def get_stencil_id(cls, qualified_name, definition, externals, options_id):
        cls.prepare_stencil_definition(definition, externals or {})
        fingerprint = {
            "__main__": definition._gtscript_["canonical_ast"],
            "docstring": inspect.getdoc(definition),
            "api_annotations": f"[{', '.join(str(item) for item in definition._gtscript_['api_annotations'])}]",
        }
        for name, value in definition._gtscript_["externals"].items():
            fingerprint[name] = (
                value._gtscript_["canonical_ast"] if hasattr(value, "_gtscript_") else value
            )

        definition_id = gt_utils.shashed_id(fingerprint)
        version = gt_utils.shashed_id(definition_id, options_id)
        stencil_id = gt_definitions.StencilID(qualified_name, version)

        return stencil_id

    @classmethod
    def prepare_stencil_definition(cls, definition, externals):
        return GTScriptParser.annotate_definition(definition, externals)

    @classmethod
    def generate(cls, definition, externals, options):
        if options.build_info is not None:
            start_time = time.perf_counter()

        if not hasattr(definition, "_gtscript_"):
            cls.prepare_stencil_definition(definition, externals)
        translator = GTScriptParser(definition, externals=externals, options=options)
        definition_ir = translator.run()

        # GTIR only supports LatLonGrids
        if definition_ir.domain != nodes.Domain.LatLonGrid():
            raise TypeError("GTIR does not support grids other than LatLong.")
        gtir_stencil = DefIRToGTIR.apply(definition_ir)

        if options.build_info is not None:
            options.build_info["parse_time"] = time.perf_counter() - start_time

        return gtir_stencil<|MERGE_RESOLUTION|>--- conflicted
+++ resolved
@@ -423,17 +423,13 @@
     ):
         call_name = gt_meta.get_qualified_name_from_node(node.func)
 
-        node.args = [self.visit(arg) for arg in node.args]
-<<<<<<< HEAD
-
         if call_name in self.call_stack:
             raise GTScriptSyntaxError(
                 message=f"Found recursive function call '{call_name}' in the stack.",
                 loc=nodes.Location.from_ast_node(node),
             )
 
-=======
->>>>>>> 0b3c4284
+        node.args = [self.visit(arg) for arg in node.args]
         if call_name in gtscript.IGNORE_WHEN_INLINING:
             # Not a function to inline, return as-is.
             return node
