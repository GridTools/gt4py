# -*- coding: utf-8 -*-
#
# GT4Py - GridTools4Py - GridTools for Python
#
# Copyright (c) 2014-2021, ETH Zurich
# All rights reserved.
#
# This file is part the GT4Py project and the GridTools framework.
# GT4Py is free software: you can redistribute it and/or modify it under
# the terms of the GNU General Public License as published by the
# Free Software Foundation, either version 3 of the License, or any later
# version. See the LICENSE.txt file at the top-level directory of this
# distribution for a copy of the license or check <https://www.gnu.org/licenses/>.
#
# SPDX-License-Identifier: GPL-3.0-or-later

import abc
from typing import Any, Dict, Type, Union

from gt4py import utils as gt_utils
from gt4py.definitions import BuildOptions, StencilID
from gt4py.type_hints import AnnotatedStencilFunc, StencilFunc
from gtc import gtir


REGISTRY = gt_utils.Registry()
AnyStencilFunc = Union[StencilFunc, AnnotatedStencilFunc]


def from_name(name: str) -> Type["Frontend"]:
    return REGISTRY.get(name, None)


def register(frontend_cls: Type["Frontend"]) -> None:
    assert issubclass(frontend_cls, Frontend) and frontend_cls.name is not None

    if isinstance(frontend_cls.name, str):
        return REGISTRY.register(frontend_cls.name, frontend_cls)

    else:
        raise ValueError(
            "Invalid 'name' attribute ('{name}') in frontend class '{cls}'".format(
                name=frontend_cls.name, cls=frontend_cls
            )
        )


class Frontend(abc.ABC):

    name: str
    """Frontend name."""

    @classmethod
    @abc.abstractmethod
    def get_stencil_id(
        cls,
        qualified_name: str,
        definition: AnyStencilFunc,
        externals: Dict[str, Any],
        options_id: str,
    ) -> StencilID:
        """Create a StencilID object that contains a unique hash for the stencil.

        Notes
        -----
        This method seems to no longer be used through StencilBuilder.

        Returns
        -------
        StencilID:
            An object that contains the qualified name and unique hash.

        Raises
        ------
        GTSyntaxError
            If there is a parsing error.

        TypeError
            If there is a error resolving external types.
        """
        pass

    @classmethod
    @abc.abstractmethod
    def generate(
        cls, definition: AnyStencilFunc, externals: Dict[str, Any], options: BuildOptions
<<<<<<< HEAD
    ) -> StencilDefinition:
        """
        Generate a StencilDefinition from a stencil Python function.

        Raises
        ------
        GTScriptSyntaxError
            If there is a parsing error.

        GTScriptDefinitionError
            If types are misused in the definition.

        TypeError
            If there is an error in resolving external types.
        """
=======
    ) -> gtir.Stencil:
>>>>>>> 94f59fd1
        pass

    @classmethod
    @abc.abstractmethod
    def prepare_stencil_definition(
        cls, definition: AnyStencilFunc, externals: Dict[str, Any]
    ) -> AnnotatedStencilFunc:
        """
        Annotates the stencil function if not already done so.

        Raises
        ------
        GTSyntaxError
            If there is a parsing error.

        TypeError
            If there is a error resolving external types.
        """
        pass<|MERGE_RESOLUTION|>--- conflicted
+++ resolved
@@ -84,8 +84,7 @@
     @abc.abstractmethod
     def generate(
         cls, definition: AnyStencilFunc, externals: Dict[str, Any], options: BuildOptions
-<<<<<<< HEAD
-    ) -> StencilDefinition:
+    ) -> gtir.Stencil:
         """
         Generate a StencilDefinition from a stencil Python function.
 
@@ -100,9 +99,6 @@
         TypeError
             If there is an error in resolving external types.
         """
-=======
-    ) -> gtir.Stencil:
->>>>>>> 94f59fd1
         pass
 
     @classmethod
