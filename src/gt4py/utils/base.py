# GT4Py - GridTools4Py - GridTools for Python
#
# Copyright (c) 2014-2022, ETH Zurich
# All rights reserved.
#
# This file is part the GT4Py project and the GridTools framework.
# GT4Py is free software: you can redistribute it and/or modify it under
# the terms of the GNU General Public License as published by the
# Free Software Foundation, either version 3 of the License, or any later
# version. See the LICENSE.txt file at the top-level directory of this
# distribution for a copy of the license or check <https://www.gnu.org/licenses/>.
#
# SPDX-License-Identifier: GPL-3.0-or-later

"""
Basic utilities for Python programming.

"""

import collections.abc
import functools
import hashlib
import importlib.util
import itertools
import json
import os
import string
import sys
import time
import types
from typing import Any, Sequence, Tuple

from gt4py import config as gt_config


NOTHING = object()


def slugify(value: str, *, replace_spaces=True, valid_symbols="-_.()", invalid_marker=""):
    valid_chars = valid_symbols + string.ascii_letters + string.digits
    slug = "".join(c if c in valid_chars else invalid_marker for c in value)
    if replace_spaces:
        slug = slug.replace(" ", "_")
    return slug


# def stringify(value):
#     pass


def jsonify(value, indent=2):
    return json.dumps(value, indent=indent, default=lambda obj: str(obj))


def is_identifier_name(value, namespaced=True):
    if isinstance(value, str):
        if namespaced:
            return all(name.isidentifier() for name in value.split("."))
        else:
            return value.isidentifier()
    else:
        return False


def flatten(nested_iterables, filter_none=False, *, skip_types=(str, bytes)):
    return list(flatten_iter(nested_iterables, filter_none, skip_types=skip_types))


def flatten_iter(nested_iterables, filter_none=False, *, skip_types=(str, bytes)):
    for item in nested_iterables:
        if isinstance(item, collections.abc.Iterable) and not isinstance(item, skip_types):
            yield from flatten(item, filter_none)
        else:
            if item is not None or not filter_none:
                yield item


def get_member(instance, item_name):
    try:
        if (
            isinstance(instance, collections.abc.Mapping)
            or isinstance(instance, collections.abc.Sequence)
            and isinstance(item_name, int)
        ):
            return instance[item_name]
        else:
            return getattr(instance, item_name)
    except Exception:
        return NOTHING


def compose(*functions_or_iterable):
    """Function composition.

    Derived from: https://mathieularose.com/function-composition-in-python/

    """
    if len(functions_or_iterable) == 1 and isinstance(
        functions_or_iterable[0], collections.abc.Iterable
    ):
        functions = functions_or_iterable[0]
    else:
        functions = functions_or_iterable

    return functools.reduce(
        lambda this_func, previous_func: lambda x: this_func(previous_func(x)),
        functions,
        lambda x: x,
    )


def is_collection(value, *, optional=False, accept_mapping=True):
    if value is None and optional:
        return True
    if (
        value is not None
        and isinstance(value, collections.abc.Iterable)
        and not isinstance(value, (str, bytes))
    ):
        return accept_mapping or not isinstance(value, collections.abc.Mapping)

    return False


def is_iterable_of(
    value,
    item_class,
    iterable_class=collections.abc.Iterable,
    *,
    optional=False,
    accept_mapping=True,
):
    try:
        if value is None and optional:
            return True
        if value is not None and (
            isinstance(value, iterable_class) and all([isinstance(i, item_class) for i in value])
        ):
            return accept_mapping or not isinstance(value, collections.abc.Mapping)

    except Exception as e:
        pass

    return False


def is_mapping_of(
    value, key_class, value_class=None, mapping_class=collections.abc.Mapping, *, optional=False
):
    try:
        if value is None and optional:
            return True
        if (
            value is not None
            and (isinstance(value, mapping_class))
            and all([isinstance(k, key_class) for k in value.keys()])
            and (value_class is None or all([isinstance(v, value_class) for v in value.values()]))
        ):
            return True

    except Exception as e:
        pass

    return False


def normalize_mapping(mapping, key_types=(object,), *, filter_none=False):
    assert isinstance(mapping, collections.abc.Mapping)
    if isinstance(key_types, collections.abc.Iterable):
        assert all(isinstance(k, type) for k in key_types)
        key_types = tuple(key_types)
    result = {}
    for key, value in mapping.items():
        if not filter_none or value is not None:
            if is_iterable_of(key, key_types, iterable_class=(tuple, list)):
                for k in key:
                    result[k] = value
            else:
                result[key] = value

    return result


def shash(*args, hash_algorithm=None):
    if hash_algorithm is None:
        hash_algorithm = hashlib.sha256()

    for item in args:
        if not isinstance(item, bytes):
            if isinstance(item, collections.abc.Mapping):
                item = list(flatten(sorted(item.items())))
            elif not isinstance(item, str) and isinstance(item, collections.abc.Iterable):
                item = list(flatten(item))
            item = str.encode(repr(item))
        hash_algorithm.update(item)

    return hash_algorithm.hexdigest()


def shashed_id(*args, length=10, hash_algorithm=None):
    return shash(*args, hash_algorithm=hash_algorithm)[:length]


<<<<<<< HEAD
def interpolate_mask(seq: Sequence[Any], mask: Sequence[bool], default) -> Tuple[Any, ...]:
    """
    Return a tuple with the same shape as mask, with True values replaced by
    the sequence, and False values replaced by default.

    Example:
    >>> default = 0
    >>> a = (1, 2)
    >>> mask = (False, True, False, True)
    >>> interpolate_mask(a, mask, default)
    (0, 1, 0, 2)
    """
    it = iter(seq)
    return tuple(next(it) if m else default for m in mask)


def filter_mask(seq: Sequence[Any], mask: Sequence[bool]) -> Tuple[Any, ...]:
    """
    Return a reduced-size tuple, with indices where mask[i]=False removed.

    Example:
    >>> a = (1, 2, 3)
    >>> mask = (False, True, False)
    >>> filter_mask(a, mask)
    (2,)
    """
    return tuple(s for m, s in zip(mask, seq) if m)


=======
>>>>>>> 50503087
def classmethod_to_function(class_method, instance=None, owner=type(None), remove_cls_arg=False):
    if remove_cls_arg:
        return functools.partial(class_method.__get__(instance, owner), None)
    else:
        return class_method.__get__(instance, owner)


def namespace_from_nested_dict(nested_dict):
    assert isinstance(nested_dict, dict)
    return types.SimpleNamespace(
        **{
            key: namespace_from_nested_dict(value) if isinstance(value, dict) else value
            for key, value in nested_dict.items()
        }
    )


def make_local_dir(dir_name, base_dir=None, *, mode=0o777, is_package=False, is_cache=False):
    if base_dir is None:
        base_dir = os.getcwd()
    dir_name = os.path.join(base_dir, dir_name)
    return make_dir(dir_name)


def make_dir(dir_name, *, mode=0o777, is_package=False, is_cache=False):
    dir_name = os.path.abspath(dir_name)
    os.makedirs(dir_name, mode=mode, exist_ok=True)

    if is_package:
        with open(os.path.join(dir_name, "__init__.py"), "a"):
            pass

    if is_cache:
        with open(os.path.join(dir_name, "CACHEDIR.TAG"), "w") as f:
            f.write(
                """Signature: 8
a477f597d28d172789f06886806bc55
# This file is a cache directory tag created by GT4Py.
# For information about cache directory tags, see:
#	http://www.brynosaurus.com/cachedir/
"""
            )

    return dir_name


def make_module_from_file(qualified_name, file_path, *, public_import=False):
    """Import module from file.

    References:
      https://docs.python.org/3/library/importlib.html#importing-a-source-file-directly
      https://stackoverflow.com/a/43602645

    """

    def load():
        spec = importlib.util.spec_from_file_location(qualified_name, file_path)
        if not spec:
            raise ModuleNotFoundError(f"No module named '{qualified_name}'")
        module = importlib.util.module_from_spec(spec)
        spec.loader.exec_module(module)
        if public_import:
            sys.modules[qualified_name] = module
            package_name = getattr(module, "__package__", "")
            if not package_name:
                package_name = ".".join(qualified_name.split(".")[:-1])
                setattr(module, "__package__", package_name)
            components = package_name.split(".")
            module_name = qualified_name.split(".")[-1]

            if components[0] in sys.modules:
                parent = sys.modules[components[0]]
                for i, current in enumerate(components[1:]):
                    parent = getattr(parent, current, None)
                    if not parent:
                        break
                else:
                    setattr(parent, module_name, module)
        return module

    for i in range(max(gt_config.cache_settings["load_retries"], 0)):
        try:
            return load()
        except ModuleNotFoundError:
            time.sleep(max(gt_config.cache_settings["load_retry_delay"], 0) / 1000)

    return load()


def patch_module(module, member, new_value, *, recursive=True):
    """Monkey patch a module replacing a member with a new value."""

    if not isinstance(module, types.ModuleType):
        raise ValueError("Invalid 'module' argument")

    pending = [module]
    visited = set()
    originals = {}

    while pending:
        patched = {}
        current, pending = pending[0], pending[1:]
        visited.add(current)

        for name, value in current.__dict__.items():
            if value is member:
                patched[name] = value
                current.__dict__[name] = new_value
            elif isinstance(value, types.ModuleType) and value not in visited:
                pending.append(value)

        if patched:
            originals[current] = patched

    patch = dict(
        module=module,
        original_value=member,
        patched_value=new_value,
        recursive=recursive,
        originals=originals,
    )

    return patch


def restore_module(patch, *, verify=True):
    """Restore a module patched with the `patch_module()` function."""

    if not isinstance(patch, dict) or not {
        "module",
        "original_value",
        "patched_value",
        "recursive",
        "originals",
    } <= set(patch.keys()):
        raise ValueError("Invalid 'patch' definition")

    patched_value = patch["patched_value"]
    original_value = patch["original_value"]

    for current, changes in patch["originals"].items():
        for name, value in changes.items():
            assert (
                value is original_value and current.__dict__[name] is patched_value
            ) or not verify
            current.__dict__[name] = original_value


class Registry(dict):
    @property
    def names(self):
        return list(self.keys())

    def register(self, name, item=NOTHING):
        if name in self.keys():
            raise ValueError("Name already exists in registry")

        def _wrapper(obj):
            self[name] = obj
            return obj

        return _wrapper if item is NOTHING else _wrapper(item)


class ClassProperty:
    """Much like a :class:`property`, but the wrapped get function is a
    class method."""

    def __init__(self, fget=None, fset=None, fdel=None, doc=None):
        self.fget = fget
        self.fset = fset
        self.fdel = fdel
        if doc is None and fget is not None:
            doc = fget.__doc__
        self.__doc__ = doc

    def __get__(self, instance, cls=None):
        if instance is None:
            if cls is None:
                return self
        elif cls is None:
            cls = type(instance)
        if self.fget is None:
            raise AttributeError("Invalid class property getter")
        return self.fget(cls)

    def __set__(self, instance, value):
        if self.fset is None:
            raise AttributeError("Invalid class property setter")
        self.fset(type(instance), value)

    def __delete__(self, instance):
        if self.fdel is None:
            raise AttributeError("Invalid class property deleter")
        self.fdel(type(instance))

    def getter(self, fget):
        return type(self)(fget, self.fset, self.fdel, self.__doc__)

    def setter(self, fset):
        return type(self)(self.fget, fset, self.fdel, self.__doc__)

    def deleter(self, fdel):
        return type(self)(self.fget, self.fset, fdel, self.__doc__)


classproperty = ClassProperty


class BaseFrozen:
    def __setattr__(self, key, value):
        raise AttributeError("Attempting a modification of an attribute in a frozen class")

    def __delattr__(self, item):
        raise AttributeError("Attempting a deletion of an attribute in a frozen class")


class BaseSingleton:
    def __new__(cls, *args, **kwargs):
        if getattr(cls, "_instance", None) is None:
            cls._instance = object.__new__(cls, *args, **kwargs)

        return cls._instance


class UniqueIdGenerator:
    def __init__(self, start=1):
        self.counter = itertools.count(start=start)
        self._current = None

    @property
    def new(self):
        self._current = next(self.counter)
        return self._current

    @property
    def current(self):
        return self._current<|MERGE_RESOLUTION|>--- conflicted
+++ resolved
@@ -201,38 +201,6 @@
     return shash(*args, hash_algorithm=hash_algorithm)[:length]
 
 
-<<<<<<< HEAD
-def interpolate_mask(seq: Sequence[Any], mask: Sequence[bool], default) -> Tuple[Any, ...]:
-    """
-    Return a tuple with the same shape as mask, with True values replaced by
-    the sequence, and False values replaced by default.
-
-    Example:
-    >>> default = 0
-    >>> a = (1, 2)
-    >>> mask = (False, True, False, True)
-    >>> interpolate_mask(a, mask, default)
-    (0, 1, 0, 2)
-    """
-    it = iter(seq)
-    return tuple(next(it) if m else default for m in mask)
-
-
-def filter_mask(seq: Sequence[Any], mask: Sequence[bool]) -> Tuple[Any, ...]:
-    """
-    Return a reduced-size tuple, with indices where mask[i]=False removed.
-
-    Example:
-    >>> a = (1, 2, 3)
-    >>> mask = (False, True, False)
-    >>> filter_mask(a, mask)
-    (2,)
-    """
-    return tuple(s for m, s in zip(mask, seq) if m)
-
-
-=======
->>>>>>> 50503087
 def classmethod_to_function(class_method, instance=None, owner=type(None), remove_cls_arg=False):
     if remove_cls_arg:
         return functools.partial(class_method.__get__(instance, owner), None)
