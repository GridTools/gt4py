# -*- coding: utf-8 -*-
#
# GT4Py - GridTools4Py - GridTools for Python
#
# Copyright (c) 2014-2021, ETH Zurich
# All rights reserved.
#
# This file is part the GT4Py project and the GridTools framework.
# GT4Py is free software: you can redistribute it and/or modify it under
# the terms of the GNU General Public License as published by the
# Free Software Foundation, either version 3 of the License, or any later
# version. See the LICENSE.txt file at the top-level directory of this
# distribution for a copy of the license or check <https://www.gnu.org/licenses/>.
#
# SPDX-License-Identifier: GPL-3.0-or-later

import abc
import collections.abc
import sys
import time
import warnings
from dataclasses import dataclass
from typing import Any, Callable, Dict, Optional, Tuple, Union, cast

import numpy as np

import gt4py.backend as gt_backend
import gt4py.storage as gt_storage
import gt4py.utils as gt_utils
from gt4py.definitions import DomainInfo, FieldInfo, Index, ParameterInfo, Shape


FieldType = Union[gt_storage.storage.Storage, np.ndarray]
OriginType = Union[Tuple[int, int, int], Dict[str, Tuple[int, ...]]]


<<<<<<< HEAD
def _compute_cache_key(field_args, parameter_args, domain, origin) -> int:
    field_hashes = tuple(
        hash(name) + hash(field.shape) + hash(field.default_origin)
        for name, field in field_args.items()
    )
    parameter_hashes = tuple(hash(name) + hash(param) for name, param in parameter_args.items())
    domain_hash = hash(domain)
    origin_hash = hash(origin)
    return hash((*field_hashes, *parameter_hashes, domain_hash, origin_hash))
=======
@dataclass(frozen=True)
class FrozenStencil:
    stencil_object: "StencilObject"
    origin: Dict[str, Tuple[int, ...]]
    domain: Tuple[int, ...]

    def __post_init__(self):
        for name, field_info in self.stencil_object.field_info.items():
            if name not in self.origin or len(self.origin[name]) != field_info.ndim:
                raise ValueError(
                    f"Origin {self.origin.get(name)} is not a {field_info.ndim}-dimensional integer tuple"
                )

    def __call__(self, *args, **kwargs):
        return self.stencil_object(*args, **kwargs, origin=self.origin, domain=self.domain)
>>>>>>> 48658097


class StencilObject(abc.ABC):
    """Generic singleton implementation of a stencil function.

    This class is used as base class for the specific subclass generated
    at run-time for any stencil definition and a unique set of external symbols.
    Instances of this class do not contain any information and thus it is
    implemented as a singleton: only one instance per subclass is actually
    allocated (and it is immutable).
    """

    # Those attributes are added to the class at loading time:
    _gt_id_: str
    definition_func: Callable[..., Any]

    _last_key: Optional[int] = None
    """Stores the last computed hash."""

    def __new__(cls, *args, **kwargs):
        if getattr(cls, "_instance", None) is None:
            cls._instance = object.__new__(cls)
        return cls._instance

    def __eq__(self, other) -> bool:
        return type(self) == type(other)

    def __str__(self) -> str:
        result = """
<StencilObject: {name}> [backend="{backend}"]
    - I/O fields: {fields}
    - Parameters: {params}
    - Constants: {constants}
    - Version: {version}
    - Definition ({func}):
{source}
        """.format(
            name=self.options["module"] + "." + self.options["name"],
            version=self._gt_id_,
            backend=self.backend,
            fields=self.field_info,
            params=self.parameter_info,
            constants=self.constants,
            func=self.definition_func,
            source=self.source,
        )

        return result

    def __hash__(self) -> int:
        return int.from_bytes(type(self)._gt_id_.encode(), byteorder="little")

    @property
    @abc.abstractmethod
    def backend(self) -> str:
        pass

    @property
    @abc.abstractmethod
    def source(self) -> str:
        pass

    @property
    @abc.abstractmethod
    def domain_info(self) -> DomainInfo:
        pass

    @property
    @abc.abstractmethod
    def field_info(self) -> Dict[str, FieldInfo]:
        pass

    @property
    @abc.abstractmethod
    def parameter_info(self) -> Dict[str, ParameterInfo]:
        pass

    @property
    @abc.abstractmethod
    def constants(self) -> Dict[str, Any]:
        pass

    @property
    @abc.abstractmethod
    def options(self) -> Dict[str, Any]:
        pass

    @abc.abstractmethod
    def run(self, *args, **kwargs) -> None:
        pass

    @abc.abstractmethod
    def __call__(self, *args, **kwargs) -> None:
        pass

    @staticmethod
    def _make_origin_dict(origin: Any) -> Dict[str, Index]:
        try:
            if isinstance(origin, dict):
                return dict(origin)
            if origin is None:
                return {}
            if isinstance(origin, collections.abc.Iterable):
                return {"_all_": Index.from_value(origin)}
            if isinstance(origin, int):
                return {"_all_": Index.from_k(origin)}
        except Exception:
            pass

        raise ValueError("Invalid 'origin' value ({})".format(origin))

    def _get_max_domain(
        self,
        field_args: Dict[str, Any],
        origin: Dict[str, Tuple[int, ...]],
        *,
        squeeze: bool = True,
    ) -> Shape:
        """Return the maximum domain size possible.

        Parameters
        ----------
            field_args:
                Mapping from field names to actually passed data arrays.
            origin:
                The origin for each field.
            squeeze:
                Convert non-used domain dimensions to singleton dimensions.

        Returns
        -------
            `Shape`: the maximum domain size.
        """
        domain_ndim = self.domain_info.ndim
        max_size = sys.maxsize
        max_domain = Shape([max_size] * domain_ndim)

        for name, field_info in self.field_info.items():
            if field_info is not None:
                assert field_args.get(name, None) is not None, f"Invalid value for '{name}' field."
                field = field_args[name]
                api_domain_mask = field_info.domain_mask
                api_domain_ndim = field_info.domain_ndim
                upper_indices = field_info.boundary.upper_indices.filter_mask(api_domain_mask)
                field_origin = Index.from_value(origin[name])
                field_domain = tuple(
                    field.shape[i] - (field_origin[i] + upper_indices[i])
                    for i in range(api_domain_ndim)
                )
                max_domain &= Shape.from_mask(field_domain, api_domain_mask, default=max_size)

        if squeeze:
            return Shape([i if i != max_size else 1 for i in max_domain])
        else:
            return max_domain

    def _validate_args(  # noqa: C901  # Function is too complex
        self,
        field_args: Dict[str, FieldType],
        param_args: Dict[str, Any],
        domain: Tuple[int, ...],
        origin: Dict[str, Tuple[int, ...]],
    ) -> None:
        """
        Validate input arguments to _call_run.

        Raises
        -------
            ValueError
                If invalid data or inconsistent options are specified.

            TypeError
                If an incorrect field or parameter data type is passed.
        """
        assert isinstance(field_args, dict) and isinstance(param_args, dict)

        # validate domain sizes
        domain_ndim = self.domain_info.ndim
        if len(domain) != domain_ndim:
            raise ValueError(f"Invalid 'domain' value '{domain}'")

        try:
            domain = Shape(domain)
        except Exception:
            raise ValueError("Invalid 'domain' value ({})".format(domain))

        if not domain > Shape.zeros(domain_ndim):
            raise ValueError(f"Compute domain contains zero sizes '{domain}')")

        if not domain <= (max_domain := self._get_max_domain(field_args, origin, squeeze=False)):
            raise ValueError(
                f"Compute domain too large (provided: {domain}, maximum: {max_domain})"
            )

        # assert compatibility of fields with stencil
        for name, field_info in self.field_info.items():
            if field_info is not None:
                if name not in field_args:
                    raise ValueError(f"Missing value for '{name}' field.")
                field = field_args[name]

                if not gt_backend.from_name(self.backend).storage_info["is_compatible_layout"](
                    field
                ):
                    raise ValueError(
                        f"The layout of the field {name} is not compatible with the backend."
                    )

                if not gt_backend.from_name(self.backend).storage_info["is_compatible_type"](field):
                    raise ValueError(
                        f"Field '{name}' has type '{type(field)}', which is not compatible with the '{self.backend}' backend."
                    )
                elif type(field) is np.ndarray:
                    warnings.warn(
                        "NumPy ndarray passed as field. This is discouraged and only works with constraints and only for certain backends.",
                        RuntimeWarning,
                    )

                field_dtype = self.field_info[name].dtype
                if not field.dtype == field_dtype:
                    raise TypeError(
                        f"The dtype of field '{name}' is '{field.dtype}' instead of '{field_dtype}'"
                    )

                if isinstance(field, gt_storage.storage.Storage) and not field.is_stencil_view:
                    raise ValueError(
                        f"An incompatible view was passed for field {name} to the stencil. "
                    )

                # Check: domain + halo vs field size
                field_info = self.field_info[name]
                field_domain_mask = field_info.domain_mask
                field_domain_ndim = field_info.domain_ndim
                field_domain_origin = Index.from_mask(origin[name], field_domain_mask[:domain_ndim])

                if field.ndim != field_domain_ndim + len(field_info.data_dims):
                    raise ValueError(
                        f"Storage for '{name}' has {field.ndim} dimensions but the API signature "
                        f"expects {field_domain_ndim + len(field_info.data_dims)} ('{field_info.axes}[{field_info.data_dims}]')"
                    )

                if (
                    isinstance(field, gt_storage.storage.Storage)
                    and tuple(field.mask)[:domain_ndim] != field_domain_mask
                ):
                    raise ValueError(
                        f"Storage for '{name}' has domain mask '{field.mask}' but the API signature "
                        f"expects '[{', '.join(field_info.axes)}]'"
                    )

                min_origin = gt_utils.interpolate_mask(
                    field_info.boundary.lower_indices.filter_mask(field_domain_mask),
                    field_domain_mask,
                    default=0,
                )
                if field_domain_origin < min_origin:
                    raise ValueError(
                        f"Origin for field {name} too small. Must be at least {min_origin}, is {field_domain_origin}"
                    )

                spatial_domain = cast(Shape, domain).filter_mask(field_domain_mask)
                upper_indices = field_info.boundary.upper_indices.filter_mask(field_domain_mask)
                min_shape = tuple(
                    o + d + h for o, d, h in zip(field_domain_origin, spatial_domain, upper_indices)
                )
                if min_shape > field.shape:
                    raise ValueError(
                        f"Shape of field {name} is {field.shape} but must be at least {min_shape} for given domain and origin."
                    )

        # assert compatibility of parameters with stencil
        for name, parameter_info in self.parameter_info.items():
            if parameter_info is not None:
                if name not in param_args:
                    raise ValueError(f"Missing value for '{name}' parameter.")
                if type(parameter := param_args[name]) != parameter_info.dtype:
                    raise TypeError(
                        f"The type of parameter '{name}' is '{type(parameter)}' instead of '{parameter_info.dtype}'"
                    )

    def _normalize_origins(
        self, field_args: Dict[str, FieldType], origin: Optional[OriginType]
    ) -> Dict[str, Tuple[int, ...]]:
        origin = self._make_origin_dict(origin)
        all_origin = origin.get("_all_", None)

        # Set an appropriate origin for all fields
        for name, field_info in self.field_info.items():
            if field_info is not None:
                assert name in field_args, f"Missing value for '{name}' field."
                field_origin = origin.get(name, None)

                if field_origin is not None:
                    field_origin_ndim = len(field_origin)
                    if field_origin_ndim != field_info.ndim:
                        assert (
                            field_origin_ndim == field_info.domain_ndim
                        ), f"Invalid origin specification ({field_origin}) for '{name}' field."
                        origin[name] = (*field_origin, *((0,) * len(field_info.data_dims)))

                elif all_origin is not None:
                    origin[name] = (
                        *gt_utils.filter_mask(all_origin, field_info.domain_mask),
                        *((0,) * len(field_info.data_dims)),
                    )

                elif isinstance(field_arg := field_args.get(name), gt_storage.storage.Storage):
                    origin[name] = field_arg.default_origin

                else:
                    origin[name] = (0,) * field_info.ndim

        return origin

    def _call_run(
        self,
        field_args: Dict[str, FieldType],
        parameter_args: Dict[str, Any],
        domain: Optional[Tuple[int, ...]],
        origin: Optional[OriginType],
        *,
        validate_args: bool = True,
        exec_info: Optional[Dict[str, Any]] = None,
    ) -> None:
        """Check and preprocess the provided arguments (called by :class:`StencilObject` subclasses).

        Note that this function will always try to expand simple parameter values to complete
        data structures by repeating the same value as many times as needed.

        Parameters
        ----------
            field_args: `dict`
                Mapping from field names to actually passed data arrays.
                This parameter encapsulates `*args` in the actual stencil subclass
                by doing: `{input_name[i]: arg for i, arg in enumerate(args)}`

            parameter_args: `dict`
                Mapping from parameter names to actually passed parameter values.
                This parameter encapsulates `**kwargs` in the actual stencil subclass
                by doing: `{name: value for name, value in kwargs.items()}`

            domain : `Sequence` of `int`, optional
                Shape of the computation domain. If `None`, it will be used the
                largest feasible domain according to the provided input fields
                and origin values (`None` by default).

            origin :  `[int * ndims]` or {'field_name': [int * ndims]} , optional
                If a single offset is passed, it will be used for all fields.
                If a `dict` is passed, there could be an entry for each field.
                A special key '_all_' will represent the value to be used for all
                the fields not explicitly defined. If `None` is passed or it is
                not possible to assign a value to some field according to the
                previous rule, the value will be inferred from the global boundaries
                of the field. Note that the function checks if the origin values
                are at least equal to the `global_border` attribute of that field,
                so a 0-based origin will only be acceptable for fields with
                a 0-area support region.

            exec_info : `dict`, optional
                Dictionary used to store information about the stencil execution.
                (`None` by default). If the dictionary contains the magic key
                '__aggregate_data' and it evaluates to `True`, the dictionary is
                populated with a nested dictionary per class containing different
                performance statistics. These include the stencil calls count, the
                cumulative time spent in all stencil calls, and the actual time spent
                in carrying out the computations.

        Returns
        -------
            `None`

        Raises
        -------
            ValueError
                If invalid data or inconsistent options are specified.
        """
        if exec_info is not None:
            exec_info["call_run_start_time"] = time.perf_counter()

        cache_key = _compute_cache_key(field_args, parameter_args, domain, origin)
        if cache_key != self._last_key:
            origin = self._normalize_origins(field_args, origin)

            if domain is None:
                domain = self._get_max_domain(field_args, origin)

            if validate_args:
                self._validate_args(field_args, parameter_args, domain, origin)

            self._last_key = cache_key
            self._last_origin = origin
            self._last_domain = domain
        else:
            origin = self._last_origin
            domain = self._last_domain

        self.run(
            _domain_=domain, _origin_=origin, exec_info=exec_info, **field_args, **parameter_args
        )

        if exec_info is not None:
            exec_info["call_run_end_time"] = time.perf_counter()<|MERGE_RESOLUTION|>--- conflicted
+++ resolved
@@ -19,7 +19,6 @@
 import sys
 import time
 import warnings
-from dataclasses import dataclass
 from typing import Any, Callable, Dict, Optional, Tuple, Union, cast
 
 import numpy as np
@@ -34,7 +33,6 @@
 OriginType = Union[Tuple[int, int, int], Dict[str, Tuple[int, ...]]]
 
 
-<<<<<<< HEAD
 def _compute_cache_key(field_args, parameter_args, domain, origin) -> int:
     field_hashes = tuple(
         hash(name) + hash(field.shape) + hash(field.default_origin)
@@ -44,23 +42,6 @@
     domain_hash = hash(domain)
     origin_hash = hash(origin)
     return hash((*field_hashes, *parameter_hashes, domain_hash, origin_hash))
-=======
-@dataclass(frozen=True)
-class FrozenStencil:
-    stencil_object: "StencilObject"
-    origin: Dict[str, Tuple[int, ...]]
-    domain: Tuple[int, ...]
-
-    def __post_init__(self):
-        for name, field_info in self.stencil_object.field_info.items():
-            if name not in self.origin or len(self.origin[name]) != field_info.ndim:
-                raise ValueError(
-                    f"Origin {self.origin.get(name)} is not a {field_info.ndim}-dimensional integer tuple"
-                )
-
-    def __call__(self, *args, **kwargs):
-        return self.stencil_object(*args, **kwargs, origin=self.origin, domain=self.domain)
->>>>>>> 48658097
 
 
 class StencilObject(abc.ABC):
