--- conflicted
+++ resolved
@@ -402,13 +402,7 @@
                 arg_info = arg_infos[name]
                 assert arg_info is not None
 
-<<<<<<< HEAD
-                backend_cls = gt4py.backend.from_name(self.backend)
-                assert backend_cls is not None
-                if not backend_cls.storage_info["is_compatible_layout"](
-=======
                 if not gt_backend.from_name(self.backend).storage_info["is_optimal_layout"](
->>>>>>> 61274409
                     arg_info.array,
                     list(field_info.axes) + [str(d) for d in range(len(field_info.data_dims))],
                 ):
