--- conflicted
+++ resolved
@@ -441,34 +441,8 @@
         origin = StencilObject._make_origin_dict(origin)
         all_origin = origin.get("_all_", None)
         # Set an appropriate origin for all fields
-<<<<<<< HEAD
+
         for name, field_info in field_infos.items():
-            if field_info.access != AccessKind.NONE:
-                assert name in field_args, f"Missing value for '{name}' field."
-                field_origin = origin.get(name, None)
-
-                if field_origin is not None:
-                    field_origin_ndim = len(field_origin)
-                    if field_origin_ndim != field_info.ndim:
-                        assert (
-                            field_origin_ndim == field_info.domain_ndim
-                        ), f"Invalid origin specification ({field_origin}) for '{name}' field."
-                        origin[name] = (*field_origin, *((0,) * len(field_info.data_dims)))
-
-                elif all_origin is not None:
-                    origin[name] = (
-                        *gtc_utils.filter_mask(all_origin, field_info.domain_mask),
-                        *((0,) * len(field_info.data_dims)),
-                    )
-
-                elif hasattr(field_arg := field_args.get(name), "default_origin"):
-                    assert field_arg is not None  # for mypy
-                    origin[name] = field_arg.default_origin
-
-                else:
-                    origin[name] = (0,) * field_info.ndim
-=======
-        for name, field_info in self.field_info.items():
             assert name in field_args, f"Missing value for '{name}' field."
             field_origin = origin.get(name, None)
 
@@ -486,13 +460,12 @@
                     *((0,) * len(field_info.data_dims)),
                 )
 
-            elif isinstance(field_arg := field_args.get(name), gt_storage.storage.Storage):
+            elif hasattr(field_arg := field_args.get(name), "default_origin"):
+                assert field_arg is not None  # for mypy
                 origin[name] = field_arg.default_origin
-
             else:
                 origin[name] = (0,) * field_info.ndim
 
->>>>>>> 53620cc4
         return origin
 
     def _call_run(
