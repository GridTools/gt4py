--- conflicted
+++ resolved
@@ -416,27 +416,7 @@
 
         # Set an appropriate origin for all fields
         for name, field_info in self.field_info.items():
-<<<<<<< HEAD
-            if field_info.access != AccessKind.NONE:
-                assert name in field_args, f"Missing value for '{name}' field."
-                field_origin = origin.get(name, None)
-
-                if field_origin is not None:
-                    field_origin_ndim = len(field_origin)
-                    if field_origin_ndim != field_info.ndim:
-                        assert (
-                            field_origin_ndim == field_info.domain_ndim
-                        ), f"Invalid origin specification ({field_origin}) for '{name}' field."
-                        origin[name] = (*field_origin, *((0,) * len(field_info.data_dims)))
-
-                elif all_origin is not None:
-                    origin[name] = (
-                        *gtc_utils.filter_mask(all_origin, field_info.domain_mask),
-                        *((0,) * len(field_info.data_dims)),
-                    )
-                else:
-                    origin[name] = (0,) * field_info.ndim
-=======
+
             assert name in field_args, f"Missing value for '{name}' field."
             field_origin = origin.get(name, None)
 
@@ -454,12 +434,11 @@
                     *((0,) * len(field_info.data_dims)),
                 )
 
-            elif isinstance(field_arg := field_args.get(name), gt_storage.storage.Storage):
-                origin[name] = field_arg.default_origin
+            elif hasattr(field_arg := field_args.get(name), "origin"):
+                origin[name] = field_arg.origin  # type: ignore
 
             else:
                 origin[name] = (0,) * field_info.ndim
->>>>>>> 36c7e886
 
         return origin
 
