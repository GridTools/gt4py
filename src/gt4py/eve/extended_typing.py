--- conflicted
+++ resolved
@@ -1,10 +1,5 @@
 # GT4Py - GridTools Framework
 #
-<<<<<<< HEAD
-# Eve Toolchain - GT4Py Project - GridTools Framework
-#
-=======
->>>>>>> 5342cdc0
 # Copyright (c) 2014-2022, ETH Zurich
 # All rights reserved.
 #
