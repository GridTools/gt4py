# GT4Py - GridTools Framework
#
# Copyright (c) 2014-2023, ETH Zurich
# All rights reserved.
#
# This file is part of the GT4Py project and the GridTools framework.
# GT4Py is free software: you can redistribute it and/or modify it under
# the terms of the GNU General Public License as published by the
# Free Software Foundation, either version 3 of the License, or any later
# version. See the LICENSE.txt file at the top-level directory of this
# distribution for a copy of the license or check <https://www.gnu.org/licenses/>.
#
# SPDX-License-Identifier: GPL-3.0-or-later

"""Data Model class creation and other utils.

Check :mod:`eve.datamodels` for additional information.
"""

from __future__ import annotations

import dataclasses
import functools
import sys
import typing
import warnings

import attr
import attrs


try:
    # For perfomance reasons, try to use cytoolz when possible (using cython)
    import cytoolz as toolz
except ModuleNotFoundError:
    # Fall back to pure Python toolz
    import toolz

from .. import exceptions, extended_typing as xtyping, type_validation as type_val, utils
from ..extended_typing import (
    Any,
    Callable,
    ClassVar,
    Dict,
    Final,
    ForwardRef,
    Generator,
    List,
    Literal,
    Mapping,
    Optional,
    Protocol,
    Sequence,
    Tuple,
    Type,
    TypeAlias,
    TypeAnnotation,
    TypeVar,
    Union,
    cast,
    overload,
)
from ..type_definitions import NOTHING, NothingType


# Typing
# TODO(egparedes): these typing definitions are not perfect, but they provide
#   some help until more advanced features are added to typing, like
#   PEP 681 - Data Class Transforms (https://peps.python.org/pep-0681/)
#   or intersection types.
_T = TypeVar("_T")


# TODO(egparedes): since these protocols are used instead of the actual classes
#   for type checking, we assign empty tuples and None values to its members
#   to avoid errors from mypy complaining about instantiation of abstract classes


class _AttrsClassTP(Protocol):
    __attrs_attrs__: ClassVar[Tuple[attr.Attribute, ...]] = ()


Attribute: TypeAlias = attr.Attribute


class DataModelTP(_AttrsClassTP, xtyping.DevToolsPrettyPrintable, Protocol):
    def __init__(self, *args: Any, **kwargs: Any) -> None: ...

    __datamodel_fields__: ClassVar[utils.FrozenNamespace[Attribute]] = cast(
        utils.FrozenNamespace[Attribute], None
    )
    __datamodel_params__: ClassVar[utils.FrozenNamespace[Any]] = cast(
        utils.FrozenNamespace[Attribute], None
    )
    __datamodel_root_validators__: ClassVar[
        Tuple[xtyping.NonDataDescriptor[DataModelTP, BoundRootValidator], ...]
    ] = ()
    # Optional
    __auto_init__: ClassVar[Callable[..., None]] = cast(Callable[..., None], None)
    __pre_init__: ClassVar[Callable[[DataModelTP], None]] = cast(
        Callable[["DataModelTP"], None], None
    )
    __post_init__: ClassVar[Callable[[DataModelTP], None]] = cast(
        Callable[["DataModelTP"], None], None
    )


DataModelT = TypeVar("DataModelT", bound=DataModelTP)


class GenericDataModelTP(DataModelTP, Protocol):
    __args__: ClassVar[Tuple[Union[Type, TypeVar], ...]] = ()
    __parameters__: ClassVar[Tuple[TypeVar, ...]] = ()

    @classmethod
    def __class_getitem__(
        cls: Type[GenericDataModelTP], args: Union[Type, Tuple[Type, ...]]
    ) -> Union[DataModelTP, GenericDataModelTP]: ...


_DM = TypeVar("_DM", bound="DataModel")

GenericDataModelT = TypeVar("GenericDataModelT", bound=GenericDataModelTP)

AttrsValidator = Callable[[Any, Attribute, _T], Any]
FieldValidator = Callable[[_DM, Attribute, _T], None]
BoundFieldValidator = Callable[[Attribute, _T], None]

RootValidator = Callable[[Type[_DM], _DM], None]
BoundRootValidator = Callable[[_DM], None]

FieldTypeValidatorFactory = Callable[[TypeAnnotation, str], FieldValidator]

TypeConverter = Callable[[Any], _T]

# Implementation
_DATAMODEL_TAG: Final = "__DATAMODEL_TAG"
_FIELD_VALIDATOR_TAG: Final = "__DATAMODEL_FIELD_VALIDATOR_TAG"
_ROOT_VALIDATOR_TAG: Final = "__DATAMODEL_ROOT_VALIDATOR_TAG"
_COERCED_TYPE_TAG: Final = "__DATAMODEL_COERCED_TYPE_TAG"
_UNCHECKED_TYPE_TAG: Final = "__DATAMODEL_UNCHECKED_TYPE_TAG"

_DM_OPTS = "__dm_opts"
_GENERIC_DATAMODEL_ROOT_DM_OPT: Final = "_GENERIC_DATAMODEL_ROOT_DM_OPT"

MODEL_FIELD_DEFINITIONS_ATTR: Final = "__datamodel_fields__"
MODEL_PARAM_DEFINITIONS_ATTR: Final = "__datamodel_params__"
MODEL_ROOT_VALIDATORS_ATTR: Final = "__datamodel_root_validators__"


Coerced = xtyping.Annotated[_T, _COERCED_TYPE_TAG]
"""Type hint marker to define fields that should be coerced at initialization."""


Unchecked = xtyping.Annotated[_T, _UNCHECKED_TYPE_TAG]
"""Type hint marker to define fields that should NOT be type-checked at initialization."""


if sys.version_info >= (3, 10):
    _dataclass_opts: Final[dict[str, Any]] = {"slots": True}
else:
    _dataclass_opts: Final[Dict[str, Any]] = {}


@dataclasses.dataclass(**_dataclass_opts)
class ForwardRefValidator:
    """Implementation of ``attrs`` field validator for ``ForwardRef`` typings.

    The first time is called it will update the class' field type annotations
    and then create the actual type validator for the field.
    """

    factory: type_val.TypeValidatorFactory
    """Type factory used to create the actual field validator."""

    validator: Union[type_val.FixedTypeValidator, None, NothingType] = NOTHING
    """Actual type validator created after resolving the forward references."""

    def __call__(self, instance: DataModel, attribute: Attribute, value: Any) -> None:
        if self.validator is NOTHING:
            model_cls = instance.__class__
            update_forward_refs(model_cls)
            self.validator = self.factory(
                getattr(getattr(model_cls, MODEL_FIELD_DEFINITIONS_ATTR), attribute.name).type,
                attribute.name,
            )

        if self.validator:
            self.validator(value)


@dataclasses.dataclass(frozen=True, **_dataclass_opts)
class ValidatorAdapter:
    """Adapter to use :class:`eve.type_validation.FixedTypeValidator`s as field validators."""

    validator: type_val.FixedTypeValidator
    description: str

    def __call__(self, _instance: DataModel, _attribute: Attribute, value: Any) -> None:
        self.validator(value)

    def __repr__(self) -> str:
        return self.description


def field_type_validator_factory(
    factory: type_val.TypeValidatorFactory, *, use_cache: bool = False
) -> FieldTypeValidatorFactory:
    """Create a factory of field type validators from a factory of regular type validators."""
    if use_cache:
        factory = cast(
            type_val.TypeValidatorFactory,
            utils.optional_lru_cache(func=factory),
        )

    def _field_type_validator_factory(
        type_annotation: TypeAnnotation,
        name: str,
    ) -> FieldValidator:
        """Field type validator for datamodels, supporting forward references."""
        if isinstance(type_annotation, ForwardRef):
            return ForwardRefValidator(factory)
        else:
            simple_validator = factory(type_annotation, name, required=True)
            return ValidatorAdapter(
                simple_validator, f"{getattr(simple_validator,'__name__', 'TypeValidator')}"
            )

    return _field_type_validator_factory


simple_type_validator_factory = field_type_validator_factory(type_val.simple_type_validator_factory)

DefaultFieldTypeValidatorFactory: Final[Optional[FieldTypeValidatorFactory]] = (
    simple_type_validator_factory if __debug__ else None
)
"""Default type validator factory used by datamodels classes. `None` by default if running in optimized mode."""

_REPR_DEFAULT: Final = True
_EQ_DEFAULT: Final = True
_ORDER_DEFAULT: Final = False
_UNSAFE_HASH_DEFAULT: Final = False
_FROZEN_DEFAULT: Final = False
_MATCH_ARGS_DEFAULT: Final = True
_KW_ONLY_DEFAULT: Final = False
_SLOTS_DEFAULT: Final = False
_COERCE_DEFAULT: Final = False
_GENERIC_DEFAULT: Final = False

DEFAULT_OPTIONS: Final[utils.FrozenNamespace] = utils.FrozenNamespace(
    repr=_REPR_DEFAULT,
    eq=_EQ_DEFAULT,
    order=_ORDER_DEFAULT,
    unsafe_hash=_UNSAFE_HASH_DEFAULT,
    frozen=_FROZEN_DEFAULT,
    match_args=_MATCH_ARGS_DEFAULT,
    kw_only=_KW_ONLY_DEFAULT,
    slots=_SLOTS_DEFAULT,
    coerce=_COERCE_DEFAULT,
    generic=_GENERIC_DEFAULT,
)
"""Convenient public namespace to expose default values to users."""


@overload
def datamodel(
    cls: Literal[None] = None,
    /,
    *,
    repr: bool = _REPR_DEFAULT,  # noqa: A002  # shadowing 'repr' python builtin
    eq: bool = _EQ_DEFAULT,
    order: bool = _ORDER_DEFAULT,
    unsafe_hash: bool = _UNSAFE_HASH_DEFAULT,
    frozen: bool | Literal["strict"] = _FROZEN_DEFAULT,
    match_args: bool = _MATCH_ARGS_DEFAULT,
    kw_only: bool = _KW_ONLY_DEFAULT,
    slots: bool = _SLOTS_DEFAULT,
    coerce: bool = _COERCE_DEFAULT,
    generic: bool = _GENERIC_DEFAULT,
    type_validation_factory: Optional[FieldTypeValidatorFactory] = DefaultFieldTypeValidatorFactory,
) -> Callable[[Type[_T]], Type[_T]]: ...


@overload
def datamodel(  # redefinion of unused symbol
    cls: Type[_T],
    /,
    *,
    repr: bool = _REPR_DEFAULT,  # noqa: A002  # shadowing 'repr' python builtin
    eq: bool = _EQ_DEFAULT,
    order: bool = _ORDER_DEFAULT,
    unsafe_hash: bool = _UNSAFE_HASH_DEFAULT,
    frozen: bool | Literal["strict"] = _FROZEN_DEFAULT,
    match_args: bool = _MATCH_ARGS_DEFAULT,
    kw_only: bool = _KW_ONLY_DEFAULT,
    slots: bool = _SLOTS_DEFAULT,
    coerce: bool = _COERCE_DEFAULT,
    generic: bool = _GENERIC_DEFAULT,
    type_validation_factory: Optional[FieldTypeValidatorFactory] = DefaultFieldTypeValidatorFactory,
) -> Type[_T]: ...


def datamodel(  # redefinion of unused symbol
    cls: Optional[Type[_T]] = None,
    /,
    *,
    repr: bool = _REPR_DEFAULT,  # noqa: A002  # shadowing 'repr' python builtin
    eq: bool = _EQ_DEFAULT,
    order: bool = _ORDER_DEFAULT,
    unsafe_hash: bool = _UNSAFE_HASH_DEFAULT,
    frozen: bool | Literal["strict"] = _FROZEN_DEFAULT,
    match_args: bool = _MATCH_ARGS_DEFAULT,
    kw_only: bool = _KW_ONLY_DEFAULT,
    slots: bool = _SLOTS_DEFAULT,
    coerce: bool = _COERCE_DEFAULT,
    generic: bool = _GENERIC_DEFAULT,
    type_validation_factory: Optional[FieldTypeValidatorFactory] = DefaultFieldTypeValidatorFactory,
) -> Union[Type[_T], Callable[[Type[_T]], Type[_T]]]:
    """Add generated special methods to classes according to the specified attributes (class decorator).

    It converts the class to an `attrs <https://www.attrs.org/>`_ with some extra features.
    Adding strict type validation functions for the fields is done by means of
    the ``type_validation_factory`` argument, falling back to the default factory
        (:class:`DefaultFieldTypeValidatorFactory`). The generated field type
    validators are generated by using PEP 526 ``__annotations__`` to determine field
    types and creating validation functions for them.

    Arguments:
        cls: Original class definition.

    Keyword Arguments:
        repr: If ``True`` (default), a ``__repr__()`` method will be generated if it does
            not overwrite a custom implementation defined in this class (not inherited).
        eq: If ``True`` (default), ``__eq__()`` and ``__ne__()`` methods will be generated
            if they do not overwrite custom implementations defined in this class (not inherited).
            The generated method compares the class as if it were a tuple of its fields, but both
            instances in the comparison must be of identical type.
        order:  If ``True`` (default is ``False``), add ``__lt__()``, ``__le__()``, ``__gt__()``,
            and ``__ge__()`` methods that behave like `eq` above and allow instances
            to be ordered. If ``None`` mirror value of `eq`.
        unsafe_hash: If ``False``, a ``__hash__()`` method is generated in a safe way
            according to how ``eq`` and ``frozen`` are set, or set to ``None`` (disabled)
            otherwise. If ``True``, a ``__hash__()`` method is generated anyway
            (use with care). See :func:`dataclasses.dataclass` for the complete explanation
            (or other sources like: `<https://hynek.me/articles/hashes-and-equality/>`_).
        frozen: If ``True`` (default is ``False``), assigning to fields will generate an exception.
            This emulates read-only frozen instances. The ``__setattr__()`` and
            ``__delattr__()`` methods should not be defined in the class.
        match_args: If ``True`` (default) and ``__match_args__`` is not already defined in the class,
            set ``__match_args__`` on the class to support PEP 634 (Structural Pattern Matching).
            It is a tuple of all positional-only ``__init__`` parameter names on
            Python 3.10 and later. Ignored on older Python versions.
        kw_only: If ``True`` (default is ``False``), make all fields keyword-only in the generated
            ``__init__`` (if ``init`` is ``False``, this parameter is ignored).
        slots: slots: If ``True`` (the default is ``False``), ``__slots__`` attribute will be generated
            and a new slotted class will be returned instead of the original one.
        coerce: If ``True`` (default is ``False``), an automatic type converter will be generated
            for all fields.
        generic: If ``True`` (default is ``False``) the class should be a ``Generic[]`` class,
            and the generated Data Model will support creation of new Data Model subclasses
            when using concrete types as arguments of ``DataModelClass[some_concret_type]``.
        type_validation_factory: Type validation factory used to build the field type validators.
            If ``None``, type validators will not be generators.

    """
    datamodel_options: Final = {
        "repr": repr,
        "eq": eq,
        "order": order,
        "unsafe_hash": unsafe_hash,
        "frozen": frozen,
        "match_args": match_args,
        "kw_only": kw_only,
        "slots": slots,
        "coerce": coerce,
        "generic": generic,
        "type_validation_factory": type_validation_factory,
    }

    if cls is None:  # called as: @datamodel()
        return functools.partial(_make_datamodel, **datamodel_options)
    else:  # called as: @datamodel
        return _make_datamodel(
            cls,
            _stacklevel_offset=1,
            **datamodel_options,  # type: ignore[arg-type]
        )


class _DataModelDecoratorTP(Protocol[_T]):
    def __call__(
        self,
        cls: Optional[Type[_T]] = None,
        /,
        *,
        repr: bool = _REPR_DEFAULT,  # noqa: A002  # shadowing 'repr' python builtin
        eq: bool = _EQ_DEFAULT,
        order: bool = _ORDER_DEFAULT,
        unsafe_hash: bool = _UNSAFE_HASH_DEFAULT,
        match_args: bool = _MATCH_ARGS_DEFAULT,
        kw_only: bool = _KW_ONLY_DEFAULT,
        slots: bool = _SLOTS_DEFAULT,
        coerce: bool = _COERCE_DEFAULT,
        generic: bool = _GENERIC_DEFAULT,
        type_validation_factory: Optional[
            FieldTypeValidatorFactory
        ] = DefaultFieldTypeValidatorFactory,
    ) -> Union[Type[_T], Callable[[Type[_T]], Type[_T]]]: ...


frozenmodel: _DataModelDecoratorTP = functools.partial(datamodel, frozen=True)
"""Data Model definition function using ``frozen=True``."""

frozen_model = frozenmodel


# Typing protocols are used instead of the actual classes for type checks
if xtyping.TYPE_CHECKING:

    class DataModel(DataModelTP):
        def __init__(self, *args: Any, **kwargs: Any) -> None: ...

        def __pretty__(
            self, fmt: Callable[[Any], Any], **kwargs: Any
        ) -> Generator[Any, None, None]: ...

else:

    class DataModel:
        """Base class to automatically convert any subclass into a Data Model.

        Inheriting from this class is equivalent to apply the :func:`datamodel`
        decorator to a class, except that the ``slots`` option is always ``False``
        (since it generates a new class) and all descendants will be also converted
        automatically in Data Models with the same options of the parent class
        (which does not happen when explicitly applying the decorator).

        See :func:`datamodel` for the description of the parameters.
        """

        __slots__ = ()

        @classmethod
        def __init_subclass__(
            cls,
            /,
            *,
            repr: (  # noqa: A002  # shadowing 'repr' python builtin
                bool | None | Literal["inherited"]
            ) = "inherited",
            eq: bool | None | Literal["inherited"] = "inherited",
            order: bool | None | Literal["inherited"] = "inherited",
            unsafe_hash: bool | None | Literal["inherited"] = "inherited",
            frozen: bool | Literal["strict", "inherited"] = "inherited",
            match_args: bool | Literal["inherited"] = "inherited",
            kw_only: bool | Literal["inherited"] = "inherited",
            coerce: bool | Literal["inherited"] = "inherited",
            type_validation_factory: (
                Optional[FieldTypeValidatorFactory] | Literal["inherited"]
            ) = "inherited",
            **kwargs: Any,
        ) -> None:
            dm_opts = kwargs.pop(_DM_OPTS, [])
            super(DataModel, cls).__init_subclass__(**kwargs)
            cls_params = getattr(cls, MODEL_PARAM_DEFINITIONS_ATTR, None)

            generic: Final = (
                "True_no_checks"
                if _GENERIC_DATAMODEL_ROOT_DM_OPT in dm_opts
                else getattr(cls_params, "generic", False)
            )

            locals_ = locals()
            datamodel_kwargs = {}
            for arg_name, default_value in [
                ("repr", _REPR_DEFAULT),
                ("eq", _EQ_DEFAULT),
                ("order", _ORDER_DEFAULT),
                ("unsafe_hash", _UNSAFE_HASH_DEFAULT),
                ("frozen", _FROZEN_DEFAULT),
                ("match_args", _MATCH_ARGS_DEFAULT),
                ("kw_only", _KW_ONLY_DEFAULT),
                ("coerce", _COERCE_DEFAULT),
                ("type_validation_factory", DefaultFieldTypeValidatorFactory),
            ]:
                arg_value = locals_[arg_name]
                if arg_value == "inherited":
                    datamodel_kwargs[arg_name] = getattr(cls_params, arg_name, default_value)
                else:
                    datamodel_kwargs[arg_name] = arg_value

            if cls_params is not None and cls_params.frozen and not datamodel_kwargs["frozen"]:
                raise TypeError("Subclasses of a frozen DataModel cannot be unfrozen.")

            _make_datamodel(
                cls,
                slots=False,
                generic=generic,
                **datamodel_kwargs,
                _stacklevel_offset=1,
            )


def field(
    *,
    default: Any = NOTHING,
    default_factory: Optional[Callable[[], Any]] = None,
    init: bool = True,
    repr: bool = True,  # noqa: A002   # shadowing 'repr' python builtin
    hash: Optional[bool] = None,  # noqa: A002   # shadowing 'hash' python builtin
    compare: bool = True,
    metadata: Optional[Mapping[Any, Any]] = None,
    kw_only: bool = _KW_ONLY_DEFAULT,
    converter: Callable[[Any], Any] | Literal["coerce"] | None = None,
    validator: (
        AttrsValidator | FieldValidator | Sequence[AttrsValidator | FieldValidator] | None
    ) = None,
) -> Any:  # attr.s lies in some typings
    """Define a new attribute on a class with advanced options.

    Keyword Arguments:
        default: If provided, this will be the default value for this field.
            This is needed because the ``field()`` call itself replaces the
            normal position of the default value.
        default_factory: If provided, it must be a zero-argument callable that will
            be called when a default value is needed for this field. Among other
            purposes, this can be used to specify fields with mutable default values.
            It is an error to specify both `default` and `default_factory`.
        init: If ``True`` (default), this field is included as a parameter to the
            generated ``__init__()`` method.
        repr: If ``True`` (default), this field is included in the string returned
            by the generated ``__repr__()`` method.
        hash: This can be a ``bool`` or ``None`` (default). If ``True``, this field is
            included in the generated ``__hash__()`` method. If ``None``, use the value
            of `compare`, which would normally be the expected behavior: a field
            should be considered in the `hash` if it is used for comparisons.
            Setting this value to anything other than ``None`` is `discouraged`.
        compare: If ``True`` (default), this field is included in the generated equality and
            comparison methods (__eq__(), __gt__(), et al.).
        metadata: An arbitrary mapping, not used at all by Data Models, and provided
            only as a third-party extension mechanism. Multiple third-parties can each
            have their own key, to use as a namespace in the metadata.
        kw_only: If ``True`` (default is ``False``), make this field keyword-only in the
            generated ``__init__`` (if ``init`` is ``False``, this parameter is ignored).
        converter: Callable that is automatically called to convert attribute's value.
            It is given the passed-in value, and the returned value will be used as the
            new value of the attribute before being passed to the validator, if any.
            If ``"coerce"`` is passed, a naive coercer converter will be generated.
            The automatic converter basically calls the constructor of the type indicated
            in the type hint, so it is assumed that new instances of this type can be created
            like ``type_name(value)``. For collection types, there is not attempt to convert
            its items, only the collection type.
        validator: FieldValidator or list of FieldValidators to be used with this field.
            (Note that validators can also be set using decorator notation).


    Examples:
        >>> from typing import List
        >>> @datamodel
        ... class C:
        ...     mylist: List[int] = field(default_factory=lambda : [1, 2, 3])
        >>> c = C()
        >>> c.mylist
        [1, 2, 3]

    """
    if default is not NOTHING and default_factory is not None:
        raise ValueError("Cannot specify both 'default' and 'default_factory'.")

    if default is not NOTHING:
        defaults_kwargs = {"default": default}
    elif default_factory is not None:
        defaults_kwargs = {"factory": default_factory}
    else:
        defaults_kwargs = {}

    return attrs.field(
        **defaults_kwargs,
        init=init,
        repr=repr,
        hash=hash,
        eq=compare,
        order=compare,
        metadata=metadata,
        kw_only=kw_only,
        converter=converter,  # type: ignore[arg-type]
        validator=validator,  # type: ignore[arg-type]
    )


coerced_field = functools.partial(field, converter="coerce")
"""Field definition function using ``converter="coerce"``."""


def validator(name: str) -> Callable[[FieldValidator], FieldValidator]:
    """Define a custom field validator for a specific field (decorator function).

    Arguments:
        name: Name of the field to be validated by the decorated function.

    The decorated functions should have the following signature:
    ``def _validator_function(self, attribute, value):``
    where ``self`` will be the model instance being validated, ``attribute``
    the definition information of the attribute (the value of
    ``__datamodel_fields__.field_name``) and ``value`` the actual value
    received for this field.
    """
    assert isinstance(name, str)

    def _field_validator_maker(func: FieldValidator) -> FieldValidator:
        names = getattr(func, _FIELD_VALIDATOR_TAG, ())
        setattr(func, _FIELD_VALIDATOR_TAG, tuple([*names, name]))
        return func

    return _field_validator_maker


_RV = TypeVar("_RV", bound=RootValidator)


def root_validator(cls_method: _RV, /) -> _RV:
    """Define a custom root validator (decorator function).

    The decorated functions should have the following signature:
    ``def _root_validator_function(cls, instance):``
    where ``cls`` will be the class of the model and ``instance`` the
    actual instance being validated.
    """
    setattr(cls_method, _ROOT_VALIDATOR_TAG, None)
    return cls_method


# -- Utils --
def is_datamodel(obj: Any) -> bool:
    """Return True if `obj` is a Data Model class or an instance of a Data Model."""
    cls = obj if isinstance(obj, type) else obj.__class__
    return hasattr(cls, MODEL_FIELD_DEFINITIONS_ATTR)


def is_generic_datamodel_class(cls: Type) -> bool:
    """Return ``True`` if `obj` is a generic Data Model class with type parameters."""
    assert isinstance(cls, type)
    return is_datamodel(cls) and xtyping.has_type_parameters(cls)


def get_fields(model: Union[DataModel, Type[DataModel]]) -> utils.FrozenNamespace:
    """Return the field meta-information of a Data Model.

    Arguments:
        model: A Data Model class or instance.

    Examples:
        >>> from typing import List
        >>> @datamodel
        ... class Model:
        ...     name: str
        ...     amount: int = 1
        ...     numbers: List[float] = field(default_factory=list)
        >>> fields(Model)  # doctest:+ELLIPSIS
        FrozenNamespace(...name=Attribute(name='name', default=NOTHING, ...

    """  # doctest conventions confuse RST validator
    if not is_datamodel(model):
        raise TypeError(f"Invalid datamodel instance or class: '{model}'.")
    if not isinstance(model, type):
        model = model.__class__

    ns = getattr(model, MODEL_FIELD_DEFINITIONS_ATTR)
    assert isinstance(ns, utils.FrozenNamespace)
    return ns


fields = get_fields


def asdict(
    instance: DataModel,
    *,
    value_serializer: Optional[Callable[[Type[DataModel], Attribute, Any], Any]] = None,
) -> Dict[str, Any]:
    """Return the contents of a Data Model instance as a new mapping from field names to values.

    Arguments:
        instance: Data Model instance.

    Keyword Arguments:
        value_serializer: A hook that is called for every attribute or dict key/value and must
            return the (updated) value.

    Examples:
        >>> @datamodel
        ... class C:
        ...     x: int
        ...     y: int
        >>> c = C(x=1, y=2)
        >>> assert asdict(c) == {'x': 1, 'y': 2}
    """  # sphinx.napoleon conventions confuse RST validator
    if not is_datamodel(instance) or isinstance(instance, type):
        raise TypeError(f"Invalid datamodel instance: '{instance}'.")
    return attrs.asdict(instance, value_serializer=value_serializer)


def astuple(instance: DataModel) -> Tuple[Any, ...]:
    """Return the contents of a Data Model instance as a new tuple of field values.

    Arguments:
        instance: Data Model instance.

    Examples:
        >>> @datamodel
        ... class C:
        ...     x: int
        ...     y: int
        >>> c = C(x=1, y=2)
        >>> assert astuple(c) == (1, 2)

    """
    if not is_datamodel(instance) or isinstance(instance, type):
        raise TypeError(f"Invalid datamodel instance: '{instance}'.")
    return attrs.astuple(instance, recurse=True)


evolve = attrs.evolve
"""Create a new instance, based on inst with changes applied."""

validate = attrs.validate
"""Validate all attributes on inst that have a validator."""

_DataModelT = TypeVar("_DataModelT", bound=DataModel)


def update_forward_refs(
    model_cls: Type[_DataModelT],
    localns: Optional[Dict[str, Any]] = None,
) -> Type[_DataModelT]:
    """Update Data Model class meta-information replacing forwarded type annotations with actual types.

    Arguments:
        localns: locals ``dict`` used in the evaluation of the annotations
            (globals are automatically taken from ``model.__module__``).

    Returns:
        The provided class (so it can be used as a decorator too).

    """
    if not (isinstance(model_cls, type) and is_datamodel(model_cls)):
        raise TypeError(f"Invalid datamodel class: '{model_cls}'.")

    # attrs.resolve_types() caches the exact class (in the MRO) whose types have been already resolved
    if getattr(model_cls, "__attrs_types_resolved__", None) != model_cls:
        fields = list(model_cls.__datamodel_fields__.keys())
        current_datamodel_fields = getattr(model_cls, MODEL_FIELD_DEFINITIONS_ATTR)

        for field_name in fields:
            if not hasattr(current_datamodel_fields, field_name):
                raise ValueError(f"{model_cls} does not contain a field named '{field_name}'.")

            field_attr = getattr(current_datamodel_fields, field_name)

            if isinstance(field_attr.type, ForwardRef):
                try:
                    actual_type = xtyping.eval_forward_ref(
                        field_attr.type,
                        sys.modules[model_cls.__module__].__dict__,
                        localns,
                        include_extras=True,
                    )
                    object.__setattr__(field_attr, "type", actual_type)
                except Exception as error:
                    raise TypeError(
                        f"Unexpected error trying to solve '{field_name}' field annotation ('{getattr(field_attr, 'type', None)}')"
                    ) from error

            # update resolved cache as attrs.resolve_types() would do
            model_cls.__attrs_types_resolved__ = model_cls  # type: ignore[attr-defined]  # adding a new class attribute

    return model_cls


def concretize(
    datamodel_cls: Type[GenericDataModelT],
    /,
    *type_args: Type,
    class_name: Optional[str] = None,
    module: Optional[str] = None,
    support_pickling: bool = True,
    overwrite_definition: bool = True,
) -> Type[DataModelT]:
    """Generate a new concrete subclass of a generic Data Model.

    Arguments:
        datamodel_cls: Generic Data Model to be subclassed.
        type_args: Type definitions replacing the `TypeVars` in
            ``datamodel_cls.__parameters__``.

    Keyword Arguments:
        class_name: Name of the new concrete class. The default value is the
            same of the generic Data Model replacing the `TypeVars` by the provided
            `type_args` in the name.
        module: Value of the ``__module__`` attribute of the new class.
            The default value is the name of the module containing the generic Data Model.
        support_pickling: If ``True``, support for pickling will be added
            by actually inserting the new class into the target `module`.
        overwrite_definition: If ``True``, a previous definition of the class in
            the target module will be overwritten.

    """  # doctest conventions confuse RST validator
    concrete_cls: Type[DataModelT] = _make_concrete_with_cache(
        datamodel_cls, *type_args, class_name=class_name, module=module  # type: ignore[arg-type]
    )
    assert isinstance(concrete_cls, type) and is_datamodel(concrete_cls)

    # For pickling to work, the new class has to be added to the proper module
    if support_pickling:
        class_name = concrete_cls.__name__
        reference_module_globals = sys.modules[concrete_cls.__module__].__dict__
        if not (cls_in_module := (class_name in reference_module_globals)) or overwrite_definition:
            reference_module_globals[class_name] = concrete_cls
        elif cls_in_module and reference_module_globals[class_name] is not concrete_cls:
            warnings.warn(
                RuntimeWarning(
                    f"Existing '{class_name}' symbol in module '{module}' contains a reference"
                    "to a different object."
                )
            )

    return concrete_cls


# -- Helpers --
def _collect_field_validators(cls: Type) -> Dict[str, FieldValidator]:
    result = {}
    for member in cls.__dict__.values():
        if hasattr(member, _FIELD_VALIDATOR_TAG):
            for field_name in getattr(member, _FIELD_VALIDATOR_TAG):
                result[field_name] = member
            delattr(member, _FIELD_VALIDATOR_TAG)

    return result


def _collect_root_validators(cls: Type) -> List[RootValidator]:
    result = []
    for base in reversed(cls.__mro__[1:]):
        for validator in getattr(base, MODEL_ROOT_VALIDATORS_ATTR, []):
            if validator not in result:
                result.append(validator)

    for member in cls.__dict__.values():
        if hasattr(member, _ROOT_VALIDATOR_TAG):
            result.append(member)
            delattr(member, _ROOT_VALIDATOR_TAG)

    return result


def _get_attribute_from_bases(
    name: str, mro: Tuple[Type, ...], annotations: Optional[Dict[str, Any]] = None
) -> Optional[Attribute]:
    for base in mro:
        for base_field_attrib in getattr(base, "__attrs_attrs__", []):
            if base_field_attrib.name == name:
                if annotations is not None:
                    annotations[name] = base.__annotations__[name]
                return cast(Attribute, base_field_attrib)

    return None


def _substitute_typevars(
    type_hint: Type, type_params_map: Mapping[TypeVar, Union[Type, TypeVar]]
) -> Tuple[Union[Type, TypeVar], bool]:
    if isinstance(type_hint, typing.TypeVar):
        assert type_hint in type_params_map
        return type_params_map[type_hint], True
    elif getattr(type_hint, "__parameters__", []):
        return type_hint[tuple(type_params_map[tp] for tp in type_hint.__parameters__)], True
<<<<<<< HEAD
        # TODO(egparedes): WIP fix for partial specialization
        #   # Type hint is a generic model: replace all the concretized type vars
        #   replaced = False                                # noqa: ERA001, RUF100
        #   new_args = []                                   # noqa: ERA001, RUF100
        #   for tp in type_hint.__parameters__:             # noqa: ERA001, RUF100
        #       if tp in type_params_map:                   # noqa: ERA001, RUF100
        #           new_args.append(type_params_map[tp])    # noqa: ERA001, RUF100
        #           replaced = True                         # noqa: ERA001, RUF100
        #       else:                                       # noqa: ERA001, RUF100
        #           new_args.append(type_params_map[tp])    # noqa: ERA001, RUF100
        #   return type_hint[tuple(new_args)], replaced     # noqa: ERA001, RUF100
=======
>>>>>>> ba353d3b
    else:
        return type_hint, False


def _make_counting_attr_from_attribute(
    field_attrib: Attribute, *, include_type: bool = False, **kwargs: Any
) -> Any:  # attr.s lies a bit in some typing definitons
    args = [
        "default",
        "validator",
        "repr",
        "eq",
        "order",
        "hash",
        "init",
        "metadata",
        "converter",
        "kw_only",
        "on_setattr",
    ]
    if include_type:
        args.append("type")

    result = attr.ib(**{key: getattr(field_attrib, key) for key in args}, **kwargs)
    for key in ("eq_key", "order_key"):
        object.__setattr__(result, key, getattr(field_attrib, key))

    return result


def _make_post_init(has_post_init: bool) -> Callable[[DataModel], None]:
    # Duplicated code to facilitate the source inspection of the generated `__init__()` method
    if has_post_init:

        def __attrs_post_init__(self: DataModel) -> None:
            if attr._config._run_validators is True:  # type: ignore[attr-defined]  # attr._config is not visible for mypy
                for validator in self.__datamodel_root_validators__:
                    validator.__get__(self)(self)

            self.__post_init__()

    else:

        def __attrs_post_init__(self: DataModel) -> None:
            if attr._config._run_validators is True:  # type: ignore[attr-defined]  # attr._config is not visible for mypy
                for validator in type(self).__datamodel_root_validators__:
                    validator.__get__(self)(self)

    setattr(__attrs_post_init__, _DATAMODEL_TAG, True)

    return __attrs_post_init__


def _make_devtools_pretty() -> (
    Callable[[DataModel, Callable[[Any], Any]], Generator[Any, None, None]]
):
    def __pretty__(
        self: DataModel, fmt: Callable[[Any], Any], **kwargs: Any
    ) -> Generator[Any, None, None]:
        """Provide a human readable representation for `devtools <https://python-devtools.helpmanual.io/>`_.

        Note:
            Adapted from `pydantic <https://github.com/samuelcolvin/pydantic>`_.
        """
        yield self.__class__.__name__ + "("
        yield 1
        for name in self.__datamodel_fields__.keys():
            yield name + "="
            yield fmt(getattr(self, name))
            yield ","
            yield 0
        yield -1
        yield ")"

    return __pretty__


def _make_data_model_class_getitem() -> classmethod:
    def __class_getitem__(
        cls: Type[GenericDataModelT], args: Union[Type, Tuple[Type]]
    ) -> Type[DataModelT] | Type[GenericDataModelT]:
        """Return an instance compatible with aliases created by :class:`typing.Generic` classes.

        See :class:`GenericDataModelAlias` for further information.
        """
        type_args: Tuple[Type] = args if isinstance(args, tuple) else (args,)
        concrete_cls: Type[DataModelT] = concretize(cls, *type_args)
        return concrete_cls

    return classmethod(__class_getitem__)


def _make_type_converter(type_annotation: TypeAnnotation, name: str) -> TypeConverter[_T]:
    # TODO(egparedes): if a "typing tree" structure is implemented, refactor this code
    # as a tree traversal.
    if xtyping.is_actual_type(type_annotation) and not isinstance(None, type_annotation):
        assert not xtyping.get_args(type_annotation)
        assert isinstance(type_annotation, type)

        def _type_converter(value: Any) -> _T:
            try:
                return value if isinstance(value, type_annotation) else type_annotation(value)
            except Exception as error:
                raise TypeError(
                    f"Error during coertion of given value '{value}' for field '{name}'."
                ) from error

        return _type_converter

    if isinstance(type_annotation, TypeVar):
        return (
            _make_type_converter(type_annotation.__bound__, name)
            if type_annotation.__bound__
            else toolz.identity
        )

    if type_annotation is Any:
        return toolz.identity

    origin_type = xtyping.get_origin(type_annotation)

    if (
        origin_type is xtyping.Union
        and type(None) in (args := xtyping.get_args(type_annotation))
        and len(args) == 2
    ):
        # Optional type
        _inner_type_converter: TypeConverter[_T] = _make_type_converter(args[0], name)

        return cast(TypeConverter[_T], lambda x: x if x is None else _inner_type_converter(x))

    if xtyping.is_actual_type(origin_type):
        return _make_type_converter(origin_type, name)

    raise exceptions.EveTypeError(
        f"Automatic type coertion for {type_annotation} types is not supported."
    )


_KNOWN_MUTABLE_TYPES: Final = (list, dict, set)


def _make_datamodel(  # too complex but still readable and documented
    cls: Type[_T],
    *,
    repr: bool,  # noqa: A002   # shadowing 'repr' python builtin
    eq: bool,
    order: bool,
    unsafe_hash: bool,
    frozen: bool | Literal["strict"],
    match_args: bool,
    kw_only: bool,
    slots: bool,
    coerce: bool,
    generic: bool | Literal["True_no_checks"],
    type_validation_factory: Optional[FieldTypeValidatorFactory],
    _stacklevel_offset: int = 0,
) -> Type[_T]:
    """Actual implementation of the Data Model creation.

    See :func:`datamodel` for the description of the parameters.

    """
    mro_bases: Tuple[Type, ...] = cls.__mro__[1:]

    if "__annotations__" not in cls.__dict__:
        cls.__annotations__ = {}
    annotations = cls.__dict__["__annotations__"]
    resolved_annotations = xtyping.get_partial_type_hints(cls)
    annotations_with_extras = xtyping.get_partial_type_hints(cls, include_extras=True)

    frozen, strict_frozen = (True, True) if frozen == "strict" else (frozen, False)

    # Create attrib definitions with automatic type validators and converters
    # for the annotated fields. The keys in the original annotations are used for
    # iteration, since the resolved annotations also contain superclasses' annotations
    for key in annotations:
        type_hint = annotations[key] = resolved_annotations[key]

        # Skip members annotated as class variables
        if type_hint is ClassVar or xtyping.get_origin(type_hint) is ClassVar:
            continue

        if xtyping.get_origin(annotations_with_extras[key]) == xtyping.Annotated:
            _, *type_extras = xtyping.get_args(annotations_with_extras[key])
        else:
            type_extras = []

        coerce_field = coerce or _COERCED_TYPE_TAG in type_extras
        qualified_field_name = f"{cls.__name__}.{key}"

        # Create type validator if validation is enabled
        if type_validation_factory is None or _UNCHECKED_TYPE_TAG in type_extras:
            type_validator = lambda a, b, c: None  # noqa: E731
        else:
            type_validator = type_validation_factory(type_hint, qualified_field_name)

        # Declare an attrs.field() for this field with the right options.
        # There are different cases depending on the current value of the attribute in the class dict.
        attr_value_in_cls = cls.__dict__.get(key, NOTHING)
        if isinstance(attr_value_in_cls, attr._make._CountingAttr):  # type: ignore[attr-defined]  # _make is private
            # A field() function has already been used to customize the definition of the field.
            # In this case, we need to:
            #  - prepend the type validator to the list of provided validators (if any)
            #  - add the converter if the field needs to be converted and another custom converter
            #      has not been defined
            attr_value_in_cls._validator = (
                type_validator
                if attr_value_in_cls._validator is None
                else attr._make.and_(type_validator, attr_value_in_cls._validator)  # type: ignore[attr-defined]  # attr._make is not visible for mypy
            )
            coerce_field = coerce_field or attr_value_in_cls.converter == "coerce"
            if coerce_field:
                if attr_value_in_cls.converter in (None, "coerce"):
                    attr_value_in_cls.converter = _make_type_converter(
                        type_hint, qualified_field_name
                    )
                else:
                    raise TypeError(
                        f"Impossible to add automatic type converter to field '{qualified_field_name}' "
                        "which already defines a custom converter."
                    )

        else:
            # Create field converter if automatic coertion is enabled
            converter: TypeConverter = cast(
                TypeConverter,
                _make_type_converter(type_hint, qualified_field_name) if coerce_field else None,
            )
            if attr_value_in_cls is NOTHING:
                # The field has no definition in the class dict, it's only an annotation
                setattr(
                    cls,
                    key,
                    attrs.field(converter=converter, validator=type_validator),
                )

            else:
                # The field contains the default value in the class dict
                if isinstance(attr_value_in_cls, _KNOWN_MUTABLE_TYPES):
                    warnings.warn(
                        f"'{attr_value_in_cls.__class__.__name__}' value used as default in '{cls.__name__}.{key}'.\n"
                        "Mutable types should not defbe normally used as field defaults (use 'default_factory' instead).",
                        stacklevel=_stacklevel_offset + 2,
                    )
                setattr(
                    cls,
                    key,
                    attrs.field(
                        converter=converter, default=attr_value_in_cls, validator=type_validator
                    ),
                )

    # All fields should be annotated with type hints
    num_attrs = 0
    for key, value in cls.__dict__.items():
        if isinstance(value, attr._make._CountingAttr):  # type: ignore[attr-defined]  # attr._make is not visible for mypy
            num_attrs += 1
            if (
                key not in annotations
                and xtyping.get_origin(resolved_annotations.get(key, None)) is not ClassVar
            ):
                raise TypeError(f"Missing type annotation in '{key}' field.")

    # Validator processing
    root_validators = _collect_root_validators(cls)
    field_validators = _collect_field_validators(cls)

    for qualified_field_name, field_validator in field_validators.items():
        field_c_attr = cls.__dict__.get(qualified_field_name, None)
        if not field_c_attr:
            # Field has not been defined in the current class namespace,
            # look for field definition in the base classes.
            base_field_attr = _get_attribute_from_bases(
                qualified_field_name, mro_bases, annotations
            )
            if base_field_attr:
                # Create a new field in the current class cloning the existing
                # definition and add the new validator (attrs recommendation)
                field_c_attr = _make_counting_attr_from_attribute(
                    base_field_attr,
                )
                setattr(cls, qualified_field_name, field_c_attr)
            else:
                raise TypeError(
                    f"Validator assigned to non existing '{qualified_field_name}' field."
                )

        # Add field validator using field_attr.validator
        assert isinstance(field_c_attr, attr._make._CountingAttr)  # type: ignore[attr-defined]  # attr._make is not visible for mypy
        field_c_attr.validator(field_validator)

    setattr(cls, MODEL_ROOT_VALIDATORS_ATTR, tuple(root_validators))

    # Apply attrs.define() to enhance the class once all datamodels features
    # have been converted into attrs options
    if "__pre_init__" in cls.__dict__:
        if "__attrs_pre_init__" in cls.__dict__:
            raise TypeError(
                f"'{cls.__name__}' class contains custom '__attrs_pre_init__', which conflicts with `__pre_init__` ."
            )
        cls.__attrs_pre_init__ = cls.__pre_init__  # type: ignore[attr-defined]  # adding new attribute

    if "__attrs_post_init__" in cls.__dict__ and not hasattr(
        cls.__attrs_post_init__,
        _DATAMODEL_TAG,  # type: ignore[attr-defined]  # mypy doesn't know about __attr_post_init__
    ):
        raise TypeError(f"'{cls.__name__}' class contains forbidden custom '__attrs_post_init__'.")
    cls.__attrs_post_init__ = _make_post_init(has_post_init="__post_init__" in cls.__dict__)  # type: ignore[attr-defined]  # adding new attribute

    if generic:
        if generic == "True_no_checks":
            # For the root GenericDataModel class, only set the attribute in __datamodel_params__ to True
            generic = True
        else:
            # For any other subclass, add the proper __class_getitem__ method
            if not issubclass(cls, (typing.Generic, xtyping.Generic)):  # type: ignore[arg-type]  # Generic is not considered a type
                raise TypeError(
                    f"'{cls.__name__}' cannot be converted to a GenericDataModel because it is not a generic class."
                )
            cls.__class_getitem__ = _make_data_model_class_getitem()  # type: ignore[attr-defined]  # adding new attribute

    # TODO(egparedes): consider the use of the field_transformer hook available in attrs:
    #   https://www.attrs.org/en/stable/extending.html#automatic-field-transformation-and-modification
    new_cls = attrs.define(  # type: ignore[call-overload]
        cls,
        auto_attribs=True,
        auto_detect=True,
        init=None,
        repr=None if repr else False,
        eq=None if eq else False,
        order=order,
        hash=None if not unsafe_hash else True,
        frozen=frozen,
        match_args=match_args,
        kw_only=kw_only,
        slots=slots,
    )
    assert (new_cls is cls) or slots

    # Final checks and postprocessing
    if strict_frozen:
        unhashable_fields = set()
        for f_attr in new_cls.__attrs_attrs__:
            if is_datamodel(f_attr.type):
                if getattr(f_attr.type, MODEL_PARAM_DEFINITIONS_ATTR).strict_frozen is True:
                    continue
            elif xtyping.is_hashable_type(f_attr.type):
                continue
            unhashable_fields.add(f_attr.name)

        if unhashable_fields:
            raise exceptions.EveTypeError(
                f"Some fields ({unhashable_fields}) can not be considered strictly immutable."
            )

    if "__attrs_init__" in new_cls.__dict__:
        assert "__auto_init__" not in cls.__dict__
        new_cls.__auto_init__ = new_cls.__attrs_init__

    new_cls.__pretty__ = _make_devtools_pretty()
    setattr(
        new_cls,
        MODEL_PARAM_DEFINITIONS_ATTR,
        utils.FrozenNamespace(
            repr=repr,
            eq=eq,
            order=order,
            unsafe_hash=unsafe_hash,
            frozen=frozen,
            strict_frozen=strict_frozen,
            match_args=match_args,
            kw_only=kw_only,
            slots=slots,
            coerce=coerce,
            generic=generic,
            type_validation_factory=type_validation_factory,
        ),
    )
    setattr(
        new_cls,
        MODEL_FIELD_DEFINITIONS_ATTR,
        utils.FrozenNamespace(**{f_attr.name: f_attr for f_attr in new_cls.__attrs_attrs__}),
    )
    new_cls.update_forward_refs = classmethod(update_forward_refs)

    return new_cls


@utils.optional_lru_cache(maxsize=None, typed=True)
def _make_concrete_with_cache(
    datamodel_cls: Type[GenericDataModelT],
    *type_args: Type,
    class_name: Optional[str] = None,
    module: Optional[str] = None,
) -> Type[DataModelT]:
    if not is_generic_datamodel_class(datamodel_cls):
        raise TypeError(f"'{datamodel_cls.__name__}' is not a generic model class.")
    for t in type_args:
        if not (
            isinstance(t, (type, type(None), xtyping.StdGenericAliasType))
            or (getattr(type(t), "__module__", None) in ("typing", "typing_extensions"))
        ):
            raise TypeError(
                f"Only 'type' and 'typing' definitions can be passed as arguments "
                f"to instantiate a generic model class (received: {type_args})."
            )
    if len(type_args) != len(datamodel_cls.__parameters__):
        raise TypeError(
            f"Instantiating '{datamodel_cls.__name__}' generic model with a wrong number of parameters "
            f"({len(type_args)} used, {len(datamodel_cls.__parameters__)} expected)."
        )

    # Replace field definitions with the new actual types for generic fields
    type_params_map = dict(zip(datamodel_cls.__parameters__, type_args))
    model_fields = getattr(datamodel_cls, MODEL_FIELD_DEFINITIONS_ATTR)
    new_annotations = {}

    new_field_c_attrs = {}
    for field_name, field_type in xtyping.get_type_hints(datamodel_cls).items():
        new_annotation, replaced = _substitute_typevars(field_type, type_params_map)
        if replaced:
            new_annotations[field_name] = new_annotation
            field_attrib = getattr(model_fields, field_name)
            new_field_c_attrs[field_name] = _make_counting_attr_from_attribute(field_attrib)

    # Create new concrete class
    if not class_name:
        arg_names = []
        for tp_var in datamodel_cls.__parameters__:
            arg_string = tp_var.__name__
            if tp_var in type_params_map:
                concrete_arg = type_params_map[tp_var]
                if isinstance(concrete_arg, type):
                    arg_string = concrete_arg.__name__
                else:
                    arg_string = utils.slugify(
                        str(concrete_arg).replace("typing.", "").replace("...", "ellipsis")
                    )

            arg_names.append(arg_string)

        class_name = f"{datamodel_cls.__name__}__{'_'.join(arg_names)}"

    namespace = {
        "__annotations__": new_annotations,
        "__module__": module if module else datamodel_cls.__module__,
        **new_field_c_attrs,
    }
    concrete_cls = type(class_name, (datamodel_cls,), namespace)

    # Update the tuple of generic parameters in the new class, in case
    # this is a partial concretization
    assert hasattr(concrete_cls, "__parameters__")
    concrete_cls.__parameters__ = tuple(
        type_params_map[tp_var]
        for tp_var in datamodel_cls.__parameters__
        if isinstance(type_params_map[tp_var], typing.TypeVar)
    )
    assert concrete_cls.__module__ == module or not module

    if MODEL_FIELD_DEFINITIONS_ATTR not in concrete_cls.__dict__:
        # If original model does not inherit from GenericDataModel,
        # _make_datamodel() hasn't been called automatically, so call it now
        params = getattr(datamodel_cls, MODEL_PARAM_DEFINITIONS_ATTR)
        concrete_cls = _make_datamodel(
            concrete_cls,
            **{
                name: getattr(params, name)
                for name in ("repr", "eq", "order", "unsafe_hash", "frozen")
            },
        )

    return concrete_cls


if xtyping.TYPE_CHECKING:
    FrozenModel: TypeAlias = DataModel

else:

    class FrozenModel(DataModel, frozen=True):
        __slots__ = ()


if xtyping.TYPE_CHECKING:

    class GenericDataModel(GenericDataModelTP):
        @classmethod
        def __class_getitem__(
            cls: Type[GenericDataModelTP], args: Union[Type, Tuple[Type, ...]]
        ) -> Union[DataModelTP, GenericDataModelTP]: ...

else:

    class GenericDataModel(DataModel, __dm_opts=[_GENERIC_DATAMODEL_ROOT_DM_OPT]):
        __slots__ = ()<|MERGE_RESOLUTION|>--- conflicted
+++ resolved
@@ -34,7 +34,7 @@
     import cytoolz as toolz
 except ModuleNotFoundError:
     # Fall back to pure Python toolz
-    import toolz
+    import toolz  # noqa: F401
 
 from .. import exceptions, extended_typing as xtyping, type_validation as type_val, utils
 from ..extended_typing import (
@@ -84,7 +84,8 @@
 
 
 class DataModelTP(_AttrsClassTP, xtyping.DevToolsPrettyPrintable, Protocol):
-    def __init__(self, *args: Any, **kwargs: Any) -> None: ...
+    def __init__(self, *args: Any, **kwargs: Any) -> None:
+        ...
 
     __datamodel_fields__: ClassVar[utils.FrozenNamespace[Attribute]] = cast(
         utils.FrozenNamespace[Attribute], None
@@ -115,7 +116,8 @@
     @classmethod
     def __class_getitem__(
         cls: Type[GenericDataModelTP], args: Union[Type, Tuple[Type, ...]]
-    ) -> Union[DataModelTP, GenericDataModelTP]: ...
+    ) -> Union[DataModelTP, GenericDataModelTP]:
+        ...
 
 
 _DM = TypeVar("_DM", bound="DataModel")
@@ -278,11 +280,12 @@
     coerce: bool = _COERCE_DEFAULT,
     generic: bool = _GENERIC_DEFAULT,
     type_validation_factory: Optional[FieldTypeValidatorFactory] = DefaultFieldTypeValidatorFactory,
-) -> Callable[[Type[_T]], Type[_T]]: ...
+) -> Callable[[Type[_T]], Type[_T]]:
+    ...
 
 
 @overload
-def datamodel(  # redefinion of unused symbol
+def datamodel(  # noqa: F811  # redefinion of unused symbol
     cls: Type[_T],
     /,
     *,
@@ -297,10 +300,12 @@
     coerce: bool = _COERCE_DEFAULT,
     generic: bool = _GENERIC_DEFAULT,
     type_validation_factory: Optional[FieldTypeValidatorFactory] = DefaultFieldTypeValidatorFactory,
-) -> Type[_T]: ...
-
-
-def datamodel(  # redefinion of unused symbol
+) -> Type[_T]:
+    ...
+
+
+# TODO(egparedes): Use @dataclass_transform(eq_default=True, field_specifiers=("field",))
+def datamodel(  # noqa: F811  # redefinion of unused symbol
     cls: Optional[Type[_T]] = None,
     /,
     *,
@@ -405,7 +410,8 @@
         type_validation_factory: Optional[
             FieldTypeValidatorFactory
         ] = DefaultFieldTypeValidatorFactory,
-    ) -> Union[Type[_T], Callable[[Type[_T]], Type[_T]]]: ...
+    ) -> Union[Type[_T], Callable[[Type[_T]], Type[_T]]]:
+        ...
 
 
 frozenmodel: _DataModelDecoratorTP = functools.partial(datamodel, frozen=True)
@@ -418,14 +424,16 @@
 if xtyping.TYPE_CHECKING:
 
     class DataModel(DataModelTP):
-        def __init__(self, *args: Any, **kwargs: Any) -> None: ...
+        def __init__(self, *args: Any, **kwargs: Any) -> None:
+            ...
 
         def __pretty__(
             self, fmt: Callable[[Any], Any], **kwargs: Any
-        ) -> Generator[Any, None, None]: ...
+        ) -> Generator[Any, None, None]:
+            ...
 
 else:
-
+    # TODO(egparedes): use @dataclass_transform(eq_default=True, field_specifiers=("field",))
     class DataModel:
         """Base class to automatically convert any subclass into a Data Model.
 
@@ -558,7 +566,7 @@
         >>> from typing import List
         >>> @datamodel
         ... class C:
-        ...     mylist: List[int] = field(default_factory=lambda : [1, 2, 3])
+        ...     mylist: List[int] = field(default_factory=lambda: [1, 2, 3])
         >>> c = C()
         >>> c.mylist
         [1, 2, 3]
@@ -659,7 +667,7 @@
         >>> fields(Model)  # doctest:+ELLIPSIS
         FrozenNamespace(...name=Attribute(name='name', default=NOTHING, ...
 
-    """  # doctest conventions confuse RST validator
+    """  # noqa: RST201  # doctest conventions confuse RST validator
     if not is_datamodel(model):
         raise TypeError(f"Invalid datamodel instance or class: '{model}'.")
     if not isinstance(model, type):
@@ -693,8 +701,8 @@
         ...     x: int
         ...     y: int
         >>> c = C(x=1, y=2)
-        >>> assert asdict(c) == {'x': 1, 'y': 2}
-    """  # sphinx.napoleon conventions confuse RST validator
+        >>> assert asdict(c) == {"x": 1, "y": 2}
+    """  # noqa: RST301  # sphinx.napoleon conventions confuse RST validator
     if not is_datamodel(instance) or isinstance(instance, type):
         raise TypeError(f"Invalid datamodel instance: '{instance}'.")
     return attrs.asdict(instance, value_serializer=value_serializer)
@@ -783,7 +791,7 @@
     *type_args: Type,
     class_name: Optional[str] = None,
     module: Optional[str] = None,
-    support_pickling: bool = True,
+    support_pickling: bool = True,  # noqa
     overwrite_definition: bool = True,
 ) -> Type[DataModelT]:
     """Generate a new concrete subclass of a generic Data Model.
@@ -804,9 +812,12 @@
         overwrite_definition: If ``True``, a previous definition of the class in
             the target module will be overwritten.
 
-    """  # doctest conventions confuse RST validator
+    """  # noqa: RST301  # doctest conventions confuse RST validator
     concrete_cls: Type[DataModelT] = _make_concrete_with_cache(
-        datamodel_cls, *type_args, class_name=class_name, module=module  # type: ignore[arg-type]
+        datamodel_cls,  # type: ignore[arg-type]
+        *type_args,
+        class_name=class_name,
+        module=module,
     )
     assert isinstance(concrete_cls, type) and is_datamodel(concrete_cls)
 
@@ -875,20 +886,6 @@
         return type_params_map[type_hint], True
     elif getattr(type_hint, "__parameters__", []):
         return type_hint[tuple(type_params_map[tp] for tp in type_hint.__parameters__)], True
-<<<<<<< HEAD
-        # TODO(egparedes): WIP fix for partial specialization
-        #   # Type hint is a generic model: replace all the concretized type vars
-        #   replaced = False                                # noqa: ERA001, RUF100
-        #   new_args = []                                   # noqa: ERA001, RUF100
-        #   for tp in type_hint.__parameters__:             # noqa: ERA001, RUF100
-        #       if tp in type_params_map:                   # noqa: ERA001, RUF100
-        #           new_args.append(type_params_map[tp])    # noqa: ERA001, RUF100
-        #           replaced = True                         # noqa: ERA001, RUF100
-        #       else:                                       # noqa: ERA001, RUF100
-        #           new_args.append(type_params_map[tp])    # noqa: ERA001, RUF100
-        #   return type_hint[tuple(new_args)], replaced     # noqa: ERA001, RUF100
-=======
->>>>>>> ba353d3b
     else:
         return type_hint, False
 
@@ -1031,7 +1028,7 @@
 _KNOWN_MUTABLE_TYPES: Final = (list, dict, set)
 
 
-def _make_datamodel(  # too complex but still readable and documented
+def _make_datamodel(  # noqa: C901  # too complex but still readable and documented
     cls: Type[_T],
     *,
     repr: bool,  # noqa: A002   # shadowing 'repr' python builtin
@@ -1193,8 +1190,8 @@
         cls.__attrs_pre_init__ = cls.__pre_init__  # type: ignore[attr-defined]  # adding new attribute
 
     if "__attrs_post_init__" in cls.__dict__ and not hasattr(
-        cls.__attrs_post_init__,
-        _DATAMODEL_TAG,  # type: ignore[attr-defined]  # mypy doesn't know about __attr_post_init__
+        cls.__attrs_post_init__,  # type: ignore[attr-defined]  # mypy doesn't know about __attr_post_init__
+        _DATAMODEL_TAG,
     ):
         raise TypeError(f"'{cls.__name__}' class contains forbidden custom '__attrs_post_init__'.")
     cls.__attrs_post_init__ = _make_post_init(has_post_init="__post_init__" in cls.__dict__)  # type: ignore[attr-defined]  # adding new attribute
@@ -1380,7 +1377,8 @@
         @classmethod
         def __class_getitem__(
             cls: Type[GenericDataModelTP], args: Union[Type, Tuple[Type, ...]]
-        ) -> Union[DataModelTP, GenericDataModelTP]: ...
+        ) -> Union[DataModelTP, GenericDataModelTP]:
+            ...
 
 else:
 
