--- conflicted
+++ resolved
@@ -660,11 +660,7 @@
         >>> fields(Model)  # doctest:+ELLIPSIS
         FrozenNamespace(...name=Attribute(name='name', default=NOTHING, ...
 
-<<<<<<< HEAD
-    """  # doctest conventions confuse RST validator
-=======
     """
->>>>>>> 77a205b6
     if not is_datamodel(model):
         raise TypeError(f"Invalid datamodel instance or class: '{model}'.")
     if not isinstance(model, type):
@@ -699,11 +695,7 @@
         ...     y: int
         >>> c = C(x=1, y=2)
         >>> assert asdict(c) == {"x": 1, "y": 2}
-<<<<<<< HEAD
-    """  # sphinx.napoleon conventions confuse RST validator
-=======
     """
->>>>>>> 77a205b6
     if not is_datamodel(instance) or isinstance(instance, type):
         raise TypeError(f"Invalid datamodel instance: '{instance}'.")
     return attrs.asdict(instance, value_serializer=value_serializer)
@@ -813,21 +805,12 @@
         overwrite_definition: If ``True``, a previous definition of the class in
             the target module will be overwritten.
 
-<<<<<<< HEAD
-    """  # doctest conventions confuse RST validator
-    concrete_cls: Type[DataModelT] = _make_concrete_with_cache(
-        datamodel_cls,
-        *type_args,
-        class_name=class_name,
-        module=module,  # type: ignore[arg-type]
-=======
     """
     concrete_cls: Type[DataModelT] = _make_concrete_with_cache(
         datamodel_cls,  # type: ignore[arg-type]
         *type_args,
         class_name=class_name,
         module=module,
->>>>>>> 77a205b6
     )
     assert isinstance(concrete_cls, type) and is_datamodel(concrete_cls)
 
@@ -1039,11 +1022,7 @@
 _KNOWN_MUTABLE_TYPES: Final = (list, dict, set)
 
 
-<<<<<<< HEAD
-def _make_datamodel(  # too complex but still readable and documented
-=======
 def _make_datamodel(
->>>>>>> 77a205b6
     cls: Type[_T],
     *,
     repr: bool,  # noqa: A002 [builtin-argument-shadowing]
@@ -1205,13 +1184,8 @@
         cls.__attrs_pre_init__ = cls.__pre_init__  # type: ignore[attr-defined]  # adding new attribute
 
     if "__attrs_post_init__" in cls.__dict__ and not hasattr(
-<<<<<<< HEAD
-        cls.__attrs_post_init__,
-        _DATAMODEL_TAG,  # type: ignore[attr-defined]  # mypy doesn't know about __attr_post_init__
-=======
         cls.__attrs_post_init__,  # type: ignore[attr-defined]  # mypy doesn't know about __attr_post_init__
         _DATAMODEL_TAG,
->>>>>>> 77a205b6
     ):
         raise TypeError(f"'{cls.__name__}' class contains forbidden custom '__attrs_post_init__'.")
     cls.__attrs_post_init__ = _make_post_init(has_post_init="__post_init__" in cls.__dict__)  # type: ignore[attr-defined]  # adding new attribute
