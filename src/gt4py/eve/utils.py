--- conflicted
+++ resolved
@@ -367,14 +367,11 @@
         assert isinstance(other, HashableBy)
         return self.value is other.value or self.value == other.value
 
-<<<<<<< HEAD
-=======
     def __str__(self) -> str:
         return (
             f"{self.__class__.__name__}(value={self.value!r}, hashed_value={self.hashed_value!r})"
         )
 
->>>>>>> b118f7d0
 
 @overload
 def hashable_by(func: Callable[[_T], int], value: _T) -> HashableBy[_T]: ...
@@ -389,15 +386,9 @@
 def hashable_by(
     func: Callable[[_T], int], value: _T | NothingType = NOTHING
 ) -> HashableBy[_T] | functools.partial[HashableBy[_T]]:
-<<<<<<< HEAD
     """
     Creates a wrapper that uses `func` to hash the value passed to it.
     """
-=======
-    """
-    Creates a wrapper that uses `func` to hash the value passed to it.
-    """
->>>>>>> b118f7d0
     return (
         HashableBy(func, value)  # type: ignore[arg-type] # checked in condition
         if value is not NOTHING
