--- conflicted
+++ resolved
@@ -29,7 +29,6 @@
 
     frontend:
         Frontend class to be used
-        mapping from string type annotations to concrete types
 
     Notes
     -----
@@ -114,16 +113,12 @@
         self.options = BuildOptions(name=name, module=module, **kwargs)  # type: ignore
         return self
 
-<<<<<<< HEAD
-    def with_changed_options(self: SelfType, **kwargs: Dict[str, Any]) -> SelfType:
+    def with_changed_options(self: "StencilBuilder", **kwargs: Dict[str, Any]) -> "StencilBuilder":
         old_options = self.options.as_dict()
         old_options["impl_opts"] = old_options.pop("_impl_opts")
         return self.with_options(**{**old_options, **kwargs})
 
-    def with_backend(self: SelfType, backend_name: str) -> SelfType:
-=======
     def with_backend(self: "StencilBuilder", backend_name: str) -> "StencilBuilder":
->>>>>>> 95e564fa
         """
         Fluidly set the backend type from backend name.
 
