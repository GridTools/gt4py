# -*- coding: utf-8 -*-
#
# GT4Py - GridTools4Py - GridTools for Python
#
# Copyright (c) 2014-2021, ETH Zurich
# All rights reserved.
#
# This file is part the GT4Py project and the GridTools framework.
# GT4Py is free software: you can redistribute it and/or modify it under
# the terms of the GNU General Public License as published by the
# Free Software Foundation, either version 3 of the License, or any later
# version. See the LICENSE.txt file at the top-level directory of this
# distribution for a copy of the license or check <https://www.gnu.org/licenses/>.
#
# SPDX-License-Identifier: GPL-3.0-or-later

"""
Implementation of the intermediate representations used in GT4Py.

-----------
Definitions
-----------

Empty
    Empty node value (`None` is a valid Python value)

InvalidBranch
    Sentinel value for wrongly build conditional expressions

Builtin enumeration (:class:`Builtin`)
    Named Python constants
    [`NONE`, `FALSE`, `TRUE`]

DataType enumeration (:class:`DataType`)
    Native numeric data types
    [`INVALID`, `AUTO`, `DEFAULT`, `BOOL`,
    `INT8`, `INT16`, `INT32`, `INT64`, `FLOAT32`, `FLOAT64`]

UnaryOperator enumeration (:class:`UnaryOperator`)
    Unary operators
    [`POS`, `NEG`, `NOT`]

BinaryOperator enumeration (:class:`BinaryOperator`)
    Binary operators
    [`ADD`, `SUB`, `MUL`, `DIV`, `POW`, `AND`, `OR`,
    `EQ`, `NE`, `LT`, `LE`, `GT`, `GE`]

NativeFunction enumeration (:class:`NativeFunction`)
    Native function identifier
    [`ABS`, `MAX`, `MIN, `MOD`, `SIN`, `COS`, `TAN`, `ARCSIN`, `ARCCOS`, `ARCTAN`,
    `SQRT`, `EXP`, `LOG`, `ISFINITE`, `ISINF`, `ISNAN`, `FLOOR`, `CEIL`, `TRUNC`]

AccessIntent enumeration (:class:`AccessIntent`)
    Access permissions
    [`READ_ONLY`, `READ_WRITE`]

LevelMarker enumeration (:class:`LevelMarker`)
    Special axis levels
    [`START`, `END`]

IterationOrder enumeration (:class:`IterationOrder`)
    Execution order
    [`BACKWARD`, `PARALLEL`, `FORWARD`]

Index (:class:`gt4py.definitions.Index`)
    Multidimensional integer offset
    [int+]

Extent (:class:`gt4py.definitions.Extent`)
    Multidimensional integer extent
    [(lower: `int`, upper: `int`)+]



-------------
Definition IR
-------------

All nodes have an optional attribute `loc` [`Location(line: int, column: int, scope: str)`]
storing a reference to the piece of source code which originated the node.

 ::

    Axis(name: str)

    Domain(parallel_axes: List[Axis], [sequential_axis: Axis])
        # LatLonGrids -> parallel_axes: ["I", "J], sequential_axis: "K"

    Literal     = ScalarLiteral(value: Any (should match DataType), data_type: DataType)
                | BuiltinLiteral(value: Builtin)

    Ref         = VarRef(name: str, [index: int])
                | FieldRef(name: str, offset: Dict[str, int])

    NativeFuncCall(func: NativeFunction, args: List[Expr], data_type: DataType)

    Cast(dtype: DataType, expr: Expr)

    Expr        = Literal | Ref | NativeFuncCall | Cast | CompositeExpr | InvalidBranch

    CompositeExpr   = UnaryOpExpr(op: UnaryOperator, arg: Expr)
                    | BinOpExpr(op: BinaryOperator, lhs: Expr, rhs: Expr)
                    | TernaryOpExpr(condition: Expr, then_expr: Expr, else_expr: Expr)

    Decl        = FieldDecl(name: str, data_type: DataType, axes: List[str],
                            is_api: bool, layout_id: str)
                | VarDecl(name: str, data_type: DataType, length: int,
                          is_api: bool, [init: Literal])

    BlockStmt(stmts: List[Statement])

    Statement   = Decl
                | Assign(target: Ref, value: Expr)
                | If(condition: expr, main_body: BlockStmt, else_body: BlockStmt)
                | BlockStmt

    AxisBound(level: LevelMarker | VarRef, offset: int)
        # bound = level + offset
        # level: LevelMarker = special START or END level
        # level: VarRef = access to `int` or `[int]` variable holding the run-time value of the level
        # offset: int

    AxisInterval(start: AxisBound, end: AxisBound)
        # start is included
        # end is excluded

    ComputationBlock(interval: AxisInterval, iteration_order: IterationOrder, body: BlockStmt)

    ArgumentInfo(name: str, is_keyword: bool, [default: Any])

    StencilDefinition(name: str,
                      domain: Domain,
                      api_signature: List[ArgumentInfo],
                      api_fields: List[FieldDecl],
                      parameters: List[VarDecl],
                      computations: List[ComputationBlock],
                      [externals: Dict[str, Any], sources: Dict[str, str]])


-----------------
Implementation IR
-----------------
 ::

    Accessor    = ParameterAccessor(symbol: str)
                | FieldAccessor(symbol: str, intent: AccessIntent, extent: Extent)

    ApplyBlock(interval: AxisInterval,
               local_symbols: Dict[str, VarDecl],
               body: BlockStmt)

    Stage(name: str,
          accessors: List[Accessor],
          apply_blocks: List[ApplyBlock],
          compute_extent: Extent)

    StageGroup(stages: List[Stage])

    MultiStage(name: str, iteration_order: IterationOrder, groups: List[StageGroups])

    StencilImplementation(name: str,
                          api_signature: List[ArgumentInfo],
                          domain: Domain,
                          fields: Dict[str, FieldDecl],
                          parameters: Dict[str, VarDecl],
                          multi_stages: List[MultiStage],
                          fields_extents: Dict[str, Extent],
                          unreferenced: List[str],
                          [axis_splitters_var: str, externals: Dict[str, Any], sources: Dict[str, str]])

"""

import collections
import copy
import enum
import operator
from typing import List, Sequence

import numpy as np

from gt4py import utils as gt_utils
from gt4py.definitions import CartesianSpace, Extent, Index
from gt4py.utils.attrib import Any as Any
from gt4py.utils.attrib import Dict as DictOf
from gt4py.utils.attrib import List as ListOf
from gt4py.utils.attrib import Optional as OptionalOf
from gt4py.utils.attrib import Tuple as TupleOf
from gt4py.utils.attrib import Union as UnionOf
from gt4py.utils.attrib import attribkwclass as attribclass
from gt4py.utils.attrib import attribute, attributes_of


# ---- Foundations ----
class Empty:
    pass


class Node:
    pass


@attribclass
class Location(Node):
    line = attribute(of=int)
    column = attribute(of=int)
    scope = attribute(of=str, default="<source>")

    @classmethod
    def from_ast_node(cls, ast_node, scope="<source>"):
        return cls(line=ast_node.lineno, column=ast_node.col_offset + 1, scope=scope)


# ---- IR: domain ----
@attribclass
class Axis(Node):
    name = attribute(of=str)


@attribclass
class Domain(Node):
    parallel_axes = attribute(of=ListOf[Axis])
    sequential_axis = attribute(of=Axis, optional=True)

    @classmethod
    def LatLonGrid(cls):
        return cls(
            parallel_axes=[
                Axis(name=CartesianSpace.Axis.I.name),
                Axis(name=CartesianSpace.Axis.J.name),
            ],
            sequential_axis=Axis(name=CartesianSpace.Axis.K.name),
        )

    @property
    def axes(self):
        result = list(self.parallel_axes)
        if self.sequential_axis:
            result.append(self.sequential_axis)
        return result

    @property
    def axes_names(self):
        return [ax.name for ax in self.axes]

    @property
    def domain_ndims(self):
        return len(self.parallel_axes) + (1 if self.sequential_axis else 0)

    ndims = domain_ndims

    def index(self, axis):
        if isinstance(axis, Axis):
            axis = axis.name
        assert isinstance(axis, str)
        return self.axes_names.index(axis)


# ---- IR: types ----
@enum.unique
class Builtin(enum.Enum):
    NONE = -1
    FALSE = 0
    TRUE = 1

    @classmethod
    def from_value(cls, value):
        if value is None:
            result = cls.NONE
        elif value is True:
            result = cls.TRUE
        elif value is False:
            result = cls.FALSE

        return result

    def __str__(self):
        return self.name


@enum.unique
<<<<<<< HEAD
class AccessIntent(enum.IntFlag):
    NONE = 0
    READ = 1
    WRITE = 2
    READ_WRITE = READ | WRITE
=======
class AccessIntent(enum.Enum):
    READ_ONLY = 0
    READ_WRITE = 1
>>>>>>> a59e6f8e

    def __str__(self):
        return self.name


@enum.unique
class DataType(enum.Enum):
    INVALID = -1
    AUTO = 0
    DEFAULT = 1
    BOOL = 10
    INT8 = 11
    INT16 = 12
    INT32 = 14
    INT64 = 18
    FLOAT32 = 104
    FLOAT64 = 108

    def __str__(self):
        return self.name

    @property
    def dtype(self):
        return np.dtype(self.NATIVE_TYPE_TO_NUMPY[self])

    @classmethod
    def from_dtype(cls, py_dtype):
        if isinstance(py_dtype, type):
            py_dtype = np.dtype(py_dtype)
        assert isinstance(py_dtype, np.dtype)
        return cls.NUMPY_TO_NATIVE_TYPE.get(py_dtype.name, cls.INVALID)

    @classmethod
    def merge(cls, *args):
        result = cls(max(arg.value for arg in args))
        return result


DataType.NATIVE_TYPE_TO_NUMPY = {
    DataType.DEFAULT: "float_",
    DataType.BOOL: "bool",
    DataType.INT8: "int8",
    DataType.INT16: "int16",
    DataType.INT32: "int32",
    DataType.INT64: "int64",
    DataType.FLOAT32: "float32",
    DataType.FLOAT64: "float64",
}

DataType.NUMPY_TO_NATIVE_TYPE = {
    value: key for key, value in DataType.NATIVE_TYPE_TO_NUMPY.items() if key != DataType.DEFAULT
}


# ---- IR: expressions ----
class Expr(Node):
    pass


class Literal(Expr):
    pass


class InvalidBranch(Expr):
    pass


@attribclass
class ScalarLiteral(Literal):
    value = attribute(of=Any)  # Potentially an array of numeric structs
    data_type = attribute(of=DataType)
    loc = attribute(of=Location, optional=True)


# @attribclass
# class TupleLiteral(Node):
#     items = attribute(of=TupleOf[Expr])
#
#     @property
#     def length(self):
#         return len(self.items)


@attribclass
class BuiltinLiteral(Literal):
    value = attribute(of=Builtin)
    loc = attribute(of=Location, optional=True)


class Ref(Expr):
    pass


@attribclass
class VarRef(Ref):
    name = attribute(of=str)
    index = attribute(of=int, optional=True)
    loc = attribute(of=Location, optional=True)


@attribclass
class FieldRef(Ref):
    name = attribute(of=str)
    offset = attribute(of=DictOf[str, int])
    data_index = attribute(of=ListOf[int], factory=list)
    loc = attribute(of=Location, optional=True)

    @classmethod
    def at_center(cls, name: str, axes: Sequence[str], loc=None):
        return cls(name=name, offset={axis: 0 for axis in axes}, loc=loc)


@attribclass
class Cast(Expr):
    data_type = attribute(of=DataType)
    expr = attribute(of=Expr)
    loc = attribute(of=Location, optional=True)


@enum.unique
class NativeFunction(enum.Enum):
    ABS = 1
    MIN = 2
    MAX = 3
    MOD = 4

    SIN = 5
    COS = 6
    TAN = 7
    ARCSIN = 8
    ARCCOS = 9
    ARCTAN = 10

    SQRT = 11
    EXP = 12
    LOG = 13

    ISFINITE = 14
    ISINF = 15
    ISNAN = 16
    FLOOR = 17
    CEIL = 18
    TRUNC = 19

    @property
    def arity(self):
        return type(self).IR_OP_TO_NUM_ARGS[self]


NativeFunction.IR_OP_TO_NUM_ARGS = {
    NativeFunction.ABS: 1,
    NativeFunction.MIN: 2,
    NativeFunction.MAX: 2,
    NativeFunction.MOD: 2,
    NativeFunction.SIN: 1,
    NativeFunction.COS: 1,
    NativeFunction.TAN: 1,
    NativeFunction.ARCSIN: 1,
    NativeFunction.ARCCOS: 1,
    NativeFunction.ARCTAN: 1,
    NativeFunction.SQRT: 1,
    NativeFunction.EXP: 1,
    NativeFunction.LOG: 1,
    NativeFunction.ISFINITE: 1,
    NativeFunction.ISINF: 1,
    NativeFunction.ISNAN: 1,
    NativeFunction.FLOOR: 1,
    NativeFunction.CEIL: 1,
    NativeFunction.TRUNC: 1,
}


@attribclass
class NativeFuncCall(Expr):
    func = attribute(of=NativeFunction)
    args = attribute(of=ListOf[Expr])
    data_type = attribute(of=DataType)
    loc = attribute(of=Location, optional=True)


class CompositeExpr(Expr):
    pass


@enum.unique
class UnaryOperator(enum.Enum):
    POS = 1
    NEG = 2

    NOT = 11

    @property
    def python_op(self):
        return type(self).IR_OP_TO_PYTHON_OP[self]

    @property
    def python_symbol(self):
        return type(self).IR_OP_TO_PYTHON_SYMBOL[self]


UnaryOperator.IR_OP_TO_PYTHON_OP = {
    UnaryOperator.POS: operator.pos,
    UnaryOperator.NEG: operator.neg,
    UnaryOperator.NOT: operator.not_,
}

UnaryOperator.IR_OP_TO_PYTHON_SYMBOL = {
    UnaryOperator.POS: "+",
    UnaryOperator.NEG: "-",
    UnaryOperator.NOT: "not",
}


@attribclass
class UnaryOpExpr(CompositeExpr):
    op = attribute(of=UnaryOperator)
    arg = attribute(of=Expr)
    loc = attribute(of=Location, optional=True)


@enum.unique
class BinaryOperator(enum.Enum):
    ADD = 1
    SUB = 2
    MUL = 3
    DIV = 4
    POW = 5
    MOD = 6

    AND = 11
    OR = 12

    EQ = 21
    NE = 22
    LT = 23
    LE = 24
    GT = 25
    GE = 26

    @property
    def python_op(self):
        return type(self).IR_OP_TO_PYTHON_OP[self]

    @property
    def python_symbol(self):
        return type(self).IR_OP_TO_PYTHON_SYMBOL[self]


BinaryOperator.IR_OP_TO_PYTHON_OP = {
    BinaryOperator.ADD: operator.add,
    BinaryOperator.SUB: operator.sub,
    BinaryOperator.MUL: operator.mul,
    BinaryOperator.DIV: operator.truediv,
    BinaryOperator.POW: operator.pow,
    BinaryOperator.MOD: operator.mod,
    # BinaryOperator.AND: lambda a, b: a and b,  # non short-circuit emulation
    # BinaryOperator.OR: lambda a, b: a or b,  # non short-circuit emulation
    BinaryOperator.LT: operator.lt,
    BinaryOperator.LE: operator.le,
    BinaryOperator.EQ: operator.eq,
    BinaryOperator.GE: operator.ge,
    BinaryOperator.GT: operator.gt,
    BinaryOperator.NE: operator.ne,
}

BinaryOperator.IR_OP_TO_PYTHON_SYMBOL = {
    BinaryOperator.ADD: "+",
    BinaryOperator.SUB: "-",
    BinaryOperator.MUL: "*",
    BinaryOperator.DIV: "/",
    BinaryOperator.POW: "**",
    BinaryOperator.MOD: "%",
    BinaryOperator.AND: "and",
    BinaryOperator.OR: "or",
    BinaryOperator.LT: "<",
    BinaryOperator.LE: "<=",
    BinaryOperator.EQ: "==",
    BinaryOperator.GE: ">=",
    BinaryOperator.GT: ">",
    BinaryOperator.NE: "!=",
}


@attribclass
class BinOpExpr(CompositeExpr):
    op = attribute(of=BinaryOperator)
    lhs = attribute(of=Expr)
    rhs = attribute(of=Expr)
    loc = attribute(of=Location, optional=True)


@attribclass
class TernaryOpExpr(CompositeExpr):
    condition = attribute(of=Expr)
    then_expr = attribute(of=Expr)
    else_expr = attribute(of=Expr)
    loc = attribute(of=Location, optional=True)


# ---- IR: statements ----
class Statement(Node):
    pass


# @attribclass
# class ExprStmt(Statement):
#     expr = attribute(of=Expr)
#     loc = attribute(of=Location, optional=True)


class Decl(Statement):
    pass


@attribclass
class FieldDecl(Decl):
    name = attribute(of=str)
    data_type = attribute(of=DataType)
    axes = attribute(of=ListOf[str])
    is_api = attribute(of=bool)
    data_dims = attribute(of=ListOf[int], factory=list)
    layout_id = attribute(of=str, default="_default_")
    loc = attribute(of=Location, optional=True)


@attribclass
class VarDecl(Decl):
    name = attribute(of=str)
    data_type = attribute(of=DataType)
    length = attribute(of=int)
    is_api = attribute(of=bool)
    init = attribute(of=Literal, optional=True)
    loc = attribute(of=Location, optional=True)

    @property
    def is_parameter(self):
        return self.is_api

    @property
    def is_scalar(self):
        return self.length == 0


@attribclass
class BlockStmt(Statement):
    stmts = attribute(of=ListOf[Statement])
    loc = attribute(of=Location, optional=True)


@attribclass
class Assign(Statement):
    target = attribute(of=Ref)
    value = attribute(of=Expr)
    loc = attribute(of=Location, optional=True)


@attribclass
class If(Statement):
    condition = attribute(of=Expr)
    main_body = attribute(of=BlockStmt)
    else_body = attribute(of=BlockStmt, optional=True)
    loc = attribute(of=Location, optional=True)


# ---- IR: computations ----
@enum.unique
class LevelMarker(enum.Enum):
    START = 0
    END = -1

    def __str__(self):
        return self.name


@enum.unique
class IterationOrder(enum.Enum):
    BACKWARD = -1
    PARALLEL = 0
    FORWARD = 1

    @property
    def symbol(self):
        if self == self.BACKWARD:
            return "<-"
        elif self == self.PARALLEL:
            return "||"
        elif self == self.FORWARD:
            return "->"

    def __str__(self):
        return self.name

    def __lshift__(self, steps: int):
        return self.cycle(steps=-steps)

    def __rshift__(self, steps: int):
        return self.cycle(steps=steps)


@attribclass
class AxisBound(Node):
    level = attribute(of=UnionOf[LevelMarker, VarRef])
    offset = attribute(of=int, default=0)
    loc = attribute(of=Location, optional=True)


@attribclass
class AxisInterval(Node):
    start = attribute(of=AxisBound)
    end = attribute(of=AxisBound)
    loc = attribute(of=Location, optional=True)

    @classmethod
    def full_interval(cls, order=IterationOrder.PARALLEL):
        if order != IterationOrder.BACKWARD:
            interval = cls(
                start=AxisBound(level=LevelMarker.START, offset=0),
                end=AxisBound(level=LevelMarker.END, offset=0),
            )
        else:
            interval = cls(
                start=AxisBound(level=LevelMarker.END, offset=-1),
                end=AxisBound(level=LevelMarker.START, offset=-1),
            )

        return interval


@attribclass
class ComputationBlock(Node):
    interval = attribute(of=AxisInterval)
    iteration_order = attribute(of=IterationOrder)
    body = attribute(of=BlockStmt)
    loc = attribute(of=Location, optional=True)


@attribclass
class ArgumentInfo(Node):
    name = attribute(of=str)
    is_keyword = attribute(of=bool, default=False)
    default = attribute(of=Any, default=Empty)


@attribclass
class StencilDefinition(Node):
    name = attribute(of=str)
    domain = attribute(of=Domain)
    api_signature = attribute(of=ListOf[ArgumentInfo])
    api_fields = attribute(of=ListOf[FieldDecl])
    parameters = attribute(of=ListOf[VarDecl])
    computations = attribute(of=ListOf[ComputationBlock])
    externals = attribute(of=DictOf[str, Any], optional=True)
    sources = attribute(of=DictOf[str, str], optional=True)
    docstring = attribute(of=str, default="")
    loc = attribute(of=Location, optional=True)


# ---- Implementation IR (IIR) ----
class IIRNode(Node):
    pass


class Accessor(IIRNode):
    pass


@attribclass
class ParameterAccessor(Accessor):
    symbol = attribute(of=str)


@attribclass
class FieldAccessor(Accessor):
    symbol = attribute(of=str)
    intent = attribute(of=AccessIntent)
    extent = attribute(of=Extent, default=Extent.zeros())


@attribclass
class ApplyBlock(Node):
    interval = attribute(of=AxisInterval)
    local_symbols = attribute(of=DictOf[str, VarDecl])
    body = attribute(of=BlockStmt)


@attribclass
class Stage(IIRNode):
    name = attribute(of=str)
    accessors = attribute(of=ListOf[Accessor])
    apply_blocks = attribute(of=ListOf[ApplyBlock])
    compute_extent = attribute(of=Extent)


# @enum.unique
# class CacheKind(enum.Enum):
#     PARALLEL = 0
#     LAYERED = 1
#
#
# @enum.unique
# class CachePolicy(enum.Enum):
#     NONE = 0b0
#     FILL = 0b01
#     FLUSH = 0b10
#     FILL_AND_FLUSH = 0b11
#
#     @property
#     def has_fill(self):
#         return self.value & self.FILL
#
#     @property
#     def has_flush(self):
#         return self.value & self.FLUSH
#
#
# @attribclass
# class Cache(IIRNode):
#     field = attribute(of=str)
#     kind = attribute(of=CacheKind)
#     policy = attribute(of=CachePolicy)


@attribclass
class StageGroup(IIRNode):
    stages = attribute(of=ListOf[Stage])


@attribclass
class MultiStage(IIRNode):
    name = attribute(of=str)
    iteration_order = attribute(of=IterationOrder)
    # caches = attribute(of=ListOf[Cache])
    groups = attribute(of=ListOf[StageGroup])


@attribclass
class StencilImplementation(IIRNode):
    name = attribute(of=str)
    api_signature = attribute(of=ListOf[ArgumentInfo])
    domain = attribute(of=Domain)
    fields = attribute(of=DictOf[str, FieldDecl])  # All fields, including temporaries
    parameters = attribute(of=DictOf[str, VarDecl])
    multi_stages = attribute(of=ListOf[MultiStage])
    fields_extents = attribute(of=DictOf[str, Extent])
    unreferenced = attribute(of=ListOf[str], factory=list)
    axis_splitters_var = attribute(of=str, optional=True)
    externals = attribute(of=DictOf[str, Any], optional=True)
    sources = attribute(of=DictOf[str, str], optional=True)
    docstring = attribute(of=str)

    @property
    def has_effect(self):
        """
        Determine whether the stencil modifies any of its arguments.

        Note that the only guarantee of this function is that the stencil has no effect if it returns ``false``. It
        might however return true in cases where the optimization passes were not able to deduce this.
        """
        return self.multi_stages and not all(
            arg_field in self.unreferenced for arg_field in self.arg_fields
        )

    @property
    def arg_fields(self):
        result = [f.name for f in self.fields.values() if f.is_api]
        return result

    @property
    def temporary_fields(self):
        result = [f.name for f in self.fields.values() if not f.is_api]
        return result


# ---- Helpers ----
def iter_attributes(node: Node):
    """
    Yield a tuple of ``(attrib_name, value)`` for each attribute in ``node.attributes``
    that is present on *node*.
    """
    for attrib_name in node.attributes:
        try:
            yield attrib_name, getattr(node, attrib_name)
        except AttributeError:
            pass


class IRNodeVisitor:
    def visit(self, node: Node, **kwargs):
        return self._visit(node, **kwargs)

    def _visit(self, node: Node, **kwargs):
        visitor = self.generic_visit
        if isinstance(node, Node):
            for node_class in node.__class__.__mro__:
                method_name = "visit_" + node_class.__name__
                if hasattr(self, method_name):
                    visitor = getattr(self, method_name)
                    break

        return visitor(node, **kwargs)

    def generic_visit(self, node: Node, **kwargs):
        items = []
        if isinstance(node, (str, bytes, bytearray)):
            pass
        elif isinstance(node, collections.abc.Mapping):
            items = node.items()
        elif isinstance(node, collections.abc.Iterable):
            items = enumerate(node)
        elif isinstance(node, Node):
            items = iter_attributes(node)
        else:
            pass

        for key, value in items:
            self._visit(value, **kwargs)


class IRNodeInspector:
    def visit(self, node: Node):
        return self._visit((), None, node)

    def _visit(self, path: tuple, node_name: str, node):
        visitor = self.generic_visit
        if isinstance(node, Node):
            for node_class in node.__class__.__mro__:
                method_name = "visit_" + node_class.__name__
                if hasattr(self, method_name):
                    visitor = getattr(self, method_name)
                    break

        return visitor(path, node_name, node)

    def generic_visit(self, path: tuple, node_name: str, node: Node):
        items = []
        if isinstance(node, (str, bytes, bytearray)):
            pass
        elif isinstance(node, collections.abc.Mapping):
            items = node.items()
        elif isinstance(node, collections.abc.Iterable):
            items = enumerate(node)
        elif isinstance(node, Node):
            items = iter_attributes(node)
        else:
            pass

        for key, value in items:
            self._visit((*path, node_name), key, value)


class IRNodeMapper:
    def visit(self, node: Node):
        keep_node, new_node = self._visit((), None, node)
        return new_node if keep_node else None

    def _visit(self, path: tuple, node_name: str, node: Node):
        visitor = self.generic_visit
        if isinstance(node, Node):
            for node_class in node.__class__.__mro__:
                method_name = "visit_" + node_class.__name__
                if hasattr(self, method_name):
                    visitor = getattr(self, method_name)
                    break

        return visitor(path, node_name, node)

    def generic_visit(self, path: tuple, node_name: str, node: Node):
        if isinstance(node, (str, bytes, bytearray)):
            return True, node
        elif isinstance(node, collections.abc.Iterable):
            if isinstance(node, collections.abc.Mapping):
                items = node.items()
            else:
                items = enumerate(node)
            setattr_op = operator.setitem
            delattr_op = operator.delitem
        elif isinstance(node, Node):
            items = iter_attributes(node)
            setattr_op = setattr
            delattr_op = delattr
        else:
            return True, node

        del_items = []
        for key, old_value in items:
            keep_item, new_value = self._visit((*path, node_name), key, old_value)
            if not keep_item:
                del_items.append(key)
            elif new_value != old_value:
                setattr_op(node, key, new_value)
        for key in reversed(del_items):  # reversed, so that keys remain valid in sequences
            delattr_op(node, key)

        return True, node


class IRNodeDumper(IRNodeMapper):
    @classmethod
    def apply(cls, root_node, *, as_json=False):
        return cls(as_json=as_json)(root_node)

    def __init__(self, as_json: bool):
        self.as_json = as_json

    def __call__(self, node):
        result = self.visit(copy.deepcopy(node))
        if self.as_json:
            result = gt_utils.jsonify(result)
        return result

    def visit_Node(self, path: tuple, node_name: str, node: Node):
        object_name = node.__class__.__name__.split(".")[-1]
        keep_node, new_node = self.generic_visit(path, node_name, node)
        return keep_node, {object_name: new_node.as_dict()}


dump_ir = IRNodeDumper.apply<|MERGE_RESOLUTION|>--- conflicted
+++ resolved
@@ -278,17 +278,11 @@
 
 
 @enum.unique
-<<<<<<< HEAD
 class AccessIntent(enum.IntFlag):
     NONE = 0
     READ = 1
     WRITE = 2
     READ_WRITE = READ | WRITE
-=======
-class AccessIntent(enum.Enum):
-    READ_ONLY = 0
-    READ_WRITE = 1
->>>>>>> a59e6f8e
 
     def __str__(self):
         return self.name
