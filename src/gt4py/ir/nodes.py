--- conflicted
+++ resolved
@@ -735,12 +735,8 @@
     computations = attribute(of=ListOf[ComputationBlock])
     externals = attribute(of=DictOf[str, Any], optional=True)
     sources = attribute(of=DictOf[str, str], optional=True)
-<<<<<<< HEAD
     docstring = attribute(of=str, default="")
-=======
-    docstring = attribute(of=str)
-    loc = attribute(of=Location, optional=True)
->>>>>>> b3fa390c
+    loc = attribute(of=Location, optional=True)
 
 
 # ---- Implementation IR (IIR) ----
