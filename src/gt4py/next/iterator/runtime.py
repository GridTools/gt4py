--- conflicted
+++ resolved
@@ -216,11 +216,7 @@
 
 
 @builtin_dispatch
-<<<<<<< HEAD
-def get_domain(*args):
-=======
 def get_domain_range(*args):
->>>>>>> 00a11a62
     return BackendNotSelectedError()
 
 
