--- conflicted
+++ resolved
@@ -262,19 +262,6 @@
             state.used_symbol_ids.add(id(symtable[node.id]))
 
 
-def _unique_id(uid_generator: UIDGenerator) -> str:
-    """
-    Generate a unique id with '_cs' prefix using the given uid generator.
-
-    In case cse is used from a different context where the uid generator already has a prefix.
-    """
-    prefix = uid_generator.prefix or ""
-    if prefix != "_cs":
-        prefix = f"{prefix}_cs"
-
-    return uid_generator.sequential_id(prefix=prefix)
-
-
 def extract_subexpression(
     node: itir.Expr,
     predicate: Callable[[itir.Expr, int], bool],
@@ -312,17 +299,10 @@
         ...     expr, predicate, SequentialIDGenerator("_subexpr")
         ... )
         >>> print(new_expr)
-<<<<<<< HEAD
-        _subexpr_cs_1 + (_subexpr_cs_1 + z)
-        >>> for sym, subexpr in extracted_subexprs.items():
-        ...     print(f"`{sym}`: `{subexpr}`")
-        `_subexpr_cs_1`: `x + y`
-=======
         _subexpr_0 + (_subexpr_0 + z)
         >>> for sym, subexpr in extracted_subexprs.items():
         ...     print(f"`{sym}`: `{subexpr}`")
         `_subexpr_0`: `x + y`
->>>>>>> f41a3d2f
 
         The order of the extraction can be configured using `deepest_expr_first`. By default, the nodes
         closer to the root are eliminated first:
@@ -338,17 +318,10 @@
         ...     deepest_expr_first=False,
         ... )
         >>> print(new_expr)
-<<<<<<< HEAD
-        _subexpr_cs_1 + _subexpr_cs_1
-        >>> for sym, subexpr in extracted_subexprs.items():
-        ...     print(f"`{sym}`: `{subexpr}`")
-        `_subexpr_cs_1`: `x + y + (x + y)`
-=======
         _subexpr_0 + _subexpr_0
         >>> for sym, subexpr in extracted_subexprs.items():
         ...     print(f"`{sym}`: `{subexpr}`")
         `_subexpr_0`: `x + y + (x + y)`
->>>>>>> f41a3d2f
 
         Since `(x+y)` is a child of one of the expressions it is ignored:
 
@@ -369,17 +342,10 @@
         ...     deepest_expr_first=True,
         ... )
         >>> print(new_expr)
-<<<<<<< HEAD
-        _subexpr_cs_1 + _subexpr_cs_1 + (_subexpr_cs_1 + _subexpr_cs_1)
-        >>> for sym, subexpr in extracted_subexprs.items():
-        ...     print(f"`{sym}`: `{subexpr}`")
-        `_subexpr_cs_1`: `x + y`
-=======
         _subexpr_0 + _subexpr_0 + (_subexpr_0 + _subexpr_0)
         >>> for sym, subexpr in extracted_subexprs.items():
         ...     print(f"`{sym}`: `{subexpr}`")
         `_subexpr_0`: `x + y`
->>>>>>> f41a3d2f
 
         Note that this requires `once_only` to be set right now.
     """
@@ -433,11 +399,7 @@
         if not eligible_ids:
             continue
 
-<<<<<<< HEAD
-        expr_id = _unique_id(uid_generator)
-=======
         expr_id = next(prefixed_uids)
->>>>>>> f41a3d2f
         extracted[itir.Sym(id=expr_id)] = expr
         expr_ref = itir.SymRef(id=expr_id)
         for id_ in eligible_ids:
@@ -478,13 +440,7 @@
     top-down, extracted expressions always land up in the outermost scope they can appear in.
     """
 
-<<<<<<< HEAD
-    # we use one UID generator per instance such that the generated ids are
-    # stable across multiple runs (required for caching to properly work)
-    uids: UIDGenerator = dataclasses.field(repr=False)
-=======
     uids: utils.IDGeneratorPool = dataclasses.field(repr=False)
->>>>>>> f41a3d2f
 
     collect_all: bool = dataclasses.field(default=False)
 
@@ -495,11 +451,7 @@
         within_stencil: bool | None = None,
         offset_provider_type: common.OffsetProviderType | None = None,
         *,
-<<<<<<< HEAD
-        uids: UIDGenerator | None = None,
-=======
         uids: utils.IDGeneratorPool,
->>>>>>> f41a3d2f
     ) -> ProgramOrExpr:
         is_program = isinstance(node, itir.Program)
         if is_program:
@@ -509,9 +461,6 @@
             assert within_stencil is not None, (
                 "The expression's context must be specified using `within_stencil`."
             )
-
-        if not uids:
-            uids = UIDGenerator()
 
         offset_provider_type = offset_provider_type or {}
         node = itir_type_inference.infer(
