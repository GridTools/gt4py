# GT4Py - GridTools Framework
#
# Copyright (c) 2014-2023, ETH Zurich
# All rights reserved.
#
# This file is part of the GT4Py project and the GridTools framework.
# GT4Py is free software: you can redistribute it and/or modify it under
# the terms of the GNU General Public License as published by the
# Free Software Foundation, either version 3 of the License, or any later
# version. See the LICENSE.txt file at the top-level directory of this
# distribution for a copy of the license or check <https://www.gnu.org/licenses/>.
#
# SPDX-License-Identifier: GPL-3.0-or-later

import dataclasses
import functools
import operator
import typing

from gt4py.eve import NodeTranslator, NodeVisitor, SymbolTableTrait, VisitorWithSymbolTableTrait
from gt4py.eve.utils import UIDGenerator
from gt4py.next.iterator import ir
from gt4py.next.iterator.transforms.inline_lambdas import inline_lambda


@dataclasses.dataclass
class _NodeReplacer(NodeTranslator):
    PRESERVED_ANNEX_ATTRS = ("type",)

    expr_map: dict[int, ir.SymRef]

    def visit_Expr(self, node: ir.Node) -> ir.Node:
        if id(node) in self.expr_map:
            return self.expr_map[id(node)]
        return self.generic_visit(node)

    def visit_FunCall(self, node: ir.FunCall) -> ir.Node:
        node = typing.cast(ir.FunCall, self.visit_Expr(node))
        # If we encounter an expression like:
        #  (λ(_cs_1) → (λ(a) → a+a)(_cs_1))(outer_expr)
        # (non-recursively) inline the lambda to obtain:
        #  (λ(_cs_1) → _cs_1+_cs_1)(outer_expr)
        # This allows identifying more common subexpressions later on
        if isinstance(node, ir.FunCall) and isinstance(node.fun, ir.Lambda):
            eligible_params = []
            for arg in node.args:
                eligible_params.append(isinstance(arg, ir.SymRef) and arg.id.startswith("_cs"))
            if any(eligible_params):
                # note: the inline is opcount preserving anyway so avoid the additional
                # effort in the inliner by disabling opcount preservation.
                return inline_lambda(
                    node, opcount_preserving=False, eligible_params=eligible_params
                )
        return node


def _is_collectable_expr(node: ir.Node) -> bool:
    if isinstance(node, ir.FunCall):
        # do not collect (and thus deduplicate in CSE) shift(offsets…) calls. Node must still be
        #  visited, to ensure symbol dependencies are recognized correctly.
        # do also not collect reduce nodes if they are left in the it at this point, this may lead to
        #  conceptual problems (other parts of the tool chain rely on the arguments being present directly
        #  on the reduce FunCall node (connectivity deduction)), as well as problems with the imperative backend
        #  backend (single pass eager depth first visit approach)
        if isinstance(node.fun, ir.SymRef) and node.fun.id in ["lift", "shift", "reduce"]:
            return False
        return True
    elif isinstance(node, ir.Lambda):
        return True

    return False


@dataclasses.dataclass
class CollectSubexpressions(VisitorWithSymbolTableTrait, NodeVisitor):
    @dataclasses.dataclass
    class State:
        #: A dictionary mapping a node to a list of node ids which are equal. Additionally, for
        #: each (actual) node we store a set of all ids of collected child subexpressions.
        subexprs: dict[ir.Node, list[tuple[int, set[int]]]] = dataclasses.field(
            default_factory=dict
        )
        # TODO(tehrengruber): Revisit if this makes sense or if we can just recompute the collected
        #  child node ids and get simpler code.
        #: The ids of all child subexpressions which are collected.
        collected_child_node_ids: set[int] = dataclasses.field(default_factory=set)
        #: The ids of all nodes declaring a symbol which are referenced (using a `SymRef`)
        used_symbol_ids: set[int] = dataclasses.field(default_factory=set)

        def remove_subexprs(self, nodes: typing.Iterable[ir.Node]) -> None:
            node_ids_to_remove: set[int] = set()
            for node in nodes:
                subexpr_data = self.subexprs.pop(node, None)
                if subexpr_data:
                    node_ids, _ = zip(*subexpr_data)
                    node_ids_to_remove |= set(node_ids)
            for subexpr_data in self.subexprs.values():
                for _, collected_child_node_ids in subexpr_data:
                    collected_child_node_ids -= node_ids_to_remove

    @classmethod
    def apply(cls, node: ir.Node) -> dict[ir.Node, list[tuple[int, set[int]]]]:
        state = cls.State()
        obj = cls()
        obj.visit(node, state=state)
        # return subexpression in pre-order of the tree, i.e. the nodes closer to the root come
        # first, and skip the root node itself
        return {k: v for k, v in reversed(state.subexprs.items()) if k is not node}

    def visit(self, node: ir.Node, **kwargs) -> None:  # type: ignore[override]  # supertype accepts any node, but we want to be more specific here.
        if not isinstance(node, SymbolTableTrait) and not _is_collectable_expr(node):
            return super().visit(node, **kwargs)

        parent_state = kwargs.pop("state")
        collected_child_node_ids: set[int] = set()
        used_symbol_ids: set[int] = set()

        # Special handling of `if_(condition, true_branch, false_branch)` like expressions that
        # avoids extracting subexpressions unless they are used in at least two of the three
        # arguments.
        if isinstance(node, ir.FunCall) and node.fun == ir.SymRef(id="if_"):
            assert len(node.args) == 3
            # collect subexpressions for all arguments to the `if_`
            arg_states = [self.State() for _ in node.args]
            for arg, state in zip(node.args, arg_states):
                self.visit(arg, state=state, **kwargs)

            # for each subexpression find in how many of the three arguments they occur
            subexpr_count: dict[ir.Node, int] = {}
            for arg_state in arg_states:
                for subexpr in arg_state.subexprs.keys():
                    subexpr_count.setdefault(subexpr, 0)
                    subexpr_count[subexpr] += 1

            # remove all subexpressions that are not eligible for collection
            eligible_subexprs = {subexpr for subexpr, count in subexpr_count.items() if count >= 2}
            for arg_state in arg_states:
                arg_state.remove_subexprs(arg_state.subexprs.keys() - eligible_subexprs)

            # merge the states of the three arguments
            subexprs: dict[ir.Node, list[tuple[int, set[int]]]] = {}
            for state in arg_states:
                for subexpr, data in state.subexprs.items():
                    subexprs.setdefault(subexpr, []).extend(data)
            collected_child_node_ids = functools.reduce(
                operator.or_, (state.collected_child_node_ids for state in arg_states)
            )
            used_symbol_ids = functools.reduce(
                operator.or_, (state.used_symbol_ids for state in arg_states)
            )
            # propagate collected subexpressions to parent
            for subexpr, data in subexprs.items():
                parent_state.subexprs.setdefault(subexpr, []).extend(data)
        else:
            super().visit(
                node,
                state=self.State(parent_state.subexprs, collected_child_node_ids, used_symbol_ids),
                **kwargs,
            )

        if isinstance(node, SymbolTableTrait):
            # remove symbols used in child nodes if they are declared in the current node
            used_symbol_ids = used_symbol_ids - {id(v) for v in node.annex.symtable.values()}

        # if no symbols are used that are defined in the root node, i.e. the node given to `apply`,
        # we collect the subexpression
        if not used_symbol_ids and _is_collectable_expr(node):
            parent_state.subexprs.setdefault(node, []).append((id(node), collected_child_node_ids))

            # propagate to parent that we have collected its child
            parent_state.collected_child_node_ids.add(id(node))

        # propagate used symbol ids to parent
        parent_state.used_symbol_ids.update(used_symbol_ids)

        # propagate to parent which of its children we have collected
        # TODO(tehrengruber): This is expensive for a large tree. Use something like a "ChainSet".
        parent_state.collected_child_node_ids.update(collected_child_node_ids)

    def visit_SymRef(
        self, node: ir.SymRef, *, symtable: dict[str, ir.Node], state: State, **kwargs
    ) -> None:
        if node.id in symtable:  # root symbol otherwise
            state.used_symbol_ids.add(id(symtable[node.id]))
<<<<<<< HEAD
=======


def extract_subexpression(
    node: ir.Expr,
    predicate: typing.Callable[[ir.Expr, int], bool],
    uid_generator: UIDGenerator,
    once_only: bool = False,
    pre_order: bool = True,
) -> tuple[ir.Expr, typing.Union[dict[ir.Sym, ir.Expr], None], bool]:
    """
    Given an expression extract all subexprs and return a new expr with the subexprs replaced.

    The return value is a triplet of
    - the new expr with all extracted subexpressions replaced by a reference to a new symbol
    - a dictionary mapping each new symbol to the respective subexpr that was extracted
    - a boolean indicating if a subexression was not collected because its parent was already
      collected.

     Arguments:
        node: The node to extract from.
        predicate: If this predicate evaluates to true the respective subexpression is extracted.
          Takes a subexpression and the number of occurences of the subexpression in the root node
          as arguments.
        uid_generator: The uid generator used to generate new symbol names.
        once_only: If set extraction is stopped after the first expression that is extracted
        pre_order: Extract in pre- or post-order of the root node.


    Examples:
        >>> import gt4py.next.iterator.ir_makers as im
        >>> from gt4py.eve.utils import UIDGenerator
        >>> expr = im.plus(im.plus("x", "y"), im.plus(im.plus("x", "y"), "z"))
        >>> predicate = lambda subexpr, num_occurences: num_occurences > 1
        >>> new_expr, extracted_subexprs, _ = extract_subexpression(
        ...                                     expr, predicate, UIDGenerator(prefix="_subexpr"))
        >>> print(new_expr)
        _subexpr_1 + (_subexpr_1 + z)
        >>> for sym, subexpr in extracted_subexprs.items():
        ...    print(f"`{sym}`: `{subexpr}`")
        `_subexpr_1`: `x + y`
    """
    ignored_children = False
    extracted = dict[ir.Sym, ir.Expr]()

    # collect expressions
    subexprs = CollectSubexpressions.apply(node)

    # collect multiple occurrences and map them to fresh symbols
    expr_map = dict[int, ir.SymRef]()
    ignored_ids = set()
    for expr, subexpr_entry in subexprs.items() if pre_order else reversed(subexprs.items()):
        # just to make mypy happy when calling the predicate. Every subnode and hence subexpression
        # is an expr anyway.
        assert isinstance(expr, ir.Expr)

        if not predicate(expr, len(subexpr_entry)):
            continue

        eligible_ids = set()
        for id_, child_ids in subexpr_entry:
            if id_ in ignored_ids:
                ignored_children = True
            else:
                eligible_ids.add(id_)
                # since the node id is eligible don't eliminate its children
                ignored_ids.update(child_ids)

        # if no node ids are eligible, e.g. because the parent was already eliminated or because
        # the expression occurs only once, skip the elimination
        if not eligible_ids:
            continue

        expr_id = uid_generator.sequential_id()
        extracted[ir.Sym(id=expr_id)] = expr
        expr_ref = ir.SymRef(id=expr_id)
        for id_ in eligible_ids:
            expr_map[id_] = expr_ref

        if once_only:
            break

    if not expr_map:
        return node, None, False

    return _NodeReplacer(expr_map).visit(node), extracted, ignored_children
>>>>>>> 4d928b28


@dataclasses.dataclass(frozen=True)
class CommonSubexpressionElimination(NodeTranslator):
    """
    Perform common subexpression elimination.

    Examples:
        >>> x = ir.SymRef(id="x")
        >>> plus = lambda a, b: ir.FunCall(fun=ir.SymRef(id=("plus")), args=[a, b])
        >>> expr = plus(plus(x, x), plus(x, x))
        >>> print(CommonSubexpressionElimination().visit(expr))
        (λ(_cs_1) → _cs_1 + _cs_1)(x + x)
    """

    # we use one UID generator per instance such that the generated ids are
    # stable across multiple runs (required for caching to properly work)
    uids: UIDGenerator = dataclasses.field(
        init=False, repr=False, default_factory=lambda: UIDGenerator(prefix="_cs")
    )

    collect_all: bool = dataclasses.field(default=False)

    def visit_FunCall(self, node: ir.FunCall):
        if isinstance(node.fun, ir.SymRef) and node.fun.id in [
            "cartesian_domain",
            "unstructured_domain",
        ]:
            return node

        new_expr, extracted, ignored_children = extract_subexpression(
            node, lambda subexpr, num_occurences: num_occurences > 1, self.uids
        )

        if not extracted:
            return self.generic_visit(node)

        # apply remapping
        result = ir.FunCall(
            fun=ir.Lambda(params=list(extracted.keys()), expr=new_expr),
            args=list(extracted.values()),
        )

        # if the node id is ignored (because its parent is eliminated), but it occurs
        # multiple times then we want to visit the final result once more.
        # TODO(tehrengruber): Instead of revisiting we might be able to replace subexpressions
        #  inside of subexpressions directly. This would require a different order of replacement
        #  (from lower to higher level).
        if ignored_children:
            return self.visit(result)

        return self.generic_visit(result)<|MERGE_RESOLUTION|>--- conflicted
+++ resolved
@@ -182,8 +182,6 @@
     ) -> None:
         if node.id in symtable:  # root symbol otherwise
             state.used_symbol_ids.add(id(symtable[node.id]))
-<<<<<<< HEAD
-=======
 
 
 def extract_subexpression(
@@ -269,7 +267,6 @@
         return node, None, False
 
     return _NodeReplacer(expr_map).visit(node), extracted, ignored_children
->>>>>>> 4d928b28
 
 
 @dataclasses.dataclass(frozen=True)
