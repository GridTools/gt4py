# GT4Py - GridTools Framework
#
# Copyright (c) 2014-2023, ETH Zurich
# All rights reserved.
#
# This file is part of the GT4Py project and the GridTools framework.
# GT4Py is free software: you can redistribute it and/or modify it under
# the terms of the GNU General Public License as published by the
# Free Software Foundation, either version 3 of the License, or any later
# version. See the LICENSE.txt file at the top-level directory of this
# distribution for a copy of the license or check <https://www.gnu.org/licenses/>.
#
# SPDX-License-Identifier: GPL-3.0-or-later
import copy
import dataclasses
import functools
from collections.abc import Mapping
from typing import Any, Callable, Final, Iterable, Literal, Optional, Sequence

import gt4py.eve as eve
import gt4py.next as gtx
from gt4py.eve import Coerced, NodeTranslator, PreserveLocationVisitor
from gt4py.eve.traits import SymbolTableTrait
from gt4py.eve.utils import UIDGenerator
from gt4py.next import common
from gt4py.next.iterator import ir, type_inference
from gt4py.next.iterator.ir_utils import ir_makers as im
from gt4py.next.iterator.ir_utils.common_pattern_matcher import is_applied_lift
from gt4py.next.iterator.pretty_printer import PrettyPrinter
from gt4py.next.iterator.transforms import trace_shifts
from gt4py.next.iterator.transforms.cse import extract_subexpression
from gt4py.next.iterator.transforms.eta_reduction import EtaReduction
from gt4py.next.iterator.transforms.inline_lambdas import InlineLambdas
from gt4py.next.iterator.transforms.prune_closure_inputs import PruneClosureInputs
from gt4py.next.iterator.transforms.symbol_ref_utils import collect_symbol_refs


"""Iterator IR extension for global temporaries.

Replaces lifted function calls by temporaries using the following steps:
1. Split closures by popping up lifted function calls to the top of the expression tree, (that is,
   to stencil arguments) and then extracting them as new closures.
2. Introduces a new fencil-scope variable (the temporary) for each output of newly created closures.
   The domain size is set to a new symbol `_gtmp_auto_domain`.
3. Infer the domain sizes for the new closures by analysing the accesses/shifts within all closures
   and replace all occurrences of `_gtmp_auto_domain` by concrete domain sizes.
4. Infer the data type and size of the temporary buffers.
"""


AUTO_DOMAIN: Final = ir.FunCall(fun=ir.SymRef(id="_gtmp_auto_domain"), args=[])


# Iterator IR extension nodes


class Temporary(ir.Node):
    """Iterator IR extension: declaration of a temporary buffer."""

    id: Coerced[eve.SymbolName]
    domain: Optional[ir.Expr] = None
    dtype: Optional[Any] = None


class FencilWithTemporaries(ir.Node, SymbolTableTrait):
    """Iterator IR extension: declaration of a fencil with temporary buffers."""

    fencil: ir.FencilDefinition
    params: list[ir.Sym]
    tmps: list[Temporary]


# Extensions for `PrettyPrinter` for easier debugging


def pformat_Temporary(printer: PrettyPrinter, node: Temporary, *, prec: int) -> list[str]:
    start, end = [node.id + " = temporary("], [");"]
    args = []
    if node.domain is not None:
        args.append(printer._hmerge(["domain="], printer.visit(node.domain, prec=0)))
    if node.dtype is not None:
        args.append(printer._hmerge(["dtype="], [str(node.dtype)]))
    hargs = printer._hmerge(*printer._hinterleave(args, ", "))
    vargs = printer._vmerge(*printer._hinterleave(args, ","))
    oargs = printer._optimum(hargs, vargs)
    h = printer._hmerge(start, oargs, end)
    v = printer._vmerge(start, printer._indent(oargs), end)
    return printer._optimum(h, v)


def pformat_FencilWithTemporaries(
    printer: PrettyPrinter, node: FencilWithTemporaries, *, prec: int
) -> list[str]:
    assert prec == 0
    params = printer.visit(node.params, prec=0)
    fencil = printer.visit(node.fencil, prec=0)
    tmps = printer.visit(node.tmps, prec=0)
    args = params + [[tmp.id] for tmp in node.tmps]

    hparams = printer._hmerge([node.fencil.id + "("], *printer._hinterleave(params, ", "), [") {"])
    vparams = printer._vmerge(
        [node.fencil.id + "("], *printer._hinterleave(params, ",", indent=True), [") {"]
    )
    params = printer._optimum(hparams, vparams)

    hargs = printer._hmerge(*printer._hinterleave(args, ", "))
    vargs = printer._vmerge(*printer._hinterleave(args, ","))
    args = printer._optimum(hargs, vargs)

    fencil = printer._hmerge(fencil, [";"])

    hcall = printer._hmerge([node.fencil.id + "("], args, [");"])
    vcall = printer._vmerge(printer._hmerge([node.fencil.id + "("]), printer._indent(args), [");"])
    call = printer._optimum(hcall, vcall)

    body = printer._vmerge(*tmps, fencil, call)
    return printer._vmerge(params, printer._indent(body), ["}"])


PrettyPrinter.visit_Temporary = pformat_Temporary  # type: ignore
PrettyPrinter.visit_FencilWithTemporaries = pformat_FencilWithTemporaries  # type: ignore


# Main implementation
def canonicalize_applied_lift(closure_params: list[str], node: ir.FunCall) -> ir.FunCall:
    """
    Canonicalize applied lift expressions.

    Transform lift such that the arguments to the applied lift are only symbols.

    >>> expr = im.lift(im.lambda_("a")(im.deref("a")))(im.lift("deref")("inp"))
    >>> print(expr)
    (↑(λ(a) → ·a))((↑deref)(inp))
    >>> print(canonicalize_applied_lift(["inp"], expr))
    (↑(λ(inp) → (λ(a) → ·a)((↑deref)(inp))))(inp)
    """
    assert (
        isinstance(node, ir.FunCall)
        and isinstance(node.fun, ir.FunCall)
        and node.fun.fun == ir.SymRef(id="lift")
    )
    stencil = node.fun.args[0]
    it_args = node.args
    if any(not isinstance(it_arg, ir.SymRef) for it_arg in it_args):
        used_closure_params = collect_symbol_refs(node)
        assert not (set(used_closure_params) - set(closure_params))
        return im.lift(im.lambda_(*used_closure_params)(im.call(stencil)(*it_args)))(
            *used_closure_params
        )
    return node


@dataclasses.dataclass(frozen=True)
class TemporaryExtractionPredicate:
    """
    Construct a callable that determines if a lift expr can and should be extracted to a temporary.

    The class optionally takes a heuristic that can restrict the extraction.
    """

    heuristics: Optional[Callable[[ir.Expr], bool]] = None

    def __call__(self, expr: ir.Expr, num_occurences: int) -> bool:
        """Determine if `expr` is an applied lift that should be extracted as a temporary."""
        if not is_applied_lift(expr):
            return False
        # do not extract when the result is a list (i.e. a lift expression used in a `reduce` call)
        # as we can not create temporaries for these stencils
        if isinstance(expr.annex.type.dtype, type_inference.List):
            return False
        if self.heuristics and not self.heuristics(expr):
            return False
        stencil = expr.fun.args[0]  # type: ignore[attr-defined] # ensured by `is_applied_lift`
        # do not extract when the stencil is capturing
        used_symbols = collect_symbol_refs(stencil)
        if used_symbols:
            return False
        return True


@dataclasses.dataclass(frozen=True)
class SimpleTemporaryExtractionHeuristics:
    """
    Heuristic that extracts only if a lift expr is derefed in more than one position.

    Note that such expression result in redundant computations if inlined instead of being
    placed into a temporary.
    """

    closure: ir.StencilClosure

    @functools.cached_property
    def closure_shifts(self):
        return trace_shifts.TraceShifts.apply(self.closure, inputs_only=False)

    def __call__(self, expr: ir.Expr) -> bool:
        shifts = self.closure_shifts[id(expr)]
        if len(shifts) > 1:
            return True
        return False


def _closure_parameter_argument_mapping(closure: ir.StencilClosure):
    """
    Create a mapping from the closures parameters to the closure arguments.

    E.g. for the closure `out ← (λ(param) → ...)(arg) @ u⟨ ... ⟩;` we get a mapping from `param`
    to `arg`. In case the stencil is a scan, a mapping from closure inputs to scan pass (i.e. first
    arg is ignored) is returned.
    """
    is_scan = isinstance(closure.stencil, ir.FunCall) and closure.stencil.fun == im.ref("scan")

    if is_scan:
        stencil = closure.stencil.args[0]  # type: ignore[attr-defined]  # ensured by is_scan
        return {
            param.id: arg for param, arg in zip(stencil.params[1:], closure.inputs, strict=True)
        }
    else:
        assert isinstance(closure.stencil, ir.Lambda)
        return {
            param.id: arg for param, arg in zip(closure.stencil.params, closure.inputs, strict=True)
        }


def _ensure_expr_does_not_capture(expr: ir.Expr, whitelist: list[ir.Sym]) -> None:
    used_symbol_refs = collect_symbol_refs(expr)
    assert not (set(used_symbol_refs) - {param.id for param in whitelist})


def split_closures(
    node: ir.FencilDefinition,
    offset_provider,
    *,
    extraction_heuristics: Optional[
        Callable[[ir.StencilClosure], Callable[[ir.Expr], bool]]
    ] = None,
) -> FencilWithTemporaries:
    """Split closures on lifted function calls and introduce new temporary buffers for return values.

    Newly introduced temporaries will have the symbolic size of `AUTO_DOMAIN`. A symbol with the
    same name is also added as a fencil argument (to be replaced at a later stage).

    For each closure, follows these steps:
    1. Pops up lifted function calls to the top of the expression tree.
    2. Introduce new temporary for the output.
    3. Extract lifted function class as new closures with the previously created temporary as output.
    The closures are processed in reverse order to properly respect the dependencies.
    """
    if not extraction_heuristics:
        # extract all (eligible) lifts
        def always_extract_heuristics(_):
            return lambda _: True

        extraction_heuristics = always_extract_heuristics

    uid_gen_tmps = UIDGenerator(prefix="_tmp")

    type_inference.infer_all(node, offset_provider=offset_provider, save_to_annex=True)

    tmps: list[ir.Sym] = []

    closures: list[ir.StencilClosure] = []
    for closure in reversed(node.closures):
        closure_stack: list[ir.StencilClosure] = [closure]
        while closure_stack:
            current_closure: ir.StencilClosure = closure_stack.pop()

            if current_closure.stencil == im.ref("deref"):
                closures.append(current_closure)
                continue

            is_scan: bool = isinstance(
                current_closure.stencil, ir.FunCall
            ) and current_closure.stencil.fun == im.ref("scan")
            current_closure_stencil = (
                current_closure.stencil if not is_scan else current_closure.stencil.args[0]  # type: ignore[attr-defined]  # ensured by is_scan
            )

            extraction_predicate = TemporaryExtractionPredicate(
                extraction_heuristics(current_closure)
            )

            stencil_body, extracted_lifts, _ = extract_subexpression(
                current_closure_stencil.expr,
                extraction_predicate,
                uid_gen_tmps,
                once_only=True,
                deepest_expr_first=True,
            )

            if extracted_lifts:
                for tmp_sym, lift_expr in extracted_lifts.items():
                    # make sure the applied lift is not capturing anything except of closure params
                    _ensure_expr_does_not_capture(lift_expr, current_closure_stencil.params)

                    assert isinstance(lift_expr, ir.FunCall) and isinstance(
                        lift_expr.fun, ir.FunCall
                    )

                    # make sure the arguments to the applied lift are only symbols
                    # (otherwise we would need to canonicalize using `canonicalize_applied_lift`
                    # this doesn't seem to be necessary right now as we extract the lifts
                    # in post-order of the tree)
                    assert all(isinstance(arg, ir.SymRef) for arg in lift_expr.args)

                    # create a mapping from the closures parameters to the closure arguments
                    closure_param_arg_mapping = _closure_parameter_argument_mapping(current_closure)

                    stencil: ir.Node = lift_expr.fun.args[0]  # usually an ir.Lambda or scan

                    # allocate a new temporary
                    tmps.append(tmp_sym)

                    # create a new closure that executes the stencil of the applied lift and
                    # writes the result to the newly created temporary
                    closure_stack.append(
                        ir.StencilClosure(
                            domain=AUTO_DOMAIN,
                            stencil=stencil,
                            output=im.ref(tmp_sym.id),
                            inputs=[
<<<<<<< HEAD
                                closure_param_arg_mapping[param.id] for param in lift_expr.args
                            ],  # type: ignore[attr-defined]
=======
                                closure_param_arg_mapping[param.id]  # type: ignore[attr-defined]
                                for param in lift_expr.args
                            ],
>>>>>>> 77a205b6
                            location=current_closure.location,
                        )
                    )

                new_stencil: ir.Lambda | ir.FunCall
                # create a new stencil where all applied lifts that have been extracted are
                # replaced by references to the respective temporary
                new_stencil = ir.Lambda(
                    params=current_closure_stencil.params + list(extracted_lifts.keys()),
                    expr=stencil_body,
                )
                # if we are extracting from an applied scan we have to wrap the scan pass again,
                #  i.e. transform `λ(state, ...) → ...` into `scan(λ(state, ...) → ..., ...)`
                if is_scan:
                    new_stencil = im.call("scan")(new_stencil, current_closure.stencil.args[1:])  # type: ignore[attr-defined] # ensure by is_scan
                # inline such that let statements which are just rebinding temporaries disappear
                new_stencil = InlineLambdas.apply(
                    new_stencil, opcount_preserving=True, force_inline_lift_args=False
                )
                # we're done with the current closure, add it back to the stack for further
                # extraction.
                closure_stack.append(
                    ir.StencilClosure(
                        domain=current_closure.domain,
                        stencil=new_stencil,
                        output=current_closure.output,
                        inputs=current_closure.inputs
                        + [ir.SymRef(id=sym.id) for sym in extracted_lifts.keys()],
                        location=current_closure.location,
                    )
                )
            else:
                closures.append(current_closure)

    return FencilWithTemporaries(
        fencil=ir.FencilDefinition(
            id=node.id,
            function_definitions=node.function_definitions,
            params=node.params
            + [ir.Sym(id=tmp.id) for tmp in tmps]
            + [ir.Sym(id=AUTO_DOMAIN.fun.id)],  # type: ignore[attr-defined]  # value is a global constant
            closures=list(reversed(closures)),
            location=node.location,
        ),
        params=node.params,
        tmps=[Temporary(id=tmp.id) for tmp in tmps],
    )


def prune_unused_temporaries(node: FencilWithTemporaries) -> FencilWithTemporaries:
    """Remove temporaries that are never read."""
    unused_tmps = {tmp.id for tmp in node.tmps}
    for closure in node.fencil.closures:
        unused_tmps -= {inp.id for inp in closure.inputs}

    if not unused_tmps:
        return node

    closures = [
        closure
        for closure in node.fencil.closures
        if not (isinstance(closure.output, ir.SymRef) and closure.output.id in unused_tmps)
    ]
    return FencilWithTemporaries(
        fencil=ir.FencilDefinition(
            id=node.fencil.id,
            function_definitions=node.fencil.function_definitions,
            params=[p for p in node.fencil.params if p.id not in unused_tmps],
            closures=closures,
            location=node.fencil.location,
        ),
        params=node.params,
        tmps=[tmp for tmp in node.tmps if tmp.id not in unused_tmps],
    )


def _max_domain_sizes_by_location_type(offset_provider: Mapping[str, Any]) -> dict[str, int]:
    """Extract horizontal domain sizes from an `offset_provider`.

    Considers the shape of the neighbor table to get the size of each `origin_axis` and the maximum
    value inside the neighbor table to get the size of each `neighbor_axis`.
    """
    sizes = dict[str, int]()
    for provider in offset_provider.values():
        if isinstance(provider, gtx.NeighborTableOffsetProvider):
            assert provider.origin_axis.kind == gtx.DimensionKind.HORIZONTAL
            assert provider.neighbor_axis.kind == gtx.DimensionKind.HORIZONTAL
            sizes[provider.origin_axis.value] = max(
                sizes.get(provider.origin_axis.value, 0),
                provider.table.shape[0],
            )
            sizes[provider.neighbor_axis.value] = max(
                sizes.get(provider.neighbor_axis.value, 0),
                provider.table.max(),
            )
    return sizes


@dataclasses.dataclass
class SymbolicRange:
    start: ir.Expr
    stop: ir.Expr

    def translate(self, distance: int) -> "SymbolicRange":
        return SymbolicRange(im.plus(self.start, distance), im.plus(self.stop, distance))


@dataclasses.dataclass
class SymbolicDomain:
    grid_type: Literal["unstructured_domain", "cartesian_domain"]
    ranges: dict[str, SymbolicRange]

    @classmethod
    def from_expr(cls, node: ir.Node):
        assert isinstance(node, ir.FunCall) and node.fun in [
            im.ref("unstructured_domain"),
            im.ref("cartesian_domain"),
        ]

        ranges: dict[str, SymbolicRange] = {}
        for named_range in node.args:
            assert (
                isinstance(named_range, ir.FunCall)
                and isinstance(named_range.fun, ir.SymRef)
                and named_range.fun.id == "named_range"
            )
            axis_literal, lower_bound, upper_bound = named_range.args
            assert isinstance(axis_literal, ir.AxisLiteral)

            ranges[axis_literal.value] = SymbolicRange(lower_bound, upper_bound)
        return cls(node.fun.id, ranges)  # type: ignore[attr-defined]  # ensure by assert above

    def as_expr(self):
        return im.call(self.grid_type)(*[
            im.call("named_range")(ir.AxisLiteral(value=d), r.start, r.stop)
            for d, r in self.ranges.items()
        ])


def domain_union(domains: list[SymbolicDomain]) -> SymbolicDomain:
    """Return the (set) union of a list of domains."""
    new_domain_ranges = {}
    assert all(domain.grid_type == domains[0].grid_type for domain in domains)
    assert all(domain.ranges.keys() == domains[0].ranges.keys() for domain in domains)
    for dim in domains[0].ranges.keys():
        start = functools.reduce(
            lambda current_expr, el_expr: im.call("minimum")(current_expr, el_expr),
            [domain.ranges[dim].start for domain in domains],
        )
        stop = functools.reduce(
            lambda current_expr, el_expr: im.call("maximum")(current_expr, el_expr),
            [domain.ranges[dim].stop for domain in domains],
        )
        new_domain_ranges[dim] = SymbolicRange(start, stop)
    return SymbolicDomain(domains[0].grid_type, new_domain_ranges)


def _group_offsets(
    offset_literals: Sequence[ir.OffsetLiteral],
) -> Sequence[tuple[str, int | Literal[trace_shifts.Sentinel.ALL_NEIGHBORS]]]:
    tags = [tag.value for tag in offset_literals[::2]]
    offsets = [
        offset.value if isinstance(offset, ir.OffsetLiteral) else offset
        for offset in offset_literals[1::2]
    ]
    assert all(isinstance(tag, str) for tag in tags)
    assert all(
        isinstance(offset, int) or offset == trace_shifts.Sentinel.ALL_NEIGHBORS
        for offset in offsets
    )
    return zip(tags, offsets, strict=True)  # type: ignore[return-value] # mypy doesn't infer literal correctly


def update_domains(
    node: FencilWithTemporaries,
    offset_provider: Mapping[str, Any],
    symbolic_sizes: Optional[dict[str, str]],
):
    horizontal_sizes = _max_domain_sizes_by_location_type(offset_provider)
    closures: list[ir.StencilClosure] = []
    domains = dict[str, ir.FunCall]()
    for closure in reversed(node.fencil.closures):
        if closure.domain == AUTO_DOMAIN:
            # every closure with auto domain should have a single out field
            assert isinstance(closure.output, ir.SymRef)

            if closure.output.id not in domains:
                raise NotImplementedError(f"Closure output '{closure.output.id}' is never used.")

            domain = domains[closure.output.id]

            closure = ir.StencilClosure(
                domain=copy.deepcopy(domain),
                stencil=closure.stencil,
                output=closure.output,
                inputs=closure.inputs,
                location=closure.location,
            )
        else:
            domain = closure.domain

        closures.append(closure)

        local_shifts = trace_shifts.TraceShifts.apply(closure)
        for param, shift_chains in local_shifts.items():
            assert isinstance(param, str)
            consumed_domains: list[SymbolicDomain] = (
                [SymbolicDomain.from_expr(domains[param])] if param in domains else []
            )
            for shift_chain in shift_chains:
                consumed_domain = SymbolicDomain.from_expr(domain)
                for offset_name, offset in _group_offsets(shift_chain):
                    if isinstance(offset_provider[offset_name], gtx.Dimension):
                        # cartesian shift
                        dim = offset_provider[offset_name].value
                        consumed_domain.ranges[dim] = consumed_domain.ranges[dim].translate(offset)
                    elif isinstance(offset_provider[offset_name], common.Connectivity):
                        # unstructured shift
                        nbt_provider = offset_provider[offset_name]
                        old_axis = nbt_provider.origin_axis.value
                        new_axis = nbt_provider.neighbor_axis.value

                        assert new_axis not in consumed_domain.ranges or old_axis == new_axis

                        if symbolic_sizes is None:
                            new_range = SymbolicRange(
                                im.literal("0", ir.INTEGER_INDEX_BUILTIN),
                                im.literal(
                                    str(horizontal_sizes[new_axis]), ir.INTEGER_INDEX_BUILTIN
                                ),
                            )
                        else:
                            new_range = SymbolicRange(
                                im.literal("0", ir.INTEGER_INDEX_BUILTIN),
                                im.ref(symbolic_sizes[new_axis]),
                            )
                        consumed_domain.ranges = dict(
                            (axis, range_) if axis != old_axis else (new_axis, new_range)
                            for axis, range_ in consumed_domain.ranges.items()
                        )
                        # TODO(tehrengruber): Revisit. Somehow the order matters so preserve it.
                        consumed_domain.ranges = dict(
                            (axis, range_) if axis != old_axis else (new_axis, new_range)
                            for axis, range_ in consumed_domain.ranges.items()
                        )
                    else:
                        raise NotImplementedError()
                consumed_domains.append(consumed_domain)

            # compute the bounds of all consumed domains
            if consumed_domains:
                if all(
                    consumed_domain.ranges.keys() == consumed_domains[0].ranges.keys()
                    for consumed_domain in consumed_domains
                ):  # scalar otherwise
                    domains[param] = domain_union(consumed_domains).as_expr()

    return FencilWithTemporaries(
        fencil=ir.FencilDefinition(
            id=node.fencil.id,
            function_definitions=node.fencil.function_definitions,
            params=node.fencil.params[:-1],  # remove `_gtmp_auto_domain` param again
            closures=list(reversed(closures)),
            location=node.fencil.location,
        ),
        params=node.params,
        tmps=node.tmps,
    )


def _tuple_constituents(node: ir.Expr) -> Iterable[ir.Expr]:
    if isinstance(node, ir.FunCall) and node.fun == im.ref("make_tuple"):
        for arg in node.args:
            yield from _tuple_constituents(arg)
    else:
        yield node


def collect_tmps_info(node: FencilWithTemporaries, *, offset_provider) -> FencilWithTemporaries:
    """Perform type inference for finding the types of temporaries and sets the temporary size."""
    tmps = {tmp.id for tmp in node.tmps}
    domains: dict[str, ir.Expr] = {}
    for closure in node.fencil.closures:
        for output_field in _tuple_constituents(closure.output):
            assert isinstance(output_field, ir.SymRef)
            if output_field.id not in tmps:
                continue

            assert output_field.id not in domains or domains[output_field.id] == closure.domain
            domains[output_field.id] = closure.domain

    def convert_type(dtype):
        if isinstance(dtype, type_inference.Primitive):
            return dtype.name
        elif isinstance(dtype, type_inference.Tuple):
            return tuple(convert_type(el) for el in dtype)
        elif isinstance(dtype, type_inference.List):
            raise NotImplementedError("Temporaries with dtype list not supported.")
        raise AssertionError()

    all_types = type_inference.infer_all(node.fencil, offset_provider=offset_provider)
    fencil_type = all_types[id(node.fencil)]
    assert isinstance(fencil_type, type_inference.FencilDefinitionType)
    assert isinstance(fencil_type.params, type_inference.Tuple)
    types = dict[str, ir.Expr]()
    for param in node.fencil.params:
        if param.id in tmps:
            dtype = all_types[id(param)]
            assert isinstance(dtype, type_inference.Val)
            types[param.id] = convert_type(dtype.dtype)

    return FencilWithTemporaries(
        fencil=node.fencil,
        params=node.params,
        tmps=[
            Temporary(id=tmp.id, domain=domains[tmp.id], dtype=types[tmp.id]) for tmp in node.tmps
        ],
    )


# TODO(tehrengruber): Add support for dynamic shifts (e.g. the distance is a symbol). This can be
#  tricky: For every lift statement that is dynamically shifted we can not compute bounds anymore
#  and hence also not extract as a temporary.
class CreateGlobalTmps(PreserveLocationVisitor, NodeTranslator):
    """Main entry point for introducing global temporaries.

    Transforms an existing iterator IR fencil into a fencil with global temporaries.
    """

    def visit_FencilDefinition(
        self,
        node: ir.FencilDefinition,
        *,
        offset_provider: Mapping[str, Any],
        extraction_heuristics: Optional[
            Callable[[ir.StencilClosure], Callable[[ir.Expr], bool]]
        ] = None,
        symbolic_sizes: Optional[dict[str, str]],
    ) -> FencilWithTemporaries:
        # Split closures on lifted function calls and introduce temporaries
        res = split_closures(
            node, offset_provider=offset_provider, extraction_heuristics=extraction_heuristics
        )
        # Prune unreferences closure inputs introduced in the previous step
        res = PruneClosureInputs().visit(res)
        # Prune unused temporaries possibly introduced in the previous step
        res = prune_unused_temporaries(res)
        # Perform an eta-reduction which should put all calls at the highest level of a closure
        res = EtaReduction().visit(res)
        # Perform a naive extent analysis to compute domain sizes of closures and temporaries
        res = update_domains(res, offset_provider, symbolic_sizes)
        # Use type inference to determine the data type of the temporaries
        return collect_tmps_info(res, offset_provider=offset_provider)<|MERGE_RESOLUTION|>--- conflicted
+++ resolved
@@ -319,14 +319,9 @@
                             stencil=stencil,
                             output=im.ref(tmp_sym.id),
                             inputs=[
-<<<<<<< HEAD
-                                closure_param_arg_mapping[param.id] for param in lift_expr.args
-                            ],  # type: ignore[attr-defined]
-=======
                                 closure_param_arg_mapping[param.id]  # type: ignore[attr-defined]
                                 for param in lift_expr.args
                             ],
->>>>>>> 77a205b6
                             location=current_closure.location,
                         )
                     )
