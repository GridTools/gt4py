--- conflicted
+++ resolved
@@ -23,13 +23,8 @@
 from gt4py.eve import NodeTranslator, PreserveLocationVisitor
 from gt4py.eve.traits import SymbolTableTrait
 from gt4py.eve.utils import UIDGenerator
-<<<<<<< HEAD
-from gt4py.next import common, type_inference
-from gt4py.next.iterator import ir, type_inference as itir_type_inference
-=======
 from gt4py.next import common
 from gt4py.next.iterator import ir
->>>>>>> c676fbb1
 from gt4py.next.iterator.ir_utils import common_pattern_matcher as cpm, ir_makers as im
 from gt4py.next.iterator.pretty_printer import PrettyPrinter
 from gt4py.next.iterator.transforms import trace_shifts
@@ -158,12 +153,8 @@
             return False
         # do not extract when the result is a list (i.e. a lift expression used in a `reduce` call)
         # as we can not create temporaries for these stencils
-<<<<<<< HEAD
-        if isinstance(expr.annex.type.dtype, itir_type_inference.List):
-=======
         assert isinstance(expr.type, it_ts.IteratorType)
         if isinstance(expr.type.element_type, it_ts.ListType):
->>>>>>> c676fbb1
             return False
         if self.heuristics and not self.heuristics(expr):
             return False
@@ -254,11 +245,7 @@
 
     uid_gen_tmps = UIDGenerator(prefix="_tmp")
 
-<<<<<<< HEAD
-    itir_type_inference.infer_all(node, offset_provider=offset_provider, save_to_annex=True)
-=======
     node = itir_type_inference.infer(node, offset_provider=offset_provider)
->>>>>>> c676fbb1
 
     tmps: list[tuple[str, ts.DataType]] = []
 
@@ -627,31 +614,7 @@
             assert output_field.id not in domains or domains[output_field.id] == closure.domain
             domains[output_field.id] = closure.domain
 
-<<<<<<< HEAD
-    def convert_type(dtype: type_inference.Type) -> str | tuple[str | tuple, ...]:
-        if isinstance(dtype, itir_type_inference.Primitive):
-            return dtype.name
-        elif isinstance(dtype, itir_type_inference.Tuple):
-            return tuple(convert_type(el) for el in dtype)
-        elif isinstance(dtype, itir_type_inference.List):
-            raise NotImplementedError("Temporaries with dtype list not supported.")
-        raise AssertionError()
-
-    all_types = itir_type_inference.infer_all(node.fencil, offset_provider=offset_provider)
-    fencil_type = all_types[id(node.fencil)]
-    assert isinstance(fencil_type, itir_type_inference.FencilDefinitionType)
-    assert isinstance(fencil_type.params, itir_type_inference.Tuple)
-    types = dict[str, str | tuple[str | tuple, ...]]()
-    for param in node.fencil.params:
-        if param.id in tmps:
-            dtype = all_types[id(param)]
-            assert isinstance(dtype, itir_type_inference.Val)
-            types[param.id] = convert_type(dtype.dtype)
-
-    return FencilWithTemporaries(
-=======
     new_node = FencilWithTemporaries(
->>>>>>> c676fbb1
         fencil=node.fencil,
         params=node.params,
         tmps=[
