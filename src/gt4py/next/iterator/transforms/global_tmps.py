# GT4Py - GridTools Framework
#
# Copyright (c) 2014-2024, ETH Zurich
# All rights reserved.
#
# Please, refer to the LICENSE file in the root directory.
# SPDX-License-Identifier: BSD-3-Clause

from __future__ import annotations

import functools
from collections.abc import Sequence
from typing import Callable, Optional

from gt4py.eve import utils as eve_utils
from gt4py.next import common, utils as next_utils
from gt4py.next.iterator import ir as itir
from gt4py.next.iterator.ir_utils import (
    common_pattern_matcher as cpm,
    domain_utils,
    ir_makers as im,
)
from gt4py.next.iterator.ir_utils.domain_utils import SymbolicDomain
from gt4py.next.iterator.transforms import cse, infer_domain, inline_lambdas
from gt4py.next.iterator.type_system import inference as type_inference
from gt4py.next.type_system import type_info, type_specifications as ts


def select_elems_by_domain(
    select_domain: SymbolicDomain,
    target: itir.Expr,
    args: Sequence[itir.Expr],
    domains: tuple[SymbolicDomain, ...],
):
    """
    Select all elements of possibly nested tuples for the given domain.

    Returns (non-nested) tuples of the selected elements and the corresponding targets.
    """
    new_targets = []
    new_els = []
    for i, (el, el_domain) in enumerate(zip(args, domains)):
        current_target = im.tuple_get(i, target)
        if isinstance(el_domain, tuple):
            assert cpm.is_call_to(el, "make_tuple")
            more_targets, more_els = select_elems_by_domain(
                select_domain, current_target, el.args, el_domain
            )
            new_els.extend(more_els)
            new_targets.extend(more_targets)
        else:
            assert isinstance(el_domain, SymbolicDomain)
            if el_domain == select_domain:
                new_targets.append(current_target)
                new_els.append(el)
    return new_targets, new_els


def _set_at_for_domain(stmt: itir.SetAt, domain: SymbolicDomain) -> itir.SetAt:
    """Extract all elements with given domain into a new `SetAt` statement."""
    tuple_expr = stmt.expr
    assert cpm.is_call_to(tuple_expr, "make_tuple")
    targets, expr_els = select_elems_by_domain(
        domain, stmt.target, tuple_expr.args, stmt.expr.annex.domain
    )
    new_expr = im.make_tuple(*expr_els)
    new_expr.annex.domain = domain

    return itir.SetAt(expr=new_expr, domain=domain.as_expr(), target=im.make_tuple(*targets))


def _populate_and_homogenize_domains(stmts: list[itir.Stmt]) -> list[itir.Stmt]:
    """
    Splits `SetAt` statements with multiple domains into multiple statements.

    `SetAt`s have a single domain therefore the target domains have to be the same.
    We support nested tuples by flattening them and recombining them into non-nested tuples.
    """
    new_stmts: list[itir.Stmt] = []
    for stmt in stmts:
        if isinstance(stmt, itir.SetAt):
            assert hasattr(stmt.expr.annex, "domain")
            distinct_domains: list[domain_utils.SymbolicDomain] = list(
                # ordered set for reproducibility
                dict.fromkeys(next_utils.flatten_nested_tuple(stmt.expr.annex.domain))
            )
            if len(distinct_domains) == 1:
                new_stmts.append(
                    itir.SetAt(
                        expr=stmt.expr,
                        domain=distinct_domains[0].as_expr(),  # insert concrete domain
                        target=stmt.target,
                    )
                )
            else:
                new_stmts.extend(_set_at_for_domain(stmt, domain) for domain in distinct_domains)
        elif isinstance(stmt, itir.IfStmt):
            new_stmts.append(
                itir.IfStmt(
                    cond=stmt.cond,
                    true_branch=_populate_and_homogenize_domains(stmt.true_branch),
                    false_branch=_populate_and_homogenize_domains(stmt.false_branch),
                )
            )
        else:
            raise ValueError("Expected `itir.SetAt` or `itir.IfStmt`.")

    return new_stmts


def _transform_if(
    stmt: itir.Stmt, declarations: list[itir.Temporary], uids: eve_utils.UIDGenerator
) -> Optional[list[itir.Stmt]]:
    if isinstance(stmt, itir.SetAt) and cpm.is_call_to(stmt.expr, "if_"):
        cond, true_val, false_val = stmt.expr.args
        return [
            itir.IfStmt(
                cond=cond,
                true_branch=_transform_stmt(
                    itir.SetAt(target=stmt.target, expr=true_val, domain=stmt.domain),
                    declarations,
                    uids,
                ),
                false_branch=_transform_stmt(
                    itir.SetAt(target=stmt.target, expr=false_val, domain=stmt.domain),
                    declarations,
                    uids,
                ),
            )
        ]
    return None


def _transform_by_pattern(
    stmt: itir.Stmt,
    predicate: Callable[[itir.Expr, int], bool],
    declarations: list[itir.Temporary],
    uids: eve_utils.UIDGenerator,
) -> Optional[list[itir.Stmt]]:
    if not isinstance(stmt, itir.SetAt):
        return None

    new_expr, extracted_fields, _ = cse.extract_subexpression(
        stmt.expr,
        predicate=predicate,
        uid_generator=eve_utils.UIDGenerator(prefix="__tmp_subexpr"),
        # TODO(tehrengruber): extracting the deepest expression first would allow us to fuse
        #  the extracted expressions resulting in fewer kernel calls & better data-locality.
        #  Extracting multiple expressions deepest-first is however not supported right now.
        # deepest_expr_first=True  # noqa: ERA001
    )

    if extracted_fields:
        tmp_stmts: list[itir.Stmt] = []

        # for each extracted expression generate:
        #  - one or more `Temporary` declarations (depending on whether the expression is a field
        #    or a tuple thereof)
        #  - one `SetAt` statement that materializes the expression into the temporary
        for tmp_sym, tmp_expr in extracted_fields.items():
<<<<<<< HEAD
            domain: infer_domain.DomainAccess = tmp_expr.annex.domain

            # TODO(tehrengruber): Implement. This happens when the expression is a combination
            #  of an `if_` call with a tuple, e.g., `if_(cond, {a, b}, {c, d})`. As long as we are
            #  able to eliminate all tuples, e.g., by propagating the scalar ifs to the top-level
            #  of a SetAt, the CollapseTuple pass will eliminate most of this cases.
            if isinstance(domain, tuple):
                flattened_domains: tuple[domain_utils.SymbolicDomain] = tuple(
                    domain
                    for domain in next_utils.flatten_nested_tuple(domain)
                    if domain is not infer_domain.DomainAccessDescriptor.NEVER
                    # type: ignore[assignment]  # mypy not smart enough
                )
                if not all(d == flattened_domains[0] for d in flattened_domains):
                    raise NotImplementedError(
                        "Tuple expressions with different domains is not supported yet."
                    )
                domain = flattened_domains[0]
            assert isinstance(domain, domain_utils.SymbolicDomain)
            domain_expr = domain.as_expr()

=======
>>>>>>> 06478dd1
            assert isinstance(tmp_expr.type, ts.TypeSpec)
            tmp_names: str | tuple[str | tuple, ...] = type_info.apply_to_primitive_constituents(
                lambda x: uids.sequential_id(),
                tmp_expr.type,
                tuple_constructor=lambda *elements: tuple(elements),
            )
            tmp_dtypes: (
                ts.ScalarType | ts.ListType | tuple[ts.ScalarType | ts.ListType | tuple, ...]
            ) = type_info.apply_to_primitive_constituents(
                type_info.extract_dtype,
                tmp_expr.type,
                tuple_constructor=lambda *elements: elements,
            )

            tmp_domains: SymbolicDomain | tuple[SymbolicDomain | tuple, ...] = tmp_expr.annex.domain

            if cpm.is_applied_as_fieldop(tmp_expr):
                # In this case all tuple elements have the same size (or will be `NEVER`).
                # Create the tuple structure with that domain.
                domain = list(
                    set(next_utils.flatten_nested_tuple((tmp_domains,)))
                    - {infer_domain.DomainAccessDescriptor.NEVER}  # type: ignore[arg-type] # type should always be `SymbolicDomain`
                )
                assert len(domain) == 1
                # this is the domain used as initial value in the tuple construction below
                tmp_domains = domain[0]

            def get_domain(
                _, path: tuple[int, ...]
            ) -> domain_utils.SymbolicDomain:  # function only used inside loop
                domain = functools.reduce(
                    lambda var, idx: var[idx] if isinstance(var, tuple) else var,
                    path,
                    tmp_domains,  # noqa: B023
                )
                assert isinstance(domain, domain_utils.SymbolicDomain)
                return domain

            # The following propagates the domains to the tuple structure of `tmp_expr.type`.
            # `tmp_domains` might not have this structure because domain inference was not able to infer the tuple structure.
            tmp_domains = type_info.apply_to_primitive_constituents(
                get_domain,
                tmp_expr.type,
                with_path_arg=True,
                tuple_constructor=lambda *elements: tuple(elements),
            )

            declarations.extend(
                itir.Temporary(id=tmp_name, domain=domain.as_expr(), dtype=dtype)
                for tmp_name, domain, dtype in zip(
                    next_utils.flatten_nested_tuple((tmp_names,)),
                    next_utils.flatten_nested_tuple((tmp_domains,)),
                    next_utils.flatten_nested_tuple((tmp_dtypes,)),
                    strict=True,
                )
            )

            # if the expr is a field this just gives a simple `itir.SymRef`, otherwise we generate a
            #  `make_tuple` expression.
            target_expr: itir.Expr = next_utils.tree_map(
                lambda name, domain: im.ref(name, annex={"domain": domain}),
                result_collection_constructor=lambda els: im.make_tuple(*els),
            )(tmp_names, tmp_domains)  # type: ignore[assignment]  # typing of tree_map does not reflect action of `result_collection_constructor` yet

            # note: the let would be removed automatically by the `cse.extract_subexpression`, but
            # we remove it here for readability & debuggability.
            new_expr = inline_lambdas.inline_lambda(
                im.let(tmp_sym, target_expr)(new_expr), opcount_preserving=False
            )

            # TODO(tehrengruber): _transform_stmt not needed if deepest_expr_first=True
            tmp_stmts.extend(
                _transform_stmt(
                    itir.SetAt(
                        target=target_expr,
                        # The domain is populated later in `_populate_and_homogenize_domains`
                        # at this point the `SetAt` contains possibly expressions on different domains.
                        domain=im.ref("UNPOPULATED"),
                        expr=tmp_expr,
                    ),
                    declarations,
                    uids,
                )
            )

        return [*tmp_stmts, itir.SetAt(target=stmt.target, domain=stmt.domain, expr=new_expr)]
    return None


def _transform_stmt(
    stmt: itir.Stmt, declarations: list[itir.Temporary], uids: eve_utils.UIDGenerator
) -> list[itir.Stmt]:
    unprocessed_stmts: list[itir.Stmt] = [stmt]
    stmts: list[itir.Stmt] = []

    transforms: list[Callable] = [
        # transform `if_` call into `IfStmt`
        _transform_if,
        # extract applied `as_fieldop` to top-level
        functools.partial(
            _transform_by_pattern, predicate=lambda expr, _: cpm.is_applied_as_fieldop(expr)
        ),
        # extract if_ call to the top-level
        functools.partial(
            _transform_by_pattern, predicate=lambda expr, _: cpm.is_call_to(expr, "if_")
        ),
    ]

    while unprocessed_stmts:
        stmt = unprocessed_stmts.pop(0)

        did_transform = False
        for transform in transforms:
            transformed_stmts = transform(stmt=stmt, declarations=declarations, uids=uids)
            if transformed_stmts:
                unprocessed_stmts = [*transformed_stmts, *unprocessed_stmts]
                did_transform = True
                break

        # no transformation occurred
        if not did_transform:
            stmts.append(stmt)

    stmts = _populate_and_homogenize_domains(stmts)

    return stmts


def create_global_tmps(
    program: itir.Program,
    offset_provider: common.OffsetProvider | common.OffsetProviderType,
    #: A dictionary mapping axes names to their length. See :func:`infer_domain.infer_expr` for
    #: more details.
    symbolic_domain_sizes: Optional[dict[str, str]] = None,
    *,
    uids: Optional[eve_utils.UIDGenerator] = None,
) -> itir.Program:
    """
    Given an `itir.Program` create temporaries for intermediate values.

    This pass looks at all `as_fieldop` calls and transforms field-typed subexpressions of its
    arguments into temporaries.
    """
    offset_provider_type = common.offset_provider_to_type(offset_provider)
    program = infer_domain.infer_program(
        program, offset_provider=offset_provider, symbolic_domain_sizes=symbolic_domain_sizes
    )
    program = type_inference.infer(program, offset_provider_type=offset_provider_type)

    if not uids:
        uids = eve_utils.UIDGenerator(prefix="__tmp")
    declarations = program.declarations.copy()
    new_body = []

    for stmt in program.body:
        assert isinstance(stmt, itir.SetAt)
        new_body.extend(_transform_stmt(stmt, uids=uids, declarations=declarations))

    return itir.Program(
        id=program.id,
        function_definitions=program.function_definitions,
        params=program.params,
        declarations=declarations,
        body=new_body,
    )<|MERGE_RESOLUTION|>--- conflicted
+++ resolved
@@ -158,7 +158,6 @@
         #    or a tuple thereof)
         #  - one `SetAt` statement that materializes the expression into the temporary
         for tmp_sym, tmp_expr in extracted_fields.items():
-<<<<<<< HEAD
             domain: infer_domain.DomainAccess = tmp_expr.annex.domain
 
             # TODO(tehrengruber): Implement. This happens when the expression is a combination
@@ -180,8 +179,6 @@
             assert isinstance(domain, domain_utils.SymbolicDomain)
             domain_expr = domain.as_expr()
 
-=======
->>>>>>> 06478dd1
             assert isinstance(tmp_expr.type, ts.TypeSpec)
             tmp_names: str | tuple[str | tuple, ...] = type_info.apply_to_primitive_constituents(
                 lambda x: uids.sequential_id(),
