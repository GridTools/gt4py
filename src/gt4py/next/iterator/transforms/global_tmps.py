--- conflicted
+++ resolved
@@ -437,29 +437,11 @@
     return zip(tags, offsets, strict=True)  # type: ignore[return-value] # mypy doesn't infer literal correctly
 
 
-<<<<<<< HEAD
 def update_domains(
     node: FencilWithTemporaries,
     offset_provider: Mapping[str, Any],
     symbolic_sizes: Optional[dict[str, str]],
 ):
-=======
-def update_symbolic_range(axis: str, symbolic_sizes:  dict[str, str] | None, horizontal_sizes: dict[str, int]):
-    """Update symbolic range for a given axis based on symbolic sizes or horizontal sizes."""
-    if symbolic_sizes is not None:
-        return SymbolicRange(
-            im.literal("0", ir.INTEGER_INDEX_BUILTIN),
-            symbolic_sizes[axis],
-        )
-    else:
-        return SymbolicRange(
-            im.literal("0", ir.INTEGER_INDEX_BUILTIN),
-            im.literal(str(horizontal_sizes[axis]), ir.INTEGER_INDEX_BUILTIN),
-        )
-
-
-def update_domains(node: FencilWithTemporaries, offset_provider: Mapping[str, Any], symbolic_sizes: Optional[dict[str, str]]):
->>>>>>> a1869f68
     horizontal_sizes = _max_domain_sizes_by_location_type(offset_provider)
     closures: list[ir.StencilClosure] = []
     domains = dict[str, ir.FunCall]()
@@ -496,24 +478,16 @@
             for shift_chain in shift_chains:
                 consumed_domain = SymbolicDomain.from_expr(domain)
                 for offset_name, offset in _group_offsets(shift_chain):
-                    offset_type = offset_provider[offset_name]
-                    if isinstance(offset_type, gtx.Dimension):
+                    if isinstance(offset_provider[offset_name], gtx.Dimension):
                         # cartesian shift
                         dim = offset_provider[offset_name].value
                         consumed_domain.ranges[dim] = consumed_domain.ranges[dim].translate(offset)
-<<<<<<< HEAD
                     elif isinstance(offset_provider[offset_name], common.Connectivity):
                         # unstructured shift
                         nbt_provider = offset_provider[offset_name]
-=======
-                    elif isinstance(offset_type, (gtx.NeighborTableOffsetProvider, common.Connectivity)):
-                        # unstructured shift, consolidated handling for both types
-                        nbt_provider = offset_type
->>>>>>> a1869f68
                         old_axis = nbt_provider.origin_axis.value
                         new_axis = nbt_provider.neighbor_axis.value
 
-<<<<<<< HEAD
                         assert new_axis not in consumed_domain.ranges or old_axis == new_axis
 
                         if symbolic_sizes is None:
@@ -532,9 +506,6 @@
                             (axis, range_) if axis != old_axis else (new_axis, new_range)
                             for axis, range_ in consumed_domain.ranges.items()
                         )
-=======
-                        consumed_domain.ranges[new_axis] = update_symbolic_range(new_axis, symbolic_sizes, horizontal_sizes)
->>>>>>> a1869f68
                     else:
                         raise NotImplementedError
                 consumed_domains.append(consumed_domain)
