--- conflicted
+++ resolved
@@ -47,6 +47,7 @@
     return None
 
 
+
 def _transform_by_pattern(
     stmt: itir.Stmt,
     predicate: Callable[[itir.Expr, int], bool],
@@ -98,90 +99,6 @@
                 tmp_expr.type,
                 tuple_constructor=lambda *elements: tuple(elements),
             )
-<<<<<<< HEAD
-    return sizes
-
-
-@dataclasses.dataclass
-class SymbolicRange:
-    start: ir.Expr
-    stop: ir.Expr
-
-    def translate(self, distance: int) -> "SymbolicRange":
-        return SymbolicRange(im.plus(self.start, distance), im.plus(self.stop, distance))
-
-
-@dataclasses.dataclass
-class SymbolicDomain:
-    grid_type: Literal["unstructured_domain", "cartesian_domain"]
-    ranges: dict[
-        common.Dimension, SymbolicRange
-    ]  # TODO(havogt): remove `AxisLiteral` by `Dimension` everywhere
-
-    @classmethod
-    def from_expr(cls, node: ir.Node):
-        assert isinstance(node, ir.FunCall) and node.fun in [
-            im.ref("unstructured_domain"),
-            im.ref("cartesian_domain"),
-        ]
-
-        ranges: dict[common.Dimension, SymbolicRange] = {}
-        for named_range in node.args:
-            assert (
-                isinstance(named_range, ir.FunCall)
-                and isinstance(named_range.fun, ir.SymRef)
-                and named_range.fun.id == "named_range"
-            )
-            axis_literal, lower_bound, upper_bound = named_range.args
-            assert isinstance(axis_literal, ir.AxisLiteral)
-
-            ranges[common.Dimension(value=axis_literal.value, kind=axis_literal.kind)] = (
-                SymbolicRange(lower_bound, upper_bound)
-            )
-        return cls(node.fun.id, ranges)  # type: ignore[attr-defined]  # ensure by assert above
-
-    def as_expr(self):
-        return im.call(self.grid_type)(
-            *[
-                im.call("named_range")(ir.AxisLiteral(value=d.value, kind=d.kind), r.start, r.stop)
-                for d, r in self.ranges.items()
-            ]
-        )
-
-
-def domain_union(domains: list[SymbolicDomain]) -> SymbolicDomain:
-    """Return the (set) union of a list of domains."""
-    new_domain_ranges = {}
-    assert all(domain.grid_type == domains[0].grid_type for domain in domains)
-    assert all(domain.ranges.keys() == domains[0].ranges.keys() for domain in domains)
-    for dim in domains[0].ranges.keys():
-        start = functools.reduce(
-            lambda current_expr, el_expr: im.call("minimum")(current_expr, el_expr),
-            [domain.ranges[dim].start for domain in domains],
-        )
-        stop = functools.reduce(
-            lambda current_expr, el_expr: im.call("maximum")(current_expr, el_expr),
-            [domain.ranges[dim].stop for domain in domains],
-        )
-        new_domain_ranges[dim] = SymbolicRange(start, stop)
-    return SymbolicDomain(domains[0].grid_type, new_domain_ranges)
-
-
-def _group_offsets(
-    offset_literals: Sequence[ir.OffsetLiteral],
-) -> Sequence[tuple[str, int | Literal[trace_shifts.Sentinel.ALL_NEIGHBORS]]]:
-    tags = [tag.value for tag in offset_literals[::2]]
-    offsets = [
-        offset.value if isinstance(offset, ir.OffsetLiteral) else offset
-        for offset in offset_literals[1::2]
-    ]
-    assert all(isinstance(tag, str) for tag in tags)
-    assert all(
-        isinstance(offset, int) or offset == trace_shifts.Sentinel.ALL_NEIGHBORS
-        for offset in offsets
-    )
-    return zip(tags, offsets, strict=True)  # type: ignore[return-value] # mypy doesn't infer literal correctly
-=======
             tmp_dtypes: ts.ScalarType | tuple[ts.ScalarType | tuple, ...] = (
                 type_info.apply_to_primitive_constituents(
                     type_info.extract_dtype,
@@ -189,7 +106,6 @@
                     tuple_constructor=lambda *elements: tuple(elements),
                 )
             )
->>>>>>> 77cad7c8
 
             # allocate temporary for all tuple elements
             def allocate_temporary(tmp_name: str, dtype: ts.ScalarType):
@@ -217,21 +133,6 @@
                     uids,
                 )
             )
-<<<<<<< HEAD
-            for shift_chain in shift_chains:
-                consumed_domain = SymbolicDomain.from_expr(domain)
-                for offset_name, offset in _group_offsets(shift_chain):
-                    if isinstance(offset_provider[offset_name], gtx.Dimension):
-                        # cartesian shift
-                        dim = offset_provider[offset_name]
-                        consumed_domain.ranges[dim] = consumed_domain.ranges[dim].translate(offset)
-                    elif isinstance(offset_provider[offset_name], common.Connectivity):
-                        # unstructured shift
-                        nbt_provider = offset_provider[offset_name]
-                        old_axis = nbt_provider.origin_axis.value
-                        new_axis = nbt_provider.neighbor_axis.value
-=======
->>>>>>> 77cad7c8
 
         return [*tmp_stmts, itir.SetAt(target=stmt.target, domain=stmt.domain, expr=new_expr)]
     return None
