# GT4Py - GridTools Framework
#
# Copyright (c) 2014-2024, ETH Zurich
# All rights reserved.
#
# Please, refer to the LICENSE file in the root directory.
# SPDX-License-Identifier: BSD-3-Clause

from __future__ import annotations

import functools
from typing import Callable, Optional

from gt4py.eve import utils as eve_utils
from gt4py.next import common, utils as next_utils
from gt4py.next.iterator import ir as itir
from gt4py.next.iterator.ir_utils import (
    common_pattern_matcher as cpm,
    domain_utils,
    ir_makers as im,
)
from gt4py.next.iterator.transforms import cse, infer_domain, inline_lambdas
from gt4py.next.iterator.type_system import inference as type_inference
from gt4py.next.type_system import type_info, type_specifications as ts


def _transform_if(
    stmt: itir.Stmt, declarations: list[itir.Temporary], uids: eve_utils.UIDGenerator
) -> Optional[list[itir.Stmt]]:
    if isinstance(stmt, itir.SetAt) and cpm.is_call_to(stmt.expr, "if_"):
        cond, true_val, false_val = stmt.expr.args
        return [
            itir.IfStmt(
                cond=cond,
                true_branch=_transform_stmt(
                    itir.SetAt(target=stmt.target, expr=true_val, domain=stmt.domain),
                    declarations,
                    uids,
                ),
                false_branch=_transform_stmt(
                    itir.SetAt(target=stmt.target, expr=false_val, domain=stmt.domain),
                    declarations,
                    uids,
                ),
            )
        ]
    return None


def _transform_by_pattern(
    stmt: itir.Stmt,
    predicate: Callable[[itir.Expr, int], bool],
    declarations: list[itir.Temporary],
    uids: eve_utils.UIDGenerator,
) -> Optional[list[itir.Stmt]]:
    if not isinstance(stmt, itir.SetAt):
        return None

    new_expr, extracted_fields, _ = cse.extract_subexpression(
        stmt.expr,
        predicate=predicate,
        uid_generator=eve_utils.UIDGenerator(prefix="__tmp_subexpr"),
        # TODO(tehrengruber): extracting the deepest expression first would allow us to fuse
        #  the extracted expressions resulting in fewer kernel calls & better data-locality.
        #  Extracting multiple expressions deepest-first is however not supported right now.
        # deepest_expr_first=True  # noqa: ERA001
    )

    if extracted_fields:
        tmp_stmts: list[itir.Stmt] = []

        # for each extracted expression generate:
        #  - one or more `Temporary` declarations (depending on whether the expression is a field
        #    or a tuple thereof)
        #  - one `SetAt` statement that materializes the expression into the temporary
        for tmp_sym, tmp_expr in extracted_fields.items():
            domain = tmp_expr.annex.domain

            # TODO(tehrengruber): Implement. This happens when the expression is a combination
            #  of an `if_` call with a tuple, e.g., `if_(cond, {a, b}, {c, d})`. As long as we are
            #  able to eliminate all tuples, e.g., by propagating the scalar ifs to the top-level
            #  of a SetAt, the CollapseTuple pass will eliminate most of this cases.
            if isinstance(domain, tuple):
                flattened_domains: tuple[domain_utils.SymbolicDomain] = (
                    next_utils.flatten_nested_tuple(domain)  # type: ignore[assignment]  # mypy not smart enough
                )
                if not all(d == flattened_domains[0] for d in flattened_domains):
                    raise NotImplementedError(
                        "Tuple expressions with different domains is not supported yet."
                    )
                domain = flattened_domains[0]
            assert isinstance(domain, domain_utils.SymbolicDomain)
            domain_expr = domain.as_expr()

            assert isinstance(tmp_expr.type, ts.TypeSpec)
            tmp_names: str | tuple[str | tuple, ...] = type_info.apply_to_primitive_constituents(
                lambda x: uids.sequential_id(),
                tmp_expr.type,
                tuple_constructor=lambda *elements: tuple(elements),
            )
            tmp_dtypes: ts.ScalarType | tuple[ts.ScalarType | tuple, ...] = (
                type_info.apply_to_primitive_constituents(
                    type_info.extract_dtype,
                    tmp_expr.type,
                    tuple_constructor=lambda *elements: tuple(elements),
                )
            )

            # allocate temporary for all tuple elements
            def allocate_temporary(tmp_name: str, dtype: ts.ScalarType):
                declarations.append(itir.Temporary(id=tmp_name, domain=domain_expr, dtype=dtype))  # noqa: B023 # function only used inside loop

            next_utils.tree_map(allocate_temporary)(tmp_names, tmp_dtypes)

            # if the expr is a field this just gives a simple `itir.SymRef`, otherwise we generate a
            #  `make_tuple` expression.
            target_expr: itir.Expr = next_utils.tree_map(
                lambda x: im.ref(x), result_collection_constructor=lambda els: im.make_tuple(*els)
            )(tmp_names)  # type: ignore[assignment]  # typing of tree_map does not reflect action of `result_collection_constructor` yet

            # note: the let would be removed automatically by the `cse.extract_subexpression`, but
            # we remove it here for readability & debuggability.
            new_expr = inline_lambdas.inline_lambda(
                im.let(tmp_sym, target_expr)(new_expr), opcount_preserving=False
            )

            # TODO(tehrengruber): _transform_stmt not needed if deepest_expr_first=True
            tmp_stmts.extend(
                _transform_stmt(
                    itir.SetAt(target=target_expr, domain=domain_expr, expr=tmp_expr),
                    declarations,
                    uids,
                )
            )

        return [*tmp_stmts, itir.SetAt(target=stmt.target, domain=stmt.domain, expr=new_expr)]
    return None


def _transform_stmt(
    stmt: itir.Stmt, declarations: list[itir.Temporary], uids: eve_utils.UIDGenerator
) -> list[itir.Stmt]:
    unprocessed_stmts: list[itir.Stmt] = [stmt]
    stmts: list[itir.Stmt] = []

    transforms: list[Callable] = [
        # transform `if_` call into `IfStmt`
        _transform_if,
        # extract applied `as_fieldop` to top-level
        functools.partial(
            _transform_by_pattern, predicate=lambda expr, _: cpm.is_applied_as_fieldop(expr)
        ),
        # extract if_ call to the top-level
        functools.partial(
            _transform_by_pattern, predicate=lambda expr, _: cpm.is_call_to(expr, "if_")
        ),
    ]

    while unprocessed_stmts:
        stmt = unprocessed_stmts.pop(0)

        did_transform = False
        for transform in transforms:
            transformed_stmts = transform(stmt=stmt, declarations=declarations, uids=uids)
            if transformed_stmts:
                unprocessed_stmts = [*transformed_stmts, *unprocessed_stmts]
                did_transform = True
                break

        # no transformation occurred
        if not did_transform:
            stmts.append(stmt)

    return stmts


def create_global_tmps(
    program: itir.Program,
    offset_provider: common.OffsetProvider,
    *,
    uids: Optional[eve_utils.UIDGenerator] = None,
) -> itir.Program:
    """
    Given an `itir.Program` create temporaries for intermediate values.

    This pass looks at all `as_fieldop` calls and transforms field-typed subexpressions of its
    arguments into temporaries.
    """
<<<<<<< HEAD
    program = infer_domain.infer_program(program, offset_provider=offset_provider)
    program = type_inference.infer(program, offset_provider=offset_provider)
=======
    program = infer_domain.infer_program(program, offset_provider)
    program = type_inference.infer(
        program, offset_provider_type=common.offset_provider_to_type(offset_provider)
    )
>>>>>>> f6c0498d

    if not uids:
        uids = eve_utils.UIDGenerator(prefix="__tmp")
    declarations = program.declarations.copy()
    new_body = []

    for stmt in program.body:
        assert isinstance(stmt, itir.SetAt)
        new_body.extend(_transform_stmt(stmt, uids=uids, declarations=declarations))

    return itir.Program(
        id=program.id,
        function_definitions=program.function_definitions,
        params=program.params,
        declarations=declarations,
        body=new_body,
    )<|MERGE_RESOLUTION|>--- conflicted
+++ resolved
@@ -186,15 +186,10 @@
     This pass looks at all `as_fieldop` calls and transforms field-typed subexpressions of its
     arguments into temporaries.
     """
-<<<<<<< HEAD
     program = infer_domain.infer_program(program, offset_provider=offset_provider)
-    program = type_inference.infer(program, offset_provider=offset_provider)
-=======
-    program = infer_domain.infer_program(program, offset_provider)
     program = type_inference.infer(
         program, offset_provider_type=common.offset_provider_to_type(offset_provider)
     )
->>>>>>> f6c0498d
 
     if not uids:
         uids = eve_utils.UIDGenerator(prefix="__tmp")
