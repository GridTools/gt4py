# GT4Py - GridTools Framework
#
# Copyright (c) 2014-2023, ETH Zurich
# All rights reserved.
#
# This file is part of the GT4Py project and the GridTools framework.
# GT4Py is free software: you can redistribute it and/or modify it under
# the terms of the GNU General Public License as published by the
# Free Software Foundation, either version 3 of the License, or any later
# version. See the LICENSE.txt file at the top-level directory of this
# distribution for a copy of the license or check <https://www.gnu.org/licenses/>.
#
# SPDX-License-Identifier: GPL-3.0-or-later
import copy
import dataclasses
import functools
from collections.abc import Mapping
from typing import Any, Callable, Final, Iterable, Literal, Optional, Sequence

import gt4py.eve as eve
import gt4py.next as gtx
from gt4py.eve import Coerced, NodeTranslator, PreserveLocationVisitor
from gt4py.eve.traits import SymbolTableTrait
from gt4py.eve.utils import UIDGenerator
from gt4py.next import common
from gt4py.next.iterator import ir, type_inference
from gt4py.next.iterator.ir_utils import ir_makers as im
from gt4py.next.iterator.ir_utils.common_pattern_matcher import is_applied_lift
from gt4py.next.iterator.pretty_printer import PrettyPrinter
from gt4py.next.iterator.transforms import trace_shifts
from gt4py.next.iterator.transforms.cse import extract_subexpression
from gt4py.next.iterator.transforms.eta_reduction import EtaReduction
from gt4py.next.iterator.transforms.inline_lambdas import InlineLambdas
from gt4py.next.iterator.transforms.prune_closure_inputs import PruneClosureInputs
from gt4py.next.iterator.transforms.symbol_ref_utils import collect_symbol_refs


"""Iterator IR extension for global temporaries.

Replaces lifted function calls by temporaries using the following steps:
1. Split closures by popping up lifted function calls to the top of the expression tree, (that is,
   to stencil arguments) and then extracting them as new closures.
2. Introduces a new fencil-scope variable (the temporary) for each output of newly created closures.
   The domain size is set to a new symbol `_gtmp_auto_domain`.
3. Infer the domain sizes for the new closures by analysing the accesses/shifts within all closures
   and replace all occurrences of `_gtmp_auto_domain` by concrete domain sizes.
4. Infer the data type and size of the temporary buffers.
"""


AUTO_DOMAIN: Final = ir.FunCall(fun=ir.SymRef(id="_gtmp_auto_domain"), args=[])


# Iterator IR extension nodes


class Temporary(ir.Node):
    """Iterator IR extension: declaration of a temporary buffer."""

    id: Coerced[eve.SymbolName]
    domain: Optional[ir.Expr] = None
    dtype: Optional[Any] = None


class FencilWithTemporaries(ir.Node, SymbolTableTrait):
    """Iterator IR extension: declaration of a fencil with temporary buffers."""

    fencil: ir.FencilDefinition
    params: list[ir.Sym]
    tmps: list[Temporary]


# Extensions for `PrettyPrinter` for easier debugging


def pformat_Temporary(printer: PrettyPrinter, node: Temporary, *, prec: int) -> list[str]:
    start, end = [node.id + " = temporary("], [");"]
    args = []
    if node.domain is not None:
        args.append(printer._hmerge(["domain="], printer.visit(node.domain, prec=0)))
    if node.dtype is not None:
        args.append(printer._hmerge(["dtype="], [str(node.dtype)]))
    hargs = printer._hmerge(*printer._hinterleave(args, ", "))
    vargs = printer._vmerge(*printer._hinterleave(args, ","))
    oargs = printer._optimum(hargs, vargs)
    h = printer._hmerge(start, oargs, end)
    v = printer._vmerge(start, printer._indent(oargs), end)
    return printer._optimum(h, v)


def pformat_FencilWithTemporaries(
    printer: PrettyPrinter, node: FencilWithTemporaries, *, prec: int
) -> list[str]:
    assert prec == 0
    params = printer.visit(node.params, prec=0)
    fencil = printer.visit(node.fencil, prec=0)
    tmps = printer.visit(node.tmps, prec=0)
    args = params + [[tmp.id] for tmp in node.tmps]

    hparams = printer._hmerge([node.fencil.id + "("], *printer._hinterleave(params, ", "), [") {"])
    vparams = printer._vmerge(
        [node.fencil.id + "("], *printer._hinterleave(params, ",", indent=True), [") {"]
    )
    params = printer._optimum(hparams, vparams)

    hargs = printer._hmerge(*printer._hinterleave(args, ", "))
    vargs = printer._vmerge(*printer._hinterleave(args, ","))
    args = printer._optimum(hargs, vargs)

    fencil = printer._hmerge(fencil, [";"])

    hcall = printer._hmerge([node.fencil.id + "("], args, [");"])
    vcall = printer._vmerge(printer._hmerge([node.fencil.id + "("]), printer._indent(args), [");"])
    call = printer._optimum(hcall, vcall)

    body = printer._vmerge(*tmps, fencil, call)
    return printer._vmerge(params, printer._indent(body), ["}"])


PrettyPrinter.visit_Temporary = pformat_Temporary  # type: ignore
PrettyPrinter.visit_FencilWithTemporaries = pformat_FencilWithTemporaries  # type: ignore


# Main implementation
def canonicalize_applied_lift(closure_params: list[str], node: ir.FunCall) -> ir.FunCall:
    """
    Canonicalize applied lift expressions.

    Transform lift such that the arguments to the applied lift are only symbols.

    >>> expr = im.lift(im.lambda_("a")(im.deref("a")))(im.lift("deref")("inp"))
    >>> print(expr)
    (↑(λ(a) → ·a))((↑deref)(inp))
    >>> print(canonicalize_applied_lift(["inp"], expr))
    (↑(λ(inp) → (λ(a) → ·a)((↑deref)(inp))))(inp)
    """
    assert (
        isinstance(node, ir.FunCall)
        and isinstance(node.fun, ir.FunCall)
        and node.fun.fun == ir.SymRef(id="lift")
    )
    stencil = node.fun.args[0]
    it_args = node.args
    if any(not isinstance(it_arg, ir.SymRef) for it_arg in it_args):
        used_closure_params = collect_symbol_refs(node)
        assert not (set(used_closure_params) - set(closure_params))
        return im.lift(im.lambda_(*used_closure_params)(im.call(stencil)(*it_args)))(
            *used_closure_params
        )
    return node


@dataclasses.dataclass(frozen=True)
class TemporaryExtractionPredicate:
    """
    Construct a callable that determines if a lift expr can and should be extracted to a temporary.

    The class optionally takes a heuristic that can restrict the extraction.
    """

    heuristics: Optional[Callable[[ir.Expr], bool]] = None

    def __call__(self, expr: ir.Expr, num_occurences: int) -> bool:
        """Determine if `expr` is an applied lift that should be extracted as a temporary."""
        if not is_applied_lift(expr):
            return False
        # do not extract when the result is a list (i.e. a lift expression used in a `reduce` call)
        # as we can not create temporaries for these stencils
        if isinstance(expr.annex.type.dtype, type_inference.List):
            return False
        if self.heuristics and not self.heuristics(expr):
            return False
        stencil = expr.fun.args[0]  # type: ignore[attr-defined] # ensured by `is_applied_lift`
        # do not extract when the stencil is capturing
        used_symbols = collect_symbol_refs(stencil)
        if used_symbols:
            return False
        return True


@dataclasses.dataclass(frozen=True)
class SimpleTemporaryExtractionHeuristics:
    """
    Heuristic that extracts only if a lift expr is derefed in more than one position.

    Note that such expression result in redundant computations if inlined instead of being
    placed into a temporary.
    """

    closure: ir.StencilClosure

    @functools.cached_property
    def closure_shifts(self):
        return trace_shifts.TraceShifts.apply(self.closure, inputs_only=False)

    def __call__(self, expr: ir.Expr) -> bool:
        shifts = self.closure_shifts[id(expr)]
        if len(shifts) > 1:
            return True
        return False


def _closure_parameter_argument_mapping(closure: ir.StencilClosure):
    """
    Create a mapping from the closures parameters to the closure arguments.

    E.g. for the closure `out ← (λ(param) → ...)(arg) @ u⟨ ... ⟩;` we get a mapping from `param`
    to `arg`. In case the stencil is a scan, a mapping from closure inputs to scan pass (i.e. first
    arg is ignored) is returned.
    """
    is_scan = isinstance(closure.stencil, ir.FunCall) and closure.stencil.fun == im.ref("scan")

    if is_scan:
        stencil = closure.stencil.args[0]  # type: ignore[attr-defined]  # ensured by is_scan
        return {
            param.id: arg for param, arg in zip(stencil.params[1:], closure.inputs, strict=True)
        }
    else:
        assert isinstance(closure.stencil, ir.Lambda)
        return {
            param.id: arg for param, arg in zip(closure.stencil.params, closure.inputs, strict=True)
        }


def _ensure_expr_does_not_capture(expr: ir.Expr, whitelist: list[ir.Sym]) -> None:
    used_symbol_refs = collect_symbol_refs(expr)
    assert not (set(used_symbol_refs) - {param.id for param in whitelist})


def split_closures(
    node: ir.FencilDefinition,
    offset_provider,
    *,
    extraction_heuristics: Optional[
        Callable[[ir.StencilClosure], Callable[[ir.Expr], bool]]
    ] = None,
) -> FencilWithTemporaries:
    """Split closures on lifted function calls and introduce new temporary buffers for return values.

    Newly introduced temporaries will have the symbolic size of `AUTO_DOMAIN`. A symbol with the
    same name is also added as a fencil argument (to be replaced at a later stage).

    For each closure, follows these steps:
    1. Pops up lifted function calls to the top of the expression tree.
    2. Introduce new temporary for the output.
    3. Extract lifted function class as new closures with the previously created temporary as output.
    The closures are processed in reverse order to properly respect the dependencies.
    """
    if not extraction_heuristics:
        # extract all (eligible) lifts
        def always_extract_heuristics(_):
            return lambda _: True

        extraction_heuristics = always_extract_heuristics

    uid_gen_tmps = UIDGenerator(prefix="_tmp")

    type_inference.infer_all(node, offset_provider=offset_provider, save_to_annex=True)

    tmps: list[ir.Sym] = []

    closures: list[ir.StencilClosure] = []
    for closure in reversed(node.closures):
        closure_stack: list[ir.StencilClosure] = [closure]
        while closure_stack:
            current_closure: ir.StencilClosure = closure_stack.pop()

            if current_closure.stencil == im.ref("deref"):
                closures.append(current_closure)
                continue

            is_scan: bool = isinstance(
                current_closure.stencil, ir.FunCall
            ) and current_closure.stencil.fun == im.ref("scan")
            current_closure_stencil = (
                current_closure.stencil if not is_scan else current_closure.stencil.args[0]  # type: ignore[attr-defined]  # ensured by is_scan
            )

            extraction_predicate = TemporaryExtractionPredicate(
                extraction_heuristics(current_closure)
            )

            stencil_body, extracted_lifts, _ = extract_subexpression(
                current_closure_stencil.expr,
                extraction_predicate,
                uid_gen_tmps,
                once_only=True,
                deepest_expr_first=True,
            )

            if extracted_lifts:
                for tmp_sym, lift_expr in extracted_lifts.items():
                    # make sure the applied lift is not capturing anything except of closure params
                    _ensure_expr_does_not_capture(lift_expr, current_closure_stencil.params)

                    assert isinstance(lift_expr, ir.FunCall) and isinstance(
                        lift_expr.fun, ir.FunCall
                    )

                    # make sure the arguments to the applied lift are only symbols
                    # (otherwise we would need to canonicalize using `canonicalize_applied_lift`
                    # this doesn't seem to be necessary right now as we extract the lifts
                    # in post-order of the tree)
                    assert all(isinstance(arg, ir.SymRef) for arg in lift_expr.args)

                    # create a mapping from the closures parameters to the closure arguments
                    closure_param_arg_mapping = _closure_parameter_argument_mapping(current_closure)

                    stencil: ir.Node = lift_expr.fun.args[0]  # usually an ir.Lambda or scan

                    # allocate a new temporary
                    tmps.append(tmp_sym)

                    # create a new closure that executes the stencil of the applied lift and
                    # writes the result to the newly created temporary
                    closure_stack.append(
                        ir.StencilClosure(
                            domain=AUTO_DOMAIN,
                            stencil=stencil,
                            output=im.ref(tmp_sym.id),
<<<<<<< HEAD
                            inputs=[
                                closure_param_arg_mapping[param.id] for param in lift_expr.args
                            ],  # type: ignore[attr-defined]
=======
                            inputs=[closure_param_arg_mapping[param.id] for param in lift_expr.args],  # type: ignore[attr-defined]
                            location=current_closure.location,
>>>>>>> ba353d3b
                        )
                    )

                new_stencil: ir.Lambda | ir.FunCall
                # create a new stencil where all applied lifts that have been extracted are
                # replaced by references to the respective temporary
                new_stencil = ir.Lambda(
                    params=current_closure_stencil.params + list(extracted_lifts.keys()),
                    expr=stencil_body,
                )
                # if we are extracting from an applied scan we have to wrap the scan pass again,
                #  i.e. transform `λ(state, ...) → ...` into `scan(λ(state, ...) → ..., ...)`
                if is_scan:
                    new_stencil = im.call("scan")(new_stencil, current_closure.stencil.args[1:])  # type: ignore[attr-defined] # ensure by is_scan
                # inline such that let statements which are just rebinding temporaries disappear
                new_stencil = InlineLambdas.apply(
                    new_stencil, opcount_preserving=True, force_inline_lift_args=False
                )
                # we're done with the current closure, add it back to the stack for further
                # extraction.
                closure_stack.append(
                    ir.StencilClosure(
                        domain=current_closure.domain,
                        stencil=new_stencil,
                        output=current_closure.output,
                        inputs=current_closure.inputs
                        + [ir.SymRef(id=sym.id) for sym in extracted_lifts.keys()],
                        location=current_closure.location,
                    )
                )
            else:
                closures.append(current_closure)

    return FencilWithTemporaries(
        fencil=ir.FencilDefinition(
            id=node.id,
            function_definitions=node.function_definitions,
            params=node.params
            + [ir.Sym(id=tmp.id) for tmp in tmps]
            + [ir.Sym(id=AUTO_DOMAIN.fun.id)],  # type: ignore[attr-defined]  # value is a global constant
            closures=list(reversed(closures)),
            location=node.location,
        ),
        params=node.params,
        tmps=[Temporary(id=tmp.id) for tmp in tmps],
    )


def prune_unused_temporaries(node: FencilWithTemporaries) -> FencilWithTemporaries:
    """Remove temporaries that are never read."""
    unused_tmps = {tmp.id for tmp in node.tmps}
    for closure in node.fencil.closures:
        unused_tmps -= {inp.id for inp in closure.inputs}

    if not unused_tmps:
        return node

    closures = [
        closure
        for closure in node.fencil.closures
        if not (isinstance(closure.output, ir.SymRef) and closure.output.id in unused_tmps)
    ]
    return FencilWithTemporaries(
        fencil=ir.FencilDefinition(
            id=node.fencil.id,
            function_definitions=node.fencil.function_definitions,
            params=[p for p in node.fencil.params if p.id not in unused_tmps],
            closures=closures,
            location=node.fencil.location,
        ),
        params=node.params,
        tmps=[tmp for tmp in node.tmps if tmp.id not in unused_tmps],
    )


def _max_domain_sizes_by_location_type(offset_provider: Mapping[str, Any]) -> dict[str, int]:
    """Extract horizontal domain sizes from an `offset_provider`.

    Considers the shape of the neighbor table to get the size of each `origin_axis` and the maximum
    value inside the neighbor table to get the size of each `neighbor_axis`.
    """
    sizes = dict[str, int]()
    for provider in offset_provider.values():
        if isinstance(provider, gtx.NeighborTableOffsetProvider):
            assert provider.origin_axis.kind == gtx.DimensionKind.HORIZONTAL
            assert provider.neighbor_axis.kind == gtx.DimensionKind.HORIZONTAL
            sizes[provider.origin_axis.value] = max(
                sizes.get(provider.origin_axis.value, 0),
                provider.table.shape[0],
            )
            sizes[provider.neighbor_axis.value] = max(
                sizes.get(provider.neighbor_axis.value, 0),
                provider.table.max(),
            )
    return sizes


@dataclasses.dataclass
class SymbolicRange:
    start: ir.Expr
    stop: ir.Expr

    def translate(self, distance: int) -> "SymbolicRange":
        return SymbolicRange(im.plus(self.start, distance), im.plus(self.stop, distance))


@dataclasses.dataclass
class SymbolicDomain:
    grid_type: Literal["unstructured_domain", "cartesian_domain"]
    ranges: dict[str, SymbolicRange]

    @classmethod
    def from_expr(cls, node: ir.Node):
        assert isinstance(node, ir.FunCall) and node.fun in [
            im.ref("unstructured_domain"),
            im.ref("cartesian_domain"),
        ]

        ranges: dict[str, SymbolicRange] = {}
        for named_range in node.args:
            assert (
                isinstance(named_range, ir.FunCall)
                and isinstance(named_range.fun, ir.SymRef)
                and named_range.fun.id == "named_range"
            )
            axis_literal, lower_bound, upper_bound = named_range.args
            assert isinstance(axis_literal, ir.AxisLiteral)

            ranges[axis_literal.value] = SymbolicRange(lower_bound, upper_bound)
        return cls(node.fun.id, ranges)  # type: ignore[attr-defined]  # ensure by assert above

    def as_expr(self):
        return im.call(self.grid_type)(
            *[
                im.call("named_range")(ir.AxisLiteral(value=d), r.start, r.stop)
                for d, r in self.ranges.items()
            ]
        )


def domain_union(domains: list[SymbolicDomain]) -> SymbolicDomain:
    """Return the (set) union of a list of domains."""
    new_domain_ranges = {}
    assert all(domain.grid_type == domains[0].grid_type for domain in domains)
    assert all(domain.ranges.keys() == domains[0].ranges.keys() for domain in domains)
    for dim in domains[0].ranges.keys():
        start = functools.reduce(
            lambda current_expr, el_expr: im.call("minimum")(current_expr, el_expr),
            [domain.ranges[dim].start for domain in domains],
        )
        stop = functools.reduce(
            lambda current_expr, el_expr: im.call("maximum")(current_expr, el_expr),
            [domain.ranges[dim].stop for domain in domains],
        )
        new_domain_ranges[dim] = SymbolicRange(start, stop)
    return SymbolicDomain(domains[0].grid_type, new_domain_ranges)


def _group_offsets(
    offset_literals: Sequence[ir.OffsetLiteral],
) -> Sequence[tuple[str, int | Literal[trace_shifts.Sentinel.ALL_NEIGHBORS]]]:
    tags = [tag.value for tag in offset_literals[::2]]
    offsets = [
        offset.value if isinstance(offset, ir.OffsetLiteral) else offset
        for offset in offset_literals[1::2]
    ]
    assert all(isinstance(tag, str) for tag in tags)
    assert all(
        isinstance(offset, int) or offset == trace_shifts.Sentinel.ALL_NEIGHBORS
        for offset in offsets
    )
    return zip(tags, offsets, strict=True)  # type: ignore[return-value] # mypy doesn't infer literal correctly


def update_domains(
    node: FencilWithTemporaries,
    offset_provider: Mapping[str, Any],
    symbolic_sizes: Optional[dict[str, str]],
):
    horizontal_sizes = _max_domain_sizes_by_location_type(offset_provider)
    closures: list[ir.StencilClosure] = []
    domains = dict[str, ir.FunCall]()
    for closure in reversed(node.fencil.closures):
        if closure.domain == AUTO_DOMAIN:
            # every closure with auto domain should have a single out field
            assert isinstance(closure.output, ir.SymRef)

            if closure.output.id not in domains:
                raise NotImplementedError(f"Closure output '{closure.output.id}' is never used.")

            domain = domains[closure.output.id]

            closure = ir.StencilClosure(
                domain=copy.deepcopy(domain),
                stencil=closure.stencil,
                output=closure.output,
                inputs=closure.inputs,
                location=closure.location,
            )
        else:
            domain = closure.domain

        closures.append(closure)

        local_shifts = trace_shifts.TraceShifts.apply(closure)
        for param, shift_chains in local_shifts.items():
            assert isinstance(param, str)
            consumed_domains: list[SymbolicDomain] = (
                [SymbolicDomain.from_expr(domains[param])] if param in domains else []
            )
            for shift_chain in shift_chains:
                consumed_domain = SymbolicDomain.from_expr(domain)
                for offset_name, offset in _group_offsets(shift_chain):
                    if isinstance(offset_provider[offset_name], gtx.Dimension):
                        # cartesian shift
                        dim = offset_provider[offset_name].value
                        consumed_domain.ranges[dim] = consumed_domain.ranges[dim].translate(offset)
                    elif isinstance(offset_provider[offset_name], common.Connectivity):
                        # unstructured shift
                        nbt_provider = offset_provider[offset_name]
                        old_axis = nbt_provider.origin_axis.value
                        new_axis = nbt_provider.neighbor_axis.value

                        assert new_axis not in consumed_domain.ranges or old_axis == new_axis

                        if symbolic_sizes is None:
                            new_range = SymbolicRange(
                                im.literal("0", ir.INTEGER_INDEX_BUILTIN),
                                im.literal(
                                    str(horizontal_sizes[new_axis]), ir.INTEGER_INDEX_BUILTIN
                                ),
                            )
                        else:
                            new_range = SymbolicRange(
                                im.literal("0", ir.INTEGER_INDEX_BUILTIN),
                                im.ref(symbolic_sizes[new_axis]),
                            )
                        consumed_domain.ranges = dict(
                            (axis, range_) if axis != old_axis else (new_axis, new_range)
                            for axis, range_ in consumed_domain.ranges.items()
                        )
                        # TODO(tehrengruber): Revisit. Somehow the order matters so preserve it.
                        consumed_domain.ranges = dict(
                            (axis, range_) if axis != old_axis else (new_axis, new_range)
                            for axis, range_ in consumed_domain.ranges.items()
                        )
                    else:
                        raise NotImplementedError()
                consumed_domains.append(consumed_domain)

            # compute the bounds of all consumed domains
            if consumed_domains:
                if all(
                    consumed_domain.ranges.keys() == consumed_domains[0].ranges.keys()
                    for consumed_domain in consumed_domains
                ):  # scalar otherwise
                    domains[param] = domain_union(consumed_domains).as_expr()

    return FencilWithTemporaries(
        fencil=ir.FencilDefinition(
            id=node.fencil.id,
            function_definitions=node.fencil.function_definitions,
            params=node.fencil.params[:-1],  # remove `_gtmp_auto_domain` param again
            closures=list(reversed(closures)),
            location=node.fencil.location,
        ),
        params=node.params,
        tmps=node.tmps,
    )


def _tuple_constituents(node: ir.Expr) -> Iterable[ir.Expr]:
    if isinstance(node, ir.FunCall) and node.fun == im.ref("make_tuple"):
        for arg in node.args:
            yield from _tuple_constituents(arg)
    else:
        yield node


def collect_tmps_info(node: FencilWithTemporaries, *, offset_provider) -> FencilWithTemporaries:
    """Perform type inference for finding the types of temporaries and sets the temporary size."""
    tmps = {tmp.id for tmp in node.tmps}
    domains: dict[str, ir.Expr] = {}
    for closure in node.fencil.closures:
        for output_field in _tuple_constituents(closure.output):
            assert isinstance(output_field, ir.SymRef)
            if output_field.id not in tmps:
                continue

            assert output_field.id not in domains or domains[output_field.id] == closure.domain
            domains[output_field.id] = closure.domain

    def convert_type(dtype):
        if isinstance(dtype, type_inference.Primitive):
            return dtype.name
        elif isinstance(dtype, type_inference.Tuple):
            return tuple(convert_type(el) for el in dtype)
        elif isinstance(dtype, type_inference.List):
            raise NotImplementedError("Temporaries with dtype list not supported.")
        raise AssertionError()

    all_types = type_inference.infer_all(node.fencil, offset_provider=offset_provider)
    fencil_type = all_types[id(node.fencil)]
    assert isinstance(fencil_type, type_inference.FencilDefinitionType)
    assert isinstance(fencil_type.params, type_inference.Tuple)
    types = dict[str, ir.Expr]()
    for param in node.fencil.params:
        if param.id in tmps:
            dtype = all_types[id(param)]
            assert isinstance(dtype, type_inference.Val)
            types[param.id] = convert_type(dtype.dtype)

    return FencilWithTemporaries(
        fencil=node.fencil,
        params=node.params,
        tmps=[
            Temporary(id=tmp.id, domain=domains[tmp.id], dtype=types[tmp.id]) for tmp in node.tmps
        ],
    )


# TODO(tehrengruber): Add support for dynamic shifts (e.g. the distance is a symbol). This can be
#  tricky: For every lift statement that is dynamically shifted we can not compute bounds anymore
#  and hence also not extract as a temporary.
class CreateGlobalTmps(PreserveLocationVisitor, NodeTranslator):
    """Main entry point for introducing global temporaries.

    Transforms an existing iterator IR fencil into a fencil with global temporaries.
    """

    def visit_FencilDefinition(
        self,
        node: ir.FencilDefinition,
        *,
        offset_provider: Mapping[str, Any],
        extraction_heuristics: Optional[
            Callable[[ir.StencilClosure], Callable[[ir.Expr], bool]]
        ] = None,
        symbolic_sizes: Optional[dict[str, str]],
    ) -> FencilWithTemporaries:
        # Split closures on lifted function calls and introduce temporaries
        res = split_closures(
            node, offset_provider=offset_provider, extraction_heuristics=extraction_heuristics
        )
        # Prune unreferences closure inputs introduced in the previous step
        res = PruneClosureInputs().visit(res)
        # Prune unused temporaries possibly introduced in the previous step
        res = prune_unused_temporaries(res)
        # Perform an eta-reduction which should put all calls at the highest level of a closure
        res = EtaReduction().visit(res)
        # Perform a naive extent analysis to compute domain sizes of closures and temporaries
        res = update_domains(res, offset_provider, symbolic_sizes)
        # Use type inference to determine the data type of the temporaries
        return collect_tmps_info(res, offset_provider=offset_provider)<|MERGE_RESOLUTION|>--- conflicted
+++ resolved
@@ -57,7 +57,7 @@
 class Temporary(ir.Node):
     """Iterator IR extension: declaration of a temporary buffer."""
 
-    id: Coerced[eve.SymbolName]
+    id: Coerced[eve.SymbolName]  # noqa: A003
     domain: Optional[ir.Expr] = None
     dtype: Optional[Any] = None
 
@@ -318,14 +318,11 @@
                             domain=AUTO_DOMAIN,
                             stencil=stencil,
                             output=im.ref(tmp_sym.id),
-<<<<<<< HEAD
                             inputs=[
-                                closure_param_arg_mapping[param.id] for param in lift_expr.args
-                            ],  # type: ignore[attr-defined]
-=======
-                            inputs=[closure_param_arg_mapping[param.id] for param in lift_expr.args],  # type: ignore[attr-defined]
+                                closure_param_arg_mapping[param.id]  # type: ignore[attr-defined]
+                                for param in lift_expr.args
+                            ],
                             location=current_closure.location,
->>>>>>> ba353d3b
                         )
                     )
 
