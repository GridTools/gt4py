# GT4Py - GridTools Framework
#
# Copyright (c) 2014-2023, ETH Zurich
# All rights reserved.
#
# This file is part of the GT4Py project and the GridTools framework.
# GT4Py is free software: you can redistribute it and/or modify it under
# the terms of the GNU General Public License as published by the
# Free Software Foundation, either version 3 of the License, or any later
# version. See the LICENSE.txt file at the top-level directory of this
# distribution for a copy of the license or check <https://www.gnu.org/licenses/>.
#
# SPDX-License-Identifier: GPL-3.0-or-later

from gt4py import eve
from gt4py.next.iterator import ir as itir
from gt4py.next.iterator.ir_utils import ir_makers as im
from gt4py.next.iterator.transforms import global_tmps


class FencilToProgram(eve.NodeTranslator):
    @classmethod
    def apply(cls, node: itir.FencilDefinition | global_tmps.FencilWithTemporaries) -> itir.Program:
        return cls().visit(node)

    def visit_StencilClosure(self, node: itir.StencilClosure) -> itir.SetAt:
<<<<<<< HEAD
        apply_stencil = im.call(im.call("apply_stencil")(node.stencil))(*node.inputs)
        return itir.SetAt(expr=apply_stencil, domain=node.domain, target=node.output)
=======
        as_fieldop = im.call(im.call("as_fieldop")(node.stencil, node.domain))(*node.inputs)
        return itir.SetAt(expr=as_fieldop, domain=node.domain, target=node.output)
>>>>>>> af16f408

    def visit_FencilDefinition(self, node: itir.FencilDefinition) -> itir.Program:
        return itir.Program(
            id=node.id,
            function_definitions=node.function_definitions,
            params=node.params,
            declarations=[],
            body=self.visit(node.closures),
        )

    def visit_FencilWithTemporaries(self, node: global_tmps.FencilWithTemporaries) -> itir.Program:
        return itir.Program(
            id=node.fencil.id,
            function_definitions=node.fencil.function_definitions,
            params=node.params,
            declarations=node.tmps,
            body=self.visit(node.fencil.closures),
        )<|MERGE_RESOLUTION|>--- conflicted
+++ resolved
@@ -24,13 +24,8 @@
         return cls().visit(node)
 
     def visit_StencilClosure(self, node: itir.StencilClosure) -> itir.SetAt:
-<<<<<<< HEAD
-        apply_stencil = im.call(im.call("apply_stencil")(node.stencil))(*node.inputs)
-        return itir.SetAt(expr=apply_stencil, domain=node.domain, target=node.output)
-=======
         as_fieldop = im.call(im.call("as_fieldop")(node.stencil, node.domain))(*node.inputs)
         return itir.SetAt(expr=as_fieldop, domain=node.domain, target=node.output)
->>>>>>> af16f408
 
     def visit_FencilDefinition(self, node: itir.FencilDefinition) -> itir.Program:
         return itir.Program(
