# GT4Py - GridTools Framework
#
# Copyright (c) 2014-2024, ETH Zurich
# All rights reserved.
#
# Please, refer to the LICENSE file in the root directory.
# SPDX-License-Identifier: BSD-3-Clause

from gt4py import eve
from gt4py.next.iterator import ir as itir
from gt4py.next.iterator.ir_utils import ir_makers as im


class FencilToProgram(eve.NodeTranslator):
    @classmethod
<<<<<<< HEAD
    def apply(
        cls, node: itir.FencilDefinition | itir.Program
    ) -> itir.Program:
=======
    def apply(cls, node: itir.FencilDefinition | itir.Program) -> itir.Program:
>>>>>>> 6a4d2271
        return cls().visit(node)

    def visit_StencilClosure(self, node: itir.StencilClosure) -> itir.SetAt:
        as_fieldop = im.call(im.call("as_fieldop")(node.stencil, node.domain))(*node.inputs)
        return itir.SetAt(expr=as_fieldop, domain=node.domain, target=node.output)

    def visit_FencilDefinition(self, node: itir.FencilDefinition) -> itir.Program:
        return itir.Program(
            id=node.id,
            function_definitions=node.function_definitions,
            params=node.params,
            declarations=[],
            body=self.visit(node.closures),
            implicit_domain=node.implicit_domain,
        )<|MERGE_RESOLUTION|>--- conflicted
+++ resolved
@@ -13,13 +13,7 @@
 
 class FencilToProgram(eve.NodeTranslator):
     @classmethod
-<<<<<<< HEAD
-    def apply(
-        cls, node: itir.FencilDefinition | itir.Program
-    ) -> itir.Program:
-=======
     def apply(cls, node: itir.FencilDefinition | itir.Program) -> itir.Program:
->>>>>>> 6a4d2271
         return cls().visit(node)
 
     def visit_StencilClosure(self, node: itir.StencilClosure) -> itir.SetAt:
