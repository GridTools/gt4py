# GT4Py - GridTools Framework
#
# Copyright (c) 2014-2024, ETH Zurich
# All rights reserved.
#
# Please, refer to the LICENSE file in the root directory.
# SPDX-License-Identifier: BSD-3-Clause

import dataclasses
import enum
from typing import ClassVar, Optional, Type

from gt4py import eve
from gt4py.next.iterator import ir
from gt4py.next.iterator.type_system import inference as itir_type_inference


class FixedPointTransformation(eve.NodeTranslator):
    """
    Base class for iterative transformations that converge when a fixed-point is reached.
    """

    REINFER_TYPES: ClassVar[bool] = False

    def visit(self, node, **kwargs):
        node = super().visit(node, **kwargs)
        return self.fp_transform(node, **kwargs) if isinstance(node, ir.Node) else node

    def fp_transform(self, node: ir.Node, **kwargs) -> ir.Node:
        """
        Transform node until a fixed point is reached, e.g. no transformation is applicable anymore.
        """
        while True:
            new_node = self.transform(node, **kwargs)
            if new_node is None:
                break
            else:
                new_node = self._post_transform(node, new_node)
            assert new_node != node
            node = new_node
        return node

    def _post_transform(self, node: ir.Node, new_node: ir.Node) -> ir.Node:
        if self.REINFER_TYPES:
            itir_type_inference.reinfer(new_node)
        self._preserve_annex(node, new_node)
        return new_node

    def transform(self, node: ir.Node, **kwargs) -> Optional[ir.Node]:
        """
        Transform node once.

        Execute transformation if applicable. When a transformation occurred the function will return
        the transformed node. Note that the transformation itself may call other transformations on
        child nodes again.
        """
        ...


@dataclasses.dataclass(frozen=True, kw_only=True)
class CombinedFixedPointTransform(FixedPointTransformation):
    """
    Base class for a set of iterative transformations that converge when a fixed-point is reached.
    """

    #: Enum of all transformation (names). The transformations need to be defined as methods
    #: named `transform_<NAME>`.
    Transformation: ClassVar[Type[enum.Flag]]

    #: All transformations enabled in this instance, e.g. `Transformation.T1 & Transformation.T2`.
    #: Usually the default value is chosen to be all transformations.
    enabled_transformations: enum.Flag

    def transform(self, node: ir.Node, **kwargs) -> Optional[ir.Node]:
        for transformation in self.Transformation:
            if self.enabled_transformations & transformation:
                assert isinstance(transformation.name, str)
                method = getattr(self, f"transform_{transformation.name.lower()}")
                result = method(node, **kwargs)
                if result is not None:
<<<<<<< HEAD
                    assert (
                        result is not node
                    ), f"Transformation {transformation.name.lower()} should have returned None, since nothing changed."
=======
                    assert result is not node, (
                        f"Transformation {transformation.name.lower()} should have returned None, since nothing changed."
                    )
                    if self.REINFER_TYPES:
                        itir_type_inference.reinfer(result)
                    self._preserve_annex(node, result)
>>>>>>> 86893f44
                    return result
        return None<|MERGE_RESOLUTION|>--- conflicted
+++ resolved
@@ -78,17 +78,8 @@
                 method = getattr(self, f"transform_{transformation.name.lower()}")
                 result = method(node, **kwargs)
                 if result is not None:
-<<<<<<< HEAD
-                    assert (
-                        result is not node
-                    ), f"Transformation {transformation.name.lower()} should have returned None, since nothing changed."
-=======
                     assert result is not node, (
                         f"Transformation {transformation.name.lower()} should have returned None, since nothing changed."
                     )
-                    if self.REINFER_TYPES:
-                        itir_type_inference.reinfer(result)
-                    self._preserve_annex(node, result)
->>>>>>> 86893f44
                     return result
         return None