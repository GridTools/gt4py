--- conflicted
+++ resolved
@@ -64,12 +64,8 @@
                     assert (
                         result is not node
                     ), f"Transformation {transformation.name.lower()} should have returned None, since nothing changed."
-<<<<<<< HEAD
                     if self.REINFER_TYPES:
                         itir_type_inference.reinfer(result)
-=======
-                    itir_type_inference.reinfer(result)
                     self._preserve_annex(node, result)
->>>>>>> 5e4cc533
                     return result
         return None