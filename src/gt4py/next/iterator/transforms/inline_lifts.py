# GT4Py - GridTools Framework
#
# Copyright (c) 2014-2023, ETH Zurich
# All rights reserved.
#
# This file is part of the GT4Py project and the GridTools framework.
# GT4Py is free software: you can redistribute it and/or modify it under
# the terms of the GNU General Public License as published by the
# Free Software Foundation, either version 3 of the License, or any later
# version. See the LICENSE.txt file at the top-level directory of this
# distribution for a copy of the license or check <https://www.gnu.org/licenses/>.
#
# SPDX-License-Identifier: GPL-3.0-or-later

import dataclasses
import enum
import functools
import operator
from collections.abc import Callable
from typing import Optional, TypeGuard

import gt4py.eve as eve
from gt4py.eve import NodeTranslator, traits
from gt4py.next.iterator import ir
from gt4py.next.iterator.ir_utils import ir_makers as im
from gt4py.next.iterator.transforms.inline_lambdas import inline_lambda
<<<<<<< HEAD
from gt4py.next.iterator.transforms.symbol_ref_utils import collect_symbol_refs
from gt4py.next.iterator.transforms.trace_shifts import TraceShifts, ValidateRecordedShiftsAnnex
=======
from gt4py.next.iterator.transforms.trace_shifts import TraceShifts, copy_recorded_shifts
>>>>>>> cd67fa95


def _generate_unique_symbol(
    desired_name: Optional[str | tuple[ir.SymRef | ir.Expr, int]] = None,
    occupied_names=None,
    occupied_symbols=None,
):
    occupied_names = occupied_names or set()
    occupied_symbols = occupied_symbols or set()
    if not desired_name:
        desired_name = "__sym"
    elif isinstance(desired_name, tuple):
        fun, arg_idx = desired_name
        if isinstance(fun, ir.Lambda):
            desired_name = fun.params[arg_idx].id
        else:
            desired_name = f"__arg{arg_idx}"

    new_symbol = ir.Sym(id=desired_name)
    # make unique
    count = 0
    while new_symbol.id in occupied_names or new_symbol in occupied_symbols:
        new_symbol = ir.Sym(id=f"{desired_name}ᐞ{count}")
        count += 1
    return new_symbol


def _is_lift(node: ir.Node) -> TypeGuard[ir.FunCall]:
    return (
        isinstance(node, ir.FunCall)
        and isinstance(node.fun, ir.FunCall)
        and node.fun.fun == ir.SymRef(id="lift")
    )


def _is_shift_lift(node: ir.Expr):
    return (
        isinstance(node, ir.FunCall)
        and isinstance(node.fun, ir.FunCall)
        and node.fun.fun == ir.SymRef(id="shift")
        and isinstance(node.args[0], ir.FunCall)
        and isinstance(node.args[0].fun, ir.FunCall)
        and node.args[0].fun.fun == ir.SymRef(id="lift")
    )


def _is_scan(node: ir.Expr) -> TypeGuard[ir.FunCall]:
    return isinstance(node, ir.FunCall) and node.fun == ir.SymRef(id="scan")


def _transform_and_extract_lift_args(
    node: ir.FunCall,
    reserved_symbol_names: list[eve.SymbolName],
    extracted_args: dict[ir.Sym, ir.Expr],
<<<<<<< HEAD
    recorded_shifts_base,
=======
    recorded_shifts_base=None,
>>>>>>> cd67fa95
):
    """
    Transform and extract non-symbol arguments of a lifted stencil call.

    E.g. ``lift(lambda a, b: ...)(sym1, expr1)`` is transformed into
    ``lift(lambda a, b: ...)(sym1, sym2)`` with the extracted arguments
    being ``{sym1: sym1, sym2: expr1}``.
    """
    assert _is_lift(node)
    assert isinstance(node.fun, ir.FunCall)
    inner_stencil = node.fun.args[0]

    new_args = []
    for i, (param, arg) in enumerate(zip(inner_stencil.params, node.args, strict=True)):
        if isinstance(arg, ir.SymRef):
<<<<<<< HEAD
            new_symbol = ir.Sym(id=arg.id)
=======
            new_symbol = im.sym(arg.id)
>>>>>>> cd67fa95
            assert new_symbol not in extracted_args or extracted_args[new_symbol] == arg
            extracted_args[new_symbol] = arg
            new_args.append(arg)
        else:
            new_symbol = _generate_unique_symbol(
                desired_name=(inner_stencil, i),
                occupied_names=reserved_symbol_names,
                occupied_symbols=extracted_args.keys(),
            )
            assert new_symbol not in extracted_args
            extracted_args[new_symbol] = arg
            new_args.append(im.ref(new_symbol.id))

        # todo: test this properly. not really sure about it...
        if recorded_shifts_base is not None:
            if isinstance(inner_stencil, ir.Lambda):
                recorded_shifts = inner_stencil.params[i].annex.recorded_shifts
            elif inner_stencil == im.ref("deref"):
                recorded_shifts = ((),)
            elif _is_scan(inner_stencil) and isinstance(inner_stencil.args[0], ir.Lambda):
                recorded_shifts = inner_stencil.args[0].params[i + 1].annex.recorded_shifts
            else:
                raise AssertionError("Expected a Lambda function or deref as stencil.")
            new_symbol.annex.recorded_shifts = set()
            for outer_shift in recorded_shifts_base:
                for inner_shift in recorded_shifts:
                    new_symbol.annex.recorded_shifts.add((*outer_shift, *inner_shift))

<<<<<<< HEAD
        # todo: test this properly. not really sure about it...
        new_symbol.annex.recorded_shifts = set()
        for outer_shift in recorded_shifts_base:
            for inner_shift in param.annex.recorded_shifts:
                new_symbol.annex.recorded_shifts.add((*outer_shift, *inner_shift))

    new_lift = im.lift(inner_stencil)(*new_args)
    if hasattr(node.annex, "recorded_shifts"):
        new_lift.annex.recorded_shifts = node.annex.recorded_shifts
    new_lift.location = node.location
    return (new_lift, extracted_args)


global_counter = 0


def validate_recorded_shifts_annex(node):
    for child in node.pre_walk_values().filter(_is_lift):
        if not hasattr(child.annex, "recorded_shifts"):
            breakpoint()
            assert False
        if isinstance(child.fun.args[0], ir.Lambda):
            stencil = child.fun.args[0]
            for param in stencil.params:
                if child.annex.recorded_shifts and not hasattr(param.annex, "recorded_shifts"):
                    breakpoint()
                    assert False
                # assert hasattr(param.annex, "recorded_shifts")
=======
    new_lift = im.lift(inner_stencil)(*new_args)
    if hasattr(node.annex, "recorded_shifts"):
        copy_recorded_shifts(from_=node, to=new_lift)
    new_lift.location = node.location
    return (new_lift, extracted_args)
>>>>>>> cd67fa95


# TODO(tehrengruber): This pass has many different options that should be written as dedicated
#  passes. Due to a lack of infrastructure (e.g. no pass manager) to combine passes without
#  performance degradation we leave everything as one pass for now.
@dataclasses.dataclass
class InlineLifts(
    traits.PreserveLocationVisitor, traits.VisitorWithSymbolTableTrait, NodeTranslator
):
    """Inline lifted function calls.

    Optionally a predicate function can be passed which can enable or disable inlining of specific
    function nodes.
    """

    PRESERVED_ANNEX_ATTRS = ("recorded_shifts",)

<<<<<<< HEAD
    class Flag(enum.IntEnum):
=======
    class Flag(enum.Flag):
>>>>>>> cd67fa95
        #: `shift(...)(lift(f)(args...))` -> `lift(f)(shift(...)(args)...)`
        PROPAGATE_SHIFT = enum.auto()
        #: `deref(lift(f)())` -> `f()`
        INLINE_TRIVIAL_DEREF_LIFT = enum.auto()
        #: `deref(lift(f)(args...))` -> `f(args...)`
        INLINE_DEREF_LIFT = enum.auto()
        #: `can_deref(lift(f)(args...))` -> `and(can_deref(arg[0]), and(can_deref(arg[1]), ...))`
        PROPAGATE_CAN_DEREF = enum.auto()
        #: Inline arguments to lifted stencil calls, e.g.:
        #:  lift(λ(a) → inner_ex(a))(lift(λ(b) → outer_ex(b))(arg))
        #: is transformed into:
        #:  lift(λ(b) → inner_ex(outer_ex(b)))(arg)
        #: Note: This option is only needed when there is no outer `deref` by which the previous
        #: branches eliminate the lift calls. This occurs for example for the `reduce` builtin
        #: or when a better readable expression of a lift statement is needed during debugging.
        #: Due to its complexity we might want to remove this option at some point again,
        #: when we see that it is not required.
<<<<<<< HEAD
        INLINE_LIFTED_ARGS = 16
        INLINE_CENTRE_ONLY_LIFT_ARGS = 32
        REMOVE_UNUSED_LIFT_ARGS = 64
=======
        INLINE_LIFTED_ARGS = enum.auto()
>>>>>>> cd67fa95

        @classmethod
        def all(self):  # noqa: A003  # shadowing a python builtin
            return functools.reduce(operator.or_, self.__members__.values())

<<<<<<< HEAD
    flags: int = (
        Flag.PROPAGATE_SHIFT
        | Flag.INLINE_DEREF_LIFT
        | Flag.PROPAGATE_CAN_DEREF
        | Flag.INLINE_LIFTED_ARGS
        | Flag.INLINE_CENTRE_ONLY_LIFT_ARGS
        | Flag.REMOVE_UNUSED_LIFT_ARGS
    )

    def visit_StencilClosure(self, node: ir.StencilClosure, **kwargs):
        if self.flags & self.Flag.INLINE_CENTRE_ONLY_LIFT_ARGS:
            TraceShifts.apply(node, inputs_only=False, save_to_annex=True)
            ValidateRecordedShiftsAnnex().visit(node)
        return self.generic_visit(node, **kwargs)

    def visit_FunCall(
        self, node: ir.FunCall, *, is_scan_pass_context=False, recurse=True, **kwargs
=======
    predicate: Callable[[ir.FunCall, bool], bool] = lambda _1, _2: True

    inline_single_pos_deref_lift_args_only: bool = False

    flags: Flag = Flag.all()

    @classmethod
    def apply(
        cls,
        node: ir.Node,
        *,
        flags: Flag = flags,
        predicate: Callable[[ir.FunCall, bool], bool] = predicate,
        recurse: bool = True,
        inline_single_pos_deref_lift_args_only: bool = inline_single_pos_deref_lift_args_only,
>>>>>>> cd67fa95
    ):
        if inline_single_pos_deref_lift_args_only:
            assert isinstance(node, ir.FencilDefinition)
            TraceShifts.apply(node, inputs_only=False, save_to_annex=True)

<<<<<<< HEAD
        ignore_recorded_shifts_missing = kwargs.get("ignore_recorded_shifts_missing", False) or (
            hasattr(node.annex, "recorded_shifts") and len(node.annex.recorded_shifts) == 0
        )
        kwargs = {**kwargs, "ignore_recorded_shifts_missing": ignore_recorded_shifts_missing}

        recorded_shifts_annex = getattr(node.annex, "recorded_shifts", None)
        old_node = node
        node = (
            ir.FunCall(
                fun=self.generic_visit(node.fun, is_scan_pass_context=_is_scan(node), **kwargs),
                args=self.generic_visit(node.args, **kwargs),
            )
            if recurse
            else node
        )
        if recorded_shifts_annex is not None:
            node.annex.recorded_shifts = recorded_shifts_annex

        # ValidateRecordedShiftsAnnex().visit(node)

        if self.flags & self.Flag.PROPAGATE_SHIFT and _is_shift_lift(node):
            shift = node.fun
            assert len(node.args) == 1
            lift_call = node.args[0]
            new_args = [
                self.visit(ir.FunCall(fun=shift, args=[arg]), recurse=False, **kwargs)
                for arg in lift_call.args  # type: ignore[attr-defined] # lift_call already asserted to be of type ir.FunCall
            ]
            result = ir.FunCall(fun=lift_call.fun, args=new_args)  # type: ignore[attr-defined] # lift_call already asserted to be of type ir.FunCall
            # TODO: describe everywhere
            result.annex.recorded_shifts = node.annex.recorded_shifts
            return self.visit(result, recurse=False, **kwargs)
        if self.flags & (
            self.Flag.INLINE_DEREF_LIFT | self.Flag.INLINE_TRIVIAL_DEREF_LIFT
        ) and node.fun == ir.SymRef(id="deref"):
            # TODO: this does not work for neighbors(..., lift(...)), which is essentially also a deref
            assert len(node.args) == 1
            is_lift = _is_lift(node.args[0])
            is_eligible = is_lift and self.predicate(node.args[0], is_scan_pass_context)
            is_trivial = is_lift and len(node.args[0].args) == 0  # type: ignore[attr-defined] # mypy not smart enough
            if (
                self.flags & self.Flag.INLINE_DEREF_LIFT
                or (self.flags & self.Flag.INLINE_TRIVIAL_DEREF_LIFT and is_trivial)
            ) and is_eligible:
                assert isinstance(node.args[0], ir.FunCall) and isinstance(
                    node.args[0].fun, ir.FunCall
                )
                assert len(node.args[0].fun.args) == 1
                f = node.args[0].fun.args[0]
                args = node.args[0].args
                new_node = ir.FunCall(fun=f, args=args)
                if isinstance(f, ir.Lambda):
                    new_node = inline_lambda(new_node, opcount_preserving=True)
                return self.visit(new_node, **kwargs)
        if self.flags & self.Flag.PROPAGATE_CAN_DEREF and node.fun == ir.SymRef(id="can_deref"):
            # TODO(havogt): this `can_deref` transformation doesn't look into lifted functions,
            #  this need to be changed to be 100% compliant
            assert len(node.args) == 1
            if _is_lift(node.args[0]) and self.predicate(node.args[0], is_scan_pass_context):
                assert isinstance(node.args[0], ir.FunCall) and isinstance(
                    node.args[0].fun, ir.FunCall
                )
                assert len(node.args[0].fun.args) == 1
                args = node.args[0].args
                if len(args) == 0:
                    return ir.Literal(value="True", type="bool")

                res = ir.FunCall(fun=ir.SymRef(id="can_deref"), args=[args[0]])
                for arg in args[1:]:
                    res = ir.FunCall(
                        fun=ir.SymRef(id="and_"),
                        args=[res, ir.FunCall(fun=ir.SymRef(id="can_deref"), args=[arg])],
                    )
                return res
        # if (
        #     self.flags & self.Flag.REMOVE_UNUSED_LIFT_ARGS
        #     and _is_lift(node) and isinstance(node.fun.args[0], ir.Lambda)
        # ):
        #     # we use recorded shifts in the condition as it is computed once anyway
        #     if any([len(arg.annex.recorded_shifts) == 0 for arg in node.args]):
        #         # even if an argument is never derefed it might occur in the stencil expr
        #         used_args |= set(collect_symbol_refs(node.fun.args[0],
        #                          symbol_names=[arg.id for arg in node.args]))
        #         used_args_mask = [param.id in used_args for param in node.fun.args[0].params]
        #         im.lift(
        #             im.lambda_(*[param for i, arg in enumerate(node.fun.args[0].params) if used_args_mask[i]])
        #         )(
        #             arg for i, arg in enumerate(node.args) if used_args_mask[i]
        #         )
        if (
            self.flags & (self.Flag.INLINE_LIFTED_ARGS | self.Flag.INLINE_CENTRE_ONLY_LIFT_ARGS)
            and _is_lift(node)
            and len(node.args) > 0
            and self.predicate(node, is_scan_pass_context)
        ):
            if not ignore_recorded_shifts_missing and not hasattr(node.annex, "recorded_shifts"):
                breakpoint()

            # if the lift is never derefed its params also don't have a recorded_shifts attr and the
            #  following will fail. we don't care about such lifts anyway as they are later on and
            #  disappear
            if ignore_recorded_shifts_missing or len(node.annex.recorded_shifts) == 0:
                return node

            stencil = node.fun.args[0]  # type: ignore[attr-defined] # node already asserted to be of type ir.FunCall
            eligible_lifted_args = [False] * len(node.args)

            if not isinstance(stencil, ir.Lambda):
                return node

            if self.flags & self.Flag.INLINE_LIFTED_ARGS:
                for i, arg in enumerate(node.args):
                    # TODO: if not isinstance(arg.fun.args[0], ir.Lambda) we have a scan. document this
                    eligible_lifted_args[i] |= (
                        _is_lift(arg)
                        and isinstance(arg.fun.args[0], ir.Lambda)
                        and self.predicate(arg, is_scan_pass_context)
                    )
            if self.flags & self.Flag.INLINE_CENTRE_ONLY_LIFT_ARGS:
                # TODO: write comment why we need params, i.e. local shift, instead of arg to get recorded shifts
                for i, (param, arg) in enumerate(zip(stencil.params, node.args, strict=True)):
                    if _is_lift(arg) and not hasattr(param.annex, "recorded_shifts"):
                        self.visit(old_node.args[1], **kwargs)
                        breakpoint()
                    # TODO: for lift it should be fine as long as shift only occurs once (not only centre)
                    # TODO: if not isinstance(arg.fun.args[0], ir.Lambda) we have a scan. document this
                    eligible_lifted_args[i] |= (
                        _is_lift(arg)
                        and isinstance(arg.fun.args[0], ir.Lambda)
                        and (param.annex.recorded_shifts in [set(), {()}])
                    )

            if isinstance(stencil, ir.Lambda) and any(eligible_lifted_args):
                # TODO(tehrengruber): we currently only inlining opcount preserving, but what we
                #  actually want is to inline whenever the argument is not shifted. This is
                #  currently beyond the capabilities of the inliner and the shift tracer.
                new_arg_exprs: dict[ir.Sym, ir.Expr] = {}
                bound_scalars: dict = {}
                inlined_args = []
                for i, (param, arg, eligible) in enumerate(
                    zip(stencil.params, node.args, eligible_lifted_args)
                ):
                    if eligible:
                        assert isinstance(arg, ir.FunCall)
                        transformed_arg, _ = _transform_and_extract_lift_args(
                            arg, symtable, new_arg_exprs, param.annex.recorded_shifts
                        )

                        if param.annex.recorded_shifts in [set(), {()}]:
                            global global_counter
                            new_name = f"bound_scalar_{global_counter}"
                            global_counter += 1
                            bound_scalars[new_name] = InlineLifts(
                                flags=self.Flag.INLINE_TRIVIAL_DEREF_LIFT
                            ).visit(im.deref(transformed_arg), recurse=False)
                            new_lift = im.lift(im.lambda_()(new_name))()
                            new_lift.annex.recorded_shifts = (
                                arg.annex.recorded_shifts
                            )  # todo: isn't this empty all the time
                            inlined_args.append(new_lift)
                        else:
                            inlined_args.append(transformed_arg)
                    else:
                        if isinstance(arg, ir.SymRef):
                            new_arg_sym = ir.Sym(id=arg.id)
                        else:
                            new_arg_sym = _generate_unique_symbol(
                                desired_name=(stencil, i),
                                occupied_names=symtable.keys(),
                                occupied_symbols=new_arg_exprs.keys(),
                            )

                        new_arg_sym.annex.recorded_shifts = param.annex.recorded_shifts

                        if new_arg_sym in new_arg_exprs:
                            for key in new_arg_exprs.keys():
                                if key == new_arg_sym:
                                    new_arg_sym.annex.recorded_shifts.update(
                                        key.annex.recorded_shifts
                                    )

                        assert new_arg_sym not in new_arg_exprs or new_arg_exprs[new_arg_sym] == arg
                        new_arg_exprs[new_arg_sym] = arg
                        inlined_args.append(ir.SymRef(id=new_arg_sym.id))

                inlined_call = self.visit(
                    inline_lambda(
                        ir.FunCall(fun=stencil, args=inlined_args), opcount_preserving=True
                    ),
                    **kwargs,
                )

                if bound_scalars:
                    # TODO(tehrengruber): propagate let outwards
                    inlined_call = im.let(*bound_scalars.items())(inlined_call)
                else:
                    inlined_call = inlined_call

                for new_arg_sym in new_arg_exprs.keys():
                    if not hasattr(new_arg_sym.annex, "recorded_shifts"):
                        breakpoint()
                    assert hasattr(new_arg_sym.annex, "recorded_shifts")

                new_stencil = im.lambda_(*new_arg_exprs.keys())(inlined_call)
                new_applied_lift = im.lift(new_stencil)(*new_arg_exprs.values())
                if hasattr(node.annex, "recorded_shifts"):
                    new_applied_lift.annex.recorded_shifts = node.annex.recorded_shifts
                return new_applied_lift
=======
        return cls(
            flags=flags,
            predicate=predicate,
            inline_single_pos_deref_lift_args_only=inline_single_pos_deref_lift_args_only,
        ).visit(node, recurse=recurse, is_scan_pass_context=False)

    def transform_propagate_shift(self, node: ir.FunCall, *, recurse, **kwargs):
        if not _is_shift_lift(node):
            return None
        shift = node.fun
        assert len(node.args) == 1
        lift_call = node.args[0]
        new_args = [
            self.visit(ir.FunCall(fun=shift, args=[arg]), recurse=False, **kwargs)
            for arg in lift_call.args  # type: ignore[attr-defined] # lift_call already asserted to be of type ir.FunCall
        ]
        result = ir.FunCall(fun=lift_call.fun, args=new_args)  # type: ignore[attr-defined] # lift_call already asserted to be of type ir.FunCall
        # TODO: describe everywhere
        copy_recorded_shifts(from_=node, to=result, required=False)
        return self.visit(result, recurse=False, **kwargs)

    def transform_inline_deref_lift_impl(self, node: ir.FunCall, **kwargs):
        # TODO: this does not work for neighbors(..., lift(...)), which is essentially also a deref
        assert isinstance(node.args[0], ir.FunCall) and isinstance(node.args[0].fun, ir.FunCall)
        assert len(node.args[0].fun.args) == 1
        f = node.args[0].fun.args[0]
        args = node.args[0].args
        new_node = ir.FunCall(fun=f, args=args)
        if isinstance(f, ir.Lambda):
            new_node = inline_lambda(new_node, opcount_preserving=True)
        return self.visit(new_node, **kwargs)

    def transform_inline_deref_lift(self, node: ir.FunCall, **kwargs):
        if not node.fun == ir.SymRef(id="deref"):
            return None
        is_scan_pass_context = kwargs["is_scan_pass_context"]
        is_eligible = _is_lift(node.args[0]) and self.predicate(node.args[0], is_scan_pass_context)
        if not is_eligible:
            return None
        return self.transform_inline_deref_lift_impl(node, **kwargs)

    def transform_inline_trivial_deref_lift(self, node: ir.FunCall, **kwargs):
        if not node.fun == ir.SymRef(id="deref"):
            return None
        is_trivial = _is_lift(node.args[0]) and len(node.args[0].args) == 0
        if not is_trivial:
            return None
        return self.transform_inline_deref_lift_impl(node, **kwargs)

    def transform_propagate_can_deref(self, node: ir.FunCall, **kwargs):
        if not node.fun == ir.SymRef(id="can_deref"):
            return None
        # TODO(havogt): this `can_deref` transformation doesn't look into lifted functions,
        #  this need to be changed to be 100% compliant
        is_scan_pass_context = kwargs.get("is_scan_pass_context", False)
        assert len(node.args) == 1
        if _is_lift(node.args[0]) and self.predicate(node.args[0], is_scan_pass_context):
            assert isinstance(node.args[0], ir.FunCall) and isinstance(node.args[0].fun, ir.FunCall)
            assert len(node.args[0].fun.args) == 1
            args = node.args[0].args
            if len(args) == 0:
                return ir.Literal(value="True", type="bool")

            res = ir.FunCall(fun=ir.SymRef(id="can_deref"), args=[args[0]])
            for arg in args[1:]:
                res = ir.FunCall(
                    fun=ir.SymRef(id="and_"),
                    args=[res, ir.FunCall(fun=ir.SymRef(id="can_deref"), args=[arg])],
                )
            return res
        return None

    def transform_inline_lifted_args(self, node: ir.FunCall, **kwargs):  # noqa: C901
        symtable, is_scan_pass_context = kwargs["symtable"], kwargs.get(
            "is_scan_pass_context", False
        )
        if not (
            _is_lift(node) and len(node.args) > 0 and self.predicate(node, is_scan_pass_context)
        ):
            return None

        stencil = node.fun.args[0]  # type: ignore[attr-defined] # node already asserted to be of type ir.FunCall

        if not isinstance(stencil, ir.Lambda):
            return None

        eligible_lifted_args = [False] * len(node.args)
        for i, (param, arg) in enumerate(zip(stencil.params, node.args, strict=True)):
            if not _is_lift(arg):
                continue
            # we don't want to inline lift args derefed at multiple positions as this would
            # disallow creating a temporary for them if the (outer) lift can not be extracted into
            # a temporary.
            if self.inline_single_pos_deref_lift_args_only:
                if param.annex.recorded_shifts not in [set(), {()}]:
                    continue
            eligible_lifted_args[i] = True

        if isinstance(stencil, ir.Lambda) and any(eligible_lifted_args):
            new_arg_exprs: dict[ir.Sym, ir.Expr] = {}
            inlined_args: dict[ir.Sym, ir.Expr] = {}

            reserved_symbol_names = list(
                set(symtable.keys()) | {param.id for param in stencil.params}
            )
            for param, arg, eligible in zip(
                stencil.params, node.args, eligible_lifted_args, strict=True
            ):
                if eligible:
                    transformed_arg, _ = _transform_and_extract_lift_args(
                        arg,  # type: ignore[arg-type] # ensure by _is_lift on arg
                        reserved_symbol_names,
                        new_arg_exprs,
                        getattr(param.annex, "recorded_shifts", None),
                    )
                    inlined_args[param] = transformed_arg
                else:
                    # the else-branch is completely sufficient, but this makes the resulting
                    # expression much more readable
                    # TODO(tehrengruber): the true-branch could just be a standalone preprocessing
                    #  pass. Since the tests of this transformation rely on it we preserve the
                    #  behaviour here for now.
                    if isinstance(arg, ir.SymRef) and arg.id not in (
                        reserved_symbol_names + list(new_arg_exprs.keys())
                    ):
                        new_param = im.sym(arg.id)
                        copy_recorded_shifts(
                            from_=param,
                            to=new_param,
                            required=self.inline_single_pos_deref_lift_args_only,
                        )
                        new_arg_exprs[new_param] = arg

                        new_arg = im.ref(arg.id)
                        copy_recorded_shifts(
                            from_=param,
                            to=new_arg,
                            required=self.inline_single_pos_deref_lift_args_only,
                        )
                        assert param not in inlined_args
                        inlined_args[param] = new_arg
                    else:
                        new_arg_exprs[param] = arg

            new_stencil_body = im.let(
                *((param, inlined_lift) for param, inlined_lift in inlined_args.items())  # type: ignore[arg-type] # mypy not smart enough
            )(stencil.expr)

            new_stencil_body = inline_lambda(new_stencil_body, opcount_preserving=True)

            new_stencil = im.lambda_(*new_arg_exprs.keys())(new_stencil_body)
            new_applied_lift = im.lift(new_stencil)(*new_arg_exprs.values())
            copy_recorded_shifts(from_=node, to=new_applied_lift, required=False)
            return self.visit(new_applied_lift, **kwargs)

    def visit_FunCall(self, node: ir.FunCall, **kwargs):
        recurse = kwargs["recurse"]

        if recurse:
            fun_kwargs = {k: v for k, v in kwargs.items() if k != "is_scan_pass_context"}
            new_node = ir.FunCall(
                fun=self.generic_visit(node.fun, is_scan_pass_context=_is_scan(node), **fun_kwargs),
                args=self.generic_visit(node.args, **kwargs),
            )
            copy_recorded_shifts(from_=node, to=new_node, required=False)
        else:
            new_node = node

        for transformation in self.Flag:
            if self.flags & transformation:
                assert isinstance(transformation.name, str)
                method = getattr(self, f"transform_{transformation.name.lower()}")
                transformed_node = method(new_node, **kwargs)
                if transformed_node is not None:
                    return transformed_node
>>>>>>> cd67fa95

        return new_node<|MERGE_RESOLUTION|>--- conflicted
+++ resolved
@@ -24,12 +24,7 @@
 from gt4py.next.iterator import ir
 from gt4py.next.iterator.ir_utils import ir_makers as im
 from gt4py.next.iterator.transforms.inline_lambdas import inline_lambda
-<<<<<<< HEAD
-from gt4py.next.iterator.transforms.symbol_ref_utils import collect_symbol_refs
-from gt4py.next.iterator.transforms.trace_shifts import TraceShifts, ValidateRecordedShiftsAnnex
-=======
 from gt4py.next.iterator.transforms.trace_shifts import TraceShifts, copy_recorded_shifts
->>>>>>> cd67fa95
 
 
 def _generate_unique_symbol(
@@ -84,11 +79,7 @@
     node: ir.FunCall,
     reserved_symbol_names: list[eve.SymbolName],
     extracted_args: dict[ir.Sym, ir.Expr],
-<<<<<<< HEAD
-    recorded_shifts_base,
-=======
     recorded_shifts_base=None,
->>>>>>> cd67fa95
 ):
     """
     Transform and extract non-symbol arguments of a lifted stencil call.
@@ -102,13 +93,9 @@
     inner_stencil = node.fun.args[0]
 
     new_args = []
-    for i, (param, arg) in enumerate(zip(inner_stencil.params, node.args, strict=True)):
+    for i, arg in enumerate(node.args):
         if isinstance(arg, ir.SymRef):
-<<<<<<< HEAD
-            new_symbol = ir.Sym(id=arg.id)
-=======
             new_symbol = im.sym(arg.id)
->>>>>>> cd67fa95
             assert new_symbol not in extracted_args or extracted_args[new_symbol] == arg
             extracted_args[new_symbol] = arg
             new_args.append(arg)
@@ -137,42 +124,11 @@
                 for inner_shift in recorded_shifts:
                     new_symbol.annex.recorded_shifts.add((*outer_shift, *inner_shift))
 
-<<<<<<< HEAD
-        # todo: test this properly. not really sure about it...
-        new_symbol.annex.recorded_shifts = set()
-        for outer_shift in recorded_shifts_base:
-            for inner_shift in param.annex.recorded_shifts:
-                new_symbol.annex.recorded_shifts.add((*outer_shift, *inner_shift))
-
-    new_lift = im.lift(inner_stencil)(*new_args)
-    if hasattr(node.annex, "recorded_shifts"):
-        new_lift.annex.recorded_shifts = node.annex.recorded_shifts
-    new_lift.location = node.location
-    return (new_lift, extracted_args)
-
-
-global_counter = 0
-
-
-def validate_recorded_shifts_annex(node):
-    for child in node.pre_walk_values().filter(_is_lift):
-        if not hasattr(child.annex, "recorded_shifts"):
-            breakpoint()
-            assert False
-        if isinstance(child.fun.args[0], ir.Lambda):
-            stencil = child.fun.args[0]
-            for param in stencil.params:
-                if child.annex.recorded_shifts and not hasattr(param.annex, "recorded_shifts"):
-                    breakpoint()
-                    assert False
-                # assert hasattr(param.annex, "recorded_shifts")
-=======
     new_lift = im.lift(inner_stencil)(*new_args)
     if hasattr(node.annex, "recorded_shifts"):
         copy_recorded_shifts(from_=node, to=new_lift)
     new_lift.location = node.location
     return (new_lift, extracted_args)
->>>>>>> cd67fa95
 
 
 # TODO(tehrengruber): This pass has many different options that should be written as dedicated
@@ -190,11 +146,7 @@
 
     PRESERVED_ANNEX_ATTRS = ("recorded_shifts",)
 
-<<<<<<< HEAD
-    class Flag(enum.IntEnum):
-=======
     class Flag(enum.Flag):
->>>>>>> cd67fa95
         #: `shift(...)(lift(f)(args...))` -> `lift(f)(shift(...)(args)...)`
         PROPAGATE_SHIFT = enum.auto()
         #: `deref(lift(f)())` -> `f()`
@@ -212,37 +164,12 @@
         #: or when a better readable expression of a lift statement is needed during debugging.
         #: Due to its complexity we might want to remove this option at some point again,
         #: when we see that it is not required.
-<<<<<<< HEAD
-        INLINE_LIFTED_ARGS = 16
-        INLINE_CENTRE_ONLY_LIFT_ARGS = 32
-        REMOVE_UNUSED_LIFT_ARGS = 64
-=======
         INLINE_LIFTED_ARGS = enum.auto()
->>>>>>> cd67fa95
 
         @classmethod
         def all(self):  # noqa: A003  # shadowing a python builtin
             return functools.reduce(operator.or_, self.__members__.values())
 
-<<<<<<< HEAD
-    flags: int = (
-        Flag.PROPAGATE_SHIFT
-        | Flag.INLINE_DEREF_LIFT
-        | Flag.PROPAGATE_CAN_DEREF
-        | Flag.INLINE_LIFTED_ARGS
-        | Flag.INLINE_CENTRE_ONLY_LIFT_ARGS
-        | Flag.REMOVE_UNUSED_LIFT_ARGS
-    )
-
-    def visit_StencilClosure(self, node: ir.StencilClosure, **kwargs):
-        if self.flags & self.Flag.INLINE_CENTRE_ONLY_LIFT_ARGS:
-            TraceShifts.apply(node, inputs_only=False, save_to_annex=True)
-            ValidateRecordedShiftsAnnex().visit(node)
-        return self.generic_visit(node, **kwargs)
-
-    def visit_FunCall(
-        self, node: ir.FunCall, *, is_scan_pass_context=False, recurse=True, **kwargs
-=======
     predicate: Callable[[ir.FunCall, bool], bool] = lambda _1, _2: True
 
     inline_single_pos_deref_lift_args_only: bool = False
@@ -258,222 +185,11 @@
         predicate: Callable[[ir.FunCall, bool], bool] = predicate,
         recurse: bool = True,
         inline_single_pos_deref_lift_args_only: bool = inline_single_pos_deref_lift_args_only,
->>>>>>> cd67fa95
     ):
         if inline_single_pos_deref_lift_args_only:
             assert isinstance(node, ir.FencilDefinition)
             TraceShifts.apply(node, inputs_only=False, save_to_annex=True)
 
-<<<<<<< HEAD
-        ignore_recorded_shifts_missing = kwargs.get("ignore_recorded_shifts_missing", False) or (
-            hasattr(node.annex, "recorded_shifts") and len(node.annex.recorded_shifts) == 0
-        )
-        kwargs = {**kwargs, "ignore_recorded_shifts_missing": ignore_recorded_shifts_missing}
-
-        recorded_shifts_annex = getattr(node.annex, "recorded_shifts", None)
-        old_node = node
-        node = (
-            ir.FunCall(
-                fun=self.generic_visit(node.fun, is_scan_pass_context=_is_scan(node), **kwargs),
-                args=self.generic_visit(node.args, **kwargs),
-            )
-            if recurse
-            else node
-        )
-        if recorded_shifts_annex is not None:
-            node.annex.recorded_shifts = recorded_shifts_annex
-
-        # ValidateRecordedShiftsAnnex().visit(node)
-
-        if self.flags & self.Flag.PROPAGATE_SHIFT and _is_shift_lift(node):
-            shift = node.fun
-            assert len(node.args) == 1
-            lift_call = node.args[0]
-            new_args = [
-                self.visit(ir.FunCall(fun=shift, args=[arg]), recurse=False, **kwargs)
-                for arg in lift_call.args  # type: ignore[attr-defined] # lift_call already asserted to be of type ir.FunCall
-            ]
-            result = ir.FunCall(fun=lift_call.fun, args=new_args)  # type: ignore[attr-defined] # lift_call already asserted to be of type ir.FunCall
-            # TODO: describe everywhere
-            result.annex.recorded_shifts = node.annex.recorded_shifts
-            return self.visit(result, recurse=False, **kwargs)
-        if self.flags & (
-            self.Flag.INLINE_DEREF_LIFT | self.Flag.INLINE_TRIVIAL_DEREF_LIFT
-        ) and node.fun == ir.SymRef(id="deref"):
-            # TODO: this does not work for neighbors(..., lift(...)), which is essentially also a deref
-            assert len(node.args) == 1
-            is_lift = _is_lift(node.args[0])
-            is_eligible = is_lift and self.predicate(node.args[0], is_scan_pass_context)
-            is_trivial = is_lift and len(node.args[0].args) == 0  # type: ignore[attr-defined] # mypy not smart enough
-            if (
-                self.flags & self.Flag.INLINE_DEREF_LIFT
-                or (self.flags & self.Flag.INLINE_TRIVIAL_DEREF_LIFT and is_trivial)
-            ) and is_eligible:
-                assert isinstance(node.args[0], ir.FunCall) and isinstance(
-                    node.args[0].fun, ir.FunCall
-                )
-                assert len(node.args[0].fun.args) == 1
-                f = node.args[0].fun.args[0]
-                args = node.args[0].args
-                new_node = ir.FunCall(fun=f, args=args)
-                if isinstance(f, ir.Lambda):
-                    new_node = inline_lambda(new_node, opcount_preserving=True)
-                return self.visit(new_node, **kwargs)
-        if self.flags & self.Flag.PROPAGATE_CAN_DEREF and node.fun == ir.SymRef(id="can_deref"):
-            # TODO(havogt): this `can_deref` transformation doesn't look into lifted functions,
-            #  this need to be changed to be 100% compliant
-            assert len(node.args) == 1
-            if _is_lift(node.args[0]) and self.predicate(node.args[0], is_scan_pass_context):
-                assert isinstance(node.args[0], ir.FunCall) and isinstance(
-                    node.args[0].fun, ir.FunCall
-                )
-                assert len(node.args[0].fun.args) == 1
-                args = node.args[0].args
-                if len(args) == 0:
-                    return ir.Literal(value="True", type="bool")
-
-                res = ir.FunCall(fun=ir.SymRef(id="can_deref"), args=[args[0]])
-                for arg in args[1:]:
-                    res = ir.FunCall(
-                        fun=ir.SymRef(id="and_"),
-                        args=[res, ir.FunCall(fun=ir.SymRef(id="can_deref"), args=[arg])],
-                    )
-                return res
-        # if (
-        #     self.flags & self.Flag.REMOVE_UNUSED_LIFT_ARGS
-        #     and _is_lift(node) and isinstance(node.fun.args[0], ir.Lambda)
-        # ):
-        #     # we use recorded shifts in the condition as it is computed once anyway
-        #     if any([len(arg.annex.recorded_shifts) == 0 for arg in node.args]):
-        #         # even if an argument is never derefed it might occur in the stencil expr
-        #         used_args |= set(collect_symbol_refs(node.fun.args[0],
-        #                          symbol_names=[arg.id for arg in node.args]))
-        #         used_args_mask = [param.id in used_args for param in node.fun.args[0].params]
-        #         im.lift(
-        #             im.lambda_(*[param for i, arg in enumerate(node.fun.args[0].params) if used_args_mask[i]])
-        #         )(
-        #             arg for i, arg in enumerate(node.args) if used_args_mask[i]
-        #         )
-        if (
-            self.flags & (self.Flag.INLINE_LIFTED_ARGS | self.Flag.INLINE_CENTRE_ONLY_LIFT_ARGS)
-            and _is_lift(node)
-            and len(node.args) > 0
-            and self.predicate(node, is_scan_pass_context)
-        ):
-            if not ignore_recorded_shifts_missing and not hasattr(node.annex, "recorded_shifts"):
-                breakpoint()
-
-            # if the lift is never derefed its params also don't have a recorded_shifts attr and the
-            #  following will fail. we don't care about such lifts anyway as they are later on and
-            #  disappear
-            if ignore_recorded_shifts_missing or len(node.annex.recorded_shifts) == 0:
-                return node
-
-            stencil = node.fun.args[0]  # type: ignore[attr-defined] # node already asserted to be of type ir.FunCall
-            eligible_lifted_args = [False] * len(node.args)
-
-            if not isinstance(stencil, ir.Lambda):
-                return node
-
-            if self.flags & self.Flag.INLINE_LIFTED_ARGS:
-                for i, arg in enumerate(node.args):
-                    # TODO: if not isinstance(arg.fun.args[0], ir.Lambda) we have a scan. document this
-                    eligible_lifted_args[i] |= (
-                        _is_lift(arg)
-                        and isinstance(arg.fun.args[0], ir.Lambda)
-                        and self.predicate(arg, is_scan_pass_context)
-                    )
-            if self.flags & self.Flag.INLINE_CENTRE_ONLY_LIFT_ARGS:
-                # TODO: write comment why we need params, i.e. local shift, instead of arg to get recorded shifts
-                for i, (param, arg) in enumerate(zip(stencil.params, node.args, strict=True)):
-                    if _is_lift(arg) and not hasattr(param.annex, "recorded_shifts"):
-                        self.visit(old_node.args[1], **kwargs)
-                        breakpoint()
-                    # TODO: for lift it should be fine as long as shift only occurs once (not only centre)
-                    # TODO: if not isinstance(arg.fun.args[0], ir.Lambda) we have a scan. document this
-                    eligible_lifted_args[i] |= (
-                        _is_lift(arg)
-                        and isinstance(arg.fun.args[0], ir.Lambda)
-                        and (param.annex.recorded_shifts in [set(), {()}])
-                    )
-
-            if isinstance(stencil, ir.Lambda) and any(eligible_lifted_args):
-                # TODO(tehrengruber): we currently only inlining opcount preserving, but what we
-                #  actually want is to inline whenever the argument is not shifted. This is
-                #  currently beyond the capabilities of the inliner and the shift tracer.
-                new_arg_exprs: dict[ir.Sym, ir.Expr] = {}
-                bound_scalars: dict = {}
-                inlined_args = []
-                for i, (param, arg, eligible) in enumerate(
-                    zip(stencil.params, node.args, eligible_lifted_args)
-                ):
-                    if eligible:
-                        assert isinstance(arg, ir.FunCall)
-                        transformed_arg, _ = _transform_and_extract_lift_args(
-                            arg, symtable, new_arg_exprs, param.annex.recorded_shifts
-                        )
-
-                        if param.annex.recorded_shifts in [set(), {()}]:
-                            global global_counter
-                            new_name = f"bound_scalar_{global_counter}"
-                            global_counter += 1
-                            bound_scalars[new_name] = InlineLifts(
-                                flags=self.Flag.INLINE_TRIVIAL_DEREF_LIFT
-                            ).visit(im.deref(transformed_arg), recurse=False)
-                            new_lift = im.lift(im.lambda_()(new_name))()
-                            new_lift.annex.recorded_shifts = (
-                                arg.annex.recorded_shifts
-                            )  # todo: isn't this empty all the time
-                            inlined_args.append(new_lift)
-                        else:
-                            inlined_args.append(transformed_arg)
-                    else:
-                        if isinstance(arg, ir.SymRef):
-                            new_arg_sym = ir.Sym(id=arg.id)
-                        else:
-                            new_arg_sym = _generate_unique_symbol(
-                                desired_name=(stencil, i),
-                                occupied_names=symtable.keys(),
-                                occupied_symbols=new_arg_exprs.keys(),
-                            )
-
-                        new_arg_sym.annex.recorded_shifts = param.annex.recorded_shifts
-
-                        if new_arg_sym in new_arg_exprs:
-                            for key in new_arg_exprs.keys():
-                                if key == new_arg_sym:
-                                    new_arg_sym.annex.recorded_shifts.update(
-                                        key.annex.recorded_shifts
-                                    )
-
-                        assert new_arg_sym not in new_arg_exprs or new_arg_exprs[new_arg_sym] == arg
-                        new_arg_exprs[new_arg_sym] = arg
-                        inlined_args.append(ir.SymRef(id=new_arg_sym.id))
-
-                inlined_call = self.visit(
-                    inline_lambda(
-                        ir.FunCall(fun=stencil, args=inlined_args), opcount_preserving=True
-                    ),
-                    **kwargs,
-                )
-
-                if bound_scalars:
-                    # TODO(tehrengruber): propagate let outwards
-                    inlined_call = im.let(*bound_scalars.items())(inlined_call)
-                else:
-                    inlined_call = inlined_call
-
-                for new_arg_sym in new_arg_exprs.keys():
-                    if not hasattr(new_arg_sym.annex, "recorded_shifts"):
-                        breakpoint()
-                    assert hasattr(new_arg_sym.annex, "recorded_shifts")
-
-                new_stencil = im.lambda_(*new_arg_exprs.keys())(inlined_call)
-                new_applied_lift = im.lift(new_stencil)(*new_arg_exprs.values())
-                if hasattr(node.annex, "recorded_shifts"):
-                    new_applied_lift.annex.recorded_shifts = node.annex.recorded_shifts
-                return new_applied_lift
-=======
         return cls(
             flags=flags,
             predicate=predicate,
@@ -649,6 +365,5 @@
                 transformed_node = method(new_node, **kwargs)
                 if transformed_node is not None:
                     return transformed_node
->>>>>>> cd67fa95
 
         return new_node