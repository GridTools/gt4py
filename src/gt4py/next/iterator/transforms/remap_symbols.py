# GT4Py - GridTools Framework
#
# Copyright (c) 2014-2023, ETH Zurich
# All rights reserved.
#
# This file is part of the GT4Py project and the GridTools framework.
# GT4Py is free software: you can redistribute it and/or modify it under
# the terms of the GNU General Public License as published by the
# Free Software Foundation, either version 3 of the License, or any later
# version. See the LICENSE.txt file at the top-level directory of this
# distribution for a copy of the license or check <https://www.gnu.org/licenses/>.
#
# SPDX-License-Identifier: GPL-3.0-or-later

from typing import Any, Dict, Optional, Set

from gt4py.eve import NodeTranslator, PreserveLocationVisitor, SymbolTableTrait
from gt4py.next.iterator import ir


<<<<<<< HEAD
class RemapSymbolRefs(NodeTranslator):
    PRESERVED_ANNEX_ATTRS = ("type", "recorded_shifts", "used_in_scan")
=======
class RemapSymbolRefs(PreserveLocationVisitor, NodeTranslator):
    PRESERVED_ANNEX_ATTRS = ("type",)
>>>>>>> f21690c3

    def visit_SymRef(self, node: ir.SymRef, *, symbol_map: Dict[str, ir.Node]):
        return symbol_map.get(str(node.id), node)

    def visit_Lambda(self, node: ir.Lambda, *, symbol_map: Dict[str, ir.Node]):
        params = {str(p.id) for p in node.params}
        new_symbol_map = {k: v for k, v in symbol_map.items() if k not in params}
        return ir.Lambda(
            params=node.params,
            expr=self.visit(node.expr, symbol_map=new_symbol_map),
        )

    def generic_visit(self, node: ir.Node, **kwargs: Any):  # type: ignore[override]
        assert isinstance(node, SymbolTableTrait) == isinstance(
            node, ir.Lambda
        ), "found unexpected new symbol scope"
        return super().generic_visit(node, **kwargs)


<<<<<<< HEAD
class RenameSymbols(NodeTranslator):
    PRESERVED_ANNEX_ATTRS = ("type", "recorded_shifts", "used_in_scan")
=======
class RenameSymbols(PreserveLocationVisitor, NodeTranslator):
    PRESERVED_ANNEX_ATTRS = ("type",)
>>>>>>> f21690c3

    def visit_Sym(
        self, node: ir.Sym, *, name_map: Dict[str, str], active: Optional[Set[str]] = None
    ):
        if active and node.id in active:
            return ir.Sym(id=name_map.get(node.id, node.id))
        return node

    def visit_SymRef(
        self, node: ir.SymRef, *, name_map: Dict[str, str], active: Optional[Set[str]] = None
    ):
        if active and node.id in active:
            return ir.SymRef(id=name_map.get(node.id, node.id))
        return node

    def generic_visit(  # type: ignore[override]
        self, node: ir.Node, *, name_map: Dict[str, str], active: Optional[Set[str]] = None
    ):
        if isinstance(node, SymbolTableTrait):
            if active is None:
                active = set()
            active = active | set(node.annex.symtable)
        return super().generic_visit(node, name_map=name_map, active=active)<|MERGE_RESOLUTION|>--- conflicted
+++ resolved
@@ -18,13 +18,8 @@
 from gt4py.next.iterator import ir
 
 
-<<<<<<< HEAD
-class RemapSymbolRefs(NodeTranslator):
+class RemapSymbolRefs(PreserveLocationVisitor, NodeTranslator):
     PRESERVED_ANNEX_ATTRS = ("type", "recorded_shifts", "used_in_scan")
-=======
-class RemapSymbolRefs(PreserveLocationVisitor, NodeTranslator):
-    PRESERVED_ANNEX_ATTRS = ("type",)
->>>>>>> f21690c3
 
     def visit_SymRef(self, node: ir.SymRef, *, symbol_map: Dict[str, ir.Node]):
         return symbol_map.get(str(node.id), node)
@@ -44,13 +39,8 @@
         return super().generic_visit(node, **kwargs)
 
 
-<<<<<<< HEAD
-class RenameSymbols(NodeTranslator):
+class RenameSymbols(PreserveLocationVisitor, NodeTranslator):
     PRESERVED_ANNEX_ATTRS = ("type", "recorded_shifts", "used_in_scan")
-=======
-class RenameSymbols(PreserveLocationVisitor, NodeTranslator):
-    PRESERVED_ANNEX_ATTRS = ("type",)
->>>>>>> f21690c3
 
     def visit_Sym(
         self, node: ir.Sym, *, name_map: Dict[str, str], active: Optional[Set[str]] = None
