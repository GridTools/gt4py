# GT4Py - GridTools Framework
#
# Copyright (c) 2014-2023, ETH Zurich
# All rights reserved.
#
# This file is part of the GT4Py project and the GridTools framework.
# GT4Py is free software: you can redistribute it and/or modify it under
# the terms of the GNU General Public License as published by the
# Free Software Foundation, either version 3 of the License, or any later
# version. See the LICENSE.txt file at the top-level directory of this
# distribution for a copy of the license or check <https://www.gnu.org/licenses/>.
#
# SPDX-License-Identifier: GPL-3.0-or-later

import enum
from typing import Callable, Optional

from gt4py import eve
from gt4py.eve import utils as eve_utils
from gt4py.next.iterator import ir as itir
from gt4py.next.iterator.ir_utils import common_pattern_matcher
from gt4py.next.iterator.transforms import simple_inline_heuristic
from gt4py.next.iterator.transforms.collapse_list_get import CollapseListGet
from gt4py.next.iterator.transforms.collapse_tuple import CollapseTuple
from gt4py.next.iterator.transforms.constant_folding import ConstantFolding
from gt4py.next.iterator.transforms.cse import CommonSubexpressionElimination
from gt4py.next.iterator.transforms.eta_reduction import EtaReduction
from gt4py.next.iterator.transforms.fuse_maps import FuseMaps
from gt4py.next.iterator.transforms.global_tmps import CreateGlobalTmps
from gt4py.next.iterator.transforms.inline_center_deref_lift_vars import InlineCenterDerefLiftVars
from gt4py.next.iterator.transforms.inline_fundefs import InlineFundefs, PruneUnreferencedFundefs
from gt4py.next.iterator.transforms.inline_into_scan import InlineIntoScan
from gt4py.next.iterator.transforms.inline_lambdas import InlineLambdas, inline_lambda
from gt4py.next.iterator.transforms.inline_lifts import InlineLifts, ValidateRecordedShiftsAnnex
from gt4py.next.iterator.transforms.merge_let import MergeLet
from gt4py.next.iterator.transforms.normalize_shifts import NormalizeShifts
from gt4py.next.iterator.transforms.propagate_deref import PropagateDeref
from gt4py.next.iterator.transforms.scan_eta_reduction import ScanEtaReduction
from gt4py.next.iterator.transforms.symbol_ref_utils import collect_symbol_refs
from gt4py.next.iterator.transforms.unroll_reduce import UnrollReduce


@enum.unique
class LiftMode(enum.Enum):
    FORCE_INLINE = enum.auto()
    USE_TEMPORARIES = enum.auto()
    SIMPLE_HEURISTIC = enum.auto()


def _inline_lifts(ir, lift_mode):
    if lift_mode == LiftMode.FORCE_INLINE:
        return InlineLifts().visit(ir)
    elif lift_mode == LiftMode.SIMPLE_HEURISTIC:
        return InlineLifts(simple_inline_heuristic.is_eligible_for_inlining).visit(ir)
    elif lift_mode == LiftMode.USE_TEMPORARIES:
        return InlineLifts(
            flags=InlineLifts.Flag.INLINE_TRIVIAL_DEREF_LIFT
            | InlineLifts.Flag.INLINE_DEREF_LIFT  # some tuple exprs found in FVM don't work yet.
            | InlineLifts.Flag.INLINE_CENTRE_ONLY_LIFT_ARGS
            | InlineLifts.Flag.REMOVE_UNUSED_LIFT_ARGS
        ).visit(ir)
    else:
        raise ValueError()

    return ir


def _inline_into_scan(ir, *, max_iter=10):
    for _ in range(10):
        # in case there are multiple levels of lambdas around the scan we have to do multiple iterations
        inlined = InlineIntoScan().visit(ir)
        inlined = InlineLambdas.apply(
            inlined, opcount_preserving=True, force_inline_lift_args=False
        )
        if inlined == ir:
            break
        ir = inlined
    else:
        raise RuntimeError(f"Inlining into 'scan' did not converge within {max_iter} iterations.")
    return ir

class EnsureNoLiftCapture(eve.VisitorWithSymbolTableTrait):
    def visit_FunCall(self, node: itir.FunCall, **kwargs):
        self.generic_visit(node, **kwargs)
        if common_pattern_matcher.is_applied_lift(node):
            stencil = node.fun.args[0]
            used_symbols = collect_symbol_refs(stencil)
            if used_symbols:
                raise "123"


def main_transforms(ir: itir.Node, lift_mode=None, icdlv_uids=None):
    stage = 0
    for _ in range(10):
        inlined = ir

        # TODO: save trace shifts info here once and don't recompute twice below
        inlined = InlineCenterDerefLiftVars.apply(inlined, uids=icdlv_uids)  # type: ignore[arg-type]  # always a fencil
        inlined = _inline_lifts(inlined, lift_mode)

        inlined = InlineLambdas.apply(
            inlined,
            opcount_preserving=True,
            force_inline_lift_args=(lift_mode == LiftMode.FORCE_INLINE),
            # If trivial lifts are not inlined we might create temporaries for constants. In all
            #  other cases we want it anyway.
            force_inline_trivial_lift_args=True,
        )
        inlined = ConstantFolding.apply(inlined)
        # This pass is required to be in the loop such that when an `if_` call with tuple arguments
        # is constant-folded the surrounding tuple_get calls can be removed.
        inlined = CollapseTuple.apply(
            inlined,
            # to limit number of times global type inference is executed, only in the last iterations.
<<<<<<< HEAD
            # use_global_type_inference=inlined == ir,
            ignore_tuple_size=True,  # possibly dangerous
            use_global_type_inference=False,
=======
            use_global_type_inference=inlined == ir,
            # TODO(tehrengruber): disabled since it increases compile-time too much right now
            flags=~CollapseTuple.Flag.PROPAGATE_TO_IF_ON_TUPLES,
>>>>>>> 4228624d
        )
        # This pass is required such that a deref outside of a
        # `tuple_get(make_tuple(let(...), ...))` call is propagated into the let after the
        # `tuple_get` is removed by the `CollapseTuple` pass.
        inlined = PropagateDeref.apply(inlined)

        if inlined == ir:
            stage += 1
            if stage == 2:
                break
        ir = inlined
    else:
        raise RuntimeError("Inlining 'lift' and 'lambdas' did not converge.")
    return ir


# TODO(tehrengruber): Revisit interface to configure temporary extraction. We currently forward
#  `lift_mode` and `temporary_extraction_heuristics` which is inconvenient.
def apply_common_transforms(
    ir: itir.Node,
    *,
    lift_mode=None,
    offset_provider=None,
    unroll_reduce=False,
    common_subexpression_elimination=True,
    force_inline_lambda_args=False,
    unconditionally_collapse_tuples=False,
    temporary_extraction_heuristics: Optional[
        Callable[[itir.StencilClosure], Callable[[itir.Expr], bool]]
    ] = None,
    symbolic_domain_sizes: Optional[dict[str, str]] = None,
):
    icdlv_uids = eve_utils.UIDGenerator()
    # lift_mode = LiftMode.FORCE_TEMPORARIES

    if lift_mode is None:
        lift_mode = LiftMode.FORCE_INLINE
    assert isinstance(lift_mode, LiftMode)
    # ir = main_transforms(ir, lift_mode=lift_mode)
    ir = MergeLet().visit(ir)
    ir = InlineFundefs().visit(ir)
    ir = PruneUnreferencedFundefs().visit(ir)
    ir = PropagateDeref.apply(ir)
    ir = NormalizeShifts().visit(ir)

    # EnsureNoLiftCapture().visit(ir)  # disabled since it breaks no offset
    # InlineLifts(flags=InlineLifts.Flag.INLINE_CENTRE_ONLY_LIFT_ARGS | InlineLifts.Flag.INLINE_TRIVIAL_DEREF_LIFT).visit(ir)
    # traced_shifts = TraceShifts.apply(ir.closures[0], inputs_only=False)

    ir = main_transforms(ir, lift_mode=lift_mode, icdlv_uids=icdlv_uids)

    if lift_mode != LiftMode.FORCE_INLINE:
        assert offset_provider is not None
        ir = CreateGlobalTmps().visit(
            ir,
            offset_provider=offset_provider,
            extraction_heuristics=temporary_extraction_heuristics,
            symbolic_sizes=symbolic_domain_sizes,
        )
        ir = ConstantFolding.apply(ir)

        for _ in range(10):
            inlined = InlineLifts().visit(ir)
            inlined = InlineLambdas.apply(
                inlined,
                opcount_preserving=True,
                force_inline_lift_args=True,  # todo: this is still needed as we can not extract a lift from a conditional
            )
            if inlined == ir:
                break
            ir = inlined
        else:
            raise RuntimeError("Inlining 'lift' and 'lambdas' did not converge.")

        # If after creating temporaries, the scan is not at the top, we inline.
        # The following example doesn't have a lift around the shift, i.e. temporary pass will not extract it.
        # λ(inp) → scan(λ(state, k, kp) → state + ·k + ·kp, True, 0.0)(inp, ⟪Koffₒ, 1ₒ⟫(inp))`
        ir = _inline_into_scan(ir)

    # Since `CollapseTuple` relies on the type inference which does not support returning tuples
    # larger than the number of closure outputs as given by the unconditional collapse, we can
    # only run the unconditional version here instead of in the loop above.
<<<<<<< HEAD
    # if unconditionally_collapse_tuples:
    #    ir = CollapseTuple.apply(ir, ignore_tuple_size=unconditionally_collapse_tuples)
=======
    if unconditionally_collapse_tuples:
        ir = CollapseTuple.apply(
            ir,
            ignore_tuple_size=unconditionally_collapse_tuples,
            # TODO(tehrengruber): disabled since it increases compile-time too much right now
            flags=~CollapseTuple.Flag.PROPAGATE_TO_IF_ON_TUPLES,
        )
>>>>>>> 4228624d

    if lift_mode == LiftMode.FORCE_INLINE:
        ir = _inline_into_scan(ir)

    ir = NormalizeShifts().visit(ir)

    ir = FuseMaps().visit(ir)
    ir = CollapseListGet().visit(ir)

    if unroll_reduce:
        for _ in range(10):
            unrolled = UnrollReduce.apply(ir, offset_provider=offset_provider)
            if unrolled == ir:
                break
            ir = unrolled
            ir = CollapseListGet().visit(ir)
            ir = NormalizeShifts().visit(ir)
            ir = _inline_lifts(ir, LiftMode.FORCE_INLINE)
            ir = NormalizeShifts().visit(ir)
        else:
            raise RuntimeError("Reduction unrolling failed.")

    ir = EtaReduction().visit(ir)
    ir = ScanEtaReduction().visit(ir)

    if common_subexpression_elimination:
        ir = CommonSubexpressionElimination().visit(ir)
        ir = MergeLet().visit(ir)

    ir = InlineLambdas.apply(
        ir,
        opcount_preserving=True,
        force_inline_lambda_args=force_inline_lambda_args,
    )

    return ir<|MERGE_RESOLUTION|>--- conflicted
+++ resolved
@@ -112,15 +112,10 @@
         inlined = CollapseTuple.apply(
             inlined,
             # to limit number of times global type inference is executed, only in the last iterations.
-<<<<<<< HEAD
             # use_global_type_inference=inlined == ir,
             ignore_tuple_size=True,  # possibly dangerous
             use_global_type_inference=False,
-=======
-            use_global_type_inference=inlined == ir,
-            # TODO(tehrengruber): disabled since it increases compile-time too much right now
             flags=~CollapseTuple.Flag.PROPAGATE_TO_IF_ON_TUPLES,
->>>>>>> 4228624d
         )
         # This pass is required such that a deref outside of a
         # `tuple_get(make_tuple(let(...), ...))` call is propagated into the let after the
@@ -203,18 +198,13 @@
     # Since `CollapseTuple` relies on the type inference which does not support returning tuples
     # larger than the number of closure outputs as given by the unconditional collapse, we can
     # only run the unconditional version here instead of in the loop above.
-<<<<<<< HEAD
-    # if unconditionally_collapse_tuples:
-    #    ir = CollapseTuple.apply(ir, ignore_tuple_size=unconditionally_collapse_tuples)
-=======
-    if unconditionally_collapse_tuples:
-        ir = CollapseTuple.apply(
-            ir,
-            ignore_tuple_size=unconditionally_collapse_tuples,
-            # TODO(tehrengruber): disabled since it increases compile-time too much right now
-            flags=~CollapseTuple.Flag.PROPAGATE_TO_IF_ON_TUPLES,
-        )
->>>>>>> 4228624d
+    #if unconditionally_collapse_tuples:
+    #    ir = CollapseTuple.apply(
+    #        ir,
+    #        ignore_tuple_size=unconditionally_collapse_tuples,
+    #        # TODO(tehrengruber): disabled since it increases compile-time too much right now
+    #        flags=~CollapseTuple.Flag.PROPAGATE_TO_IF_ON_TUPLES,
+    #    )
 
     if lift_mode == LiftMode.FORCE_INLINE:
         ir = _inline_into_scan(ir)
