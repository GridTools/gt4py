--- conflicted
+++ resolved
@@ -15,8 +15,10 @@
 import enum
 from typing import Callable, Optional
 
+from gt4py import eve
 from gt4py.eve import utils as eve_utils
 from gt4py.next.iterator import ir as itir
+from gt4py.next.iterator.ir_utils import common_pattern_matcher
 from gt4py.next.iterator.transforms import simple_inline_heuristic
 from gt4py.next.iterator.transforms.collapse_list_get import CollapseListGet
 from gt4py.next.iterator.transforms.collapse_tuple import CollapseTuple
@@ -34,6 +36,7 @@
 from gt4py.next.iterator.transforms.normalize_shifts import NormalizeShifts
 from gt4py.next.iterator.transforms.propagate_deref import PropagateDeref
 from gt4py.next.iterator.transforms.scan_eta_reduction import ScanEtaReduction
+from gt4py.next.iterator.transforms.symbol_ref_utils import collect_symbol_refs
 from gt4py.next.iterator.transforms.unroll_reduce import UnrollReduce
 
 
@@ -76,22 +79,58 @@
         raise RuntimeError(f"Inlining into 'scan' did not converge within {max_iter} iterations.")
     return ir
 
-
-<<<<<<< HEAD
-import gt4py.next.iterator.ir_utils.common_pattern_matcher as common_pattern_matcher
-from gt4py import eve
-from gt4py.next.iterator.transforms.symbol_ref_utils import collect_symbol_refs
-
-
 class EnsureNoLiftCapture(eve.VisitorWithSymbolTableTrait):
-    def visit_FunCall(self, node: ir.FunCall, **kwargs):
+    def visit_FunCall(self, node: itir.FunCall, **kwargs):
         self.generic_visit(node, **kwargs)
         if common_pattern_matcher.is_applied_lift(node):
             stencil = node.fun.args[0]
             used_symbols = collect_symbol_refs(stencil)
             if used_symbols:
                 raise "123"
-=======
+
+
+def main_transforms(ir: itir.Node, lift_mode=None, icdlv_uids=None):
+    stage = 0
+    for _ in range(10):
+        inlined = ir
+
+        # TODO: save trace shifts info here once and don't recompute twice below
+        inlined = InlineCenterDerefLiftVars.apply(inlined, uids=icdlv_uids)  # type: ignore[arg-type]  # always a fencil
+        inlined = _inline_lifts(inlined, lift_mode)
+
+        inlined = InlineLambdas.apply(
+            inlined,
+            opcount_preserving=True,
+            force_inline_lift_args=(lift_mode == LiftMode.FORCE_INLINE),
+            # If trivial lifts are not inlined we might create temporaries for constants. In all
+            #  other cases we want it anyway.
+            force_inline_trivial_lift_args=True,
+        )
+        inlined = ConstantFolding.apply(inlined)
+        # This pass is required to be in the loop such that when an `if_` call with tuple arguments
+        # is constant-folded the surrounding tuple_get calls can be removed.
+        inlined = CollapseTuple.apply(
+            inlined,
+            # to limit number of times global type inference is executed, only in the last iterations.
+            # use_global_type_inference=inlined == ir,
+            ignore_tuple_size=True,  # possibly dangerous
+            use_global_type_inference=False,
+        )
+        # This pass is required such that a deref outside of a
+        # `tuple_get(make_tuple(let(...), ...))` call is propagated into the let after the
+        # `tuple_get` is removed by the `CollapseTuple` pass.
+        inlined = PropagateDeref.apply(inlined)
+
+        if inlined == ir:
+            stage += 1
+            if stage == 2:
+                break
+        ir = inlined
+    else:
+        raise RuntimeError("Inlining 'lift' and 'lambdas' did not converge.")
+    return ir
+
+
 # TODO(tehrengruber): Revisit interface to configure temporary extraction. We currently forward
 #  `lift_mode` and `temporary_extraction_heuristics` which is inconvenient.
 def apply_common_transforms(
@@ -109,80 +148,6 @@
     symbolic_domain_sizes: Optional[dict[str, str]] = None,
 ):
     icdlv_uids = eve_utils.UIDGenerator()
-
-    if lift_mode is None:
-        lift_mode = LiftMode.FORCE_INLINE
-    assert isinstance(lift_mode, LiftMode)
-    ir = MergeLet().visit(ir)
-    ir = InlineFundefs().visit(ir)
-    ir = PruneUnreferencedFundefs().visit(ir)
-    ir = PropagateDeref.apply(ir)
-    ir = NormalizeShifts().visit(ir)
->>>>>>> 9d1558b3
-
-
-def main_transforms(ir: ir.Node, lift_mode=None):
-    stage = 0
-    for _ in range(10):
-        inlined = ir
-
-<<<<<<< HEAD
-        # TODO: save trace shifts info here once and don't recompute twice below
-        inlined = InlineCenterDerefLiftVars.apply(inlined)
-=======
-        inlined = InlineCenterDerefLiftVars.apply(inlined, uids=icdlv_uids)  # type: ignore[arg-type]  # always a fencil
->>>>>>> 9d1558b3
-        inlined = _inline_lifts(inlined, lift_mode)
-
-        inlined = InlineLambdas.apply(
-            inlined,
-            opcount_preserving=True,
-            force_inline_lift_args=(lift_mode == LiftMode.FORCE_INLINE),
-            # If trivial lifts are not inlined we might create temporaries for constants. In all
-            #  other cases we want it anyway.
-            force_inline_trivial_lift_args=True,
-        )
-        inlined = ConstantFolding.apply(inlined)
-        # This pass is required to be in the loop such that when an `if_` call with tuple arguments
-        # is constant-folded the surrounding tuple_get calls can be removed.
-        inlined = CollapseTuple.apply(
-            inlined,
-            # to limit number of times global type inference is executed, only in the last iterations.
-            # use_global_type_inference=inlined == ir,
-            ignore_tuple_size=True,  # possibly dangerous
-            use_global_type_inference=False,
-        )
-        # This pass is required such that a deref outside of a
-        # `tuple_get(make_tuple(let(...), ...))` call is propagated into the let after the
-        # `tuple_get` is removed by the `CollapseTuple` pass.
-        inlined = PropagateDeref.apply(inlined)
-
-        if inlined == ir:
-            stage += 1
-            if stage == 2:
-                break
-        ir = inlined
-    else:
-        raise RuntimeError("Inlining 'lift' and 'lambdas' did not converge.")
-    return ir
-
-
-# TODO(tehrengruber): Revisit interface to configure temporary extraction. We currently forward
-#  `lift_mode` and `temporary_extraction_heuristics` which is inconvenient.
-def apply_common_transforms(
-    ir: ir.Node,
-    *,
-    lift_mode=None,
-    offset_provider=None,
-    unroll_reduce=False,
-    common_subexpression_elimination=True,
-    force_inline_lambda_args=False,
-    unconditionally_collapse_tuples=False,
-    temporary_extraction_heuristics: Optional[
-        Callable[[ir.StencilClosure], Callable[[ir.Expr], bool]]
-    ] = None,
-    symbolic_domain_sizes: Optional[dict[str, str]] = None,
-):
     # lift_mode = LiftMode.FORCE_TEMPORARIES
 
     if lift_mode is None:
@@ -199,7 +164,7 @@
     # InlineLifts(flags=InlineLifts.Flag.INLINE_CENTRE_ONLY_LIFT_ARGS | InlineLifts.Flag.INLINE_TRIVIAL_DEREF_LIFT).visit(ir)
     # traced_shifts = TraceShifts.apply(ir.closures[0], inputs_only=False)
 
-    ir = main_transforms(ir, lift_mode=lift_mode)
+    ir = main_transforms(ir, lift_mode=lift_mode, icdlv_uids=icdlv_uids)
 
     if lift_mode != LiftMode.FORCE_INLINE:
         assert offset_provider is not None
