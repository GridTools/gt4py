# GT4Py - GridTools Framework
#
# Copyright (c) 2014-2024, ETH Zurich
# All rights reserved.
#
# Please, refer to the LICENSE file in the root directory.
# SPDX-License-Identifier: BSD-3-Clause

from typing import Optional, Protocol

from gt4py.eve import utils as eve_utils
from gt4py.next import common
from gt4py.next.iterator import ir as itir
from gt4py.next.iterator.transforms import (
    fuse_as_fieldop,
    global_tmps,
    infer_domain,
    inline_dynamic_shifts,
    inline_fundefs,
    inline_lifts,
)
from gt4py.next.iterator.transforms.collapse_list_get import CollapseListGet
from gt4py.next.iterator.transforms.collapse_tuple import CollapseTuple
from gt4py.next.iterator.transforms.constant_folding import ConstantFolding
from gt4py.next.iterator.transforms.cse import CommonSubexpressionElimination
from gt4py.next.iterator.transforms.fuse_maps import FuseMaps
from gt4py.next.iterator.transforms.inline_lambdas import InlineLambdas
from gt4py.next.iterator.transforms.inline_scalar import InlineScalar
from gt4py.next.iterator.transforms.merge_let import MergeLet
from gt4py.next.iterator.transforms.normalize_shifts import NormalizeShifts
from gt4py.next.iterator.transforms.unroll_reduce import UnrollReduce
from gt4py.next.iterator.type_system.inference import infer


class GTIRTransform(Protocol):
    def __call__(
        self, _: itir.Program, *, offset_provider: common.OffsetProvider
    ) -> itir.Program: ...


# TODO(tehrengruber): Revisit interface to configure temporary extraction. We currently forward
#  `extract_temporaries` and `temporary_extraction_heuristics` which is inconvenient.
def apply_common_transforms(
    ir: itir.Program,
    *,
    offset_provider=None,  # TODO(havogt): should be replaced by offset_provider_type, but global_tmps currently relies on runtime info
    extract_temporaries=False,
    unroll_reduce=False,
    common_subexpression_elimination=True,
    force_inline_lambda_args=False,
    unconditionally_collapse_tuples=False,
    #: A dictionary mapping axes names to their length. See :func:`infer_domain.infer_expr` for
    #: more details.
    symbolic_domain_sizes: Optional[dict[str, str]] = None,
<<<<<<< HEAD
) -> itir.FencilDefinition | FencilWithTemporaries | itir.Program:
    if isinstance(ir, itir.Program):
        # TODO(havogt): during refactoring to GTIR, we bypass transformations in case we already translated to itir.Program
        # (currently the case when using the roundtrip backend)
        return ir
    icdlv_uids = eve_utils.UIDGenerator()
=======
    offset_provider_type: Optional[common.OffsetProviderType] = None,
) -> itir.Program:
    # TODO(havogt): if the runtime `offset_provider` is not passed, we cannot run global_tmps
    if offset_provider_type is None:
        offset_provider_type = common.offset_provider_to_type(offset_provider)

    assert isinstance(ir, itir.Program)

    tmp_uids = eve_utils.UIDGenerator(prefix="__tmp")
    mergeasfop_uids = eve_utils.UIDGenerator()
>>>>>>> 77cad7c8

    ir = MergeLet().visit(ir)
    ir = inline_fundefs.InlineFundefs().visit(ir)

    ir = inline_fundefs.prune_unreferenced_fundefs(ir)
    ir = NormalizeShifts().visit(ir)

    # note: this increases the size of the tree
    # Inline. The domain inference can not handle "user" functions, e.g. `let f = λ(...) → ... in f(...)`
    ir = InlineLambdas.apply(ir, opcount_preserving=True, force_inline_lambda_args=True)
    # required in order to get rid of expressions without a domain (e.g. when a tuple element is never accessed)
    ir = CollapseTuple.apply(ir, offset_provider_type=offset_provider_type)  # type: ignore[assignment]  # always an itir.Program
    ir = inline_dynamic_shifts.InlineDynamicShifts.apply(
        ir
    )  # domain inference does not support dynamic offsets yet
    ir = infer_domain.infer_program(
        ir,
        offset_provider=offset_provider,
        symbolic_domain_sizes=symbolic_domain_sizes,
    )

    for _ in range(10):
        inlined = ir

        inlined = InlineLambdas.apply(inlined, opcount_preserving=True)
        inlined = ConstantFolding.apply(inlined)  # type: ignore[assignment]  # always an itir.Program
        # This pass is required to be in the loop such that when an `if_` call with tuple arguments
        # is constant-folded the surrounding tuple_get calls can be removed.
        inlined = CollapseTuple.apply(inlined, offset_provider_type=offset_provider_type)  # type: ignore[assignment]  # always an itir.Program
        inlined = InlineScalar.apply(inlined, offset_provider_type=offset_provider_type)

        # This pass is required to run after CollapseTuple as otherwise we can not inline
        # expressions like `tuple_get(make_tuple(as_fieldop(stencil)(...)))` where stencil returns
        # a list. Such expressions must be inlined however because no backend supports such
        # field operators right now.
        inlined = fuse_as_fieldop.FuseAsFieldOp.apply(
            inlined, uids=mergeasfop_uids, offset_provider_type=offset_provider_type
        )

        if inlined == ir:
            break
        ir = inlined
    else:
        raise RuntimeError("Inlining 'lift' and 'lambdas' did not converge.")

    # breaks in test_zero_dim_tuple_arg as trivial tuple_get is not inlined
    if common_subexpression_elimination:
        ir = CommonSubexpressionElimination.apply(ir, offset_provider_type=offset_provider_type)
        ir = MergeLet().visit(ir)
        ir = InlineLambdas.apply(ir, opcount_preserving=True)

    if extract_temporaries:
        ir = infer(ir, inplace=True, offset_provider_type=offset_provider_type)
        ir = global_tmps.create_global_tmps(ir, offset_provider=offset_provider, uids=tmp_uids)

    # Since `CollapseTuple` relies on the type inference which does not support returning tuples
    # larger than the number of closure outputs as given by the unconditional collapse, we can
    # only run the unconditional version here instead of in the loop above.
    if unconditionally_collapse_tuples:
        ir = CollapseTuple.apply(
            ir, ignore_tuple_size=True, offset_provider_type=offset_provider_type
        )  # type: ignore[assignment]  # always an itir.Program

    ir = NormalizeShifts().visit(ir)

    ir = FuseMaps().visit(ir)
    ir = CollapseListGet().visit(ir)

    if unroll_reduce:
        for _ in range(10):
            unrolled = UnrollReduce.apply(ir, offset_provider_type=offset_provider_type)
            if unrolled == ir:
                break
            ir = unrolled  # type: ignore[assignment] # still a `itir.Program`
            ir = CollapseListGet().visit(ir)
            ir = NormalizeShifts().visit(ir)
            # this is required as nested neighbor reductions can contain lifts, e.g.,
            # `neighbors(V2Eₒ, ↑f(...))`
            ir = inline_lifts.InlineLifts().visit(ir)
            ir = NormalizeShifts().visit(ir)
        else:
            raise RuntimeError("Reduction unrolling failed.")

    ir = InlineLambdas.apply(
        ir, opcount_preserving=True, force_inline_lambda_args=force_inline_lambda_args
    )

    assert isinstance(ir, itir.Program)
    return ir


def apply_fieldview_transforms(
    ir: itir.Program, *, offset_provider: common.OffsetProvider
) -> itir.Program:
    ir = inline_fundefs.InlineFundefs().visit(ir)
    ir = inline_fundefs.prune_unreferenced_fundefs(ir)
    ir = InlineLambdas.apply(ir, opcount_preserving=True, force_inline_lambda_args=True)
    ir = CollapseTuple.apply(
        ir, offset_provider_type=common.offset_provider_to_type(offset_provider)
    )  # type: ignore[assignment] # type is still `itir.Program`
    ir = inline_dynamic_shifts.InlineDynamicShifts.apply(
        ir
    )  # domain inference does not support dynamic offsets yet
    ir = infer_domain.infer_program(ir, offset_provider=offset_provider)
    return ir<|MERGE_RESOLUTION|>--- conflicted
+++ resolved
@@ -52,14 +52,7 @@
     #: A dictionary mapping axes names to their length. See :func:`infer_domain.infer_expr` for
     #: more details.
     symbolic_domain_sizes: Optional[dict[str, str]] = None,
-<<<<<<< HEAD
-) -> itir.FencilDefinition | FencilWithTemporaries | itir.Program:
-    if isinstance(ir, itir.Program):
-        # TODO(havogt): during refactoring to GTIR, we bypass transformations in case we already translated to itir.Program
-        # (currently the case when using the roundtrip backend)
-        return ir
-    icdlv_uids = eve_utils.UIDGenerator()
-=======
+
     offset_provider_type: Optional[common.OffsetProviderType] = None,
 ) -> itir.Program:
     # TODO(havogt): if the runtime `offset_provider` is not passed, we cannot run global_tmps
@@ -70,7 +63,6 @@
 
     tmp_uids = eve_utils.UIDGenerator(prefix="__tmp")
     mergeasfop_uids = eve_utils.UIDGenerator()
->>>>>>> 77cad7c8
 
     ir = MergeLet().visit(ir)
     ir = inline_fundefs.InlineFundefs().visit(ir)
