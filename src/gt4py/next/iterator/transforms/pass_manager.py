# GT4Py - GridTools Framework
#
# Copyright (c) 2014-2024, ETH Zurich
# All rights reserved.
#
# Please, refer to the LICENSE file in the root directory.
# SPDX-License-Identifier: BSD-3-Clause

from typing import Optional, Protocol

from gt4py.eve import utils as eve_utils
from gt4py.next import common
from gt4py.next.iterator import ir as itir
from gt4py.next.iterator.transforms import (
    expand_library_functions,
    dead_code_elimination,
    fuse_as_fieldop,
    global_tmps,
    infer_domain,
    infer_domain_ops,
    inline_dynamic_shifts,
    inline_fundefs,
    inline_lifts,
<<<<<<< HEAD
    nest_concat_wheres,
    prune_broadcast,
    transform_concat_where,
=======
    remove_broadcast,
>>>>>>> 2433ea98
)
from gt4py.next.iterator.transforms.collapse_list_get import CollapseListGet
from gt4py.next.iterator.transforms.collapse_tuple import CollapseTuple
from gt4py.next.iterator.transforms.constant_folding import ConstantFolding
from gt4py.next.iterator.transforms.cse import CommonSubexpressionElimination
from gt4py.next.iterator.transforms.fuse_maps import FuseMaps
from gt4py.next.iterator.transforms.inline_lambdas import InlineLambdas
from gt4py.next.iterator.transforms.inline_scalar import InlineScalar
from gt4py.next.iterator.transforms.merge_let import MergeLet
from gt4py.next.iterator.transforms.normalize_shifts import NormalizeShifts
from gt4py.next.iterator.transforms.unroll_reduce import UnrollReduce
from gt4py.next.iterator.type_system.inference import infer


class GTIRTransform(Protocol):
    def __call__(
        self, _: itir.Program, *, offset_provider: common.OffsetProvider
    ) -> itir.Program: ...


# TODO(tehrengruber): Revisit interface to configure temporary extraction. We currently forward
#  `extract_temporaries` and `temporary_extraction_heuristics` which is inconvenient.
def apply_common_transforms(
    ir: itir.Program,
    *,
    # TODO(havogt): should be replaced by `common.OffsetProviderType`, but global_tmps currently
    #  relies on runtime info or `symbolic_domain_sizes`.
    offset_provider: common.OffsetProvider | common.OffsetProviderType,
    extract_temporaries=False,
    unroll_reduce=False,
    common_subexpression_elimination=True,
    force_inline_lambda_args=False,
    unconditionally_collapse_tuples=False,
    #: A dictionary mapping axes names to their length. See :func:`infer_domain.infer_expr` for
    #: more details.
    symbolic_domain_sizes: Optional[dict[str, str]] = None,
) -> itir.Program:
    assert isinstance(ir, itir.Program)

    offset_provider_type = common.offset_provider_to_type(offset_provider)

    tmp_uids = eve_utils.UIDGenerator(prefix="__tmp")
    mergeasfop_uids = eve_utils.UIDGenerator()
    collapse_tuple_uids = eve_utils.UIDGenerator()

    ir = MergeLet().visit(ir)
    ir = inline_fundefs.InlineFundefs().visit(ir)

    ir = inline_fundefs.prune_unreferenced_fundefs(ir)
    ir = NormalizeShifts().visit(ir)

    # TODO(tehrengruber): Many iterator test contain lifts that need to be inlined, e.g.
    #  test_can_deref. We didn't notice previously as FieldOpFusion did this implicitly everywhere.
    ir = inline_lifts.InlineLifts().visit(ir)

    ir = dead_code_elimination.dead_code_elimination(
        ir, collapse_tuple_uids=collapse_tuple_uids, offset_provider_type=offset_provider_type
    )  # domain inference does not support dead-code
    ir = inline_dynamic_shifts.InlineDynamicShifts.apply(
        ir
    )  # domain inference does not support dynamic offsets yet
    ir = infer_domain_ops.InferDomainOps.apply(ir)
    ir = nest_concat_wheres.NestConcatWheres.apply(ir)

    ir = infer_domain.infer_program(
        ir,
        offset_provider=offset_provider,
        symbolic_domain_sizes=symbolic_domain_sizes,
    )
    ir = remove_broadcast.RemoveBroadcast.apply(ir)

    # Note: executing domain inference again afterwards will give wrong domains.
    # This might be problematic in the temporary extraction, where we do this...
    ir = ConstantFolding.apply(ir)  # TODO: remove
    ir = transform_concat_where.TransformConcatWhere.apply(ir)
    ir = ConstantFolding.apply(ir)  # TODO: remove
    ir = expand_library_functions.ExpandLibraryFunctions.apply(ir)

    for _ in range(10):
        inlined = ir

        inlined = InlineLambdas.apply(inlined, opcount_preserving=True)
        inlined = ConstantFolding.apply(inlined)  # type: ignore[assignment]  # always an itir.Program
        # This pass is required to be in the loop such that when an `if_` call with tuple arguments
        # is constant-folded the surrounding tuple_get calls can be removed.
        inlined = CollapseTuple.apply(
            inlined,
            enabled_transformations=~CollapseTuple.Transformation.PROPAGATE_TO_IF_ON_TUPLES,
            uids=collapse_tuple_uids,
            offset_provider_type=offset_provider_type,
        )  # type: ignore[assignment]  # always an itir.Program
        inlined = InlineScalar.apply(inlined, offset_provider_type=offset_provider_type)

        # This pass is required to run after CollapseTuple as otherwise we can not inline
        # expressions like `tuple_get(make_tuple(as_fieldop(stencil)(...)))` where stencil returns
        # a list. Such expressions must be inlined however because no backend supports such
        # field operators right now.
        inlined = fuse_as_fieldop.FuseAsFieldOp.apply(
            inlined, uids=mergeasfop_uids, offset_provider_type=offset_provider_type
        )

        if inlined == ir:
            break
        ir = inlined
    else:
        raise RuntimeError("Inlining 'lift' and 'lambdas' did not converge.")

    # breaks in test_zero_dim_tuple_arg as trivial tuple_get is not inlined
    if common_subexpression_elimination:
        ir = CommonSubexpressionElimination.apply(ir, offset_provider_type=offset_provider_type)
        ir = MergeLet().visit(ir)
        ir = InlineLambdas.apply(ir, opcount_preserving=True)

    if extract_temporaries:
        ir = infer(ir, inplace=True, offset_provider_type=offset_provider_type)
        ir = global_tmps.create_global_tmps(
            ir,
            offset_provider=offset_provider,
            symbolic_domain_sizes=symbolic_domain_sizes,
            uids=tmp_uids,
        )

    # Since `CollapseTuple` relies on the type inference which does not support returning tuples
    # larger than the number of closure outputs as given by the unconditional collapse, we can
    # only run the unconditional version here instead of in the loop above.
    if unconditionally_collapse_tuples:
        ir = CollapseTuple.apply(
            ir,
            ignore_tuple_size=True,
            uids=collapse_tuple_uids,
            enabled_transformations=~CollapseTuple.Transformation.PROPAGATE_TO_IF_ON_TUPLES,
            offset_provider_type=offset_provider_type,
        )  # type: ignore[assignment]  # always an itir.Program

    ir = NormalizeShifts().visit(ir)

    ir = FuseMaps().visit(ir)
    ir = CollapseListGet().visit(ir)

    if unroll_reduce:
        for _ in range(10):
            unrolled = UnrollReduce.apply(ir, offset_provider_type=offset_provider_type)
            if unrolled == ir:
                break
            ir = unrolled  # type: ignore[assignment] # still a `itir.Program`
            ir = CollapseListGet().visit(ir)
            ir = NormalizeShifts().visit(ir)
            # this is required as nested neighbor reductions can contain lifts, e.g.,
            # `neighbors(V2Eₒ, ↑f(...))`
            ir = inline_lifts.InlineLifts().visit(ir)
            ir = NormalizeShifts().visit(ir)
        else:
            raise RuntimeError("Reduction unrolling failed.")

    ir = InlineLambdas.apply(
        ir, opcount_preserving=True, force_inline_lambda_args=force_inline_lambda_args
    )

    assert isinstance(ir, itir.Program)
    return ir


def apply_fieldview_transforms(
    ir: itir.Program, *, offset_provider: common.OffsetProvider
) -> itir.Program:
    offset_provider_type = common.offset_provider_to_type(offset_provider)

    ir = inline_fundefs.InlineFundefs().visit(ir)
    ir = inline_fundefs.prune_unreferenced_fundefs(ir)
    ir = dead_code_elimination.dead_code_elimination(ir, offset_provider_type=offset_provider_type)
    ir = inline_dynamic_shifts.InlineDynamicShifts.apply(
        ir
    )  # domain inference does not support dynamic offsets yet

    # TODO: deduplicate with regular pass manager
    ir = infer_domain_ops.InferDomainOps.apply(ir)
    ir = nest_concat_wheres.NestConcatWheres.apply(ir)
    ir = ConstantFolding.apply(ir)

    ir = infer_domain.infer_program(ir, offset_provider=offset_provider)
    ir = remove_broadcast.RemoveBroadcast.apply(ir)
    return ir<|MERGE_RESOLUTION|>--- conflicted
+++ resolved
@@ -21,13 +21,9 @@
     inline_dynamic_shifts,
     inline_fundefs,
     inline_lifts,
-<<<<<<< HEAD
     nest_concat_wheres,
-    prune_broadcast,
+    remove_broadcast,
     transform_concat_where,
-=======
-    remove_broadcast,
->>>>>>> 2433ea98
 )
 from gt4py.next.iterator.transforms.collapse_list_get import CollapseListGet
 from gt4py.next.iterator.transforms.collapse_tuple import CollapseTuple
