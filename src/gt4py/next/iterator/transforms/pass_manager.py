--- conflicted
+++ resolved
@@ -6,17 +6,11 @@
 # Please, refer to the LICENSE file in the root directory.
 # SPDX-License-Identifier: BSD-3-Clause
 
-<<<<<<< HEAD
-from typing import Callable, Optional
-=======
-import enum
 from typing import Callable, Optional, Protocol
->>>>>>> 692c14b7
 
 from gt4py.eve import utils as eve_utils
 from gt4py.next import common
 from gt4py.next.iterator import ir as itir
-<<<<<<< HEAD
 from gt4py.next.iterator.transforms import (
     fencil_to_program,
     fuse_as_fieldop,
@@ -25,9 +19,6 @@
     inline_fundefs,
     inline_lifts,
 )
-=======
-from gt4py.next.iterator.transforms import fencil_to_program, infer_domain, inline_fundefs
->>>>>>> 692c14b7
 from gt4py.next.iterator.transforms.collapse_list_get import CollapseListGet
 from gt4py.next.iterator.transforms.collapse_tuple import CollapseTuple
 from gt4py.next.iterator.transforms.constant_folding import ConstantFolding
@@ -38,49 +29,13 @@
 from gt4py.next.iterator.transforms.merge_let import MergeLet
 from gt4py.next.iterator.transforms.normalize_shifts import NormalizeShifts
 from gt4py.next.iterator.transforms.unroll_reduce import UnrollReduce
-<<<<<<< HEAD
 from gt4py.next.iterator.type_system.inference import infer
-=======
 
 
 class ITIRTransform(Protocol):
     def __call__(
         self, _: itir.Program | itir.FencilDefinition, *, offset_provider: common.OffsetProvider
     ) -> itir.Program: ...
-
-
-@enum.unique
-class LiftMode(enum.Enum):
-    FORCE_INLINE = enum.auto()
-    USE_TEMPORARIES = enum.auto()
-
-
-def _inline_lifts(ir, lift_mode):
-    if lift_mode == LiftMode.FORCE_INLINE:
-        return InlineLifts().visit(ir)
-    elif lift_mode == LiftMode.USE_TEMPORARIES:
-        return InlineLifts(
-            flags=InlineLifts.Flag.INLINE_TRIVIAL_DEREF_LIFT
-            | InlineLifts.Flag.INLINE_DEREF_LIFT  # some tuple exprs found in FVM don't work yet.
-        ).visit(ir)
-    else:
-        raise ValueError()
-
-    return ir
-
-
-def _inline_into_scan(ir, *, max_iter=10):
-    for _ in range(10):
-        # in case there are multiple levels of lambdas around the scan we have to do multiple iterations
-        inlined = InlineIntoScan().visit(ir)
-        inlined = InlineLambdas.apply(inlined, opcount_preserving=True, force_inline_lift_args=True)
-        if inlined == ir:
-            break
-        ir = inlined
-    else:
-        raise RuntimeError(f"Inlining into 'scan' did not converge within {max_iter} iterations.")
-    return ir
->>>>>>> 692c14b7
 
 
 # TODO(tehrengruber): Revisit interface to configure temporary extraction. We currently forward
@@ -119,7 +74,7 @@
     # Inline. The domain inference can not handle "user" functions, e.g. `let f = λ(...) → ... in f(...)`
     ir = InlineLambdas.apply(ir, opcount_preserving=True, force_inline_lambda_args=True)
     # required in order to get rid of expressions without a domain (e.g. when a tuple element is never accessed)
-    ir = CollapseTuple.apply(ir, offset_provider=offset_provider)
+    ir = CollapseTuple.apply(ir, offset_provider=offset_provider)  # type: ignore[assignment]  # always an itir.Program
     ir = infer_domain.infer_program(
         ir,  # type: ignore[arg-type]  # always an itir.Program
         offset_provider=offset_provider,
@@ -129,7 +84,6 @@
     for _ in range(10):
         inlined = ir
 
-<<<<<<< HEAD
         inlined = InlineLambdas.apply(inlined, opcount_preserving=True)
         inlined = ConstantFolding.apply(inlined)  # type: ignore[assignment]  # always an itir.Program
         # This pass is required to be in the loop such that when an `if_` call with tuple arguments
@@ -143,27 +97,6 @@
         # field operators right now.
         inlined = fuse_as_fieldop.FuseAsFieldOp.apply(
             inlined, uids=mergeasfop_uids, offset_provider=offset_provider
-=======
-        inlined = InlineCenterDerefLiftVars.apply(inlined, uids=icdlv_uids)  # type: ignore[arg-type]  # always a fencil
-        inlined = _inline_lifts(inlined, lift_mode)
-
-        inlined = InlineLambdas.apply(
-            inlined,
-            opcount_preserving=True,
-            force_inline_lift_args=(lift_mode == LiftMode.FORCE_INLINE),
-            # If trivial lifts are not inlined we might create temporaries for constants. In all
-            #  other cases we want it anyway.
-            force_inline_trivial_lift_args=True,
-        )
-        inlined = ConstantFolding.apply(inlined)  # type: ignore[assignment] # still a `itir.Program`
-        # This pass is required to be in the loop such that when an `if_` call with tuple arguments
-        # is constant-folded the surrounding tuple_get calls can be removed.
-        inlined = CollapseTuple.apply(  # type: ignore[assignment] # still a `itir.Program`
-            inlined,
-            offset_provider=offset_provider,
-            # TODO(tehrengruber): disabled since it increases compile-time too much right now
-            flags=~CollapseTuple.Flag.PROPAGATE_TO_IF_ON_TUPLES,
->>>>>>> 692c14b7
         )
 
         if inlined == ir:
@@ -186,20 +119,7 @@
     # larger than the number of closure outputs as given by the unconditional collapse, we can
     # only run the unconditional version here instead of in the loop above.
     if unconditionally_collapse_tuples:
-<<<<<<< HEAD
-        ir = CollapseTuple.apply(ir, ignore_tuple_size=True, offset_provider=offset_provider)
-=======
-        ir = CollapseTuple.apply(  # type: ignore[assignment] # still a `itir.Program`
-            ir,
-            ignore_tuple_size=True,
-            offset_provider=offset_provider,
-            # TODO(tehrengruber): disabled since it increases compile-time too much right now
-            flags=~CollapseTuple.Flag.PROPAGATE_TO_IF_ON_TUPLES,
-        )
-
-    if lift_mode == LiftMode.FORCE_INLINE:
-        ir = _inline_into_scan(ir)
->>>>>>> 692c14b7
+        ir = CollapseTuple.apply(ir, ignore_tuple_size=True, offset_provider=offset_provider)  # type: ignore[assignment]  # always an itir.Program
 
     ir = NormalizeShifts().visit(ir)
 
@@ -221,16 +141,6 @@
         else:
             raise RuntimeError("Reduction unrolling failed.")
 
-<<<<<<< HEAD
-=======
-    ir = EtaReduction().visit(ir)
-    ir = ScanEtaReduction().visit(ir)
-
-    if common_subexpression_elimination:
-        ir = CommonSubexpressionElimination.apply(ir, offset_provider=offset_provider)
-        ir = MergeLet().visit(ir)
-
->>>>>>> 692c14b7
     ir = InlineLambdas.apply(
         ir, opcount_preserving=True, force_inline_lambda_args=force_inline_lambda_args
     )
