# GT4Py - GridTools Framework
#
# Copyright (c) 2014-2023, ETH Zurich
# All rights reserved.
#
# This file is part of the GT4Py project and the GridTools framework.
# GT4Py is free software: you can redistribute it and/or modify it under
# the terms of the GNU General Public License as published by the
# Free Software Foundation, either version 3 of the License, or any later
# version. See the LICENSE.txt file at the top-level directory of this
# distribution for a copy of the license or check <https://www.gnu.org/licenses/>.
#
# SPDX-License-Identifier: GPL-3.0-or-later

import enum

from gt4py.next.iterator import ir
from gt4py.next.iterator.transforms import simple_inline_heuristic
from gt4py.next.iterator.transforms.collapse_tuple import CollapseTuple
from gt4py.next.iterator.transforms.cse import CommonSubexpressionElimination
from gt4py.next.iterator.transforms.eta_reduction import EtaReduction
from gt4py.next.iterator.transforms.global_tmps import CreateGlobalTmps
from gt4py.next.iterator.transforms.inline_fundefs import InlineFundefs, PruneUnreferencedFundefs
from gt4py.next.iterator.transforms.inline_into_scan import InlineIntoScan
from gt4py.next.iterator.transforms.inline_lambdas import InlineLambdas
from gt4py.next.iterator.transforms.inline_lifts import InlineLifts
from gt4py.next.iterator.transforms.inline_tuple_get import InlineTupleGet
from gt4py.next.iterator.transforms.merge_let import MergeLet
from gt4py.next.iterator.transforms.normalize_shifts import NormalizeShifts
from gt4py.next.iterator.transforms.propagate_deref import PropagateDeref
<<<<<<< HEAD
from gt4py.next.iterator.transforms.shift_transformer import (
    PropagateShiftTransformer,
    RemoveShiftsTransformer,
)
=======
from gt4py.next.iterator.transforms.scan_eta_reduction import ScanEtaReduction
>>>>>>> 34586a46
from gt4py.next.iterator.transforms.unroll_reduce import UnrollReduce


@enum.unique
class LiftMode(enum.Enum):
    FORCE_INLINE = enum.auto()
    FORCE_TEMPORARIES = enum.auto()
    SIMPLE_HEURISTIC = enum.auto()


def _inline_lifts(ir, lift_mode):
    if lift_mode == LiftMode.FORCE_INLINE:
        return InlineLifts().visit(ir)
    if lift_mode == LiftMode.SIMPLE_HEURISTIC:
        return InlineLifts(simple_inline_heuristic.is_eligible_for_inlining).visit(ir)
    assert lift_mode == LiftMode.FORCE_TEMPORARIES
    return ir


def apply_common_transforms(
    ir: ir.Node,
    *,
    lift_mode=None,
    offset_provider=None,
    unroll_reduce=False,
    common_subexpression_elimination=True,
<<<<<<< HEAD
=======
    force_inline_lift=False,
    unconditionally_collapse_tuples=False,
>>>>>>> 34586a46
):
    if lift_mode is None:
        lift_mode = LiftMode.FORCE_INLINE
    assert isinstance(lift_mode, LiftMode)
    ir = MergeLet().visit(ir)
    ir = InlineFundefs().visit(ir)
    ir = PruneUnreferencedFundefs().visit(ir)
    ir = PropagateDeref.apply(ir)
    ir = NormalizeShifts().visit(ir)
    if lift_mode != LiftMode.FORCE_TEMPORARIES:
        for _ in range(10):
            inlined = _inline_lifts(ir, lift_mode)
            inlined = InlineLambdas.apply(
                inlined,
                opcount_preserving=True,
                force_inline_lift=(lift_mode == LiftMode.FORCE_INLINE),
            )
            inlined = PropagateDeref.apply(inlined)
            inlined = InlineTupleGet.apply(inlined)
            inlined = RemoveShiftsTransformer.apply(inlined)
            inlined = PropagateShiftTransformer.apply(inlined)
            if inlined == ir:
                break
            ir = inlined
        else:
            raise RuntimeError("Inlining lift and lambdas did not converge.")
    else:
        ir = InlineLambdas.apply(
            ir, opcount_preserving=True, force_inline_lift=(lift_mode == LiftMode.FORCE_INLINE)
        )

    if lift_mode == LiftMode.FORCE_INLINE:
        ir = CollapseTuple.apply(ir, ignore_tuple_size=unconditionally_collapse_tuples)
        for _ in range(10):
            # in case there are multiple levels of lambdas around the scan we have to do multiple iterations
            inlined = InlineIntoScan().visit(ir)
            inlined = InlineLambdas.apply(inlined, opcount_preserving=True, force_inline_lift=True)
            if inlined == ir:
                break
            ir = inlined
        else:
            raise RuntimeError("Inlining into scan did not converge.")

    ir = NormalizeShifts().visit(ir)

    if unroll_reduce:
        ir = UnrollReduce.apply(ir, offset_provider=offset_provider)
        for _ in range(10):
            inlined = NormalizeShifts().visit(ir)
            inlined = _inline_lifts(inlined, lift_mode)
            inlined = InlineLambdas.apply(inlined, opcount_preserving=True, force_inline_lift=True)
            inlined = NormalizeShifts().visit(inlined)
            inlined = RemoveShiftsTransformer.apply(inlined)
            inlined = PropagateShiftTransformer.apply(inlined)
            if inlined == ir:
                break
            ir = inlined
        else:
            raise RuntimeError("Inlining lift did not converge.")

    if lift_mode != LiftMode.FORCE_INLINE:
        assert offset_provider is not None
        ir = CreateGlobalTmps().visit(ir, offset_provider=offset_provider)
        ir = InlineLifts().visit(ir)

    ir = EtaReduction().visit(ir)
    ir = ScanEtaReduction().visit(ir)

    if common_subexpression_elimination:
        ir = CommonSubexpressionElimination().visit(ir)
        ir = MergeLet().visit(ir)

    ir = InlineLambdas.apply(ir, opcount_preserving=True)

    return ir<|MERGE_RESOLUTION|>--- conflicted
+++ resolved
@@ -28,14 +28,11 @@
 from gt4py.next.iterator.transforms.merge_let import MergeLet
 from gt4py.next.iterator.transforms.normalize_shifts import NormalizeShifts
 from gt4py.next.iterator.transforms.propagate_deref import PropagateDeref
-<<<<<<< HEAD
 from gt4py.next.iterator.transforms.shift_transformer import (
     PropagateShiftTransformer,
     RemoveShiftsTransformer,
 )
-=======
 from gt4py.next.iterator.transforms.scan_eta_reduction import ScanEtaReduction
->>>>>>> 34586a46
 from gt4py.next.iterator.transforms.unroll_reduce import UnrollReduce
 
 
@@ -62,11 +59,7 @@
     offset_provider=None,
     unroll_reduce=False,
     common_subexpression_elimination=True,
-<<<<<<< HEAD
-=======
-    force_inline_lift=False,
     unconditionally_collapse_tuples=False,
->>>>>>> 34586a46
 ):
     if lift_mode is None:
         lift_mode = LiftMode.FORCE_INLINE
