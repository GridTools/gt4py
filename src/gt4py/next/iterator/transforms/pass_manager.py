# GT4Py - GridTools Framework
#
# Copyright (c) 2014-2023, ETH Zurich
# All rights reserved.
#
# This file is part of the GT4Py project and the GridTools framework.
# GT4Py is free software: you can redistribute it and/or modify it under
# the terms of the GNU General Public License as published by the
# Free Software Foundation, either version 3 of the License, or any later
# version. See the LICENSE.txt file at the top-level directory of this
# distribution for a copy of the license or check <https://www.gnu.org/licenses/>.
#
# SPDX-License-Identifier: GPL-3.0-or-later

import enum
from typing import Callable, Optional

from gt4py import eve
from gt4py.eve import utils as eve_utils
from gt4py.next.iterator import ir as itir
from gt4py.next.iterator.ir_utils import common_pattern_matcher
from gt4py.next.iterator.transforms import simple_inline_heuristic
from gt4py.next.iterator.transforms.collapse_list_get import CollapseListGet
from gt4py.next.iterator.transforms.collapse_tuple import CollapseTuple
from gt4py.next.iterator.transforms.constant_folding import ConstantFolding
from gt4py.next.iterator.transforms.cse import CommonSubexpressionElimination
from gt4py.next.iterator.transforms.eta_reduction import EtaReduction
from gt4py.next.iterator.transforms.fuse_maps import FuseMaps
from gt4py.next.iterator.transforms.global_tmps import CreateGlobalTmps
from gt4py.next.iterator.transforms.inline_center_deref_lift_vars import InlineCenterDerefLiftVars
from gt4py.next.iterator.transforms.inline_fundefs import InlineFundefs, PruneUnreferencedFundefs
from gt4py.next.iterator.transforms.inline_into_scan import InlineIntoScan
from gt4py.next.iterator.transforms.inline_lambdas import InlineLambdas, inline_lambda
from gt4py.next.iterator.transforms.inline_lifts import InlineLifts, ValidateRecordedShiftsAnnex
from gt4py.next.iterator.transforms.merge_let import MergeLet
from gt4py.next.iterator.transforms.normalize_shifts import NormalizeShifts
from gt4py.next.iterator.transforms.propagate_deref import PropagateDeref
from gt4py.next.iterator.transforms.scan_eta_reduction import ScanEtaReduction
from gt4py.next.iterator.transforms.symbol_ref_utils import collect_symbol_refs
from gt4py.next.iterator.transforms.unroll_reduce import UnrollReduce


@enum.unique
class LiftMode(enum.Enum):
    FORCE_INLINE = enum.auto()
    USE_TEMPORARIES = enum.auto()
    SIMPLE_HEURISTIC = enum.auto()


def _inline_lifts(ir, lift_mode):
    if lift_mode == LiftMode.FORCE_INLINE:
        return InlineLifts.apply(ir)
    elif lift_mode == LiftMode.SIMPLE_HEURISTIC:
        return InlineLifts.apply(ir, predicate=simple_inline_heuristic.is_eligible_for_inlining)
    elif lift_mode == LiftMode.USE_TEMPORARIES:
        # TODO: write comment why we need params, i.e. local shift, instead of arg to get recorded shifts
        # TODO: for lift it should be fine as long as shift only occurs once (not only centre)
        return InlineLifts.apply(
            ir,
            flags=InlineLifts.Flag.INLINE_TRIVIAL_DEREF_LIFT
            | InlineLifts.Flag.INLINE_DEREF_LIFT  # some tuple exprs found in FVM don't work yet.
<<<<<<< HEAD
            | InlineLifts.Flag.INLINE_CENTRE_ONLY_LIFT_ARGS
            | InlineLifts.Flag.REMOVE_UNUSED_LIFT_ARGS
        ).visit(ir)
=======
            | InlineLifts.Flag.INLINE_LIFTED_ARGS,
            inline_single_pos_deref_lift_args_only=True,
        )
>>>>>>> cd67fa95
    else:
        raise ValueError()

    return ir


def _inline_into_scan(ir, *, max_iter=10):
    for _ in range(10):
        # in case there are multiple levels of lambdas around the scan we have to do multiple iterations
        inlined = InlineIntoScan().visit(ir)
        inlined = InlineLambdas.apply(
            inlined, opcount_preserving=True, force_inline_lift_args=False
        )
        if inlined == ir:
            break
        ir = inlined
    else:
        raise RuntimeError(f"Inlining into 'scan' did not converge within {max_iter} iterations.")
    return ir

class EnsureNoLiftCapture(eve.VisitorWithSymbolTableTrait):
    def visit_FunCall(self, node: itir.FunCall, **kwargs):
        self.generic_visit(node, **kwargs)
        if common_pattern_matcher.is_applied_lift(node):
            stencil = node.fun.args[0]
            used_symbols = collect_symbol_refs(stencil)
            if used_symbols:
                raise "123"


def main_transforms(ir: itir.Node, lift_mode=None, icdlv_uids=None):
    stage = 0
    for _ in range(10):
        inlined = ir

        # TODO: save trace shifts info here once and don't recompute twice below
        inlined = InlineCenterDerefLiftVars.apply(inlined, uids=icdlv_uids)  # type: ignore[arg-type]  # always a fencil
        inlined = _inline_lifts(inlined, lift_mode)

        inlined = InlineLambdas.apply(
            inlined,
            opcount_preserving=True,
            force_inline_lift_args=(lift_mode == LiftMode.FORCE_INLINE),
            # If trivial lifts are not inlined we might create temporaries for constants. In all
            #  other cases we want it anyway.
            force_inline_trivial_lift_args=True,
        )
        inlined = ConstantFolding.apply(inlined)
        # This pass is required to be in the loop such that when an `if_` call with tuple arguments
        # is constant-folded the surrounding tuple_get calls can be removed.
        inlined = CollapseTuple.apply(
            inlined,
            # to limit number of times global type inference is executed, only in the last iterations.
            # use_global_type_inference=inlined == ir,
            ignore_tuple_size=True,  # possibly dangerous
            use_global_type_inference=False,
            flags=~CollapseTuple.Flag.PROPAGATE_TO_IF_ON_TUPLES,
        )
        # This pass is required such that a deref outside of a
        # `tuple_get(make_tuple(let(...), ...))` call is propagated into the let after the
        # `tuple_get` is removed by the `CollapseTuple` pass.
        inlined = PropagateDeref.apply(inlined)

        if inlined == ir:
            stage += 1
            if stage == 2:
                break
        ir = inlined
    else:
        raise RuntimeError("Inlining 'lift' and 'lambdas' did not converge.")
    return ir


# TODO(tehrengruber): Revisit interface to configure temporary extraction. We currently forward
#  `lift_mode` and `temporary_extraction_heuristics` which is inconvenient.
def apply_common_transforms(
    ir: itir.Node,
    *,
    lift_mode=None,
    offset_provider=None,
    unroll_reduce=False,
    common_subexpression_elimination=True,
    force_inline_lambda_args=False,
    unconditionally_collapse_tuples=False,
    temporary_extraction_heuristics: Optional[
        Callable[[itir.StencilClosure], Callable[[itir.Expr], bool]]
    ] = None,
    symbolic_domain_sizes: Optional[dict[str, str]] = None,
):
    icdlv_uids = eve_utils.UIDGenerator()
    # lift_mode = LiftMode.FORCE_TEMPORARIES

    if lift_mode is None:
        lift_mode = LiftMode.FORCE_INLINE
    assert isinstance(lift_mode, LiftMode)
    # ir = main_transforms(ir, lift_mode=lift_mode)
    ir = MergeLet().visit(ir)
    ir = InlineFundefs().visit(ir)
    ir = PruneUnreferencedFundefs().visit(ir)
    ir = PropagateDeref.apply(ir)
    ir = NormalizeShifts().visit(ir)

    # EnsureNoLiftCapture().visit(ir)  # disabled since it breaks no offset
    # InlineLifts(flags=InlineLifts.Flag.INLINE_CENTRE_ONLY_LIFT_ARGS | InlineLifts.Flag.INLINE_TRIVIAL_DEREF_LIFT).visit(ir)
    # traced_shifts = TraceShifts.apply(ir.closures[0], inputs_only=False)

    ir = main_transforms(ir, lift_mode=lift_mode, icdlv_uids=icdlv_uids)

    if lift_mode != LiftMode.FORCE_INLINE:
        assert offset_provider is not None
        ir = CreateGlobalTmps().visit(
            ir,
            offset_provider=offset_provider,
            extraction_heuristics=temporary_extraction_heuristics,
            symbolic_sizes=symbolic_domain_sizes,
        )
        ir = ConstantFolding.apply(ir)

        for _ in range(10):
            inlined = InlineLifts.apply(ir)
            inlined = InlineLambdas.apply(
                inlined,
                opcount_preserving=True,
                force_inline_lift_args=True,  # todo: this is still needed as we can not extract a lift from a conditional
            )
            if inlined == ir:
                break
            ir = inlined
        else:
            raise RuntimeError("Inlining 'lift' and 'lambdas' did not converge.")

        # If after creating temporaries, the scan is not at the top, we inline.
        # The following example doesn't have a lift around the shift, i.e. temporary pass will not extract it.
        # λ(inp) → scan(λ(state, k, kp) → state + ·k + ·kp, True, 0.0)(inp, ⟪Koffₒ, 1ₒ⟫(inp))`
        ir = _inline_into_scan(ir)

    # Since `CollapseTuple` relies on the type inference which does not support returning tuples
    # larger than the number of closure outputs as given by the unconditional collapse, we can
    # only run the unconditional version here instead of in the loop above.
    #if unconditionally_collapse_tuples:
    #    ir = CollapseTuple.apply(
    #        ir,
    #        ignore_tuple_size=unconditionally_collapse_tuples,
    #        # TODO(tehrengruber): disabled since it increases compile-time too much right now
    #        flags=~CollapseTuple.Flag.PROPAGATE_TO_IF_ON_TUPLES,
    #    )

    if lift_mode == LiftMode.FORCE_INLINE:
        ir = _inline_into_scan(ir)

    ir = NormalizeShifts().visit(ir)

    ir = FuseMaps().visit(ir)
    ir = CollapseListGet().visit(ir)

    if unroll_reduce:
        for _ in range(10):
            unrolled = UnrollReduce.apply(ir, offset_provider=offset_provider)
            if unrolled == ir:
                break
            ir = unrolled
            ir = CollapseListGet().visit(ir)
            ir = NormalizeShifts().visit(ir)
            ir = _inline_lifts(ir, LiftMode.FORCE_INLINE)
            ir = NormalizeShifts().visit(ir)
        else:
            raise RuntimeError("Reduction unrolling failed.")

    ir = EtaReduction().visit(ir)
    ir = ScanEtaReduction().visit(ir)

    if common_subexpression_elimination:
        ir = CommonSubexpressionElimination().visit(ir)
        ir = MergeLet().visit(ir)

    ir = InlineLambdas.apply(
        ir,
        opcount_preserving=True,
        force_inline_lambda_args=force_inline_lambda_args,
    )

    return ir<|MERGE_RESOLUTION|>--- conflicted
+++ resolved
@@ -31,7 +31,7 @@
 from gt4py.next.iterator.transforms.inline_fundefs import InlineFundefs, PruneUnreferencedFundefs
 from gt4py.next.iterator.transforms.inline_into_scan import InlineIntoScan
 from gt4py.next.iterator.transforms.inline_lambdas import InlineLambdas, inline_lambda
-from gt4py.next.iterator.transforms.inline_lifts import InlineLifts, ValidateRecordedShiftsAnnex
+from gt4py.next.iterator.transforms.inline_lifts import InlineLifts
 from gt4py.next.iterator.transforms.merge_let import MergeLet
 from gt4py.next.iterator.transforms.normalize_shifts import NormalizeShifts
 from gt4py.next.iterator.transforms.propagate_deref import PropagateDeref
@@ -59,15 +59,9 @@
             ir,
             flags=InlineLifts.Flag.INLINE_TRIVIAL_DEREF_LIFT
             | InlineLifts.Flag.INLINE_DEREF_LIFT  # some tuple exprs found in FVM don't work yet.
-<<<<<<< HEAD
-            | InlineLifts.Flag.INLINE_CENTRE_ONLY_LIFT_ARGS
-            | InlineLifts.Flag.REMOVE_UNUSED_LIFT_ARGS
-        ).visit(ir)
-=======
             | InlineLifts.Flag.INLINE_LIFTED_ARGS,
             inline_single_pos_deref_lift_args_only=True,
         )
->>>>>>> cd67fa95
     else:
         raise ValueError()
 
