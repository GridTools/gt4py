--- conflicted
+++ resolved
@@ -213,14 +213,6 @@
             False,
         ], "Parameter 'within_stencil' mandatory if node is not a 'Program'."
 
-<<<<<<< HEAD
-        node = itir_type_inference.infer(
-            node,
-            offset_provider_type=offset_provider_type,
-            allow_undeclared_symbols=allow_undeclared_symbols,
-        )
-=======
->>>>>>> dcca1821
         requires_types = False
         if enabled_transformations & (
             cls.Transformation.PROPAGATE_TO_IF_ON_TUPLES_CPS
