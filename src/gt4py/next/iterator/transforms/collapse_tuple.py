--- conflicted
+++ resolved
@@ -13,11 +13,8 @@
 # SPDX-License-Identifier: GPL-3.0-or-later
 import dataclasses
 import enum
-<<<<<<< HEAD
-=======
 import functools
 import operator
->>>>>>> 00bbf2b9
 from typing import Optional
 
 from gt4py import eve
@@ -65,10 +62,7 @@
 
 
 def _is_trivial_make_tuple_call(node: ir.Expr):
-<<<<<<< HEAD
-=======
     """Return if node is a `make_tuple` call with all elements `SymRef`s, `Literal`s or tuples thereof."""
->>>>>>> 00bbf2b9
     if not (isinstance(node, ir.FunCall) and node.fun == im.ref("make_tuple")):
         return False
     if not all(
@@ -79,14 +73,11 @@
     return True
 
 
-<<<<<<< HEAD
-=======
 # TODO(tehrengruber): Conceptually the structure of this pass makes sense: Visit depth first,
 #  transform each node until no transformations apply anymore, whenever a node is to be transformed
 #  go through all available transformation and apply them. However the final result here still
 #  reads a little convoluted and is also different to how we write other transformations. We
 #  should revisit the pattern here and try to find a more general mechanism.
->>>>>>> 00bbf2b9
 @dataclasses.dataclass(frozen=True)
 class CollapseTuple(eve.PreserveLocationVisitor, eve.NodeTranslator):
     """
@@ -96,41 +87,6 @@
       - `tuple_get(i, make_tuple(e_0, e_1, ..., e_i, ..., e_N))` -> `e_i`
     """
 
-<<<<<<< HEAD
-    class Flag(enum.IntEnum):
-        #: `make_tuple(tuple_get(0, t), tuple_get(1, t), ..., tuple_get(N-1,t))` -> `t`
-        COLLAPSE_MAKE_TUPLE_TUPLE_GET = 1
-        #: `tuple_get(i, make_tuple(e_0, e_1, ..., e_i, ..., e_N))` -> `e_i`
-        COLLAPSE_TUPLE_GET_MAKE_TUPLE = 2
-        #: `tuple_get(i, let(...)(make_tuple()))` -> `let(...)(tuple_get(i, make_tuple()))`
-        PROPAGATE_TUPLE_GET = 4
-        #: `{1, 2}` -> `(λ(_tuple_el_1, _tuple_el_2) → {_tuple_el_1, _tuple_el_2})(1, 2)`
-        LETIFY_MAKE_TUPLE_ELEMENTS = 8
-        #: TODO
-        REMOVE_LETIFIED_MAKE_TUPLE_ELEMENTS = 16
-        #: TODO
-        INLINE_TRIVIAL_MAKE_TUPLE = 32
-        #: TODO
-        PROPAGATE_TO_IF_ON_TUPLES = 64
-        #: TODO
-        PROPAGATE_NESTED_LET = 128
-        #: TODO
-        INLINE_TRIVIAL_LET = 256
-
-    ignore_tuple_size: bool
-    use_global_type_inference: bool
-    flags: int = (
-        Flag.COLLAPSE_MAKE_TUPLE_TUPLE_GET
-        | Flag.COLLAPSE_TUPLE_GET_MAKE_TUPLE
-        | Flag.PROPAGATE_TUPLE_GET
-        | Flag.LETIFY_MAKE_TUPLE_ELEMENTS
-        | Flag.REMOVE_LETIFIED_MAKE_TUPLE_ELEMENTS
-        | Flag.INLINE_TRIVIAL_MAKE_TUPLE
-        | Flag.PROPAGATE_TO_IF_ON_TUPLES
-        | Flag.PROPAGATE_NESTED_LET
-        | Flag.INLINE_TRIVIAL_LET
-    )
-=======
     # TODO(tehrengruber): This Flag machanism is a little low level. What we actually want
     #   is something like a pass manager, where for each pattern we have a corresponding
     #   transformation, etc.
@@ -160,7 +116,6 @@
     ignore_tuple_size: bool
     use_global_type_inference: bool
     flags: Flag = Flag.all()
->>>>>>> 00bbf2b9
 
     PRESERVED_ANNEX_ATTRS = ("type",)
 
@@ -179,10 +134,7 @@
         *,
         ignore_tuple_size: bool = False,
         use_global_type_inference: bool = False,
-<<<<<<< HEAD
-=======
         remove_letified_make_tuple_elements: bool = True,
->>>>>>> 00bbf2b9
         # manually passing flags is mostly for allowing separate testing of the modes
         flags=None,
     ) -> ir.Node:
@@ -204,58 +156,10 @@
         if use_global_type_inference:
             it_type_inference.infer_all(node, save_to_annex=True)
 
-<<<<<<< HEAD
-        # TODO(tehrengruber): We don't want neither opcount preserving nor unconditionally inlining,
-        #  but only force inline of lambda args.
-        #new_node = InlineLambdas.apply(
-        #    node, opcount_preserving=True, force_inline_lambda_args=True
-        #)
-        new_node = node
-
-=======
->>>>>>> 00bbf2b9
         new_node = cls(
             ignore_tuple_size=ignore_tuple_size,
             use_global_type_inference=use_global_type_inference,
             flags=flags,
-<<<<<<< HEAD
-        ).visit(new_node)
-
-        # inline to remove left-overs from LETIFY_MAKE_TUPLE_ELEMENTS. this is important
-        # as otherwise two equal expressions containing a tuple will not be equal anymore
-        # and the CSE pass can not remove them.
-        # TODO: test case for `scan(lambda carry: {1, 2})` (see solve_nonhydro_stencil_52_like_z_q_tup)
-        if flags & cls.Flag.REMOVE_LETIFIED_MAKE_TUPLE_ELEMENTS:
-            new_node = InlineLambdas.apply(
-                new_node, opcount_preserving=True, force_inline_lambda_args=False
-            )
-
-        return new_node
-
-    def visit_FunCall(self, node: ir.FunCall, **kwargs) -> ir.Node:
-        node = self.generic_visit(node)
-        return self.fp_transform(node)
-
-    def fp_transform(self, node: ir.Expr) -> ir.Node:
-        while True:
-            new_node = self.transform(node)
-            if new_node is node:
-                break
-            node = new_node
-        return node
-
-
-    def transform(self, node: ir.Expr, **kwargs) -> ir.Node:
-        if not isinstance(node, ir.FunCall):
-            return node
-
-        if (
-            self.flags & self.Flag.COLLAPSE_MAKE_TUPLE_TUPLE_GET
-            and node.fun == ir.SymRef(id="make_tuple")
-            and all(
-                isinstance(arg, ir.FunCall) and arg.fun == ir.SymRef(id="tuple_get")
-                for arg in node.args
-=======
         ).visit(node)
 
         # inline to remove left-overs from LETIFY_MAKE_TUPLE_ELEMENTS. this is important
@@ -266,7 +170,6 @@
         if remove_letified_make_tuple_elements:
             new_node = InlineLambdas.apply(
                 new_node, opcount_preserving=True, force_inline_lambda_args=False
->>>>>>> 00bbf2b9
             )
 
         return new_node
@@ -309,35 +212,19 @@
             for i, v in enumerate(node.args):
                 assert isinstance(v, ir.FunCall)
                 assert isinstance(v.args[0], ir.Literal)
-<<<<<<< HEAD
-                if not (
-                    int(v.args[0].value) == i
-                    and ir_misc.is_provable_equal(v.args[1], first_expr)
-                ):
-                    # tuple argument differs, just continue with the rest of the tree
-                    return node
-=======
                 if not (int(v.args[0].value) == i and ir_misc.is_equal(v.args[1], first_expr)):
                     # tuple argument differs, just continue with the rest of the tree
                     return None
->>>>>>> 00bbf2b9
 
             if self.ignore_tuple_size or _get_tuple_size(
                 first_expr, self.use_global_type_inference
             ) == len(node.args):
                 return first_expr
-<<<<<<< HEAD
-
-        if (
-            self.flags & self.Flag.COLLAPSE_TUPLE_GET_MAKE_TUPLE
-            and node.fun == ir.SymRef(id="tuple_get")
-=======
         return None
 
     def transform_collapse_tuple_get_make_tuple(self, node: ir.FunCall) -> Optional[ir.Node]:
         if (
             node.fun == ir.SymRef(id="tuple_get")
->>>>>>> 00bbf2b9
             and isinstance(node.args[1], ir.FunCall)
             and node.args[1].fun == ir.SymRef(id="make_tuple")
             and isinstance(node.args[0], ir.Literal)
@@ -350,22 +237,6 @@
                 make_tuple_call.args
             ), f"Index {idx} is out of bounds for tuple of size {len(make_tuple_call.args)}"
             return node.args[1].args[idx]
-<<<<<<< HEAD
-
-        if (
-            self.flags & self.Flag.PROPAGATE_TUPLE_GET
-            and node.fun == ir.SymRef(id="tuple_get")
-            and isinstance(
-                node.args[0], ir.Literal
-            )  # TODO: extend to general symbols as long as the tail call in the let does not capture
-        ):
-            # `tuple_get(i, let(...)(make_tuple()))` -> `let(...)(tuple_get(i, make_tuple()))`
-            if is_let(node.args[1]):
-                idx, let_expr = node.args
-                return im.call(im.lambda_(*let_expr.fun.params)(self.fp_transform(im.tuple_get(idx, let_expr.fun.expr))))(
-                        *let_expr.args
-                    )
-=======
         return None
 
     def transform_propagate_tuple_get(self, node: ir.FunCall) -> Optional[ir.Node]:
@@ -382,21 +253,11 @@
                 )(
                     *let_expr.args  # type: ignore[attr-defined]  # ensured by is_let
                 )
->>>>>>> 00bbf2b9
             elif isinstance(node.args[1], ir.FunCall) and node.args[1].fun == im.ref("if_"):
                 idx = node.args[0]
                 cond, true_branch, false_branch = node.args[1].args
                 return im.if_(
                     cond,
-<<<<<<< HEAD
-                    self.fp_transform(im.tuple_get(idx, true_branch)),
-                    self.fp_transform(im.tuple_get(idx, false_branch))
-                ) # todo: check if visit needed
-
-        if self.flags & self.Flag.LETIFY_MAKE_TUPLE_ELEMENTS and node.fun == ir.SymRef(
-            id="make_tuple"
-        ):
-=======
                     self.fp_transform(im.tuple_get(idx.value, true_branch)),
                     self.fp_transform(im.tuple_get(idx.value, false_branch)),
                 )
@@ -404,7 +265,6 @@
 
     def transform_letify_make_tuple_elements(self, node: ir.FunCall) -> Optional[ir.Node]:
         if node.fun == ir.SymRef(id="make_tuple"):
->>>>>>> 00bbf2b9
             # `make_tuple(expr1, expr1)`
             # -> `let((_tuple_el_1, expr1), (_tuple_el_2, expr2))(make_tuple(_tuple_el_1, _tuple_el_2))`
             bound_vars: dict[str, ir.Expr] = {}
@@ -422,84 +282,20 @@
                     new_args.append(arg)
 
             if bound_vars:
-<<<<<<< HEAD
-                return self.fp_transform(im.let(*bound_vars.items())(im.call(node.fun)(*new_args)))
-
-        if self.flags & self.Flag.INLINE_TRIVIAL_MAKE_TUPLE and is_let(node):
-=======
                 return self.fp_transform(im.let(*bound_vars.items())(im.call(node.fun)(*new_args)))  # type: ignore[arg-type]  # mypy not smart enough
         return None
 
     def transform_inline_trivial_make_tuple(self, node: ir.FunCall) -> Optional[ir.Node]:
         if is_let(node):
->>>>>>> 00bbf2b9
             # `let(tup, make_tuple(trivial_expr1, trivial_expr2))(foo(tup))`
             #  -> `foo(make_tuple(trivial_expr1, trivial_expr2))`
             eligible_params = [_is_trivial_make_tuple_call(arg) for arg in node.args]
             if any(eligible_params):
                 return self.visit(inline_lambda(node, eligible_params=eligible_params))
-<<<<<<< HEAD
-
-        #if self.flags & self.Flag.PROPAGATE_TO_IF_ON_TUPLES and not node.fun == im.ref("if_"):
-            # TODO(tehrengruber): This significantly increases the size of the tree. Revisit.
-            # TODO(tehrengruber): Only inline if type of branch value is a tuple.
-            # `(if cond then {1, 2} else {3, 4})[0]` -> `if cond then {1, 2}[0] else {3, 4}[0]`
-            # let (b, (if(...))) b[0]
-            # (lambda b, c: b[0])(if(...), c)
-            #for i, arg in enumerate(node.args):
-            #    if is_if_call(arg):
-            #        cond, true_branch, false_branch = arg.args
-            #        new_true_branch = self.fp_transform(_with_altered_arg(node, i, true_branch), **kwargs)
-            #        new_false_branch = self.fp_transform(
-            #            _with_altered_arg(node, i, false_branch), **kwargs
-            #        )
-            #        return im.if_(cond, new_true_branch, new_false_branch)
-
-        if self.flags & self.Flag.PROPAGATE_NESTED_LET and is_let(node):
-            # `let((a, let(b, 1)(a_val)))(a)`-> `let(b, 1)(let(a, a_val)(a))`
-            outer_vars = {}
-            inner_vars = {}
-            original_inner_expr = node.fun.expr
-            for arg_sym, arg in zip(node.fun.params, node.args):
-                assert arg_sym not in inner_vars  # TODO: fix collisions
-                if is_let(arg):
-                    for sym, val in zip(arg.fun.params, arg.args):
-                        assert sym not in outer_vars  # TODO: fix collisions
-                        outer_vars[sym] = val
-                    inner_vars[arg_sym] = arg.fun.expr
-                else:
-                    inner_vars[arg_sym] = arg
-            if outer_vars:
-                # inner transform is needed for as trivial let make tuple can occur. how about outer?
-                # (λ(__wtf28) → ...)(
-                #   (λ(_tuple_el_31, _tuple_el_32, _tuple_el_33) → {_tuple_el_31, _tuple_el_32, _tuple_el_33})(
-                #     cast_(·vn, float64), ·vtᐞ0, cast_(0.5 × (·vn × ·vn + cast_(·vtᐞ0 × ·vtᐞ0, float64)), float64)
-                #   )
-                # )
-                #
-                # (λ(_tuple_el_31, _tuple_el_32, _tuple_el_33) →
-                #    (λ(__wtf28) → ...)({_tuple_el_31, _tuple_el_32, _tuple_el_33}))(
-                #   cast_(·vn, float64), ·vtᐞ0, cast_(0.5 × (·vn × ·vn + cast_(·vtᐞ0 × ·vtᐞ0, float64)), float64)
-                # )
-                node = self.fp_transform(
-                    im.let(*outer_vars.items())(self.fp_transform(im.let(*inner_vars.items())(original_inner_expr)))
-                )
-
-        if (
-            self.flags & self.Flag.INLINE_TRIVIAL_LET
-            and is_let(node)
-            and isinstance(node.fun.expr, ir.SymRef)
-        ):
-            # `let(a, 1)(a)` -> `1`
-            for arg_sym, arg in zip(node.fun.params, node.args):
-                if node.fun.expr == im.ref(arg_sym.id):
-                    return arg
-
-        return node
-=======
         return None
 
     def transform_propagate_to_if_on_tuples(self, node: ir.FunCall) -> Optional[ir.Node]:
+        return None
         if not node.fun == im.ref("if_"):
             # TODO(tehrengruber): This significantly increases the size of the tree. Revisit.
             # TODO(tehrengruber): Only inline if type of branch value is a tuple.
@@ -531,6 +327,17 @@
                 else:
                     inner_vars[arg_sym] = arg
             if outer_vars:
+                # inner transform is needed for as trivial let make tuple can occur. how about outer?
+                # (λ(__wtf28) → ...)(
+                #   (λ(_tuple_el_31, _tuple_el_32, _tuple_el_33) → {_tuple_el_31, _tuple_el_32, _tuple_el_33})(
+                #     cast_(·vn, float64), ·vtᐞ0, cast_(0.5 × (·vn × ·vn + cast_(·vtᐞ0 × ·vtᐞ0, float64)), float64)
+                #   )
+                # )
+                #
+                # (λ(_tuple_el_31, _tuple_el_32, _tuple_el_33) →
+                #    (λ(__wtf28) → ...)({_tuple_el_31, _tuple_el_32, _tuple_el_33}))(
+                #   cast_(·vn, float64), ·vtᐞ0, cast_(0.5 × (·vn × ·vn + cast_(·vtᐞ0 × ·vtᐞ0, float64)), float64)
+                # )
                 return self.fp_transform(
                     im.let(*outer_vars.items())(  # type: ignore[arg-type]  # mypy not smart enough
                         self.fp_transform(im.let(*inner_vars.items())(original_inner_expr))
@@ -544,5 +351,4 @@
             for arg_sym, arg in zip(node.fun.params, node.args):  # type: ignore[attr-defined]  # ensured by is_let
                 if node.fun.expr == im.ref(arg_sym.id):  # type: ignore[attr-defined]  # ensured by is_let
                     return arg
-        return None
->>>>>>> 00bbf2b9
+        return None