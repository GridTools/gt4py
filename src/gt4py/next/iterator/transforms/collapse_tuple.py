# GT4Py - GridTools Framework
#
# Copyright (c) 2014-2024, ETH Zurich
# All rights reserved.
#
# Please, refer to the LICENSE file in the root directory.
# SPDX-License-Identifier: BSD-3-Clause

from __future__ import annotations

import dataclasses
import enum
import functools
import operator
from typing import Optional

from gt4py.eve import utils as eve_utils
from gt4py.next import common
from gt4py.next.iterator import ir
from gt4py.next.iterator.ir_utils import (
    common_pattern_matcher as cpm,
    ir_makers as im,
    misc as ir_misc,
)
<<<<<<< HEAD
from gt4py.next.iterator.transforms.fixed_point_transform import FixedPointTransform
=======
from gt4py.next.iterator.transforms import fixed_point_transformation
>>>>>>> e3788775
from gt4py.next.iterator.transforms.inline_lambdas import InlineLambdas, inline_lambda
from gt4py.next.iterator.type_system import inference as itir_type_inference
from gt4py.next.type_system import type_info, type_specifications as ts


def _with_altered_arg(node: ir.FunCall, arg_idx: int, new_arg: ir.Expr | str):
    """Given a itir.FunCall return a new call with one of its argument replaced."""
    return ir.FunCall(
        fun=node.fun,
        args=[arg if i != arg_idx else im.ensure_expr(new_arg) for i, arg in enumerate(node.args)],
    )


def _is_trivial_make_tuple_call(node: ir.Expr):
    """Return if node is a `make_tuple` call with all elements `SymRef`s, `Literal`s or tuples thereof."""
    if not cpm.is_call_to(node, "make_tuple"):
        return False
    if not all(
        isinstance(arg, (ir.SymRef, ir.Literal)) or _is_trivial_make_tuple_call(arg)
        for arg in node.args
    ):
        return False
    return True


def _is_trivial_or_tuple_thereof_expr(node: ir.Node) -> bool:
    """
    Return `true` if the expr is a trivial expression (`SymRef` or `Literal`) or tuple thereof.

    Let forms with trivial body and args as well as `if` calls with trivial branches are also
    considered trivial.

    >>> _is_trivial_or_tuple_thereof_expr(im.make_tuple("a", "b"))
    True
    >>> _is_trivial_or_tuple_thereof_expr(im.tuple_get(1, "a"))
    True
    >>> _is_trivial_or_tuple_thereof_expr(
    ...     im.let("t", im.make_tuple("a", "b"))(im.tuple_get(1, "t"))
    ... )
    True
    """
    if isinstance(node, (ir.SymRef, ir.Literal)):
        return True
    if cpm.is_call_to(node, "make_tuple"):
        return all(_is_trivial_or_tuple_thereof_expr(arg) for arg in node.args)
    if cpm.is_call_to(node, "tuple_get"):
        return _is_trivial_or_tuple_thereof_expr(node.args[1])
    # This will duplicate the condition and increase the size of the tree, but this is probably
    # acceptable.
    if cpm.is_call_to(node, "if_"):
        return all(_is_trivial_or_tuple_thereof_expr(arg) for arg in node.args[1:])
    if cpm.is_let(node):
        return _is_trivial_or_tuple_thereof_expr(node.fun.expr) and all(  # type: ignore[attr-defined]  # ensured by is_let
            _is_trivial_or_tuple_thereof_expr(arg) for arg in node.args
        )
    return False


# TODO(tehrengruber): Conceptually the structure of this pass makes sense: Visit depth first,
#  transform each node until no transformations apply anymore, whenever a node is to be transformed
#  go through all available transformation and apply them. However the final result here still
#  reads a little convoluted and is also different to how we write other transformations. We
#  should revisit the pattern here and try to find a more general mechanism.
@dataclasses.dataclass(frozen=True, kw_only=True)
<<<<<<< HEAD
class CollapseTuple(FixedPointTransform):
=======
class CollapseTuple(
    fixed_point_transformation.FixedPointTransformation, eve.PreserveLocationVisitor
):
>>>>>>> e3788775
    """
    Simplifies `make_tuple`, `tuple_get` calls.

      - `make_tuple(tuple_get(0, t), tuple_get(1, t), ..., tuple_get(N-1,t))` -> `t`
      - `tuple_get(i, make_tuple(e_0, e_1, ..., e_i, ..., e_N))` -> `e_i`
    """

    # TODO(tehrengruber): This Flag mechanism is a little low level. What we actually want
    #   is something like a pass manager, where for each pattern we have a corresponding
    #   transformation, etc.
    class Transformation(enum.Flag):
        #: `make_tuple(tuple_get(0, t), tuple_get(1, t), ..., tuple_get(N-1,t))` -> `t`
        COLLAPSE_MAKE_TUPLE_TUPLE_GET = enum.auto()
        #: `tuple_get(i, make_tuple(e_0, e_1, ..., e_i, ..., e_N))` -> `e_i`
        COLLAPSE_TUPLE_GET_MAKE_TUPLE = enum.auto()
        #: `tuple_get(i, let(...)(make_tuple()))` -> `let(...)(tuple_get(i, make_tuple()))`
        PROPAGATE_TUPLE_GET = enum.auto()
        #: `{1, 2}` -> `(λ(_tuple_el_1, _tuple_el_2) → {_tuple_el_1, _tuple_el_2})(1, 2)`
        LETIFY_MAKE_TUPLE_ELEMENTS = enum.auto()
        #: `let(tup, {trivial_expr1, trivial_expr2})(foo(tup))`
        #:  -> `foo({trivial_expr1, trivial_expr2})`
        INLINE_TRIVIAL_MAKE_TUPLE = enum.auto()
        #:  Similar as `PROPAGATE_TO_IF_ON_TUPLES`, but propagates in the opposite direction, i.e.
        #:  into the tree, allowing removal of tuple expressions across `if_` calls without
        #:  increasing the size of the tree. This is particularly important for `if` statements
        #:  in the frontend, where outwards propagation can have devastating effects on the tree
        #:  size, without any gained optimization potential. For example
        #:  ```
        #:   complex_lambda(if cond1
        #:     if cond2
        #:       {...}
        #:     else:
        #:       {...}
        #:   else
        #:     {...})
        #:  ```
        #:  is problematic, since `PROPAGATE_TO_IF_ON_TUPLES` would propagate and hence duplicate
        #:  `complex_lambda` three times, while we only want to get rid of the tuple expressions
        #:  inside of the `if_`s.
        #:  Note that this transformation is not mutually exclusive to `PROPAGATE_TO_IF_ON_TUPLES`.
        PROPAGATE_TO_IF_ON_TUPLES_CPS = enum.auto()
        #: `(if cond then {1, 2} else {3, 4})[0]` -> `if cond then {1, 2}[0] else {3, 4}[0]`
        PROPAGATE_TO_IF_ON_TUPLES = enum.auto()
        #: `let((a, let(b, 1)(a_val)))(a)`-> `let(b, 1)(let(a, a_val)(a))`
        PROPAGATE_NESTED_LET = enum.auto()
        #: `let(a, 1)(a)` -> `1` or `let(a, b)(f(a))` -> `f(a)`
        INLINE_TRIVIAL_LET = enum.auto()

        @classmethod
        def all(self) -> CollapseTuple.Transformation:
            return functools.reduce(operator.or_, self.__members__.values())

    uids: eve_utils.UIDGenerator
    ignore_tuple_size: bool
    enabled_transformations: Transformation = Transformation.all()  # noqa: RUF009 [function-call-in-dataclass-default-argument]

    PRESERVED_ANNEX_ATTRS = ("type",)

    @classmethod
    def apply(
        cls,
        node: ir.Node,
        *,
        ignore_tuple_size: bool = False,
        remove_letified_make_tuple_elements: bool = True,
        offset_provider_type: Optional[common.OffsetProviderType] = None,
        within_stencil: Optional[bool] = None,
        # manually passing enabled transformations is mostly for allowing separate testing of the modes
        enabled_transformations: Optional[Transformation] = None,
        # allow sym references without a symbol declaration, mostly for testing
        allow_undeclared_symbols: bool = False,
        uids: Optional[eve_utils.UIDGenerator] = None,
    ) -> ir.Node:
        """
        Simplifies `make_tuple`, `tuple_get` calls.

        Arguments:
            node: The node to transform.

        Keyword arguments:
            ignore_tuple_size: Apply the transformation even if length of the inner tuple is greater
                than the length of the outer tuple.
            remove_letified_make_tuple_elements: Run `InlineLambdas` as a post-processing step
                to remove left-overs from `LETIFY_MAKE_TUPLE_ELEMENTS` transformation.
                `(λ(_tuple_el_1, _tuple_el_2) → {_tuple_el_1, _tuple_el_2})(1, 2)` -> {1, 2}`
        """
        enabled_transformations = enabled_transformations or cls.enabled_transformations
        offset_provider_type = offset_provider_type or {}
        uids = uids or eve_utils.UIDGenerator()

        if isinstance(node, ir.Program):
            within_stencil = False
        assert within_stencil in [
            True,
            False,
        ], "Parameter 'within_stencil' mandatory if node is not a 'Program'."

        if not ignore_tuple_size:
            node = itir_type_inference.infer(
                node,
                offset_provider_type=offset_provider_type,
                allow_undeclared_symbols=allow_undeclared_symbols,
            )

        new_node = cls(
            ignore_tuple_size=ignore_tuple_size,
            enabled_transformations=enabled_transformations,
            uids=uids,
        ).visit(node, within_stencil=within_stencil)

        # inline to remove left-overs from LETIFY_MAKE_TUPLE_ELEMENTS. this is important
        # as otherwise two equal expressions containing a tuple will not be equal anymore
        # and the CSE pass can not remove them.
        # TODO(tehrengruber): test case for `scan(lambda carry: {1, 2})`
        #  (see solve_nonhydro_stencil_52_like_z_q_tup)
        if remove_letified_make_tuple_elements:
            new_node = InlineLambdas.apply(
                new_node, opcount_preserving=True, force_inline_lambda_args=False
            )

        return new_node

    def visit(self, node, **kwargs):
        if cpm.is_call_to(node, "as_fieldop"):
            kwargs = {**kwargs, "within_stencil": True}

<<<<<<< HEAD
        node = self.generic_visit(node, **kwargs)
        return self.fp_transform(node, **kwargs)
=======
        return super().visit(node, **kwargs)
>>>>>>> e3788775

    def transform_collapse_make_tuple_tuple_get(
        self, node: ir.FunCall, **kwargs
    ) -> Optional[ir.Node]:
<<<<<<< HEAD
        if (
            isinstance(node, ir.FunCall)
            and node.fun == ir.SymRef(id="make_tuple")
            and all(
                isinstance(arg, ir.FunCall) and arg.fun == ir.SymRef(id="tuple_get")
                for arg in node.args
            )
=======
        if cpm.is_call_to(node, "make_tuple") and all(
            cpm.is_call_to(arg, "tuple_get") for arg in node.args
>>>>>>> e3788775
        ):
            # `make_tuple(tuple_get(0, t), tuple_get(1, t), ..., tuple_get(N-1,t))` -> `t`
            assert isinstance(node.args[0], ir.FunCall)
            first_expr = node.args[0].args[1]

            for i, v in enumerate(node.args):
                assert isinstance(v, ir.FunCall)
                assert isinstance(v.args[0], ir.Literal)
                if not (int(v.args[0].value) == i and ir_misc.is_equal(v.args[1], first_expr)):
                    # tuple argument differs, just continue with the rest of the tree
                    return None

            assert self.ignore_tuple_size or isinstance(
                first_expr.type, (ts.TupleType, ts.DeferredType)
            )
            if self.ignore_tuple_size or (
                isinstance(first_expr.type, ts.TupleType)
                and len(first_expr.type.types) == len(node.args)
            ):
                return first_expr
        return None

    def transform_collapse_tuple_get_make_tuple(
        self, node: ir.FunCall, **kwargs
    ) -> Optional[ir.Node]:
        if (
<<<<<<< HEAD
            isinstance(node, ir.FunCall)
            and node.fun == ir.SymRef(id="tuple_get")
            and isinstance(node.args[1], ir.FunCall)
            and node.args[1].fun == ir.SymRef(id="make_tuple")
=======
            cpm.is_call_to(node, "tuple_get")
>>>>>>> e3788775
            and isinstance(node.args[0], ir.Literal)
            and cpm.is_call_to(node.args[1], "make_tuple")
        ):
            # `tuple_get(i, make_tuple(e_0, e_1, ..., e_i, ..., e_N))` -> `e_i`
            assert type_info.is_integer(node.args[0].type)
            make_tuple_call = node.args[1]
            idx = int(node.args[0].value)
            assert idx < len(
                make_tuple_call.args
            ), f"Index {idx} is out of bounds for tuple of size {len(make_tuple_call.args)}"
            return node.args[1].args[idx]
        return None

    def transform_propagate_tuple_get(self, node: ir.FunCall, **kwargs) -> Optional[ir.Node]:
<<<<<<< HEAD
        if (
            isinstance(node, ir.FunCall)
            and node.fun == ir.SymRef(id="tuple_get")
            and isinstance(node.args[0], ir.Literal)
        ):
=======
        if cpm.is_call_to(node, "tuple_get") and isinstance(node.args[0], ir.Literal):
>>>>>>> e3788775
            # TODO(tehrengruber): extend to general symbols as long as the tail call in the let
            #   does not capture
            # `tuple_get(i, let(...)(make_tuple()))` -> `let(...)(tuple_get(i, make_tuple()))`
            if isinstance(node, ir.FunCall) and cpm.is_let(node.args[1]):
                idx, let_expr = node.args
                return im.call(
                    im.lambda_(*let_expr.fun.params)(  # type: ignore[attr-defined]  # ensured by is_let
                        self.fp_transform(im.tuple_get(idx.value, let_expr.fun.expr), **kwargs)  # type: ignore[attr-defined]  # ensured by is_let
                    )
                )(
                    *let_expr.args  # type: ignore[attr-defined]  # ensured by is_let
                )
            elif cpm.is_call_to(node.args[1], "if_"):
                idx = node.args[0]
                cond, true_branch, false_branch = node.args[1].args
                return im.if_(
                    cond,
                    self.fp_transform(im.tuple_get(idx.value, true_branch), **kwargs),
                    self.fp_transform(im.tuple_get(idx.value, false_branch), **kwargs),
                )
        return None

<<<<<<< HEAD
    def transform_letify_make_tuple_elements(self, node: ir.FunCall, **kwargs) -> Optional[ir.Node]:
        if isinstance(node, ir.FunCall) and node.fun == ir.SymRef(id="make_tuple"):
=======
    def transform_letify_make_tuple_elements(self, node: ir.Node, **kwargs) -> Optional[ir.Node]:
        if cpm.is_call_to(node, "make_tuple"):
>>>>>>> e3788775
            # `make_tuple(expr1, expr1)`
            # -> `let((_tuple_el_1, expr1), (_tuple_el_2, expr2))(make_tuple(_tuple_el_1, _tuple_el_2))`
            bound_vars: dict[ir.Sym, ir.Expr] = {}
            new_args: list[ir.Expr] = []
            for arg in node.args:
                if cpm.is_call_to(node, "make_tuple") and not _is_trivial_make_tuple_call(node):
                    el_name = self.uids.sequential_id(prefix="__ct_el")
                    new_args.append(im.ref(el_name, arg.type))
                    bound_vars[im.sym(el_name, arg.type)] = arg
                else:
                    new_args.append(arg)

            if bound_vars:
                return self.fp_transform(
                    im.let(*bound_vars.items())(im.call(node.fun)(*new_args)), **kwargs
                )
        return None

<<<<<<< HEAD
    def transform_inline_trivial_make_tuple(self, node: ir.FunCall, **kwargs) -> Optional[ir.Node]:
        if isinstance(node, ir.FunCall) and cpm.is_let(node):
=======
    def transform_inline_trivial_make_tuple(self, node: ir.Node, **kwargs) -> Optional[ir.Node]:
        if cpm.is_let(node):
>>>>>>> e3788775
            # `let(tup, make_tuple(trivial_expr1, trivial_expr2))(foo(tup))`
            #  -> `foo(make_tuple(trivial_expr1, trivial_expr2))`
            eligible_params = [_is_trivial_make_tuple_call(arg) for arg in node.args]
            if any(eligible_params):
                return self.visit(inline_lambda(node, eligible_params=eligible_params), **kwargs)
        return None

    def transform_propagate_to_if_on_tuples(self, node: ir.FunCall, **kwargs) -> Optional[ir.Node]:
        if kwargs["within_stencil"]:
            # TODO(tehrengruber): This significantly increases the size of the tree. Skip transformation
            #  in local-view for now. Revisit.
            return None

        if isinstance(node, ir.FunCall) and not cpm.is_call_to(node, "if_"):
            # TODO(tehrengruber): Only inline if type of branch value is a tuple.
            # Examples:
            # `(if cond then {1, 2} else {3, 4})[0]` -> `if cond then {1, 2}[0] else {3, 4}[0]`
            # `let (b, if cond then {1, 2} else {3, 4})) b[0]`
            #  -> `if cond then let(b, {1, 2})(b[0]) else let(b, {3, 4})(b[0])`
            for i, arg in enumerate(node.args):
                if cpm.is_call_to(arg, "if_"):
                    cond, true_branch, false_branch = arg.args
                    new_true_branch = self.fp_transform(
                        _with_altered_arg(node, i, true_branch), **kwargs
                    )
                    new_false_branch = self.fp_transform(
                        _with_altered_arg(node, i, false_branch), **kwargs
                    )
                    return im.if_(cond, new_true_branch, new_false_branch)
        return None

    def transform_propagate_to_if_on_tuples_cps(
        self, node: ir.FunCall, **kwargs
    ) -> Optional[ir.Node]:
        # The basic idea of this transformation is to remove tuples across if-stmts by rewriting
        # the expression in continuation passing style, e.g. something like a tuple reordering
        # ```
        # let t = if True then {1, 2} else {3, 4} in
        #   {t[1], t[0]})
        # end
        # ```
        # is rewritten into:
        # ```
        # let cont = λ(el0, el1) → {el1, el0} in
        #  if True then cont(1, 2) else cont(3, 4)
        # end
        # ```
        # Note how the `make_tuple` call argument of the `if` disappears. Since lambda functions
        # are currently inlined (due to limitations of the domain inference) we will only
        # gain something compared `PROPAGATE_TO_IF_ON_TUPLES` if the continuation `cont` is trivial,
        # e.g. a `make_tuple` call like in the example. In that case we can inline the trivial
        # continuation and end up with an only moderately larger tree, e.g.
        # `if True then {2, 1} else {4, 3}`. The examples in the comments below all refer to this
        # tuple reordering example here.

        if not isinstance(node, ir.FunCall) or cpm.is_call_to(node, "if_"):
            return None

        # The first argument that is eligible also transforms all remaining args (They will be
        # part of the continuation which is recursively transformed).
        for i, arg in enumerate(node.args):
            if cpm.is_call_to(arg, "if_"):
                itir_type_inference.reinfer(arg)

                cond, true_branch, false_branch = arg.args  # e.g. `True`, `{1, 2}`, `{3, 4}`
                if not any(
                    isinstance(branch.type, ts.TupleType) for branch in [true_branch, false_branch]
                ):
                    continue
                tuple_type: ts.TupleType = true_branch.type  # type: ignore[assignment]  # type ensured above
                tuple_len = len(tuple_type.types)

                # build and simplify continuation, e.g. λ(el0, el1) → {el1, el0}
                itir_type_inference.reinfer(node)
                assert node.type
                f_type = ts.FunctionType(  # type of continuation in order to keep full type info
                    pos_only_args=tuple_type.types,
                    pos_or_kw_args={},
                    kw_only_args={},
                    returns=node.type,
                )
                f_params = [
                    im.sym(self.uids.sequential_id(prefix="__ct_el_cps"), type_)
                    for type_ in tuple_type.types
                ]
                f_args = [im.ref(param.id, param.type) for param in f_params]
                f_body = _with_altered_arg(node, i, im.make_tuple(*f_args))
                # simplify, e.g., inline trivial make_tuple args
                new_f_body = self.fp_transform(f_body, **kwargs)
                # if the continuation did not simplify there is nothing to gain. Skip
                # transformation of this argument.
                if new_f_body is f_body:
                    continue
                # if the function is not trivial the transformation we would create a larger tree
                # after inlining so we skip transformation this argument.
                if not _is_trivial_or_tuple_thereof_expr(new_f_body):
                    continue
                f = im.lambda_(*f_params)(new_f_body)

                # this is the symbol refering to the tuple value inside the two branches of the
                # if, e.g. a symbol refering to `{1, 2}` and `{3, 4}` respectively
                tuple_var = self.uids.sequential_id(prefix="__ct_tuple_cps")
                # this is the symbol refering to our continuation, e.g. `cont` in our example.
                f_var = self.uids.sequential_id(prefix="__ct_cont")
                new_branches = []
                for branch in [true_branch, false_branch]:
                    new_branch = im.let(tuple_var, branch)(
                        im.call(im.ref(f_var, f_type))(  # call to the continuation
                            *(
                                im.tuple_get(i, im.ref(tuple_var, branch.type))
                                for i in range(tuple_len)
                            )
                        )
                    )
                    new_branches.append(self.fp_transform(new_branch, **kwargs))

                # assemble everything together
                new_node = im.let(f_var, f)(im.if_(cond, *new_branches))
                new_node = inline_lambda(new_node, eligible_params=[True])
                assert cpm.is_call_to(new_node, "if_")
                new_node = im.if_(
                    cond, *(self.fp_transform(branch, **kwargs) for branch in new_node.args[1:])
                )
                return new_node

        return None

    def transform_propagate_nested_let(self, node: ir.FunCall, **kwargs) -> Optional[ir.Node]:
        if isinstance(node, ir.FunCall) and cpm.is_let(node):
            # `let((a, let(b, 1)(a_val)))(a)`-> `let(b, 1)(let(a, a_val)(a))`
            outer_vars = {}
            inner_vars = {}
            original_inner_expr = node.fun.expr  # type: ignore[attr-defined]  # ensured by is_let
            for arg_sym, arg in zip(node.fun.params, node.args):  # type: ignore[attr-defined]  # ensured by is_let
                assert arg_sym not in inner_vars  # TODO(tehrengruber): fix collisions
                if cpm.is_let(arg):
                    for sym, val in zip(arg.fun.params, arg.args):  # type: ignore[attr-defined]  # ensured by is_let
                        assert sym not in outer_vars  # TODO(tehrengruber): fix collisions
                        outer_vars[sym] = val
                    inner_vars[arg_sym] = arg.fun.expr  # type: ignore[attr-defined]  # ensured by is_let
                else:
                    inner_vars[arg_sym] = arg
            if outer_vars:
                return self.fp_transform(
                    im.let(*outer_vars.items())(
                        self.fp_transform(
                            im.let(*inner_vars.items())(original_inner_expr), **kwargs
                        )
                    ),
                    **kwargs,
                )
        return None

    def transform_inline_trivial_let(self, node: ir.FunCall, **kwargs) -> Optional[ir.Node]:
        if isinstance(node, ir.FunCall) and cpm.is_let(node):
            if isinstance(node.fun.expr, ir.SymRef):  # type: ignore[attr-defined]  # ensured by is_let
                # `let(a, 1)(a)` -> `1`
                for arg_sym, arg in zip(node.fun.params, node.args):  # type: ignore[attr-defined]  # ensured by is_let
                    if isinstance(node.fun.expr, ir.SymRef) and node.fun.expr.id == arg_sym.id:  # type: ignore[attr-defined]  # ensured by is_let
                        return arg
            if any(trivial_args := [isinstance(arg, (ir.SymRef, ir.Literal)) for arg in node.args]):
                return inline_lambda(node, eligible_params=trivial_args)

        return None<|MERGE_RESOLUTION|>--- conflicted
+++ resolved
@@ -14,6 +14,7 @@
 import operator
 from typing import Optional
 
+from gt4py import eve
 from gt4py.eve import utils as eve_utils
 from gt4py.next import common
 from gt4py.next.iterator import ir
@@ -22,11 +23,7 @@
     ir_makers as im,
     misc as ir_misc,
 )
-<<<<<<< HEAD
-from gt4py.next.iterator.transforms.fixed_point_transform import FixedPointTransform
-=======
 from gt4py.next.iterator.transforms import fixed_point_transformation
->>>>>>> e3788775
 from gt4py.next.iterator.transforms.inline_lambdas import InlineLambdas, inline_lambda
 from gt4py.next.iterator.type_system import inference as itir_type_inference
 from gt4py.next.type_system import type_info, type_specifications as ts
@@ -91,13 +88,9 @@
 #  reads a little convoluted and is also different to how we write other transformations. We
 #  should revisit the pattern here and try to find a more general mechanism.
 @dataclasses.dataclass(frozen=True, kw_only=True)
-<<<<<<< HEAD
-class CollapseTuple(FixedPointTransform):
-=======
 class CollapseTuple(
     fixed_point_transformation.FixedPointTransformation, eve.PreserveLocationVisitor
 ):
->>>>>>> e3788775
     """
     Simplifies `make_tuple`, `tuple_get` calls.
 
@@ -223,29 +216,13 @@
     def visit(self, node, **kwargs):
         if cpm.is_call_to(node, "as_fieldop"):
             kwargs = {**kwargs, "within_stencil": True}
-
-<<<<<<< HEAD
-        node = self.generic_visit(node, **kwargs)
-        return self.fp_transform(node, **kwargs)
-=======
         return super().visit(node, **kwargs)
->>>>>>> e3788775
 
     def transform_collapse_make_tuple_tuple_get(
         self, node: ir.FunCall, **kwargs
     ) -> Optional[ir.Node]:
-<<<<<<< HEAD
-        if (
-            isinstance(node, ir.FunCall)
-            and node.fun == ir.SymRef(id="make_tuple")
-            and all(
-                isinstance(arg, ir.FunCall) and arg.fun == ir.SymRef(id="tuple_get")
-                for arg in node.args
-            )
-=======
         if cpm.is_call_to(node, "make_tuple") and all(
             cpm.is_call_to(arg, "tuple_get") for arg in node.args
->>>>>>> e3788775
         ):
             # `make_tuple(tuple_get(0, t), tuple_get(1, t), ..., tuple_get(N-1,t))` -> `t`
             assert isinstance(node.args[0], ir.FunCall)
@@ -272,14 +249,7 @@
         self, node: ir.FunCall, **kwargs
     ) -> Optional[ir.Node]:
         if (
-<<<<<<< HEAD
-            isinstance(node, ir.FunCall)
-            and node.fun == ir.SymRef(id="tuple_get")
-            and isinstance(node.args[1], ir.FunCall)
-            and node.args[1].fun == ir.SymRef(id="make_tuple")
-=======
             cpm.is_call_to(node, "tuple_get")
->>>>>>> e3788775
             and isinstance(node.args[0], ir.Literal)
             and cpm.is_call_to(node.args[1], "make_tuple")
         ):
@@ -294,15 +264,7 @@
         return None
 
     def transform_propagate_tuple_get(self, node: ir.FunCall, **kwargs) -> Optional[ir.Node]:
-<<<<<<< HEAD
-        if (
-            isinstance(node, ir.FunCall)
-            and node.fun == ir.SymRef(id="tuple_get")
-            and isinstance(node.args[0], ir.Literal)
-        ):
-=======
         if cpm.is_call_to(node, "tuple_get") and isinstance(node.args[0], ir.Literal):
->>>>>>> e3788775
             # TODO(tehrengruber): extend to general symbols as long as the tail call in the let
             #   does not capture
             # `tuple_get(i, let(...)(make_tuple()))` -> `let(...)(tuple_get(i, make_tuple()))`
@@ -325,13 +287,8 @@
                 )
         return None
 
-<<<<<<< HEAD
-    def transform_letify_make_tuple_elements(self, node: ir.FunCall, **kwargs) -> Optional[ir.Node]:
-        if isinstance(node, ir.FunCall) and node.fun == ir.SymRef(id="make_tuple"):
-=======
     def transform_letify_make_tuple_elements(self, node: ir.Node, **kwargs) -> Optional[ir.Node]:
         if cpm.is_call_to(node, "make_tuple"):
->>>>>>> e3788775
             # `make_tuple(expr1, expr1)`
             # -> `let((_tuple_el_1, expr1), (_tuple_el_2, expr2))(make_tuple(_tuple_el_1, _tuple_el_2))`
             bound_vars: dict[ir.Sym, ir.Expr] = {}
@@ -350,13 +307,8 @@
                 )
         return None
 
-<<<<<<< HEAD
-    def transform_inline_trivial_make_tuple(self, node: ir.FunCall, **kwargs) -> Optional[ir.Node]:
-        if isinstance(node, ir.FunCall) and cpm.is_let(node):
-=======
     def transform_inline_trivial_make_tuple(self, node: ir.Node, **kwargs) -> Optional[ir.Node]:
         if cpm.is_let(node):
->>>>>>> e3788775
             # `let(tup, make_tuple(trivial_expr1, trivial_expr2))(foo(tup))`
             #  -> `foo(make_tuple(trivial_expr1, trivial_expr2))`
             eligible_params = [_is_trivial_make_tuple_call(arg) for arg in node.args]
