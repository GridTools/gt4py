--- conflicted
+++ resolved
@@ -13,20 +13,12 @@
 import functools
 import operator
 import re
-<<<<<<< HEAD
-from typing import Optional
-=======
 from typing import Literal, Optional
->>>>>>> c8e06bd0
 
 from gt4py import eve
 from gt4py.eve import utils as eve_utils
 from gt4py.next import common
-<<<<<<< HEAD
-from gt4py.next.iterator import ir as itir
-=======
 from gt4py.next.iterator import ir, ir as itir
->>>>>>> c8e06bd0
 from gt4py.next.iterator.ir_utils import (
     common_pattern_matcher as cpm,
     ir_makers as im,
@@ -49,20 +41,14 @@
     )
 
 
-<<<<<<< HEAD
-def _with_altered_iterator_element_type(type_: it_ts.IteratorType, new_el_type: ts.DataType):
-=======
 def _with_altered_iterator_element_type(
     type_: it_ts.IteratorType, new_el_type: ts.DataType
 ) -> it_ts.IteratorType:
->>>>>>> c8e06bd0
     return it_ts.IteratorType(
         position_dims=type_.position_dims, defined_dims=type_.defined_dims, element_type=new_el_type
     )
 
 
-<<<<<<< HEAD
-=======
 def _with_altered_iterator_position_dims(
     type_: it_ts.IteratorType, new_position_dims: list[common.Dimension] | Literal["unknown"]
 ) -> it_ts.IteratorType:
@@ -73,19 +59,11 @@
     )
 
 
->>>>>>> c8e06bd0
 def _is_trivial_make_tuple_call(node: itir.Expr):
     """Return if node is a `make_tuple` call with all elements `SymRef`s, `Literal`s or tuples thereof."""
     if not cpm.is_call_to(node, "make_tuple"):
         return False
-<<<<<<< HEAD
-    if not all(
-        isinstance(arg, (itir.SymRef, itir.Literal)) or _is_trivial_make_tuple_call(arg)
-        for arg in node.args
-    ):
-=======
     if not all(_is_trivial_or_tuple_thereof_expr(arg) for arg in node.args):
->>>>>>> c8e06bd0
         return False
     return True
 
@@ -192,15 +170,10 @@
         PROPAGATE_NESTED_LET = enum.auto()
         #: `let(a, 1)(a)` -> `1` or `let(a, b)(f(a))` -> `f(a)`
         INLINE_TRIVIAL_LET = enum.auto()
-<<<<<<< HEAD
-        #: `as_fieldop(λ(t) → ·t[0]+·t[1])({a, b})` -> as_fieldop(λ(a, b) → ·a+·b)(a, b)
-        FLATTEN_AS_FIELDOP_ARGS = enum.auto()
-=======
         #: `as_fieldop(λ(t) → ·t[0]+·t[1])({a, b})` -> `as_fieldop(λ(a, b) → ·a+·b)(a, b)`
         FLATTEN_AS_FIELDOP_ARGS = enum.auto()
         #: `let(a, b[1])(a)` -> `b[1]`
         INLINE_TRIVIAL_TUPLE_LET_VAR = enum.auto()
->>>>>>> c8e06bd0
 
         @classmethod
         def all(self) -> CollapseTuple.Transformation:
@@ -545,24 +518,18 @@
 
         return None
 
-<<<<<<< HEAD
-=======
     def transform_inline_trivial_tuple_let_var(self, node: ir.Node, **kwargs) -> Optional[ir.Node]:
         if cpm.is_let(node):
             if any(trivial_args := [_is_trivial_or_tuple_thereof_expr(arg) for arg in node.args]):
                 return inline_lambda(node, eligible_params=trivial_args)
         return None
 
->>>>>>> c8e06bd0
     # TODO(tehrengruber): This is a transformation that should be executed before visiting the children. Then
     #  revisiting the body would not be needed.
     def transform_flatten_as_fieldop_args(
         self, node: itir.FunCall, **kwargs
     ) -> Optional[itir.Node]:
-<<<<<<< HEAD
-=======
         # `as_fieldop(λ(t) → ·t[0]+·t[1])({a, b})` -> `as_fieldop(λ(a, b) → ·a+·b)(a, b)`
->>>>>>> c8e06bd0
         if not cpm.is_applied_as_fieldop(node):
             return None
 
@@ -579,34 +546,13 @@
 
         new_body = stencil.expr
         domain = node.fun.args[1] if len(node.fun.args) > 1 else None  # type: ignore[attr-defined] # ensured by cpm.is_applied_as_fieldop
-<<<<<<< HEAD
-        orig_args_map: dict[itir.Sym, itir.Expr] = {}
-=======
         remapped_args: dict[
             itir.Sym, itir.Expr
         ] = {}  # contains the arguments that are remapped, e.g. `{a, b}`
->>>>>>> c8e06bd0
         new_params: list[itir.Sym] = []
         new_args: list[itir.Expr] = []
         for param, arg in zip(stencil.params, node.args, strict=True):
             if isinstance(arg.type, ts.TupleType):
-<<<<<<< HEAD
-                ref_to_orig_arg = im.ref(f"__ct_flat_orig_arg_{len(orig_args_map)}", arg.type)
-                orig_args_map[im.sym(ref_to_orig_arg.id, arg.type)] = arg
-                new_params_inner, new_args_inner = [], []
-                for i, type_ in enumerate(param.type.element_type.types):
-                    new_params_inner.append(
-                        im.sym(
-                            _flattened_as_fieldop_param_el_name(param.id, i),
-                            _with_altered_iterator_element_type(param.type, type_),
-                        )
-                    )
-                    new_args_inner.append(im.tuple_get(i, ref_to_orig_arg))
-
-                param_substitute = im.lift(
-                    im.lambda_(*new_params_inner)(
-                        im.make_tuple(*[im.deref(im.ref(p.id, p.type)) for p in new_params_inner])
-=======
                 ref_to_remapped_arg = im.ref(f"__ct_flat_remapped_{len(remapped_args)}", arg.type)
                 remapped_args[im.sym(ref_to_remapped_arg.id, arg.type)] = arg
                 new_params_inner, lift_params = [], []
@@ -629,38 +575,24 @@
                 param_substitute = im.lift(
                     im.lambda_(*lift_params)(
                         im.make_tuple(*[im.deref(im.ref(p.id, p.type)) for p in lift_params])
->>>>>>> c8e06bd0
                     )
                 )(*[im.ref(p.id, p.type) for p in new_params_inner])
 
                 new_body = im.let(param.id, param_substitute)(new_body)
                 # note: the lift is trivial so inlining it is not an issue with respect to tree size
                 new_body = inline_lambda(new_body, force_inline_lift_args=True)
-<<<<<<< HEAD
+
                 new_params.extend(new_params_inner)
-                new_args.extend(new_args_inner)
-=======
-
-                new_params.extend(new_params_inner)
->>>>>>> c8e06bd0
             else:
                 new_params.append(param)
                 new_args.append(arg)
 
         # remove lifts again
         new_body = inline_lifts.InlineLifts(
-<<<<<<< HEAD
-            flags=inline_lifts.InlineLifts.Flag.INLINE_TRIVIAL_DEREF_LIFT
-=======
             flags=inline_lifts.InlineLifts.Flag.INLINE_DEREF_LIFT
             | inline_lifts.InlineLifts.Flag.PROPAGATE_SHIFT
->>>>>>> c8e06bd0
         ).visit(new_body)
         new_body = self.visit(new_body, **kwargs)
         new_stencil = restore_scan(im.lambda_(*new_params)(new_body))
 
-<<<<<<< HEAD
-        return im.let(*orig_args_map.items())(im.as_fieldop(new_stencil, domain)(*new_args))
-=======
-        return im.let(*remapped_args.items())(im.as_fieldop(new_stencil, domain)(*new_args))
->>>>>>> c8e06bd0
+        return im.let(*remapped_args.items())(im.as_fieldop(new_stencil, domain)(*new_args))