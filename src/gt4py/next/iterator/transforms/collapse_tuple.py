# GT4Py - GridTools Framework
#
# Copyright (c) 2014-2024, ETH Zurich
# All rights reserved.
#
# Please, refer to the LICENSE file in the root directory.
# SPDX-License-Identifier: BSD-3-Clause

from __future__ import annotations

import dataclasses
import enum
import functools
import operator
from typing import Optional

from gt4py import eve
from gt4py.eve import utils as eve_utils
from gt4py.next import common
from gt4py.next.iterator import ir
from gt4py.next.iterator.ir_utils import (
    common_pattern_matcher as cpm,
    ir_makers as im,
    misc as ir_misc,
)
from gt4py.next.iterator.transforms.inline_lambdas import InlineLambdas, inline_lambda
from gt4py.next.iterator.type_system import inference as itir_type_inference
from gt4py.next.type_system import type_info, type_specifications as ts


def _with_altered_arg(node: ir.FunCall, arg_idx: int, new_arg: ir.Expr | str):
    """Given a itir.FunCall return a new call with one of its argument replaced."""
    return ir.FunCall(
        fun=node.fun,
        args=[arg if i != arg_idx else im.ensure_expr(new_arg) for i, arg in enumerate(node.args)],
    )


def _is_trivial_make_tuple_call(node: ir.Expr):
    """Return if node is a `make_tuple` call with all elements `SymRef`s, `Literal`s or tuples thereof."""
    if not cpm.is_call_to(node, "make_tuple"):
        return False
    if not all(
        isinstance(arg, (ir.SymRef, ir.Literal)) or _is_trivial_make_tuple_call(arg)
        for arg in node.args
    ):
        return False
    return True


def _is_trivial_or_tuple_thereof_expr(node: ir.Node) -> bool:
    """
<<<<<<< HEAD
    Return `true` if the expr is a trivial expression or tuple thereof.
=======
    Return `true` if the expr is a trivial expression (`SymRef` or `Literal`) or tuple thereof.

    Let forms with trivial body and args as well as `if` calls with trivial branches are also
    considered trivial.
>>>>>>> 72ca50d0

    >>> _is_trivial_or_tuple_thereof_expr(im.make_tuple("a", "b"))
    True
    >>> _is_trivial_or_tuple_thereof_expr(im.tuple_get(1, "a"))
    True
    >>> _is_trivial_or_tuple_thereof_expr(
    ...     im.let("t", im.make_tuple("a", "b"))(im.tuple_get(1, "t"))
    ... )
    True
    """
<<<<<<< HEAD
=======
    if isinstance(node, (ir.SymRef, ir.Literal)):
        return True
>>>>>>> 72ca50d0
    if cpm.is_call_to(node, "make_tuple"):
        return all(_is_trivial_or_tuple_thereof_expr(arg) for arg in node.args)
    if cpm.is_call_to(node, "tuple_get"):
        return _is_trivial_or_tuple_thereof_expr(node.args[1])
<<<<<<< HEAD
    if isinstance(node, (ir.SymRef, ir.Literal)):
        return True
=======
    # This will duplicate the condition and increase the size of the tree, but this is probably
    # acceptable.
    if cpm.is_call_to(node, "if_"):
        return all(_is_trivial_or_tuple_thereof_expr(arg) for arg in node.args[1:])
>>>>>>> 72ca50d0
    if cpm.is_let(node):
        return _is_trivial_or_tuple_thereof_expr(node.fun.expr) and all(  # type: ignore[attr-defined]  # ensured by is_let
            _is_trivial_or_tuple_thereof_expr(arg) for arg in node.args
        )
    return False


# TODO(tehrengruber): Conceptually the structure of this pass makes sense: Visit depth first,
#  transform each node until no transformations apply anymore, whenever a node is to be transformed
#  go through all available transformation and apply them. However the final result here still
#  reads a little convoluted and is also different to how we write other transformations. We
#  should revisit the pattern here and try to find a more general mechanism.
@dataclasses.dataclass(frozen=True)
class CollapseTuple(eve.PreserveLocationVisitor, eve.NodeTranslator):
    """
    Simplifies `make_tuple`, `tuple_get` calls.

      - `make_tuple(tuple_get(0, t), tuple_get(1, t), ..., tuple_get(N-1,t))` -> `t`
      - `tuple_get(i, make_tuple(e_0, e_1, ..., e_i, ..., e_N))` -> `e_i`
    """

    # TODO(tehrengruber): This Flag mechanism is a little low level. What we actually want
    #   is something like a pass manager, where for each pattern we have a corresponding
    #   transformation, etc.
    class Flag(enum.Flag):
        #: `make_tuple(tuple_get(0, t), tuple_get(1, t), ..., tuple_get(N-1,t))` -> `t`
        COLLAPSE_MAKE_TUPLE_TUPLE_GET = enum.auto()
        #: `tuple_get(i, make_tuple(e_0, e_1, ..., e_i, ..., e_N))` -> `e_i`
        COLLAPSE_TUPLE_GET_MAKE_TUPLE = enum.auto()
        #: `tuple_get(i, let(...)(make_tuple()))` -> `let(...)(tuple_get(i, make_tuple()))`
        PROPAGATE_TUPLE_GET = enum.auto()
        #: `{1, 2}` -> `(λ(_tuple_el_1, _tuple_el_2) → {_tuple_el_1, _tuple_el_2})(1, 2)`
        LETIFY_MAKE_TUPLE_ELEMENTS = enum.auto()
        #: `let(tup, {trivial_expr1, trivial_expr2})(foo(tup))`
        #:  -> `foo({trivial_expr1, trivial_expr2})`
        INLINE_TRIVIAL_MAKE_TUPLE = enum.auto()
        #:  Similar as `PROPAGATE_TO_IF_ON_TUPLES`, but propagates in the opposite direction, i.e.
        #:  into the tree, allowing removal of tuple expressions across `if_` calls without
        #:  increasing the size of the tree. This is particularly important for `if` statements
        #:  in the frontend, where outwards propagation can have devastating effects on the tree
        #:  size, without any gained optimization potential. For example
        #:  ```
        #:   complex_lambda(if cond1
        #:     if cond2
        #:       {...}
        #:     else:
        #:       {...}
        #:   else
        #:     {...})
        #:  ```
        #:  is problematic, since `PROPAGATE_TO_IF_ON_TUPLES` would propagate and hence duplicate
        #:  `complex_lambda` three times, while we only want to get rid of the tuple expressions
        #:  inside of the `if_`s.
        #:  Note that this transformation is not mutually exclusive to `PROPAGATE_TO_IF_ON_TUPLES`.
        PROPAGATE_TO_IF_ON_TUPLES_CPS = enum.auto()
        #: `(if cond then {1, 2} else {3, 4})[0]` -> `if cond then {1, 2}[0] else {3, 4}[0]`
        PROPAGATE_TO_IF_ON_TUPLES = enum.auto()
        #: `let((a, let(b, 1)(a_val)))(a)`-> `let(b, 1)(let(a, a_val)(a))`
        PROPAGATE_NESTED_LET = enum.auto()
        #: `let(a, 1)(a)` -> `1` or `let(a, b)(f(a))` -> `f(a)`
        INLINE_TRIVIAL_LET = enum.auto()

        @classmethod
        def all(self) -> CollapseTuple.Flag:
            return functools.reduce(operator.or_, self.__members__.values())

    uids: eve_utils.UIDGenerator
    ignore_tuple_size: bool
    flags: Flag = Flag.all()  # noqa: RUF009 [function-call-in-dataclass-default-argument]

<<<<<<< HEAD
    PRESERVED_ANNEX_ATTRS = ("type", "domain")
=======
    PRESERVED_ANNEX_ATTRS = ("type",)
>>>>>>> 72ca50d0

    @classmethod
    def apply(
        cls,
        node: ir.Node,
        *,
        ignore_tuple_size: bool = False,
        remove_letified_make_tuple_elements: bool = True,
        offset_provider_type: Optional[common.OffsetProviderType] = None,
        within_stencil: Optional[bool] = None,
        # manually passing flags is mostly for allowing separate testing of the modes
        flags: Optional[Flag] = None,
        # allow sym references without a symbol declaration, mostly for testing
        allow_undeclared_symbols: bool = False,
        uids: Optional[eve_utils.UIDGenerator] = None,
    ) -> ir.Node:
        """
        Simplifies `make_tuple`, `tuple_get` calls.

        Arguments:
            node: The node to transform.

        Keyword arguments:
            ignore_tuple_size: Apply the transformation even if length of the inner tuple is greater
                than the length of the outer tuple.
            remove_letified_make_tuple_elements: Run `InlineLambdas` as a post-processing step
                to remove left-overs from `LETIFY_MAKE_TUPLE_ELEMENTS` transformation.
                `(λ(_tuple_el_1, _tuple_el_2) → {_tuple_el_1, _tuple_el_2})(1, 2)` -> {1, 2}`
        """
        flags = flags or cls.flags
        offset_provider_type = offset_provider_type or {}
        uids = uids or eve_utils.UIDGenerator()

        if isinstance(node, ir.Program):
            within_stencil = False
        assert within_stencil in [
            True,
            False,
        ], "Parameter 'within_stencil' mandatory if node is not a 'Program'."

        if not ignore_tuple_size:
            node = itir_type_inference.infer(
                node,
                offset_provider_type=offset_provider_type,
                allow_undeclared_symbols=allow_undeclared_symbols,
            )

<<<<<<< HEAD
        new_node = cls(ignore_tuple_size=ignore_tuple_size, flags=flags, uids=uids).visit(
            node, within_stencil=within_stencil
        )
=======
        new_node = cls(
            ignore_tuple_size=ignore_tuple_size,
            flags=flags,
            uids=uids,
        ).visit(node, within_stencil=within_stencil)
>>>>>>> 72ca50d0

        # inline to remove left-overs from LETIFY_MAKE_TUPLE_ELEMENTS. this is important
        # as otherwise two equal expressions containing a tuple will not be equal anymore
        # and the CSE pass can not remove them.
        # TODO(tehrengruber): test case for `scan(lambda carry: {1, 2})`
        #  (see solve_nonhydro_stencil_52_like_z_q_tup)
        if remove_letified_make_tuple_elements:
            new_node = InlineLambdas.apply(
                new_node, opcount_preserving=True, force_inline_lambda_args=False
            )

        return new_node

    def visit_FunCall(self, node: ir.FunCall, **kwargs) -> ir.Node:
        if cpm.is_call_to(node, "as_fieldop"):
            kwargs = {**kwargs, "within_stencil": True}

        node = self.generic_visit(node, **kwargs)
        return self.fp_transform(node, **kwargs)

    def fp_transform(self, node: ir.Node, **kwargs) -> ir.Node:
        while True:
            new_node = self.transform(node, **kwargs)
            if new_node is None:
                break
            assert new_node != node
            node = new_node
        return node

    def transform(self, node: ir.Node, **kwargs) -> Optional[ir.Node]:
        if not isinstance(node, ir.FunCall):
            return None

        for transformation in self.Flag:
            if self.flags & transformation:
                assert isinstance(transformation.name, str)
                method = getattr(self, f"transform_{transformation.name.lower()}")
                result = method(node, **kwargs)
                if result is not None:
<<<<<<< HEAD
                    assert result is not node
=======
                    assert (
                        result is not node
                    )  # transformation should have returned None, since nothing changed
>>>>>>> 72ca50d0
                    itir_type_inference.reinfer(result)
                    return result
        return None

    def transform_collapse_make_tuple_tuple_get(
        self, node: ir.FunCall, **kwargs
    ) -> Optional[ir.Node]:
        if node.fun == ir.SymRef(id="make_tuple") and all(
            isinstance(arg, ir.FunCall) and arg.fun == ir.SymRef(id="tuple_get")
            for arg in node.args
        ):
            # `make_tuple(tuple_get(0, t), tuple_get(1, t), ..., tuple_get(N-1,t))` -> `t`
            assert isinstance(node.args[0], ir.FunCall)
            first_expr = node.args[0].args[1]

            for i, v in enumerate(node.args):
                assert isinstance(v, ir.FunCall)
                assert isinstance(v.args[0], ir.Literal)
                if not (int(v.args[0].value) == i and ir_misc.is_equal(v.args[1], first_expr)):
                    # tuple argument differs, just continue with the rest of the tree
                    return None

            itir_type_inference.reinfer(first_expr)  # type is needed so reinfer on-demand
            assert self.ignore_tuple_size or isinstance(
                first_expr.type, (ts.TupleType, ts.DeferredType)
            )
            if self.ignore_tuple_size or (
                isinstance(first_expr.type, ts.TupleType)
                and len(first_expr.type.types) == len(node.args)
            ):
                return first_expr
        return None

    def transform_collapse_tuple_get_make_tuple(
        self, node: ir.FunCall, **kwargs
    ) -> Optional[ir.Node]:
        if (
            node.fun == ir.SymRef(id="tuple_get")
            and isinstance(node.args[1], ir.FunCall)
            and node.args[1].fun == ir.SymRef(id="make_tuple")
            and isinstance(node.args[0], ir.Literal)
        ):
            # `tuple_get(i, make_tuple(e_0, e_1, ..., e_i, ..., e_N))` -> `e_i`
            assert not node.args[0].type or type_info.is_integer(node.args[0].type)
            make_tuple_call = node.args[1]
            idx = int(node.args[0].value)
            assert idx < len(
                make_tuple_call.args
            ), f"Index {idx} is out of bounds for tuple of size {len(make_tuple_call.args)}"
            return node.args[1].args[idx]
        return None

    def transform_propagate_tuple_get(self, node: ir.FunCall, **kwargs) -> Optional[ir.Node]:
        if node.fun == ir.SymRef(id="tuple_get") and isinstance(node.args[0], ir.Literal):
            # TODO(tehrengruber): extend to general symbols as long as the tail call in the let
            #   does not capture
            # `tuple_get(i, let(...)(make_tuple()))` -> `let(...)(tuple_get(i, make_tuple()))`
            if cpm.is_let(node.args[1]):
                idx, let_expr = node.args
                return im.call(
                    im.lambda_(*let_expr.fun.params)(  # type: ignore[attr-defined]  # ensured by is_let
                        self.fp_transform(im.tuple_get(idx.value, let_expr.fun.expr), **kwargs)  # type: ignore[attr-defined]  # ensured by is_let
                    )
                )(
                    *let_expr.args  # type: ignore[attr-defined]  # ensured by is_let
                )
            elif cpm.is_call_to(node.args[1], "if_"):
                idx = node.args[0]
                cond, true_branch, false_branch = node.args[1].args
                return im.if_(
                    cond,
                    self.fp_transform(im.tuple_get(idx.value, true_branch), **kwargs),
                    self.fp_transform(im.tuple_get(idx.value, false_branch), **kwargs),
                )
        return None

    def transform_letify_make_tuple_elements(self, node: ir.FunCall, **kwargs) -> Optional[ir.Node]:
        if node.fun == ir.SymRef(id="make_tuple"):
            # `make_tuple(expr1, expr1)`
            # -> `let((_tuple_el_1, expr1), (_tuple_el_2, expr2))(make_tuple(_tuple_el_1, _tuple_el_2))`
            bound_vars: dict[ir.Sym, ir.Expr] = {}
            new_args: list[ir.Expr] = []
            for arg in node.args:
                if cpm.is_call_to(node, "make_tuple") and not _is_trivial_make_tuple_call(node):
                    el_name = self.uids.sequential_id(prefix="__ct_el")
                    new_args.append(im.ref(el_name, arg.type))
                    bound_vars[im.sym(el_name, arg.type)] = arg
                else:
                    new_args.append(arg)

            if bound_vars:
                return self.fp_transform(
                    im.let(*bound_vars.items())(im.call(node.fun)(*new_args)), **kwargs
                )
        return None

    def transform_inline_trivial_make_tuple(self, node: ir.FunCall, **kwargs) -> Optional[ir.Node]:
        if cpm.is_let(node):
            # `let(tup, make_tuple(trivial_expr1, trivial_expr2))(foo(tup))`
            #  -> `foo(make_tuple(trivial_expr1, trivial_expr2))`
            eligible_params = [_is_trivial_make_tuple_call(arg) for arg in node.args]
            if any(eligible_params):
                return self.visit(inline_lambda(node, eligible_params=eligible_params), **kwargs)
        return None

    def transform_propagate_to_if_on_tuples(self, node: ir.FunCall, **kwargs) -> Optional[ir.Node]:
        if kwargs["within_stencil"]:
            # TODO(tehrengruber): This significantly increases the size of the tree. Skip transformation
            #  in local-view for now. Revisit.
            return None

        if not cpm.is_call_to(node, "if_"):
            # TODO(tehrengruber): Only inline if type of branch value is a tuple.
            # Examples:
            # `(if cond then {1, 2} else {3, 4})[0]` -> `if cond then {1, 2}[0] else {3, 4}[0]`
            # `let (b, if cond then {1, 2} else {3, 4})) b[0]`
            #  -> `if cond then let(b, {1, 2})(b[0]) else let(b, {3, 4})(b[0])`
            for i, arg in enumerate(node.args):
                if cpm.is_call_to(arg, "if_"):
                    cond, true_branch, false_branch = arg.args
                    new_true_branch = self.fp_transform(
                        _with_altered_arg(node, i, true_branch), **kwargs
                    )
                    new_false_branch = self.fp_transform(
                        _with_altered_arg(node, i, false_branch), **kwargs
                    )
                    return im.if_(cond, new_true_branch, new_false_branch)
        return None

    def transform_propagate_to_if_on_tuples_cps(
        self, node: ir.FunCall, **kwargs
    ) -> Optional[ir.Node]:
<<<<<<< HEAD
        if not cpm.is_call_to(node, "if_"):
            for i, arg in enumerate(node.args):
                if cpm.is_call_to(arg, "if_"):
                    itir_type_inference.reinfer(arg)
                    if not any(isinstance(branch.type, ts.TupleType) for branch in arg.args[1:]):
                        continue

                    cond, true_branch, false_branch = arg.args
                    tuple_type: ts.TupleType = true_branch.type  # type: ignore[assignment]  # type ensured above
                    tuple_len = len(tuple_type.types)
                    itir_type_inference.reinfer(node)
                    assert node.type

                    # transform function into continuation-passing-style
                    f_type = ts.FunctionType(
                        pos_only_args=tuple_type.types,
                        pos_or_kw_args={},
                        kw_only_args={},
                        returns=node.type,
                    )
                    f_params = [
                        im.sym(self.uids.sequential_id(prefix="__ct_el_cps"), type_)
                        for type_ in tuple_type.types
                    ]
                    f_args = [im.ref(param.id, param.type) for param in f_params]
                    f_body = _with_altered_arg(node, i, im.make_tuple(*f_args))
                    # simplify, e.g., inline trivial make_tuple args
                    new_f_body = self.fp_transform(f_body, **kwargs)
                    # if the function did not simplify there is nothing to gain. Skip
                    # transformation.
                    if new_f_body is f_body:
                        continue
                    # if the function is not trivial the transformation would still work, but
                    # inlining would result in a larger tree again and we didn't didn't gain
                    # anything compared to regular `propagate_to_if_on_tuples`. Not inling also
                    # works, but we don't want bound lambda functions in our tree (at least right
                    # now).
                    if not _is_trivial_or_tuple_thereof_expr(new_f_body):
                        continue
                    f = im.lambda_(*f_params)(new_f_body)

                    tuple_var = self.uids.sequential_id(prefix="__ct_tuple_cps")
                    f_var = self.uids.sequential_id(prefix="__ct_cont")
                    new_branches = []
                    for branch in arg.args[1:]:
                        new_branch = im.let(tuple_var, branch)(
                            im.call(im.ref(f_var, f_type))(
                                *(
                                    im.tuple_get(i, im.ref(tuple_var, branch.type))
                                    for i in range(tuple_len)
                                )
                            )
                        )
                        new_branches.append(self.fp_transform(new_branch, **kwargs))

                    new_node = im.let(f_var, f)(im.if_(cond, *new_branches))
                    new_node = inline_lambda(new_node, eligible_params=[True])
                    assert cpm.is_call_to(new_node, "if_")
                    new_node = im.if_(
                        cond, *(self.fp_transform(branch, **kwargs) for branch in new_node.args[1:])
                    )
                    return new_node
=======
        # The basic idea of this transformation is to remove tuples across if-stmts by rewriting
        # the expression in continuation passing style, e.g. something like a tuple reordering
        # ```
        # let t = if True then {1, 2} else {3, 4} in
        #   {t[1], t[0]})
        # end
        # ```
        # is rewritten into:
        # ```
        # let cont = λ(el0, el1) → {el1, el0} in
        #  if True then cont(1, 2) else cont(3, 4)
        # end
        # ```
        # Note how the `make_tuple` call argument of the `if` disappears. Since lambda functions
        # are currently inlined (due to limitations of the domain inference) we will only
        # gain something compared `PROPAGATE_TO_IF_ON_TUPLES` if the continuation `cont` is trivial,
        # e.g. a `make_tuple` call like in the example. In that case we can inline the trivial
        # continuation and end up with an only moderately larger tree, e.g.
        # `if True then {2, 1} else {4, 3}`. The examples in the comments below all refer to this
        # tuple reordering example here.

        if cpm.is_call_to(node, "if_"):
            return None

        # The first argument that is eligible also transforms all remaining args (They will be
        # part of the continuation which is recursively transformed).
        for i, arg in enumerate(node.args):
            if cpm.is_call_to(arg, "if_"):
                itir_type_inference.reinfer(arg)

                cond, true_branch, false_branch = arg.args  # e.g. `True`, `{1, 2}`, `{3, 4}`
                if not any(
                    isinstance(branch.type, ts.TupleType) for branch in [true_branch, false_branch]
                ):
                    continue
                tuple_type: ts.TupleType = true_branch.type  # type: ignore[assignment]  # type ensured above
                tuple_len = len(tuple_type.types)

                # build and simplify continuation, e.g. λ(el0, el1) → {el1, el0}
                itir_type_inference.reinfer(node)
                assert node.type
                f_type = ts.FunctionType(  # type of continuation in order to keep full type info
                    pos_only_args=tuple_type.types,
                    pos_or_kw_args={},
                    kw_only_args={},
                    returns=node.type,
                )
                f_params = [
                    im.sym(self.uids.sequential_id(prefix="__ct_el_cps"), type_)
                    for type_ in tuple_type.types
                ]
                f_args = [im.ref(param.id, param.type) for param in f_params]
                f_body = _with_altered_arg(node, i, im.make_tuple(*f_args))
                # simplify, e.g., inline trivial make_tuple args
                new_f_body = self.fp_transform(f_body, **kwargs)
                # if the continuation did not simplify there is nothing to gain. Skip
                # transformation of this argument.
                if new_f_body is f_body:
                    continue
                # if the function is not trivial the transformation we would create a larger tree
                # after inlining so we skip transformation this argument.
                if not _is_trivial_or_tuple_thereof_expr(new_f_body):
                    continue
                f = im.lambda_(*f_params)(new_f_body)

                # this is the symbol refering to the tuple value inside the two branches of the
                # if, e.g. a symbol refering to `{1, 2}` and `{3, 4}` respectively
                tuple_var = self.uids.sequential_id(prefix="__ct_tuple_cps")
                # this is the symbol refering to our continuation, e.g. `cont` in our example.
                f_var = self.uids.sequential_id(prefix="__ct_cont")
                new_branches = []
                for branch in [true_branch, false_branch]:
                    new_branch = im.let(tuple_var, branch)(
                        im.call(im.ref(f_var, f_type))(  # call to the continuation
                            *(
                                im.tuple_get(i, im.ref(tuple_var, branch.type))
                                for i in range(tuple_len)
                            )
                        )
                    )
                    new_branches.append(self.fp_transform(new_branch, **kwargs))

                # assemble everything together
                new_node = im.let(f_var, f)(im.if_(cond, *new_branches))
                new_node = inline_lambda(new_node, eligible_params=[True])
                assert cpm.is_call_to(new_node, "if_")
                new_node = im.if_(
                    cond, *(self.fp_transform(branch, **kwargs) for branch in new_node.args[1:])
                )
                return new_node

>>>>>>> 72ca50d0
        return None

    def transform_propagate_nested_let(self, node: ir.FunCall, **kwargs) -> Optional[ir.Node]:
        if cpm.is_let(node):
            # `let((a, let(b, 1)(a_val)))(a)`-> `let(b, 1)(let(a, a_val)(a))`
            outer_vars = {}
            inner_vars = {}
            original_inner_expr = node.fun.expr  # type: ignore[attr-defined]  # ensured by is_let
            for arg_sym, arg in zip(node.fun.params, node.args):  # type: ignore[attr-defined]  # ensured by is_let
                assert arg_sym not in inner_vars  # TODO(tehrengruber): fix collisions
                if cpm.is_let(arg):
                    for sym, val in zip(arg.fun.params, arg.args):  # type: ignore[attr-defined]  # ensured by is_let
                        assert sym not in outer_vars  # TODO(tehrengruber): fix collisions
                        outer_vars[sym] = val
                    inner_vars[arg_sym] = arg.fun.expr  # type: ignore[attr-defined]  # ensured by is_let
                else:
                    inner_vars[arg_sym] = arg
            if outer_vars:
                return self.fp_transform(
                    im.let(*outer_vars.items())(
                        self.fp_transform(
                            im.let(*inner_vars.items())(original_inner_expr), **kwargs
                        )
                    ),
                    **kwargs,
                )
        return None

    def transform_inline_trivial_let(self, node: ir.FunCall, **kwargs) -> Optional[ir.Node]:
        if cpm.is_let(node):
            if isinstance(node.fun.expr, ir.SymRef):  # type: ignore[attr-defined]  # ensured by is_let
                # `let(a, 1)(a)` -> `1`
                for arg_sym, arg in zip(node.fun.params, node.args):  # type: ignore[attr-defined]  # ensured by is_let
                    if isinstance(node.fun.expr, ir.SymRef) and node.fun.expr.id == arg_sym.id:  # type: ignore[attr-defined]  # ensured by is_let
                        return arg
            if any(trivial_args := [isinstance(arg, (ir.SymRef, ir.Literal)) for arg in node.args]):
                return inline_lambda(node, eligible_params=trivial_args)

        return None<|MERGE_RESOLUTION|>--- conflicted
+++ resolved
@@ -50,14 +50,10 @@
 
 def _is_trivial_or_tuple_thereof_expr(node: ir.Node) -> bool:
     """
-<<<<<<< HEAD
-    Return `true` if the expr is a trivial expression or tuple thereof.
-=======
     Return `true` if the expr is a trivial expression (`SymRef` or `Literal`) or tuple thereof.
 
     Let forms with trivial body and args as well as `if` calls with trivial branches are also
     considered trivial.
->>>>>>> 72ca50d0
 
     >>> _is_trivial_or_tuple_thereof_expr(im.make_tuple("a", "b"))
     True
@@ -68,24 +64,16 @@
     ... )
     True
     """
-<<<<<<< HEAD
-=======
     if isinstance(node, (ir.SymRef, ir.Literal)):
         return True
->>>>>>> 72ca50d0
     if cpm.is_call_to(node, "make_tuple"):
         return all(_is_trivial_or_tuple_thereof_expr(arg) for arg in node.args)
     if cpm.is_call_to(node, "tuple_get"):
         return _is_trivial_or_tuple_thereof_expr(node.args[1])
-<<<<<<< HEAD
-    if isinstance(node, (ir.SymRef, ir.Literal)):
-        return True
-=======
     # This will duplicate the condition and increase the size of the tree, but this is probably
     # acceptable.
     if cpm.is_call_to(node, "if_"):
         return all(_is_trivial_or_tuple_thereof_expr(arg) for arg in node.args[1:])
->>>>>>> 72ca50d0
     if cpm.is_let(node):
         return _is_trivial_or_tuple_thereof_expr(node.fun.expr) and all(  # type: ignore[attr-defined]  # ensured by is_let
             _is_trivial_or_tuple_thereof_expr(arg) for arg in node.args
@@ -156,11 +144,7 @@
     ignore_tuple_size: bool
     flags: Flag = Flag.all()  # noqa: RUF009 [function-call-in-dataclass-default-argument]
 
-<<<<<<< HEAD
     PRESERVED_ANNEX_ATTRS = ("type", "domain")
-=======
-    PRESERVED_ANNEX_ATTRS = ("type",)
->>>>>>> 72ca50d0
 
     @classmethod
     def apply(
@@ -208,17 +192,9 @@
                 allow_undeclared_symbols=allow_undeclared_symbols,
             )
 
-<<<<<<< HEAD
         new_node = cls(ignore_tuple_size=ignore_tuple_size, flags=flags, uids=uids).visit(
             node, within_stencil=within_stencil
         )
-=======
-        new_node = cls(
-            ignore_tuple_size=ignore_tuple_size,
-            flags=flags,
-            uids=uids,
-        ).visit(node, within_stencil=within_stencil)
->>>>>>> 72ca50d0
 
         # inline to remove left-overs from LETIFY_MAKE_TUPLE_ELEMENTS. this is important
         # as otherwise two equal expressions containing a tuple will not be equal anymore
@@ -258,13 +234,9 @@
                 method = getattr(self, f"transform_{transformation.name.lower()}")
                 result = method(node, **kwargs)
                 if result is not None:
-<<<<<<< HEAD
-                    assert result is not node
-=======
                     assert (
                         result is not node
                     )  # transformation should have returned None, since nothing changed
->>>>>>> 72ca50d0
                     itir_type_inference.reinfer(result)
                     return result
         return None
@@ -397,70 +369,6 @@
     def transform_propagate_to_if_on_tuples_cps(
         self, node: ir.FunCall, **kwargs
     ) -> Optional[ir.Node]:
-<<<<<<< HEAD
-        if not cpm.is_call_to(node, "if_"):
-            for i, arg in enumerate(node.args):
-                if cpm.is_call_to(arg, "if_"):
-                    itir_type_inference.reinfer(arg)
-                    if not any(isinstance(branch.type, ts.TupleType) for branch in arg.args[1:]):
-                        continue
-
-                    cond, true_branch, false_branch = arg.args
-                    tuple_type: ts.TupleType = true_branch.type  # type: ignore[assignment]  # type ensured above
-                    tuple_len = len(tuple_type.types)
-                    itir_type_inference.reinfer(node)
-                    assert node.type
-
-                    # transform function into continuation-passing-style
-                    f_type = ts.FunctionType(
-                        pos_only_args=tuple_type.types,
-                        pos_or_kw_args={},
-                        kw_only_args={},
-                        returns=node.type,
-                    )
-                    f_params = [
-                        im.sym(self.uids.sequential_id(prefix="__ct_el_cps"), type_)
-                        for type_ in tuple_type.types
-                    ]
-                    f_args = [im.ref(param.id, param.type) for param in f_params]
-                    f_body = _with_altered_arg(node, i, im.make_tuple(*f_args))
-                    # simplify, e.g., inline trivial make_tuple args
-                    new_f_body = self.fp_transform(f_body, **kwargs)
-                    # if the function did not simplify there is nothing to gain. Skip
-                    # transformation.
-                    if new_f_body is f_body:
-                        continue
-                    # if the function is not trivial the transformation would still work, but
-                    # inlining would result in a larger tree again and we didn't didn't gain
-                    # anything compared to regular `propagate_to_if_on_tuples`. Not inling also
-                    # works, but we don't want bound lambda functions in our tree (at least right
-                    # now).
-                    if not _is_trivial_or_tuple_thereof_expr(new_f_body):
-                        continue
-                    f = im.lambda_(*f_params)(new_f_body)
-
-                    tuple_var = self.uids.sequential_id(prefix="__ct_tuple_cps")
-                    f_var = self.uids.sequential_id(prefix="__ct_cont")
-                    new_branches = []
-                    for branch in arg.args[1:]:
-                        new_branch = im.let(tuple_var, branch)(
-                            im.call(im.ref(f_var, f_type))(
-                                *(
-                                    im.tuple_get(i, im.ref(tuple_var, branch.type))
-                                    for i in range(tuple_len)
-                                )
-                            )
-                        )
-                        new_branches.append(self.fp_transform(new_branch, **kwargs))
-
-                    new_node = im.let(f_var, f)(im.if_(cond, *new_branches))
-                    new_node = inline_lambda(new_node, eligible_params=[True])
-                    assert cpm.is_call_to(new_node, "if_")
-                    new_node = im.if_(
-                        cond, *(self.fp_transform(branch, **kwargs) for branch in new_node.args[1:])
-                    )
-                    return new_node
-=======
         # The basic idea of this transformation is to remove tuples across if-stmts by rewriting
         # the expression in continuation passing style, e.g. something like a tuple reordering
         # ```
@@ -552,7 +460,6 @@
                 )
                 return new_node
 
->>>>>>> 72ca50d0
         return None
 
     def transform_propagate_nested_let(self, node: ir.FunCall, **kwargs) -> Optional[ir.Node]:
