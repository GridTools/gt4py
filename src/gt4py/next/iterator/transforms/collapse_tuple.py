# GT4Py - GridTools Framework
#
# Copyright (c) 2014-2024, ETH Zurich
# All rights reserved.
#
# Please, refer to the LICENSE file in the root directory.
# SPDX-License-Identifier: BSD-3-Clause

from __future__ import annotations

import dataclasses
import enum
import functools
import operator
import re
from typing import Literal, Optional

from gt4py import eve
from gt4py.eve import utils as eve_utils
from gt4py.next import common
from gt4py.next.iterator import ir, ir as itir
from gt4py.next.iterator.ir_utils import (
    common_pattern_matcher as cpm,
    ir_makers as im,
    misc as ir_misc,
)
from gt4py.next.iterator.transforms import fixed_point_transformation, inline_lifts
from gt4py.next.iterator.transforms.inline_lambdas import InlineLambdas, inline_lambda
from gt4py.next.iterator.type_system import (
    inference as itir_type_inference,
    type_specifications as it_ts,
)
from gt4py.next.type_system import type_info, type_specifications as ts


<<<<<<< HEAD
def _with_altered_arg(node: itir.FunCall, arg_idx: int, new_arg: itir.Expr | str):
    """Given a ititir.FunCall return a new call with one of its argument replaced."""
    return itir.FunCall(
        fun=node.fun,
        args=[arg if i != arg_idx else im.ensure_expr(new_arg) for i, arg in enumerate(node.args)],
    )


def _with_altered_iterator_element_type(
    type_: it_ts.IteratorType, new_el_type: ts.DataType
) -> it_ts.IteratorType:
    return it_ts.IteratorType(
        position_dims=type_.position_dims, defined_dims=type_.defined_dims, element_type=new_el_type
    )


def _with_altered_iterator_position_dims(
    type_: it_ts.IteratorType, new_position_dims: list[common.Dimension] | Literal["unknown"]
) -> it_ts.IteratorType:
    return it_ts.IteratorType(
        position_dims=new_position_dims,
        defined_dims=type_.defined_dims,
        element_type=type_.element_type,
    )


def _is_trivial_make_tuple_call(node: itir.Expr):
=======
def _is_trivial_make_tuple_call(node: ir.Expr):
>>>>>>> 3b2fa2c2
    """Return if node is a `make_tuple` call with all elements `SymRef`s, `Literal`s or tuples thereof."""
    if not cpm.is_call_to(node, "make_tuple"):
        return False
    if not all(_is_trivial_or_tuple_thereof_expr(arg) for arg in node.args):
        return False
    return True


def _is_trivial_or_tuple_thereof_expr(node: itir.Node) -> bool:
    """
    Return `true` if the expr is a trivial expression (`SymRef` or `Literal`) or tuple thereof.

    Let forms with trivial body and args as well as `if` calls with trivial branches are also
    considered trivial.

    >>> _is_trivial_or_tuple_thereof_expr(im.make_tuple("a", "b"))
    True
    >>> _is_trivial_or_tuple_thereof_expr(im.tuple_get(1, "a"))
    True
    >>> _is_trivial_or_tuple_thereof_expr(
    ...     im.let("t", im.make_tuple("a", "b"))(im.tuple_get(1, "t"))
    ... )
    True
    """
    if isinstance(node, (itir.SymRef, itir.Literal)):
        return True
    if cpm.is_call_to(node, "make_tuple"):
        return all(_is_trivial_or_tuple_thereof_expr(arg) for arg in node.args)
    if cpm.is_call_to(node, "tuple_get"):
        return _is_trivial_or_tuple_thereof_expr(node.args[1])
    # This will duplicate the condition and increase the size of the tree, but this is probably
    # acceptable.
    if cpm.is_call_to(node, "if_"):
        return all(_is_trivial_or_tuple_thereof_expr(arg) for arg in node.args[1:])
    if cpm.is_let(node):
        return _is_trivial_or_tuple_thereof_expr(node.fun.expr) and all(  # type: ignore[attr-defined]  # ensured by is_let
            _is_trivial_or_tuple_thereof_expr(arg) for arg in node.args
        )
    return False


def _flattened_as_fieldop_param_el_name(param: str, idx: int) -> str:
    prefix = "__ct_flat_el_"

    # keep the original param name, but skip prefix from previous flattenings
    if param.startswith(prefix):
        parent_idx, suffix = re.split(r"_(?!\d)", param[len(prefix) :], maxsplit=1)
        prefix = f"{prefix}{parent_idx}_"
    else:
        suffix = param

    return f"{prefix}{idx}_{suffix}"


# TODO(tehrengruber): Conceptually the structure of this pass makes sense: Visit depth first,
#  transform each node until no transformations apply anymore, whenever a node is to be transformed
#  go through all available transformation and apply them. However the final result here still
#  reads a little convoluted and is also different to how we write other transformations. We
#  should revisit the pattern here and try to find a more general mechanism.
@dataclasses.dataclass(frozen=True, kw_only=True)
class CollapseTuple(
    fixed_point_transformation.FixedPointTransformation, eve.PreserveLocationVisitor
):
    """
    Simplifies `make_tuple`, `tuple_get` calls.

      - `make_tuple(tuple_get(0, t), tuple_get(1, t), ..., tuple_get(N-1,t))` -> `t`
      - `tuple_get(i, make_tuple(e_0, e_1, ..., e_i, ..., e_N))` -> `e_i`
    """

    # TODO(tehrengruber): This Flag mechanism is a little low level. What we actually want
    #   is something like a pass manager, where for each pattern we have a corresponding
    #   transformation, etc.
    class Transformation(enum.Flag):
        #: `make_tuple(tuple_get(0, t), tuple_get(1, t), ..., tuple_get(N-1,t))` -> `t`
        COLLAPSE_MAKE_TUPLE_TUPLE_GET = enum.auto()
        #: `tuple_get(i, make_tuple(e_0, e_1, ..., e_i, ..., e_N))` -> `e_i`
        COLLAPSE_TUPLE_GET_MAKE_TUPLE = enum.auto()
        #: `tuple_get(i, let(...)(make_tuple()))` -> `let(...)(tuple_get(i, make_tuple()))`
        PROPAGATE_TUPLE_GET = enum.auto()
        #: `{1, 2}` -> `(λ(_tuple_el_1, _tuple_el_2) → {_tuple_el_1, _tuple_el_2})(1, 2)`
        LETIFY_MAKE_TUPLE_ELEMENTS = enum.auto()
        #: `let(tup, {trivial_expr1, trivial_expr2})(foo(tup))`
        #:  -> `foo({trivial_expr1, trivial_expr2})`
        INLINE_TRIVIAL_MAKE_TUPLE = enum.auto()
        #:  Similar as `PROPAGATE_TO_IF_ON_TUPLES`, but propagates in the opposite direction, i.e.
        #:  into the tree, allowing removal of tuple expressions across `if_` calls without
        #:  increasing the size of the tree. This is particularly important for `if` statements
        #:  in the frontend, where outwards propagation can have devastating effects on the tree
        #:  size, without any gained optimization potential. For example
        #:  ```
        #:   complex_lambda(if cond1
        #:     if cond2
        #:       {...}
        #:     else:
        #:       {...}
        #:   else
        #:     {...})
        #:  ```
        #:  is problematic, since `PROPAGATE_TO_IF_ON_TUPLES` would propagate and hence duplicate
        #:  `complex_lambda` three times, while we only want to get rid of the tuple expressions
        #:  inside of the `if_`s.
        #:  Note that this transformation is not mutually exclusive to `PROPAGATE_TO_IF_ON_TUPLES`.
        PROPAGATE_TO_IF_ON_TUPLES_CPS = enum.auto()
        #: `(if cond then {1, 2} else {3, 4})[0]` -> `if cond then {1, 2}[0] else {3, 4}[0]`
        PROPAGATE_TO_IF_ON_TUPLES = enum.auto()
        #: `let((a, let(b, 1)(a_val)))(a)`-> `let(b, 1)(let(a, a_val)(a))`
        PROPAGATE_NESTED_LET = enum.auto()
        #: `let(a, 1)(a)` -> `1` or `let(a, b)(f(a))` -> `f(a)`
        INLINE_TRIVIAL_LET = enum.auto()
        #: `as_fieldop(λ(t) → ·t[0]+·t[1])({a, b})` -> `as_fieldop(λ(a, b) → ·a+·b)(a, b)`
        FLATTEN_AS_FIELDOP_ARGS = enum.auto()
        #: `let(a, b[1])(a)` -> `b[1]`
        INLINE_TRIVIAL_TUPLE_LET_VAR = enum.auto()

        @classmethod
        def all(self) -> CollapseTuple.Transformation:
            return functools.reduce(operator.or_, self.__members__.values())

    uids: eve_utils.UIDGenerator
    ignore_tuple_size: bool
    enabled_transformations: Transformation = Transformation.all()  # noqa: RUF009 [function-call-in-dataclass-default-argument]

    PRESERVED_ANNEX_ATTRS = ("type", "domain")

    @classmethod
    def apply(
        cls,
        node: itir.Node,
        *,
        ignore_tuple_size: bool = False,
        remove_letified_make_tuple_elements: bool = True,
        offset_provider_type: Optional[common.OffsetProviderType] = None,
        within_stencil: Optional[bool] = None,
        # manually passing enabled transformations is mostly for allowing separate testing of the modes
        enabled_transformations: Optional[Transformation] = None,
        # allow sym references without a symbol declaration, mostly for testing
        allow_undeclared_symbols: bool = False,
        uids: Optional[eve_utils.UIDGenerator] = None,
    ) -> itir.Node:
        """
        Simplifies `make_tuple`, `tuple_get` calls.

        Arguments:
            node: The node to transform.

        Keyword arguments:
            ignore_tuple_size: Apply the transformation even if length of the inner tuple is greater
                than the length of the outer tuple.
            remove_letified_make_tuple_elements: Run `InlineLambdas` as a post-processing step
                to remove left-overs from `LETIFY_MAKE_TUPLE_ELEMENTS` transformation.
                `(λ(_tuple_el_1, _tuple_el_2) → {_tuple_el_1, _tuple_el_2})(1, 2)` -> {1, 2}`
        """
        enabled_transformations = enabled_transformations or cls.enabled_transformations
        offset_provider_type = offset_provider_type or {}
        uids = uids or eve_utils.UIDGenerator()

        if isinstance(node, itir.Program):
            within_stencil = False
        assert within_stencil in [
            True,
            False,
        ], "Parameter 'within_stencil' mandatory if node is not a 'Program'."

        if not ignore_tuple_size:
            node = itir_type_inference.infer(
                node,
                offset_provider_type=offset_provider_type,
                allow_undeclared_symbols=allow_undeclared_symbols,
            )

        new_node = cls(
            ignore_tuple_size=ignore_tuple_size,
            enabled_transformations=enabled_transformations,
            uids=uids,
        ).visit(node, within_stencil=within_stencil)

        # inline to remove left-overs from LETIFY_MAKE_TUPLE_ELEMENTS. this is important
        # as otherwise two equal expressions containing a tuple will not be equal anymore
        # and the CSE pass can not remove them.
        # TODO(tehrengruber): test case for `scan(lambda carry: {1, 2})`
        #  (see solve_nonhydro_stencil_52_like_z_q_tup)
        if remove_letified_make_tuple_elements:
            new_node = InlineLambdas.apply(
                new_node, opcount_preserving=True, force_inline_lambda_args=False
            )

        return new_node

    def visit(self, node, **kwargs):
        if cpm.is_call_to(node, "as_fieldop"):
            kwargs = {**kwargs, "within_stencil": True}

        return super().visit(node, **kwargs)

    def transform_collapse_make_tuple_tuple_get(
        self, node: itir.FunCall, **kwargs
    ) -> Optional[itir.Node]:
        if cpm.is_call_to(node, "make_tuple") and all(
            cpm.is_call_to(arg, "tuple_get") for arg in node.args
        ):
            # `make_tuple(tuple_get(0, t), tuple_get(1, t), ..., tuple_get(N-1,t))` -> `t`
            assert isinstance(node.args[0], itir.FunCall)
            first_expr = node.args[0].args[1]

            for i, v in enumerate(node.args):
                assert isinstance(v, itir.FunCall)
                assert isinstance(v.args[0], itir.Literal)
                if not (int(v.args[0].value) == i and ir_misc.is_equal(v.args[1], first_expr)):
                    # tuple argument differs, just continue with the rest of the tree
                    return None

            itir_type_inference.reinfer(first_expr)  # type is needed so reinfer on-demand
            assert self.ignore_tuple_size or isinstance(
                first_expr.type, (ts.TupleType, ts.DeferredType)
            )
            if self.ignore_tuple_size or (
                isinstance(first_expr.type, ts.TupleType)
                and len(first_expr.type.types) == len(node.args)
            ):
                return first_expr
        return None

    def transform_collapse_tuple_get_make_tuple(
        self, node: itir.FunCall, **kwargs
    ) -> Optional[itir.Node]:
        if (
            cpm.is_call_to(node, "tuple_get")
            and isinstance(node.args[0], itir.Literal)
            and cpm.is_call_to(node.args[1], "make_tuple")
        ):
            # `tuple_get(i, make_tuple(e_0, e_1, ..., e_i, ..., e_N))` -> `e_i`
            assert not node.args[0].type or type_info.is_integer(node.args[0].type)
            make_tuple_call = node.args[1]
            idx = int(node.args[0].value)
            assert idx < len(
                make_tuple_call.args
            ), f"Index {idx} is out of bounds for tuple of size {len(make_tuple_call.args)}"
            return node.args[1].args[idx]
        return None

    def transform_propagate_tuple_get(self, node: itir.FunCall, **kwargs) -> Optional[itir.Node]:
        if cpm.is_call_to(node, "tuple_get") and isinstance(node.args[0], itir.Literal):
            # TODO(tehrengruber): extend to general symbols as long as the tail call in the let
            #   does not capture
            # `tuple_get(i, let(...)(make_tuple()))` -> `let(...)(tuple_get(i, make_tuple()))`
            if cpm.is_let(node.args[1]):
                idx, let_expr = node.args
                return im.call(
                    im.lambda_(*let_expr.fun.params)(  # type: ignore[attr-defined]  # ensured by is_let
                        self.fp_transform(im.tuple_get(idx.value, let_expr.fun.expr), **kwargs)  # type: ignore[attr-defined]  # ensured by is_let
                    )
                )(
                    *let_expr.args  # type: ignore[attr-defined]  # ensured by is_let
                )
            elif cpm.is_call_to(node.args[1], "if_"):
                idx = node.args[0]
                cond, true_branch, false_branch = node.args[1].args
                return im.if_(
                    cond,
                    self.fp_transform(im.tuple_get(idx.value, true_branch), **kwargs),
                    self.fp_transform(im.tuple_get(idx.value, false_branch), **kwargs),
                )
        return None

    def transform_letify_make_tuple_elements(
        self, node: itir.Node, **kwargs
    ) -> Optional[itir.Node]:
        if cpm.is_call_to(node, "make_tuple"):
            # `make_tuple(expr1, expr1)`
            # -> `let((_tuple_el_1, expr1), (_tuple_el_2, expr2))(make_tuple(_tuple_el_1, _tuple_el_2))`
            bound_vars: dict[itir.Sym, itir.Expr] = {}
            new_args: list[itir.Expr] = []
            for arg in node.args:
                if cpm.is_call_to(node, "make_tuple") and not _is_trivial_make_tuple_call(node):
                    el_name = self.uids.sequential_id(prefix="__ct_el")
                    new_args.append(im.ref(el_name, arg.type))
                    bound_vars[im.sym(el_name, arg.type)] = arg
                else:
                    new_args.append(arg)

            if bound_vars:
                return self.fp_transform(
                    im.let(*bound_vars.items())(im.call(node.fun)(*new_args)), **kwargs
                )
        return None

    def transform_inline_trivial_make_tuple(self, node: itir.Node, **kwargs) -> Optional[itir.Node]:
        if cpm.is_let(node):
            # `let(tup, make_tuple(trivial_expr1, trivial_expr2))(foo(tup))`
            #  -> `foo(make_tuple(trivial_expr1, trivial_expr2))`
            eligible_params = [_is_trivial_make_tuple_call(arg) for arg in node.args]
            if any(eligible_params):
                return self.visit(inline_lambda(node, eligible_params=eligible_params), **kwargs)
        return None

    def transform_propagate_to_if_on_tuples(
        self, node: itir.FunCall, **kwargs
    ) -> Optional[itir.Node]:
        if kwargs["within_stencil"]:
            # TODO(tehrengruber): This significantly increases the size of the tree. Skip transformation
            #  in local-view for now. Revisit.
            return None

        if isinstance(node, itir.FunCall) and not cpm.is_call_to(node, "if_"):
            # TODO(tehrengruber): Only inline if type of branch value is a tuple.
            # Examples:
            # `(if cond then {1, 2} else {3, 4})[0]` -> `if cond then {1, 2}[0] else {3, 4}[0]`
            # `let (b, if cond then {1, 2} else {3, 4})) b[0]`
            #  -> `if cond then let(b, {1, 2})(b[0]) else let(b, {3, 4})(b[0])`
            for i, arg in enumerate(node.args):
                if cpm.is_call_to(arg, "if_"):
                    cond, true_branch, false_branch = arg.args
                    new_true_branch = self.fp_transform(
                        ir_misc.with_altered_arg(node, i, true_branch), **kwargs
                    )
                    new_false_branch = self.fp_transform(
                        ir_misc.with_altered_arg(node, i, false_branch), **kwargs
                    )
                    return im.if_(cond, new_true_branch, new_false_branch)
        return None

    def transform_propagate_to_if_on_tuples_cps(
        self, node: itir.FunCall, **kwargs
    ) -> Optional[itir.Node]:
        # The basic idea of this transformation is to remove tuples across if-stmts by rewriting
        # the expression in continuation passing style, e.g. something like a tuple reordering
        # ```
        # let t = if True then {1, 2} else {3, 4} in
        #   {t[1], t[0]})
        # end
        # ```
        # is rewritten into:
        # ```
        # let cont = λ(el0, el1) → {el1, el0} in
        #  if True then cont(1, 2) else cont(3, 4)
        # end
        # ```
        # Note how the `make_tuple` call argument of the `if` disappears. Since lambda functions
        # are currently inlined (due to limitations of the domain inference) we will only
        # gain something compared `PROPAGATE_TO_IF_ON_TUPLES` if the continuation `cont` is trivial,
        # e.g. a `make_tuple` call like in the example. In that case we can inline the trivial
        # continuation and end up with an only moderately larger tree, e.g.
        # `if True then {2, 1} else {4, 3}`. The examples in the comments below all refer to this
        # tuple reordering example here.

        if not isinstance(node, itir.FunCall) or cpm.is_call_to(node, "if_"):
            return None

        # The first argument that is eligible also transforms all remaining args (They will be
        # part of the continuation which is recursively transformed).
        for i, arg in enumerate(node.args):
            if cpm.is_call_to(arg, "if_"):
                itir_type_inference.reinfer(arg)

                cond, true_branch, false_branch = arg.args  # e.g. `True`, `{1, 2}`, `{3, 4}`
                if not any(
                    isinstance(branch.type, ts.TupleType) for branch in [true_branch, false_branch]
                ):
                    continue
                tuple_type: ts.TupleType = true_branch.type  # type: ignore[assignment]  # type ensured above
                tuple_len = len(tuple_type.types)

                # build and simplify continuation, e.g. λ(el0, el1) → {el1, el0}
                itir_type_inference.reinfer(node)
                assert node.type
                f_type = ts.FunctionType(  # type of continuation in order to keep full type info
                    pos_only_args=tuple_type.types,
                    pos_or_kw_args={},
                    kw_only_args={},
                    returns=node.type,
                )
                f_params = [
                    im.sym(self.uids.sequential_id(prefix="__ct_el_cps"), type_)
                    for type_ in tuple_type.types
                ]
                f_args = [im.ref(param.id, param.type) for param in f_params]
                f_body = ir_misc.with_altered_arg(node, i, im.make_tuple(*f_args))
                # simplify, e.g., inline trivial make_tuple args
                new_f_body = self.fp_transform(f_body, **kwargs)
                # if the continuation did not simplify there is nothing to gain. Skip
                # transformation of this argument.
                if new_f_body is f_body:
                    continue
                # if the function is not trivial the transformation we would create a larger tree
                # after inlining so we skip transformation this argument.
                if not _is_trivial_or_tuple_thereof_expr(new_f_body):
                    continue
                f = im.lambda_(*f_params)(new_f_body)

                # this is the symbol refering to the tuple value inside the two branches of the
                # if, e.g. a symbol refering to `{1, 2}` and `{3, 4}` respectively
                tuple_var = self.uids.sequential_id(prefix="__ct_tuple_cps")
                # this is the symbol refering to our continuation, e.g. `cont` in our example.
                f_var = self.uids.sequential_id(prefix="__ct_cont")
                new_branches = []
                for branch in [true_branch, false_branch]:
                    new_branch = im.let(tuple_var, branch)(
                        im.call(im.ref(f_var, f_type))(  # call to the continuation
                            *(
                                im.tuple_get(i, im.ref(tuple_var, branch.type))
                                for i in range(tuple_len)
                            )
                        )
                    )
                    new_branches.append(self.fp_transform(new_branch, **kwargs))

                # assemble everything together
                new_node = im.let(f_var, f)(im.if_(cond, *new_branches))
                new_node = inline_lambda(new_node, eligible_params=[True])
                assert cpm.is_call_to(new_node, "if_")
                new_node = im.if_(
                    cond, *(self.fp_transform(branch, **kwargs) for branch in new_node.args[1:])
                )
                return new_node

        return None

    def transform_propagate_nested_let(self, node: itir.FunCall, **kwargs) -> Optional[itir.Node]:
        if cpm.is_let(node):
            # `let((a, let(b, 1)(a_val)))(a)`-> `let(b, 1)(let(a, a_val)(a))`
            outer_vars = {}
            inner_vars = {}
            original_inner_expr = node.fun.expr  # type: ignore[attr-defined]  # ensured by is_let
            for arg_sym, arg in zip(node.fun.params, node.args):  # type: ignore[attr-defined]  # ensured by is_let
                assert arg_sym not in inner_vars  # TODO(tehrengruber): fix collisions
                if cpm.is_let(arg):
                    for sym, val in zip(arg.fun.params, arg.args):  # type: ignore[attr-defined]  # ensured by is_let
                        assert sym not in outer_vars  # TODO(tehrengruber): fix collisions
                        outer_vars[sym] = val
                    inner_vars[arg_sym] = arg.fun.expr  # type: ignore[attr-defined]  # ensured by is_let
                else:
                    inner_vars[arg_sym] = arg
            if outer_vars:
                return self.fp_transform(
                    im.let(*outer_vars.items())(
                        self.fp_transform(
                            im.let(*inner_vars.items())(original_inner_expr), **kwargs
                        )
                    ),
                    **kwargs,
                )
        return None

    def transform_inline_trivial_let(self, node: itir.FunCall, **kwargs) -> Optional[itir.Node]:
        if cpm.is_let(node):
            if isinstance(node.fun.expr, itir.SymRef):  # type: ignore[attr-defined]  # ensured by is_let
                # `let(a, 1)(a)` -> `1`
                for arg_sym, arg in zip(node.fun.params, node.args):  # type: ignore[attr-defined]  # ensured by is_let
                    if isinstance(node.fun.expr, itir.SymRef) and node.fun.expr.id == arg_sym.id:  # type: ignore[attr-defined]  # ensured by is_let
                        return arg
            if any(
                trivial_args := [isinstance(arg, (itir.SymRef, itir.Literal)) for arg in node.args]
            ):
                return inline_lambda(node, eligible_params=trivial_args)

        return None

    def transform_inline_trivial_tuple_let_var(self, node: ir.Node, **kwargs) -> Optional[ir.Node]:
        if cpm.is_let(node):
            if any(trivial_args := [_is_trivial_or_tuple_thereof_expr(arg) for arg in node.args]):
                return inline_lambda(node, eligible_params=trivial_args)
        return None

    # TODO(tehrengruber): This is a transformation that should be executed before visiting the children. Then
    #  revisiting the body would not be needed.
    def transform_flatten_as_fieldop_args(
        self, node: itir.FunCall, **kwargs
    ) -> Optional[itir.Node]:
        # `as_fieldop(λ(t) → ·t[0]+·t[1])({a, b})` -> `as_fieldop(λ(a, b) → ·a+·b)(a, b)`
        if not cpm.is_applied_as_fieldop(node):
            return None

        for arg in node.args:
            itir_type_inference.reinfer(arg)

        if not any(isinstance(arg.type, ts.TupleType) for arg in node.args):
            return None

        node = ir_misc.canonicalize_as_fieldop(node)
        stencil, restore_scan = ir_misc.unwrap_scan(
            node.fun.args[0]  # type: ignore[attr-defined] # ensured by cpm.is_applied_as_fieldop
        )

        new_body = stencil.expr
        domain = node.fun.args[1] if len(node.fun.args) > 1 else None  # type: ignore[attr-defined] # ensured by cpm.is_applied_as_fieldop
        remapped_args: dict[
            itir.Sym, itir.Expr
        ] = {}  # contains the arguments that are remapped, e.g. `{a, b}`
        new_params: list[itir.Sym] = []
        new_args: list[itir.Expr] = []
        for param, arg in zip(stencil.params, node.args, strict=True):
            if isinstance(arg.type, ts.TupleType):
                ref_to_remapped_arg = im.ref(f"__ct_flat_remapped_{len(remapped_args)}", arg.type)
                remapped_args[im.sym(ref_to_remapped_arg.id, arg.type)] = arg
                new_params_inner, lift_params = [], []
                for i, type_ in enumerate(param.type.element_type.types):
                    new_param = im.sym(
                        _flattened_as_fieldop_param_el_name(param.id, i),
                        _with_altered_iterator_element_type(param.type, type_),
                    )
                    lift_params.append(
                        im.sym(
                            new_param.id,
                            _with_altered_iterator_position_dims(new_param.type, "unknown"),  # type: ignore[arg-type]  # always in IteratorType
                        )
                    )
                    new_params_inner.append(new_param)
                    new_args.append(im.tuple_get(i, ref_to_remapped_arg))

                # an iterator that substitutes the original (tuple) iterator, e.g. `t`. Built
                # from the new parameters which are the elements of `t`.
                param_substitute = im.lift(
                    im.lambda_(*lift_params)(
                        im.make_tuple(*[im.deref(im.ref(p.id, p.type)) for p in lift_params])
                    )
                )(*[im.ref(p.id, p.type) for p in new_params_inner])

                new_body = im.let(param.id, param_substitute)(new_body)
                # note: the lift is trivial so inlining it is not an issue with respect to tree size
                new_body = inline_lambda(new_body, force_inline_lift_args=True)

                new_params.extend(new_params_inner)
            else:
                new_params.append(param)
                new_args.append(arg)

        # remove lifts again
        new_body = inline_lifts.InlineLifts(
            flags=inline_lifts.InlineLifts.Flag.INLINE_DEREF_LIFT
            | inline_lifts.InlineLifts.Flag.PROPAGATE_SHIFT
        ).visit(new_body)
        new_body = self.visit(new_body, **kwargs)
        new_stencil = restore_scan(im.lambda_(*new_params)(new_body))

        return im.let(*remapped_args.items())(im.as_fieldop(new_stencil, domain)(*new_args))<|MERGE_RESOLUTION|>--- conflicted
+++ resolved
@@ -33,15 +33,6 @@
 from gt4py.next.type_system import type_info, type_specifications as ts
 
 
-<<<<<<< HEAD
-def _with_altered_arg(node: itir.FunCall, arg_idx: int, new_arg: itir.Expr | str):
-    """Given a ititir.FunCall return a new call with one of its argument replaced."""
-    return itir.FunCall(
-        fun=node.fun,
-        args=[arg if i != arg_idx else im.ensure_expr(new_arg) for i, arg in enumerate(node.args)],
-    )
-
-
 def _with_altered_iterator_element_type(
     type_: it_ts.IteratorType, new_el_type: ts.DataType
 ) -> it_ts.IteratorType:
@@ -61,9 +52,6 @@
 
 
 def _is_trivial_make_tuple_call(node: itir.Expr):
-=======
-def _is_trivial_make_tuple_call(node: ir.Expr):
->>>>>>> 3b2fa2c2
     """Return if node is a `make_tuple` call with all elements `SymRef`s, `Literal`s or tuples thereof."""
     if not cpm.is_call_to(node, "make_tuple"):
         return False
