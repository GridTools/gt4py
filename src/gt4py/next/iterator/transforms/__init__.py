--- conflicted
+++ resolved
@@ -6,19 +6,11 @@
 # Please, refer to the LICENSE file in the root directory.
 # SPDX-License-Identifier: BSD-3-Clause
 
-<<<<<<< HEAD
-from gt4py.next.iterator.transforms.pass_manager import apply_common_transforms
-
-
-__all__ = ["apply_common_transforms"]
-=======
 from gt4py.next.iterator.transforms.pass_manager import (
     ITIRTransform,
-    LiftMode,
     apply_common_transforms,
     apply_fieldview_transforms,
 )
 
 
-__all__ = ["apply_common_transforms", "apply_fieldview_transforms", "LiftMode", "ITIRTransform"]
->>>>>>> 692c14b7
+__all__ = ["apply_common_transforms", "apply_fieldview_transforms", "ITIRTransform"]