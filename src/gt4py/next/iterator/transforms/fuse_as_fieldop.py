# GT4Py - GridTools Framework
#
# Copyright (c) 2014-2024, ETH Zurich
# All rights reserved.
#
# Please, refer to the LICENSE file in the root directory.
# SPDX-License-Identifier: BSD-3-Clause

import dataclasses
from typing import Optional

from gt4py import eve
from gt4py.eve import utils as eve_utils
from gt4py.next import common
from gt4py.next.iterator import ir as itir
from gt4py.next.iterator.ir_utils import common_pattern_matcher as cpm, ir_makers as im
from gt4py.next.iterator.transforms import (
    inline_center_deref_lift_vars,
    inline_lambdas,
    inline_lifts,
    trace_shifts,
)
from gt4py.next.iterator.type_system import inference as type_inference
from gt4py.next.type_system import type_info, type_specifications as ts


def _merge_arguments(
    args1: dict[str, itir.Expr], arg2: dict[str, itir.Expr]
) -> dict[str, itir.Expr]:
    new_args = {**args1}
    for stencil_param, stencil_arg in arg2.items():
        if stencil_param not in new_args:
            new_args[stencil_param] = stencil_arg
        else:
            assert new_args[stencil_param] == stencil_arg
    return new_args


def _canonicalize_as_fieldop(expr: itir.FunCall) -> itir.FunCall:
    """
    Canonicalize applied `as_fieldop`s.

    In case the stencil argument is a `deref` wrap it into a lambda such that we have a unified
    format to work with (e.g. each parameter has a name without the need to special case).
    """
    assert cpm.is_applied_as_fieldop(expr)

    stencil = expr.fun.args[0]  # type: ignore[attr-defined]
    domain = expr.fun.args[1] if len(expr.fun.args) > 1 else None  # type: ignore[attr-defined]
    if cpm.is_ref_to(stencil, "deref"):
        stencil = im.lambda_("arg")(im.deref("arg"))
        new_expr = im.as_fieldop(stencil, domain)(*expr.args)
        type_inference.copy_type(from_=expr, to=new_expr, allow_untyped=True)

        return new_expr

    return expr


def _is_tuple_expr_of_literals(expr: itir.Expr):
    if cpm.is_call_to(expr, "make_tuple"):
        return all(_is_tuple_expr_of_literals(arg) for arg in expr.args)
    if cpm.is_call_to(expr, "tuple_get"):
        return _is_tuple_expr_of_literals(expr.args[1])
    return isinstance(expr, itir.Literal)


def _inline_as_fieldop_arg(
    arg: itir.Expr, *, uids: eve_utils.UIDGenerator
) -> tuple[itir.Expr, dict[str, itir.Expr]]:
    assert cpm.is_applied_as_fieldop(arg)
    arg = _canonicalize_as_fieldop(arg)

    stencil, *_ = arg.fun.args  # type: ignore[attr-defined]  # ensured by `is_applied_as_fieldop`
    inner_args: list[itir.Expr] = arg.args
    extracted_args: dict[str, itir.Expr] = {}  # mapping from outer-stencil param to arg

    stencil_params: list[itir.Sym] = []
    stencil_body: itir.Expr = stencil.expr

    for inner_param, inner_arg in zip(stencil.params, inner_args, strict=True):
        if isinstance(inner_arg, itir.SymRef):
            stencil_params.append(inner_param)
            extracted_args[inner_arg.id] = inner_arg
        elif isinstance(inner_arg, itir.Literal):
            # note: only literals, not all scalar expressions are required as it doesn't make sense
            # for them to be computed per grid point.
            stencil_body = im.let(inner_param, im.promote_to_const_iterator(inner_arg))(
                stencil_body
            )
        else:
            # a scalar expression, a previously not inlined `as_fieldop` call or an opaque
            # expression e.g. containing a tuple
            stencil_params.append(inner_param)
            new_outer_stencil_param = uids.sequential_id(prefix="__iasfop")
            extracted_args[new_outer_stencil_param] = inner_arg

    return im.lift(im.lambda_(*stencil_params)(stencil_body))(
        *extracted_args.keys()
    ), extracted_args


def fuse_as_fieldop(
    expr: itir.Expr, eligible_args: list[bool], *, uids: eve_utils.UIDGenerator
) -> itir.Expr:
    assert cpm.is_applied_as_fieldop(expr) and isinstance(expr.fun.args[0], itir.Lambda)  # type: ignore[attr-defined]  # ensured by is_applied_as_fieldop

    stencil: itir.Lambda = expr.fun.args[0]  # type: ignore[attr-defined]  # ensured by is_applied_as_fieldop
    domain = expr.fun.args[1] if len(expr.fun.args) > 1 else None  # type: ignore[attr-defined]  # ensured by is_applied_as_fieldop

    args: list[itir.Expr] = expr.args

    new_args: dict[str, itir.Expr] = {}
    new_stencil_body: itir.Expr = stencil.expr

    for eligible, stencil_param, arg in zip(eligible_args, stencil.params, args, strict=True):
        if eligible:
            if cpm.is_applied_as_fieldop(arg):
                pass
            elif cpm.is_call_to(arg, "if_"):
                # TODO(tehrengruber): revisit if we want to inline if_
                type_ = arg.type
                arg = im.op_as_fieldop("if_")(*arg.args)
                arg.type = type_
            elif _is_tuple_expr_of_literals(arg):
                arg = im.op_as_fieldop(im.lambda_()(arg))()
            else:
                raise NotImplementedError()

            inline_expr, extracted_args = _inline_as_fieldop_arg(arg, uids=uids)

            new_stencil_body = im.let(stencil_param, inline_expr)(new_stencil_body)

            new_args = _merge_arguments(new_args, extracted_args)
        else:
            # just a safety check if typing information is available
            if arg.type and not isinstance(arg.type, ts.DeferredType):
                assert isinstance(arg.type, ts.TypeSpec)
                dtype = type_info.apply_to_primitive_constituents(type_info.extract_dtype, arg.type)
                assert not isinstance(dtype, it_ts.ListType)
            new_param: str
            if isinstance(
                arg, itir.SymRef
            ):  # use name from outer scope (optional, just to get a nice IR)
                new_param = arg.id
                new_stencil_body = im.let(stencil_param.id, arg.id)(new_stencil_body)
            else:
                new_param = stencil_param.id
            new_args = _merge_arguments(new_args, {new_param: arg})

    new_node = im.as_fieldop(im.lambda_(*new_args.keys())(new_stencil_body), domain)(
        *new_args.values()
    )

    # simplify stencil directly to keep the tree small
    new_node = inline_center_deref_lift_vars.InlineCenterDerefLiftVars.apply(
        new_node
    )  # to keep the tree small
    new_node = inline_lambdas.InlineLambdas.apply(
        new_node, opcount_preserving=True, force_inline_lift_args=True
    )
    new_node = inline_lifts.InlineLifts().visit(new_node)

    type_inference.copy_type(from_=expr, to=new_node, allow_untyped=True)

    return new_node


@dataclasses.dataclass
class FuseAsFieldOp(eve.NodeTranslator):
    """
    Merge multiple `as_fieldop` calls into one.

    >>> from gt4py import next as gtx
    >>> from gt4py.next.iterator.ir_utils import ir_makers as im
    >>> IDim = gtx.Dimension("IDim")
    >>> field_type = ts.FieldType(dims=[IDim], dtype=ts.ScalarType(kind=ts.ScalarKind.INT32))
    >>> d = im.domain("cartesian_domain", {IDim: (0, 1)})
    >>> nested_as_fieldop = im.op_as_fieldop("plus", d)(
    ...     im.op_as_fieldop("multiplies", d)(
    ...         im.ref("inp1", field_type), im.ref("inp2", field_type)
    ...     ),
    ...     im.ref("inp3", field_type),
    ... )
    >>> print(nested_as_fieldop)
    as_fieldop(λ(__arg0, __arg1) → ·__arg0 + ·__arg1, c⟨ IDimₕ: [0, 1[ ⟩)(
      as_fieldop(λ(__arg0, __arg1) → ·__arg0 × ·__arg1, c⟨ IDimₕ: [0, 1[ ⟩)(inp1, inp2), inp3
    )
    >>> print(
    ...     FuseAsFieldOp.apply(
    ...         nested_as_fieldop, offset_provider_type={}, allow_undeclared_symbols=True
    ...     )
    ... )
    as_fieldop(λ(inp1, inp2, inp3) → ·inp1 × ·inp2 + ·inp3, c⟨ IDimₕ: [0, 1[ ⟩)(inp1, inp2, inp3)
    """  # noqa: RUF002  # ignore ambiguous multiplication character

    uids: eve_utils.UIDGenerator

    @classmethod
    def apply(
        cls,
        node: itir.Program,
        *,
        offset_provider_type: common.OffsetProviderType,
        uids: Optional[eve_utils.UIDGenerator] = None,
        allow_undeclared_symbols=False,
    ):
        node = type_inference.infer(
            node,
            offset_provider_type=offset_provider_type,
            allow_undeclared_symbols=allow_undeclared_symbols,
        )

        if not uids:
            uids = eve_utils.UIDGenerator()

        return cls(uids=uids).visit(node)

    def visit_FunCall(self, node: itir.FunCall):
        node = self.generic_visit(node)

        if cpm.is_call_to(node.fun, "as_fieldop"):
            node = _canonicalize_as_fieldop(node)

        if cpm.is_call_to(node.fun, "as_fieldop") and isinstance(node.fun.args[0], itir.Lambda):
            stencil: itir.Lambda = node.fun.args[0]
            args: list[itir.Expr] = node.args
            shifts = trace_shifts.trace_stencil(stencil)

            eligible_args = []
            for arg, arg_shifts in zip(args, shifts, strict=True):
                assert isinstance(arg.type, ts.TypeSpec)
                dtype = type_info.apply_to_primitive_constituents(type_info.extract_dtype, arg.type)
                # TODO(tehrengruber): make this configurable
                eligible_args.append(
                    _is_tuple_expr_of_literals(arg)
                    or (
                        isinstance(arg, itir.FunCall)
                        and (
                            (
                                cpm.is_call_to(arg.fun, "as_fieldop")
                                and isinstance(arg.fun.args[0], itir.Lambda)
                            )
                            or cpm.is_call_to(arg, "if_")
                        )
                        and (isinstance(dtype, it_ts.ListType) or len(arg_shifts) <= 1)
                    )
<<<<<<< HEAD
                    and (isinstance(dtype, ts.ListType) or len(arg_shifts) <= 1)
                )
                if should_inline:
                    if cpm.is_applied_as_fieldop(arg):
                        pass
                    elif cpm.is_call_to(arg, "if_"):
                        # TODO(tehrengruber): revisit if we want to inline if_
                        type_ = arg.type
                        arg = im.op_as_fieldop("if_")(*arg.args)
                        arg.type = type_
                    elif _is_tuple_expr_of_literals(arg):
                        arg = im.op_as_fieldop(im.lambda_()(arg))()
                    else:
                        raise NotImplementedError()

                    inline_expr, extracted_args = self._inline_as_fieldop_arg(arg)

                    new_stencil_body = im.let(stencil_param, inline_expr)(new_stencil_body)

                    new_args = _merge_arguments(new_args, extracted_args)
                else:
                    assert not isinstance(dtype, ts.ListType)
                    new_param: str
                    if isinstance(
                        arg, itir.SymRef
                    ):  # use name from outer scope (optional, just to get a nice IR)
                        new_param = arg.id
                        new_stencil_body = im.let(stencil_param.id, arg.id)(new_stencil_body)
                    else:
                        new_param = stencil_param.id
                    new_args = _merge_arguments(new_args, {new_param: arg})

            new_node = im.as_fieldop(im.lambda_(*new_args.keys())(new_stencil_body), domain)(
                *new_args.values()
            )

            # simplify stencil directly to keep the tree small
            new_node = inline_center_deref_lift_vars.InlineCenterDerefLiftVars.apply(
                new_node
            )  # to keep the tree small
            new_node = inline_lambdas.InlineLambdas.apply(
                new_node, opcount_preserving=True, force_inline_lift_args=True
            )
            new_node = inline_lifts.InlineLifts().visit(new_node)

            type_inference.copy_type(from_=node, to=new_node)
=======
                )
>>>>>>> e8743dd3

            return fuse_as_fieldop(node, eligible_args, uids=self.uids)
        return node<|MERGE_RESOLUTION|>--- conflicted
+++ resolved
@@ -137,7 +137,7 @@
             if arg.type and not isinstance(arg.type, ts.DeferredType):
                 assert isinstance(arg.type, ts.TypeSpec)
                 dtype = type_info.apply_to_primitive_constituents(type_info.extract_dtype, arg.type)
-                assert not isinstance(dtype, it_ts.ListType)
+                assert not isinstance(dtype, ts.ListType)
             new_param: str
             if isinstance(
                 arg, itir.SymRef
@@ -243,58 +243,9 @@
                             )
                             or cpm.is_call_to(arg, "if_")
                         )
-                        and (isinstance(dtype, it_ts.ListType) or len(arg_shifts) <= 1)
+                        and (isinstance(dtype, ts.ListType) or len(arg_shifts) <= 1)
                     )
-<<<<<<< HEAD
-                    and (isinstance(dtype, ts.ListType) or len(arg_shifts) <= 1)
                 )
-                if should_inline:
-                    if cpm.is_applied_as_fieldop(arg):
-                        pass
-                    elif cpm.is_call_to(arg, "if_"):
-                        # TODO(tehrengruber): revisit if we want to inline if_
-                        type_ = arg.type
-                        arg = im.op_as_fieldop("if_")(*arg.args)
-                        arg.type = type_
-                    elif _is_tuple_expr_of_literals(arg):
-                        arg = im.op_as_fieldop(im.lambda_()(arg))()
-                    else:
-                        raise NotImplementedError()
-
-                    inline_expr, extracted_args = self._inline_as_fieldop_arg(arg)
-
-                    new_stencil_body = im.let(stencil_param, inline_expr)(new_stencil_body)
-
-                    new_args = _merge_arguments(new_args, extracted_args)
-                else:
-                    assert not isinstance(dtype, ts.ListType)
-                    new_param: str
-                    if isinstance(
-                        arg, itir.SymRef
-                    ):  # use name from outer scope (optional, just to get a nice IR)
-                        new_param = arg.id
-                        new_stencil_body = im.let(stencil_param.id, arg.id)(new_stencil_body)
-                    else:
-                        new_param = stencil_param.id
-                    new_args = _merge_arguments(new_args, {new_param: arg})
-
-            new_node = im.as_fieldop(im.lambda_(*new_args.keys())(new_stencil_body), domain)(
-                *new_args.values()
-            )
-
-            # simplify stencil directly to keep the tree small
-            new_node = inline_center_deref_lift_vars.InlineCenterDerefLiftVars.apply(
-                new_node
-            )  # to keep the tree small
-            new_node = inline_lambdas.InlineLambdas.apply(
-                new_node, opcount_preserving=True, force_inline_lift_args=True
-            )
-            new_node = inline_lifts.InlineLifts().visit(new_node)
-
-            type_inference.copy_type(from_=node, to=new_node)
-=======
-                )
->>>>>>> e8743dd3
 
             return fuse_as_fieldop(node, eligible_args, uids=self.uids)
         return node