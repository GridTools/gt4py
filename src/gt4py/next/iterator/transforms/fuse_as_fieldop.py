--- conflicted
+++ resolved
@@ -120,16 +120,12 @@
 
 
 def fuse_as_fieldop(
-<<<<<<< HEAD
     expr: itir.Expr,
     eligible_args: list[bool],
     *,
     offset_provider_type: common.OffsetProviderType,
     enable_cse: bool,
-    uids: eve_utils.UIDGenerator,
-=======
-    expr: itir.Expr, eligible_args: list[bool], *, uids: utils.IDGeneratorPool
->>>>>>> f41a3d2f
+    uids: utils.IDGeneratorPool,
 ) -> itir.Expr:
     assert cpm.is_applied_as_fieldop(expr)
 
@@ -295,13 +291,9 @@
 
     enabled_transformations = Transformation.all()
 
-<<<<<<< HEAD
-    uids: eve_utils.UIDGenerator
+    uids: utils.IDGeneratorPool
     offset_provider_type: common.OffsetProviderType
     enable_cse: bool  # option to disable is mainly for testing purposes
-=======
-    uids: utils.IDGeneratorPool
->>>>>>> f41a3d2f
 
     @classmethod
     def apply(
@@ -326,21 +318,12 @@
         if within_set_at_expr is None:
             within_set_at_expr = not isinstance(node, itir.Program)
 
-<<<<<<< HEAD
-        if not uids:
-            uids = eve_utils.UIDGenerator()
-
         new_node = cls(
             uids=uids,
             enabled_transformations=enabled_transformations,
             offset_provider_type=offset_provider_type,
             enable_cse=enable_cse,
         ).visit(node, within_set_at_expr=within_set_at_expr)
-=======
-        new_node = cls(uids=uids, enabled_transformations=enabled_transformations).visit(
-            node, within_set_at_expr=within_set_at_expr
-        )
->>>>>>> f41a3d2f
         # The `FuseAsFieldOp` pass does not fully preserve the type information yet. In particular
         # for the generated lifts this is tricky and error-prone. For simplicity, we just reinfer
         # everything here ensuring later passes can use the information.
