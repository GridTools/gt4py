--- conflicted
+++ resolved
@@ -23,13 +23,7 @@
     PRESERVED_ANNEX_ATTRS = ("domain",)
 
     def visit_FunCall(self, node: ir.FunCall) -> ir.Node:
-<<<<<<< HEAD
-        original_node = node.copy(update={})
         node = self.generic_visit(node)
-        ir_type_inference.copy_type(original_node, node)
-=======
-        node = self.generic_visit(node)
->>>>>>> 65f4bc64
 
         if cpm.is_call_to(node, "cast_"):
             value, type_constructor = node.args
