# GT4Py - GridTools Framework
#
# Copyright (c) 2014-2023, ETH Zurich
# All rights reserved.
#
# This file is part of the GT4Py project and the GridTools framework.
# GT4Py is free software: you can redistribute it and/or modify it under
# the terms of the GNU General Public License as published by the
# Free Software Foundation, either version 3 of the License, or any later
# version. See the LICENSE.txt file at the top-level directory of this
# distribution for a copy of the license or check <https://www.gnu.org/licenses/>.
#
# SPDX-License-Identifier: GPL-3.0-or-later

from gt4py.eve import utils as eve_utils
from gt4py.eve.extended_typing import Dict, Tuple
from gt4py.next.common import Dimension
from gt4py.next.iterator import ir as itir
from gt4py.next.iterator.ir_utils import common_pattern_matcher as cpm, ir_makers as im
from gt4py.next.iterator.transforms.global_tmps import AUTO_DOMAIN, SymbolicDomain, domain_union
from gt4py.next.iterator.transforms.trace_shifts import TraceShifts


def _merge_domains(
    original_domains: Dict[str, SymbolicDomain], additional_domains: Dict[str, SymbolicDomain]
) -> Dict[str, SymbolicDomain]:
    new_domains = {**original_domains}
    for key, value in additional_domains.items():
        if key in original_domains:
            new_domains[key] = domain_union([original_domains[key], value])
        else:
            new_domains[key] = value

    return new_domains


# TODO: Revisit. Until TraceShifts directly supports stencils we just wrap our expression into a dummy closure in this
#  helper function.
def trace_shifts(stencil: itir.Expr, input_ids: list[str], domain: itir.Expr):
    node = itir.StencilClosure(
        stencil=stencil,
        inputs=[im.ref(id_) for id_ in input_ids],
        output=im.ref("__dummy"),
        domain=domain,
    )
    return TraceShifts.apply(node)


def extract_shifts_and_translate_domains(
    stencil: itir.Expr,
    input_ids: list[str],
    input_domain: SymbolicDomain,
    offset_provider: Dict[str, Dimension],
    accessed_domains: Dict[str, SymbolicDomain],
):
    shifts_results = trace_shifts(stencil, input_ids, SymbolicDomain.as_expr(input_domain))

    for in_field_id in input_ids:
        shifts_list = shifts_results[in_field_id]

        new_domains = [
            SymbolicDomain.translate(input_domain, shift, offset_provider) for shift in shifts_list
        ]
        accessed_domains[in_field_id] = domain_union(new_domains)


def infer_as_fieldop(
    applied_fieldop: itir.FunCall,
    input_domain: SymbolicDomain | itir.FunCall,
    offset_provider: Dict[str, Dimension],
) -> Tuple[itir.FunCall, Dict[str, SymbolicDomain]]:
    assert isinstance(applied_fieldop, itir.FunCall)
    assert cpm.is_call_to(applied_fieldop.fun, "as_fieldop")

    stencil, inputs = applied_fieldop.fun.args[0], applied_fieldop.args

    input_ids: list[str] = []
    accessed_domains: Dict[str, SymbolicDomain] = {}

    # Assign ids for all inputs to `as_fieldop`. `SymRef`s stay as is, nested `as_fieldop` get a
    # temporary id.
    tmp_uid_gen = eve_utils.UIDGenerator(prefix="__dom_inf")
    for in_field in inputs:
        if isinstance(in_field, itir.FunCall):
            id_ = tmp_uid_gen.sequential_id()
        else:
            assert isinstance(in_field, itir.SymRef)
            id_ = in_field.id
        input_ids.append(id_)

    if isinstance(input_domain, itir.FunCall):
        input_domain = SymbolicDomain.from_expr(input_domain)

    extract_shifts_and_translate_domains(
        stencil, input_ids, input_domain, offset_provider, accessed_domains
    )

    # Recursively infer domain of inputs and update domain arg of nested `as_fieldops`
    transformed_inputs: list[itir.Expr] = []
    for in_field_id, in_field in zip(input_ids, inputs):
        if isinstance(in_field, itir.FunCall):
            transformed_input, accessed_domains_tmp = infer_as_fieldop(
                in_field, accessed_domains[in_field_id], offset_provider
            )
            transformed_inputs.append(transformed_input)

            # Merge accessed_domains and accessed_domains_tmp
            accessed_domains = _merge_domains(accessed_domains, accessed_domains_tmp)
        else:
            assert isinstance(in_field, itir.SymRef)
            transformed_inputs.append(in_field)

    transformed_call = im.as_fieldop(stencil, SymbolicDomain.as_expr(input_domain))(
        *transformed_inputs
    )

    accessed_domains_without_tmp = {
        k: v
        for k, v in accessed_domains.items()
        if not k.startswith(tmp_uid_gen.prefix)  # type: ignore[arg-type] # prefix is always str
    }

    return transformed_call, accessed_domains_without_tmp


<<<<<<< HEAD
def infer_let(  # Todo generaize for nested lets
    applied_let: itir.FunCall,
    input_domain: SymbolicDomain | itir.FunCall,
    offset_provider: Dict[str, Dimension],
) -> Tuple[itir.FunCall, Dict[str, SymbolicDomain]]:
    assert isinstance(applied_let, itir.FunCall) and isinstance(applied_let.fun, itir.Lambda)
    accessed_domains : Dict[str, SymbolicDomain] = {}
    # Recursively infer domain of inputs and update domain arg of nested `let`s
    transformed_calls_expr = []
    if isinstance(applied_let.fun.expr.fun, itir.Lambda): # Todo nested case
        actual_call, actual_domains = infer_let(
            applied_let.fun.expr, input_domain, offset_provider
        )
        transformed_calls_expr.append(actual_call)
    else:
        actual_domain = input_domain
        if cpm.is_call_to(applied_let.fun.expr.fun, "as_fieldop"):
            transformed_calls_expr, accessed_domains_expr = infer_as_fieldop(
                applied_let.fun.expr, actual_domain, offset_provider
            )
        transformed_calls_args: list(itir.FunCall) = []
        for arg in applied_let.args:
            if cpm.is_call_to(arg.fun, "as_fieldop"):
                transformed_calls_arg, accessed_domains_arg = infer_as_fieldop(
                    arg,
                    accessed_domains_expr[applied_let.fun.params[0].id],
                    offset_provider
                )
                transformed_calls_args.append(transformed_calls_arg)
                accessed_domains = _merge_domains(accessed_domains, accessed_domains_arg)
        transformed_call = im.let(*Tuple((str(param.id), call) for param, call in zip(applied_let.fun.params,transformed_calls_args)))(
            transformed_calls_expr
        )

        return transformed_call, accessed_domains

# def infer_let(  # Todo generaize for nested lets
#     applied_let: itir.FunCall,
#     input_domain: SymbolicDomain | itir.FunCall,
#     offset_provider: Dict[str, Dimension],
# ) -> Tuple[itir.FunCall, Dict[str, SymbolicDomain]]:
#     assert isinstance(applied_let, itir.FunCall) and isinstance(applied_let.fun, itir.Lambda)
#     accessed_domains : Dict[str, SymbolicDomain] = {}
#     if isinstance(applied_let.fun.expr.fun, itir.Lambda): # Todo nested case
#         return
#     else:
#         if cpm.is_call_to(applied_let.fun.expr.fun, "as_fieldop"):
#             transformed_calls_expr, accessed_domains_expr = infer_as_fieldop(
#                 applied_let.fun.expr, input_domain, offset_provider
#             )
#         transformed_calls_args: list(itir.FunCall) = []
#         for arg in applied_let.args:
#             if cpm.is_call_to(arg.fun, "as_fieldop"):
#                 transformed_calls_arg, accessed_domains_arg = infer_as_fieldop(
#                     arg,
#                     accessed_domains_expr[applied_let.fun.params[0].id],
#                     offset_provider
#                 )
#                 transformed_calls_args.append(transformed_calls_arg)
#                 accessed_domains = _merge_domains(accessed_domains, accessed_domains_arg)
#         transformed_call = im.let(*Tuple((str(param.id), call) for param, call in zip(applied_let.fun.params,transformed_calls_args)))(
#             transformed_calls_expr
#         )
#
#         return transformed_call, accessed_domains


def _validate_temporary_usage(body: list[itir.SetAt], temporaries: list[str]):
    # TODO: stmt.target can be an expr, e.g. make_tuple
    tmp_assignments = [stmt.target.id for stmt in body if stmt.target.id in temporaries]
    if len(tmp_assignments) != len(set(tmp_assignments)):
        raise ValueError("Temporaries can only be used once within a program.")
=======
def _validate_temporary_usage(body: list[itir.Stmt], temporaries: list[str]):
    assigned_targets = set()
    for stmt in body:
        assert isinstance(stmt, itir.SetAt)  # TODO: extend for if-statements when they land
        assert isinstance(
            stmt.target, itir.SymRef
        )  # TODO: stmt.target can be an expr, e.g. make_tuple
        if stmt.target.id in assigned_targets:
            raise ValueError("Temporaries can only be used once within a program.")
        if stmt.target.id in temporaries:
            assigned_targets.add(stmt.target.id)
>>>>>>> 685929f0


def infer_program(
    program: itir.Program,
    offset_provider: Dict[str, Dimension],
) -> itir.Program:
    accessed_domains: dict[str, SymbolicDomain] = {}
    transformed_set_ats: list[itir.SetAt] = []

    temporaries: list[str] = [tmp.id for tmp in program.declarations]

    _validate_temporary_usage(program.body, temporaries)

    for set_at in reversed(program.body):
        assert isinstance(set_at, itir.SetAt)
        assert isinstance(set_at.expr, itir.FunCall)
        assert cpm.is_call_to(set_at.expr.fun, "as_fieldop")
        assert isinstance(
            set_at.target, itir.SymRef
        )  # TODO: stmt.target can be an expr, e.g. make_tuple
        if set_at.target.id in temporaries:
            # ignore temporaries as their domain is the `AUTO_DOMAIN` placeholder
            assert set_at.domain == AUTO_DOMAIN
        else:
            accessed_domains[set_at.target.id] = SymbolicDomain.from_expr(set_at.domain)

        transformed_as_fieldop, current_accessed_domains = infer_as_fieldop(
            set_at.expr, accessed_domains[set_at.target.id], offset_provider
        )
        transformed_set_ats.insert(
            0,
            itir.SetAt(
                expr=transformed_as_fieldop,
                domain=SymbolicDomain.as_expr(accessed_domains[set_at.target.id]),
                target=set_at.target,
            ),
        )

        for field in current_accessed_domains:
            if field in accessed_domains:
                # multiple accesses to the same field -> compute union of accessed domains
                if field in temporaries:
                    accessed_domains[field] = domain_union(
                        [accessed_domains[field], current_accessed_domains[field]]
                    )
                else:
                    # TODO(tehrengruber): if domain_ref is an external field the domain must
                    #  already be larger. This should be checked, but would require additions
                    #  to the IR.
                    pass
            else:
                accessed_domains[field] = current_accessed_domains[field]

    new_declarations = program.declarations
    for temporary in new_declarations:
        temporary.domain = SymbolicDomain.as_expr(accessed_domains[temporary.id])

    return itir.Program(
        id=program.id,
        function_definitions=program.function_definitions,
        params=program.params,
        declarations=new_declarations,
        body=transformed_set_ats,
    )<|MERGE_RESOLUTION|>--- conflicted
+++ resolved
@@ -123,20 +123,17 @@
     return transformed_call, accessed_domains_without_tmp
 
 
-<<<<<<< HEAD
 def infer_let(  # Todo generaize for nested lets
     applied_let: itir.FunCall,
     input_domain: SymbolicDomain | itir.FunCall,
     offset_provider: Dict[str, Dimension],
 ) -> Tuple[itir.FunCall, Dict[str, SymbolicDomain]]:
     assert isinstance(applied_let, itir.FunCall) and isinstance(applied_let.fun, itir.Lambda)
-    accessed_domains : Dict[str, SymbolicDomain] = {}
+    accessed_domains: Dict[str, SymbolicDomain] = {}
     # Recursively infer domain of inputs and update domain arg of nested `let`s
     transformed_calls_expr = []
-    if isinstance(applied_let.fun.expr.fun, itir.Lambda): # Todo nested case
-        actual_call, actual_domains = infer_let(
-            applied_let.fun.expr, input_domain, offset_provider
-        )
+    if isinstance(applied_let.fun.expr.fun, itir.Lambda):  # Todo nested case
+        actual_call, actual_domains = infer_let(applied_let.fun.expr, input_domain, offset_provider)
         transformed_calls_expr.append(actual_call)
     else:
         actual_domain = input_domain
@@ -148,17 +145,19 @@
         for arg in applied_let.args:
             if cpm.is_call_to(arg.fun, "as_fieldop"):
                 transformed_calls_arg, accessed_domains_arg = infer_as_fieldop(
-                    arg,
-                    accessed_domains_expr[applied_let.fun.params[0].id],
-                    offset_provider
+                    arg, accessed_domains_expr[applied_let.fun.params[0].id], offset_provider
                 )
                 transformed_calls_args.append(transformed_calls_arg)
                 accessed_domains = _merge_domains(accessed_domains, accessed_domains_arg)
-        transformed_call = im.let(*Tuple((str(param.id), call) for param, call in zip(applied_let.fun.params,transformed_calls_args)))(
-            transformed_calls_expr
-        )
+        transformed_call = im.let(
+            *Tuple(
+                (str(param.id), call)
+                for param, call in zip(applied_let.fun.params, transformed_calls_args)
+            )
+        )(transformed_calls_expr)
 
         return transformed_call, accessed_domains
+
 
 # def infer_let(  # Todo generaize for nested lets
 #     applied_let: itir.FunCall,
@@ -191,12 +190,6 @@
 #         return transformed_call, accessed_domains
 
 
-def _validate_temporary_usage(body: list[itir.SetAt], temporaries: list[str]):
-    # TODO: stmt.target can be an expr, e.g. make_tuple
-    tmp_assignments = [stmt.target.id for stmt in body if stmt.target.id in temporaries]
-    if len(tmp_assignments) != len(set(tmp_assignments)):
-        raise ValueError("Temporaries can only be used once within a program.")
-=======
 def _validate_temporary_usage(body: list[itir.Stmt], temporaries: list[str]):
     assigned_targets = set()
     for stmt in body:
@@ -208,7 +201,6 @@
             raise ValueError("Temporaries can only be used once within a program.")
         if stmt.target.id in temporaries:
             assigned_targets.add(stmt.target.id)
->>>>>>> 685929f0
 
 
 def infer_program(
