# GT4Py - GridTools Framework
#
# Copyright (c) 2014-2024, ETH Zurich
# All rights reserved.
#
# Please, refer to the LICENSE file in the root directory.
# SPDX-License-Identifier: BSD-3-Clause

from __future__ import annotations

import itertools
import typing

from gt4py import eve
from gt4py.eve import utils as eve_utils
from gt4py.eve.extended_typing import Callable, Optional, TypeAlias, Unpack
from gt4py.next import common, utils as gtx_utils
from gt4py.next.iterator import builtins, ir as itir
from gt4py.next.iterator.ir_utils import (
    common_pattern_matcher as cpm,
    domain_utils,
    ir_makers as im,
    misc as ir_misc,
)
<<<<<<< HEAD
from gt4py.next.iterator.transforms import trace_shifts
from gt4py.next.iterator.type_system import inference as itir_type_inference
from gt4py.next.type_system import type_specifications as ts
=======
from gt4py.next.iterator.transforms import constant_folding, trace_shifts
>>>>>>> bb888a4f
from gt4py.next.utils import flatten_nested_tuple, tree_map


class DomainAccessDescriptor(eve.StrEnum):
    """
    Descriptor for domains that could not be inferred.
    """

    # TODO(tehrengruber): Revisit this concept. It is strange that we don't have a descriptor
    #  `KNOWN`, but since we don't need it, it wasn't added.

    #: The access is unknown because of a dynamic shift.whose extent is not known.
    #: E.g.: `(⇑(λ(arg0, arg1) → ·⟪Ioffₒ, ·arg1⟫(arg0)))(in_field1, in_field2)`
    UNKNOWN = "unknown"
    #: The domain is never accessed.
    #: E.g.: `{in_field1, in_field2}[0]`
    NEVER = "never"


NonTupleDomainAccess: TypeAlias = domain_utils.SymbolicDomain | DomainAccessDescriptor
#: The domain can also be a tuple of domains, usually this only occurs for scan operators returning
#: a tuple since other occurrences for tuples are removed before domain inference. This is
#: however not a requirement of the pass and `make_tuple(vertex_field, edge_field)` infers just
#: fine to a tuple of a vertex and an edge domain.
DomainAccess: TypeAlias = NonTupleDomainAccess | tuple["DomainAccess", ...]
AccessedDomains: TypeAlias = dict[str, DomainAccess]


class InferenceOptions(typing.TypedDict):
    offset_provider: common.OffsetProvider | common.OffsetProviderType
    symbolic_domain_sizes: Optional[dict[str, str]]
    allow_uninferred: bool


class DomainAnnexDebugger(eve.NodeVisitor):
    """
    Small utility class to debug missing domain attribute in annex.
    """

    def visit_Node(self, node: itir.Node):
        if cpm.is_applied_as_fieldop(node):
            if not hasattr(node.annex, "domain"):
                breakpoint()  # noqa: T100
        return self.generic_visit(node)


def _split_dict_by_key(pred: Callable, d: dict):
    """
    Split dictionary into two based on predicate.

    >>> d = {1: "a", 2: "b", 3: "c", 4: "d"}
    >>> _split_dict_by_key(lambda k: k % 2 == 0, d)
    ({2: 'b', 4: 'd'}, {1: 'a', 3: 'c'})
    """
    a: dict = {}
    b: dict = {}
    for k, v in d.items():
        (a if pred(k) else b)[k] = v
    return a, b


# TODO(tehrengruber): Revisit whether we want to move this behaviour to `domain_utils.domain_union`.
def _domain_union(
    *domains: domain_utils.SymbolicDomain | DomainAccessDescriptor,
) -> domain_utils.SymbolicDomain | DomainAccessDescriptor:
    if any(d == DomainAccessDescriptor.UNKNOWN for d in domains):
        return DomainAccessDescriptor.UNKNOWN

    filtered_domains: list[domain_utils.SymbolicDomain] = [
        d  # type: ignore[misc]  # domain can never be unknown as these cases are filtered above
        for d in domains
        if d != DomainAccessDescriptor.NEVER
    ]
    if len(filtered_domains) == 0:
        return DomainAccessDescriptor.NEVER
    return domain_utils.domain_union(*filtered_domains)


def _canonicalize_domain_structure(
    d1: DomainAccess, d2: DomainAccess
) -> tuple[DomainAccess, DomainAccess]:
    """
    Given two domains or composites thereof, canonicalize their structure.

    If one of the arguments is a tuple the other one will be promoted to a tuple of same structure
    unless it already is a tuple. Missing values are filled by :ref:`DomainAccessDescriptor.NEVER`.

    >>> domain = im.domain(common.GridType.CARTESIAN, {})
    >>> _canonicalize_domain_structure((domain,), (domain, domain)) == (
    ...     (domain, DomainAccessDescriptor.NEVER),
    ...     (domain, domain),
    ... )
    True

    >>> _canonicalize_domain_structure(
    ...     (domain, DomainAccessDescriptor.NEVER), DomainAccessDescriptor.NEVER
    ... ) == (
    ...     (domain, DomainAccessDescriptor.NEVER),
    ...     (DomainAccessDescriptor.NEVER, DomainAccessDescriptor.NEVER),
    ... )
    True
    """
    if not isinstance(d1, tuple) and isinstance(d2, tuple):
        return _canonicalize_domain_structure((d1,) * len(d2), d2)
    if not isinstance(d2, tuple) and isinstance(d1, tuple):
        return _canonicalize_domain_structure(d1, (d2,) * len(d1))
    if isinstance(d1, tuple) and isinstance(d2, tuple):
        return tuple(
            zip(
                *(
                    _canonicalize_domain_structure(el1, el2)
                    for el1, el2 in itertools.zip_longest(
                        d1, d2, fillvalue=DomainAccessDescriptor.NEVER
                    )
                )
            )
        )  # type: ignore[return-value]  # mypy not smart enough
    return d1, d2


def _merge_domains(
    original_domains: AccessedDomains,
    additional_domains: AccessedDomains,
) -> AccessedDomains:
    new_domains = {**original_domains}

    for key, domain in additional_domains.items():
        original_domain, domain = _canonicalize_domain_structure(
            original_domains.get(key, DomainAccessDescriptor.NEVER), domain
        )
        new_domains[key] = tree_map(_domain_union)(original_domain, domain)

    return new_domains


def _extract_accessed_domains(
    stencil: itir.Expr,
    input_ids: list[str],
    target_domain: NonTupleDomainAccess,
    offset_provider: common.OffsetProvider | common.OffsetProviderType,
    symbolic_domain_sizes: Optional[dict[str, str]],
    input_types: list[ts.TypeSpec],
) -> dict[str, NonTupleDomainAccess]:
    accessed_domains: dict[str, NonTupleDomainAccess] = {}

    shifts_results = trace_shifts.trace_stencil(stencil, num_args=len(input_ids))

    for in_field_id, shifts_list in zip(input_ids, shifts_results, strict=True):
        # TODO(tehrengruber): Dynamic shifts are not supported by `SymbolicDomain.translate`. Use
        #  special `UNKNOWN` marker for them until we have implemented a proper solution.
        if any(s == trace_shifts.Sentinel.VALUE for shift in shifts_list for s in shift):
            accessed_domains[in_field_id] = DomainAccessDescriptor.UNKNOWN
            continue

        new_domains = [
            domain_utils.SymbolicDomain.translate(
                target_domain, shift, offset_provider, symbolic_domain_sizes
            )
            if not isinstance(target_domain, DomainAccessDescriptor)
            else target_domain
            for shift in shifts_list
        ]
        accessed_domains[in_field_id] = _domain_union(
            accessed_domains.get(in_field_id, DomainAccessDescriptor.NEVER), *new_domains
        )

    return accessed_domains


def _restrict_domain(
    in_field_domain: NonTupleDomainAccess,
    dims: list[common.Dimension],
    keep_dims: Optional[dict[common.Dimension, domain_utils.SymbolicRange]] = None,
) -> NonTupleDomainAccess:
    if isinstance(in_field_domain, domain_utils.SymbolicDomain):
        cleaned_dims = {}
        for dim, range_ in in_field_domain.ranges.items():
            if dim in dims:
                cleaned_dims[dim] = range_
        if keep_dims:
            for dim, range_ in keep_dims.items():
                cleaned_dims[dim] = range_
        return domain_utils.SymbolicDomain(grid_type=in_field_domain.grid_type, ranges=cleaned_dims)
    return in_field_domain


def _add_domains(
    in_field_domain: domain_utils.SymbolicDomain,
    domain: domain_utils.SymbolicDomain,
) -> domain_utils.SymbolicDomain:
    ranges = in_field_domain.ranges
    for dim, range_ in domain.ranges.items():
        if dim in ranges.keys():
            assert ranges[dim] == range_
        else:
            ranges[dim] = range_
    return domain_utils.SymbolicDomain(grid_type=in_field_domain.grid_type, ranges=ranges)


def _gather_keep_dims(
    domain: domain_utils.SymbolicDomain | DomainAccessDescriptor,
) -> dict[common.Dimension, domain_utils.SymbolicRange]:
    keep_dims = {}
    if isinstance(domain, domain_utils.SymbolicDomain):
        for dim, range_ in domain.ranges.items():
            if dim.kind == common.DimensionKind.VERTICAL:
                keep_dims[dim] = range_
    return keep_dims


def _infer_as_fieldop(
    applied_fieldop: itir.FunCall,
    target_domain: DomainAccess,
    *,
    offset_provider: common.OffsetProvider | common.OffsetProviderType,
    symbolic_domain_sizes: Optional[dict[str, str]],
    allow_uninferred: bool,
) -> tuple[itir.FunCall, AccessedDomains]:
    assert isinstance(applied_fieldop, itir.FunCall)
    assert cpm.is_call_to(applied_fieldop.fun, "as_fieldop")
    if not allow_uninferred and target_domain is DomainAccessDescriptor.NEVER:
        raise ValueError("'target_domain' cannot be 'NEVER' unless `allow_uninferred=True`.")
    # FIXME[#1582](tehrengruber): Temporary solution for `tuple_get` on scan result. See `test_solve_triag`.
    if isinstance(target_domain, tuple):
        target_domain = _domain_union(*flatten_nested_tuple(target_domain))  # type: ignore[arg-type]  # mypy not smart enough
    assert isinstance(target_domain, (domain_utils.SymbolicDomain, DomainAccessDescriptor))

    # `as_fieldop(stencil)(inputs...)`
    stencil, inputs = applied_fieldop.fun.args[0], applied_fieldop.args

    # ensure stencil has as many params as arguments
    assert not isinstance(stencil, itir.Lambda) or len(stencil.params) == len(applied_fieldop.args)

    input_ids: list[str] = []
    input_types: list[ts.TypeSpec] = []

    # Assign ids for all inputs to `as_fieldop`. `SymRef`s stay as is, nested `as_fieldop` get a
    # temporary id.
    tmp_uid_gen = eve_utils.UIDGenerator(prefix="__dom_inf")
    for in_field in inputs:
        if isinstance(in_field, itir.FunCall) or isinstance(in_field, itir.Literal):
            id_ = tmp_uid_gen.sequential_id()
        elif isinstance(in_field, itir.SymRef):
            id_ = in_field.id
        else:
            raise ValueError(f"Unsupported expression of type '{type(in_field)}'.")
        input_ids.append(id_)
        input_types.append(in_field.type)

    inputs_accessed_domains: dict[str, NonTupleDomainAccess] = _extract_accessed_domains(
        stencil, input_ids, target_domain, offset_provider, symbolic_domain_sizes, input_types
    )

    # Recursively infer domain of inputs and update domain arg of nested `as_fieldop`s
    accessed_domains: AccessedDomains = {}
    transformed_inputs: list[itir.Expr] = []
    for in_field_id, in_field in zip(input_ids, inputs, strict=True):
        transformed_input, accessed_domains_tmp = infer_expr(
            in_field,
            inputs_accessed_domains[in_field_id],
            offset_provider=offset_provider,
            symbolic_domain_sizes=symbolic_domain_sizes,
            allow_uninferred=allow_uninferred,
        )
        transformed_inputs.append(transformed_input)

        accessed_domains = _merge_domains(accessed_domains, accessed_domains_tmp)

    if not isinstance(target_domain, DomainAccessDescriptor):
        target_domain_expr = domain_utils.SymbolicDomain.as_expr(target_domain)
    else:
        target_domain_expr = None
    transformed_call = im.as_fieldop(stencil, target_domain_expr)(*transformed_inputs)

    accessed_domains_without_tmp = {
        k: v
        for k, v in accessed_domains.items()
        if not k.startswith(tmp_uid_gen.prefix)  # type: ignore[arg-type] # prefix is always str
    }

    return transformed_call, accessed_domains_without_tmp


def _infer_let(
    let_expr: itir.FunCall,
    input_domain: DomainAccess,
    **kwargs: Unpack[InferenceOptions],
) -> tuple[itir.FunCall, AccessedDomains]:
    assert cpm.is_let(let_expr)
    assert isinstance(let_expr.fun, itir.Lambda)  # just to make mypy happy
    let_params = {param_sym.id for param_sym in let_expr.fun.params}

    transformed_calls_expr, accessed_domains = infer_expr(let_expr.fun.expr, input_domain, **kwargs)

    accessed_domains_let_args, accessed_domains_outer = _split_dict_by_key(
        lambda k: k in let_params, accessed_domains
    )

    transformed_calls_args: list[itir.Expr] = []
    for param, arg in zip(let_expr.fun.params, let_expr.args, strict=True):
        transformed_calls_arg, accessed_domains_arg = infer_expr(
            arg,
            accessed_domains_let_args.get(
                param.id,
                DomainAccessDescriptor.NEVER,
            ),
            **kwargs,
        )
        accessed_domains_outer = _merge_domains(accessed_domains_outer, accessed_domains_arg)
        transformed_calls_args.append(transformed_calls_arg)

    transformed_call = im.let(
        *(
            (str(param.id), call)
            for param, call in zip(let_expr.fun.params, transformed_calls_args, strict=True)
        )
    )(transformed_calls_expr)

    return transformed_call, accessed_domains_outer


def _infer_make_tuple(
    expr: itir.Expr,
    domain: DomainAccess,
    **kwargs: Unpack[InferenceOptions],
) -> tuple[itir.Expr, AccessedDomains]:
    assert cpm.is_call_to(expr, "make_tuple")
    infered_args_expr = []
    actual_domains: AccessedDomains = {}
    if not isinstance(domain, tuple):
        # promote domain to a tuple of domains such that it has the same structure as
        # the expression
        # TODO(tehrengruber): Revisit. Still open how to handle IR in this case example:
        #  out @ c⟨ IDimₕ: [0, __out_size_0) ⟩ ← {__sym_1, __sym_2};
        domain = (domain,) * len(expr.args)
    assert len(expr.args) >= len(domain)
    # There may be fewer domains than tuple args, pad the domain with `NEVER`
    # in that case.
    # e.g. `im.tuple_get(0, im.make_tuple(a, b), domain=domain)`
    domain = (*domain, *(DomainAccessDescriptor.NEVER for _ in range(len(expr.args) - len(domain))))
    for i, arg in enumerate(expr.args):
        infered_arg_expr, actual_domains_arg = infer_expr(arg, domain[i], **kwargs)
        infered_args_expr.append(infered_arg_expr)
        actual_domains = _merge_domains(actual_domains, actual_domains_arg)
    result_expr = im.call(expr.fun)(*infered_args_expr)
    return result_expr, actual_domains


def _infer_tuple_get(
    expr: itir.Expr,
    domain: DomainAccess,
    **kwargs: Unpack[InferenceOptions],
) -> tuple[itir.Expr, AccessedDomains]:
    assert cpm.is_call_to(expr, "tuple_get")
    actual_domains: AccessedDomains = {}
    idx_expr, tuple_arg = expr.args
    assert isinstance(idx_expr, itir.Literal)
    idx = int(idx_expr.value)
    tuple_domain = tuple(
        DomainAccessDescriptor.NEVER if i != idx else domain for i in range(idx + 1)
    )
    infered_arg_expr, actual_domains_arg = infer_expr(tuple_arg, tuple_domain, **kwargs)

    infered_args_expr = im.tuple_get(idx, infered_arg_expr)
    actual_domains = _merge_domains(actual_domains, actual_domains_arg)
    return infered_args_expr, actual_domains


def _infer_if(
    expr: itir.Expr,
    domain: DomainAccess,
    **kwargs: Unpack[InferenceOptions],
) -> tuple[itir.Expr, AccessedDomains]:
    assert cpm.is_call_to(expr, "if_")
    infered_args_expr = []
    actual_domains: AccessedDomains = {}
    cond, true_val, false_val = expr.args
    for arg in [true_val, false_val]:
        infered_arg_expr, actual_domains_arg = infer_expr(arg, domain, **kwargs)
        infered_args_expr.append(infered_arg_expr)
        actual_domains = _merge_domains(actual_domains, actual_domains_arg)
    result_expr = im.call(expr.fun)(cond, *infered_args_expr)
    return result_expr, actual_domains


def _infer_broadcast(
    expr: itir.Expr,
    domain: DomainAccess,
    **kwargs: Unpack[InferenceOptions],
) -> tuple[itir.Expr, AccessedDomains]:
    assert cpm.is_call_to(expr, "broadcast")
    # We just propagate the domain to the first argument. Restriction of the domain is based
    # on the type and occurs in a general setting (not yet merged #1853).
    infered_expr, actual_domains = infer_expr(expr.args[0], domain, **kwargs)

    return ir_misc.with_altered_arg(expr, 0, infered_expr), actual_domains


def _infer_expr(
    expr: itir.Expr,
    domain: DomainAccess,
    **kwargs: Unpack[InferenceOptions],
) -> tuple[itir.Expr, AccessedDomains]:
    if isinstance(expr, itir.SymRef):
        return expr, {str(expr.id): domain}
    elif isinstance(expr, itir.Literal):
        return expr, {}
    elif cpm.is_applied_as_fieldop(expr):
        return _infer_as_fieldop(expr, domain, **kwargs)
    elif cpm.is_let(expr):
        return _infer_let(expr, domain, **kwargs)
    elif cpm.is_call_to(expr, "make_tuple"):
        return _infer_make_tuple(expr, domain, **kwargs)
    elif cpm.is_call_to(expr, "tuple_get"):
        return _infer_tuple_get(expr, domain, **kwargs)
    elif cpm.is_call_to(expr, "if_"):
        return _infer_if(expr, domain, **kwargs)
    elif cpm.is_call_to(expr, "broadcast"):
        return _infer_broadcast(expr, domain, **kwargs)
    elif (
        cpm.is_call_to(expr, builtins.ARITHMETIC_BUILTINS)
        or cpm.is_call_to(expr, builtins.TYPE_BUILTINS)
        or cpm.is_call_to(expr, ("cast_", "index", "unstructured_domain", "cartesian_domain"))
    ):
        return expr, {}
    else:
        raise ValueError(f"Unsupported expression: {expr}")


def infer_expr(
    expr: itir.Expr,
    domain: DomainAccess,
    *,
    offset_provider: common.OffsetProvider | common.OffsetProviderType,
    symbolic_domain_sizes: Optional[dict[str, str]] = None,
    allow_uninferred: bool = False,
) -> tuple[itir.Expr, AccessedDomains]:
    """
    Infer the domain of all field subexpressions of `expr`.

    Given an expression `expr` and the domain it is accessed at, back-propagate the domain of all
    (field-typed) subexpression.

    Arguments:
    - expr: The expression to be inferred.
    - domain: The domain `expr` is read at.
    - symbolic_domain_sizes: A dictionary mapping axes names, e.g., `I`, `Vertex`, to a symbol
      name that evaluates to the length of that axis.
    - allow_uninferred: Allow `as_fieldop` expressions whose domain is either unknown (e.g.
      because of a dynamic shift) or never accessed.

    Returns:
      A tuple containing the inferred expression with all applied `as_fieldop` (that are accessed)
      having a domain argument now, and a dictionary mapping symbol names referenced in `expr` to
      domain they are accessed at.
    """

    itir_type_inference.reinfer(
        expr, offset_provider_type=common.offset_provider_to_type(offset_provider)
    )
    domain, el_types = _canonicalize_domain_structure(
        domain,
        gtx_utils.tree_map(collection_type=ts.TupleType, result_collection_constructor=tuple)(
            lambda x: x
        )(expr.type),
    )

    if cpm.is_applied_as_fieldop(expr) and cpm.is_call_to(expr.fun.args[0], "scan"):
        keep_dims = gtx_utils.tree_map(lambda d: _gather_keep_dims(d))(domain)
    else:
        keep_dims = gtx_utils.tree_map(lambda d: {})(domain)

    domain = gtx_utils.tree_map(
        lambda d, t, k: _restrict_domain(
            d,
            t.dims if not isinstance(t, ts.ScalarType) else [],
            keep_dims=k,
        )
        if not isinstance(t, ts.DeferredType)
        else d
    )(domain, el_types, keep_dims)

    expr, accessed_domains = _infer_expr(
        expr,
        domain,
        offset_provider=offset_provider,
        symbolic_domain_sizes=symbolic_domain_sizes,
        allow_uninferred=allow_uninferred,
    )
    expr.annex.domain = domain

    return expr, accessed_domains


def _infer_stmt(
    stmt: itir.Stmt,
    **kwargs: Unpack[InferenceOptions],
):
    if isinstance(stmt, itir.SetAt):
        # constant fold once otherwise constant folding after domain inference might create (syntactic) differences
        # between the domain stored in IR and in the annex
        domain = constant_folding.ConstantFolding.apply(stmt.domain)

        transformed_call, _ = infer_expr(
            stmt.expr, domain_utils.SymbolicDomain.from_expr(domain), **kwargs
        )

        return itir.SetAt(
            expr=transformed_call,
            domain=stmt.domain,
            target=stmt.target,
        )
    elif isinstance(stmt, itir.IfStmt):
        return itir.IfStmt(
            cond=stmt.cond,
            true_branch=[_infer_stmt(c, **kwargs) for c in stmt.true_branch],
            false_branch=[_infer_stmt(c, **kwargs) for c in stmt.false_branch],
        )
    raise ValueError(f"Unsupported stmt: {stmt}")


def infer_program(
    program: itir.Program,
    *,
    offset_provider: common.OffsetProvider | common.OffsetProviderType,
    symbolic_domain_sizes: Optional[dict[str, str]] = None,
    allow_uninferred: bool = False,
) -> itir.Program:
    """
    Infer the domain of all field subexpressions inside a program.

    See :func:`infer_expr` for more details.
    """
    assert (
        not program.function_definitions
    ), "Domain propagation does not support function definitions."

    return itir.Program(
        id=program.id,
        function_definitions=program.function_definitions,
        params=program.params,
        declarations=program.declarations,
        body=[
            _infer_stmt(
                stmt,
                offset_provider=offset_provider,
                symbolic_domain_sizes=symbolic_domain_sizes,
                allow_uninferred=allow_uninferred,
            )
            for stmt in program.body
        ],
    )<|MERGE_RESOLUTION|>--- conflicted
+++ resolved
@@ -22,13 +22,9 @@
     ir_makers as im,
     misc as ir_misc,
 )
-<<<<<<< HEAD
-from gt4py.next.iterator.transforms import trace_shifts
+from gt4py.next.iterator.transforms import constant_folding, trace_shifts
 from gt4py.next.iterator.type_system import inference as itir_type_inference
 from gt4py.next.type_system import type_specifications as ts
-=======
-from gt4py.next.iterator.transforms import constant_folding, trace_shifts
->>>>>>> bb888a4f
 from gt4py.next.utils import flatten_nested_tuple, tree_map
 
 
