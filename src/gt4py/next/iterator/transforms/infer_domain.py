# GT4Py - GridTools Framework
#
# Copyright (c) 2014-2024, ETH Zurich
# All rights reserved.
#
# Please, refer to the LICENSE file in the root directory.
# SPDX-License-Identifier: BSD-3-Clause

from __future__ import annotations

import typing

from gt4py import eve
from gt4py.eve import utils as eve_utils
from gt4py.eve.extended_typing import Callable, Optional, TypeAlias, Unpack
from gt4py.next import common, utils as gtx_utils
from gt4py.next.iterator import builtins, ir as itir
from gt4py.next.iterator.ir_utils import (
    common_pattern_matcher as cpm,
    domain_utils,
    ir_makers as im,
    misc as ir_misc,
)
from gt4py.next.iterator.ir_utils.domain_utils import SymbolicDomain
from gt4py.next.iterator.transforms import constant_folding, trace_shifts
from gt4py.next.iterator.type_system import inference as itir_type_inference
from gt4py.next.type_system import type_info, type_specifications as ts
from gt4py.next.utils import flatten_nested_tuple, tree_map


class DomainAccessDescriptor(eve.StrEnum):
    """
    Descriptor for domains that could not be inferred.
    """

    # TODO(tehrengruber): Revisit this concept. It is strange that we don't have a descriptor
    #  `KNOWN`, but since we don't need it, it wasn't added.

    #: The access is unknown because of a dynamic shift.whose extent is not known.
    #: E.g.: `(⇑(λ(arg0, arg1) → ·⟪Ioffₒ, ·arg1⟫(arg0)))(in_field1, in_field2)`
    UNKNOWN = "unknown"
    #: The domain is never accessed.
    #: E.g.: `{in_field1, in_field2}[0]`
    NEVER = "never"


NonTupleDomainAccess: TypeAlias = domain_utils.SymbolicDomain | DomainAccessDescriptor
#: The domain can also be a tuple of domains, usually this only occurs for scan operators returning
#: a tuple since other occurrences for tuples are removed before domain inference. This is
#: however not a requirement of the pass and `make_tuple(vertex_field, edge_field)` infers just
#: fine to a tuple of a vertex and an edge domain.
DomainAccess: TypeAlias = NonTupleDomainAccess | tuple["DomainAccess", ...]
AccessedDomains: TypeAlias = dict[str, DomainAccess]


class InferenceOptions(typing.TypedDict):
    offset_provider: common.OffsetProvider | common.OffsetProviderType
    symbolic_domain_sizes: Optional[dict[str, str]]
    allow_uninferred: bool
    keep_existing_domains: bool


class DomainAnnexDebugger(eve.NodeVisitor):
    """
    Small utility class to debug missing domain attribute in annex.
    """

    def visit_Node(self, node: itir.Node):
        if cpm.is_applied_as_fieldop(node):
            if not hasattr(node.annex, "domain"):
                breakpoint()  # noqa: T100
        return self.generic_visit(node)


def _split_dict_by_key(pred: Callable, d: dict):
    """
    Split dictionary into two based on predicate.

    >>> d = {1: "a", 2: "b", 3: "c", 4: "d"}
    >>> _split_dict_by_key(lambda k: k % 2 == 0, d)
    ({2: 'b', 4: 'd'}, {1: 'a', 3: 'c'})
    """
    a: dict = {}
    b: dict = {}
    for k, v in d.items():
        (a if pred(k) else b)[k] = v
    return a, b


# TODO(tehrengruber): Revisit whether we want to move this behaviour to `domain_utils.domain_union`.
def _domain_union(
    *domains: domain_utils.SymbolicDomain | DomainAccessDescriptor,
) -> domain_utils.SymbolicDomain | DomainAccessDescriptor:
    if any(d == DomainAccessDescriptor.UNKNOWN for d in domains):
        return DomainAccessDescriptor.UNKNOWN

    filtered_domains: list[domain_utils.SymbolicDomain] = [
        d  # type: ignore[misc]  # domain can never be unknown as these cases are filtered above
        for d in domains
        if d != DomainAccessDescriptor.NEVER
    ]
    if len(filtered_domains) == 0:
        return DomainAccessDescriptor.NEVER
    return domain_utils.domain_union(*filtered_domains)


def _merge_domains(
    original_domains: AccessedDomains,
    additional_domains: AccessedDomains,
) -> AccessedDomains:
    new_domains = {**original_domains}

    for key, domain in additional_domains.items():
        original_domain, domain = gtx_utils.equalize_tuple_structure(
            original_domains.get(key, DomainAccessDescriptor.NEVER),
            domain,
            fill_value=DomainAccessDescriptor.NEVER,
        )
        new_domains[key] = tree_map(_domain_union)(original_domain, domain)

    return new_domains


def _extract_accessed_domains(
    stencil: itir.Expr,
    input_ids: list[str],
    target_domain: NonTupleDomainAccess,
    offset_provider: common.OffsetProvider | common.OffsetProviderType,
    symbolic_domain_sizes: Optional[dict[str, str]],
) -> dict[str, NonTupleDomainAccess]:
    accessed_domains: dict[str, NonTupleDomainAccess] = {}

    shifts_results = trace_shifts.trace_stencil(stencil, num_args=len(input_ids))

    for in_field_id, shifts_list in zip(input_ids, shifts_results, strict=True):
        # TODO(tehrengruber): Dynamic shifts are not supported by `SymbolicDomain.translate`. Use
        #  special `UNKNOWN` marker for them until we have implemented a proper solution.
        if any(s == trace_shifts.Sentinel.VALUE for shift in shifts_list for s in shift):
            accessed_domains[in_field_id] = DomainAccessDescriptor.UNKNOWN
            continue

        new_domains = [
            domain_utils.SymbolicDomain.translate(
                target_domain, shift, offset_provider, symbolic_domain_sizes
            )
            if not isinstance(target_domain, DomainAccessDescriptor)
            else target_domain
            for shift in shifts_list
        ]
        accessed_domains[in_field_id] = _domain_union(
            accessed_domains.get(in_field_id, DomainAccessDescriptor.NEVER), *new_domains
        )

    return accessed_domains


def _filter_domain_dimensions(
    domain: domain_utils.SymbolicDomain,
    dims: list[common.Dimension],
    additional_dims: Optional[dict[common.Dimension, domain_utils.SymbolicRange]] = None,
) -> domain_utils.SymbolicDomain:
    assert isinstance(domain, domain_utils.SymbolicDomain)
    retained = {dim: domain.ranges[dim] for dim in dims if dim in domain.ranges}
    if additional_dims:
        retained.update(additional_dims)
    return domain_utils.SymbolicDomain(grid_type=domain.grid_type, ranges=retained)


def _extract_vertical_dims(
    domain: domain_utils.SymbolicDomain,
) -> dict[common.Dimension, domain_utils.SymbolicRange]:
    assert isinstance(domain, domain_utils.SymbolicDomain)
    return {
        dim: range_
        for dim, range_ in domain.ranges.items()
        if dim.kind == common.DimensionKind.VERTICAL
    }


def _infer_as_fieldop(
    applied_fieldop: itir.FunCall,
    target_domain: DomainAccess,
    *,
    offset_provider: common.OffsetProvider | common.OffsetProviderType,
    symbolic_domain_sizes: Optional[dict[str, str]],
    allow_uninferred: bool,
    keep_existing_domains: bool,
) -> tuple[itir.FunCall, AccessedDomains]:
    assert isinstance(applied_fieldop, itir.FunCall)
    assert cpm.is_call_to(applied_fieldop.fun, "as_fieldop")
    if not allow_uninferred and target_domain is DomainAccessDescriptor.NEVER:
        raise ValueError("'target_domain' cannot be 'NEVER' unless `allow_uninferred=True`.")

    if len(applied_fieldop.fun.args) == 2 and keep_existing_domains:
        target_domain = SymbolicDomain.from_expr(applied_fieldop.fun.args[1])

    # FIXME[#1582](tehrengruber): Temporary solution for `tuple_get` on scan result. See `test_solve_triag`.
    if isinstance(target_domain, tuple):
        target_domain = _domain_union(*flatten_nested_tuple(target_domain))  # type: ignore[arg-type]  # mypy not smart enough
    assert isinstance(target_domain, (domain_utils.SymbolicDomain, DomainAccessDescriptor))

    # `as_fieldop(stencil)(inputs...)`
    stencil, inputs = applied_fieldop.fun.args[0], applied_fieldop.args

    # ensure stencil has as many params as arguments
    assert not isinstance(stencil, itir.Lambda) or len(stencil.params) == len(applied_fieldop.args)

    input_ids: list[str] = []

    # Assign ids for all inputs to `as_fieldop`. `SymRef`s stay as is, nested `as_fieldop` get a
    # temporary id.
    tmp_uid_gen = eve_utils.UIDGenerator(prefix="__dom_inf")
    for in_field in inputs:
        if isinstance(in_field, itir.FunCall) or isinstance(in_field, itir.Literal):
            id_ = tmp_uid_gen.sequential_id()
        elif isinstance(in_field, itir.SymRef):
            id_ = in_field.id
        else:
            raise ValueError(f"Unsupported expression of type '{type(in_field)}'.")
        input_ids.append(id_)

    inputs_accessed_domains: dict[str, NonTupleDomainAccess] = _extract_accessed_domains(
        stencil, input_ids, target_domain, offset_provider, symbolic_domain_sizes
    )

    # Recursively infer domain of inputs and update domain arg of nested `as_fieldop`s
    accessed_domains: AccessedDomains = {}
    transformed_inputs: list[itir.Expr] = []
    for in_field_id, in_field in zip(input_ids, inputs, strict=True):
        transformed_input, accessed_domains_tmp = infer_expr(
            in_field,
            inputs_accessed_domains[in_field_id],
            offset_provider=offset_provider,
            symbolic_domain_sizes=symbolic_domain_sizes,
            allow_uninferred=allow_uninferred,
            keep_existing_domains=keep_existing_domains,
        )
        transformed_inputs.append(transformed_input)

        accessed_domains = _merge_domains(accessed_domains, accessed_domains_tmp)

    if not isinstance(target_domain, DomainAccessDescriptor):
        target_domain_expr = domain_utils.SymbolicDomain.as_expr(target_domain)
    else:
        target_domain_expr = None
    transformed_call = im.as_fieldop(stencil, target_domain_expr)(*transformed_inputs)

    accessed_domains_without_tmp = {
        k: v
        for k, v in accessed_domains.items()
        if not k.startswith(tmp_uid_gen.prefix)  # type: ignore[arg-type] # prefix is always str
    }

    return transformed_call, accessed_domains_without_tmp


def _infer_let(
    let_expr: itir.FunCall,
    input_domain: DomainAccess,
    **kwargs: Unpack[InferenceOptions],
) -> tuple[itir.FunCall, AccessedDomains]:
    assert cpm.is_let(let_expr)
    assert isinstance(let_expr.fun, itir.Lambda)  # just to make mypy happy
    let_params = {param_sym.id for param_sym in let_expr.fun.params}

    transformed_calls_expr, accessed_domains = infer_expr(let_expr.fun.expr, input_domain, **kwargs)

    accessed_domains_let_args, accessed_domains_outer = _split_dict_by_key(
        lambda k: k in let_params, accessed_domains
    )

    transformed_calls_args: list[itir.Expr] = []
    for param, arg in zip(let_expr.fun.params, let_expr.args, strict=True):
        transformed_calls_arg, accessed_domains_arg = infer_expr(
            arg,
            accessed_domains_let_args.get(
                param.id,
                DomainAccessDescriptor.NEVER,
            ),
            **kwargs,
        )
        accessed_domains_outer = _merge_domains(accessed_domains_outer, accessed_domains_arg)
        transformed_calls_args.append(transformed_calls_arg)

    transformed_call = im.let(
        *(
            (str(param.id), call)
            for param, call in zip(let_expr.fun.params, transformed_calls_args, strict=True)
        )
    )(transformed_calls_expr)

    return transformed_call, accessed_domains_outer


def _infer_make_tuple(
    expr: itir.Expr,
    domain: DomainAccess,
    **kwargs: Unpack[InferenceOptions],
) -> tuple[itir.Expr, AccessedDomains]:
    assert cpm.is_call_to(expr, "make_tuple")
    infered_args_expr = []
    actual_domains: AccessedDomains = {}
    if not isinstance(domain, tuple):
        # promote domain to a tuple of domains such that it has the same structure as
        # the expression
        # TODO(tehrengruber): Revisit. Still open how to handle IR in this case example:
        #  out @ c⟨ IDimₕ: [0, __out_size_0) ⟩ ← {__sym_1, __sym_2};
        domain = (domain,) * len(expr.args)
    assert len(expr.args) >= len(domain)
    # There may be fewer domains than tuple args, pad the domain with `NEVER`
    # in that case.
    # e.g. `im.tuple_get(0, im.make_tuple(a, b), domain=domain)`
    domain = (*domain, *(DomainAccessDescriptor.NEVER for _ in range(len(expr.args) - len(domain))))
    for i, arg in enumerate(expr.args):
        infered_arg_expr, actual_domains_arg = infer_expr(arg, domain[i], **kwargs)
        infered_args_expr.append(infered_arg_expr)
        actual_domains = _merge_domains(actual_domains, actual_domains_arg)
    result_expr = im.call(expr.fun)(*infered_args_expr)
    return result_expr, actual_domains


def _infer_tuple_get(
    expr: itir.Expr,
    domain: DomainAccess,
    **kwargs: Unpack[InferenceOptions],
) -> tuple[itir.Expr, AccessedDomains]:
    assert cpm.is_call_to(expr, "tuple_get")
    actual_domains: AccessedDomains = {}
    idx_expr, tuple_arg = expr.args
    assert isinstance(idx_expr, itir.Literal)
    idx = int(idx_expr.value)
    tuple_domain = tuple(
        DomainAccessDescriptor.NEVER if i != idx else domain for i in range(idx + 1)
    )
    infered_arg_expr, actual_domains_arg = infer_expr(tuple_arg, tuple_domain, **kwargs)

    infered_args_expr = im.tuple_get(idx, infered_arg_expr)
    actual_domains = _merge_domains(actual_domains, actual_domains_arg)
    return infered_args_expr, actual_domains


def _infer_if(
    expr: itir.Expr,
    domain: DomainAccess,
    **kwargs: Unpack[InferenceOptions],
) -> tuple[itir.Expr, AccessedDomains]:
    assert cpm.is_call_to(expr, "if_")
    infered_args_expr = []
    actual_domains: AccessedDomains = {}
    cond, true_val, false_val = expr.args
    for arg in [true_val, false_val]:
        infered_arg_expr, actual_domains_arg = infer_expr(arg, domain, **kwargs)
        infered_args_expr.append(infered_arg_expr)
        actual_domains = _merge_domains(actual_domains, actual_domains_arg)
    result_expr = im.call(expr.fun)(cond, *infered_args_expr)
    return result_expr, actual_domains


def _infer_concat_where(
    expr: itir.Expr,
    domain: DomainAccess,
    **kwargs: Unpack[InferenceOptions],
) -> tuple[itir.Expr, AccessedDomains]:
    assert cpm.is_call_to(expr, "concat_where")
    infered_args_expr = []
    actual_domains: AccessedDomains = {}
    cond, true_field, false_field = expr.args
    symbolic_cond = domain_utils.SymbolicDomain.from_expr(cond)
    cond_complement = domain_utils.domain_complement(symbolic_cond)

    for arg in [true_field, false_field]:

        @tree_map
        def mapper(d: NonTupleDomainAccess):
            if isinstance(d, DomainAccessDescriptor):
                return d
<<<<<<< HEAD
            promoted_cond = domain_utils.promote_to_same_dimensions(
                symbolic_cond if arg == true_field else cond_complement,  # noqa: B023 # function is never used outside the loop
                d,
=======
            promoted_cond = domain_utils.promote_domain(
                symbolic_cond if arg == true_field else cond_complement,  # noqa: B023 # function is never used outside the loop
                d.ranges.keys(),
>>>>>>> 6a1087d1
            )
            return domain_utils.domain_intersection(d, promoted_cond)

        domain_ = mapper(domain)

        infered_arg_expr, actual_domains_arg = infer_expr(arg, domain_, **kwargs)
        infered_args_expr.append(infered_arg_expr)
        actual_domains = _merge_domains(actual_domains, actual_domains_arg)

    result_expr = im.call(expr.fun)(cond, *infered_args_expr)
    return result_expr, actual_domains


def _infer_broadcast(
    expr: itir.Expr,
    domain: DomainAccess,
    **kwargs: Unpack[InferenceOptions],
) -> tuple[itir.Expr, AccessedDomains]:
    assert cpm.is_call_to(expr, "broadcast")
    # We just propagate the domain to the first argument. Restriction of the domain is based
    # on the type and occurs in a general setting (not yet merged #1853).
    infered_expr, actual_domains = infer_expr(expr.args[0], domain, **kwargs)

    return ir_misc.with_altered_arg(expr, 0, infered_expr), actual_domains


def _infer_expr(
    expr: itir.Expr,
    domain: DomainAccess,
    **kwargs: Unpack[InferenceOptions],
) -> tuple[itir.Expr, AccessedDomains]:
    if isinstance(expr, itir.SymRef):
        return expr, {str(expr.id): domain}
    elif isinstance(expr, itir.Literal):
        return expr, {}
    elif cpm.is_applied_as_fieldop(expr):
        return _infer_as_fieldop(expr, domain, **kwargs)
    elif cpm.is_let(expr):
        return _infer_let(expr, domain, **kwargs)
    elif cpm.is_call_to(expr, "make_tuple"):
        return _infer_make_tuple(expr, domain, **kwargs)
    elif cpm.is_call_to(expr, "tuple_get"):
        return _infer_tuple_get(expr, domain, **kwargs)
    elif cpm.is_call_to(expr, "if_"):
        return _infer_if(expr, domain, **kwargs)
    elif cpm.is_call_to(expr, "concat_where"):
        return _infer_concat_where(expr, domain, **kwargs)
    elif cpm.is_call_to(expr, "broadcast"):
        return _infer_broadcast(expr, domain, **kwargs)
    elif (
        cpm.is_call_to(expr, builtins.ARITHMETIC_BUILTINS)
        or cpm.is_call_to(expr, builtins.TYPE_BUILTINS)
        or cpm.is_call_to(expr, ("cast_", "index", "unstructured_domain", "cartesian_domain"))
    ):
        return expr, {}
    else:
        raise ValueError(f"Unsupported expression: {expr}")


def infer_expr(
    expr: itir.Expr,
    domain: DomainAccess,
    *,
    offset_provider: common.OffsetProvider | common.OffsetProviderType,
    symbolic_domain_sizes: Optional[dict[str, str]] = None,
    allow_uninferred: bool = False,
    keep_existing_domains: bool = False,
) -> tuple[itir.Expr, AccessedDomains]:
    """
    Infer the domain of all field subexpressions of `expr`.

    Given an expression `expr` and the domain it is accessed at, back-propagate the domain of all
    (field-typed) subexpression.

    Arguments:
    - expr: The expression to be inferred.
    - domain: The domain `expr` is read at.
    - symbolic_domain_sizes: A dictionary mapping axes names, e.g., `I`, `Vertex`, to a symbol
      name that evaluates to the length of that axis.
    - allow_uninferred: Allow `as_fieldop` expressions whose domain is either unknown (e.g.
      because of a dynamic shift) or never accessed.
<<<<<<< HEAD
    # TODO: describe why this is needed with concat_where (if inside as_fieldop might shrinken the
    actually access domain)
    - keep_existing_domains: If `True`, keep existing domains in `as_fieldop` expressions and
        use them to propagate the domain further.
=======
    actually access domain)
    - keep_existing_domains: If `True`, keep existing domains in `as_fieldop` expressions and
      use them to propagate the domain further. This is useful in cases where after a
      transformation some nodes are missing domain information that needs to be repopulated,
      but we can't reinfer everything because some domain access information has been lost.
      For example when a `concat_where` is transformed into an `as_fieldop` with an if we lose
      some information that could lead to unnecessary overcomputation and out-of-bounds accesses.
>>>>>>> 6a1087d1

    Returns:
      A tuple containing the inferred expression with all applied `as_fieldop` (that are accessed)
      having a domain argument now, and a dictionary mapping symbol names referenced in `expr` to
      domain they are accessed at.
    """

    itir_type_inference.reinfer(
        expr, offset_provider_type=common.offset_provider_to_type(offset_provider)
    )
    el_types, domain = gtx_utils.equalize_tuple_structure(
        gtx_utils.tree_map(collection_type=ts.TupleType, result_collection_constructor=tuple)(
            lambda x: x
        )(expr.type),
        domain,
        fill_value=DomainAccessDescriptor.NEVER,
        # el_types already has the right structure, we only want to change domain
        bidirectional=False,
    )

    if cpm.is_applied_as_fieldop(expr) and cpm.is_call_to(expr.fun.args[0], "scan"):
        additional_dims = gtx_utils.tree_map(
            lambda d: _extract_vertical_dims(d)
            if isinstance(d, domain_utils.SymbolicDomain)
            else {}
        )(domain)
    else:
        additional_dims = gtx_utils.tree_map(lambda d: {})(domain)

    domain = gtx_utils.tree_map(
        lambda d, t, a: _filter_domain_dimensions(
            d,
            type_info.extract_dims(t),
            additional_dims=a,
        )
        if not isinstance(t, ts.DeferredType) and isinstance(d, domain_utils.SymbolicDomain)
        else d
    )(domain, el_types, additional_dims)

    expr, accessed_domains = _infer_expr(
        expr,
        domain,
        offset_provider=offset_provider,
        symbolic_domain_sizes=symbolic_domain_sizes,
        allow_uninferred=allow_uninferred,
        keep_existing_domains=keep_existing_domains,
    )
    if not keep_existing_domains or not hasattr(expr.annex, "domain"):
        expr.annex.domain = domain

    return expr, accessed_domains


def _infer_stmt(
    stmt: itir.Stmt,
    **kwargs: Unpack[InferenceOptions],
):
    if isinstance(stmt, itir.SetAt):
        # constant fold once otherwise constant folding after domain inference might create (syntactic) differences
        # between the domain stored in IR and in the annex
        domain = constant_folding.ConstantFolding.apply(stmt.domain)

        transformed_call, _ = infer_expr(
            stmt.expr, domain_utils.SymbolicDomain.from_expr(domain), **kwargs
        )

        return itir.SetAt(
            expr=transformed_call,
            domain=stmt.domain,
            target=stmt.target,
        )
    elif isinstance(stmt, itir.IfStmt):
        return itir.IfStmt(
            cond=stmt.cond,
            true_branch=[_infer_stmt(c, **kwargs) for c in stmt.true_branch],
            false_branch=[_infer_stmt(c, **kwargs) for c in stmt.false_branch],
        )
    raise ValueError(f"Unsupported stmt: {stmt}")


def infer_program(
    program: itir.Program,
    *,
    offset_provider: common.OffsetProvider | common.OffsetProviderType,
    symbolic_domain_sizes: Optional[dict[str, str]] = None,
    allow_uninferred: bool = False,
<<<<<<< HEAD
    # TODO: add test
=======
>>>>>>> 6a1087d1
    keep_existing_domains: bool = False,
) -> itir.Program:
    """
    Infer the domain of all field subexpressions inside a program.

    See :func:`infer_expr` for more details.
    """
    assert not program.function_definitions, (
        "Domain propagation does not support function definitions."
    )

    program = itir_type_inference.infer(
        program, offset_provider_type=common.offset_provider_to_type(offset_provider)
    )

    return itir.Program(
        id=program.id,
        function_definitions=program.function_definitions,
        params=program.params,
        declarations=program.declarations,
        body=[
            _infer_stmt(
                stmt,
                offset_provider=offset_provider,
                symbolic_domain_sizes=symbolic_domain_sizes,
                allow_uninferred=allow_uninferred,
                keep_existing_domains=keep_existing_domains,
            )
            for stmt in program.body
        ],
    )<|MERGE_RESOLUTION|>--- conflicted
+++ resolved
@@ -374,15 +374,9 @@
         def mapper(d: NonTupleDomainAccess):
             if isinstance(d, DomainAccessDescriptor):
                 return d
-<<<<<<< HEAD
-            promoted_cond = domain_utils.promote_to_same_dimensions(
-                symbolic_cond if arg == true_field else cond_complement,  # noqa: B023 # function is never used outside the loop
-                d,
-=======
             promoted_cond = domain_utils.promote_domain(
                 symbolic_cond if arg == true_field else cond_complement,  # noqa: B023 # function is never used outside the loop
                 d.ranges.keys(),
->>>>>>> 6a1087d1
             )
             return domain_utils.domain_intersection(d, promoted_cond)
 
@@ -464,12 +458,6 @@
       name that evaluates to the length of that axis.
     - allow_uninferred: Allow `as_fieldop` expressions whose domain is either unknown (e.g.
       because of a dynamic shift) or never accessed.
-<<<<<<< HEAD
-    # TODO: describe why this is needed with concat_where (if inside as_fieldop might shrinken the
-    actually access domain)
-    - keep_existing_domains: If `True`, keep existing domains in `as_fieldop` expressions and
-        use them to propagate the domain further.
-=======
     actually access domain)
     - keep_existing_domains: If `True`, keep existing domains in `as_fieldop` expressions and
       use them to propagate the domain further. This is useful in cases where after a
@@ -477,7 +465,6 @@
       but we can't reinfer everything because some domain access information has been lost.
       For example when a `concat_where` is transformed into an `as_fieldop` with an if we lose
       some information that could lead to unnecessary overcomputation and out-of-bounds accesses.
->>>>>>> 6a1087d1
 
     Returns:
       A tuple containing the inferred expression with all applied `as_fieldop` (that are accessed)
@@ -564,10 +551,6 @@
     offset_provider: common.OffsetProvider | common.OffsetProviderType,
     symbolic_domain_sizes: Optional[dict[str, str]] = None,
     allow_uninferred: bool = False,
-<<<<<<< HEAD
-    # TODO: add test
-=======
->>>>>>> 6a1087d1
     keep_existing_domains: bool = False,
 ) -> itir.Program:
     """
