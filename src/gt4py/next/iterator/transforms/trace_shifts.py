# GT4Py - GridTools Framework
#
# Copyright (c) 2014-2024, ETH Zurich
# All rights reserved.
#
# Please, refer to the LICENSE file in the root directory.
# SPDX-License-Identifier: BSD-3-Clause

import dataclasses
import sys
from collections.abc import Callable
from typing import Any, Final, Iterable, Literal, Optional

from gt4py import eve
from gt4py.eve import NodeTranslator, PreserveLocationVisitor
from gt4py.next.iterator import builtins, ir
from gt4py.next.iterator.ir_utils import common_pattern_matcher as cpm, ir_makers as im


class ValidateRecordedShiftsAnnex(eve.NodeVisitor):
    """Ensure every applied lift and its arguments have the `recorded_shifts` annex populated."""

    def visit_FunCall(self, node: ir.FunCall):
        if cpm.is_applied_lift(node):
            assert hasattr(node.annex, "recorded_shifts")

            if len(node.annex.recorded_shifts) == 0:
                return

            if isinstance(node.fun.args[0], ir.Lambda):  # type: ignore[attr-defined]  # ensured by is_applied_lift
                stencil = node.fun.args[0]  # type: ignore[attr-defined]  # ensured by is_applied_lift
                for param in stencil.params:
                    assert hasattr(param.annex, "recorded_shifts")

        self.generic_visit(node)


def copy_recorded_shifts(from_: ir.Node, to: ir.Node) -> None:
    """
    Copy `recorded_shifts` annex attribute from one node to another.

    This function mainly exists for readability reasons.
    """
    to.annex.recorded_shifts = from_.annex.recorded_shifts


class Sentinel(eve.StrEnum):
    VALUE = "VALUE"
    TYPE = "TYPE"

    ALL_NEIGHBORS = "ALL_NEIGHBORS"


@dataclasses.dataclass(frozen=True)
class ShiftRecorder:
    recorded_shifts: dict[int, set[tuple[ir.OffsetLiteral, ...]]] = dataclasses.field(
        default_factory=dict
    )

    def register_node(self, inp: ir.Expr | ir.Sym) -> None:
        self.recorded_shifts.setdefault(id(inp), set())

    def __call__(self, inp: ir.Expr | ir.Sym, offsets: tuple[ir.OffsetLiteral, ...]) -> None:
        self.recorded_shifts[id(inp)].add(offsets)


@dataclasses.dataclass(frozen=True)
class ForwardingShiftRecorder:
    wrapped_tracer: Any
    shift_recorder: ShiftRecorder

    def __call__(self, inp: ir.Expr | ir.Sym, offsets: tuple[ir.OffsetLiteral, ...]):
        self.shift_recorder(inp, offsets)
        # Forward shift to wrapped tracer such it can record the shifts of the parent nodes
        self.wrapped_tracer.shift(offsets).deref()


# for performance reasons (`isinstance` is slow otherwise) we don't use abc here
class Tracer:
    def deref(self):
        raise NotImplementedError()

    def shift(self, offsets: tuple[ir.OffsetLiteral, ...]):
        raise NotImplementedError()


@dataclasses.dataclass(frozen=True)
class ArgTracer(Tracer):
    arg: ir.Expr | ir.Sym
    shift_recorder: ShiftRecorder | ForwardingShiftRecorder
    offsets: tuple[ir.OffsetLiteral, ...] = ()

    def shift(self, offsets: tuple[ir.OffsetLiteral, ...]):
        return ArgTracer(
            arg=self.arg, shift_recorder=self.shift_recorder, offsets=self.offsets + tuple(offsets)
        )

    def deref(self):
        self.shift_recorder(self.arg, self.offsets)
        return Sentinel.VALUE


# This class is only needed because we currently allow conditionals on iterators. Since this is
# not supported in the C++ backend it can likely be removed again in the future.
@dataclasses.dataclass(frozen=True)
class CombinedTracer(Tracer):
    its: tuple[Tracer, ...]

    def shift(self, offsets: tuple[ir.OffsetLiteral, ...]):
        return CombinedTracer(tuple(_shift(*offsets)(it) for it in self.its))

    def deref(self):
        derefed_its = [it.deref() for it in self.its]
        if not all(it == Sentinel.VALUE for it in derefed_its[1:]):
            raise AssertionError("The result of a `deref` must be a `Sentinel.VALUE`.")
        return Sentinel.VALUE


def _combine(*values):
    # `OffsetLiteral`s may occur in `list_get` calls
    if not all(
        val in [Sentinel.VALUE, Sentinel.TYPE] or isinstance(val, ir.OffsetLiteral)
        for val in values
    ):
        raise AssertionError("All arguments must be values or types.")
    return Sentinel.VALUE


# implementations of builtins
def _deref(x):
    return x.deref()


def _can_deref(x):
    return Sentinel.VALUE


def _shift(*offsets):
    assert all(
        isinstance(offset, ir.OffsetLiteral) or offset in [Sentinel.ALL_NEIGHBORS, Sentinel.VALUE]
        for offset in offsets
    )

    def apply(arg):
        assert isinstance(arg, Tracer)
        return arg.shift(offsets)

    return apply


@dataclasses.dataclass(frozen=True)
class AppliedLift(Tracer):
    stencil: Callable
    its: tuple[Tracer, ...]

    def shift(self, offsets):
        return AppliedLift(self.stencil, tuple(_shift(*offsets)(it) for it in self.its))

    def deref(self):
        return self.stencil(*self.its)


def _lift(f):
    def apply(*its):
        if not all(isinstance(it, Tracer) for it in its):
            raise AssertionError("All arguments must be iterators.")
        return AppliedLift(f, its)

    return apply


def _reduce(f, init):
    return _combine


def _map(f):
    return _combine


def _neighbors(o, x):
    return _deref(_shift(o, Sentinel.ALL_NEIGHBORS)(x))


def _scan(f, forward, init):
    def apply(*args):
        return f(init, *args)

    return apply


def _primitive_constituents(
    val: Literal[Sentinel.VALUE] | Tracer | tuple,
) -> Iterable[Literal[Sentinel.VALUE] | Tracer]:
    if val is Sentinel.VALUE or isinstance(val, Tracer):
        yield val
    elif isinstance(val, tuple):
        for el in val:
            if isinstance(el, tuple):
                yield from _primitive_constituents(el)
            elif el is Sentinel.VALUE or isinstance(el, Tracer):
                yield el
            else:
                raise AssertionError("Expected a `Sentinel.VALUE`, `Tracer` or tuple thereof.")
    else:
        raise ValueError()


def _if(cond: Literal[Sentinel.VALUE], true_branch, false_branch):
    assert cond is Sentinel.VALUE
    if any(isinstance(branch, tuple) for branch in (false_branch, true_branch)):
        # Broadcast branches to tuple of same length. This is required for cases like:
        #  `if_(cond, deref(iterator_of_tuples), make_tuple(...))`.
        if not isinstance(true_branch, tuple):
            assert all(el == Sentinel.VALUE for el in false_branch)
            true_branch = (true_branch,) * len(false_branch)
        if not isinstance(false_branch, tuple):
            assert all(el == Sentinel.VALUE for el in true_branch)
            false_branch = (false_branch,) * len(true_branch)

        result = []
        for el_true_branch, el_false_branch in zip(true_branch, false_branch):
            # just reuse `if_` to recursively build up the result
            result.append(_if(Sentinel.VALUE, el_true_branch, el_false_branch))
        return tuple(result)

    is_iterator_arg = tuple(isinstance(arg, Tracer) for arg in (cond, true_branch, false_branch))
    if is_iterator_arg == (False, True, True):
        return CombinedTracer((true_branch, false_branch))
    assert is_iterator_arg == (False, False, False) and all(
        arg in [Sentinel.VALUE, Sentinel.TYPE] for arg in (cond, true_branch, false_branch)
    )
    return Sentinel.VALUE


def _make_tuple(*args):
    return args


def _tuple_get(index, tuple_val):
    if isinstance(tuple_val, tuple):
        return tuple_val[index]
    assert tuple_val is Sentinel.VALUE
    return Sentinel.VALUE


def _as_fieldop(stencil, domain=None):
    def applied_as_fieldop(*args):
        return stencil(*args)

    return applied_as_fieldop


_START_CTX: Final = {
    "as_fieldop": _as_fieldop,
    "deref": _deref,
    "can_deref": _can_deref,
    "shift": _shift,
    "lift": _lift,
    "scan": _scan,
    "reduce": _reduce,
    "neighbors": _neighbors,
    "map_": _map,
    "if_": _if,
    "make_tuple": _make_tuple,
}


# TODO(tehrengruber): This pass is unnecessarily very inefficient and easily exceeds the default
#  recursion limit.
@dataclasses.dataclass(frozen=True)
class TraceShifts(PreserveLocationVisitor, NodeTranslator):
    shift_recorder: ShiftRecorder = dataclasses.field(default_factory=ShiftRecorder)

    def visit_Literal(self, node: ir.SymRef, *, ctx: dict[str, Any]) -> Any:
        return Sentinel.VALUE

<<<<<<< HEAD
    def visit_InfinityLiteral(self, node: ir.SymRef, *, ctx: dict[str, Any]):
        return Sentinel.VALUE

    def visit_NegInfinityLiteral(self, node: ir.SymRef, *, ctx: dict[str, Any]):
=======
    def visit_InfinityLiteral(self, node: ir.InfinityLiteral, *, ctx: dict[str, Any]):
>>>>>>> c8e06bd0
        return Sentinel.VALUE

    def visit_SymRef(self, node: ir.SymRef, *, ctx: dict[str, Any]) -> Any:
        if node.id in ctx:
            return ctx[node.id]
        elif node.id in builtins.TYPE_BUILTINS:
            return Sentinel.TYPE
        elif node.id in (builtins.ARITHMETIC_BUILTINS | {"list_get", "make_const_list", "cast_"}):
            return _combine
        raise ValueError(f"Undefined symbol {node.id}")

    def visit_FunCall(self, node: ir.FunCall, *, ctx: dict[str, Any]) -> Any:
        if node.fun == ir.SymRef(id="tuple_get"):
            assert isinstance(node.args[0], ir.Literal)
            index = int(node.args[0].value)
            return _tuple_get(index, self.visit(node.args[1], ctx=ctx))

        fun = self.visit(node.fun, ctx=ctx)
        args = self.visit(node.args, ctx=ctx)
        return fun(*args)

    def visit(self, node, **kwargs):
        result = super().visit(node, **kwargs)
        if isinstance(result, Tracer):
            assert isinstance(node, (ir.Sym, ir.Expr))

            self.shift_recorder.register_node(node)
            result = ArgTracer(
                arg=node, shift_recorder=ForwardingShiftRecorder(result, self.shift_recorder)
            )
        return result

    def visit_Lambda(self, node: ir.Lambda, *, ctx: dict[str, Any]) -> Callable:
        def fun(*args):
            new_args = []
            for param, arg in zip(node.params, args, strict=True):
                if isinstance(arg, Tracer):
                    self.shift_recorder.register_node(param)
                    new_args.append(
                        ArgTracer(
                            arg=param,
                            shift_recorder=ForwardingShiftRecorder(arg, self.shift_recorder),
                        )
                    )
                else:
                    new_args.append(arg)

            return self.visit(
                node.expr, ctx=ctx | {p.id: a for p, a in zip(node.params, new_args, strict=True)}
            )

        return fun

    @classmethod
    def trace_stencil(
        cls, stencil: ir.Expr, *, num_args: Optional[int] = None, save_to_annex: bool = False
    ) -> list[set[tuple[ir.OffsetLiteral, ...]]]:
        # If we get a lambda we can deduce the number of arguments.
        if isinstance(stencil, ir.Lambda):
            assert num_args is None or num_args == len(stencil.params)
            num_args = len(stencil.params)
        elif cpm.is_call_to(stencil, "scan"):
            assert isinstance(stencil.args[0], ir.Lambda)
            num_args = len(stencil.args[0].params) - 1
        if not isinstance(num_args, int):
            raise ValueError("Stencil must be an 'itir.Lambda', scan, or `num_args` is given.")
        assert isinstance(num_args, int)

        args = [im.ref(f"__arg{i}") for i in range(num_args)]

        old_recursionlimit = sys.getrecursionlimit()
        sys.setrecursionlimit(100000000)

        instance = cls()

        # initialize shift recorder & context with all built-ins and the iterator argument tracers
        ctx: dict[str, Any] = {**_START_CTX}
        for arg in args:
            instance.shift_recorder.register_node(arg)
            ctx[arg.id] = ArgTracer(arg=arg, shift_recorder=instance.shift_recorder)

        # actually trace stencil
        instance.visit(im.call(stencil)(*args), ctx=ctx)

        sys.setrecursionlimit(old_recursionlimit)

        recorded_shifts = instance.shift_recorder.recorded_shifts

        param_shifts = []
        for arg in args:
            param_shifts.append(recorded_shifts[id(arg)])

        if save_to_annex:
            _save_to_annex(stencil, recorded_shifts)

        return param_shifts


trace_stencil = TraceShifts.trace_stencil


def _save_to_annex(
    node: ir.Node, recorded_shifts: dict[int, set[tuple[ir.OffsetLiteral, ...]]]
) -> None:
    for child_node in node.pre_walk_values():
        if id(child_node) in recorded_shifts:
            child_node.annex.recorded_shifts = recorded_shifts[id(child_node)]

    if __debug__:
        ValidateRecordedShiftsAnnex().visit(node)<|MERGE_RESOLUTION|>--- conflicted
+++ resolved
@@ -274,14 +274,7 @@
     def visit_Literal(self, node: ir.SymRef, *, ctx: dict[str, Any]) -> Any:
         return Sentinel.VALUE
 
-<<<<<<< HEAD
-    def visit_InfinityLiteral(self, node: ir.SymRef, *, ctx: dict[str, Any]):
-        return Sentinel.VALUE
-
-    def visit_NegInfinityLiteral(self, node: ir.SymRef, *, ctx: dict[str, Any]):
-=======
     def visit_InfinityLiteral(self, node: ir.InfinityLiteral, *, ctx: dict[str, Any]):
->>>>>>> c8e06bd0
         return Sentinel.VALUE
 
     def visit_SymRef(self, node: ir.SymRef, *, ctx: dict[str, Any]) -> Any:
