--- conflicted
+++ resolved
@@ -93,18 +93,11 @@
 
 
 def _reduce(f, init):
-<<<<<<< HEAD
-    def apply(*args):
-        for arg in args:
-            _deref(_shift(ALL_NEIGHBORS)(arg))
-        return VALUE_TOKEN
-=======
     return _combine
->>>>>>> b87e67cc
 
 
 def _neighbors(o, x):
-    return x.shift((o, ALL_NEIGHBORS)).deref()
+    return _deref(_shift(o, ALL_NEIGHBORS)(x))
 
 
 def _scan(f, forward, init):
@@ -119,14 +112,9 @@
     "can_deref": _can_deref,
     "shift": _shift,
     "lift": _lift,
+    "scan": _scan,
     "reduce": _reduce,
-    "scan": _scan,
-<<<<<<< HEAD
-=======
-    "make_tuple": _make_tuple,
-    "tuple_get": _tuple_get,
     "neighbors": _neighbors,
->>>>>>> b87e67cc
 }
 
 
