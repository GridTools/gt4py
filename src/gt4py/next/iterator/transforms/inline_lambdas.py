--- conflicted
+++ resolved
@@ -41,12 +41,7 @@
         ref_counts = CountSymbolRefs.apply(node.fun.expr, [p.id for p in node.fun.params])
 
         for i, param in enumerate(node.fun.params):
-<<<<<<< HEAD
-            # TODO(tehrengruber): allow inlining more complicated zero-op expressions like
-            #  ignore_shift(...)(it_sym)
-=======
             # TODO(tehrengruber): allow inlining more complicated zero-op expressions like ignore_shift(...)(it_sym)
->>>>>>> 77a205b6
             if ref_counts[param.id] > 1 and not isinstance(
                 node.args[i], (ir.SymRef, ir.Literal, ir.OffsetLiteral)
             ):
@@ -84,15 +79,8 @@
     clashes = refs & syms
     expr = node.fun.expr
     if clashes:
-<<<<<<< HEAD
-        # TODO(tehrengruber): find a better way of generating new symbols
-        #  in `name_map` that don't collide with each other. E.g. this
-        #  must still work:
-        # (lambda arg, arg_: (lambda arg_: ...)(arg))(a, b)
-=======
         # TODO(tehrengruber): find a better way of generating new symbols in `name_map` that don't collide with each other. E.g. this must still work:
         # (lambda arg, arg_: (lambda arg_: ...)(arg))(a, b)  # noqa: ERA001 [commented-out-code]
->>>>>>> 77a205b6
         name_map: dict[ir.SymRef, str] = {}
 
         def new_name(name):
