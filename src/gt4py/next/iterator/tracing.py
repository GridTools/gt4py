--- conflicted
+++ resolved
@@ -172,15 +172,7 @@
         args = (_s(param) for param in inspect.signature(fun).parameters.keys())
     body = fun(*list(args))
 
-<<<<<<< HEAD
-    if isinstance(body, tuple):
-        # TODO(tehrengruber): This fails for nested tuples.
-        return _f("make_tuple", *tuple(make_node(b) for b in body))
-    else:
-        return make_node(body) if body is not None else None
-=======
     return make_node(body) if body is not None else None
->>>>>>> 1717d3c2
 
 
 def lambdadef(fun):
@@ -264,28 +256,32 @@
     return isinstance(arg, LocatedField) and (
         arg.dtype.fields is not None or any(dim is None for dim in arg.__gt_dims__)
     )
-<<<<<<< HEAD
 
 
 def _make_fencil_params(fun, args, *, use_arg_types: bool) -> list[Sym]:
     params: list[Sym] = []
     param_infos = list(inspect.signature(fun).parameters.values())
+
     for i, arg in enumerate(args):
         if i < len(param_infos):
             param_info = param_infos[i]
         else:
+            if param_info.kind != inspect.Parameter.VAR_POSITIONAL:
+                # the last parameter info might also be a keyword or variadic keyword argument, but
+                # they are not supported.
+                raise NotImplementedError(
+                    "Only `POSITIONAL_OR_KEYWORD` or `VAR_POSITIONAL` parameters are supported."
+                )
             param_info = param_infos[-1]
-            assert param_info.kind == inspect.Parameter.VAR_POSITIONAL
 
         if param_info.kind == inspect.Parameter.VAR_POSITIONAL:
             param_name = f"_{param_info.name}{i}"
-        elif param_info.kind in [
-            inspect.Parameter.POSITIONAL_OR_KEYWORD,
-            inspect.Parameter.VAR_KEYWORD,
-        ]:
+        elif param_info.kind == inspect.Parameter.POSITIONAL_OR_KEYWORD:
             param_name = param_info.name
         else:
-            raise RuntimeError("Illegal parameter kind")
+            raise NotImplementedError(
+                "Only `POSITIONAL_OR_KEYWORD` or `VAR_POSITIONAL` parameters are supported."
+            )
 
         kind, dtype = None, None
         if use_arg_types:
@@ -304,52 +300,6 @@
     return params
 
 
-def trace(fun, args, *, use_arg_types=True) -> FencilDefinition:
-=======
-
-
-def _make_fencil_params(fun, args, *, use_arg_types: bool) -> list[Sym]:
-    params: list[Sym] = []
-    param_infos = list(inspect.signature(fun).parameters.values())
-
-    for i, arg in enumerate(args):
-        if i < len(param_infos):
-            param_info = param_infos[i]
-        else:
-            if param_info.kind != inspect.Parameter.VAR_POSITIONAL:
-                # the last parameter info might also be a keyword or variadic keyword argument, but
-                # they are not supported.
-                raise NotImplementedError(
-                    "Only `POSITIONAL_OR_KEYWORD` or `VAR_POSITIONAL` parameters are supported."
-                )
-            param_info = param_infos[-1]
-
-        if param_info.kind == inspect.Parameter.VAR_POSITIONAL:
-            param_name = f"_{param_info.name}{i}"
-        elif param_info.kind == inspect.Parameter.POSITIONAL_OR_KEYWORD:
-            param_name = param_info.name
-        else:
-            raise NotImplementedError(
-                "Only `POSITIONAL_OR_KEYWORD` or `VAR_POSITIONAL` parameters are supported."
-            )
-
-        kind, dtype = None, None
-        if use_arg_types:
-            # TODO(tehrengruber): Fields of tuples are not supported yet. Just ignore them for now.
-            if not _contains_tuple_dtype_field(arg):
-                arg_type = type_translation.from_value(arg)
-                # TODO(tehrengruber): Support more types.
-                if isinstance(arg_type, type_specifications.FieldType):
-                    kind = "Iterator"
-                    dtype = (
-                        arg_type.dtype.kind.name.lower(),  # actual dtype
-                        type_info.is_local_field(arg_type),  # is list
-                    )
-
-        params.append(Sym(id=param_name, kind=kind, dtype=dtype))
-    return params
-
-
 def trace_fencil_definition(
     fun: typing.Callable, args: typing.Iterable, *, use_arg_types=True
 ) -> FencilDefinition:
@@ -365,7 +315,6 @@
         use_arg_types: Deduce type of the arguments and add them to the fencil parameter nodes
             (i.e. `itir.Sym`s).
     """
->>>>>>> 1717d3c2
     with TracerContext() as _:
         params = _make_fencil_params(fun, args, use_arg_types=use_arg_types)
         trace_function_call(fun, args=(_s(param.id) for param in params))
