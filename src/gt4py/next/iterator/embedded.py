# GT4Py - GridTools Framework
#
# Copyright (c) 2014-2023, ETH Zurich
# All rights reserved.
#
# This file is part of the GT4Py project and the GridTools framework.
# GT4Py is free software: you can redistribute it and/or modify it under
# the terms of the GNU General Public License as published by the
# Free Software Foundation, either version 3 of the License, or any later
# version. See the LICENSE.txt file at the top-level directory of this
# distribution for a copy of the license or check <https://www.gnu.org/licenses/>.
#
# SPDX-License-Identifier: GPL-3.0-or-later

# TODO(havogt) move public definitions and make this module private

from __future__ import annotations

import abc
import contextvars as cvars
import copy
import dataclasses
import itertools
import math
from typing import (
    Any,
    Callable,
    Generic,
    Iterable,
    Literal,
    Mapping,
    Optional,
    Protocol,
    Sequence,
    SupportsFloat,
    SupportsInt,
    TypeAlias,
    TypeGuard,
    TypeVar,
    Union,
    cast,
    overload,
    runtime_checkable,
)

import numpy as np
import numpy.typing as npt

from gt4py.eve import extended_typing as xtyping
from gt4py.next import common
from gt4py.next.iterator import builtins, runtime


EMBEDDED = "embedded"


# Atoms
Tag: TypeAlias = str
IntIndex: TypeAlias = int | np.integer

ArrayIndex: TypeAlias = slice | IntIndex
ArrayIndexOrIndices: TypeAlias = ArrayIndex | tuple[ArrayIndex, ...]

FieldIndex: TypeAlias = (
    range | slice | IntIndex
)  # A `range` FieldIndex can be negative indicating a relative position with respect to origin, not wrap-around semantics like `slice` TODO(havogt): remove slice here
FieldIndices: TypeAlias = tuple[FieldIndex, ...]
FieldIndexOrIndices: TypeAlias = FieldIndex | FieldIndices

FieldAxis: TypeAlias = (
    common.Dimension | runtime.Offset
)  # TODO Offset should be removed, is sometimes used for sparse dimensions
TupleAxis: TypeAlias = type[None]
Axis: TypeAlias = Union[FieldAxis, TupleAxis]
Scalar: TypeAlias = (
    SupportsInt | SupportsFloat | np.int32 | np.int64 | np.float32 | np.float64 | np.bool_
)


class SparseTag(Tag):
    ...


class NeighborTableOffsetProvider:
    def __init__(
        self,
        table: npt.NDArray,
        origin_axis: common.Dimension,
        neighbor_axis: common.Dimension,
        max_neighbors: int,
        has_skip_values=True,
    ) -> None:
        self.table = table
        self.origin_axis = origin_axis
        self.neighbor_axis = neighbor_axis
        assert not hasattr(table, "shape") or table.shape[1] == max_neighbors
        self.max_neighbors = max_neighbors
        self.has_skip_values = has_skip_values
        self.index_type = table.dtype

    def mapped_index(self, primary: IntIndex, neighbor_idx: IntIndex) -> IntIndex:
        return self.table[(primary, neighbor_idx)]


class StridedNeighborOffsetProvider:
    def __init__(
        self,
        origin_axis: common.Dimension,
        neighbor_axis: common.Dimension,
        max_neighbors: int,
        has_skip_values=True,
    ) -> None:
        self.origin_axis = origin_axis
        self.neighbor_axis = neighbor_axis
        self.max_neighbors = max_neighbors
        self.has_skip_values = has_skip_values
        self.index_type = int

    def mapped_index(self, primary: IntIndex, neighbor_idx: IntIndex) -> IntIndex:
        return primary * self.max_neighbors + neighbor_idx


# Offsets
OffsetPart: TypeAlias = Tag | IntIndex
CompleteOffset: TypeAlias = tuple[Tag, IntIndex]
OffsetProviderElem: TypeAlias = common.Dimension | common.Connectivity
OffsetProvider: TypeAlias = dict[Tag, OffsetProviderElem]

# Positions
SparsePositionEntry = list[int]
IncompleteSparsePositionEntry: TypeAlias = list[Optional[int]]
PositionEntry: TypeAlias = SparsePositionEntry | IntIndex
IncompletePositionEntry: TypeAlias = IncompleteSparsePositionEntry | IntIndex
ConcretePosition: TypeAlias = dict[Tag, PositionEntry]
IncompletePosition: TypeAlias = dict[Tag, IncompletePositionEntry]

Position: TypeAlias = Union[ConcretePosition, IncompletePosition]
#: A ``None`` position flags invalid not-a-neighbor results in neighbor-table lookups
MaybePosition: TypeAlias = Optional[Position]

NamedFieldIndices: TypeAlias = Mapping[Tag, FieldIndex | SparsePositionEntry]


def is_int_index(p: Any) -> TypeGuard[IntIndex]:
    return isinstance(p, (int, np.integer))


def _tupelize(tup):
    if isinstance(tup, tuple):
        return tup
    else:
        return (tup,)


@runtime_checkable
class ItIterator(Protocol):
    """
    Prototype for the Iterator concept of Iterator IR.

    `ItIterator` to avoid name clashes with `Iterator` from `typing` and `collections.abc`.
    """

    def shift(self, *offsets: OffsetPart) -> ItIterator:
        ...

    def can_deref(self) -> bool:
        ...

    def deref(self) -> Any:
        ...


# @runtime_checkable
# class LocatedField(Protocol):
#     """A field with named dimensions providing read access."""

#     @property
#     @abc.abstractmethod
#     def __gt_dims__(self) -> tuple[common.Dimension, ...]:
#         ...

<<<<<<< HEAD
#     # TODO(havogt): define generic Protocol to provide a concrete return type
#     @abc.abstractmethod
#     def field_getitem(self, indices: FieldIndexOrIndices) -> Any:
#         ...
=======
    # TODO(havogt): define generic Protocol to provide a concrete return type
    @abc.abstractmethod
    def field_getitem(self, indices: NamedFieldIndices) -> Any:
        ...
>>>>>>> 9f26f80e

#     @property
#     def __gt_origin__(self) -> tuple[int, ...]:
#         return tuple([0] * len(self.__gt_dims__))


# class MutableLocatedField(LocatedField, Protocol):
#     """A LocatedField with write access."""

<<<<<<< HEAD
#     # TODO(havogt): define generic Protocol to provide a concrete return type
#     @abc.abstractmethod
#     def field_setitem(self, indices: FieldIndexOrIndices, value: Any) -> None:
#         ...
=======
    # TODO(havogt): define generic Protocol to provide a concrete return type
    @abc.abstractmethod
    def field_setitem(self, indices: NamedFieldIndices, value: Any) -> None:
        ...
>>>>>>> 9f26f80e


#: Column range used in column mode (`column_axis != None`) in the current closure execution context.
column_range_cvar: cvars.ContextVar[range] = cvars.ContextVar("column_range")
#: Offset provider dict in the current closure execution context.
offset_provider_cvar: cvars.ContextVar[OffsetProvider] = cvars.ContextVar("offset_provider")


class Column(np.lib.mixins.NDArrayOperatorsMixin):
    """Represents a column when executed in column mode (`column_axis != None`).

    Implements `__array_ufunc__` and `__array_function__` to isolate
    and simplify dispatching in iterator ir builtins.
    """

    def __init__(self, kstart: int, data: np.ndarray | Scalar) -> None:
        self.kstart = kstart
        assert isinstance(data, (np.ndarray, Scalar))  # type: ignore # mypy bug #11673
        column_range = column_range_cvar.get()
        self.data = data if isinstance(data, np.ndarray) else np.full(len(column_range), data)

    def __getitem__(self, i: int) -> Any:
        result = self.data[i - self.kstart]
        #  numpy type
        if self.data.dtype.names:
            return tuple(result)
        return result

    def tuple_get(self, i: int) -> Column:
        if self.data.dtype.names:
            return Column(self.kstart, self.data[self.data.dtype.names[i]])
        else:
            return Column(self.kstart, self.data[i, ...])

    def __setitem__(self, i: int, v: Any) -> None:
        self.data[i - self.kstart] = v

    def __array__(self, dtype: Optional[npt.DTypeLike] = None) -> np.ndarray:
        return self.data.astype(dtype, copy=False)

    def _validate_kstart(self, args):
        if wrong_kstarts := (  # noqa: F841 # wrong_kstarts looks unused
            set(arg.kstart for arg in args if isinstance(arg, Column)) - {self.kstart}
        ):
            raise ValueError(
                "Incompatible Column.kstart: it should be '{self.kstart}' but found other values: {wrong_kstarts}"
            )

    def __array_ufunc__(self, ufunc, method, *inputs, **kwargs) -> Column:
        # note:
        # - we allow scalars to silently pass through and be handled correctly by numpy
        # - we let numpy do the checking of compatible shapes
        assert method == "__call__"
        self._validate_kstart(inputs)
        return self.__class__(
            self.kstart,
            ufunc(*(inp.data if isinstance(inp, Column) else inp for inp in inputs), **kwargs),
        )

    def __array_function__(self, func, types, args, kwargs) -> Column:
        # see note in `__array_ufunc__`
        self._validate_kstart(args)
        return self.__class__(
            self.kstart,
            func(*(arg.data if isinstance(arg, Column) else arg for arg in args), **kwargs),
        )


@builtins.deref.register(EMBEDDED)
def deref(it):
    return it.deref()


@builtins.can_deref.register(EMBEDDED)
def can_deref(it):
    return it.can_deref()


@builtins.if_.register(EMBEDDED)
def if_(cond, t, f):
    # ensure someone doesn't accidentally pass an iterator
    assert not hasattr(cond, "shift")
    if any(isinstance(arg, Column) for arg in (cond, t, f)):
        return np.where(cond, t, f)
    return t if cond else f


@builtins.cast_.register(EMBEDDED)
def cast_(obj, new_dtype):
    if isinstance(obj, Column):
        return obj.data.astype(new_dtype.__name__)
    return new_dtype(obj)


@builtins.not_.register(EMBEDDED)
def not_(a):
    if isinstance(a, Column):
        return np.logical_not(a.data)
    return not a


@builtins.and_.register(EMBEDDED)
def and_(a, b):
    if isinstance(a, Column):
        return np.logical_and(a, b)
    return a and b


@builtins.or_.register(EMBEDDED)
def or_(a, b):
    if isinstance(a, Column):
        return np.logical_or(a, b)
    return a or b


@builtins.xor_.register(EMBEDDED)
def xor_(a, b):
    if isinstance(a, Column):
        return np.logical_xor(a, b)
    return a ^ b


@builtins.tuple_get.register(EMBEDDED)
def tuple_get(i, tup):
    if isinstance(tup, Column):
        return tup.tuple_get(i)
    return tup[i]


@builtins.make_tuple.register(EMBEDDED)
def make_tuple(*args):
    return (*args,)


@builtins.lift.register(EMBEDDED)
def lift(stencil):
    def impl(*args):
        class _WrappedIterator:
            def __init__(
                self, stencil, args, *, offsets: Optional[list[OffsetPart]] = None, elem=None
            ) -> None:
                assert not offsets or all(isinstance(o, (int, str)) for o in offsets)
                self.stencil = stencil
                self.args = args
                self.offsets = offsets or []
                self.elem = elem

            # TODO needs to be supported by all iterators that represent tuples
            def __getitem__(self, index):
                return _WrappedIterator(self.stencil, self.args, offsets=self.offsets, elem=index)

            def shift(self, *offsets: OffsetPart):
                return _WrappedIterator(
                    self.stencil, self.args, offsets=[*self.offsets, *offsets], elem=self.elem
                )

            def _shifted_args(self):
                return tuple(map(lambda arg: arg.shift(*self.offsets), self.args))

            def can_deref(self):
                shifted_args = self._shifted_args()
                return all(shifted_arg.can_deref() for shifted_arg in shifted_args)

            def deref(self):
                if not self.can_deref():
                    # this can legally happen in cases like `if_(can_deref(lifted), deref(lifted), 42.)`
                    # because both branches will be eagerly executed
                    return _UNDEFINED

                shifted_args = self._shifted_args()

                if self.elem is None:
                    return self.stencil(*shifted_args)
                else:
                    return self.stencil(*shifted_args)[self.elem]

        return _WrappedIterator(stencil, args)

    return impl


NamedRange: TypeAlias = tuple[Tag | common.Dimension, range]


@builtins.cartesian_domain.register(EMBEDDED)
def cartesian_domain(*args: NamedRange) -> runtime.CartesianDomain:
    return runtime.CartesianDomain(args)


@builtins.unstructured_domain.register(EMBEDDED)
def unstructured_domain(*args: NamedRange) -> runtime.UnstructuredDomain:
    return runtime.UnstructuredDomain(args)


Domain: TypeAlias = (
    runtime.CartesianDomain | runtime.UnstructuredDomain | dict[str | common.Dimension, range]
)


@builtins.named_range.register(EMBEDDED)
def named_range(tag: Tag | common.Dimension, start: int, end: int) -> NamedRange:
    # TODO revisit this pattern after the discussion of 0d-field vs scalar
    if isinstance(start, ConstantField):
        start = start.value
    if isinstance(end, ConstantField):
        end = end.value
    return (tag, range(start, end))


@builtins.minus.register(EMBEDDED)
def minus(first, second):
    return first - second


@builtins.plus.register(EMBEDDED)
def plus(first, second):
    return first + second


@builtins.multiplies.register(EMBEDDED)
def multiplies(first, second):
    return first * second


@builtins.divides.register(EMBEDDED)
def divides(first, second):
    return first / second


@builtins.floordiv.register(EMBEDDED)
def floordiv(first, second):
    return first // second


@builtins.mod.register(EMBEDDED)
def mod(first, second):
    return first % second


@builtins.eq.register(EMBEDDED)
def eq(first, second):
    return first == second


@builtins.greater.register(EMBEDDED)
def greater(first, second):
    return first > second


@builtins.less.register(EMBEDDED)
def less(first, second):
    return first < second


@builtins.less_equal.register(EMBEDDED)
def less_equal(first, second):
    return first <= second


@builtins.greater_equal.register(EMBEDDED)
def greater_equal(first, second):
    return first >= second


@builtins.not_eq.register(EMBEDDED)
def not_eq(first, second):
    return first != second


CompositeOfScalarOrField: TypeAlias = Scalar | common.Field | tuple["CompositeOfScalarOrField", ...]


def is_dtype_like(t: Any) -> TypeGuard[npt.DTypeLike]:
    return issubclass(t, (np.generic, int, float))


def infer_dtype_like_type(t: Any) -> npt.DTypeLike:
    res = xtyping.infer_type(t)
    assert is_dtype_like(res), res
    return res


def promote_scalars(val: CompositeOfScalarOrField):
    """Given a scalar, field or composite thereof promote all (contained) scalars to fields."""
    if isinstance(val, tuple):
        return tuple(promote_scalars(el) for el in val)
    elif isinstance(val, common.Field):
        return val
    val_type = infer_dtype_like_type(val)
    if isinstance(val, Scalar):  # type: ignore # mypy bug
        return constant_field(val)
    else:
        raise ValueError(
            f"Expected a `Field` or a number (`float`, `np.int64`, ...), but got {val_type}."
        )


for math_builtin_name in builtins.MATH_BUILTINS:
    python_builtins = {"int": int, "float": float, "bool": bool, "str": str}
    decorator = getattr(builtins, math_builtin_name).register(EMBEDDED)
    impl: Callable
    if math_builtin_name == "gamma":
        # numpy has no gamma function
        impl = np.vectorize(math.gamma)
    elif math_builtin_name in python_builtins:
        # TODO: Should potentially use numpy fixed size types to be consistent
        #   with compiled backends. Currently using Python types to preserve
        #   existing behaviour.
        impl = python_builtins[math_builtin_name]
    else:
        impl = getattr(np, math_builtin_name)
    globals()[math_builtin_name] = decorator(impl)


def _lookup_offset_provider(offset_provider: OffsetProvider, tag: Tag) -> OffsetProviderElem:
    if tag not in offset_provider:
        raise RuntimeError(f"Missing offset provider for `{tag}`")
    return offset_provider[tag]


def _get_connectivity(offset_provider: OffsetProvider, tag: Tag) -> common.Connectivity:
    if not isinstance(
        connectivity := _lookup_offset_provider(offset_provider, tag), common.Connectivity
    ):
        raise RuntimeError(f"Expected a `Connectivity` for `{tag}`")
    return connectivity


def _named_range(axis: str, range_: Iterable[int]) -> Iterable[CompleteOffset]:
    return ((axis, i) for i in range_)


def _domain_iterator(domain: dict[Tag, range]) -> Iterable[Position]:
    return (
        dict(elem)
        for elem in itertools.product(*(_named_range(axis, rang) for axis, rang in domain.items()))
    )


def execute_shift(
    pos: Position, tag: Tag, index: IntIndex, *, offset_provider: OffsetProvider
) -> MaybePosition:
    assert pos is not None
    if isinstance(tag, SparseTag):
        current_entry = pos[tag]
        assert isinstance(current_entry, list)
        new_entry = list(current_entry)
        assert None in new_entry
        assert isinstance(
            index, int
        )  # narrowing to `int` as it's an element of `SparsePositionEntry`
        for i, p in reversed(list(enumerate(new_entry))):
            # first shift applies to the last sparse dimensions of that axis type
            if p is None:
                new_entry[i] = index
                break
        # the assertions above confirm pos is incomplete casting here to avoid duplicating work in a type guard
        return cast(IncompletePosition, pos) | {tag: new_entry}

    assert tag in offset_provider
    offset_implementation = offset_provider[tag]
    if isinstance(offset_implementation, common.Dimension):
        new_pos = copy.copy(pos)
        if is_int_index(value := new_pos[offset_implementation.value]):
            new_pos[offset_implementation.value] = value + index
        else:
            raise AssertionError()
        return new_pos
    else:
        assert isinstance(offset_implementation, common.Connectivity)
        assert offset_implementation.origin_axis.value in pos
        new_pos = pos.copy()
        new_pos.pop(offset_implementation.origin_axis.value)
        cur_index = pos[offset_implementation.origin_axis.value]
        assert is_int_index(cur_index)
        if offset_implementation.mapped_index(cur_index, index) in [
            None,
            -1,
        ]:
            return None
        else:
            new_index = offset_implementation.mapped_index(cur_index, index)
            assert new_index is not None
            new_pos[offset_implementation.neighbor_axis.value] = int(new_index)

        return new_pos

    raise AssertionError("Unknown object in `offset_provider`")


def _is_list_of_complete_offsets(
    complete_offsets: list[tuple[Any, Any]]
) -> TypeGuard[list[CompleteOffset]]:
    return all(
        isinstance(tag, Tag) and isinstance(offset, (int, np.integer))
        for tag, offset in complete_offsets
    )


def group_offsets(*offsets: OffsetPart) -> list[CompleteOffset]:
    assert len(offsets) % 2 == 0
    complete_offsets = [*zip(offsets[::2], offsets[1::2])]
    assert _is_list_of_complete_offsets(
        complete_offsets
    ), f"Invalid sequence of offset parts: {offsets}"
    return complete_offsets


def shift_position(
    pos: MaybePosition, *complete_offsets: CompleteOffset, offset_provider: OffsetProvider
) -> MaybePosition:
    if pos is None:
        return None
    new_pos = pos.copy()
    for tag, index in complete_offsets:
        if (
            shifted_pos := execute_shift(new_pos, tag, index, offset_provider=offset_provider)
        ) is not None:
            new_pos = shifted_pos
        else:
            return None
    return new_pos


class Undefined:
    def __float__(self):
        return np.nan

    @classmethod
    def _setup_math_operations(cls):
        ops = [
            "__add__",
            "__sub__",
            "__mul__",
            "__matmul__",
            "__truediv__",
            "__floordiv__",
            "__mod__",
            "__divmod__",
            "__pow__",
            "__lshift__",
            "__rshift__",
            "__lt__",
            "__le__",
            "__gt__",
            "__ge__",
            "__eq__",
            "__ne__",
            "__and__",
            "__xor__",
            "__or__",
            "__radd__",
            "__rsub__",
            "__rmul__",
            "__rmatmul__",
            "__rtruediv__",
            "__rfloordiv__",
            "__rmod__",
            "__rdivmod__",
            "__rpow__",
            "__rlshift__",
            "__rrshift__",
            "__rand__",
            "__rxor__",
            "__ror__",
            "__neg__",
            "__pos__",
            "__abs__",
            "__invert__",
        ]
        for op in ops:
            setattr(cls, op, lambda self, *args, **kwargs: _UNDEFINED)


Undefined._setup_math_operations()

_UNDEFINED = Undefined()


def _is_concrete_position(pos: Position) -> TypeGuard[ConcretePosition]:
    return all(
        isinstance(v, (int, np.integer))
        or (isinstance(v, list) and all(isinstance(e, (int, np.integer)) for e in v))
        for v in pos.values()
    )


def _get_axes(
    field_or_tuple: common.Field | tuple,
) -> Sequence[common.Dimension | runtime.Offset]:  # arbitrary nesting of tuples of Field
    return (
        _get_axes(field_or_tuple[0])
        if isinstance(field_or_tuple, tuple)
        else field_or_tuple.__gt_dims__
    )


def _single_vertical_idx(
    indices: NamedFieldIndices, column_axis: Tag, column_index: IntIndex
) -> NamedFieldIndices:
    transformed = {
        axis: (index if axis != column_axis else column_index) for axis, index in indices.items()
    }
    return transformed


@overload
def _make_tuple(
<<<<<<< HEAD
    field_or_tuple: tuple[tuple | common.Field, ...],  # arbitrary nesting of tuples of Field
    indices: FieldIndices,
=======
    field_or_tuple: tuple[tuple | LocatedField, ...],  # arbitrary nesting of tuples of LocatedField
    named_indices: NamedFieldIndices,
>>>>>>> 9f26f80e
    *,
    column_axis: Tag,
) -> tuple[tuple | Column, ...]:
    ...


@overload
def _make_tuple(
<<<<<<< HEAD
    field_or_tuple: tuple[tuple | Field, ...],  # arbitrary nesting of tuples of Field
    indices: FieldIndices,
=======
    field_or_tuple: tuple[tuple | LocatedField, ...],  # arbitrary nesting of tuples of LocatedField
    named_indices: NamedFieldIndices,
>>>>>>> 9f26f80e
    *,
    column_axis: Literal[None] = None,
) -> tuple[tuple | npt.DTypeLike, ...]:  # arbitrary nesting
    ...


@overload
<<<<<<< HEAD
def _make_tuple(field_or_tuple: common.Field, indices: FieldIndices, *, column_axis: Tag) -> Column:
=======
def _make_tuple(
    field_or_tuple: LocatedField, named_indices: NamedFieldIndices, *, column_axis: Tag
) -> Column:
>>>>>>> 9f26f80e
    ...


@overload
def _make_tuple(
<<<<<<< HEAD
    field_or_tuple: common.Field, indices: FieldIndices, *, column_axis: Literal[None] = None
=======
    field_or_tuple: LocatedField,
    named_indices: NamedFieldIndices,
    *,
    column_axis: Literal[None] = None,
>>>>>>> 9f26f80e
) -> npt.DTypeLike:
    ...


def _make_tuple(
<<<<<<< HEAD
    field_or_tuple: common.Field | tuple[tuple | common.Field, ...],
    indices: FieldIndices,
=======
    field_or_tuple: LocatedField | tuple[tuple | LocatedField, ...],
    named_indices: NamedFieldIndices,
>>>>>>> 9f26f80e
    *,
    column_axis: Optional[Tag] = None,
) -> Column | npt.DTypeLike | tuple[tuple | Column | npt.DTypeLike, ...]:
    column_range = column_range_cvar.get()
    if isinstance(field_or_tuple, tuple):
        if column_axis is not None:
            assert column_range
            # construct a Column of tuples
            first = tuple(
                _make_tuple(f, _single_vertical_idx(named_indices, column_axis, column_range.start))
                for f in field_or_tuple
            )
            col = Column(
                column_range.start, np.zeros(len(column_range), dtype=_column_dtype(first))
            )
            col[0] = first
            for i in column_range[1:]:
                col[i] = tuple(
                    _make_tuple(f, _single_vertical_idx(named_indices, column_axis, i))
                    for f in field_or_tuple
                )
            return col
        else:
            return tuple(_make_tuple(f, named_indices) for f in field_or_tuple)
    else:
        data = field_or_tuple.field_getitem(named_indices)
        if column_axis is not None:
            # wraps a vertical slice of an input field into a `Column`
            assert column_range is not None
            return Column(column_range.start, data)
        else:
            return data


def _axis_idx(axes: Sequence[common.Dimension | runtime.Offset], axis: Tag) -> Optional[int]:
    for i, a in enumerate(axes):
        if a.value == axis:
            return i
    return None


@dataclasses.dataclass(frozen=True)
class MDIterator:
    field: common.Field
    pos: MaybePosition
    column_axis: Optional[Tag] = dataclasses.field(default=None, kw_only=True)

    def shift(self, *offsets: OffsetPart) -> MDIterator:
        complete_offsets = group_offsets(*offsets)
        offset_provider = offset_provider_cvar.get()
        assert offset_provider is not None
        return MDIterator(
            self.field,
            shift_position(self.pos, *complete_offsets, offset_provider=offset_provider),
            column_axis=self.column_axis,
        )

    def can_deref(self) -> bool:
        return self.pos is not None

    def deref(self) -> Any:
        if not self.can_deref():
            # this can legally happen in cases like `if_(can_deref(inp), deref(inp), 42.)`
            # because both branches will be eagerly executed
            return _UNDEFINED

        assert self.pos is not None
        shifted_pos = self.pos.copy()
        axes = _get_axes(self.field)

        if __debug__:
            if not all(axis.value in shifted_pos.keys() for axis in axes if axis is not None):
                raise IndexError("Iterator position doesn't point to valid location for its field.")
        slice_column = dict[Tag, range]()
        column_range = column_range_cvar.get()
        if self.column_axis is not None:
            assert column_range is not None
            k_pos = shifted_pos.pop(self.column_axis)
            assert isinstance(k_pos, int)
            # the following range describes a range in the field
            # (negative values are relative to the origin, not relative to the size)
            slice_column[self.column_axis] = range(k_pos, k_pos + len(column_range))

        assert _is_concrete_position(shifted_pos)
        position = {**shifted_pos, **slice_column}
        return _make_tuple(
            self.field,
            position,
            column_axis=self.column_axis,
        )


def _get_sparse_dimensions(axes: Sequence[common.Dimension | runtime.Offset]) -> list[Tag]:
    return [
        cast(Tag, axis.value)  # axis.value is always `str`
        for axis in axes
        if isinstance(axis, runtime.Offset)
        or (isinstance(axis, common.Dimension) and axis.kind == common.DimensionKind.LOCAL)
    ]


def make_in_iterator(
    inp: common.Field,
    pos: Position,
    *,
    column_axis: Optional[Tag],
) -> ItIterator:
    axes = _get_axes(inp)
    sparse_dimensions = _get_sparse_dimensions(axes)
    new_pos: Position = pos.copy()
    for sparse_dim in set(sparse_dimensions):
        init = [None] * sparse_dimensions.count(sparse_dim)
        new_pos[sparse_dim] = init  # type: ignore[assignment] # looks like mypy is confused
    if column_axis is not None:
        column_range = column_range_cvar.get()
        # if we deal with column stencil the column position is just an offset by which the whole column needs to be shifted
        assert column_range is not None
        new_pos[column_axis] = column_range.start
    it = MDIterator(
        inp,
        new_pos,
        column_axis=column_axis,
    )
    if len(sparse_dimensions) >= 1:
        if len(sparse_dimensions) == 1:
            return SparseListIterator(it, sparse_dimensions[0])
        else:
            raise NotImplementedError(
                f"More than one local dimension is currently not supported, got {sparse_dimensions}"
            )
    else:
        return it


builtins.builtin_dispatch.push_key(EMBEDDED)  # makes embedded the default


<<<<<<< HEAD
# class LocatedFieldImpl(MutableLocatedField):
#     """A Field with named dimensions/axes."""

#     @property
#     def __gt_dims__(self) -> tuple[common.Dimension, ...]:
#         return self._axes

#     def __init__(
#         self,
#         getter: Callable[[FieldIndexOrIndices], Any],
#         axes: tuple[common.Dimension, ...],
#         dtype,
#         *,
#         setter: Callable[[FieldIndexOrIndices, Any], None],
#         array: Callable[[], npt.NDArray],
#         origin: Optional[dict[common.Dimension, int]] = None,
#     ):
#         self.getter = getter
#         self._axes = axes
#         self.setter = setter
#         self.array = array
#         self.dtype = dtype
#         self.origin = origin

#     def __getitem__(self, indices: ArrayIndexOrIndices) -> Any:
#         return self.array()[indices]

#     # TODO in a stable implementation of the Field concept we should make this behavior the default behavior for __getitem__
#     def field_getitem(self, indices: FieldIndexOrIndices) -> Any:
#         indices = _tupelize(indices)
#         return self.getter(indices)

#     def __setitem__(self, indices: ArrayIndexOrIndices, value: Any):
#         self.array()[indices] = value

#     def field_setitem(self, indices: FieldIndexOrIndices, value: Any):
#         self.setter(indices, value)

#     def __array__(self) -> np.ndarray:
#         return self.array()

#     @property
#     def __gt_origin__(self) -> tuple[int, ...]:
#         if not self.origin:
#             return tuple([0] * len(self.__gt_dims__))
#         return cast(
#             tuple[int],
#             get_ordered_indices(self.__gt_dims__, {k.value: v for k, v in self.origin.items()}),
#         )

#     @property
#     def shape(self):
#         if self.array is None:
#             raise TypeError("`shape` not supported for this field")
#         return self.array().shape
=======
class LocatedFieldImpl(MutableLocatedField):
    """A Field with named dimensions/axes."""

    @property
    def __gt_dims__(self) -> tuple[common.Dimension, ...]:
        return self._axes

    def __init__(
        self,
        getter: Callable[[FieldIndexOrIndices], Any],
        axes: tuple[common.Dimension, ...],
        dtype,
        *,
        setter: Callable[[FieldIndexOrIndices, Any], None],
        array: Callable[[], npt.NDArray],
        origin: Optional[dict[common.Dimension, int]] = None,
    ):
        self.getter = getter
        self._axes = axes
        self.setter = setter
        self.array = array
        self.dtype = dtype
        self.origin = origin

    def __getitem__(self, indices: ArrayIndexOrIndices) -> Any:
        return self.array()[indices]

    # TODO in a stable implementation of the Field concept we should make this behavior the default behavior for __getitem__
    def field_getitem(self, named_indices: Mapping[Tag, FieldIndex | SparsePositionEntry]) -> Any:
        return self.getter(get_ordered_indices(self._axes, named_indices))

    def __setitem__(self, indices: ArrayIndexOrIndices, value: Any):
        self.array()[indices] = value

    def field_setitem(
        self, named_indices: Mapping[Tag, FieldIndex | SparsePositionEntry], value: Any
    ):
        self.setter(get_ordered_indices(self._axes, named_indices), value)

    def __array__(self) -> np.ndarray:
        return self.array()

    @property
    def __gt_origin__(self) -> tuple[int, ...]:
        if not self.origin:
            return tuple([0] * len(self.__gt_dims__))
        return cast(
            tuple[int],
            get_ordered_indices(self.__gt_dims__, {k.value: v for k, v in self.origin.items()}),
        )

    @property
    def shape(self):
        if self.array is None:
            raise TypeError("`shape` not supported for this field")
        return self.array().shape
>>>>>>> 9f26f80e


def _is_field_axis(axis: Axis) -> TypeGuard[FieldAxis]:
    return isinstance(axis, FieldAxis)  # type: ignore[misc,arg-type] # see https://github.com/python/mypy/issues/11673


def _is_tuple_axis(axis: Axis) -> TypeGuard[TupleAxis]:
    return axis is None


def _is_sparse_position_entry(
    pos: FieldIndex | SparsePositionEntry,
) -> TypeGuard[SparsePositionEntry]:
    return isinstance(pos, list)


def get_ordered_indices(axes: Iterable[Axis], pos: NamedFieldIndices) -> tuple[FieldIndex, ...]:
    res: list[FieldIndex] = []
    sparse_position_tracker: dict[Tag, int] = {}
    for axis in axes:
        if _is_tuple_axis(axis):
            res.append(slice(None))
        else:
            assert _is_field_axis(axis)
            assert axis.value in pos
            assert isinstance(axis.value, str)
            elem = pos[axis.value]
            if _is_sparse_position_entry(elem):
                sparse_position_tracker.setdefault(axis.value, 0)
                res.append(elem[sparse_position_tracker[axis.value]])
                sparse_position_tracker[axis.value] += 1
            else:
                assert isinstance(elem, (int, np.integer, slice, range))
                res.append(elem)
    return tuple(res)


@overload
def _shift_range(range_or_index: range, offset: int) -> slice:
    ...


@overload
def _shift_range(range_or_index: IntIndex, offset: int) -> IntIndex:
    ...


def _shift_range(range_or_index: range | IntIndex, offset: int) -> ArrayIndex:
    if isinstance(range_or_index, range):
        # range_or_index describes a range in the field
        assert range_or_index.step == 1
        return slice(range_or_index.start + offset, range_or_index.stop + offset)
    else:
        assert is_int_index(range_or_index)
        return range_or_index + offset


@overload
def _range2slice(r: range) -> slice:
    ...


@overload
def _range2slice(r: IntIndex) -> IntIndex:
    ...


def _range2slice(r: range | IntIndex) -> slice | IntIndex:
    if isinstance(r, range):
        assert r.start >= 0 and r.stop >= r.start
        return slice(r.start, r.stop)
    return r


def _shift_field_indices(
    ranges_or_indices: tuple[range | IntIndex, ...],
    offsets: tuple[int, ...],
) -> tuple[ArrayIndex, ...]:
    return tuple(
        _range2slice(r) if o == 0 else _shift_range(r, o)
        for r, o in zip(ranges_or_indices, offsets)
    )


def np_as_located_field(
    *axes: common.Dimension, origin: Optional[dict[common.Dimension, int]] = None
) -> Callable[[np.ndarray], common.Field]:
    origin = origin or {}

    def _maker(a) -> common.Field:
        if a.ndim != len(axes):
            raise TypeError("ndarray.ndim incompatible with number of given dimensions")
        domain = []
        for d, s in zip(axes, a.shape):
            offset = origin.get(d, 0)
            domain.append((d, common.UnitRange(offset, s + offset)))

        res = common.field(a, domain=tuple(domain))
        return res

    return _maker
    # def _maker(a: np.ndarray) -> LocatedFieldImpl:
    #     if a.ndim != len(axes):
    #         raise TypeError("ndarray.ndim incompatible with number of given axes")

    #     if origin is not None:
    #         offsets = get_ordered_indices(axes, {k.value: v for k, v in origin.items()})
    #     else:
    #         offsets = None

    #     def setter(indices, value):
    #         indices = _tupelize(indices)
    #         a[_shift_field_indices(indices, offsets) if offsets else indices] = value

    #     def getter(indices):
    #         return a[_shift_field_indices(indices, offsets) if offsets else indices]

    #     return LocatedFieldImpl(
    #         getter,
    #         axes,
    #         dtype=a.dtype,
    #         setter=setter,
    #         array=a.__array__,
    #         origin=origin,
    #     )

    # return _maker


class IndexField(common.FieldABC):
    def __init__(self, axis: common.Dimension, dtype: npt.DTypeLike) -> None:
        self.axis = axis
        self.dtype = np.dtype(dtype)

    def field_getitem(self, named_indices: NamedFieldIndices) -> Any:
        index = get_ordered_indices(self.__gt_dims__, named_indices)
        if isinstance(index, int):
            return self.dtype.type(index)
        else:
            assert isinstance(index, tuple) and len(index) == 1 and isinstance(index[0], int)
            return self.dtype.type(index[0])

    @property
    def __gt_dims__(self) -> tuple[common.Dimension]:
        return (self.axis,)


def index_field(axis: common.Dimension, dtype: npt.DTypeLike = int) -> common.Field:
    return IndexField(axis, dtype)


class ConstantField(common.FieldABC):
    def __init__(self, value: Any, dtype: npt.DTypeLike):
        self.value = value
        self.dtype = np.dtype(dtype).type

    def field_getitem(self, _: NamedFieldIndices) -> Any:
        return self.dtype(self.value)

    @property
    def __gt_dims__(self) -> tuple[()]:
        return ()


def constant_field(value: Any, dtype: Optional[npt.DTypeLike] = None) -> common.Field:
    if dtype is None:
        dtype = infer_dtype_like_type(value)
    return ConstantField(value, dtype)


@builtins.shift.register(EMBEDDED)
def shift(*offsets: Union[runtime.Offset, int]) -> Callable[[ItIterator], ItIterator]:
    def impl(it: ItIterator) -> ItIterator:
        return it.shift(*list(o.value if isinstance(o, runtime.Offset) else o for o in offsets))

    return impl


DT = TypeVar("DT")


class _List(tuple, Generic[DT]):
    ...


@dataclasses.dataclass(frozen=True)
class _ConstList(Generic[DT]):
    value: DT

    def __getitem__(self, _):
        return self.value


@builtins.neighbors.register(EMBEDDED)
def neighbors(offset: runtime.Offset, it: ItIterator) -> _List:
    offset_str = offset.value if isinstance(offset, runtime.Offset) else offset
    assert isinstance(offset_str, str)
    offset_provider = offset_provider_cvar.get()
    assert offset_provider is not None
    connectivity = offset_provider[offset_str]
    assert isinstance(connectivity, common.Connectivity)
    return _List(
        shifted.deref()
        for i in range(connectivity.max_neighbors)
        if (shifted := it.shift(offset_str, i)).can_deref()
    )


@builtins.list_get.register(EMBEDDED)
def list_get(i, lst: _List[Optional[DT]]) -> Optional[DT]:
    return lst[i]


@builtins.map_.register(EMBEDDED)
def map_(op):
    def impl_(*lists):
        return _List(map(lambda x: op(*x), zip(*lists)))

    return impl_


@builtins.make_const_list.register(EMBEDDED)
def make_const_list(value):
    return _ConstList(value)


@builtins.reduce.register(EMBEDDED)
def reduce(fun, init):
    def sten(*lists):
        # TODO: assert check_that_all_lists_are_compatible(*lists)
        lst = None
        for cur in lists:
            if isinstance(cur, _List):
                lst = cur
                break
        # we can check a single argument for length,
        # because all arguments share the same pattern
        n = len(lst)
        res = init
        for i in range(n):
            res = fun(
                res,
                *(lst[i] for lst in lists),
            )
        return res

    return sten


@dataclasses.dataclass(frozen=True)
class SparseListIterator:
    it: ItIterator
    list_offset: Tag
    offsets: Sequence[OffsetPart] = dataclasses.field(default_factory=list, kw_only=True)

    def deref(self) -> Any:
        offset_provider = offset_provider_cvar.get()
        assert offset_provider is not None
        connectivity = offset_provider[self.list_offset]
        assert isinstance(connectivity, common.Connectivity)
        return _List(
            shifted.deref()
            for i in range(connectivity.max_neighbors)
            if (shifted := self.it.shift(*self.offsets, SparseTag(self.list_offset), i)).can_deref()
        )

    def can_deref(self) -> bool:
        return self.it.shift(*self.offsets).can_deref()

    def shift(self, *offsets: OffsetPart) -> SparseListIterator:
        return SparseListIterator(self.it, self.list_offset, offsets=[*offsets, *self.offsets])


@dataclasses.dataclass(frozen=True)
class ColumnDescriptor:
    axis: str
    col_range: range  # TODO(havogt) introduce range type that doesn't have step


@dataclasses.dataclass(frozen=True)
class ScanArgIterator:
    wrapped_iter: ItIterator
    k_pos: int

    def deref(self) -> Any:
        if not self.can_deref():
            return _UNDEFINED
        return self.wrapped_iter.deref()[self.k_pos]

    def can_deref(self) -> bool:
        return self.wrapped_iter.can_deref()

    def shift(self, *offsets: OffsetPart) -> ScanArgIterator:
        return ScanArgIterator(self.wrapped_iter.shift(*offsets), self.k_pos)


def shifted_scan_arg(k_pos: int) -> Callable[[ItIterator], ScanArgIterator]:
    def impl(it: ItIterator) -> ScanArgIterator:
        return ScanArgIterator(it, k_pos=k_pos)

    return impl


def is_located_field(field: Any) -> bool:
    print(f"{field=}")
    return isinstance(field, common.Field)  # TODO(havogt): avoid isinstance on Protocol


def has_uniform_tuple_element(field) -> bool:
    return field.value_type.fields is not None and all(
        next(iter(field.value_type.fields))[0] == f[0] for f in iter(field.value_type.fields)
    )


def is_tuple_of_field(field) -> bool:
    return isinstance(field, tuple) and all(
        is_located_field(f) or is_tuple_of_field(f) for f in field
    )


def is_field_of_tuple(field) -> bool:
    print(f"{is_located_field(field)=}")
    return is_located_field(field) and has_uniform_tuple_element(field)


def can_be_tuple_field(field) -> bool:
    return is_tuple_of_field(field) or is_field_of_tuple(field)


class TupleFieldMeta(type):
    def __instancecheck__(self, arg):
        return super().__instancecheck__(arg) or is_field_of_tuple(arg)


class TupleField(metaclass=TupleFieldMeta):
    """Allows uniform access to field of tuples and tuple of fields."""

    pass


def _get_axeses(field):
    if isinstance(field, tuple):
        return tuple(itertools.chain(*tuple(_get_axeses(f) for f in field)))
    else:
        assert is_located_field(field)
        return (field.__gt_dims__,)


def _build_tuple_result(field, indices):
    if isinstance(field, tuple):
        return tuple(_build_tuple_result(f, indices) for f in field)
    else:
        assert is_located_field(field)
        return field[indices]


def _tuple_assign(field, value, indices):
    if isinstance(field, tuple):
        if len(field) != len(value):
            raise RuntimeError(
                f"Tuple of incompatible size, expected tuple of len={len(field)}, got len={len(value)}"
            )
        for f, v in zip(field, value):
            _tuple_assign(f, v, indices)
    else:
        assert is_located_field(field)
        field[indices] = value


class TupleOfFields(TupleField):
    def __init__(self, data):
        if not is_tuple_of_field(data):
            raise TypeError("Can only be instantiated with a tuple of fields")
        self.data = data
        axeses = _get_axeses(data)
        self.__gt_dims__ = axeses[0]

    def field_getitem(self, named_indices: NamedFieldIndices):
        indices = get_ordered_indices(self.__gt_dims__, named_indices)
        return _build_tuple_result(self.data, indices)

    def field_setitem(self, indices, value):
        if not isinstance(value, tuple):
            raise RuntimeError(f"Value needs to be tuple, got `{value}`.")

        _tuple_assign(self.data, value, indices)


def as_tuple_field(field):
    assert can_be_tuple_field(field)

    if is_tuple_of_field(field):
        return TupleOfFields(field)

    assert isinstance(field, TupleField)  # e.g. field of tuple is already TupleField
    return field


def _column_dtype(elem: Any) -> np.dtype:
    if isinstance(elem, tuple):
        return np.dtype([(f"f{i}", _column_dtype(e)) for i, e in enumerate(elem)])
    else:
        return np.dtype(type(elem))


@builtins.scan.register(EMBEDDED)
def scan(scan_pass, is_forward: bool, init):
    def impl(*iters: ItIterator):
        column_range = column_range_cvar.get()
        if column_range is None:
            raise RuntimeError("Column range is not defined, cannot scan.")

        sorted_column_range = column_range if is_forward else reversed(column_range)
        state = init
        col = Column(column_range.start, np.zeros(len(column_range), dtype=_column_dtype(init)))
        for i in sorted_column_range:
            state = scan_pass(state, *map(shifted_scan_arg(i), iters))
            col[i] = state

        return col

    return impl


def _dimension_to_tag(domain: Domain) -> dict[Tag, range]:
    return {k.value if isinstance(k, common.Dimension) else k: v for k, v in domain.items()}


def _validate_domain(domain: Domain, offset_provider: OffsetProvider) -> None:
    if isinstance(domain, runtime.CartesianDomain):
        if any(isinstance(o, common.Connectivity) for o in offset_provider.values()):
            raise RuntimeError(
                "Got a `CartesianDomain`, but found a `Connectivity` in `offset_provider`, expected `UnstructuredDomain`."
            )


def fendef_embedded(fun: Callable[..., None], *args: Any, **kwargs: Any):
    if "offset_provider" not in kwargs:
        raise RuntimeError("offset_provider not provided")

    offset_provider = kwargs["offset_provider"]

    @runtime.closure.register(EMBEDDED)
    def closure(
        domain_: Domain,
        sten: Callable[..., Any],
        out,  #: MutableLocatedField,
        ins: list[common.Field],
    ) -> None:
        _validate_domain(domain_, kwargs["offset_provider"])
        domain: dict[Tag, range] = _dimension_to_tag(domain_)
        if not (is_located_field(out) or can_be_tuple_field(out)):
            raise TypeError("Out needs to be a located field.")

        column_range = None
        column: Optional[ColumnDescriptor] = None
        if kwargs.get("column_axis") and kwargs["column_axis"].value in domain:
            column_axis = kwargs["column_axis"]
            column = ColumnDescriptor(column_axis.value, domain[column_axis.value])
            del domain[column_axis.value]

            column_range = column.col_range

        # out = as_tuple_field(out) if can_be_tuple_field(out) else out

        def _closure_runner():
            # Set context variables before executing the closure
            column_range_cvar.set(column_range)
            offset_provider_cvar.set(offset_provider)

            for pos in _domain_iterator(domain):
                promoted_ins = [promote_scalars(inp) for inp in ins]
                ins_iters = list(
                    make_in_iterator(
                        inp,
                        pos,
                        column_axis=column.axis if column else None,
                    )
                    for inp in promoted_ins
                )
                res = sten(*ins_iters)

                if column is None:
                    assert _is_concrete_position(pos)
                    out.field_setitem(pos, res)
                else:
                    col_pos = pos.copy()
                    for k in column.col_range:
                        col_pos[column.axis] = k
                        assert _is_concrete_position(col_pos)
                        out.field_setitem(col_pos, res[k])

        ctx = cvars.copy_context()
        ctx.run(_closure_runner)

    fun(*args)


runtime.fendef_embedded = fendef_embedded<|MERGE_RESOLUTION|>--- conflicted
+++ resolved
@@ -179,17 +179,10 @@
 #     def __gt_dims__(self) -> tuple[common.Dimension, ...]:
 #         ...
 
-<<<<<<< HEAD
 #     # TODO(havogt): define generic Protocol to provide a concrete return type
 #     @abc.abstractmethod
 #     def field_getitem(self, indices: FieldIndexOrIndices) -> Any:
 #         ...
-=======
-    # TODO(havogt): define generic Protocol to provide a concrete return type
-    @abc.abstractmethod
-    def field_getitem(self, indices: NamedFieldIndices) -> Any:
-        ...
->>>>>>> 9f26f80e
 
 #     @property
 #     def __gt_origin__(self) -> tuple[int, ...]:
@@ -199,17 +192,10 @@
 # class MutableLocatedField(LocatedField, Protocol):
 #     """A LocatedField with write access."""
 
-<<<<<<< HEAD
 #     # TODO(havogt): define generic Protocol to provide a concrete return type
 #     @abc.abstractmethod
 #     def field_setitem(self, indices: FieldIndexOrIndices, value: Any) -> None:
 #         ...
-=======
-    # TODO(havogt): define generic Protocol to provide a concrete return type
-    @abc.abstractmethod
-    def field_setitem(self, indices: NamedFieldIndices, value: Any) -> None:
-        ...
->>>>>>> 9f26f80e
 
 
 #: Column range used in column mode (`column_axis != None`) in the current closure execution context.
@@ -718,14 +704,8 @@
 
 @overload
 def _make_tuple(
-<<<<<<< HEAD
     field_or_tuple: tuple[tuple | common.Field, ...],  # arbitrary nesting of tuples of Field
-    indices: FieldIndices,
-=======
-    field_or_tuple: tuple[tuple | LocatedField, ...],  # arbitrary nesting of tuples of LocatedField
     named_indices: NamedFieldIndices,
->>>>>>> 9f26f80e
-    *,
     column_axis: Tag,
 ) -> tuple[tuple | Column, ...]:
     ...
@@ -733,52 +713,33 @@
 
 @overload
 def _make_tuple(
-<<<<<<< HEAD
     field_or_tuple: tuple[tuple | Field, ...],  # arbitrary nesting of tuples of Field
-    indices: FieldIndices,
-=======
-    field_or_tuple: tuple[tuple | LocatedField, ...],  # arbitrary nesting of tuples of LocatedField
     named_indices: NamedFieldIndices,
->>>>>>> 9f26f80e
-    *,
     column_axis: Literal[None] = None,
 ) -> tuple[tuple | npt.DTypeLike, ...]:  # arbitrary nesting
     ...
 
 
 @overload
-<<<<<<< HEAD
-def _make_tuple(field_or_tuple: common.Field, indices: FieldIndices, *, column_axis: Tag) -> Column:
-=======
 def _make_tuple(
-    field_or_tuple: LocatedField, named_indices: NamedFieldIndices, *, column_axis: Tag
+    field_or_tuple: common.Field, named_indices: NamedFieldIndices, *, column_axis: Tag
 ) -> Column:
->>>>>>> 9f26f80e
     ...
 
 
 @overload
 def _make_tuple(
-<<<<<<< HEAD
-    field_or_tuple: common.Field, indices: FieldIndices, *, column_axis: Literal[None] = None
-=======
-    field_or_tuple: LocatedField,
+    field_or_tuple: common.Field,
     named_indices: NamedFieldIndices,
     *,
     column_axis: Literal[None] = None,
->>>>>>> 9f26f80e
 ) -> npt.DTypeLike:
     ...
 
 
 def _make_tuple(
-<<<<<<< HEAD
     field_or_tuple: common.Field | tuple[tuple | common.Field, ...],
-    indices: FieldIndices,
-=======
-    field_or_tuple: LocatedField | tuple[tuple | LocatedField, ...],
     named_indices: NamedFieldIndices,
->>>>>>> 9f26f80e
     *,
     column_axis: Optional[Tag] = None,
 ) -> Column | npt.DTypeLike | tuple[tuple | Column | npt.DTypeLike, ...]:
@@ -916,7 +877,6 @@
 builtins.builtin_dispatch.push_key(EMBEDDED)  # makes embedded the default
 
 
-<<<<<<< HEAD
 # class LocatedFieldImpl(MutableLocatedField):
 #     """A Field with named dimensions/axes."""
 
@@ -972,64 +932,6 @@
 #         if self.array is None:
 #             raise TypeError("`shape` not supported for this field")
 #         return self.array().shape
-=======
-class LocatedFieldImpl(MutableLocatedField):
-    """A Field with named dimensions/axes."""
-
-    @property
-    def __gt_dims__(self) -> tuple[common.Dimension, ...]:
-        return self._axes
-
-    def __init__(
-        self,
-        getter: Callable[[FieldIndexOrIndices], Any],
-        axes: tuple[common.Dimension, ...],
-        dtype,
-        *,
-        setter: Callable[[FieldIndexOrIndices, Any], None],
-        array: Callable[[], npt.NDArray],
-        origin: Optional[dict[common.Dimension, int]] = None,
-    ):
-        self.getter = getter
-        self._axes = axes
-        self.setter = setter
-        self.array = array
-        self.dtype = dtype
-        self.origin = origin
-
-    def __getitem__(self, indices: ArrayIndexOrIndices) -> Any:
-        return self.array()[indices]
-
-    # TODO in a stable implementation of the Field concept we should make this behavior the default behavior for __getitem__
-    def field_getitem(self, named_indices: Mapping[Tag, FieldIndex | SparsePositionEntry]) -> Any:
-        return self.getter(get_ordered_indices(self._axes, named_indices))
-
-    def __setitem__(self, indices: ArrayIndexOrIndices, value: Any):
-        self.array()[indices] = value
-
-    def field_setitem(
-        self, named_indices: Mapping[Tag, FieldIndex | SparsePositionEntry], value: Any
-    ):
-        self.setter(get_ordered_indices(self._axes, named_indices), value)
-
-    def __array__(self) -> np.ndarray:
-        return self.array()
-
-    @property
-    def __gt_origin__(self) -> tuple[int, ...]:
-        if not self.origin:
-            return tuple([0] * len(self.__gt_dims__))
-        return cast(
-            tuple[int],
-            get_ordered_indices(self.__gt_dims__, {k.value: v for k, v in self.origin.items()}),
-        )
-
-    @property
-    def shape(self):
-        if self.array is None:
-            raise TypeError("`shape` not supported for this field")
-        return self.array().shape
->>>>>>> 9f26f80e
 
 
 def _is_field_axis(axis: Axis) -> TypeGuard[FieldAxis]:
