# GT4Py - GridTools Framework
#
# Copyright (c) 2014-2023, ETH Zurich
# All rights reserved.
#
# This file is part of the GT4Py project and the GridTools framework.
# GT4Py is free software: you can redistribute it and/or modify it under
# the terms of the GNU General Public License as published by the
# Free Software Foundation, either version 3 of the License, or any later
# version. See the LICENSE.txt file at the top-level directory of this
# distribution for a copy of the license or check <https://www.gnu.org/licenses/>.
#
# SPDX-License-Identifier: GPL-3.0-or-later

# TODO(havogt) move public definitions and make this module private

from __future__ import annotations

import abc
import contextvars as cvars
import copy
import dataclasses
import itertools
import math
from typing import (
    Any,
    Callable,
    Generic,
    Iterable,
    Literal,
    Mapping,
    Optional,
    Protocol,
    Sequence,
    SupportsFloat,
    SupportsInt,
    TypeAlias,
    TypeGuard,
    TypeVar,
    Union,
    cast,
    overload,
    runtime_checkable,
)

import numpy as np
import numpy.typing as npt

from gt4py.eve import extended_typing as xtyping
from gt4py.next import common
from gt4py.next.iterator import builtins, runtime


EMBEDDED = "embedded"


# Atoms
Tag: TypeAlias = str
IntIndex: TypeAlias = int | np.integer

ArrayIndex: TypeAlias = slice | IntIndex
ArrayIndexOrIndices: TypeAlias = ArrayIndex | tuple[ArrayIndex, ...]

FieldIndex: TypeAlias = (
    range | slice | IntIndex
)  # A `range` FieldIndex can be negative indicating a relative position with respect to origin, not wrap-around semantics like `slice` TODO(havogt): remove slice here
FieldIndices: TypeAlias = tuple[FieldIndex, ...]
FieldIndexOrIndices: TypeAlias = FieldIndex | FieldIndices

FieldAxis: TypeAlias = common.Dimension
TupleAxis: TypeAlias = type[None]
Axis: TypeAlias = Union[FieldAxis, TupleAxis]
Scalar: TypeAlias = (
    SupportsInt | SupportsFloat | np.int32 | np.int64 | np.float32 | np.float64 | np.bool_
)


class SparseTag(Tag):
    ...


class NeighborTableOffsetProvider:
    def __init__(
        self,
        table: npt.NDArray,
        origin_axis: common.Dimension,
        neighbor_axis: common.Dimension,
        max_neighbors: int,
        has_skip_values=True,
    ) -> None:
        self.table = table
        self.origin_axis = origin_axis
        self.neighbor_axis = neighbor_axis
        assert not hasattr(table, "shape") or table.shape[1] == max_neighbors
        self.max_neighbors = max_neighbors
        self.has_skip_values = has_skip_values
        self.index_type = table.dtype

    def mapped_index(self, primary: IntIndex, neighbor_idx: IntIndex) -> IntIndex:
        return self.table[(primary, neighbor_idx)]


class StridedNeighborOffsetProvider:
    def __init__(
        self,
        origin_axis: common.Dimension,
        neighbor_axis: common.Dimension,
        max_neighbors: int,
        has_skip_values=True,
    ) -> None:
        self.origin_axis = origin_axis
        self.neighbor_axis = neighbor_axis
        self.max_neighbors = max_neighbors
        self.has_skip_values = has_skip_values
        self.index_type = int

    def mapped_index(self, primary: IntIndex, neighbor_idx: IntIndex) -> IntIndex:
        return primary * self.max_neighbors + neighbor_idx


# Offsets
OffsetPart: TypeAlias = Tag | IntIndex
CompleteOffset: TypeAlias = tuple[Tag, IntIndex]
OffsetProviderElem: TypeAlias = common.Dimension | common.Connectivity
OffsetProvider: TypeAlias = dict[Tag, OffsetProviderElem]

# Positions
SparsePositionEntry = list[int]
IncompleteSparsePositionEntry: TypeAlias = list[Optional[int]]
PositionEntry: TypeAlias = SparsePositionEntry | IntIndex
IncompletePositionEntry: TypeAlias = IncompleteSparsePositionEntry | IntIndex
ConcretePosition: TypeAlias = dict[Tag, PositionEntry]
IncompletePosition: TypeAlias = dict[Tag, IncompletePositionEntry]

Position: TypeAlias = Union[ConcretePosition, IncompletePosition]
#: A ``None`` position flags invalid not-a-neighbor results in neighbor-table lookups
MaybePosition: TypeAlias = Optional[Position]

NamedFieldIndices: TypeAlias = Mapping[Tag, FieldIndex | SparsePositionEntry]


def is_int_index(p: Any) -> TypeGuard[IntIndex]:
    return isinstance(p, (int, np.integer))


def _tupelize(tup):
    if isinstance(tup, tuple):
        return tup
    else:
        return (tup,)


@runtime_checkable
class ItIterator(Protocol):
    """
    Prototype for the Iterator concept of Iterator IR.

    `ItIterator` to avoid name clashes with `Iterator` from `typing` and `collections.abc`.
    """

    def shift(self, *offsets: OffsetPart) -> ItIterator:
        ...

    def can_deref(self) -> bool:
        ...

    def deref(self) -> Any:
        ...


@runtime_checkable
class LocatedField(Protocol):
    """A field with named dimensions providing read access."""

    @property
    @abc.abstractmethod
    def __gt_dims__(self) -> tuple[common.Dimension, ...]:
        ...

    # TODO(havogt): define generic Protocol to provide a concrete return type
    @abc.abstractmethod
    def field_getitem(self, indices: FieldIndexOrIndices) -> Any:
        ...

    @property
    def __gt_origin__(self) -> tuple[int, ...]:
        return tuple([0] * len(self.__gt_dims__))


class MutableLocatedField(LocatedField, Protocol):
    """A LocatedField with write access."""

    # TODO(havogt): define generic Protocol to provide a concrete return type
    @abc.abstractmethod
    def field_setitem(self, indices: FieldIndexOrIndices, value: Any) -> None:
        ...


#: Column range used in column mode (`column_axis != None`) in the current closure execution context.
column_range_cvar: cvars.ContextVar[range] = cvars.ContextVar("column_range")
#: Offset provider dict in the current closure execution context.
offset_provider_cvar: cvars.ContextVar[OffsetProvider] = cvars.ContextVar("offset_provider")


class Column(np.lib.mixins.NDArrayOperatorsMixin):
    """Represents a column when executed in column mode (`column_axis != None`).

    Implements `__array_ufunc__` and `__array_function__` to isolate
    and simplify dispatching in iterator ir builtins.
    """

    def __init__(self, kstart: int, data: np.ndarray | Scalar) -> None:
        self.kstart = kstart
        assert isinstance(data, (np.ndarray, Scalar))  # type: ignore # mypy bug #11673
        column_range = column_range_cvar.get()
        self.data = data if isinstance(data, np.ndarray) else np.full(len(column_range), data)

    def __getitem__(self, i: int) -> Any:
        result = self.data[i - self.kstart]
        #  numpy type
        if self.data.dtype.names:
            return tuple(result)
        return result

    def tuple_get(self, i: int) -> Column:
        if self.data.dtype.names:
            return Column(self.kstart, self.data[self.data.dtype.names[i]])
        else:
            return Column(self.kstart, self.data[i, ...])

    def __setitem__(self, i: int, v: Any) -> None:
        self.data[i - self.kstart] = v

    def __array__(self, dtype: Optional[npt.DTypeLike] = None) -> np.ndarray:
        return self.data.astype(dtype, copy=False)

    def _validate_kstart(self, args):
        if wrong_kstarts := (  # noqa: F841 # wrong_kstarts looks unused
            set(arg.kstart for arg in args if isinstance(arg, Column)) - {self.kstart}
        ):
            raise ValueError(
                "Incompatible Column.kstart: it should be '{self.kstart}' but found other values: {wrong_kstarts}"
            )

    def __array_ufunc__(self, ufunc, method, *inputs, **kwargs) -> Column:
        # note:
        # - we allow scalars to silently pass through and be handled correctly by numpy
        # - we let numpy do the checking of compatible shapes
        assert method == "__call__"
        self._validate_kstart(inputs)
        return self.__class__(
            self.kstart,
            ufunc(*(inp.data if isinstance(inp, Column) else inp for inp in inputs), **kwargs),
        )

    def __array_function__(self, func, types, args, kwargs) -> Column:
        # see note in `__array_ufunc__`
        self._validate_kstart(args)
        return self.__class__(
            self.kstart,
            func(*(arg.data if isinstance(arg, Column) else arg for arg in args), **kwargs),
        )


@builtins.deref.register(EMBEDDED)
def deref(it):
    return it.deref()


@builtins.can_deref.register(EMBEDDED)
def can_deref(it):
    return it.can_deref()


@builtins.if_.register(EMBEDDED)
def if_(cond, t, f):
    # ensure someone doesn't accidentally pass an iterator
    assert not hasattr(cond, "shift")
    if any(isinstance(arg, Column) for arg in (cond, t, f)):
        return np.where(cond, t, f)
    return t if cond else f


@builtins.cast_.register(EMBEDDED)
def cast_(obj, new_dtype):
    if isinstance(obj, Column):
        return obj.data.astype(new_dtype.__name__)
    return new_dtype(obj)


@builtins.not_.register(EMBEDDED)
def not_(a):
    if isinstance(a, Column):
        return np.logical_not(a.data)
    return not a


@builtins.and_.register(EMBEDDED)
def and_(a, b):
    if isinstance(a, Column):
        return np.logical_and(a, b)
    return a and b


@builtins.or_.register(EMBEDDED)
def or_(a, b):
    if isinstance(a, Column):
        return np.logical_or(a, b)
    return a or b


@builtins.xor_.register(EMBEDDED)
def xor_(a, b):
    if isinstance(a, Column):
        return np.logical_xor(a, b)
    return a ^ b


@builtins.tuple_get.register(EMBEDDED)
def tuple_get(i, tup):
    if isinstance(tup, Column):
        return tup.tuple_get(i)
    return tup[i]


@builtins.make_tuple.register(EMBEDDED)
def make_tuple(*args):
    return (*args,)


@builtins.lift.register(EMBEDDED)
def lift(stencil):
    def impl(*args):
        class _WrappedIterator:
            def __init__(
                self, stencil, args, *, offsets: Optional[list[OffsetPart]] = None, elem=None
            ) -> None:
                assert not offsets or all(isinstance(o, (int, str)) for o in offsets)
                self.stencil = stencil
                self.args = args
                self.offsets = offsets or []
                self.elem = elem

            # TODO needs to be supported by all iterators that represent tuples
            def __getitem__(self, index):
                return _WrappedIterator(self.stencil, self.args, offsets=self.offsets, elem=index)

            def shift(self, *offsets: OffsetPart):
                return _WrappedIterator(
                    self.stencil, self.args, offsets=[*self.offsets, *offsets], elem=self.elem
                )

            def _shifted_args(self):
                return tuple(map(lambda arg: arg.shift(*self.offsets), self.args))

            def can_deref(self):
                shifted_args = self._shifted_args()
                return all(shifted_arg.can_deref() for shifted_arg in shifted_args)

            def deref(self):
                if not self.can_deref():
                    # this can legally happen in cases like `if_(can_deref(lifted), deref(lifted), 42.)`
                    # because both branches will be eagerly executed
                    return _UNDEFINED

                shifted_args = self._shifted_args()

                if self.elem is None:
                    return self.stencil(*shifted_args)
                else:
                    return self.stencil(*shifted_args)[self.elem]

        return _WrappedIterator(stencil, args)

    return impl


NamedRange: TypeAlias = tuple[Tag | common.Dimension, range]


@builtins.cartesian_domain.register(EMBEDDED)
def cartesian_domain(*args: NamedRange) -> runtime.CartesianDomain:
    return runtime.CartesianDomain(args)


@builtins.unstructured_domain.register(EMBEDDED)
def unstructured_domain(*args: NamedRange) -> runtime.UnstructuredDomain:
    return runtime.UnstructuredDomain(args)


Domain: TypeAlias = (
    runtime.CartesianDomain | runtime.UnstructuredDomain | dict[str | common.Dimension, range]
)


@builtins.named_range.register(EMBEDDED)
def named_range(tag: Tag | common.Dimension, start: int, end: int) -> NamedRange:
    # TODO revisit this pattern after the discussion of 0d-field vs scalar
    if isinstance(start, ConstantField):
        start = start.value
    if isinstance(end, ConstantField):
        end = end.value
    return (tag, range(start, end))


@builtins.minus.register(EMBEDDED)
def minus(first, second):
    return first - second


@builtins.plus.register(EMBEDDED)
def plus(first, second):
    return first + second


@builtins.multiplies.register(EMBEDDED)
def multiplies(first, second):
    return first * second


@builtins.divides.register(EMBEDDED)
def divides(first, second):
    return first / second


@builtins.floordiv.register(EMBEDDED)
def floordiv(first, second):
    return first // second


@builtins.mod.register(EMBEDDED)
def mod(first, second):
    return first % second


@builtins.eq.register(EMBEDDED)
def eq(first, second):
    return first == second


@builtins.greater.register(EMBEDDED)
def greater(first, second):
    return first > second


@builtins.less.register(EMBEDDED)
def less(first, second):
    return first < second


@builtins.less_equal.register(EMBEDDED)
def less_equal(first, second):
    return first <= second


@builtins.greater_equal.register(EMBEDDED)
def greater_equal(first, second):
    return first >= second


@builtins.not_eq.register(EMBEDDED)
def not_eq(first, second):
    return first != second


CompositeOfScalarOrField: TypeAlias = Scalar | common.Field | tuple["CompositeOfScalarOrField", ...]


def is_dtype_like(t: Any) -> TypeGuard[npt.DTypeLike]:
    return issubclass(t, (np.generic, int, float))


def infer_dtype_like_type(t: Any) -> npt.DTypeLike:
    res = xtyping.infer_type(t)
    assert is_dtype_like(res), res
    return res


def promote_scalars(val: CompositeOfScalarOrField):
    """Given a scalar, field or composite thereof promote all (contained) scalars to fields."""
    if isinstance(val, tuple):
        return tuple(promote_scalars(el) for el in val)
    elif isinstance(val, common.Field):
        return val
    val_type = infer_dtype_like_type(val)
    if isinstance(val, Scalar):  # type: ignore # mypy bug
        return constant_field(val)
    else:
        raise ValueError(
            f"Expected a `Field` or a number (`float`, `np.int64`, ...), but got {val_type}."
        )


for math_builtin_name in builtins.MATH_BUILTINS:
    python_builtins = {"int": int, "float": float, "bool": bool, "str": str}
    decorator = getattr(builtins, math_builtin_name).register(EMBEDDED)
    impl: Callable
    if math_builtin_name == "gamma":
        # numpy has no gamma function
        impl = np.vectorize(math.gamma)
    elif math_builtin_name in python_builtins:
        # TODO: Should potentially use numpy fixed size types to be consistent
        #   with compiled backends. Currently using Python types to preserve
        #   existing behaviour.
        impl = python_builtins[math_builtin_name]
    else:
        impl = getattr(np, math_builtin_name)
    globals()[math_builtin_name] = decorator(impl)


def _lookup_offset_provider(offset_provider: OffsetProvider, tag: Tag) -> OffsetProviderElem:
    if tag not in offset_provider:
        raise RuntimeError(f"Missing offset provider for `{tag}`")
    return offset_provider[tag]


def _get_connectivity(offset_provider: OffsetProvider, tag: Tag) -> common.Connectivity:
    if not isinstance(
        connectivity := _lookup_offset_provider(offset_provider, tag), common.Connectivity
    ):
        raise RuntimeError(f"Expected a `Connectivity` for `{tag}`")
    return connectivity


def _named_range(axis: str, range_: Iterable[int]) -> Iterable[CompleteOffset]:
    return ((axis, i) for i in range_)


def _domain_iterator(domain: dict[Tag, range]) -> Iterable[Position]:
    return (
        dict(elem)
        for elem in itertools.product(*(_named_range(axis, rang) for axis, rang in domain.items()))
    )


def execute_shift(
    pos: Position, tag: Tag, index: IntIndex, *, offset_provider: OffsetProvider
) -> MaybePosition:
    assert pos is not None
    if isinstance(tag, SparseTag):
        current_entry = pos[tag]
        assert isinstance(current_entry, list)
        new_entry = list(current_entry)
        assert None in new_entry
        assert isinstance(
            index, int
        )  # narrowing to `int` as it's an element of `SparsePositionEntry`
        for i, p in reversed(list(enumerate(new_entry))):
            # first shift applies to the last sparse dimensions of that axis type
            if p is None:
                new_entry[i] = index
                break
        # the assertions above confirm pos is incomplete casting here to avoid duplicating work in a type guard
        return cast(IncompletePosition, pos) | {tag: new_entry}

    assert tag in offset_provider
    offset_implementation = offset_provider[tag]
    if isinstance(offset_implementation, common.Dimension):
        new_pos = copy.copy(pos)
        if is_int_index(value := new_pos[offset_implementation.value]):
            new_pos[offset_implementation.value] = value + index
        else:
            raise AssertionError()
        return new_pos
    else:
        assert isinstance(offset_implementation, common.Connectivity)
        assert offset_implementation.origin_axis.value in pos
        new_pos = pos.copy()
        new_pos.pop(offset_implementation.origin_axis.value)
        cur_index = pos[offset_implementation.origin_axis.value]
        assert is_int_index(cur_index)
        if offset_implementation.mapped_index(cur_index, index) in [
            None,
            -1,
        ]:
            return None
        else:
            new_index = offset_implementation.mapped_index(cur_index, index)
            assert new_index is not None
            new_pos[offset_implementation.neighbor_axis.value] = int(new_index)

        return new_pos

    raise AssertionError("Unknown object in `offset_provider`")


def _is_list_of_complete_offsets(
    complete_offsets: list[tuple[Any, Any]]
) -> TypeGuard[list[CompleteOffset]]:
    return all(
        isinstance(tag, Tag) and isinstance(offset, (int, np.integer))
        for tag, offset in complete_offsets
    )


def group_offsets(*offsets: OffsetPart) -> list[CompleteOffset]:
    assert len(offsets) % 2 == 0
    complete_offsets = [*zip(offsets[::2], offsets[1::2])]
    assert _is_list_of_complete_offsets(
        complete_offsets
    ), f"Invalid sequence of offset parts: {offsets}"
    return complete_offsets


def shift_position(
    pos: MaybePosition, *complete_offsets: CompleteOffset, offset_provider: OffsetProvider
) -> MaybePosition:
    if pos is None:
        return None
    new_pos = pos.copy()
    for tag, index in complete_offsets:
        if (
            shifted_pos := execute_shift(new_pos, tag, index, offset_provider=offset_provider)
        ) is not None:
            new_pos = shifted_pos
        else:
            return None
    return new_pos


class Undefined:
    def __float__(self):
        return np.nan

    @classmethod
    def _setup_math_operations(cls):
        ops = [
            "__add__",
            "__sub__",
            "__mul__",
            "__matmul__",
            "__truediv__",
            "__floordiv__",
            "__mod__",
            "__divmod__",
            "__pow__",
            "__lshift__",
            "__rshift__",
            "__lt__",
            "__le__",
            "__gt__",
            "__ge__",
            "__eq__",
            "__ne__",
            "__and__",
            "__xor__",
            "__or__",
            "__radd__",
            "__rsub__",
            "__rmul__",
            "__rmatmul__",
            "__rtruediv__",
            "__rfloordiv__",
            "__rmod__",
            "__rdivmod__",
            "__rpow__",
            "__rlshift__",
            "__rrshift__",
            "__rand__",
            "__rxor__",
            "__ror__",
            "__neg__",
            "__pos__",
            "__abs__",
            "__invert__",
        ]
        for op in ops:
            setattr(cls, op, lambda self, *args, **kwargs: _UNDEFINED)


Undefined._setup_math_operations()

_UNDEFINED = Undefined()


def _is_concrete_position(pos: Position) -> TypeGuard[ConcretePosition]:
    return all(
        isinstance(v, (int, np.integer))
        or (isinstance(v, list) and all(isinstance(e, (int, np.integer)) for e in v))
        for v in pos.values()
    )


def _get_axes(
    field_or_tuple: common.Field | tuple,
) -> Sequence[common.Dimension]:  # arbitrary nesting of tuples of LocatedField
    return (
        _get_axes(field_or_tuple[0])
        if isinstance(field_or_tuple, tuple)
        else field_or_tuple.__gt_dims__
    )


def _single_vertical_idx(
    indices: NamedFieldIndices, column_axis: Tag, column_index: IntIndex
) -> NamedFieldIndices:
    transformed = {
        axis: (index if axis != column_axis else column_index) for axis, index in indices.items()
    }
    return transformed


@overload
def _make_tuple(
    field_or_tuple: tuple[tuple | common.Field, ...],  # arbitrary nesting of tuples of Field
    named_indices: NamedFieldIndices,
    *,
    column_axis: Tag,
) -> tuple[tuple | Column, ...]:
    ...


@overload
def _make_tuple(
    field_or_tuple: tuple[tuple | Field, ...],  # arbitrary nesting of tuples of Field
    named_indices: NamedFieldIndices,
    *,
    column_axis: Literal[None] = None,
) -> tuple[tuple | npt.DTypeLike, ...]:  # arbitrary nesting
    ...


@overload
def _make_tuple(
<<<<<<< HEAD
    field_or_tuple: common.Field, named_indices: NamedFieldIndices, *, column_axis: common.Dimension
=======
    field_or_tuple: LocatedField, named_indices: NamedFieldIndices, *, column_axis: Tag
>>>>>>> 4c341358
) -> Column:
    ...


@overload
def _make_tuple(
    field_or_tuple: common.Field,
    named_indices: NamedFieldIndices,
    *,
    column_axis: Literal[None] = None,
) -> npt.DTypeLike:
    ...


def _make_tuple(
    field_or_tuple: common.Field | tuple[tuple | common.Field, ...],
    named_indices: NamedFieldIndices,
    *,
    column_axis: Optional[Tag] = None,
) -> Column | npt.DTypeLike | tuple[tuple | Column | npt.DTypeLike, ...]:
    column_range = column_range_cvar.get()
    if isinstance(field_or_tuple, tuple):
        if column_axis is not None:
            assert column_range
            # construct a Column of tuples
            first = tuple(
                _make_tuple(f, _single_vertical_idx(named_indices, column_axis, column_range.start))
                for f in field_or_tuple
            )
            col = Column(
                column_range.start, np.zeros(len(column_range), dtype=_column_dtype(first))
            )
            col[0] = first
            for i in column_range[1:]:
                col[i] = tuple(
                    _make_tuple(f, _single_vertical_idx(named_indices, column_axis, i))
                    for f in field_or_tuple
                )
            return col
        else:
            return tuple(_make_tuple(f, named_indices) for f in field_or_tuple)
    else:
        data = field_or_tuple.field_getitem(named_indices)
        if column_axis is not None:
            # wraps a vertical slice of an input field into a `Column`
            assert column_range is not None
            return Column(column_range.start, data)
        else:
            return data


def _axis_idx(axes: Sequence[common.Dimension], axis: Tag) -> Optional[int]:
    for i, a in enumerate(axes):
        if a.value == axis:
            return i
    return None


@dataclasses.dataclass(frozen=True)
class MDIterator:
    field: common.Field
    pos: MaybePosition
    column_axis: Optional[Tag] = dataclasses.field(default=None, kw_only=True)

    def shift(self, *offsets: OffsetPart) -> MDIterator:
        complete_offsets = group_offsets(*offsets)
        offset_provider = offset_provider_cvar.get()
        assert offset_provider is not None
        return MDIterator(
            self.field,
            shift_position(self.pos, *complete_offsets, offset_provider=offset_provider),
            column_axis=self.column_axis,
        )

    def can_deref(self) -> bool:
        return self.pos is not None

    def deref(self) -> Any:
        if not self.can_deref():
            # this can legally happen in cases like `if_(can_deref(inp), deref(inp), 42.)`
            # because both branches will be eagerly executed
            return _UNDEFINED

        assert self.pos is not None
        shifted_pos = self.pos.copy()
        axes = _get_axes(self.field)

        if __debug__:
            if not all(axis.value in shifted_pos.keys() for axis in axes if axis is not None):
                raise IndexError("Iterator position doesn't point to valid location for its field.")
        slice_column = dict[Tag, range]()
        column_range = column_range_cvar.get()
        if self.column_axis is not None:
            assert column_range is not None
            k_pos = shifted_pos.pop(self.column_axis)
            assert isinstance(k_pos, int)
            # the following range describes a range in the field
            # (negative values are relative to the origin, not relative to the size)
            slice_column[self.column_axis] = range(k_pos, k_pos + len(column_range))

        assert _is_concrete_position(shifted_pos)
        position = {**shifted_pos, **slice_column}
        return _make_tuple(
            self.field,
            position,
            column_axis=self.column_axis,
        )


def _get_sparse_dimensions(axes: Sequence[common.Dimension]) -> list[Tag]:
    return [
        axis.value
        for axis in axes
        if isinstance(axis, common.Dimension) and axis.kind == common.DimensionKind.LOCAL
    ]


def make_in_iterator(
    inp: common.Field,
    pos: Position,
    *,
    column_axis: Optional[Tag],
) -> ItIterator:
    if isinstance(inp, common.Field):
        inp = NDArrayLocatedFieldWrapper(inp)
    axes = _get_axes(inp)
    sparse_dimensions = _get_sparse_dimensions(axes)
    new_pos: Position = pos.copy()
    for sparse_dim in set(sparse_dimensions):
        init = [None] * sparse_dimensions.count(sparse_dim)
        new_pos[sparse_dim] = init  # type: ignore[assignment] # looks like mypy is confused
    if column_axis is not None:
        column_range = column_range_cvar.get()
        # if we deal with column stencil the column position is just an offset by which the whole column needs to be shifted
        assert column_range is not None
        new_pos[column_axis] = column_range.start
    it = MDIterator(
        inp,
        new_pos,
        column_axis=column_axis,
    )
    if len(sparse_dimensions) >= 1:
        if len(sparse_dimensions) == 1:
            return SparseListIterator(it, sparse_dimensions[0])
        else:
            raise NotImplementedError(
                f"More than one local dimension is currently not supported, got {sparse_dimensions}"
            )
    else:
        return it


builtins.builtin_dispatch.push_key(EMBEDDED)  # makes embedded the default


@dataclasses.dataclass(frozen=True)
class NDArrayLocatedFieldWrapper(MutableLocatedField):
    """A temporary helper until we sorted out all Field conventions between frontend and iterator.embedded."""

    _ndarrayfield: gtx.Field

    @property
    def __gt_dims__(self) -> tuple[common.Dimension, ...]:
        return self._ndarrayfield.__gt_dims__

    # def __getitem__(self, indices: ArrayIndexOrIndices) -> Any:
    #     return self._ndarrayfield.ndarray[indices]

    # TODO in a stable implementation of the Field concept we should make this behavior the default behavior for __getitem__

    def _translate_named_indices(self, named_indices: NamedFieldIndices):
        return {
            k: common.UnitRange(v.start, v.stop) if isinstance(v, range) else v
            for k, v in named_indices.items()
        }

    def field_getitem(self, named_indices: NamedFieldIndices) -> Any:
        return self._ndarrayfield[self._translate_named_indices(named_indices)]

    # def __setitem__(self, indices: ArrayIndexOrIndices, value: Any):
    #     self._ndarrayfield.ndarray[indices] = value

    def field_setitem(self, named_indices: NamedFieldIndices, value: Any):
        return self._ndarrayfield.field_setitem(self._translate_named_indices(named_indices), value)

    def __array__(self) -> np.ndarray:
        return self._ndarrayfield.ndarray

    @property
    def __gt_origin__(self) -> tuple[int, ...]:
<<<<<<< HEAD
        return self._ndarrayfield.__gt_origin__
=======
        if not self.origin:
            return tuple([0] * len(self.__gt_dims__))
        return cast(
            tuple[int],
            get_ordered_indices(self.__gt_dims__, {k.value: v for k, v in self.origin.items()}),
        )

    @property
    def shape(self):
        if self.array is None:
            raise TypeError("`shape` not supported for this field")
        return self.array().shape
>>>>>>> 4c341358


def _is_field_axis(axis: Axis) -> TypeGuard[FieldAxis]:
    return isinstance(axis, FieldAxis)


def _is_tuple_axis(axis: Axis) -> TypeGuard[TupleAxis]:
    return axis is None


def _is_sparse_position_entry(
    pos: FieldIndex | SparsePositionEntry,
) -> TypeGuard[SparsePositionEntry]:
    return isinstance(pos, list)


def get_ordered_indices(axes: Iterable[Axis], pos: NamedFieldIndices) -> tuple[FieldIndex, ...]:
    res: list[FieldIndex] = []
    sparse_position_tracker: dict[Tag, int] = {}
    for axis in axes:
        if _is_tuple_axis(axis):
            res.append(slice(None))
        else:
            assert _is_field_axis(axis)
            assert axis.value in pos
            assert isinstance(axis.value, str)
            elem = pos[axis.value]
            if _is_sparse_position_entry(elem):
                sparse_position_tracker.setdefault(axis.value, 0)
                res.append(elem[sparse_position_tracker[axis.value]])
                sparse_position_tracker[axis.value] += 1
            else:
                assert isinstance(elem, (int, np.integer, slice, range))
                res.append(elem)
    return tuple(res)


@overload
def _shift_range(range_or_index: range, offset: int) -> slice:
    ...


@overload
def _shift_range(range_or_index: IntIndex, offset: int) -> IntIndex:
    ...


def _shift_range(range_or_index: range | IntIndex, offset: int) -> ArrayIndex:
    if isinstance(range_or_index, range):
        # range_or_index describes a range in the field
        assert range_or_index.step == 1
        return slice(range_or_index.start + offset, range_or_index.stop + offset)
    else:
        assert is_int_index(range_or_index)
        return range_or_index + offset


@overload
def _range2slice(r: range) -> slice:
    ...


@overload
def _range2slice(r: IntIndex) -> IntIndex:
    ...


def _range2slice(r: range | IntIndex) -> slice | IntIndex:
    if isinstance(r, range):
        assert r.start >= 0 and r.stop >= r.start
        return slice(r.start, r.stop)
    return r


def _shift_field_indices(
    ranges_or_indices: tuple[range | IntIndex, ...],
    offsets: tuple[int, ...],
) -> tuple[ArrayIndex, ...]:
    return tuple(
        _range2slice(r) if o == 0 else _shift_range(r, o)
        for r, o in zip(ranges_or_indices, offsets)
    )


def np_as_located_field(
    *axes: common.Dimension, origin: Optional[dict[common.Dimension, int]] = None
) -> Callable[[np.ndarray], common.Field]:
    origin = origin or {}

    def _maker(a) -> common.Field:
        if a.ndim != len(axes):
            raise TypeError("ndarray.ndim incompatible with number of given dimensions")
        domain = []
        for d, s in zip(axes, a.shape):
            offset = origin.get(d, 0)
            domain.append((d, common.UnitRange(-offset, s - offset)))

<<<<<<< HEAD
        res = common.field(a, domain=tuple(domain))
        return res
=======
        if origin is not None:
            offsets = get_ordered_indices(axes, {k.value: v for k, v in origin.items()})
        else:
            offsets = None

        def setter(indices, value):
            indices = _tupelize(indices)
            a[_shift_field_indices(indices, offsets) if offsets else indices] = value

        def getter(indices):
            return a[_shift_field_indices(indices, offsets) if offsets else indices]

        return LocatedFieldImpl(
            getter,
            axes,
            dtype=a.dtype,
            setter=setter,
            array=a.__array__,
            origin=origin,
        )
>>>>>>> 4c341358

    return _maker


class IndexField(common.FieldABC):
    def __init__(self, axis: common.Dimension, dtype: npt.DTypeLike) -> None:
        self.axis = axis
        self.dtype = np.dtype(dtype)

    def field_getitem(self, named_indices: NamedFieldIndices) -> Any:
        index = get_ordered_indices(self.__gt_dims__, named_indices)
        if isinstance(index, int):
            return self.dtype.type(index)
        else:
            assert isinstance(index, tuple) and len(index) == 1 and isinstance(index[0], int)
            return self.dtype.type(index[0])

    @property
    def __gt_dims__(self) -> tuple[common.Dimension]:
        return (self.axis,)


def index_field(axis: common.Dimension, dtype: npt.DTypeLike = int) -> common.Field:
    return IndexField(axis, dtype)


class ConstantField(common.FieldABC):
    def __init__(self, value: Any, dtype: npt.DTypeLike):
        self.value = value
        self.dtype = np.dtype(dtype).type

    def field_getitem(self, _: NamedFieldIndices) -> Any:
        return self.dtype(self.value)

    @property
    def __gt_dims__(self) -> tuple[()]:
        return ()


def constant_field(value: Any, dtype: Optional[npt.DTypeLike] = None) -> common.Field:
    if dtype is None:
        dtype = infer_dtype_like_type(value)
    return ConstantField(value, dtype)


@builtins.shift.register(EMBEDDED)
def shift(*offsets: Union[runtime.Offset, int]) -> Callable[[ItIterator], ItIterator]:
    def impl(it: ItIterator) -> ItIterator:
        return it.shift(*list(o.value if isinstance(o, runtime.Offset) else o for o in offsets))

    return impl


DT = TypeVar("DT")


class _List(tuple, Generic[DT]):
    ...


@dataclasses.dataclass(frozen=True)
class _ConstList(Generic[DT]):
    value: DT

    def __getitem__(self, _):
        return self.value


@builtins.neighbors.register(EMBEDDED)
def neighbors(offset: runtime.Offset, it: ItIterator) -> _List:
    offset_str = offset.value if isinstance(offset, runtime.Offset) else offset
    assert isinstance(offset_str, str)
    offset_provider = offset_provider_cvar.get()
    assert offset_provider is not None
    connectivity = offset_provider[offset_str]
    assert isinstance(connectivity, common.Connectivity)
    return _List(
        shifted.deref()
        for i in range(connectivity.max_neighbors)
        if (shifted := it.shift(offset_str, i)).can_deref()
    )


@builtins.list_get.register(EMBEDDED)
def list_get(i, lst: _List[Optional[DT]]) -> Optional[DT]:
    return lst[i]


@builtins.map_.register(EMBEDDED)
def map_(op):
    def impl_(*lists):
        return _List(map(lambda x: op(*x), zip(*lists)))

    return impl_


@builtins.make_const_list.register(EMBEDDED)
def make_const_list(value):
    return _ConstList(value)


@builtins.reduce.register(EMBEDDED)
def reduce(fun, init):
    def sten(*lists):
        # TODO: assert check_that_all_lists_are_compatible(*lists)
        lst = None
        for cur in lists:
            if isinstance(cur, _List):
                lst = cur
                break
        # we can check a single argument for length,
        # because all arguments share the same pattern
        n = len(lst)
        res = init
        for i in range(n):
            res = fun(
                res,
                *(lst[i] for lst in lists),
            )
        return res

    return sten


@dataclasses.dataclass(frozen=True)
class SparseListIterator:
    it: ItIterator
    list_offset: Tag
    offsets: Sequence[OffsetPart] = dataclasses.field(default_factory=list, kw_only=True)

    def deref(self) -> Any:
        offset_provider = offset_provider_cvar.get()
        assert offset_provider is not None
        connectivity = offset_provider[self.list_offset]
        assert isinstance(connectivity, common.Connectivity)
        return _List(
            shifted.deref()
            for i in range(connectivity.max_neighbors)
            if (shifted := self.it.shift(*self.offsets, SparseTag(self.list_offset), i)).can_deref()
        )

    def can_deref(self) -> bool:
        return self.it.shift(*self.offsets).can_deref()

    def shift(self, *offsets: OffsetPart) -> SparseListIterator:
        return SparseListIterator(self.it, self.list_offset, offsets=[*offsets, *self.offsets])


@dataclasses.dataclass(frozen=True)
class ColumnDescriptor:
    axis: str
    col_range: range  # TODO(havogt) introduce range type that doesn't have step


@dataclasses.dataclass(frozen=True)
class ScanArgIterator:
    wrapped_iter: ItIterator
    k_pos: int

    def deref(self) -> Any:
        if not self.can_deref():
            return _UNDEFINED
        return self.wrapped_iter.deref()[self.k_pos]

    def can_deref(self) -> bool:
        return self.wrapped_iter.can_deref()

    def shift(self, *offsets: OffsetPart) -> ScanArgIterator:
        return ScanArgIterator(self.wrapped_iter.shift(*offsets), self.k_pos)


def shifted_scan_arg(k_pos: int) -> Callable[[ItIterator], ScanArgIterator]:
    def impl(it: ItIterator) -> ScanArgIterator:
        return ScanArgIterator(it, k_pos=k_pos)

    return impl


def is_located_field(field: Any) -> bool:
    print(f"{field=}")
    return isinstance(field, common.Field)  # TODO(havogt): avoid isinstance on Protocol


def has_uniform_tuple_element(field) -> bool:
    return field.value_type.fields is not None and all(
        next(iter(field.value_type.fields))[0] == f[0] for f in iter(field.value_type.fields)
    )


def is_tuple_of_field(field) -> bool:
    return isinstance(field, tuple) and all(
        is_located_field(f) or is_tuple_of_field(f) for f in field
    )


def is_field_of_tuple(field) -> bool:
    print(f"{is_located_field(field)=}")
    return is_located_field(field) and has_uniform_tuple_element(field)


def can_be_tuple_field(field) -> bool:
    return is_tuple_of_field(field) or is_field_of_tuple(field)


class TupleFieldMeta(type):
    def __instancecheck__(self, arg):
        return super().__instancecheck__(arg) or is_field_of_tuple(arg)


class TupleField(metaclass=TupleFieldMeta):
    """Allows uniform access to field of tuples and tuple of fields."""

    pass


def _get_axeses(field):
    if isinstance(field, tuple):
        return tuple(itertools.chain(*tuple(_get_axeses(f) for f in field)))
    else:
        assert is_located_field(field)
        return (field.__gt_dims__,)


def _build_tuple_result(field, indices):
    if isinstance(field, tuple):
        return tuple(_build_tuple_result(f, indices) for f in field)
    else:
        assert is_located_field(field)
        return field[indices]


def _tuple_assign(field, value, indices):
    if isinstance(field, tuple):
        if len(field) != len(value):
            raise RuntimeError(
                f"Tuple of incompatible size, expected tuple of len={len(field)}, got len={len(value)}"
            )
        for f, v in zip(field, value):
            _tuple_assign(f, v, indices)
    else:
        assert is_located_field(field)
        field[indices] = value


class TupleOfFields(TupleField):
    def __init__(self, data):
        if not is_tuple_of_field(data):
            raise TypeError("Can only be instantiated with a tuple of fields")
        self.data = data
        axeses = _get_axeses(data)
        self.__gt_dims__ = axeses[0]

    def field_getitem(self, named_indices: NamedFieldIndices):
        indices = get_ordered_indices(self.__gt_dims__, named_indices)
        return _build_tuple_result(self.data, indices)

    def field_setitem(self, indices, value):
        if not isinstance(value, tuple):
            raise RuntimeError(f"Value needs to be tuple, got `{value}`.")

        _tuple_assign(self.data, value, indices)


def as_tuple_field(field):
    assert can_be_tuple_field(field)

    if is_tuple_of_field(field):
        return TupleOfFields(field)

    assert isinstance(field, TupleField)  # e.g. field of tuple is already TupleField
    return field


def _column_dtype(elem: Any) -> np.dtype:
    if isinstance(elem, tuple):
        return np.dtype([(f"f{i}", _column_dtype(e)) for i, e in enumerate(elem)])
    else:
        return np.dtype(type(elem))


@builtins.scan.register(EMBEDDED)
def scan(scan_pass, is_forward: bool, init):
    def impl(*iters: ItIterator):
        column_range = column_range_cvar.get()
        if column_range is None:
            raise RuntimeError("Column range is not defined, cannot scan.")

        sorted_column_range = column_range if is_forward else reversed(column_range)
        state = init
        col = Column(column_range.start, np.zeros(len(column_range), dtype=_column_dtype(init)))
        for i in sorted_column_range:
            state = scan_pass(state, *map(shifted_scan_arg(i), iters))
            col[i] = state

        return col

    return impl


def _dimension_to_tag(domain: Domain) -> dict[Tag, range]:
    return {k.value if isinstance(k, common.Dimension) else k: v for k, v in domain.items()}


def _validate_domain(domain: Domain, offset_provider: OffsetProvider) -> None:
    if isinstance(domain, runtime.CartesianDomain):
        if any(isinstance(o, common.Connectivity) for o in offset_provider.values()):
            raise RuntimeError(
                "Got a `CartesianDomain`, but found a `Connectivity` in `offset_provider`, expected `UnstructuredDomain`."
            )


def fendef_embedded(fun: Callable[..., None], *args: Any, **kwargs: Any):
    if "offset_provider" not in kwargs:
        raise RuntimeError("offset_provider not provided")

    offset_provider = kwargs["offset_provider"]

    @runtime.closure.register(EMBEDDED)
    def closure(
        domain_: Domain,
        sten: Callable[..., Any],
        out,  #: MutableLocatedField,
        ins: list[common.Field],
    ) -> None:
        _validate_domain(domain_, kwargs["offset_provider"])
        domain: dict[Tag, range] = _dimension_to_tag(domain_)
        if not (is_located_field(out) or can_be_tuple_field(out)):
            raise TypeError("Out needs to be a located field.")

        column_range = None
        column: Optional[ColumnDescriptor] = None
        if kwargs.get("column_axis") and kwargs["column_axis"].value in domain:
            column_axis = kwargs["column_axis"]
            column = ColumnDescriptor(column_axis.value, domain[column_axis.value])
            del domain[column_axis.value]

            column_range = column.col_range

        # out = as_tuple_field(out) if can_be_tuple_field(out) else out

        def _closure_runner():
            # Set context variables before executing the closure
            column_range_cvar.set(column_range)
            offset_provider_cvar.set(offset_provider)

            for pos in _domain_iterator(domain):
                promoted_ins = [promote_scalars(inp) for inp in ins]
                ins_iters = list(
                    make_in_iterator(
                        inp,
                        pos,
                        column_axis=column.axis if column else None,
                    )
                    for inp in promoted_ins
                )
                res = sten(*ins_iters)

                if column is None:
                    assert _is_concrete_position(pos)
                    out.field_setitem(pos, res)
                else:
                    col_pos = pos.copy()
                    for k in column.col_range:
                        col_pos[column.axis] = k
                        assert _is_concrete_position(col_pos)
                        out.field_setitem(col_pos, res[k])

        ctx = cvars.copy_context()
        ctx.run(_closure_runner)

    fun(*args)


runtime.fendef_embedded = fendef_embedded<|MERGE_RESOLUTION|>--- conflicted
+++ resolved
@@ -712,7 +712,7 @@
 
 @overload
 def _make_tuple(
-    field_or_tuple: tuple[tuple | Field, ...],  # arbitrary nesting of tuples of Field
+    field_or_tuple: tuple[tuple | common.Field, ...],  # arbitrary nesting of tuples of Field
     named_indices: NamedFieldIndices,
     *,
     column_axis: Literal[None] = None,
@@ -722,11 +722,7 @@
 
 @overload
 def _make_tuple(
-<<<<<<< HEAD
-    field_or_tuple: common.Field, named_indices: NamedFieldIndices, *, column_axis: common.Dimension
-=======
     field_or_tuple: LocatedField, named_indices: NamedFieldIndices, *, column_axis: Tag
->>>>>>> 4c341358
 ) -> Column:
     ...
 
@@ -886,7 +882,7 @@
 class NDArrayLocatedFieldWrapper(MutableLocatedField):
     """A temporary helper until we sorted out all Field conventions between frontend and iterator.embedded."""
 
-    _ndarrayfield: gtx.Field
+    _ndarrayfield: common.Field
 
     @property
     def __gt_dims__(self) -> tuple[common.Dimension, ...]:
@@ -917,22 +913,7 @@
 
     @property
     def __gt_origin__(self) -> tuple[int, ...]:
-<<<<<<< HEAD
         return self._ndarrayfield.__gt_origin__
-=======
-        if not self.origin:
-            return tuple([0] * len(self.__gt_dims__))
-        return cast(
-            tuple[int],
-            get_ordered_indices(self.__gt_dims__, {k.value: v for k, v in self.origin.items()}),
-        )
-
-    @property
-    def shape(self):
-        if self.array is None:
-            raise TypeError("`shape` not supported for this field")
-        return self.array().shape
->>>>>>> 4c341358
 
 
 def _is_field_axis(axis: Axis) -> TypeGuard[FieldAxis]:
@@ -1030,31 +1011,8 @@
             offset = origin.get(d, 0)
             domain.append((d, common.UnitRange(-offset, s - offset)))
 
-<<<<<<< HEAD
         res = common.field(a, domain=tuple(domain))
         return res
-=======
-        if origin is not None:
-            offsets = get_ordered_indices(axes, {k.value: v for k, v in origin.items()})
-        else:
-            offsets = None
-
-        def setter(indices, value):
-            indices = _tupelize(indices)
-            a[_shift_field_indices(indices, offsets) if offsets else indices] = value
-
-        def getter(indices):
-            return a[_shift_field_indices(indices, offsets) if offsets else indices]
-
-        return LocatedFieldImpl(
-            getter,
-            axes,
-            dtype=a.dtype,
-            setter=setter,
-            array=a.__array__,
-            origin=origin,
-        )
->>>>>>> 4c341358
 
     return _maker
 
