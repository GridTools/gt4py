# GT4Py - GridTools Framework
#
# Copyright (c) 2014-2024, ETH Zurich
# All rights reserved.
#
# Please, refer to the LICENSE file in the root directory.
# SPDX-License-Identifier: BSD-3-Clause

# TODO(havogt) move public definitions and make this module private

from __future__ import annotations

import abc
import copy
import dataclasses
import itertools
import math
import sys
import warnings

import numpy as np
import numpy.typing as npt

from gt4py import eve
from gt4py._core import definitions as core_defs
from gt4py.eve import extended_typing as xtyping
from gt4py.eve.extended_typing import (
    Any,
    Callable,
    Generic,
    Iterable,
    Literal,
    Mapping,
    NoReturn,
    Optional,
    Protocol,
    Self,
    Sequence,
    SupportsFloat,
    SupportsInt,
    TypeAlias,
    TypeGuard,
    TypeVar,
    Union,
    cast,
    overload,
    runtime_checkable,
)
from gt4py.next import common, field_utils
from gt4py.next.embedded import (
    context as embedded_context,
    exceptions as embedded_exceptions,
    operators,
)
from gt4py.next.ffront import fbuiltins
from gt4py.next.iterator import builtins, runtime
<<<<<<< HEAD
from gt4py.next.type_system import type_specifications as ts, type_translation
=======
from gt4py.next.iterator.type_system import type_specifications as itir_ts
from gt4py.next.otf import arguments
from gt4py.next.type_system import type_specifications as ts, type_translation


try:
    import dace
except ImportError:
    from types import ModuleType

    dace: Optional[ModuleType] = None  # type: ignore[no-redef]
>>>>>>> 77cad7c8


EMBEDDED = "embedded"


# Atoms
Tag: TypeAlias = common.Tag

ArrayIndex: TypeAlias = slice | common.IntIndex
ArrayIndexOrIndices: TypeAlias = ArrayIndex | tuple[ArrayIndex, ...]

FieldIndex: TypeAlias = (
    range | slice | common.IntIndex
)  # A `range` FieldIndex can be negative indicating a relative position with respect to origin, not wrap-around semantics like `slice` TODO(havogt): remove slice here
FieldIndices: TypeAlias = tuple[FieldIndex, ...]
FieldIndexOrIndices: TypeAlias = FieldIndex | FieldIndices

FieldAxis: TypeAlias = common.Dimension
TupleAxis: TypeAlias = type[None]
Axis: TypeAlias = Union[FieldAxis, TupleAxis]
Scalar: TypeAlias = (
    SupportsInt | SupportsFloat | np.int32 | np.int64 | np.float32 | np.float64 | np.bool_
)


class SparseTag(Tag): ...


@xtyping.deprecated("Use a 'Connectivity' instead.")
def NeighborTableOffsetProvider(
    table: core_defs.NDArrayObject,
    origin_axis: common.Dimension,
    neighbor_axis: common.Dimension,
    max_neighbors: int,
    has_skip_values=True,
) -> common.Connectivity:
    return common._connectivity(
        table,
        codomain=neighbor_axis,
        domain={
            origin_axis: table.shape[0],
            common.Dimension(
                value="_DummyLocalDim", kind=common.DimensionKind.LOCAL
            ): max_neighbors,
        },
        skip_value=common._DEFAULT_SKIP_VALUE if has_skip_values else None,
    )


# TODO(havogt): complete implementation and make available for fieldview embedded
@dataclasses.dataclass(frozen=True)
class StridedConnectivityField(common.Connectivity):
    domain_dims: tuple[common.Dimension, common.Dimension]
    codomain_dim: common.Dimension
    _max_neighbors: int

    def __init__(
        self,
        domain_dims: Sequence[common.Dimension],
        codomain_dim: common.Dimension,
        max_neighbors: int,
    ):
        object.__setattr__(self, "domain_dims", tuple(domain_dims))
        object.__setattr__(self, "codomain_dim", codomain_dim)
        object.__setattr__(self, "_max_neighbors", max_neighbors)

    @property
    def __gt_origin__(self) -> xtyping.Never:
        raise NotImplementedError

    def __gt_type__(self) -> common.NeighborConnectivityType:
        return common.NeighborConnectivityType(
            domain=self.domain_dims,
            codomain=self.codomain_dim,
            max_neighbors=self._max_neighbors,
            skip_value=self.skip_value,
            dtype=self.dtype,
        )

    @property
    def domain(self) -> common.Domain:
        return common.Domain(
            dims=self.domain_dims,
            ranges=(common.UnitRange.infinite(), common.unit_range(self._max_neighbors)),
        )

    @property
    def codomain(self) -> common.Dimension:
        return self.codomain_dim

    @property
    def dtype(self) -> core_defs.DType[core_defs.IntegralScalar]:
        return core_defs.Int32DType()  # type: ignore[return-value]

    @property
    def ndarray(self) -> core_defs.NDArrayObject:
        raise NotImplementedError

    def asnumpy(self) -> np.ndarray:
        raise NotImplementedError

    def premap(self, index_field: common.Connectivity | fbuiltins.FieldOffset) -> common.Field:
        raise NotImplementedError

    def restrict(  # type: ignore[override]
        self,
        item: common.AnyIndexSpec,
    ) -> common.Field:
        if not isinstance(item, tuple) or (isinstance(item, tuple) and not len(item) == 2):
            raise NotImplementedError()  # TODO(havogt): add proper slicing
        index = item[0] * self._max_neighbors + item[1]  # type: ignore[operator, call-overload]
        return ConstantField(index)

    def as_scalar(self) -> xtyping.Never:
        raise NotImplementedError()

    def __call__(
        self,
        index_field: common.Connectivity | fbuiltins.FieldOffset,
        *args: common.Connectivity | fbuiltins.FieldOffset,
    ) -> common.Field:
        raise NotImplementedError()

    __getitem__ = restrict  # type: ignore[assignment]

    def inverse_image(
        self, image_range: common.UnitRange | common.NamedRange
    ) -> Sequence[common.NamedRange]:
        raise NotImplementedError

    @property
    def skip_value(
        self,
    ) -> None:
        return None


# Offsets
OffsetPart: TypeAlias = Tag | common.IntIndex
CompleteOffset: TypeAlias = tuple[Tag, common.IntIndex]
OffsetProviderElem: TypeAlias = common.OffsetProviderElem
OffsetProvider: TypeAlias = common.OffsetProvider

# Positions
SparsePositionEntry = list[int]
IncompleteSparsePositionEntry: TypeAlias = list[Optional[int]]
PositionEntry: TypeAlias = SparsePositionEntry | common.IntIndex
IncompletePositionEntry: TypeAlias = IncompleteSparsePositionEntry | common.IntIndex
ConcretePosition: TypeAlias = dict[Tag, PositionEntry]
IncompletePosition: TypeAlias = dict[Tag, IncompletePositionEntry]

Position: TypeAlias = Union[ConcretePosition, IncompletePosition]
#: A ``None`` position flags invalid not-a-neighbor results in neighbor-table lookups
MaybePosition: TypeAlias = Optional[Position]

NamedFieldIndices: TypeAlias = Mapping[Tag, FieldIndex | SparsePositionEntry]


# Magic local dimension for the result of a `make_const_list`.
# A clean implementation will probably involve to tag the `make_const_list`
# with the neighborhood it is meant to be used with.
_CONST_DIM = common.Dimension(value="_CONST_DIM", kind=common.DimensionKind.LOCAL)


@runtime_checkable
class ItIterator(Protocol):
    """
    Prototype for the Iterator concept of Iterator IR.

    `ItIterator` to avoid name clashes with `Iterator` from `typing` and `collections.abc`.
    """

    def shift(self, *offsets: OffsetPart) -> ItIterator: ...

    def can_deref(self) -> bool: ...

    def deref(self) -> Any: ...


@runtime_checkable
class LocatedField(Protocol):
    """A field with named dimensions providing read access."""

    @property
    @abc.abstractmethod
    def dims(self) -> tuple[common.Dimension, ...]: ...

    # TODO(havogt): define generic Protocol to provide a concrete return type
    @abc.abstractmethod
    def field_getitem(self, indices: NamedFieldIndices) -> Any: ...

    @property
    def __gt_origin__(self) -> tuple[int, ...]:
        return tuple([0] * len(self.dims))


@runtime_checkable
class MutableLocatedField(LocatedField, Protocol):
    """A LocatedField with write access."""

    # TODO(havogt): define generic Protocol to provide a concrete return type
    @abc.abstractmethod
    def field_setitem(self, indices: NamedFieldIndices, value: Any) -> None: ...


def _numpy_structured_value_to_tuples(value: Any) -> Any:
    if _elem_dtype(value).names is not None:
        return tuple(_numpy_structured_value_to_tuples(v) for v in value)
    return value


class Column(np.lib.mixins.NDArrayOperatorsMixin):
    """Represents a column when executed in column mode (`column_axis != None`).

    Implements `__array_ufunc__` and `__array_function__` to isolate
    and simplify dispatching in iterator ir builtins.
    """

    def __init__(self, kstart: int, data: np.ndarray | Scalar) -> None:
        self.kstart = kstart
        assert isinstance(data, (np.ndarray, Scalar))
        column_range: common.NamedRange = embedded_context.closure_column_range.get()
        self.data = (
            data if isinstance(data, np.ndarray) else np.full(len(column_range.unit_range), data)
        )

    @property
    def dtype(self) -> np.dtype:
        # not directly dtype of `self.data` as that might be a structured type containing `None`
        return _elem_dtype(self.data[self.kstart])

<<<<<<< HEAD
=======
    def __gt_type__(self) -> ts.TypeSpec:
        elem = self.data[self.kstart]
        return type_translation.from_value(_numpy_structured_value_to_tuples(elem))

>>>>>>> 77cad7c8
    def __getitem__(self, i: int) -> Any:
        result = self.data[i - self.kstart]
        #  numpy type
        if self.data.dtype.names:
            return tuple(result)
        return result

    def tuple_get(self, i: int) -> Column:
        if self.data.dtype.names:
            return Column(self.kstart, self.data[self.data.dtype.names[i]])
        else:
            return Column(self.kstart, self.data[i, ...])

    def __setitem__(self, i: int, v: Any) -> None:
        self.data[i - self.kstart] = v

    def __array__(self, dtype: Optional[npt.DTypeLike] = None) -> np.ndarray:
        return self.data.astype(dtype, copy=False)

    def _validate_kstart(self, args):
        if wrong_kstarts := (  # noqa: F841 [unused-variable]
            set(arg.kstart for arg in args if isinstance(arg, Column)) - {self.kstart}
        ):
            raise ValueError(
                "Incompatible 'Column.kstart': it should be '{self.kstart}' but found other values: {wrong_kstarts}."
            )

    def __array_ufunc__(self, ufunc, method, *inputs, **kwargs) -> Column:
        # note:
        # - we allow scalars to silently pass through and be handled correctly by numpy
        # - we let numpy do the checking of compatible shapes
        assert method == "__call__"
        self._validate_kstart(inputs)
        return self.__class__(
            self.kstart,
            ufunc(*(inp.data if isinstance(inp, Column) else inp for inp in inputs), **kwargs),
        )

    def __array_function__(self, func, types, args, kwargs) -> Column:
        # see note in `__array_ufunc__`
        self._validate_kstart(args)
        return self.__class__(
            self.kstart,
            func(*(arg.data if isinstance(arg, Column) else arg for arg in args), **kwargs),
        )


@builtins.deref.register(EMBEDDED)
def deref(it):
    return it.deref()


@builtins.can_deref.register(EMBEDDED)
def can_deref(it):
    return it.can_deref()


@builtins.if_.register(EMBEDDED)
def if_(cond, t, f):
    # ensure someone doesn't accidentally pass an iterator
    assert not hasattr(cond, "shift")
    if any(isinstance(arg, Column) for arg in (cond, t, f)):
        return np.where(cond, t, f)
    return t if cond else f


@builtins.cast_.register(EMBEDDED)
def cast_(obj, new_dtype):
    if isinstance(obj, Column):
        return obj.data.astype(new_dtype.__name__)
    return new_dtype(obj)


@builtins.not_.register(EMBEDDED)
def not_(a):
    if isinstance(a, Column):
        return np.logical_not(a)
    return not a


@builtins.gamma.register(EMBEDDED)
def gamma(a):
    gamma_ = np.vectorize(math.gamma)
    if isinstance(a, Column):
        return Column(kstart=a.kstart, data=gamma_(a.data))
    res = gamma_(a)
    assert res.ndim == 0
    return res.item()


@builtins.and_.register(EMBEDDED)
def and_(a, b):
    if isinstance(a, Column):
        return np.logical_and(a, b)
    return a and b


@builtins.or_.register(EMBEDDED)
def or_(a, b):
    if isinstance(a, Column):
        return np.logical_or(a, b)
    return a or b


@builtins.xor_.register(EMBEDDED)
def xor_(a, b):
    if isinstance(a, Column):
        return np.logical_xor(a, b)
    return a ^ b


@builtins.tuple_get.register(EMBEDDED)
def tuple_get(i, tup):
    if isinstance(tup, Column):
        return tup.tuple_get(i)
    return tup[i]


@builtins.make_tuple.register(EMBEDDED)
def make_tuple(*args):
    return (*args,)


@builtins.lift.register(EMBEDDED)
def lift(stencil):
    def impl(*args):
        class _WrappedIterator:
            def __init__(
                self, stencil, args, *, offsets: Optional[list[OffsetPart]] = None, elem=None
            ) -> None:
                assert not offsets or all(isinstance(o, (int, str)) for o in offsets)
                self.stencil = stencil
                self.args = args
                self.offsets = offsets or []
                self.elem = elem

            # TODO needs to be supported by all iterators that represent tuples
            def __getitem__(self, index):
                return _WrappedIterator(self.stencil, self.args, offsets=self.offsets, elem=index)

            def shift(self, *offsets: OffsetPart):
                return _WrappedIterator(
                    self.stencil, self.args, offsets=[*self.offsets, *offsets], elem=self.elem
                )

            def _shifted_args(self):
                return tuple(map(lambda arg: arg.shift(*self.offsets), self.args))

            def can_deref(self):
                shifted_args = self._shifted_args()
                return all(shifted_arg.can_deref() for shifted_arg in shifted_args)

            def deref(self):
                if not self.can_deref():
                    # this can legally happen in cases like `if_(can_deref(lifted), deref(lifted), 42.)`
                    # because both branches will be eagerly executed
                    return _UNDEFINED

                shifted_args = self._shifted_args()

                if self.elem is None:
                    return self.stencil(*shifted_args)
                else:
                    return self.stencil(*shifted_args)[self.elem]

        return _WrappedIterator(stencil, args)

    return impl


NamedRange: TypeAlias = tuple[Tag | common.Dimension, range]


@builtins.cartesian_domain.register(EMBEDDED)
def cartesian_domain(*args: NamedRange) -> runtime.CartesianDomain:
    return runtime.CartesianDomain(args)


@builtins.unstructured_domain.register(EMBEDDED)
def unstructured_domain(*args: NamedRange) -> runtime.UnstructuredDomain:
    return runtime.UnstructuredDomain(args)


Domain: TypeAlias = (
    runtime.CartesianDomain | runtime.UnstructuredDomain | dict[str | common.Dimension, range]
)


@builtins.named_range.register(EMBEDDED)
def named_range(tag: Tag | common.Dimension, start: int, end: int) -> NamedRange:
    # TODO revisit this pattern after the discussion of 0d-field vs scalar
    if isinstance(start, ConstantField):
        start = start.value
    if isinstance(end, ConstantField):
        end = end.value
    return (tag, range(start, end))


@builtins.minus.register(EMBEDDED)
def minus(first, second):
    return first - second


@builtins.plus.register(EMBEDDED)
def plus(first, second):
    return first + second


@builtins.multiplies.register(EMBEDDED)
def multiplies(first, second):
    return first * second


@builtins.divides.register(EMBEDDED)
def divides(first, second):
    return first / second


@builtins.floordiv.register(EMBEDDED)
def floordiv(first, second):
    return first // second


@builtins.mod.register(EMBEDDED)
def mod(first, second):
    return first % second


@builtins.eq.register(EMBEDDED)
def eq(first, second):
    return first == second


@builtins.greater.register(EMBEDDED)
def greater(first, second):
    return first > second


@builtins.less.register(EMBEDDED)
def less(first, second):
    return first < second


@builtins.less_equal.register(EMBEDDED)
def less_equal(first, second):
    return first <= second


@builtins.greater_equal.register(EMBEDDED)
def greater_equal(first, second):
    return first >= second


@builtins.not_eq.register(EMBEDDED)
def not_eq(first, second):
    return first != second


CompositeOfScalarOrField: TypeAlias = Scalar | common.Field | tuple["CompositeOfScalarOrField", ...]


def is_dtype_like(t: Any) -> TypeGuard[npt.DTypeLike]:
    return issubclass(t, (np.generic, int, float))


def infer_dtype_like_type(t: Any) -> npt.DTypeLike:
    res = xtyping.infer_type(t)
    assert is_dtype_like(res), res
    return res


def promote_scalars(val: CompositeOfScalarOrField):
    """Given a scalar, field or composite thereof promote all (contained) scalars to fields."""
    if isinstance(val, tuple):
        return tuple(promote_scalars(el) for el in val)
    elif isinstance(val, common.Field):
        return val
    val_type = infer_dtype_like_type(val)
    if isinstance(val, Scalar):
        return constant_field(val)
    else:
        raise ValueError(
            f"Expected a 'Field' or a number ('float', 'np.int64', ...), got '{val_type}'."
        )


for math_builtin_name in builtins.MATH_BUILTINS:
    python_builtins = {"int": int, "float": float, "bool": bool, "str": str}
    decorator = getattr(builtins, math_builtin_name).register(EMBEDDED)
    impl: Callable
    if math_builtin_name == "gamma":
        continue  # treated explicitly
    elif math_builtin_name in python_builtins:
        # TODO: Should potentially use numpy fixed size types to be consistent
        #   with compiled backends. Currently using Python types to preserve
        #   existing behaviour.
        impl = python_builtins[math_builtin_name]
    else:
        impl = getattr(np, math_builtin_name)

    globals()[math_builtin_name] = decorator(impl)


def _named_range(axis: str, range_: Iterable[int]) -> Iterable[CompleteOffset]:
    return ((axis, i) for i in range_)


def _domain_iterator(domain: dict[Tag, range]) -> Iterable[ConcretePosition]:
    return (
        dict(elem)
        for elem in itertools.product(*(_named_range(axis, rang) for axis, rang in domain.items()))
    )


def execute_shift(
    pos: Position, tag: Tag, index: common.IntIndex, *, offset_provider: OffsetProvider
) -> MaybePosition:
    assert pos is not None
    if isinstance(tag, SparseTag):
        current_entry = pos[tag]
        assert isinstance(current_entry, list)
        new_entry = list(current_entry)
        assert None in new_entry
        assert isinstance(
            index, int
        )  # narrowing to `int` as it's an element of `SparsePositionEntry`
        for i, p in reversed(list(enumerate(new_entry))):
            # first shift applies to the last sparse dimensions of that axis type
            if p is None:
                if tag == _CONST_DIM.value:
                    new_entry[i] = 0
                else:
                    offset_implementation = offset_provider[tag]
                    assert common.is_neighbor_connectivity(offset_implementation)
                    source_dim = offset_implementation.__gt_type__().source_dim
                    cur_index = pos[source_dim.value]
                    assert common.is_int_index(cur_index)
                    if offset_implementation[cur_index, index].as_scalar() in [
                        None,
                        common._DEFAULT_SKIP_VALUE,
                    ]:
                        return None

                    new_entry[i] = index
                break
        # the assertions above confirm pos is incomplete casting here to avoid duplicating work in a type guard
        return cast(IncompletePosition, pos) | {tag: new_entry}

    assert tag in offset_provider
    offset_implementation = offset_provider[tag]
    if isinstance(offset_implementation, common.Dimension):
        new_pos = copy.copy(pos)
        if common.is_int_index(value := new_pos[offset_implementation.value]):
            new_pos[offset_implementation.value] = value + index
        else:
            raise AssertionError()
        return new_pos
    elif common.is_neighbor_connectivity(offset_implementation):
        source_dim = offset_implementation.__gt_type__().source_dim
        assert source_dim.value in pos
        new_pos = pos.copy()
        new_pos.pop(source_dim.value)
        cur_index = pos[source_dim.value]
        assert common.is_int_index(cur_index)
        if offset_implementation[cur_index, index].as_scalar() in [
            None,
            common._DEFAULT_SKIP_VALUE,
        ]:
            return None
        else:
            new_index = offset_implementation[cur_index, index].as_scalar()
            assert new_index is not None
            new_pos[offset_implementation.codomain.value] = int(new_index)

        return new_pos

    raise AssertionError("Unknown object in 'offset_provider'.")


def _is_list_of_complete_offsets(
    complete_offsets: list[tuple[Any, Any]],
) -> TypeGuard[list[CompleteOffset]]:
    return all(
        isinstance(tag, Tag) and isinstance(offset, (int, np.integer))
        for tag, offset in complete_offsets
    )


def group_offsets(*offsets: OffsetPart) -> list[CompleteOffset]:
    assert len(offsets) % 2 == 0
    complete_offsets = [*zip(offsets[::2], offsets[1::2])]
    assert _is_list_of_complete_offsets(
        complete_offsets
    ), f"Invalid sequence of offset parts: {offsets}"
    return complete_offsets


def shift_position(
    pos: MaybePosition, *complete_offsets: CompleteOffset, offset_provider: OffsetProvider
) -> MaybePosition:
    if pos is None:
        return None
    new_pos = pos.copy()
    for tag, index in complete_offsets:
        if (
            shifted_pos := execute_shift(new_pos, tag, index, offset_provider=offset_provider)
        ) is not None:
            new_pos = shifted_pos
        else:
            return None
    return new_pos


class Undefined:
    def __float__(self):
        return np.nan

    def __int__(self):
        return sys.maxsize

    def __repr__(self):
        return "_UNDEFINED"

    @classmethod
    def _setup_math_operations(cls):
        ops = [
            "__add__",
            "__sub__",
            "__mul__",
            "__matmul__",
            "__truediv__",
            "__floordiv__",
            "__mod__",
            "__divmod__",
            "__pow__",
            "__lshift__",
            "__rshift__",
            "__lt__",
            "__le__",
            "__gt__",
            "__ge__",
            "__eq__",
            "__ne__",
            "__and__",
            "__xor__",
            "__or__",
            "__radd__",
            "__rsub__",
            "__rmul__",
            "__rmatmul__",
            "__rtruediv__",
            "__rfloordiv__",
            "__rmod__",
            "__rdivmod__",
            "__rpow__",
            "__rlshift__",
            "__rrshift__",
            "__rand__",
            "__rxor__",
            "__ror__",
            "__neg__",
            "__pos__",
            "__abs__",
            "__invert__",
        ]
        for op in ops:
            setattr(cls, op, lambda self, *args, **kwargs: _UNDEFINED)


Undefined._setup_math_operations()

_UNDEFINED = Undefined()


def _is_concrete_position(pos: Position) -> TypeGuard[ConcretePosition]:
    return all(
        isinstance(v, (int, np.integer))
        or (isinstance(v, list) and all(isinstance(e, (int, np.integer)) for e in v))
        for v in pos.values()
    )


def _get_axes(
    field_or_tuple: LocatedField | tuple,
    *,
    ignore_zero_dims=False,
) -> Sequence[common.Dimension]:  # arbitrary nesting of tuples of LocatedField
    """
    Get axes of a field or tuple of fields and check them to be equal.

    Set `ignore_zero_dims` to ignore zero-dimensional fields both in the check and the return value.
    In case all arguments are zero-dimensional return an empty sequence.

    >>> from gt4py import next as gtx
    >>> IDim = gtx.Dimension("I")
    >>> i_field: LocatedField = _wrap_field(
    ...     gtx.empty({IDim: range(3, 10)}, allocator=gtx.itir_python)
    ... )

    >>> _get_axes((i_field, i_field))
    (Dimension(value='I', kind=<DimensionKind.HORIZONTAL: 'horizontal'>),)

    >>> JDim = gtx.Dimension("J")
    >>> j_field: LocatedField = _wrap_field(
    ...     gtx.empty({JDim: range(3, 10)}, allocator=gtx.itir_python)
    ... )
    >>> _get_axes((i_field, j_field))
    Traceback (most recent call last):
      ...
    ValueError: Fields are defined on different axes.

    >>> zero_dim_field: LocatedField = _wrap_field(gtx.empty({}, allocator=gtx.itir_python))
    >>> _get_axes((i_field, zero_dim_field))
    Traceback (most recent call last):
      ...
    ValueError: Fields are defined on different axes.

    >>> _get_axes((i_field, zero_dim_field), ignore_zero_dims=True)
    (Dimension(value='I', kind=<DimensionKind.HORIZONTAL: 'horizontal'>),)
    """
    if isinstance(field_or_tuple, tuple):
        els_axes = []
        for f in field_or_tuple:
            el_axes = _get_axes(f, ignore_zero_dims=ignore_zero_dims)
            if not ignore_zero_dims or len(el_axes) > 0:
                els_axes.append(el_axes)
        if not all(els_axes[0] == axes for axes in els_axes):
            raise ValueError("Fields are defined on different axes.")
        return els_axes[0] if els_axes else []
    else:
        return field_or_tuple.dims


def _single_vertical_idx(
    indices: NamedFieldIndices, column_axis: Tag, column_index: common.IntIndex
) -> NamedFieldIndices:
    transformed = {
        axis: (index if axis != column_axis else index.start + column_index)  # type: ignore[union-attr] # trust me, `index` is range in case of `column_axis` # fmt: off
        for axis, index in indices.items()
    }
    return transformed


@overload
def _make_tuple(
    field_or_tuple: tuple[tuple | LocatedField, ...],  # arbitrary nesting of tuples of Field
    named_indices: NamedFieldIndices,
    *,
    column_axis: Tag,
) -> tuple[tuple | Column, ...]: ...


@overload
def _make_tuple(
    field_or_tuple: tuple[tuple | LocatedField, ...],  # arbitrary nesting of tuples of Field
    named_indices: NamedFieldIndices,
    *,
    column_axis: Literal[None] = None,
) -> tuple[tuple | npt.DTypeLike | Undefined, ...]:  # arbitrary nesting
    ...


@overload
def _make_tuple(
    field_or_tuple: LocatedField, named_indices: NamedFieldIndices, *, column_axis: Tag
) -> Column: ...


@overload
def _make_tuple(
    field_or_tuple: LocatedField,
    named_indices: NamedFieldIndices,
    *,
    column_axis: Literal[None] = None,
) -> npt.DTypeLike | Undefined: ...


def _make_tuple(
    field_or_tuple: LocatedField | tuple[tuple | LocatedField, ...],
    named_indices: NamedFieldIndices,
    *,
    column_axis: Optional[Tag] = None,
) -> Column | npt.DTypeLike | tuple[tuple | Column | npt.DTypeLike | Undefined, ...] | Undefined:
    if column_axis is None:
        if isinstance(field_or_tuple, tuple):
            return tuple(_make_tuple(f, named_indices) for f in field_or_tuple)
        else:
            try:
                data = field_or_tuple.field_getitem(named_indices)
                return data
            except embedded_exceptions.IndexOutOfBounds:
                return _UNDEFINED
    else:
        column_range = embedded_context.closure_column_range.get().unit_range
        assert column_range is not None

        col: list[
            npt.DTypeLike | tuple[tuple | Column | npt.DTypeLike | Undefined, ...] | Undefined
        ] = []
        for i in column_range:
            # we don't know the buffer size, therefore we have to try.
            try:
                col.append(
                    tuple(
                        _make_tuple(
                            f,
                            _single_vertical_idx(
                                named_indices, column_axis, i - column_range.start
                            ),
                        )
                        for f in field_or_tuple
                    )
                    if isinstance(field_or_tuple, tuple)
                    else _make_tuple(
                        field_or_tuple,
                        _single_vertical_idx(named_indices, column_axis, i - column_range.start),
                    )
                )
            except embedded_exceptions.IndexOutOfBounds:
                col.append(_UNDEFINED)

        first = next((v for v in col if v != _UNDEFINED), None)
        if first is None:
            raise RuntimeError(
                "Found 'Undefined' value, this should not happen for a legal program."
            )
        dtype = _elem_dtype(first)
        return Column(column_range.start, np.asarray(col, dtype=dtype))


@dataclasses.dataclass(frozen=True)
class MDIterator:
    field: LocatedField | tuple[LocatedField | tuple, ...]  # arbitrary nesting
    pos: MaybePosition
    column_axis: Optional[Tag] = dataclasses.field(default=None, kw_only=True)

    def shift(self, *offsets: OffsetPart) -> MDIterator:
        complete_offsets = group_offsets(*offsets)
        offset_provider = embedded_context.offset_provider.get()
        assert offset_provider is not None
        return MDIterator(
            self.field,
            shift_position(self.pos, *complete_offsets, offset_provider=offset_provider),
            column_axis=self.column_axis,
        )

    def can_deref(self) -> bool:
        return self.pos is not None

    def deref(self) -> Any:
        if not self.can_deref():
            # this can legally happen in cases like `if_(can_deref(inp), deref(inp), 42.)`
            # because both branches will be eagerly executed
            return _UNDEFINED

        assert self.pos is not None
        shifted_pos = self.pos.copy()
        axes = _get_axes(self.field, ignore_zero_dims=True)

        if __debug__:
            if not all(axis.value in shifted_pos.keys() for axis in axes if axis is not None):
                raise IndexError("Iterator position doesn't point to valid location for its field.")
        slice_column = dict[Tag, range]()
        if self.column_axis is not None:
            column_range = embedded_context.closure_column_range.get()
            assert column_range is not None
            k_pos = shifted_pos.pop(self.column_axis)
            assert isinstance(k_pos, int)
            # the following range describes a range in the field
            # (negative values are relative to the origin, not relative to the size)
            slice_column[self.column_axis] = range(k_pos, k_pos + len(column_range.unit_range))

        assert _is_concrete_position(shifted_pos)
        position = {**shifted_pos, **slice_column}
        return _make_tuple(self.field, position, column_axis=self.column_axis)


def _get_sparse_dimensions(axes: Sequence[common.Dimension]) -> list[common.Dimension]:
    return [
        axis
        for axis in axes
        if isinstance(axis, common.Dimension) and axis.kind == common.DimensionKind.LOCAL
    ]


def _wrap_field(field: common.Field | tuple) -> NDArrayLocatedFieldWrapper | tuple:
    if isinstance(field, tuple):
        return tuple(_wrap_field(f) for f in field)
    else:
        assert isinstance(field, common.Field)
        return NDArrayLocatedFieldWrapper(field)


def make_in_iterator(
    inp_: common.Field, pos: Position, *, column_dimension: Optional[common.Dimension]
) -> ItIterator:
    inp = _wrap_field(inp_)
    axes = _get_axes(inp, ignore_zero_dims=True)
    sparse_dimensions = _get_sparse_dimensions(axes)
    new_pos: Position = pos.copy()
    for sparse_dim in set(sparse_dimensions):
        init = [None] * sparse_dimensions.count(sparse_dim)
        new_pos[sparse_dim.value] = init  # type: ignore[assignment] # looks like mypy is confused
    if column_dimension is not None:
        column_range = embedded_context.closure_column_range.get().unit_range
        # if we deal with column stencil the column position is just an offset by which the whole column needs to be shifted
        assert column_range is not None
        new_pos[column_dimension.value] = column_range.start
    it = MDIterator(
        inp, new_pos, column_axis=column_dimension.value if column_dimension is not None else None
    )
    if len(sparse_dimensions) >= 1:
        if len(sparse_dimensions) == 1:
            return SparseListIterator(it, sparse_dimensions[0].value)
        else:
            raise NotImplementedError(
                f"More than one local dimension is currently not supported, got {sparse_dimensions}."
            )
    else:
        return it


builtins.builtin_dispatch.push_key(EMBEDDED)  # makes embedded the default


@dataclasses.dataclass(frozen=True)
class NDArrayLocatedFieldWrapper(MutableLocatedField):
    """A temporary helper until we sorted out all Field conventions between frontend and iterator.embedded."""

    _ndarrayfield: common.Field

    @property
    def dims(self) -> tuple[common.Dimension, ...]:
        return self._ndarrayfield.__gt_domain__.dims

    def _translate_named_indices(
        self, _named_indices: NamedFieldIndices
    ) -> common.AbsoluteIndexSequence:
        named_indices: Mapping[common.Dimension, FieldIndex | SparsePositionEntry] = {
            d: _named_indices[d.value] for d in self._ndarrayfield.__gt_domain__.dims
        }
        domain_slice: list[common.NamedRange | common.NamedIndex] = []
        for d, v in named_indices.items():
            if isinstance(v, range):
                domain_slice.append(common.NamedRange(d, common.UnitRange(v.start, v.stop)))
            elif isinstance(v, list):
                assert len(v) == 1  # only 1 sparse dimension is supported
                assert common.is_int_index(
                    v[0]
                )  # derefing a concrete element in a sparse field, not a slice
                domain_slice.append(common.NamedIndex(d, v[0]))
            else:
                assert common.is_int_index(v)
                domain_slice.append(common.NamedIndex(d, v))
        return tuple(domain_slice)

    def field_getitem(self, named_indices: NamedFieldIndices) -> Any:
        return self._ndarrayfield[self._translate_named_indices(named_indices)].as_scalar()

    def field_setitem(self, named_indices: NamedFieldIndices, value: Any):
        if isinstance(self._ndarrayfield, common.MutableField):
            if isinstance(value, _List):
                for i, v in enumerate(value):  # type:ignore[var-annotated, arg-type]
                    self._ndarrayfield[
                        self._translate_named_indices({**named_indices, value.offset.value: i})  # type: ignore[dict-item]
                    ] = v
            elif isinstance(value, _ConstList):
                self._ndarrayfield[
                    self._translate_named_indices({**named_indices, _CONST_DIM.value: 0})
                ] = value.value
            else:
                self._ndarrayfield[self._translate_named_indices(named_indices)] = value
        else:
            raise RuntimeError("Assigment into a non-mutable Field is not allowed.")

    @property
    def __gt_origin__(self) -> tuple[int, ...]:
        return self._ndarrayfield.__gt_origin__


def _is_field_axis(axis: Axis) -> TypeGuard[FieldAxis]:
    return isinstance(axis, FieldAxis)


def _is_tuple_axis(axis: Axis) -> TypeGuard[TupleAxis]:
    return axis is None


def _is_sparse_position_entry(
    pos: FieldIndex | SparsePositionEntry,
) -> TypeGuard[SparsePositionEntry]:
    return isinstance(pos, list)


def get_ordered_indices(axes: Iterable[Axis], pos: NamedFieldIndices) -> tuple[FieldIndex, ...]:
    res: list[FieldIndex] = []
    sparse_position_tracker: dict[Tag, int] = {}
    for axis in axes:
        if _is_tuple_axis(axis):
            res.append(slice(None))
        else:
            assert _is_field_axis(axis)
            assert axis.value in pos
            assert isinstance(axis.value, str)
            elem = pos[axis.value]
            if _is_sparse_position_entry(elem):
                sparse_position_tracker.setdefault(axis.value, 0)
                res.append(elem[sparse_position_tracker[axis.value]])
                sparse_position_tracker[axis.value] += 1
            else:
                assert isinstance(elem, (int, np.integer, slice, range))
                res.append(elem)
    return tuple(res)


@overload
def _shift_range(range_or_index: range, offset: int) -> slice: ...


@overload
def _shift_range(range_or_index: common.IntIndex, offset: int) -> common.IntIndex: ...


def _shift_range(range_or_index: range | common.IntIndex, offset: int) -> ArrayIndex:
    if isinstance(range_or_index, range):
        # range_or_index describes a range in the field
        assert range_or_index.step == 1
        return slice(range_or_index.start + offset, range_or_index.stop + offset)
    else:
        assert common.is_int_index(range_or_index)
        return range_or_index + offset


@overload
def _range2slice(r: range) -> slice: ...


@overload
def _range2slice(r: common.IntIndex) -> common.IntIndex: ...


def _range2slice(r: range | common.IntIndex) -> slice | common.IntIndex:
    if isinstance(r, range):
        assert r.start >= 0 and r.stop >= r.start
        return slice(r.start, r.stop)
    return r


def _shift_field_indices(
    ranges_or_indices: tuple[range | common.IntIndex, ...], offsets: tuple[int, ...]
) -> tuple[ArrayIndex, ...]:
    return tuple(
        _range2slice(r) if o == 0 else _shift_range(r, o)
        for r, o in zip(ranges_or_indices, offsets)
    )


def np_as_located_field(
    *axes: common.Dimension, origin: Optional[dict[common.Dimension, int]] = None
) -> Callable[[np.ndarray], common.Field]:
    warnings.warn("`np_as_located_field()` is deprecated, use `gtx.as_field()`", DeprecationWarning)  # noqa: B028 [no-explicit-stacklevel]

    origin = origin or {}

    def _maker(a) -> common.Field:
        if a.ndim != len(axes):
            raise TypeError("'ndarray.ndim' is incompatible with number of given dimensions.")
        ranges = []
        for d, s in zip(axes, a.shape):
            offset = origin.get(d, 0)
            ranges.append(common.UnitRange(-offset, s - offset))

        res = common._field(a, domain=common.Domain(dims=tuple(axes), ranges=tuple(ranges)))
        return res

    return _maker


@dataclasses.dataclass(frozen=True)
class IndexField(common.Field):
    """
    Minimal index field implementation.

    TODO: Improve implementation (e.g. support slicing) and move out of this module.
    """

    _dimension: common.Dimension
    _cur_index: Optional[core_defs.IntegralScalar] = None

    @property
    def __gt_domain__(self) -> common.Domain:
        return self.domain

    @property
    def __gt_origin__(self) -> tuple[int, ...]:
        return (0,)

    @classmethod
    def __gt_builtin_func__(func: Callable, /) -> NoReturn:  # type: ignore[override] # Signature incompatible with supertype # fmt: off
        raise NotImplementedError()

    @property
    def domain(self) -> common.Domain:
        if self._cur_index is None:
            return common.Domain(common.NamedRange(self._dimension, common.UnitRange.infinite()))
        else:
            return common.Domain()

    @property
    def codomain(self) -> type[core_defs.int32]:
        return core_defs.int32

    @property
    def dtype(self) -> core_defs.Int32DType:
        return core_defs.Int32DType()

    @property
    def ndarray(self) -> core_defs.NDArrayObject:
        raise AttributeError("Cannot get 'ndarray' of an infinite 'Field'.")

    def asnumpy(self) -> np.ndarray:
        raise NotImplementedError()

    def as_scalar(self) -> core_defs.IntegralScalar:
        if self.domain.ndim != 0:
            raise ValueError(
                "'as_scalar' is only valid on 0-dimensional 'Field's, got a {self.domain.ndim}-dimensional 'Field'."
            )
        assert self._cur_index is not None
        return self._cur_index

    def premap(
        self,
        index_field: common.Connectivity | fbuiltins.FieldOffset,
        *args: common.Connectivity | fbuiltins.FieldOffset,
    ) -> common.Field:
        # TODO can be implemented by constructing and ndarray (but do we know of which kind?)
        raise NotImplementedError()

    def restrict(self, item: common.AnyIndexSpec) -> Self:
        if isinstance(item, Sequence) and all(isinstance(e, common.NamedIndex) for e in item):
            assert len(item) == 1
            assert isinstance(item[0], common.NamedIndex)  # for mypy errors on multiple lines below
            d, r = item[0]
            assert d == self._dimension
            assert isinstance(r, core_defs.INTEGRAL_TYPES)
            # TODO(tehrengruber): Use a regular zero dimensional field instead.
            return self.__class__(self._dimension, r)
        # TODO: set a domain...
        raise NotImplementedError()

    __call__ = premap
    __getitem__ = restrict

    def __abs__(self) -> common.Field:
        raise NotImplementedError()

    def __neg__(self) -> common.Field:
        raise NotImplementedError()

    def __invert__(self) -> common.Field:
        raise NotImplementedError()

    def __eq__(self, other: Any) -> common.Field:  # type: ignore[override] # mypy wants return `bool`
        raise NotImplementedError()

    def __ne__(self, other: Any) -> common.Field:  # type: ignore[override] # mypy wants return `bool`
        raise NotImplementedError()

    def __add__(self, other: common.Field | core_defs.ScalarT) -> common.Field:
        raise NotImplementedError()

    def __radd__(self, other: common.Field | core_defs.ScalarT) -> common.Field:
        raise NotImplementedError()

    def __sub__(self, other: common.Field | core_defs.ScalarT) -> common.Field:
        raise NotImplementedError()

    def __rsub__(self, other: common.Field | core_defs.ScalarT) -> common.Field:
        raise NotImplementedError()

    def __mul__(self, other: common.Field | core_defs.ScalarT) -> common.Field:
        raise NotImplementedError()

    def __rmul__(self, other: common.Field | core_defs.ScalarT) -> common.Field:
        raise NotImplementedError()

    def __floordiv__(self, other: common.Field | core_defs.ScalarT) -> common.Field:
        raise NotImplementedError()

    def __rfloordiv__(self, other: common.Field | core_defs.ScalarT) -> common.Field:
        raise NotImplementedError()

    def __truediv__(self, other: common.Field | core_defs.ScalarT) -> common.Field:
        raise NotImplementedError()

    def __rtruediv__(self, other: common.Field | core_defs.ScalarT) -> common.Field:
        raise NotImplementedError()

    def __pow__(self, other: common.Field | core_defs.ScalarT) -> common.Field:
        raise NotImplementedError()

    def __and__(self, other: common.Field | core_defs.ScalarT) -> common.Field:
        raise NotImplementedError()

    def __or__(self, other: common.Field | core_defs.ScalarT) -> common.Field:
        raise NotImplementedError()

    def __xor__(self, other: common.Field | core_defs.ScalarT) -> common.Field:
        raise NotImplementedError()


def index_field(axis: common.Dimension) -> common.Field:
    return IndexField(axis)


@dataclasses.dataclass(frozen=True)
class ConstantField(common.Field[Any, core_defs.ScalarT]):
    """
    Minimal constant field implementation.

    TODO: Improve implementation (e.g. support slicing) and move out of this module.
    """

    _value: core_defs.ScalarT

    @property
    def __gt_domain__(self) -> common.Domain:
        return self.domain

    @property
    def __gt_origin__(self) -> tuple[int, ...]:
        return tuple()

    @classmethod
    def __gt_builtin_func__(func: Callable, /) -> NoReturn:  # type: ignore[override] # Signature incompatible with supertype # fmt: off
        raise NotImplementedError()

    @property
    def domain(self) -> common.Domain:
        return common.Domain(dims=(), ranges=())

    @property
    def dtype(self) -> core_defs.DType[core_defs.ScalarT]:
        return core_defs.dtype(type(self._value))

    @property
    def codomain(self) -> type[core_defs.ScalarT]:
        return self.dtype.scalar_type

    @property
    def ndarray(self) -> core_defs.NDArrayObject:
        raise AttributeError("Cannot get 'ndarray' of an infinite 'Field'.")

    def asnumpy(self) -> np.ndarray:
        raise NotImplementedError()

    def premap(
        self,
        index_field: common.Connectivity | fbuiltins.FieldOffset,
        *args: common.Connectivity | fbuiltins.FieldOffset,
    ) -> common.Field:
        # TODO can be implemented by constructing and ndarray (but do we know of which kind?)
        raise NotImplementedError()

    def restrict(self, item: common.AnyIndexSpec) -> Self:
        # TODO set a domain...
        return self

    def as_scalar(self) -> core_defs.ScalarT:
        assert self.domain.ndim == 0
        return self._value

    __call__ = premap
    __getitem__ = restrict

    def __abs__(self) -> common.Field:
        raise NotImplementedError()

    def __neg__(self) -> common.Field:
        raise NotImplementedError()

    def __invert__(self) -> common.Field:
        raise NotImplementedError()

    def __eq__(self, other: Any) -> common.Field:  # type: ignore[override] # mypy wants return `bool`
        raise NotImplementedError()

    def __ne__(self, other: Any) -> common.Field:  # type: ignore[override] # mypy wants return `bool`
        raise NotImplementedError()

    def __add__(self, other: common.Field | core_defs.ScalarT) -> common.Field:
        raise NotImplementedError()

    def __radd__(self, other: common.Field | core_defs.ScalarT) -> common.Field:
        raise NotImplementedError()

    def __sub__(self, other: common.Field | core_defs.ScalarT) -> common.Field:
        raise NotImplementedError()

    def __rsub__(self, other: common.Field | core_defs.ScalarT) -> common.Field:
        raise NotImplementedError()

    def __mul__(self, other: common.Field | core_defs.ScalarT) -> common.Field:
        raise NotImplementedError()

    def __rmul__(self, other: common.Field | core_defs.ScalarT) -> common.Field:
        raise NotImplementedError()

    def __floordiv__(self, other: common.Field | core_defs.ScalarT) -> common.Field:
        raise NotImplementedError()

    def __rfloordiv__(self, other: common.Field | core_defs.ScalarT) -> common.Field:
        raise NotImplementedError()

    def __truediv__(self, other: common.Field | core_defs.ScalarT) -> common.Field:
        raise NotImplementedError()

    def __rtruediv__(self, other: common.Field | core_defs.ScalarT) -> common.Field:
        raise NotImplementedError()

    def __pow__(self, other: common.Field | core_defs.ScalarT) -> common.Field:
        raise NotImplementedError()

    def __and__(self, other: common.Field | core_defs.ScalarT) -> common.Field:
        raise NotImplementedError()

    def __or__(self, other: common.Field | core_defs.ScalarT) -> common.Field:
        raise NotImplementedError()

    def __xor__(self, other: common.Field | core_defs.ScalarT) -> common.Field:
        raise NotImplementedError()


def constant_field(value: Any, dtype_like: Optional[core_defs.DTypeLike] = None) -> common.Field:
    if dtype_like is None:
        dtype_like = infer_dtype_like_type(value)
    dtype = core_defs.dtype(dtype_like)
    return ConstantField(dtype.scalar_type(value))


@builtins.shift.register(EMBEDDED)
def shift(*offsets: Union[runtime.Offset, int]) -> Callable[[ItIterator], ItIterator]:
    def impl(it: ItIterator) -> ItIterator:
        return it.shift(*list(o.value if isinstance(o, runtime.Offset) else o for o in offsets))

    return impl


DT = TypeVar("DT")


@dataclasses.dataclass(frozen=True)
class _List(Generic[DT]):
    values: tuple[DT, ...]
    offset: runtime.Offset

    def __getitem__(self, i: int):
        return self.values[i]

    def __gt_type__(self) -> itir_ts.ListType:
        offset_tag = self.offset.value
        assert isinstance(offset_tag, str)
        element_type = type_translation.from_value(self.values[0])
        assert isinstance(element_type, ts.DataType)
        offset_provider = embedded_context.offset_provider.get()
        assert offset_provider is not None
        connectivity = offset_provider[offset_tag]
        assert common.is_neighbor_connectivity(connectivity)
        local_dim = connectivity.__gt_type__().neighbor_dim
        return itir_ts.ListType(element_type=element_type, offset_type=local_dim)


@dataclasses.dataclass(frozen=True)
class _ConstList(Generic[DT]):
    value: DT

    def __getitem__(self, _):
        return self.value

    def __gt_type__(self) -> itir_ts.ListType:
        element_type = type_translation.from_value(self.value)
        assert isinstance(element_type, ts.DataType)
        return itir_ts.ListType(
            element_type=element_type,
            offset_type=_CONST_DIM,
        )


@builtins.neighbors.register(EMBEDDED)
def neighbors(offset: runtime.Offset, it: ItIterator) -> _List:
    offset_str = offset.value if isinstance(offset, runtime.Offset) else offset
    assert isinstance(offset_str, str)
    offset_provider = embedded_context.offset_provider.get()
    assert offset_provider is not None
    connectivity = offset_provider[offset_str]
    assert common.is_neighbor_connectivity(connectivity)
    return _List(
        values=tuple(
            shifted.deref()
            for i in range(connectivity.__gt_type__().max_neighbors)
            if (shifted := it.shift(offset_str, i)).can_deref()
        ),
        offset=offset,
    )


@builtins.list_get.register(EMBEDDED)
def list_get(i, lst: _List[Optional[DT]]) -> Optional[DT]:
    return lst[i]


def _get_offset(*lists: _List | _ConstList) -> Optional[runtime.Offset]:
    offsets = set((lst.offset for lst in lists if hasattr(lst, "offset")))
    if len(offsets) == 0:
        return None
    if len(offsets) == 1:
        return offsets.pop()
    raise AssertionError("All lists must have the same offset.")


@builtins.map_.register(EMBEDDED)
def map_(op):
    def impl_(*lists):
        offset = _get_offset(*lists)
        if offset is None:
            return _ConstList(value=op(*[lst.value for lst in lists]))
        else:
            return _List(values=tuple(map(lambda x: op(*x), zip(*lists))), offset=offset)

    return impl_


@builtins.make_const_list.register(EMBEDDED)
def make_const_list(value):
    return _ConstList(value)


@builtins.reduce.register(EMBEDDED)
def reduce(fun, init):
    def sten(*lists):
        # TODO: assert check_that_all_lists_are_compatible(*lists)
        lst = None
        for cur in lists:
            if isinstance(cur, _List):
                lst = cur
                break
        # we can check a single argument for length,
        # because all arguments share the same pattern
        n = len(lst.values)
        res = init
        for i in range(n):
            res = fun(res, *(lst[i] for lst in lists))
        return res

    return sten


@dataclasses.dataclass(frozen=True)
class SparseListIterator:
    it: ItIterator
    list_offset: Tag
    offsets: Sequence[OffsetPart] = dataclasses.field(default_factory=list, kw_only=True)

    def deref(self) -> Any:
        if self.list_offset == _CONST_DIM.value:
            return _ConstList(
                value=self.it.shift(*self.offsets, SparseTag(self.list_offset), 0).deref()
            )
        offset_provider = embedded_context.offset_provider.get()
        assert offset_provider is not None
        connectivity = offset_provider[self.list_offset]
        assert common.is_neighbor_connectivity(connectivity)
        return _List(
            values=tuple(
                shifted.deref()
                for i in range(connectivity.__gt_type__().max_neighbors)
                if (
                    shifted := self.it.shift(*self.offsets, SparseTag(self.list_offset), i)
                ).can_deref()
            ),
            offset=runtime.Offset(value=self.list_offset),
        )

    def can_deref(self) -> bool:
        return self.it.shift(*self.offsets).can_deref()

    def shift(self, *offsets: OffsetPart) -> SparseListIterator:
        return SparseListIterator(self.it, self.list_offset, offsets=[*offsets, *self.offsets])


@dataclasses.dataclass(frozen=True)
class ScanArgIterator:
    wrapped_iter: ItIterator
    k_pos: int

    def deref(self) -> Any:
        if not self.can_deref():
            return _UNDEFINED
        return self.wrapped_iter.deref()[self.k_pos]

    def can_deref(self) -> bool:
        return self.wrapped_iter.can_deref()

    def shift(self, *offsets: OffsetPart) -> ScanArgIterator:
        return ScanArgIterator(self.wrapped_iter.shift(*offsets), self.k_pos)


def shifted_scan_arg(k_pos: int) -> Callable[[ItIterator], ScanArgIterator]:
    def impl(it: ItIterator) -> ScanArgIterator:
        return ScanArgIterator(it, k_pos=k_pos)  # here we evaluate the full column in every step

    return impl


def is_located_field(field: Any) -> TypeGuard[LocatedField]:
    return isinstance(field, LocatedField)


def is_mutable_located_field(field: Any) -> TypeGuard[MutableLocatedField]:
    return isinstance(field, MutableLocatedField)


def is_tuple_of_field(field) -> bool:
    return isinstance(field, tuple) and all(
        isinstance(f, common.Field) or is_tuple_of_field(f) for f in field
    )


class TupleFieldMeta(type): ...


class TupleField(metaclass=TupleFieldMeta):
    """Allows uniform access to field of tuples and tuple of fields."""

    pass


def _build_tuple_result(field: tuple | LocatedField, named_indices: NamedFieldIndices) -> Any:
    if isinstance(field, tuple):
        return tuple(_build_tuple_result(f, named_indices) for f in field)
    else:
        assert is_located_field(field)
        return field.field_getitem(named_indices)


def _tuple_assign(field: tuple | MutableLocatedField, value: Any, named_indices: NamedFieldIndices):
    if isinstance(field, tuple):
        if len(field) != len(value):
            raise RuntimeError(
                f"Tuple of incompatible size, expected tuple of 'len={len(field)}', got 'len={len(value)}'."
            )
        for f, v in zip(field, value):
            _tuple_assign(f, v, named_indices)
    else:
        assert is_mutable_located_field(field)
        field.field_setitem(named_indices, value)


class TupleOfFields(TupleField):
    def __init__(self, data):
        self.data = data
        self.dims = _get_axes(data)

    def field_getitem(self, named_indices: NamedFieldIndices) -> Any:
        return _build_tuple_result(self.data, named_indices)

    def field_setitem(self, named_indices: NamedFieldIndices, value: Any):
        if not isinstance(value, tuple):
            raise RuntimeError(f"Value needs to be tuple, got '{value}'.")
        _tuple_assign(self.data, value, named_indices)


def as_tuple_field(field: tuple | TupleField) -> TupleField:
    assert is_tuple_of_field(field)
    assert not isinstance(field, TupleField)
    return TupleOfFields(tuple(_wrap_field(f) for f in field))


def _elem_dtype(elem: Any) -> np.dtype:
    if hasattr(elem, "dtype"):
        return elem.dtype
    if isinstance(elem, tuple):
        return np.dtype([(f"f{i}", _elem_dtype(e)) for i, e in enumerate(elem)])
    return np.dtype(type(elem))


@builtins.scan.register(EMBEDDED)
def scan(scan_pass, is_forward: bool, init):
    def impl(*iters: ItIterator):
        column_range = embedded_context.closure_column_range.get().unit_range
        if column_range is None:
            raise RuntimeError("Column range is not defined, cannot scan.")

        sorted_column_range = column_range if is_forward else reversed(column_range)
        state = init
        col = Column(column_range.start, np.zeros(len(column_range), dtype=_elem_dtype(init)))
        for i in sorted_column_range:
            state = scan_pass(state, *map(shifted_scan_arg(i), iters))
            col[i] = state

        return col

    return impl


def _dimension_to_tag(
    domain: runtime.CartesianDomain | runtime.UnstructuredDomain,
) -> dict[Tag, range]:
    return {k.value: v for k, v in domain.items()}


def _validate_domain(domain: Domain, offset_provider_type: common.OffsetProviderType) -> None:
    if isinstance(domain, runtime.CartesianDomain):
        if any(isinstance(o, common.ConnectivityType) for o in offset_provider_type.values()):
            raise RuntimeError(
                "Got a 'CartesianDomain', but found a 'Connectivity' in 'offset_provider', expected 'UnstructuredDomain'."
            )


@runtime.set_at.register(EMBEDDED)
def set_at(expr: common.Field, domain: common.DomainLike, target: common.MutableField) -> None:
    operators._tuple_assign_field(target, expr, common.domain(domain))


<<<<<<< HEAD
def _compute_point(
    sten: Callable, ins, pos, column_range: common.NamedRange | eve.NothingType = eve.NOTHING
):
    promoted_ins = [promote_scalars(inp) for inp in ins]
=======
@runtime.if_stmt.register(EMBEDDED)
def if_stmt(cond: bool, true_branch: Callable[[], None], false_branch: Callable[[], None]) -> None:
    """
    (Stateful) if statement.

    The two branches are represented as lambda functions, such that they are not executed eagerly.
    This is required to avoid out-of-bounds accesses. Note that a dedicated built-in is required,
    contrary to using a plain python if-stmt, such that tracing / double roundtrip works.

    Arguments:
        cond: The condition to decide which branch to execute.
        true_branch: A lambda function to be executed when `cond` is `True`.
        false_branch: A lambda function to be executed when `cond` is `False`.
    """
    if cond:
        true_branch()
    else:
        false_branch()


def _compute_at_position(
    sten: Callable,
    ins: Sequence[common.Field],
    pos: ConcretePosition,
    column_dimension: Optional[common.Dimension],
) -> Scalar | tuple[Scalar | tuple, ...]:
>>>>>>> 77cad7c8
    ins_iters = list(
        make_in_iterator(
            inp,
            pos,
<<<<<<< HEAD
            column_axis=column_range.dim.value
            if isinstance(column_range, common.NamedRange)
            else None,
        )
        for inp in promoted_ins
    )
    return sten(*ins_iters)


def _extract_column_range(domain) -> common.NamedRange | eve.NothingType:
    if (col_range_placeholder := embedded_context.closure_column_range.get(None)) is not None:
        assert (
            col_range_placeholder.unit_range.is_empty()
        )  # check it's just the placeholder with empty range
        column_axis = col_range_placeholder.dim
        if column_axis is not None and column_axis.value in domain:
            return common.NamedRange(
                column_axis,
                common.UnitRange(domain[column_axis.value].start, domain[column_axis.value].stop),
            )
    return eve.NOTHING


def _structured_dtype_to_typespec(structured_dtype: np.dtype) -> ts.ScalarType | ts.TupleType:
    if structured_dtype.names is None:
        return type_translation.from_dtype(core_defs.dtype(structured_dtype))
    return ts.TupleType(
        types=[
            _structured_dtype_to_typespec(structured_dtype[name]) for name in structured_dtype.names
        ]
    )


def _get_output_type(
    fun: Callable,
    domain_: runtime.CartesianDomain | runtime.UnstructuredDomain,
    args: tuple[Any, ...],
) -> ts.TypeSpec:
    domain = _dimension_to_tag(domain_)
    col_range = _extract_column_range(domain)
    if isinstance(col_range, common.NamedRange):
        del domain[col_range.dim.value]

    pos = next(iter(_domain_iterator(domain)))
    with embedded_context.new_context(closure_column_range=col_range) as ctx:
        single_point_result = ctx.run(_compute_point, fun, args, pos, col_range)
    dtype = _elem_dtype(single_point_result)
    return _structured_dtype_to_typespec(dtype)


@builtins.as_fieldop.register(EMBEDDED)
def as_fieldop(fun: Callable, domain: runtime.CartesianDomain | runtime.UnstructuredDomain):
    def impl(*args):
        xp = field_utils.get_array_ns(*args)
        type_ = _get_output_type(fun, domain, args)
        out = field_utils.field_from_typespec(common.domain(domain), xp)(type_)

        # TODO(havogt): after updating all tests to use the new program,
        # we should get rid of closure and move the implementation to this function
        closure(_dimension_to_tag(domain), fun, out, list(args))
        return out

    return impl


@runtime.closure.register(EMBEDDED)
def closure(
    domain_: Domain,
    sten: Callable[..., Any],
    out,  #: MutableLocatedField,
    ins: list[common.Field],
) -> None:
    assert embedded_context.within_valid_context()
    offset_provider = embedded_context.offset_provider.get()
    _validate_domain(domain_, offset_provider)
    domain: dict[Tag, range] = _dimension_to_tag(domain_)
    if not (isinstance(out, common.Field) or is_tuple_of_field(out)):
        raise TypeError("'Out' needs to be a located field.")

    column_range: common.NamedRange | eve.NothingType = _extract_column_range(domain)

    if isinstance(column_range, common.NamedRange):
=======
            column_dimension=column_dimension,
        )
        for inp in ins
    )
    return sten(*ins_iters)


def _extract_column_range(domain) -> common.NamedRange | eve.NothingType:
    if (col_range_placeholder := embedded_context.closure_column_range.get(None)) is not None:
        assert (
            col_range_placeholder.unit_range.is_empty()
        )  # check it's just the placeholder with empty range
        column_axis = col_range_placeholder.dim
        if column_axis is not None and column_axis.value in domain:
            return common.NamedRange(
                column_axis,
                common.UnitRange(domain[column_axis.value].start, domain[column_axis.value].stop),
            )
    return eve.NOTHING


def _get_output_type(
    fun: Callable,
    domain_: runtime.CartesianDomain | runtime.UnstructuredDomain,
    args: tuple[Any, ...],
) -> ts.TypeSpec:
    domain = _dimension_to_tag(domain_)
    col_range = _extract_column_range(domain)

    col_dim: Optional[common.Dimension] = None
    if isinstance(col_range, common.NamedRange):
        col_dim = col_range.dim
        del domain[col_range.dim.value]

    # determine dtype by computing result at one point
    pos_in_domain = next(iter(_domain_iterator(domain)))
    with embedded_context.new_context(closure_column_range=col_range) as ctx:
        single_pos_result = ctx.run(_compute_at_position, fun, args, pos_in_domain, col_dim)
    assert single_pos_result is not _UNDEFINED, "Stencil contains an Out-Of-Bound access."
    return type_translation.from_value(single_pos_result)


def _fieldspec_list_to_value(
    domain: common.Domain, type_: ts.TypeSpec
) -> tuple[common.Domain, ts.TypeSpec]:
    """Translate the list element type into the domain."""
    if isinstance(type_, itir_ts.ListType):
        if type_.offset_type == _CONST_DIM:
            return domain.insert(
                len(domain), common.named_range((_CONST_DIM, 1))
            ), type_.element_type
        else:
            offset_provider = embedded_context.offset_provider.get()
            offset_type = type_.offset_type
            assert isinstance(offset_type, common.Dimension)
            connectivity = offset_provider[offset_type.value]
            assert common.is_neighbor_connectivity(connectivity)
            return domain.insert(
                len(domain),
                common.named_range((offset_type, connectivity.__gt_type__().max_neighbors)),
            ), type_.element_type
    return domain, type_


@builtins.as_fieldop.register(EMBEDDED)
def as_fieldop(fun: Callable, domain: runtime.CartesianDomain | runtime.UnstructuredDomain):
    def impl(*args):
        xp = field_utils.get_array_ns(*args)
        type_ = _get_output_type(fun, domain, [promote_scalars(arg) for arg in args])

        new_domain, type_ = _fieldspec_list_to_value(common.domain(domain), type_)
        out = field_utils.field_from_typespec(type_, new_domain, xp)

        # TODO(havogt): after updating all tests to use the new program,
        # we should get rid of closure and move the implementation to this function
        closure(domain, fun, out, list(args))
        return out

    return impl


@builtins.index.register(EMBEDDED)
def index(axis: common.Dimension) -> common.Field:
    return IndexField(axis)


def closure(
    domain_: runtime.CartesianDomain | runtime.UnstructuredDomain,
    sten: Callable[..., Any],
    out,  #: MutableLocatedField,
    ins: list[common.Field | Scalar | tuple[common.Field | Scalar | tuple, ...]],
) -> None:
    assert embedded_context.within_valid_context()
    offset_provider = embedded_context.offset_provider.get()
    _validate_domain(domain_, common.offset_provider_to_type(offset_provider))
    domain: dict[Tag, range] = _dimension_to_tag(domain_)
    if not (isinstance(out, common.Field) or is_tuple_of_field(out)):
        raise TypeError("'Out' needs to be a located field.")

    column_range: common.NamedRange | eve.NothingType = _extract_column_range(domain)

    column_dim = None
    if isinstance(column_range, common.NamedRange):
        column_dim = column_range.dim
>>>>>>> 77cad7c8
        del domain[column_range.dim.value]

    out = as_tuple_field(out) if is_tuple_of_field(out) else _wrap_field(out)
    promoted_ins = [promote_scalars(inp) for inp in ins]

    with embedded_context.new_context(closure_column_range=column_range) as ctx:

        def _iterate():
            for pos in _domain_iterator(domain):
<<<<<<< HEAD
                res = _compute_point(sten, ins, pos, column_range)
=======
                res = _compute_at_position(sten, promoted_ins, pos, column_dim)
>>>>>>> 77cad7c8

                if column_range is eve.NOTHING:
                    assert _is_concrete_position(pos)
                    out.field_setitem(pos, res)
                else:
                    col_pos = pos.copy()
                    for k in column_range.unit_range:
                        col_pos[column_range.dim.value] = k
                        assert _is_concrete_position(col_pos)
                        out.field_setitem(col_pos, res[k])

        ctx.run(_iterate)


def fendef_embedded(fun: Callable[..., None], *args: Any, **kwargs: Any):
    if "offset_provider" not in kwargs:
        raise RuntimeError("'offset_provider' not provided.")

    context_vars = {"offset_provider": kwargs["offset_provider"]}
    if "column_axis" in kwargs:
        context_vars["closure_column_range"] = common.NamedRange(
            kwargs["column_axis"],
            common.UnitRange(0, 0),  # empty: indicates column operation, will update later
        )

    import inspect

    if len(args) < len(inspect.getfullargspec(fun).args):
        args = (*args, *arguments.iter_size_args(args))

    with embedded_context.new_context(**context_vars) as ctx:
        ctx.run(fun, *args)


runtime.fendef_embedded = fendef_embedded<|MERGE_RESOLUTION|>--- conflicted
+++ resolved
@@ -54,9 +54,6 @@
 )
 from gt4py.next.ffront import fbuiltins
 from gt4py.next.iterator import builtins, runtime
-<<<<<<< HEAD
-from gt4py.next.type_system import type_specifications as ts, type_translation
-=======
 from gt4py.next.iterator.type_system import type_specifications as itir_ts
 from gt4py.next.otf import arguments
 from gt4py.next.type_system import type_specifications as ts, type_translation
@@ -68,7 +65,6 @@
     from types import ModuleType
 
     dace: Optional[ModuleType] = None  # type: ignore[no-redef]
->>>>>>> 77cad7c8
 
 
 EMBEDDED = "embedded"
@@ -300,13 +296,10 @@
         # not directly dtype of `self.data` as that might be a structured type containing `None`
         return _elem_dtype(self.data[self.kstart])
 
-<<<<<<< HEAD
-=======
     def __gt_type__(self) -> ts.TypeSpec:
         elem = self.data[self.kstart]
         return type_translation.from_value(_numpy_structured_value_to_tuples(elem))
 
->>>>>>> 77cad7c8
     def __getitem__(self, i: int) -> Any:
         result = self.data[i - self.kstart]
         #  numpy type
@@ -1731,13 +1724,6 @@
 def set_at(expr: common.Field, domain: common.DomainLike, target: common.MutableField) -> None:
     operators._tuple_assign_field(target, expr, common.domain(domain))
 
-
-<<<<<<< HEAD
-def _compute_point(
-    sten: Callable, ins, pos, column_range: common.NamedRange | eve.NothingType = eve.NOTHING
-):
-    promoted_ins = [promote_scalars(inp) for inp in ins]
-=======
 @runtime.if_stmt.register(EMBEDDED)
 def if_stmt(cond: bool, true_branch: Callable[[], None], false_branch: Callable[[], None]) -> None:
     """
@@ -1764,95 +1750,10 @@
     pos: ConcretePosition,
     column_dimension: Optional[common.Dimension],
 ) -> Scalar | tuple[Scalar | tuple, ...]:
->>>>>>> 77cad7c8
     ins_iters = list(
         make_in_iterator(
             inp,
             pos,
-<<<<<<< HEAD
-            column_axis=column_range.dim.value
-            if isinstance(column_range, common.NamedRange)
-            else None,
-        )
-        for inp in promoted_ins
-    )
-    return sten(*ins_iters)
-
-
-def _extract_column_range(domain) -> common.NamedRange | eve.NothingType:
-    if (col_range_placeholder := embedded_context.closure_column_range.get(None)) is not None:
-        assert (
-            col_range_placeholder.unit_range.is_empty()
-        )  # check it's just the placeholder with empty range
-        column_axis = col_range_placeholder.dim
-        if column_axis is not None and column_axis.value in domain:
-            return common.NamedRange(
-                column_axis,
-                common.UnitRange(domain[column_axis.value].start, domain[column_axis.value].stop),
-            )
-    return eve.NOTHING
-
-
-def _structured_dtype_to_typespec(structured_dtype: np.dtype) -> ts.ScalarType | ts.TupleType:
-    if structured_dtype.names is None:
-        return type_translation.from_dtype(core_defs.dtype(structured_dtype))
-    return ts.TupleType(
-        types=[
-            _structured_dtype_to_typespec(structured_dtype[name]) for name in structured_dtype.names
-        ]
-    )
-
-
-def _get_output_type(
-    fun: Callable,
-    domain_: runtime.CartesianDomain | runtime.UnstructuredDomain,
-    args: tuple[Any, ...],
-) -> ts.TypeSpec:
-    domain = _dimension_to_tag(domain_)
-    col_range = _extract_column_range(domain)
-    if isinstance(col_range, common.NamedRange):
-        del domain[col_range.dim.value]
-
-    pos = next(iter(_domain_iterator(domain)))
-    with embedded_context.new_context(closure_column_range=col_range) as ctx:
-        single_point_result = ctx.run(_compute_point, fun, args, pos, col_range)
-    dtype = _elem_dtype(single_point_result)
-    return _structured_dtype_to_typespec(dtype)
-
-
-@builtins.as_fieldop.register(EMBEDDED)
-def as_fieldop(fun: Callable, domain: runtime.CartesianDomain | runtime.UnstructuredDomain):
-    def impl(*args):
-        xp = field_utils.get_array_ns(*args)
-        type_ = _get_output_type(fun, domain, args)
-        out = field_utils.field_from_typespec(common.domain(domain), xp)(type_)
-
-        # TODO(havogt): after updating all tests to use the new program,
-        # we should get rid of closure and move the implementation to this function
-        closure(_dimension_to_tag(domain), fun, out, list(args))
-        return out
-
-    return impl
-
-
-@runtime.closure.register(EMBEDDED)
-def closure(
-    domain_: Domain,
-    sten: Callable[..., Any],
-    out,  #: MutableLocatedField,
-    ins: list[common.Field],
-) -> None:
-    assert embedded_context.within_valid_context()
-    offset_provider = embedded_context.offset_provider.get()
-    _validate_domain(domain_, offset_provider)
-    domain: dict[Tag, range] = _dimension_to_tag(domain_)
-    if not (isinstance(out, common.Field) or is_tuple_of_field(out)):
-        raise TypeError("'Out' needs to be a located field.")
-
-    column_range: common.NamedRange | eve.NothingType = _extract_column_range(domain)
-
-    if isinstance(column_range, common.NamedRange):
-=======
             column_dimension=column_dimension,
         )
         for inp in ins
@@ -1957,7 +1858,6 @@
     column_dim = None
     if isinstance(column_range, common.NamedRange):
         column_dim = column_range.dim
->>>>>>> 77cad7c8
         del domain[column_range.dim.value]
 
     out = as_tuple_field(out) if is_tuple_of_field(out) else _wrap_field(out)
@@ -1967,11 +1867,7 @@
 
         def _iterate():
             for pos in _domain_iterator(domain):
-<<<<<<< HEAD
-                res = _compute_point(sten, ins, pos, column_range)
-=======
                 res = _compute_at_position(sten, promoted_ins, pos, column_dim)
->>>>>>> 77cad7c8
 
                 if column_range is eve.NOTHING:
                     assert _is_concrete_position(pos)
