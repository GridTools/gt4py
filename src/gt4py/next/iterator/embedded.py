# GT4Py - GridTools Framework
#
# Copyright (c) 2014-2024, ETH Zurich
# All rights reserved.
#
# Please, refer to the LICENSE file in the root directory.
# SPDX-License-Identifier: BSD-3-Clause

# TODO(havogt) move public definitions and make this module private

from __future__ import annotations

import abc
import copy
import dataclasses
import itertools
import math
import operator
import sys
import warnings

import numpy as np
import numpy.typing as npt
try:
    import ml_dtypes
except ModuleNotFoundError:
    ml_dtypes = None

from gt4py import eve
from gt4py._core import definitions as core_defs
from gt4py.eve import extended_typing as xtyping
from gt4py.eve.extended_typing import (
    Any,
    Callable,
    Generic,
    Iterable,
    Literal,
    Mapping,
    NoReturn,
    Optional,
    Protocol,
    Self,
    Sequence,
    SupportsFloat,
    SupportsInt,
    TypeAlias,
    TypeGuard,
    TypeVar,
    Union,
    cast,
    overload,
    runtime_checkable,
)
from gt4py.next import common, field_utils
from gt4py.next.embedded import (
    context as embedded_context,
    exceptions as embedded_exceptions,
    operators,
)
from gt4py.next.ffront import fbuiltins
from gt4py.next.iterator import builtins, runtime
from gt4py.next.otf import arguments
from gt4py.next.type_system import type_specifications as ts, type_translation


try:
    import dace
except ImportError:
    from types import ModuleType

    dace: Optional[ModuleType] = None  # type: ignore[no-redef]


EMBEDDED = "embedded"


# Atoms
Tag: TypeAlias = common.Tag

ArrayIndex: TypeAlias = slice | common.IntIndex
ArrayIndexOrIndices: TypeAlias = ArrayIndex | tuple[ArrayIndex, ...]

FieldIndex: TypeAlias = (
    range | slice | common.IntIndex
)  # A `range` FieldIndex can be negative indicating a relative position with respect to origin, not wrap-around semantics like `slice` TODO(havogt): remove slice here
FieldIndices: TypeAlias = tuple[FieldIndex, ...]
FieldIndexOrIndices: TypeAlias = FieldIndex | FieldIndices

FieldAxis: TypeAlias = common.Dimension
TupleAxis: TypeAlias = type[None]
Axis: TypeAlias = Union[FieldAxis, TupleAxis]
Scalar: TypeAlias = (
    SupportsInt
    | SupportsFloat
    | np.int8
    | np.uint8
    | np.int16
    | np.uint16
    | np.int32
    | np.uint32
    | np.int64
    | np.uint64
<<<<<<< HEAD
    | np.float16
=======
>>>>>>> 022a73c8
    | np.float32
    | np.float64
    | np.bool_
)
if ml_dtypes:
    Scalar = Scalar | ml_dtypes.bfloat16


class SparseTag(Tag): ...


@xtyping.deprecated("Use a 'Connectivity' instead.")
def NeighborTableOffsetProvider(
    table: core_defs.NDArrayObject,
    origin_axis: common.Dimension,
    neighbor_axis: common.Dimension,
    max_neighbors: int,
    has_skip_values=True,
) -> common.Connectivity:
    return common._connectivity(
        table,
        codomain=neighbor_axis,
        domain={
            origin_axis: table.shape[0],
            common.Dimension(
                value="_DummyLocalDim", kind=common.DimensionKind.LOCAL
            ): max_neighbors,
        },
        skip_value=common._DEFAULT_SKIP_VALUE if has_skip_values else None,
    )


# TODO(havogt): complete implementation and make available for fieldview embedded
@dataclasses.dataclass(frozen=True)
class StridedConnectivityField(common.Connectivity):
    domain_dims: tuple[common.Dimension, common.Dimension]
    codomain_dim: common.Dimension
    _max_neighbors: int

    def __init__(
        self,
        domain_dims: Sequence[common.Dimension],
        codomain_dim: common.Dimension,
        max_neighbors: int,
    ):
        object.__setattr__(self, "domain_dims", tuple(domain_dims))
        object.__setattr__(self, "codomain_dim", codomain_dim)
        object.__setattr__(self, "_max_neighbors", max_neighbors)

    @property
    def __gt_origin__(self) -> xtyping.Never:
        raise NotImplementedError

    def __gt_type__(self) -> common.NeighborConnectivityType:
        return common.NeighborConnectivityType(
            domain=self.domain_dims,
            codomain=self.codomain_dim,
            max_neighbors=self._max_neighbors,
            skip_value=self.skip_value,
            dtype=self.dtype,
        )

    @property
    def domain(self) -> common.Domain:
        return common.Domain(
            dims=self.domain_dims,
            ranges=(common.UnitRange.infinite(), common.unit_range(self._max_neighbors)),
        )

    @property
    def codomain(self) -> common.Dimension:
        return self.codomain_dim

    @property
    def dtype(self) -> core_defs.DType[core_defs.IntegralScalar]:
        return core_defs.Int32DType()  # type: ignore[return-value]

    @property
    def ndarray(self) -> core_defs.NDArrayObject:
        raise NotImplementedError

    def asnumpy(self) -> np.ndarray:
        raise NotImplementedError

    def premap(self, index_field: common.Connectivity | fbuiltins.FieldOffset) -> common.Field:
        raise NotImplementedError

    def restrict(  # type: ignore[override]
        self,
        item: common.AnyIndexSpec,
    ) -> common.Field:
        if not isinstance(item, tuple) or (isinstance(item, tuple) and not len(item) == 2):
            raise NotImplementedError()  # TODO(havogt): add proper slicing
        index = item[0] * self._max_neighbors + item[1]  # type: ignore[operator, call-overload]
        return ConstantField(index)

    def as_scalar(self) -> xtyping.Never:
        raise NotImplementedError()

    def __call__(
        self,
        index_field: common.Connectivity | fbuiltins.FieldOffset,
        *args: common.Connectivity | fbuiltins.FieldOffset,
    ) -> common.Field:
        raise NotImplementedError()

    __getitem__ = restrict  # type: ignore[assignment]

    def inverse_image(
        self, image_range: common.UnitRange | common.NamedRange
    ) -> Sequence[common.NamedRange]:
        raise NotImplementedError

    @property
    def skip_value(
        self,
    ) -> None:
        return None


# Offsets
OffsetPart: TypeAlias = Tag | common.IntIndex
CompleteOffset: TypeAlias = tuple[Tag, common.IntIndex]
OffsetProviderElem: TypeAlias = common.OffsetProviderElem
OffsetProvider: TypeAlias = common.OffsetProvider

# Positions
SparsePositionEntry = list[int]
IncompleteSparsePositionEntry: TypeAlias = list[Optional[int]]
PositionEntry: TypeAlias = SparsePositionEntry | common.IntIndex
IncompletePositionEntry: TypeAlias = IncompleteSparsePositionEntry | common.IntIndex
ConcretePosition: TypeAlias = dict[Tag, PositionEntry]
IncompletePosition: TypeAlias = dict[Tag, IncompletePositionEntry]

Position: TypeAlias = Union[ConcretePosition, IncompletePosition]
#: A ``None`` position flags invalid not-a-neighbor results in neighbor-table lookups
MaybePosition: TypeAlias = Optional[Position]

NamedFieldIndices: TypeAlias = Mapping[Tag, FieldIndex | SparsePositionEntry]


# Magic local dimension for the result of a `make_const_list`.
# A clean implementation will probably involve to tag the `make_const_list`
# with the neighborhood it is meant to be used with.
_CONST_DIM = common.Dimension(value="_CONST_DIM", kind=common.DimensionKind.LOCAL)


@runtime_checkable
class ItIterator(Protocol):
    """
    Prototype for the Iterator concept of Iterator IR.

    `ItIterator` to avoid name clashes with `Iterator` from `typing` and `collections.abc`.
    """

    def shift(self, *offsets: OffsetPart) -> ItIterator: ...

    def can_deref(self) -> bool: ...

    def deref(self) -> Any: ...


@runtime_checkable
class LocatedField(Protocol):
    """A field with named dimensions providing read access."""

    @property
    @abc.abstractmethod
    def dims(self) -> tuple[common.Dimension, ...]: ...

    # TODO(havogt): define generic Protocol to provide a concrete return type
    @abc.abstractmethod
    def field_getitem(self, indices: NamedFieldIndices) -> Any: ...

    @property
    def __gt_origin__(self) -> tuple[int, ...]:
        return tuple([0] * len(self.dims))


@runtime_checkable
class MutableLocatedField(LocatedField, Protocol):
    """A LocatedField with write access."""

    # TODO(havogt): define generic Protocol to provide a concrete return type
    @abc.abstractmethod
    def field_setitem(self, indices: NamedFieldIndices, value: Any) -> None: ...


def _numpy_structured_value_to_tuples(value: Any) -> Any:
    if _elem_dtype(value).names is not None:
        return tuple(_numpy_structured_value_to_tuples(v) for v in value)
    return value


class Column(np.lib.mixins.NDArrayOperatorsMixin):
    """Represents a column when executed in column mode (`column_axis != None`).

    Implements `__array_ufunc__` and `__array_function__` to isolate
    and simplify dispatching in iterator ir builtins.
    """

    def __init__(self, kstart: int, data: np.ndarray | Scalar) -> None:
        self.kstart = kstart
        assert isinstance(data, (np.ndarray, Scalar))
        column_range: common.NamedRange = embedded_context.closure_column_range.get()
        self.data = (
            data if isinstance(data, np.ndarray) else np.full(len(column_range.unit_range), data)
        )

    @property
    def dtype(self) -> np.dtype:
        # not directly dtype of `self.data` as that might be a structured type containing `None`
        return _elem_dtype(self.data[self.kstart])

    def __gt_type__(self) -> ts.TypeSpec:
        elem = self.data[self.kstart]
        return type_translation.from_value(_numpy_structured_value_to_tuples(elem))

    def __getitem__(self, i: int) -> Any:
        result = self.data[i - self.kstart]
        #  numpy type
        if self.data.dtype.names:
            return tuple(result)
        return result

    def tuple_get(self, i: int) -> Column:
        if self.data.dtype.names:
            return Column(self.kstart, self.data[self.data.dtype.names[i]])
        else:
            return Column(self.kstart, self.data[i, ...])

    def __setitem__(self, i: int, v: Any) -> None:
        self.data[i - self.kstart] = v

    def __array__(self, dtype: Optional[npt.DTypeLike] = None) -> np.ndarray:
        return self.data.astype(dtype, copy=False)

    def _validate_kstart(self, args):
        if wrong_kstarts := (  # noqa: F841 [unused-variable]
            set(arg.kstart for arg in args if isinstance(arg, Column)) - {self.kstart}
        ):
            raise ValueError(
                "Incompatible 'Column.kstart': it should be '{self.kstart}' but found other values: {wrong_kstarts}."
            )

    def __array_ufunc__(self, ufunc, method, *inputs, **kwargs) -> Column:
        # note:
        # - we allow scalars to silently pass through and be handled correctly by numpy
        # - we let numpy do the checking of compatible shapes
        assert method == "__call__"
        self._validate_kstart(inputs)
        return self.__class__(
            self.kstart,
            ufunc(*(inp.data if isinstance(inp, Column) else inp for inp in inputs), **kwargs),
        )

    def __array_function__(self, func, types, args, kwargs) -> Column:
        # see note in `__array_ufunc__`
        self._validate_kstart(args)
        return self.__class__(
            self.kstart,
            func(*(arg.data if isinstance(arg, Column) else arg for arg in args), **kwargs),
        )


@builtins.deref.register(EMBEDDED)
def deref(it):
    return it.deref()


@builtins.can_deref.register(EMBEDDED)
def can_deref(it):
    return it.can_deref()


@builtins.if_.register(EMBEDDED)
def if_(cond, t, f):
    # ensure someone doesn't accidentally pass an iterator
    assert not hasattr(cond, "shift")
    if any(isinstance(arg, Column) for arg in (cond, t, f)):
        return np.where(cond, t, f)
    return t if cond else f


@builtins.cast_.register(EMBEDDED)
def cast_(obj, new_dtype):
    if isinstance(obj, Column):
        return obj.data.astype(new_dtype.__name__)
    return new_dtype(obj)


@builtins.not_.register(EMBEDDED)
def not_(a):
    if isinstance(a, Column):
        return np.logical_not(a)
    return not a


@builtins.gamma.register(EMBEDDED)
def gamma(a):
    gamma_ = np.vectorize(math.gamma)
    if isinstance(a, Column):
        return Column(kstart=a.kstart, data=gamma_(a.data))
    res = gamma_(a)
    assert res.ndim == 0
    return res.item()


@builtins.tuple_get.register(EMBEDDED)
def tuple_get(i, tup):
    if isinstance(tup, Column):
        return tup.tuple_get(i)
    return tup[i]


@builtins.make_tuple.register(EMBEDDED)
def make_tuple(*args):
    return (*args,)


@builtins.lift.register(EMBEDDED)
def lift(stencil):
    def impl(*args):
        class _WrappedIterator:
            def __init__(
                self, stencil, args, *, offsets: Optional[list[OffsetPart]] = None, elem=None
            ) -> None:
                assert not offsets or all(isinstance(o, (int, str)) for o in offsets)
                self.stencil = stencil
                self.args = args
                self.offsets = offsets or []
                self.elem = elem

            # TODO needs to be supported by all iterators that represent tuples
            def __getitem__(self, index):
                return _WrappedIterator(self.stencil, self.args, offsets=self.offsets, elem=index)

            def shift(self, *offsets: OffsetPart):
                return _WrappedIterator(
                    self.stencil, self.args, offsets=[*self.offsets, *offsets], elem=self.elem
                )

            def _shifted_args(self):
                return tuple(map(lambda arg: arg.shift(*self.offsets), self.args))

            def can_deref(self):
                shifted_args = self._shifted_args()
                return all(shifted_arg.can_deref() for shifted_arg in shifted_args)

            def deref(self):
                if not self.can_deref():
                    # this can legally happen in cases like `if_(can_deref(lifted), deref(lifted), 42.)`
                    # because both branches will be eagerly executed
                    return _UNDEFINED

                shifted_args = self._shifted_args()

                if self.elem is None:
                    return self.stencil(*shifted_args)
                else:
                    return self.stencil(*shifted_args)[self.elem]

        return _WrappedIterator(stencil, args)

    return impl


NamedRange: TypeAlias = tuple[Tag | common.Dimension, range]


@builtins.cartesian_domain.register(EMBEDDED)
def cartesian_domain(*args: NamedRange) -> runtime.CartesianDomain:
    return runtime.CartesianDomain(args)


@builtins.unstructured_domain.register(EMBEDDED)
def unstructured_domain(*args: NamedRange) -> runtime.UnstructuredDomain:
    return runtime.UnstructuredDomain(args)


Domain: TypeAlias = (
    runtime.CartesianDomain | runtime.UnstructuredDomain | dict[str | common.Dimension, range]
)


@builtins.named_range.register(EMBEDDED)
def named_range(tag: Tag | common.Dimension, start: int, end: int) -> NamedRange:
    # TODO revisit this pattern after the discussion of 0d-field vs scalar
    if isinstance(start, ConstantField):
        start = start.value
    if isinstance(end, ConstantField):
        end = end.value
    return (tag, range(start, end))


CompositeOfScalarOrField: TypeAlias = Scalar | common.Field | tuple["CompositeOfScalarOrField", ...]


def is_dtype_like(t: Any) -> TypeGuard[npt.DTypeLike]:
    return issubclass(t, (np.generic, int, float))


def infer_dtype_like_type(t: Any) -> npt.DTypeLike:
    res = xtyping.infer_type(t)
    assert is_dtype_like(res), res
    return res


def promote_scalars(val: CompositeOfScalarOrField):
    """Given a scalar, field or composite thereof promote all (contained) scalars to fields."""
    if isinstance(val, tuple):
        return tuple(promote_scalars(el) for el in val)
    elif isinstance(val, common.Field):
        return val
    val_type = infer_dtype_like_type(val)
    if isinstance(val, Scalar):
        return constant_field(val)
    else:
        raise ValueError(
            f"Expected a 'Field' or a number ('float', 'np.int64', ...), got '{val_type}'."
        )


for math_builtin_name in builtins.ARITHMETIC_BUILTINS | builtins.TYPE_BUILTINS:
    python_builtins: dict[str, Callable] = {
        "int": int,
        "float": float,
        "bool": bool,
        "str": str,
        "plus": operator.add,
        "minus": operator.sub,
        "multiplies": operator.mul,
        "divides": operator.truediv,
        "mod": operator.mod,
        "floordiv": operator.floordiv,
        "eq": operator.eq,
        "less": operator.lt,
        "greater": operator.gt,
        "greater_equal": operator.ge,
        "less_equal": operator.le,
        "not_eq": operator.ne,
        "and_": operator.and_,
        "or_": operator.or_,
        "xor_": operator.xor,
    }
    decorator = getattr(builtins, math_builtin_name).register(EMBEDDED)
    impl: Callable
    if math_builtin_name in ["gamma", "not_"]:
        continue  # treated explicitly
    elif math_builtin_name == "bfloat16" and ml_dtypes:
        impl = ml_dtypes.bfloat16  # treated explicitly
    elif math_builtin_name in python_builtins:
        # TODO: Should potentially use numpy fixed size types to be consistent
        #   with compiled backends. Currently using Python types to preserve
        #   existing behaviour.
        impl = python_builtins[math_builtin_name]
    else:
        impl = getattr(np, math_builtin_name)

    globals()[math_builtin_name] = decorator(impl)


def _named_range(axis: str, range_: Iterable[int]) -> Iterable[CompleteOffset]:
    return ((axis, i) for i in range_)


def _domain_iterator(domain: dict[Tag, range]) -> Iterable[ConcretePosition]:
    return (
        dict(elem)
        for elem in itertools.product(*(_named_range(axis, rang) for axis, rang in domain.items()))
    )


def execute_shift(
    pos: Position, tag: Tag, index: common.IntIndex, *, offset_provider: OffsetProvider
) -> MaybePosition:
    assert pos is not None
    if isinstance(tag, SparseTag):
        current_entry = pos[tag]
        assert isinstance(current_entry, list)
        new_entry = list(current_entry)
        assert None in new_entry
        assert isinstance(
            index, int
        )  # narrowing to `int` as it's an element of `SparsePositionEntry`
        for i, p in reversed(list(enumerate(new_entry))):
            # first shift applies to the last sparse dimensions of that axis type
            if p is None:
                if tag == _CONST_DIM.value:
                    new_entry[i] = 0
                else:
                    offset_implementation = offset_provider[tag]
                    assert common.is_neighbor_connectivity(offset_implementation)
                    source_dim = offset_implementation.__gt_type__().source_dim
                    cur_index = pos[source_dim.value]
                    assert common.is_int_index(cur_index)
                    if offset_implementation[cur_index, index].as_scalar() in [
                        None,
                        common._DEFAULT_SKIP_VALUE,
                    ]:
                        return None

                    new_entry[i] = index
                break
        # the assertions above confirm pos is incomplete casting here to avoid duplicating work in a type guard
        return cast(IncompletePosition, pos) | {tag: new_entry}

    assert tag in offset_provider
    offset_implementation = offset_provider[tag]
    if isinstance(offset_implementation, common.Dimension):
        new_pos = copy.copy(pos)
        if common.is_int_index(value := new_pos[offset_implementation.value]):
            new_pos[offset_implementation.value] = value + index
        else:
            raise AssertionError()
        return new_pos
    elif common.is_neighbor_connectivity(offset_implementation):
        source_dim = offset_implementation.__gt_type__().source_dim
        assert source_dim.value in pos
        new_pos = pos.copy()
        new_pos.pop(source_dim.value)
        cur_index = pos[source_dim.value]
        assert common.is_int_index(cur_index)
        if offset_implementation[cur_index, index].as_scalar() in [
            None,
            common._DEFAULT_SKIP_VALUE,
        ]:
            return None
        else:
            new_index = offset_implementation[cur_index, index].as_scalar()
            assert new_index is not None
            new_pos[offset_implementation.codomain.value] = int(new_index)

        return new_pos

    raise AssertionError("Unknown object in 'offset_provider'.")


def _is_list_of_complete_offsets(
    complete_offsets: list[tuple[Any, Any]],
) -> TypeGuard[list[CompleteOffset]]:
    return all(
        isinstance(tag, Tag) and isinstance(offset, (int, np.integer))
        for tag, offset in complete_offsets
    )


def group_offsets(*offsets: OffsetPart) -> list[CompleteOffset]:
    assert len(offsets) % 2 == 0
    complete_offsets = [*zip(offsets[::2], offsets[1::2])]
    assert _is_list_of_complete_offsets(
        complete_offsets
    ), f"Invalid sequence of offset parts: {offsets}"
    return complete_offsets


def shift_position(
    pos: MaybePosition, *complete_offsets: CompleteOffset, offset_provider: OffsetProvider
) -> MaybePosition:
    if pos is None:
        return None
    new_pos = pos.copy()
    for tag, index in complete_offsets:
        if (
            shifted_pos := execute_shift(new_pos, tag, index, offset_provider=offset_provider)
        ) is not None:
            new_pos = shifted_pos
        else:
            return None
    return new_pos


class Undefined:
    def __float__(self):
        return np.nan

    def __int__(self):
        return sys.maxsize

    def __repr__(self):
        return "_UNDEFINED"

    @classmethod
    def _setup_math_operations(cls):
        ops = [
            "__add__",
            "__sub__",
            "__mul__",
            "__matmul__",
            "__truediv__",
            "__floordiv__",
            "__mod__",
            "__divmod__",
            "__pow__",
            "__lshift__",
            "__rshift__",
            "__lt__",
            "__le__",
            "__gt__",
            "__ge__",
            "__eq__",
            "__ne__",
            "__and__",
            "__xor__",
            "__or__",
            "__radd__",
            "__rsub__",
            "__rmul__",
            "__rmatmul__",
            "__rtruediv__",
            "__rfloordiv__",
            "__rmod__",
            "__rdivmod__",
            "__rpow__",
            "__rlshift__",
            "__rrshift__",
            "__rand__",
            "__rxor__",
            "__ror__",
            "__neg__",
            "__pos__",
            "__abs__",
            "__invert__",
        ]
        for op in ops:
            setattr(cls, op, lambda self, *args, **kwargs: _UNDEFINED)


Undefined._setup_math_operations()

_UNDEFINED = Undefined()


def _is_concrete_position(pos: Position) -> TypeGuard[ConcretePosition]:
    return all(
        isinstance(v, (int, np.integer))
        or (isinstance(v, list) and all(isinstance(e, (int, np.integer)) for e in v))
        for v in pos.values()
    )


def _get_axes(
    field_or_tuple: LocatedField | tuple,
    *,
    ignore_zero_dims=False,
) -> Sequence[common.Dimension]:  # arbitrary nesting of tuples of LocatedField
    """
    Get axes of a field or tuple of fields and check them to be equal.

    Set `ignore_zero_dims` to ignore zero-dimensional fields both in the check and the return value.
    In case all arguments are zero-dimensional return an empty sequence.

    >>> from gt4py import next as gtx
    >>> IDim = gtx.Dimension("I")
    >>> i_field: LocatedField = _wrap_field(
    ...     gtx.empty({IDim: range(3, 10)}, allocator=gtx.itir_python)
    ... )

    >>> _get_axes((i_field, i_field))
    (Dimension(value='I', kind=<DimensionKind.HORIZONTAL: 'horizontal'>),)

    >>> JDim = gtx.Dimension("J")
    >>> j_field: LocatedField = _wrap_field(
    ...     gtx.empty({JDim: range(3, 10)}, allocator=gtx.itir_python)
    ... )
    >>> _get_axes((i_field, j_field))
    Traceback (most recent call last):
      ...
    ValueError: Fields are defined on different axes.

    >>> zero_dim_field: LocatedField = _wrap_field(gtx.empty({}, allocator=gtx.itir_python))
    >>> _get_axes((i_field, zero_dim_field))
    Traceback (most recent call last):
      ...
    ValueError: Fields are defined on different axes.

    >>> _get_axes((i_field, zero_dim_field), ignore_zero_dims=True)
    (Dimension(value='I', kind=<DimensionKind.HORIZONTAL: 'horizontal'>),)
    """
    if isinstance(field_or_tuple, tuple):
        els_axes = []
        for f in field_or_tuple:
            el_axes = _get_axes(f, ignore_zero_dims=ignore_zero_dims)
            if not ignore_zero_dims or len(el_axes) > 0:
                els_axes.append(el_axes)
        if not all(els_axes[0] == axes for axes in els_axes):
            raise ValueError("Fields are defined on different axes.")
        return els_axes[0] if els_axes else []
    else:
        return field_or_tuple.dims


def _single_vertical_idx(
    indices: NamedFieldIndices, column_axis: Tag, column_index: common.IntIndex
) -> NamedFieldIndices:
    transformed = {
        axis: (index if axis != column_axis else index.start + column_index)  # type: ignore[union-attr] # trust me, `index` is range in case of `column_axis` # fmt: off
        for axis, index in indices.items()
    }
    return transformed


@overload
def _make_tuple(
    field_or_tuple: tuple[tuple | LocatedField, ...],  # arbitrary nesting of tuples of Field
    named_indices: NamedFieldIndices,
    *,
    column_axis: Tag,
) -> tuple[tuple | Column, ...]: ...


@overload
def _make_tuple(
    field_or_tuple: tuple[tuple | LocatedField, ...],  # arbitrary nesting of tuples of Field
    named_indices: NamedFieldIndices,
    *,
    column_axis: Literal[None] = None,
) -> tuple[tuple | npt.DTypeLike | Undefined, ...]:  # arbitrary nesting
    ...


@overload
def _make_tuple(
    field_or_tuple: LocatedField, named_indices: NamedFieldIndices, *, column_axis: Tag
) -> Column: ...


@overload
def _make_tuple(
    field_or_tuple: LocatedField,
    named_indices: NamedFieldIndices,
    *,
    column_axis: Literal[None] = None,
) -> npt.DTypeLike | Undefined: ...


def _make_tuple(
    field_or_tuple: LocatedField | tuple[tuple | LocatedField, ...],
    named_indices: NamedFieldIndices,
    *,
    column_axis: Optional[Tag] = None,
) -> Column | npt.DTypeLike | tuple[tuple | Column | npt.DTypeLike | Undefined, ...] | Undefined:
    if column_axis is None:
        if isinstance(field_or_tuple, tuple):
            return tuple(_make_tuple(f, named_indices) for f in field_or_tuple)
        else:
            try:
                data = field_or_tuple.field_getitem(named_indices)
                return data
            except embedded_exceptions.IndexOutOfBounds:
                return _UNDEFINED
    else:
        column_range = embedded_context.closure_column_range.get().unit_range
        assert column_range is not None

        col: list[
            npt.DTypeLike | tuple[tuple | Column | npt.DTypeLike | Undefined, ...] | Undefined
        ] = []
        for i in column_range:
            # we don't know the buffer size, therefore we have to try.
            try:
                col.append(
                    tuple(
                        _make_tuple(
                            f,
                            _single_vertical_idx(
                                named_indices, column_axis, i - column_range.start
                            ),
                        )
                        for f in field_or_tuple
                    )
                    if isinstance(field_or_tuple, tuple)
                    else _make_tuple(
                        field_or_tuple,
                        _single_vertical_idx(named_indices, column_axis, i - column_range.start),
                    )
                )
            except embedded_exceptions.IndexOutOfBounds:
                col.append(_UNDEFINED)

        first = next((v for v in col if v != _UNDEFINED), None)
        if first is None:
            raise RuntimeError(
                "Found 'Undefined' value, this should not happen for a legal program."
            )
        dtype = _elem_dtype(first)
        return Column(column_range.start, np.asarray(col, dtype=dtype))


@dataclasses.dataclass(frozen=True)
class MDIterator:
    field: LocatedField | tuple[LocatedField | tuple, ...]  # arbitrary nesting
    pos: MaybePosition
    column_axis: Optional[Tag] = dataclasses.field(default=None, kw_only=True)

    def shift(self, *offsets: OffsetPart) -> MDIterator:
        complete_offsets = group_offsets(*offsets)
        offset_provider = embedded_context.offset_provider.get()
        assert offset_provider is not None
        return MDIterator(
            self.field,
            shift_position(self.pos, *complete_offsets, offset_provider=offset_provider),
            column_axis=self.column_axis,
        )

    def can_deref(self) -> bool:
        return self.pos is not None

    def deref(self) -> Any:
        if not self.can_deref():
            # this can legally happen in cases like `if_(can_deref(inp), deref(inp), 42.)`
            # because both branches will be eagerly executed
            return _UNDEFINED

        assert self.pos is not None
        shifted_pos = self.pos.copy()
        axes = _get_axes(self.field, ignore_zero_dims=True)

        if __debug__:
            if not all(axis.value in shifted_pos.keys() for axis in axes if axis is not None):
                raise IndexError("Iterator position doesn't point to valid location for its field.")
        slice_column = dict[Tag, range]()
        if self.column_axis is not None:
            column_range = embedded_context.closure_column_range.get()
            assert column_range is not None
            k_pos = shifted_pos.pop(self.column_axis)
            assert isinstance(k_pos, int)
            # the following range describes a range in the field
            # (negative values are relative to the origin, not relative to the size)
            slice_column[self.column_axis] = range(k_pos, k_pos + len(column_range.unit_range))

        assert _is_concrete_position(shifted_pos)
        position = {**shifted_pos, **slice_column}
        return _make_tuple(self.field, position, column_axis=self.column_axis)


def _get_sparse_dimensions(axes: Sequence[common.Dimension]) -> list[common.Dimension]:
    return [
        axis
        for axis in axes
        if isinstance(axis, common.Dimension) and axis.kind == common.DimensionKind.LOCAL
    ]


def _wrap_field(field: common.Field | tuple) -> NDArrayLocatedFieldWrapper | tuple:
    if isinstance(field, tuple):
        return tuple(_wrap_field(f) for f in field)
    else:
        assert isinstance(field, common.Field)
        return NDArrayLocatedFieldWrapper(field)


def make_in_iterator(
    inp_: common.Field, pos: Position, *, column_dimension: Optional[common.Dimension]
) -> ItIterator:
    inp = _wrap_field(inp_)
    axes = _get_axes(inp, ignore_zero_dims=True)
    sparse_dimensions = _get_sparse_dimensions(axes)
    new_pos: Position = pos.copy()
    for sparse_dim in set(sparse_dimensions):
        init = [None] * sparse_dimensions.count(sparse_dim)
        new_pos[sparse_dim.value] = init  # type: ignore[assignment] # looks like mypy is confused
    if column_dimension is not None:
        column_range = embedded_context.closure_column_range.get().unit_range
        # if we deal with column stencil the column position is just an offset by which the whole column needs to be shifted
        assert column_range is not None
        new_pos[column_dimension.value] = column_range.start
    it = MDIterator(
        inp, new_pos, column_axis=column_dimension.value if column_dimension is not None else None
    )
    if len(sparse_dimensions) >= 1:
        if len(sparse_dimensions) == 1:
            return SparseListIterator(it, sparse_dimensions[0].value)
        else:
            raise NotImplementedError(
                f"More than one local dimension is currently not supported, got {sparse_dimensions}."
            )
    else:
        return it


builtins.builtin_dispatch.push_key(EMBEDDED)  # makes embedded the default


@dataclasses.dataclass(frozen=True)
class NDArrayLocatedFieldWrapper(MutableLocatedField):
    """A temporary helper until we sorted out all Field conventions between frontend and iterator.embedded."""

    _ndarrayfield: common.Field

    @property
    def dims(self) -> tuple[common.Dimension, ...]:
        return self._ndarrayfield.__gt_domain__.dims

    def _translate_named_indices(
        self, _named_indices: NamedFieldIndices
    ) -> common.AbsoluteIndexSequence:
        named_indices: Mapping[common.Dimension, FieldIndex | SparsePositionEntry] = {
            d: _named_indices[d.value] for d in self._ndarrayfield.__gt_domain__.dims
        }
        domain_slice: list[common.NamedRange | common.NamedIndex] = []
        for d, v in named_indices.items():
            if isinstance(v, range):
                domain_slice.append(common.NamedRange(d, common.UnitRange(v.start, v.stop)))
            elif isinstance(v, list):
                assert len(v) == 1  # only 1 sparse dimension is supported
                assert common.is_int_index(
                    v[0]
                )  # derefing a concrete element in a sparse field, not a slice
                domain_slice.append(common.NamedIndex(d, v[0]))
            else:
                assert common.is_int_index(v)
                domain_slice.append(common.NamedIndex(d, v))
        return tuple(domain_slice)

    def field_getitem(self, named_indices: NamedFieldIndices) -> Any:
        return self._ndarrayfield[self._translate_named_indices(named_indices)].as_scalar()

    def field_setitem(self, named_indices: NamedFieldIndices, value: Any):
        if isinstance(self._ndarrayfield, common.MutableField):
            if isinstance(value, _List):
                for i, v in enumerate(value):  # type:ignore[var-annotated, arg-type]
                    self._ndarrayfield[
                        self._translate_named_indices({**named_indices, value.offset.value: i})  # type: ignore[dict-item]
                    ] = v
            elif isinstance(value, _ConstList):
                self._ndarrayfield[
                    self._translate_named_indices({**named_indices, _CONST_DIM.value: 0})
                ] = value.value
            else:
                self._ndarrayfield[self._translate_named_indices(named_indices)] = value
        else:
            raise RuntimeError("Assigment into a non-mutable Field is not allowed.")

    @property
    def __gt_origin__(self) -> tuple[int, ...]:
        return self._ndarrayfield.__gt_origin__


def _is_field_axis(axis: Axis) -> TypeGuard[FieldAxis]:
    return isinstance(axis, FieldAxis)


def _is_tuple_axis(axis: Axis) -> TypeGuard[TupleAxis]:
    return axis is None


def _is_sparse_position_entry(
    pos: FieldIndex | SparsePositionEntry,
) -> TypeGuard[SparsePositionEntry]:
    return isinstance(pos, list)


def get_ordered_indices(axes: Iterable[Axis], pos: NamedFieldIndices) -> tuple[FieldIndex, ...]:
    res: list[FieldIndex] = []
    sparse_position_tracker: dict[Tag, int] = {}
    for axis in axes:
        if _is_tuple_axis(axis):
            res.append(slice(None))
        else:
            assert _is_field_axis(axis)
            assert axis.value in pos
            assert isinstance(axis.value, str)
            elem = pos[axis.value]
            if _is_sparse_position_entry(elem):
                sparse_position_tracker.setdefault(axis.value, 0)
                res.append(elem[sparse_position_tracker[axis.value]])
                sparse_position_tracker[axis.value] += 1
            else:
                assert isinstance(elem, (int, np.integer, slice, range))
                res.append(elem)
    return tuple(res)


@overload
def _shift_range(range_or_index: range, offset: int) -> slice: ...


@overload
def _shift_range(range_or_index: common.IntIndex, offset: int) -> common.IntIndex: ...


def _shift_range(range_or_index: range | common.IntIndex, offset: int) -> ArrayIndex:
    if isinstance(range_or_index, range):
        # range_or_index describes a range in the field
        assert range_or_index.step == 1
        return slice(range_or_index.start + offset, range_or_index.stop + offset)
    else:
        assert common.is_int_index(range_or_index)
        return range_or_index + offset


@overload
def _range2slice(r: range) -> slice: ...


@overload
def _range2slice(r: common.IntIndex) -> common.IntIndex: ...


def _range2slice(r: range | common.IntIndex) -> slice | common.IntIndex:
    if isinstance(r, range):
        assert r.start >= 0 and r.stop >= r.start
        return slice(r.start, r.stop)
    return r


def _shift_field_indices(
    ranges_or_indices: tuple[range | common.IntIndex, ...], offsets: tuple[int, ...]
) -> tuple[ArrayIndex, ...]:
    return tuple(
        _range2slice(r) if o == 0 else _shift_range(r, o)
        for r, o in zip(ranges_or_indices, offsets)
    )


def np_as_located_field(
    *axes: common.Dimension, origin: Optional[dict[common.Dimension, int]] = None
) -> Callable[[np.ndarray], common.Field]:
    warnings.warn("`np_as_located_field()` is deprecated, use `gtx.as_field()`", DeprecationWarning)  # noqa: B028 [no-explicit-stacklevel]

    origin = origin or {}

    def _maker(a) -> common.Field:
        if a.ndim != len(axes):
            raise TypeError("'ndarray.ndim' is incompatible with number of given dimensions.")
        ranges = []
        for d, s in zip(axes, a.shape):
            offset = origin.get(d, 0)
            ranges.append(common.UnitRange(-offset, s - offset))

        res = common._field(a, domain=common.Domain(dims=tuple(axes), ranges=tuple(ranges)))
        return res

    return _maker


@dataclasses.dataclass(frozen=True)
class IndexField(common.Field):
    """
    Minimal index field implementation.

    TODO: Improve implementation (e.g. support slicing) and move out of this module.
    """

    _dimension: common.Dimension
    _cur_index: Optional[core_defs.IntegralScalar] = None

    @property
    def __gt_domain__(self) -> common.Domain:
        return self.domain

    @property
    def __gt_origin__(self) -> tuple[int, ...]:
        return (0,)

    @classmethod
    def __gt_builtin_func__(func: Callable, /) -> NoReturn:  # type: ignore[override] # Signature incompatible with supertype # fmt: off
        raise NotImplementedError()

    @property
    def domain(self) -> common.Domain:
        if self._cur_index is None:
            return common.Domain(common.NamedRange(self._dimension, common.UnitRange.infinite()))
        else:
            return common.Domain()

    @property
    def codomain(self) -> type[core_defs.int32]:
        return core_defs.int32

    @property
    def dtype(self) -> core_defs.Int32DType:
        return core_defs.Int32DType()

    @property
    def ndarray(self) -> core_defs.NDArrayObject:
        raise AttributeError("Cannot get 'ndarray' of an infinite 'Field'.")

    def asnumpy(self) -> np.ndarray:
        raise NotImplementedError()

    def as_scalar(self) -> core_defs.IntegralScalar:
        if self.domain.ndim != 0:
            raise ValueError(
                "'as_scalar' is only valid on 0-dimensional 'Field's, got a {self.domain.ndim}-dimensional 'Field'."
            )
        assert self._cur_index is not None
        return self._cur_index

    def premap(
        self,
        index_field: common.Connectivity | fbuiltins.FieldOffset,
        *args: common.Connectivity | fbuiltins.FieldOffset,
    ) -> common.Field:
        # TODO can be implemented by constructing and ndarray (but do we know of which kind?)
        raise NotImplementedError()

    def restrict(self, item: common.AnyIndexSpec) -> Self:
        if isinstance(item, Sequence) and all(isinstance(e, common.NamedIndex) for e in item):
            assert len(item) == 1
            assert isinstance(item[0], common.NamedIndex)  # for mypy errors on multiple lines below
            d, r = item[0]
            assert d == self._dimension
            assert isinstance(r, core_defs.INTEGRAL_TYPES)
            # TODO(tehrengruber): Use a regular zero dimensional field instead.
            return self.__class__(self._dimension, r)
        # TODO: set a domain...
        raise NotImplementedError()

    __call__ = premap
    __getitem__ = restrict

    def __abs__(self) -> common.Field:
        raise NotImplementedError()

    def __neg__(self) -> common.Field:
        raise NotImplementedError()

    def __invert__(self) -> common.Field:
        raise NotImplementedError()

    def __eq__(self, other: Any) -> common.Field:  # type: ignore[override] # mypy wants return `bool`
        raise NotImplementedError()

    def __ne__(self, other: Any) -> common.Field:  # type: ignore[override] # mypy wants return `bool`
        raise NotImplementedError()

    def __add__(self, other: common.Field | core_defs.ScalarT) -> common.Field:
        raise NotImplementedError()

    def __radd__(self, other: common.Field | core_defs.ScalarT) -> common.Field:
        raise NotImplementedError()

    def __sub__(self, other: common.Field | core_defs.ScalarT) -> common.Field:
        raise NotImplementedError()

    def __rsub__(self, other: common.Field | core_defs.ScalarT) -> common.Field:
        raise NotImplementedError()

    def __mul__(self, other: common.Field | core_defs.ScalarT) -> common.Field:
        raise NotImplementedError()

    def __rmul__(self, other: common.Field | core_defs.ScalarT) -> common.Field:
        raise NotImplementedError()

    def __floordiv__(self, other: common.Field | core_defs.ScalarT) -> common.Field:
        raise NotImplementedError()

    def __rfloordiv__(self, other: common.Field | core_defs.ScalarT) -> common.Field:
        raise NotImplementedError()

    def __truediv__(self, other: common.Field | core_defs.ScalarT) -> common.Field:
        raise NotImplementedError()

    def __rtruediv__(self, other: common.Field | core_defs.ScalarT) -> common.Field:
        raise NotImplementedError()

    def __pow__(self, other: common.Field | core_defs.ScalarT) -> common.Field:
        raise NotImplementedError()

    def __and__(self, other: common.Field | core_defs.ScalarT) -> common.Field:
        raise NotImplementedError()

    def __or__(self, other: common.Field | core_defs.ScalarT) -> common.Field:
        raise NotImplementedError()

    def __xor__(self, other: common.Field | core_defs.ScalarT) -> common.Field:
        raise NotImplementedError()


def index_field(axis: common.Dimension) -> common.Field:
    return IndexField(axis)


@dataclasses.dataclass(frozen=True)
class ConstantField(common.Field[Any, core_defs.ScalarT]):
    """
    Minimal constant field implementation.

    TODO: Improve implementation (e.g. support slicing) and move out of this module.
    """

    _value: core_defs.ScalarT

    @property
    def __gt_domain__(self) -> common.Domain:
        return self.domain

    @property
    def __gt_origin__(self) -> tuple[int, ...]:
        return tuple()

    @classmethod
    def __gt_builtin_func__(func: Callable, /) -> NoReturn:  # type: ignore[override] # Signature incompatible with supertype # fmt: off
        raise NotImplementedError()

    @property
    def domain(self) -> common.Domain:
        return common.Domain(dims=(), ranges=())

    @property
    def dtype(self) -> core_defs.DType[core_defs.ScalarT]:
        return core_defs.dtype(type(self._value))

    @property
    def codomain(self) -> type[core_defs.ScalarT]:
        return self.dtype.scalar_type

    @property
    def ndarray(self) -> core_defs.NDArrayObject:
        raise AttributeError("Cannot get 'ndarray' of an infinite 'Field'.")

    def asnumpy(self) -> np.ndarray:
        raise NotImplementedError()

    def premap(
        self,
        index_field: common.Connectivity | fbuiltins.FieldOffset,
        *args: common.Connectivity | fbuiltins.FieldOffset,
    ) -> common.Field:
        # TODO can be implemented by constructing and ndarray (but do we know of which kind?)
        raise NotImplementedError()

    def restrict(self, item: common.AnyIndexSpec) -> Self:
        # TODO set a domain...
        return self

    def as_scalar(self) -> core_defs.ScalarT:
        assert self.domain.ndim == 0
        return self._value

    __call__ = premap
    __getitem__ = restrict

    def __abs__(self) -> common.Field:
        raise NotImplementedError()

    def __neg__(self) -> common.Field:
        raise NotImplementedError()

    def __invert__(self) -> common.Field:
        raise NotImplementedError()

    def __eq__(self, other: Any) -> common.Field:  # type: ignore[override] # mypy wants return `bool`
        raise NotImplementedError()

    def __ne__(self, other: Any) -> common.Field:  # type: ignore[override] # mypy wants return `bool`
        raise NotImplementedError()

    def __add__(self, other: common.Field | core_defs.ScalarT) -> common.Field:
        raise NotImplementedError()

    def __radd__(self, other: common.Field | core_defs.ScalarT) -> common.Field:
        raise NotImplementedError()

    def __sub__(self, other: common.Field | core_defs.ScalarT) -> common.Field:
        raise NotImplementedError()

    def __rsub__(self, other: common.Field | core_defs.ScalarT) -> common.Field:
        raise NotImplementedError()

    def __mul__(self, other: common.Field | core_defs.ScalarT) -> common.Field:
        raise NotImplementedError()

    def __rmul__(self, other: common.Field | core_defs.ScalarT) -> common.Field:
        raise NotImplementedError()

    def __floordiv__(self, other: common.Field | core_defs.ScalarT) -> common.Field:
        raise NotImplementedError()

    def __rfloordiv__(self, other: common.Field | core_defs.ScalarT) -> common.Field:
        raise NotImplementedError()

    def __truediv__(self, other: common.Field | core_defs.ScalarT) -> common.Field:
        raise NotImplementedError()

    def __rtruediv__(self, other: common.Field | core_defs.ScalarT) -> common.Field:
        raise NotImplementedError()

    def __pow__(self, other: common.Field | core_defs.ScalarT) -> common.Field:
        raise NotImplementedError()

    def __and__(self, other: common.Field | core_defs.ScalarT) -> common.Field:
        raise NotImplementedError()

    def __or__(self, other: common.Field | core_defs.ScalarT) -> common.Field:
        raise NotImplementedError()

    def __xor__(self, other: common.Field | core_defs.ScalarT) -> common.Field:
        raise NotImplementedError()


def constant_field(value: Any, dtype_like: Optional[core_defs.DTypeLike] = None) -> common.Field:
    if dtype_like is None:
        dtype_like = infer_dtype_like_type(value)
    dtype = core_defs.dtype(dtype_like)
    return ConstantField(dtype.scalar_type(value))


@builtins.shift.register(EMBEDDED)
def shift(*offsets: Union[runtime.Offset, int]) -> Callable[[ItIterator], ItIterator]:
    def impl(it: ItIterator) -> ItIterator:
        return it.shift(*list(o.value if isinstance(o, runtime.Offset) else o for o in offsets))

    return impl


DT = TypeVar("DT")


@dataclasses.dataclass(frozen=True)
class _List(Generic[DT]):
    values: tuple[DT, ...]
    offset: runtime.Offset

    def __getitem__(self, i: int):
        return self.values[i]

    def __gt_type__(self) -> ts.ListType:
        offset_tag = self.offset.value
        assert isinstance(offset_tag, str)
        element_type = type_translation.from_value(self.values[0])
        assert isinstance(element_type, ts.DataType)
        offset_provider = embedded_context.offset_provider.get()
        assert offset_provider is not None
        connectivity = offset_provider[offset_tag]
        assert common.is_neighbor_connectivity(connectivity)
        local_dim = connectivity.__gt_type__().neighbor_dim
        return ts.ListType(element_type=element_type, offset_type=local_dim)


@dataclasses.dataclass(frozen=True)
class _ConstList(Generic[DT]):
    value: DT

    def __getitem__(self, _):
        return self.value

    def __gt_type__(self) -> ts.ListType:
        element_type = type_translation.from_value(self.value)
        assert isinstance(element_type, ts.DataType)
        return ts.ListType(
            element_type=element_type,
            offset_type=_CONST_DIM,
        )


@builtins.neighbors.register(EMBEDDED)
def neighbors(offset: runtime.Offset, it: ItIterator) -> _List:
    offset_str = offset.value if isinstance(offset, runtime.Offset) else offset
    assert isinstance(offset_str, str)
    offset_provider = embedded_context.offset_provider.get()
    assert offset_provider is not None
    connectivity = offset_provider[offset_str]
    assert common.is_neighbor_connectivity(connectivity)
    return _List(
        values=tuple(
            shifted.deref()
            for i in range(connectivity.__gt_type__().max_neighbors)
            if (shifted := it.shift(offset_str, i)).can_deref()
        ),
        offset=offset,
    )


@builtins.list_get.register(EMBEDDED)
def list_get(i, lst: _List[Optional[DT]]) -> Optional[DT]:
    return lst[i]


def _get_offset(*lists: _List | _ConstList) -> Optional[runtime.Offset]:
    offsets = set((lst.offset for lst in lists if hasattr(lst, "offset")))
    if len(offsets) == 0:
        return None
    if len(offsets) == 1:
        return offsets.pop()
    raise AssertionError("All lists must have the same offset.")


@builtins.map_.register(EMBEDDED)
def map_(op):
    def impl_(*lists):
        offset = _get_offset(*lists)
        if offset is None:
            return _ConstList(value=op(*[lst.value for lst in lists]))
        else:
            return _List(values=tuple(map(lambda x: op(*x), zip(*lists))), offset=offset)

    return impl_


@builtins.make_const_list.register(EMBEDDED)
def make_const_list(value):
    return _ConstList(value)


@builtins.reduce.register(EMBEDDED)
def reduce(fun, init):
    def sten(*lists):
        # TODO: assert check_that_all_lists_are_compatible(*lists)
        lst = None
        for cur in lists:
            if isinstance(cur, _List):
                lst = cur
                break
        # we can check a single argument for length,
        # because all arguments share the same pattern
        n = len(lst.values)
        res = init
        for i in range(n):
            res = fun(res, *(lst[i] for lst in lists))
        return res

    return sten


@dataclasses.dataclass(frozen=True)
class SparseListIterator:
    it: ItIterator
    list_offset: Tag
    offsets: Sequence[OffsetPart] = dataclasses.field(default_factory=list, kw_only=True)

    def deref(self) -> Any:
        if self.list_offset == _CONST_DIM.value:
            return _ConstList(
                value=self.it.shift(*self.offsets, SparseTag(self.list_offset), 0).deref()
            )
        offset_provider = embedded_context.offset_provider.get()
        assert offset_provider is not None
        connectivity = offset_provider[self.list_offset]
        assert common.is_neighbor_connectivity(connectivity)
        return _List(
            values=tuple(
                shifted.deref()
                for i in range(connectivity.__gt_type__().max_neighbors)
                if (
                    shifted := self.it.shift(*self.offsets, SparseTag(self.list_offset), i)
                ).can_deref()
            ),
            offset=runtime.Offset(value=self.list_offset),
        )

    def can_deref(self) -> bool:
        return self.it.shift(*self.offsets).can_deref()

    def shift(self, *offsets: OffsetPart) -> SparseListIterator:
        return SparseListIterator(self.it, self.list_offset, offsets=[*offsets, *self.offsets])


@dataclasses.dataclass(frozen=True)
class ScanArgIterator:
    wrapped_iter: ItIterator
    k_pos: int

    def deref(self) -> Any:
        if not self.can_deref():
            return _UNDEFINED
        return self.wrapped_iter.deref()[self.k_pos]

    def can_deref(self) -> bool:
        return self.wrapped_iter.can_deref()

    def shift(self, *offsets: OffsetPart) -> ScanArgIterator:
        return ScanArgIterator(self.wrapped_iter.shift(*offsets), self.k_pos)


def shifted_scan_arg(k_pos: int) -> Callable[[ItIterator], ScanArgIterator]:
    def impl(it: ItIterator) -> ScanArgIterator:
        return ScanArgIterator(it, k_pos=k_pos)  # here we evaluate the full column in every step

    return impl


def is_located_field(field: Any) -> TypeGuard[LocatedField]:
    return isinstance(field, LocatedField)


def is_mutable_located_field(field: Any) -> TypeGuard[MutableLocatedField]:
    return isinstance(field, MutableLocatedField)


def is_tuple_of_field(field) -> bool:
    return isinstance(field, tuple) and all(
        isinstance(f, common.Field) or is_tuple_of_field(f) for f in field
    )


class TupleFieldMeta(type): ...


class TupleField(metaclass=TupleFieldMeta):
    """Allows uniform access to field of tuples and tuple of fields."""

    pass


def _build_tuple_result(field: tuple | LocatedField, named_indices: NamedFieldIndices) -> Any:
    if isinstance(field, tuple):
        return tuple(_build_tuple_result(f, named_indices) for f in field)
    else:
        assert is_located_field(field)
        return field.field_getitem(named_indices)


def _tuple_assign(field: tuple | MutableLocatedField, value: Any, named_indices: NamedFieldIndices):
    if isinstance(field, tuple):
        if len(field) != len(value):
            raise RuntimeError(
                f"Tuple of incompatible size, expected tuple of 'len={len(field)}', got 'len={len(value)}'."
            )
        for f, v in zip(field, value):
            _tuple_assign(f, v, named_indices)
    else:
        assert is_mutable_located_field(field)
        field.field_setitem(named_indices, value)


class TupleOfFields(TupleField):
    def __init__(self, data):
        self.data = data
        self.dims = _get_axes(data)

    def field_getitem(self, named_indices: NamedFieldIndices) -> Any:
        return _build_tuple_result(self.data, named_indices)

    def field_setitem(self, named_indices: NamedFieldIndices, value: Any):
        if not isinstance(value, tuple):
            raise RuntimeError(f"Value needs to be tuple, got '{value}'.")
        _tuple_assign(self.data, value, named_indices)


def as_tuple_field(field: tuple | TupleField) -> TupleField:
    assert is_tuple_of_field(field)
    assert not isinstance(field, TupleField)
    return TupleOfFields(tuple(_wrap_field(f) for f in field))


def _elem_dtype(elem: Any) -> np.dtype:
    if hasattr(elem, "dtype"):
        return elem.dtype
    if isinstance(elem, tuple):
        return np.dtype([(f"f{i}", _elem_dtype(e)) for i, e in enumerate(elem)])
    return np.dtype(type(elem))


@builtins.scan.register(EMBEDDED)
def scan(scan_pass, is_forward: bool, init):
    def impl(*iters: ItIterator):
        column_range = embedded_context.closure_column_range.get().unit_range
        if column_range is None:
            raise RuntimeError("Column range is not defined, cannot scan.")

        sorted_column_range = column_range if is_forward else reversed(column_range)
        state = init
        col = Column(column_range.start, np.zeros(len(column_range), dtype=_elem_dtype(init)))
        for i in sorted_column_range:
            state = scan_pass(state, *map(shifted_scan_arg(i), iters))
            col[i] = state

        return col

    return impl


def _dimension_to_tag(
    domain: runtime.CartesianDomain | runtime.UnstructuredDomain,
) -> dict[Tag, range]:
    return {k.value: v for k, v in domain.items()}


def _validate_domain(domain: Domain, offset_provider_type: common.OffsetProviderType) -> None:
    if isinstance(domain, runtime.CartesianDomain):
        if any(isinstance(o, common.ConnectivityType) for o in offset_provider_type.values()):
            raise RuntimeError(
                "Got a 'CartesianDomain', but found a 'Connectivity' in 'offset_provider', expected 'UnstructuredDomain'."
            )


@runtime.set_at.register(EMBEDDED)
def set_at(expr: common.Field, domain: common.DomainLike, target: common.MutableField) -> None:
    operators._tuple_assign_field(target, expr, common.domain(domain))


@runtime.if_stmt.register(EMBEDDED)
def if_stmt(cond: bool, true_branch: Callable[[], None], false_branch: Callable[[], None]) -> None:
    """
    (Stateful) if statement.

    The two branches are represented as lambda functions, such that they are not executed eagerly.
    This is required to avoid out-of-bounds accesses. Note that a dedicated built-in is required,
    contrary to using a plain python if-stmt, such that tracing / double roundtrip works.

    Arguments:
        cond: The condition to decide which branch to execute.
        true_branch: A lambda function to be executed when `cond` is `True`.
        false_branch: A lambda function to be executed when `cond` is `False`.
    """
    if cond:
        true_branch()
    else:
        false_branch()


def _compute_at_position(
    sten: Callable,
    ins: Sequence[common.Field],
    pos: ConcretePosition,
    column_dimension: Optional[common.Dimension],
) -> Scalar | tuple[Scalar | tuple, ...]:
    ins_iters = list(
        make_in_iterator(
            inp,
            pos,
            column_dimension=column_dimension,
        )
        for inp in ins
    )
    return sten(*ins_iters)


def _extract_column_range(domain) -> common.NamedRange | eve.NothingType:
    if (col_range_placeholder := embedded_context.closure_column_range.get(None)) is not None:
        assert (
            col_range_placeholder.unit_range.is_empty()
        )  # check it's just the placeholder with empty range
        column_axis = col_range_placeholder.dim
        if column_axis is not None and column_axis.value in domain:
            return common.NamedRange(
                column_axis,
                common.UnitRange(domain[column_axis.value].start, domain[column_axis.value].stop),
            )
    return eve.NOTHING


def _get_output_type(
    fun: Callable,
    domain_: runtime.CartesianDomain | runtime.UnstructuredDomain,
    args: tuple[Any, ...],
) -> ts.TypeSpec:
    domain = _dimension_to_tag(domain_)
    col_range = _extract_column_range(domain)

    col_dim: Optional[common.Dimension] = None
    if isinstance(col_range, common.NamedRange):
        col_dim = col_range.dim
        del domain[col_range.dim.value]

    # determine dtype by computing result at one point
    pos_in_domain = next(iter(_domain_iterator(domain)))
    with embedded_context.new_context(closure_column_range=col_range) as ctx:
        single_pos_result = ctx.run(_compute_at_position, fun, args, pos_in_domain, col_dim)
    assert single_pos_result is not _UNDEFINED, "Stencil contains an Out-Of-Bound access."
    return type_translation.from_value(single_pos_result)


def _fieldspec_list_to_value(
    domain: common.Domain, type_: ts.TypeSpec
) -> tuple[common.Domain, ts.TypeSpec]:
    """Translate the list element type into the domain."""
    if isinstance(type_, ts.ListType):
        if type_.offset_type == _CONST_DIM:
            return domain.insert(
                len(domain), common.named_range((_CONST_DIM, 1))
            ), type_.element_type
        else:
            offset_provider = embedded_context.offset_provider.get()
            offset_type = type_.offset_type
            assert isinstance(offset_type, common.Dimension)
            connectivity = offset_provider[offset_type.value]
            assert common.is_neighbor_connectivity(connectivity)
            return domain.insert(
                len(domain),
                common.named_range((offset_type, connectivity.__gt_type__().max_neighbors)),
            ), type_.element_type
    return domain, type_


@builtins.as_fieldop.register(EMBEDDED)
def as_fieldop(fun: Callable, domain: runtime.CartesianDomain | runtime.UnstructuredDomain):
    def impl(*args):
        xp = field_utils.get_array_ns(*args)
        type_ = _get_output_type(fun, domain, [promote_scalars(arg) for arg in args])

        new_domain, type_ = _fieldspec_list_to_value(common.domain(domain), type_)
        out = field_utils.field_from_typespec(type_, new_domain, xp)

        # TODO(havogt): after updating all tests to use the new program,
        # we should get rid of closure and move the implementation to this function
        closure(domain, fun, out, list(args))
        return out

    return impl


@builtins.index.register(EMBEDDED)
def index(axis: common.Dimension) -> common.Field:
    return IndexField(axis)


def closure(
    domain_: runtime.CartesianDomain | runtime.UnstructuredDomain,
    sten: Callable[..., Any],
    out,  #: MutableLocatedField,
    ins: list[common.Field | Scalar | tuple[common.Field | Scalar | tuple, ...]],
) -> None:
    assert embedded_context.within_valid_context()
    offset_provider = embedded_context.offset_provider.get()
    _validate_domain(domain_, common.offset_provider_to_type(offset_provider))
    domain: dict[Tag, range] = _dimension_to_tag(domain_)
    if not (isinstance(out, common.Field) or is_tuple_of_field(out)):
        raise TypeError("'Out' needs to be a located field.")

    column_range: common.NamedRange | eve.NothingType = _extract_column_range(domain)

    column_dim = None
    if isinstance(column_range, common.NamedRange):
        column_dim = column_range.dim
        del domain[column_range.dim.value]

    out = as_tuple_field(out) if is_tuple_of_field(out) else _wrap_field(out)
    promoted_ins = [promote_scalars(inp) for inp in ins]

    with embedded_context.new_context(closure_column_range=column_range) as ctx:

        def _iterate():
            for pos in _domain_iterator(domain):
                res = _compute_at_position(sten, promoted_ins, pos, column_dim)

                if column_range is eve.NOTHING:
                    assert _is_concrete_position(pos)
                    out.field_setitem(pos, res)
                else:
                    col_pos = pos.copy()
                    for k in column_range.unit_range:
                        col_pos[column_range.dim.value] = k
                        assert _is_concrete_position(col_pos)
                        out.field_setitem(col_pos, res[k])

        ctx.run(_iterate)


def fendef_embedded(fun: Callable[..., None], *args: Any, **kwargs: Any):
    if "offset_provider" not in kwargs:
        raise RuntimeError("'offset_provider' not provided.")

    context_vars = {"offset_provider": kwargs["offset_provider"]}
    if "column_axis" in kwargs:
        context_vars["closure_column_range"] = common.NamedRange(
            kwargs["column_axis"],
            common.UnitRange(0, 0),  # empty: indicates column operation, will update later
        )

    import inspect

    if len(args) < len(inspect.getfullargspec(fun).args):
        args = (*args, *arguments.iter_size_args(args))

    with embedded_context.new_context(**context_vars) as ctx:
        ctx.run(fun, *args)


runtime.fendef_embedded = fendef_embedded<|MERGE_RESOLUTION|>--- conflicted
+++ resolved
@@ -21,6 +21,8 @@
 
 import numpy as np
 import numpy.typing as npt
+
+
 try:
     import ml_dtypes
 except ModuleNotFoundError:
@@ -100,10 +102,7 @@
     | np.uint32
     | np.int64
     | np.uint64
-<<<<<<< HEAD
     | np.float16
-=======
->>>>>>> 022a73c8
     | np.float32
     | np.float64
     | np.bool_
