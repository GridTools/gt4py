# GT4Py - GridTools Framework
#
# Copyright (c) 2014-2024, ETH Zurich
# All rights reserved.
#
# Please, refer to the LICENSE file in the root directory.
# SPDX-License-Identifier: BSD-3-Clause

# TODO(havogt) move public definitions and make this module private

from __future__ import annotations

import abc
import copy
import dataclasses
import itertools
import math
import sys
import warnings

import numpy as np
import numpy.typing as npt

from gt4py import eve
from gt4py._core import definitions as core_defs
from gt4py.eve import extended_typing as xtyping
from gt4py.eve.extended_typing import (
    Any,
    Callable,
    Generic,
    Iterable,
    Literal,
    Mapping,
    NoReturn,
    Optional,
    Protocol,
    Self,
    Sequence,
    SupportsFloat,
    SupportsInt,
    TypeAlias,
    TypeGuard,
    TypeVar,
    Union,
    cast,
    overload,
    runtime_checkable,
)
from gt4py.next import common, field_utils
from gt4py.next.embedded import (
    context as embedded_context,
    exceptions as embedded_exceptions,
    operators,
)
from gt4py.next.ffront import fbuiltins
from gt4py.next.iterator import builtins, runtime
from gt4py.next.type_system import type_specifications as ts, type_translation


try:
    import dace
except ImportError:
    from types import ModuleType

    dace: Optional[ModuleType] = None  # type: ignore[no-redef]


EMBEDDED = "embedded"


# Atoms
Tag: TypeAlias = common.Tag

ArrayIndex: TypeAlias = slice | common.IntIndex
ArrayIndexOrIndices: TypeAlias = ArrayIndex | tuple[ArrayIndex, ...]

FieldIndex: TypeAlias = (
    range | slice | common.IntIndex
)  # A `range` FieldIndex can be negative indicating a relative position with respect to origin, not wrap-around semantics like `slice` TODO(havogt): remove slice here
FieldIndices: TypeAlias = tuple[FieldIndex, ...]
FieldIndexOrIndices: TypeAlias = FieldIndex | FieldIndices

FieldAxis: TypeAlias = common.Dimension
TupleAxis: TypeAlias = type[None]
Axis: TypeAlias = Union[FieldAxis, TupleAxis]
Scalar: TypeAlias = (
    SupportsInt | SupportsFloat | np.int32 | np.int64 | np.float32 | np.float64 | np.bool_
)


class SparseTag(Tag): ...


class NeighborTableOffsetProvider:
    def __init__(
        self,
        table: core_defs.NDArrayObject,
        origin_axis: common.Dimension,
        neighbor_axis: common.Dimension,
        max_neighbors: int,
        has_skip_values=True,
    ) -> None:
        self.table = table
        self.origin_axis = origin_axis
        self.neighbor_axis = neighbor_axis
        assert not hasattr(table, "shape") or table.shape[1] == max_neighbors
        self.max_neighbors = max_neighbors
        self.has_skip_values = has_skip_values
        self.index_type = table.dtype

    def mapped_index(
        self, primary: common.IntIndex, neighbor_idx: common.IntIndex
    ) -> common.IntIndex:
        res = self.table[(primary, neighbor_idx)]
        assert common.is_int_index(res)
        return res

    if dace:
        # Extension of NeighborTableOffsetProvider adding SDFGConvertible support in GT4Py Programs
        def _dace_data_ptr(self) -> int:
            obj = self.table
            if dace.dtypes.is_array(obj):
                if hasattr(obj, "__array_interface__"):
                    return obj.__array_interface__["data"][0]
                if hasattr(obj, "__cuda_array_interface__"):
                    return obj.__cuda_array_interface__["data"][0]
            raise ValueError("Unsupported data container.")

        def _dace_descriptor(self) -> dace.data.Data:
            return dace.data.create_datadescriptor(self.table)
    else:

        def _dace_data_ptr(self) -> NoReturn:  # type: ignore[misc]
            raise NotImplementedError(
                "data_ptr is only supported when the 'dace' module is available."
            )

        def _dace_descriptor(self) -> NoReturn:  # type: ignore[misc]
            raise NotImplementedError(
                "__descriptor__ is only supported when the 'dace' module is available."
            )

    data_ptr = _dace_data_ptr
    __descriptor__ = _dace_descriptor


@dataclasses.dataclass(frozen=True)
class CompileTimeConnectivity:
    max_neighbors: int
    has_skip_values: bool
    origin_axis: common.Dimension
    neighbor_axis: common.Dimension
    index_type: type[int] | type[np.int32] | type[np.int64]

    def mapped_index(
        self, cur_index: int | np.integer, neigh_index: int | np.integer
    ) -> Optional[int | np.integer]:
        raise NotImplementedError(
            "A CompileTimeConnectivity instance should not call `mapped_index`."
        )

    @classmethod
    def from_connectivity(cls, connectivity: common.Connectivity) -> Self:
        return cls(
            max_neighbors=connectivity.max_neighbors,
            has_skip_values=connectivity.has_skip_values,
            origin_axis=connectivity.origin_axis,
            neighbor_axis=connectivity.neighbor_axis,
            index_type=connectivity.index_type,
        )

    @property
    def table(self):
        return None


class StridedNeighborOffsetProvider:
    def __init__(
        self,
        origin_axis: common.Dimension,
        neighbor_axis: common.Dimension,
        max_neighbors: int,
        has_skip_values=True,
    ) -> None:
        self.origin_axis = origin_axis
        self.neighbor_axis = neighbor_axis
        self.max_neighbors = max_neighbors
        self.has_skip_values = has_skip_values
        self.index_type = int

    def mapped_index(
        self, primary: common.IntIndex, neighbor_idx: common.IntIndex
    ) -> common.IntIndex:
        return primary * self.max_neighbors + neighbor_idx


# Offsets
OffsetPart: TypeAlias = Tag | common.IntIndex
CompleteOffset: TypeAlias = tuple[Tag, common.IntIndex]
OffsetProviderElem: TypeAlias = common.OffsetProviderElem
OffsetProvider: TypeAlias = common.OffsetProvider

# Positions
SparsePositionEntry = list[int]
IncompleteSparsePositionEntry: TypeAlias = list[Optional[int]]
PositionEntry: TypeAlias = SparsePositionEntry | common.IntIndex
IncompletePositionEntry: TypeAlias = IncompleteSparsePositionEntry | common.IntIndex
ConcretePosition: TypeAlias = dict[Tag, PositionEntry]
IncompletePosition: TypeAlias = dict[Tag, IncompletePositionEntry]

Position: TypeAlias = Union[ConcretePosition, IncompletePosition]
#: A ``None`` position flags invalid not-a-neighbor results in neighbor-table lookups
MaybePosition: TypeAlias = Optional[Position]

NamedFieldIndices: TypeAlias = Mapping[Tag, FieldIndex | SparsePositionEntry]


@runtime_checkable
class ItIterator(Protocol):
    """
    Prototype for the Iterator concept of Iterator IR.

    `ItIterator` to avoid name clashes with `Iterator` from `typing` and `collections.abc`.
    """

    def shift(self, *offsets: OffsetPart) -> ItIterator: ...

    def can_deref(self) -> bool: ...

    def deref(self) -> Any: ...


@runtime_checkable
class LocatedField(Protocol):
    """A field with named dimensions providing read access."""

    @property
    @abc.abstractmethod
    def dims(self) -> tuple[common.Dimension, ...]: ...

    # TODO(havogt): define generic Protocol to provide a concrete return type
    @abc.abstractmethod
    def field_getitem(self, indices: NamedFieldIndices) -> Any: ...

    @property
    def __gt_origin__(self) -> tuple[int, ...]:
        return tuple([0] * len(self.dims))


@runtime_checkable
class MutableLocatedField(LocatedField, Protocol):
    """A LocatedField with write access."""

    # TODO(havogt): define generic Protocol to provide a concrete return type
    @abc.abstractmethod
    def field_setitem(self, indices: NamedFieldIndices, value: Any) -> None: ...


class Column(np.lib.mixins.NDArrayOperatorsMixin):
    """Represents a column when executed in column mode (`column_axis != None`).

    Implements `__array_ufunc__` and `__array_function__` to isolate
    and simplify dispatching in iterator ir builtins.
    """

    def __init__(self, kstart: int, data: np.ndarray | Scalar) -> None:
        self.kstart = kstart
        assert isinstance(data, (np.ndarray, Scalar))
        column_range: common.NamedRange = embedded_context.closure_column_range.get()
        self.data = (
            data if isinstance(data, np.ndarray) else np.full(len(column_range.unit_range), data)
        )

    @property
    def dtype(self) -> np.dtype:
        # not directly dtype of `self.data` as that might be a structured type containing `None`
        return _elem_dtype(self.data[self.kstart])

    def __getitem__(self, i: int) -> Any:
        result = self.data[i - self.kstart]
        #  numpy type
        if self.data.dtype.names:
            return tuple(result)
        return result

    def tuple_get(self, i: int) -> Column:
        if self.data.dtype.names:
            return Column(self.kstart, self.data[self.data.dtype.names[i]])
        else:
            return Column(self.kstart, self.data[i, ...])

    def __setitem__(self, i: int, v: Any) -> None:
        self.data[i - self.kstart] = v

    def __array__(self, dtype: Optional[npt.DTypeLike] = None) -> np.ndarray:
        return self.data.astype(dtype, copy=False)

    def _validate_kstart(self, args):
        if wrong_kstarts := (  # noqa: F841 [unused-variable]
            set(arg.kstart for arg in args if isinstance(arg, Column)) - {self.kstart}
        ):
            raise ValueError(
                "Incompatible 'Column.kstart': it should be '{self.kstart}' but found other values: {wrong_kstarts}."
            )

    def __array_ufunc__(self, ufunc, method, *inputs, **kwargs) -> Column:
        # note:
        # - we allow scalars to silently pass through and be handled correctly by numpy
        # - we let numpy do the checking of compatible shapes
        assert method == "__call__"
        self._validate_kstart(inputs)
        return self.__class__(
            self.kstart,
            ufunc(*(inp.data if isinstance(inp, Column) else inp for inp in inputs), **kwargs),
        )

    def __array_function__(self, func, types, args, kwargs) -> Column:
        # see note in `__array_ufunc__`
        self._validate_kstart(args)
        return self.__class__(
            self.kstart,
            func(*(arg.data if isinstance(arg, Column) else arg for arg in args), **kwargs),
        )


@builtins.deref.register(EMBEDDED)
def deref(it):
    return it.deref()


@builtins.can_deref.register(EMBEDDED)
def can_deref(it):
    return it.can_deref()


@builtins.if_.register(EMBEDDED)
def if_(cond, t, f):
    # ensure someone doesn't accidentally pass an iterator
    assert not hasattr(cond, "shift")
    if any(isinstance(arg, Column) for arg in (cond, t, f)):
        return np.where(cond, t, f)
    return t if cond else f


@builtins.cast_.register(EMBEDDED)
def cast_(obj, new_dtype):
    if isinstance(obj, Column):
        return obj.data.astype(new_dtype.__name__)
    return new_dtype(obj)


@builtins.not_.register(EMBEDDED)
def not_(a):
    if isinstance(a, Column):
        return np.logical_not(a)
    return not a


@builtins.gamma.register(EMBEDDED)
def gamma(a):
    gamma_ = np.vectorize(math.gamma)
    if isinstance(a, Column):
        return Column(kstart=a.kstart, data=gamma_(a.data))
    res = gamma_(a)
    assert res.ndim == 0
    return res.item()


@builtins.and_.register(EMBEDDED)
def and_(a, b):
    if isinstance(a, Column):
        return np.logical_and(a, b)
    return a and b


@builtins.or_.register(EMBEDDED)
def or_(a, b):
    if isinstance(a, Column):
        return np.logical_or(a, b)
    return a or b


@builtins.xor_.register(EMBEDDED)
def xor_(a, b):
    if isinstance(a, Column):
        return np.logical_xor(a, b)
    return a ^ b


@builtins.tuple_get.register(EMBEDDED)
def tuple_get(i, tup):
    if isinstance(tup, Column):
        return tup.tuple_get(i)
    return tup[i]


@builtins.make_tuple.register(EMBEDDED)
def make_tuple(*args):
    return (*args,)


@builtins.lift.register(EMBEDDED)
def lift(stencil):
    def impl(*args):
        class _WrappedIterator:
            def __init__(
                self, stencil, args, *, offsets: Optional[list[OffsetPart]] = None, elem=None
            ) -> None:
                assert not offsets or all(isinstance(o, (int, str)) for o in offsets)
                self.stencil = stencil
                self.args = args
                self.offsets = offsets or []
                self.elem = elem

            # TODO needs to be supported by all iterators that represent tuples
            def __getitem__(self, index):
                return _WrappedIterator(self.stencil, self.args, offsets=self.offsets, elem=index)

            def shift(self, *offsets: OffsetPart):
                return _WrappedIterator(
                    self.stencil, self.args, offsets=[*self.offsets, *offsets], elem=self.elem
                )

            def _shifted_args(self):
                return tuple(map(lambda arg: arg.shift(*self.offsets), self.args))

            def can_deref(self):
                shifted_args = self._shifted_args()
                return all(shifted_arg.can_deref() for shifted_arg in shifted_args)

            def deref(self):
                if not self.can_deref():
                    # this can legally happen in cases like `if_(can_deref(lifted), deref(lifted), 42.)`
                    # because both branches will be eagerly executed
                    return _UNDEFINED

                shifted_args = self._shifted_args()

                if self.elem is None:
                    return self.stencil(*shifted_args)
                else:
                    return self.stencil(*shifted_args)[self.elem]

        return _WrappedIterator(stencil, args)

    return impl


NamedRange: TypeAlias = tuple[Tag | common.Dimension, range]


@builtins.cartesian_domain.register(EMBEDDED)
def cartesian_domain(*args: NamedRange) -> runtime.CartesianDomain:
    return runtime.CartesianDomain(args)


@builtins.unstructured_domain.register(EMBEDDED)
def unstructured_domain(*args: NamedRange) -> runtime.UnstructuredDomain:
    return runtime.UnstructuredDomain(args)


Domain: TypeAlias = (
    runtime.CartesianDomain | runtime.UnstructuredDomain | dict[str | common.Dimension, range]
)


@builtins.named_range.register(EMBEDDED)
def named_range(tag: Tag | common.Dimension, start: int, end: int) -> NamedRange:
    # TODO revisit this pattern after the discussion of 0d-field vs scalar
    if isinstance(start, ConstantField):
        start = start.value
    if isinstance(end, ConstantField):
        end = end.value
    return (tag, range(start, end))


@builtins.minus.register(EMBEDDED)
def minus(first, second):
    return first - second


@builtins.plus.register(EMBEDDED)
def plus(first, second):
    return first + second


@builtins.multiplies.register(EMBEDDED)
def multiplies(first, second):
    return first * second


@builtins.divides.register(EMBEDDED)
def divides(first, second):
    return first / second


@builtins.floordiv.register(EMBEDDED)
def floordiv(first, second):
    return first // second


@builtins.mod.register(EMBEDDED)
def mod(first, second):
    return first % second


@builtins.eq.register(EMBEDDED)
def eq(first, second):
    return first == second


@builtins.greater.register(EMBEDDED)
def greater(first, second):
    return first > second


@builtins.less.register(EMBEDDED)
def less(first, second):
    return first < second


@builtins.less_equal.register(EMBEDDED)
def less_equal(first, second):
    return first <= second


@builtins.greater_equal.register(EMBEDDED)
def greater_equal(first, second):
    return first >= second


@builtins.not_eq.register(EMBEDDED)
def not_eq(first, second):
    return first != second


CompositeOfScalarOrField: TypeAlias = Scalar | common.Field | tuple["CompositeOfScalarOrField", ...]


def is_dtype_like(t: Any) -> TypeGuard[npt.DTypeLike]:
    return issubclass(t, (np.generic, int, float))


def infer_dtype_like_type(t: Any) -> npt.DTypeLike:
    res = xtyping.infer_type(t)
    assert is_dtype_like(res), res
    return res


def promote_scalars(val: CompositeOfScalarOrField):
    """Given a scalar, field or composite thereof promote all (contained) scalars to fields."""
    if isinstance(val, tuple):
        return tuple(promote_scalars(el) for el in val)
    elif isinstance(val, common.Field):
        return val
    val_type = infer_dtype_like_type(val)
    if isinstance(val, Scalar):
        return constant_field(val)
    else:
        raise ValueError(
            f"Expected a 'Field' or a number ('float', 'np.int64', ...), got '{val_type}'."
        )


for math_builtin_name in builtins.MATH_BUILTINS:
    python_builtins = {"int": int, "float": float, "bool": bool, "str": str}
    decorator = getattr(builtins, math_builtin_name).register(EMBEDDED)
    impl: Callable
    if math_builtin_name == "gamma":
        continue  # treated explicitly
    elif math_builtin_name in python_builtins:
        # TODO: Should potentially use numpy fixed size types to be consistent
        #   with compiled backends. Currently using Python types to preserve
        #   existing behaviour.
        impl = python_builtins[math_builtin_name]
    else:
        impl = getattr(np, math_builtin_name)

    globals()[math_builtin_name] = decorator(impl)


def _named_range(axis: str, range_: Iterable[int]) -> Iterable[CompleteOffset]:
    return ((axis, i) for i in range_)


def _domain_iterator(domain: dict[Tag, range]) -> Iterable[ConcretePosition]:
    return (
        dict(elem)
        for elem in itertools.product(*(_named_range(axis, rang) for axis, rang in domain.items()))
    )


def execute_shift(
    pos: Position, tag: Tag, index: common.IntIndex, *, offset_provider: OffsetProvider
) -> MaybePosition:
    assert pos is not None
    if isinstance(tag, SparseTag):
        current_entry = pos[tag]
        assert isinstance(current_entry, list)
        new_entry = list(current_entry)
        assert None in new_entry
        assert isinstance(
            index, int
        )  # narrowing to `int` as it's an element of `SparsePositionEntry`
        for i, p in reversed(list(enumerate(new_entry))):
            # first shift applies to the last sparse dimensions of that axis type
            if p is None:
                offset_implementation = offset_provider[tag]
                assert isinstance(offset_implementation, common.Connectivity)
                cur_index = pos[offset_implementation.origin_axis.value]
                assert common.is_int_index(cur_index)
                if offset_implementation.mapped_index(cur_index, index) in [
                    None,
                    common._DEFAULT_SKIP_VALUE,
                ]:
                    return None

                new_entry[i] = index
                break
        # the assertions above confirm pos is incomplete casting here to avoid duplicating work in a type guard
        return cast(IncompletePosition, pos) | {tag: new_entry}

    assert tag in offset_provider
    offset_implementation = offset_provider[tag]
    if isinstance(offset_implementation, common.Dimension):
        new_pos = copy.copy(pos)
        if common.is_int_index(value := new_pos[offset_implementation.value]):
            new_pos[offset_implementation.value] = value + index
        else:
            raise AssertionError()
        return new_pos
    else:
        assert isinstance(offset_implementation, common.Connectivity)
        assert offset_implementation.origin_axis.value in pos
        new_pos = pos.copy()
        new_pos.pop(offset_implementation.origin_axis.value)
        cur_index = pos[offset_implementation.origin_axis.value]
        assert common.is_int_index(cur_index)
        if offset_implementation.mapped_index(cur_index, index) in [
            None,
            common._DEFAULT_SKIP_VALUE,
        ]:
            return None
        else:
            new_index = offset_implementation.mapped_index(cur_index, index)
            assert new_index is not None
            new_pos[offset_implementation.neighbor_axis.value] = int(new_index)

        return new_pos

    raise AssertionError("Unknown object in 'offset_provider'.")


def _is_list_of_complete_offsets(
    complete_offsets: list[tuple[Any, Any]],
) -> TypeGuard[list[CompleteOffset]]:
    return all(
        isinstance(tag, Tag) and isinstance(offset, (int, np.integer))
        for tag, offset in complete_offsets
    )


def group_offsets(*offsets: OffsetPart) -> list[CompleteOffset]:
    assert len(offsets) % 2 == 0
    complete_offsets = [*zip(offsets[::2], offsets[1::2])]
    assert _is_list_of_complete_offsets(
        complete_offsets
    ), f"Invalid sequence of offset parts: {offsets}"
    return complete_offsets


def shift_position(
    pos: MaybePosition, *complete_offsets: CompleteOffset, offset_provider: OffsetProvider
) -> MaybePosition:
    if pos is None:
        return None
    new_pos = pos.copy()
    for tag, index in complete_offsets:
        if (
            shifted_pos := execute_shift(new_pos, tag, index, offset_provider=offset_provider)
        ) is not None:
            new_pos = shifted_pos
        else:
            return None
    return new_pos


class Undefined:
    def __float__(self):
        return np.nan

    def __int__(self):
        return sys.maxsize

    def __repr__(self):
        return "_UNDEFINED"

    @classmethod
    def _setup_math_operations(cls):
        ops = [
            "__add__",
            "__sub__",
            "__mul__",
            "__matmul__",
            "__truediv__",
            "__floordiv__",
            "__mod__",
            "__divmod__",
            "__pow__",
            "__lshift__",
            "__rshift__",
            "__lt__",
            "__le__",
            "__gt__",
            "__ge__",
            "__eq__",
            "__ne__",
            "__and__",
            "__xor__",
            "__or__",
            "__radd__",
            "__rsub__",
            "__rmul__",
            "__rmatmul__",
            "__rtruediv__",
            "__rfloordiv__",
            "__rmod__",
            "__rdivmod__",
            "__rpow__",
            "__rlshift__",
            "__rrshift__",
            "__rand__",
            "__rxor__",
            "__ror__",
            "__neg__",
            "__pos__",
            "__abs__",
            "__invert__",
        ]
        for op in ops:
            setattr(cls, op, lambda self, *args, **kwargs: _UNDEFINED)


Undefined._setup_math_operations()

_UNDEFINED = Undefined()


def _is_concrete_position(pos: Position) -> TypeGuard[ConcretePosition]:
    return all(
        isinstance(v, (int, np.integer))
        or (isinstance(v, list) and all(isinstance(e, (int, np.integer)) for e in v))
        for v in pos.values()
    )


def _get_axes(
    field_or_tuple: LocatedField | tuple,
) -> Sequence[common.Dimension]:  # arbitrary nesting of tuples of LocatedField
    if isinstance(field_or_tuple, tuple):
        first = _get_axes(field_or_tuple[0])
        assert all(first == _get_axes(f) for f in field_or_tuple)
        return first
    else:
        return field_or_tuple.dims


def _single_vertical_idx(
    indices: NamedFieldIndices, column_axis: Tag, column_index: common.IntIndex
) -> NamedFieldIndices:
    transformed = {
        axis: (index if axis != column_axis else index.start + column_index)  # type: ignore[union-attr] # trust me, `index` is range in case of `column_axis` # fmt: off
        for axis, index in indices.items()
    }
    return transformed


@overload
def _make_tuple(
    field_or_tuple: tuple[tuple | LocatedField, ...],  # arbitrary nesting of tuples of Field
    named_indices: NamedFieldIndices,
    *,
    column_axis: Tag,
) -> tuple[tuple | Column, ...]: ...


@overload
def _make_tuple(
    field_or_tuple: tuple[tuple | LocatedField, ...],  # arbitrary nesting of tuples of Field
    named_indices: NamedFieldIndices,
    *,
    column_axis: Literal[None] = None,
) -> tuple[tuple | npt.DTypeLike | Undefined, ...]:  # arbitrary nesting
    ...


@overload
def _make_tuple(
    field_or_tuple: LocatedField, named_indices: NamedFieldIndices, *, column_axis: Tag
) -> Column: ...


@overload
def _make_tuple(
    field_or_tuple: LocatedField,
    named_indices: NamedFieldIndices,
    *,
    column_axis: Literal[None] = None,
) -> npt.DTypeLike | Undefined: ...


def _make_tuple(
    field_or_tuple: LocatedField | tuple[tuple | LocatedField, ...],
    named_indices: NamedFieldIndices,
    *,
    column_axis: Optional[Tag] = None,
) -> Column | npt.DTypeLike | tuple[tuple | Column | npt.DTypeLike | Undefined, ...] | Undefined:
    if column_axis is None:
        if isinstance(field_or_tuple, tuple):
            return tuple(_make_tuple(f, named_indices) for f in field_or_tuple)
        else:
            try:
                data = field_or_tuple.field_getitem(named_indices)
                return data
            except embedded_exceptions.IndexOutOfBounds:
                return _UNDEFINED
    else:
        column_range = embedded_context.closure_column_range.get().unit_range
        assert column_range is not None

        col: list[
            npt.DTypeLike | tuple[tuple | Column | npt.DTypeLike | Undefined, ...] | Undefined
        ] = []
        for i in column_range:
            # we don't know the buffer size, therefore we have to try.
            try:
                col.append(
                    tuple(
                        _make_tuple(
                            f,
                            _single_vertical_idx(
                                named_indices, column_axis, i - column_range.start
                            ),
                        )
                        for f in field_or_tuple
                    )
                    if isinstance(field_or_tuple, tuple)
                    else _make_tuple(
                        field_or_tuple,
                        _single_vertical_idx(named_indices, column_axis, i - column_range.start),
                    )
                )
            except embedded_exceptions.IndexOutOfBounds:
                col.append(_UNDEFINED)

        first = next((v for v in col if v != _UNDEFINED), None)
        if first is None:
            raise RuntimeError(
                "Found 'Undefined' value, this should not happen for a legal program."
            )
        dtype = _elem_dtype(first)
        return Column(column_range.start, np.asarray(col, dtype=dtype))


@dataclasses.dataclass(frozen=True)
class MDIterator:
    field: LocatedField | tuple[LocatedField | tuple, ...]  # arbitrary nesting
    pos: MaybePosition
    column_axis: Optional[Tag] = dataclasses.field(default=None, kw_only=True)

    def shift(self, *offsets: OffsetPart) -> MDIterator:
        complete_offsets = group_offsets(*offsets)
        offset_provider = embedded_context.offset_provider.get()
        assert offset_provider is not None
        return MDIterator(
            self.field,
            shift_position(self.pos, *complete_offsets, offset_provider=offset_provider),
            column_axis=self.column_axis,
        )

    def can_deref(self) -> bool:
        return self.pos is not None

    def deref(self) -> Any:
        if not self.can_deref():
            # this can legally happen in cases like `if_(can_deref(inp), deref(inp), 42.)`
            # because both branches will be eagerly executed
            return _UNDEFINED

        assert self.pos is not None
        shifted_pos = self.pos.copy()
        axes = _get_axes(self.field)

        if __debug__:
            if not all(axis.value in shifted_pos.keys() for axis in axes if axis is not None):
                raise IndexError("Iterator position doesn't point to valid location for its field.")
        slice_column = dict[Tag, range]()
        if self.column_axis is not None:
            column_range = embedded_context.closure_column_range.get()
            assert column_range is not None
            k_pos = shifted_pos.pop(self.column_axis)
            assert isinstance(k_pos, int)
            # the following range describes a range in the field
            # (negative values are relative to the origin, not relative to the size)
            slice_column[self.column_axis] = range(k_pos, k_pos + len(column_range.unit_range))

        assert _is_concrete_position(shifted_pos)
        position = {**shifted_pos, **slice_column}
        return _make_tuple(self.field, position, column_axis=self.column_axis)


def _get_sparse_dimensions(axes: Sequence[common.Dimension]) -> list[Tag]:
    return [
        axis.value
        for axis in axes
        if isinstance(axis, common.Dimension) and axis.kind == common.DimensionKind.LOCAL
    ]


def _wrap_field(field: common.Field | tuple) -> NDArrayLocatedFieldWrapper | tuple:
    if isinstance(field, tuple):
        return tuple(_wrap_field(f) for f in field)
    else:
        assert isinstance(field, common.Field)
        return NDArrayLocatedFieldWrapper(field)


def make_in_iterator(
    inp_: common.Field, pos: Position, *, column_dimension: Optional[common.Dimension]
) -> ItIterator:
    inp = _wrap_field(inp_)
    axes = _get_axes(inp)
    sparse_dimensions = _get_sparse_dimensions(axes)
    new_pos: Position = pos.copy()
    for sparse_dim in set(sparse_dimensions):
        init = [None] * sparse_dimensions.count(sparse_dim)
        new_pos[sparse_dim] = init  # type: ignore[assignment] # looks like mypy is confused
    if column_dimension is not None:
        column_range = embedded_context.closure_column_range.get().unit_range
        # if we deal with column stencil the column position is just an offset by which the whole column needs to be shifted
        assert column_range is not None
        new_pos[column_dimension.value] = column_range.start
    it = MDIterator(
        inp, new_pos, column_axis=column_dimension.value if column_dimension is not None else None
    )
    if len(sparse_dimensions) >= 1:
        if len(sparse_dimensions) == 1:
            return SparseListIterator(it, sparse_dimensions[0])
        else:
            raise NotImplementedError(
                f"More than one local dimension is currently not supported, got {sparse_dimensions}."
            )
    else:
        return it


builtins.builtin_dispatch.push_key(EMBEDDED)  # makes embedded the default


@dataclasses.dataclass(frozen=True)
class NDArrayLocatedFieldWrapper(MutableLocatedField):
    """A temporary helper until we sorted out all Field conventions between frontend and iterator.embedded."""

    _ndarrayfield: common.Field

    @property
    def dims(self) -> tuple[common.Dimension, ...]:
        return self._ndarrayfield.__gt_domain__.dims

    def _translate_named_indices(
        self, _named_indices: NamedFieldIndices
    ) -> common.AbsoluteIndexSequence:
        named_indices: Mapping[common.Dimension, FieldIndex | SparsePositionEntry] = {
            d: _named_indices[d.value] for d in self._ndarrayfield.__gt_domain__.dims
        }
        domain_slice: list[common.NamedRange | common.NamedIndex] = []
        for d, v in named_indices.items():
            if isinstance(v, range):
                domain_slice.append(common.NamedRange(d, common.UnitRange(v.start, v.stop)))
            elif isinstance(v, list):
                assert len(v) == 1  # only 1 sparse dimension is supported
                assert common.is_int_index(
                    v[0]
                )  # derefing a concrete element in a sparse field, not a slice
                domain_slice.append(common.NamedIndex(d, v[0]))
            else:
                assert common.is_int_index(v)
                domain_slice.append(common.NamedIndex(d, v))
        return tuple(domain_slice)

    def field_getitem(self, named_indices: NamedFieldIndices) -> Any:
        return self._ndarrayfield[self._translate_named_indices(named_indices)].as_scalar()

    def field_setitem(self, named_indices: NamedFieldIndices, value: Any):
        if isinstance(self._ndarrayfield, common.MutableField):
            self._ndarrayfield[self._translate_named_indices(named_indices)] = value
        else:
            raise RuntimeError("Assigment into a non-mutable Field is not allowed.")

    @property
    def __gt_origin__(self) -> tuple[int, ...]:
        return self._ndarrayfield.__gt_origin__


def _is_field_axis(axis: Axis) -> TypeGuard[FieldAxis]:
    return isinstance(axis, FieldAxis)


def _is_tuple_axis(axis: Axis) -> TypeGuard[TupleAxis]:
    return axis is None


def _is_sparse_position_entry(
    pos: FieldIndex | SparsePositionEntry,
) -> TypeGuard[SparsePositionEntry]:
    return isinstance(pos, list)


def get_ordered_indices(axes: Iterable[Axis], pos: NamedFieldIndices) -> tuple[FieldIndex, ...]:
    res: list[FieldIndex] = []
    sparse_position_tracker: dict[Tag, int] = {}
    for axis in axes:
        if _is_tuple_axis(axis):
            res.append(slice(None))
        else:
            assert _is_field_axis(axis)
            assert axis.value in pos
            assert isinstance(axis.value, str)
            elem = pos[axis.value]
            if _is_sparse_position_entry(elem):
                sparse_position_tracker.setdefault(axis.value, 0)
                res.append(elem[sparse_position_tracker[axis.value]])
                sparse_position_tracker[axis.value] += 1
            else:
                assert isinstance(elem, (int, np.integer, slice, range))
                res.append(elem)
    return tuple(res)


@overload
def _shift_range(range_or_index: range, offset: int) -> slice: ...


@overload
def _shift_range(range_or_index: common.IntIndex, offset: int) -> common.IntIndex: ...


def _shift_range(range_or_index: range | common.IntIndex, offset: int) -> ArrayIndex:
    if isinstance(range_or_index, range):
        # range_or_index describes a range in the field
        assert range_or_index.step == 1
        return slice(range_or_index.start + offset, range_or_index.stop + offset)
    else:
        assert common.is_int_index(range_or_index)
        return range_or_index + offset


@overload
def _range2slice(r: range) -> slice: ...


@overload
def _range2slice(r: common.IntIndex) -> common.IntIndex: ...


def _range2slice(r: range | common.IntIndex) -> slice | common.IntIndex:
    if isinstance(r, range):
        assert r.start >= 0 and r.stop >= r.start
        return slice(r.start, r.stop)
    return r


def _shift_field_indices(
    ranges_or_indices: tuple[range | common.IntIndex, ...], offsets: tuple[int, ...]
) -> tuple[ArrayIndex, ...]:
    return tuple(
        _range2slice(r) if o == 0 else _shift_range(r, o)
        for r, o in zip(ranges_or_indices, offsets)
    )


def np_as_located_field(
    *axes: common.Dimension, origin: Optional[dict[common.Dimension, int]] = None
) -> Callable[[np.ndarray], common.Field]:
    warnings.warn("`np_as_located_field()` is deprecated, use `gtx.as_field()`", DeprecationWarning)  # noqa: B028 [no-explicit-stacklevel]

    origin = origin or {}

    def _maker(a) -> common.Field:
        if a.ndim != len(axes):
            raise TypeError("'ndarray.ndim' is incompatible with number of given dimensions.")
        ranges = []
        for d, s in zip(axes, a.shape):
            offset = origin.get(d, 0)
            ranges.append(common.UnitRange(-offset, s - offset))

        res = common._field(a, domain=common.Domain(dims=tuple(axes), ranges=tuple(ranges)))
        return res

    return _maker


@dataclasses.dataclass(frozen=True)
class IndexField(common.Field):
    """
    Minimal index field implementation.

    TODO: Improve implementation (e.g. support slicing) and move out of this module.
    """

    _dimension: common.Dimension
    _cur_index: Optional[core_defs.IntegralScalar] = None

    @property
    def __gt_domain__(self) -> common.Domain:
        return self.domain

    @property
    def __gt_origin__(self) -> tuple[int, ...]:
        return (0,)

    @classmethod
    def __gt_builtin_func__(func: Callable, /) -> NoReturn:  # type: ignore[override] # Signature incompatible with supertype # fmt: off
        raise NotImplementedError()

    @property
    def domain(self) -> common.Domain:
        if self._cur_index is None:
            return common.Domain(common.NamedRange(self._dimension, common.UnitRange.infinite()))
        else:
            return common.Domain()

    @property
    def codomain(self) -> type[core_defs.int32]:
        return core_defs.int32

    @property
    def dtype(self) -> core_defs.Int32DType:
        return core_defs.Int32DType()

    @property
    def ndarray(self) -> core_defs.NDArrayObject:
        raise AttributeError("Cannot get 'ndarray' of an infinite 'Field'.")

    def asnumpy(self) -> np.ndarray:
        raise NotImplementedError()

    def as_scalar(self) -> core_defs.IntegralScalar:
        if self.domain.ndim != 0:
            raise ValueError(
                "'as_scalar' is only valid on 0-dimensional 'Field's, got a {self.domain.ndim}-dimensional 'Field'."
            )
        assert self._cur_index is not None
        return self._cur_index

<<<<<<< HEAD
    def remap(
        self,
        index_field: common.ConnectivityField | fbuiltins.FieldOffset,
        *args: common.ConnectivityField | fbuiltins.FieldOffset,
    ) -> common.Field:
=======
    def premap(self, index_field: common.ConnectivityField | fbuiltins.FieldOffset) -> common.Field:
>>>>>>> 70dd7c34
        # TODO can be implemented by constructing and ndarray (but do we know of which kind?)
        raise NotImplementedError()

    def restrict(self, item: common.AnyIndexSpec) -> Self:
        if isinstance(item, Sequence) and all(isinstance(e, common.NamedIndex) for e in item):
            assert isinstance(item[0], common.NamedIndex)  # for mypy errors on multiple lines below
            d, r = item[0]
            assert d == self._dimension
            assert isinstance(r, core_defs.INTEGRAL_TYPES)
            return self.__class__(self._dimension, r)
        # TODO set a domain...
        raise NotImplementedError()

    __call__ = premap
    __getitem__ = restrict

    def __abs__(self) -> common.Field:
        raise NotImplementedError()

    def __neg__(self) -> common.Field:
        raise NotImplementedError()

    def __invert__(self) -> common.Field:
        raise NotImplementedError()

    def __eq__(self, other: Any) -> common.Field:  # type: ignore[override] # mypy wants return `bool`
        raise NotImplementedError()

    def __ne__(self, other: Any) -> common.Field:  # type: ignore[override] # mypy wants return `bool`
        raise NotImplementedError()

    def __add__(self, other: common.Field | core_defs.ScalarT) -> common.Field:
        raise NotImplementedError()

    def __radd__(self, other: common.Field | core_defs.ScalarT) -> common.Field:
        raise NotImplementedError()

    def __sub__(self, other: common.Field | core_defs.ScalarT) -> common.Field:
        raise NotImplementedError()

    def __rsub__(self, other: common.Field | core_defs.ScalarT) -> common.Field:
        raise NotImplementedError()

    def __mul__(self, other: common.Field | core_defs.ScalarT) -> common.Field:
        raise NotImplementedError()

    def __rmul__(self, other: common.Field | core_defs.ScalarT) -> common.Field:
        raise NotImplementedError()

    def __floordiv__(self, other: common.Field | core_defs.ScalarT) -> common.Field:
        raise NotImplementedError()

    def __rfloordiv__(self, other: common.Field | core_defs.ScalarT) -> common.Field:
        raise NotImplementedError()

    def __truediv__(self, other: common.Field | core_defs.ScalarT) -> common.Field:
        raise NotImplementedError()

    def __rtruediv__(self, other: common.Field | core_defs.ScalarT) -> common.Field:
        raise NotImplementedError()

    def __pow__(self, other: common.Field | core_defs.ScalarT) -> common.Field:
        raise NotImplementedError()

    def __and__(self, other: common.Field | core_defs.ScalarT) -> common.Field:
        raise NotImplementedError()

    def __or__(self, other: common.Field | core_defs.ScalarT) -> common.Field:
        raise NotImplementedError()

    def __xor__(self, other: common.Field | core_defs.ScalarT) -> common.Field:
        raise NotImplementedError()


def index_field(axis: common.Dimension) -> common.Field:
    return IndexField(axis)


@dataclasses.dataclass(frozen=True)
class ConstantField(common.Field[Any, core_defs.ScalarT]):
    """
    Minimal constant field implementation.

    TODO: Improve implementation (e.g. support slicing) and move out of this module.
    """

    _value: core_defs.ScalarT

    @property
    def __gt_domain__(self) -> common.Domain:
        return self.domain

    @property
    def __gt_origin__(self) -> tuple[int, ...]:
        return tuple()

    @classmethod
    def __gt_builtin_func__(func: Callable, /) -> NoReturn:  # type: ignore[override] # Signature incompatible with supertype # fmt: off
        raise NotImplementedError()

    @property
    def domain(self) -> common.Domain:
        return common.Domain(dims=(), ranges=())

    @property
    def dtype(self) -> core_defs.DType[core_defs.ScalarT]:
        return core_defs.dtype(type(self._value))

    @property
    def codomain(self) -> type[core_defs.ScalarT]:
        return self.dtype.scalar_type

    @property
    def ndarray(self) -> core_defs.NDArrayObject:
        raise AttributeError("Cannot get 'ndarray' of an infinite 'Field'.")

    def asnumpy(self) -> np.ndarray:
        raise NotImplementedError()

<<<<<<< HEAD
    def remap(
        self,
        index_field: common.ConnectivityField | fbuiltins.FieldOffset,
        *args: common.ConnectivityField | fbuiltins.FieldOffset,
    ) -> common.Field:
=======
    def premap(self, index_field: common.ConnectivityField | fbuiltins.FieldOffset) -> common.Field:
>>>>>>> 70dd7c34
        # TODO can be implemented by constructing and ndarray (but do we know of which kind?)
        raise NotImplementedError()

    def restrict(self, item: common.AnyIndexSpec) -> Self:
        # TODO set a domain...
        return self

    def as_scalar(self) -> core_defs.ScalarT:
        assert self.domain.ndim == 0
        return self._value

    __call__ = premap
    __getitem__ = restrict

    def __abs__(self) -> common.Field:
        raise NotImplementedError()

    def __neg__(self) -> common.Field:
        raise NotImplementedError()

    def __invert__(self) -> common.Field:
        raise NotImplementedError()

    def __eq__(self, other: Any) -> common.Field:  # type: ignore[override] # mypy wants return `bool`
        raise NotImplementedError()

    def __ne__(self, other: Any) -> common.Field:  # type: ignore[override] # mypy wants return `bool`
        raise NotImplementedError()

    def __add__(self, other: common.Field | core_defs.ScalarT) -> common.Field:
        raise NotImplementedError()

    def __radd__(self, other: common.Field | core_defs.ScalarT) -> common.Field:
        raise NotImplementedError()

    def __sub__(self, other: common.Field | core_defs.ScalarT) -> common.Field:
        raise NotImplementedError()

    def __rsub__(self, other: common.Field | core_defs.ScalarT) -> common.Field:
        raise NotImplementedError()

    def __mul__(self, other: common.Field | core_defs.ScalarT) -> common.Field:
        raise NotImplementedError()

    def __rmul__(self, other: common.Field | core_defs.ScalarT) -> common.Field:
        raise NotImplementedError()

    def __floordiv__(self, other: common.Field | core_defs.ScalarT) -> common.Field:
        raise NotImplementedError()

    def __rfloordiv__(self, other: common.Field | core_defs.ScalarT) -> common.Field:
        raise NotImplementedError()

    def __truediv__(self, other: common.Field | core_defs.ScalarT) -> common.Field:
        raise NotImplementedError()

    def __rtruediv__(self, other: common.Field | core_defs.ScalarT) -> common.Field:
        raise NotImplementedError()

    def __pow__(self, other: common.Field | core_defs.ScalarT) -> common.Field:
        raise NotImplementedError()

    def __and__(self, other: common.Field | core_defs.ScalarT) -> common.Field:
        raise NotImplementedError()

    def __or__(self, other: common.Field | core_defs.ScalarT) -> common.Field:
        raise NotImplementedError()

    def __xor__(self, other: common.Field | core_defs.ScalarT) -> common.Field:
        raise NotImplementedError()


def constant_field(value: Any, dtype_like: Optional[core_defs.DTypeLike] = None) -> common.Field:
    if dtype_like is None:
        dtype_like = infer_dtype_like_type(value)
    dtype = core_defs.dtype(dtype_like)
    return ConstantField(dtype.scalar_type(value))


@builtins.shift.register(EMBEDDED)
def shift(*offsets: Union[runtime.Offset, int]) -> Callable[[ItIterator], ItIterator]:
    def impl(it: ItIterator) -> ItIterator:
        return it.shift(*list(o.value if isinstance(o, runtime.Offset) else o for o in offsets))

    return impl


DT = TypeVar("DT")


class _List(tuple, Generic[DT]): ...


@dataclasses.dataclass(frozen=True)
class _ConstList(Generic[DT]):
    value: DT

    def __getitem__(self, _):
        return self.value


@builtins.neighbors.register(EMBEDDED)
def neighbors(offset: runtime.Offset, it: ItIterator) -> _List:
    offset_str = offset.value if isinstance(offset, runtime.Offset) else offset
    assert isinstance(offset_str, str)
    offset_provider = embedded_context.offset_provider.get()
    assert offset_provider is not None
    connectivity = offset_provider[offset_str]
    assert isinstance(connectivity, common.Connectivity)
    return _List(
        shifted.deref()
        for i in range(connectivity.max_neighbors)
        if (shifted := it.shift(offset_str, i)).can_deref()
    )


@builtins.list_get.register(EMBEDDED)
def list_get(i, lst: _List[Optional[DT]]) -> Optional[DT]:
    return lst[i]


@builtins.map_.register(EMBEDDED)
def map_(op):
    def impl_(*lists):
        return _List(map(lambda x: op(*x), zip(*lists)))

    return impl_


@builtins.make_const_list.register(EMBEDDED)
def make_const_list(value):
    return _ConstList(value)


@builtins.reduce.register(EMBEDDED)
def reduce(fun, init):
    def sten(*lists):
        # TODO: assert check_that_all_lists_are_compatible(*lists)
        lst = None
        for cur in lists:
            if isinstance(cur, _List):
                lst = cur
                break
        # we can check a single argument for length,
        # because all arguments share the same pattern
        n = len(lst)
        res = init
        for i in range(n):
            res = fun(res, *(lst[i] for lst in lists))
        return res

    return sten


@dataclasses.dataclass(frozen=True)
class SparseListIterator:
    it: ItIterator
    list_offset: Tag
    offsets: Sequence[OffsetPart] = dataclasses.field(default_factory=list, kw_only=True)

    def deref(self) -> Any:
        offset_provider = embedded_context.offset_provider.get()
        assert offset_provider is not None
        connectivity = offset_provider[self.list_offset]
        assert isinstance(connectivity, common.Connectivity)
        return _List(
            shifted.deref()
            for i in range(connectivity.max_neighbors)
            if (shifted := self.it.shift(*self.offsets, SparseTag(self.list_offset), i)).can_deref()
        )

    def can_deref(self) -> bool:
        return self.it.shift(*self.offsets).can_deref()

    def shift(self, *offsets: OffsetPart) -> SparseListIterator:
        return SparseListIterator(self.it, self.list_offset, offsets=[*offsets, *self.offsets])


@dataclasses.dataclass(frozen=True)
class ScanArgIterator:
    wrapped_iter: ItIterator
    k_pos: int

    def deref(self) -> Any:
        if not self.can_deref():
            return _UNDEFINED
        return self.wrapped_iter.deref()[self.k_pos]

    def can_deref(self) -> bool:
        return self.wrapped_iter.can_deref()

    def shift(self, *offsets: OffsetPart) -> ScanArgIterator:
        return ScanArgIterator(self.wrapped_iter.shift(*offsets), self.k_pos)


def shifted_scan_arg(k_pos: int) -> Callable[[ItIterator], ScanArgIterator]:
    def impl(it: ItIterator) -> ScanArgIterator:
        return ScanArgIterator(it, k_pos=k_pos)  # here we evaluate the full column in every step

    return impl


def is_located_field(field: Any) -> TypeGuard[LocatedField]:
    return isinstance(field, LocatedField)


def is_mutable_located_field(field: Any) -> TypeGuard[MutableLocatedField]:
    return isinstance(field, MutableLocatedField)


def is_tuple_of_field(field) -> bool:
    return isinstance(field, tuple) and all(
        isinstance(f, common.Field) or is_tuple_of_field(f) for f in field
    )


class TupleFieldMeta(type): ...


class TupleField(metaclass=TupleFieldMeta):
    """Allows uniform access to field of tuples and tuple of fields."""

    pass


def _build_tuple_result(field: tuple | LocatedField, named_indices: NamedFieldIndices) -> Any:
    if isinstance(field, tuple):
        return tuple(_build_tuple_result(f, named_indices) for f in field)
    else:
        assert is_located_field(field)
        return field.field_getitem(named_indices)


def _tuple_assign(field: tuple | MutableLocatedField, value: Any, named_indices: NamedFieldIndices):
    if isinstance(field, tuple):
        if len(field) != len(value):
            raise RuntimeError(
                f"Tuple of incompatible size, expected tuple of 'len={len(field)}', got 'len={len(value)}'."
            )
        for f, v in zip(field, value):
            _tuple_assign(f, v, named_indices)
    else:
        assert is_mutable_located_field(field)
        field.field_setitem(named_indices, value)


class TupleOfFields(TupleField):
    def __init__(self, data):
        self.data = data
        self.dims = _get_axes(data)

    def field_getitem(self, named_indices: NamedFieldIndices) -> Any:
        return _build_tuple_result(self.data, named_indices)

    def field_setitem(self, named_indices: NamedFieldIndices, value: Any):
        if not isinstance(value, tuple):
            raise RuntimeError(f"Value needs to be tuple, got '{value}'.")
        _tuple_assign(self.data, value, named_indices)


def as_tuple_field(field: tuple | TupleField) -> TupleField:
    assert is_tuple_of_field(field)
    assert not isinstance(field, TupleField)
    return TupleOfFields(tuple(_wrap_field(f) for f in field))


def _elem_dtype(elem: Any) -> np.dtype:
    if hasattr(elem, "dtype"):
        return elem.dtype
    if isinstance(elem, tuple):
        return np.dtype([(f"f{i}", _elem_dtype(e)) for i, e in enumerate(elem)])
    return np.dtype(type(elem))


@builtins.scan.register(EMBEDDED)
def scan(scan_pass, is_forward: bool, init):
    def impl(*iters: ItIterator):
        column_range = embedded_context.closure_column_range.get().unit_range
        if column_range is None:
            raise RuntimeError("Column range is not defined, cannot scan.")

        sorted_column_range = column_range if is_forward else reversed(column_range)
        state = init
        col = Column(column_range.start, np.zeros(len(column_range), dtype=_elem_dtype(init)))
        for i in sorted_column_range:
            state = scan_pass(state, *map(shifted_scan_arg(i), iters))
            col[i] = state

        return col

    return impl


def _dimension_to_tag(domain: Domain) -> dict[Tag, range]:
    return {k.value if isinstance(k, common.Dimension) else k: v for k, v in domain.items()}


def _validate_domain(domain: Domain, offset_provider: OffsetProvider) -> None:
    if isinstance(domain, runtime.CartesianDomain):
        if any(isinstance(o, common.Connectivity) for o in offset_provider.values()):
            raise RuntimeError(
                "Got a 'CartesianDomain', but found a 'Connectivity' in 'offset_provider', expected 'UnstructuredDomain'."
            )


@runtime.set_at.register(EMBEDDED)
def set_at(expr: common.Field, domain: common.DomainLike, target: common.MutableField) -> None:
    operators._tuple_assign_field(target, expr, common.domain(domain))


def _compute_at_position(
    sten: Callable,
    ins: Sequence[common.Field],
    pos: ConcretePosition,
    column_dimension: Optional[common.Dimension],
) -> Scalar | tuple[Scalar | tuple, ...]:
    ins_iters = list(
        make_in_iterator(
            inp,
            pos,
            column_dimension=column_dimension,
        )
        for inp in ins
    )
    return sten(*ins_iters)


def _extract_column_range(domain) -> common.NamedRange | eve.NothingType:
    if (col_range_placeholder := embedded_context.closure_column_range.get(None)) is not None:
        assert (
            col_range_placeholder.unit_range.is_empty()
        )  # check it's just the placeholder with empty range
        column_axis = col_range_placeholder.dim
        if column_axis is not None and column_axis.value in domain:
            return common.NamedRange(
                column_axis,
                common.UnitRange(domain[column_axis.value].start, domain[column_axis.value].stop),
            )
    return eve.NOTHING


def _structured_dtype_to_typespec(structured_dtype: np.dtype) -> ts.ScalarType | ts.TupleType:
    if structured_dtype.names is None:
        return type_translation.from_dtype(core_defs.dtype(structured_dtype))
    return ts.TupleType(
        types=[
            _structured_dtype_to_typespec(structured_dtype[name]) for name in structured_dtype.names
        ]
    )


def _get_output_type(
    fun: Callable,
    domain_: runtime.CartesianDomain | runtime.UnstructuredDomain,
    args: tuple[Any, ...],
) -> ts.TypeSpec:
    domain = _dimension_to_tag(domain_)
    col_range = _extract_column_range(domain)

    col_dim: Optional[common.Dimension] = None
    if isinstance(col_range, common.NamedRange):
        col_dim = col_range.dim
        del domain[col_range.dim.value]

    # determine dtype by computing result at one point
    pos_in_domain = next(iter(_domain_iterator(domain)))
    with embedded_context.new_context(closure_column_range=col_range) as ctx:
        single_pos_result = ctx.run(_compute_at_position, fun, args, pos_in_domain, col_dim)
    assert single_pos_result is not _UNDEFINED, "Stencil contains an Out-Of-Bound access."
    dtype = _elem_dtype(single_pos_result)
    return _structured_dtype_to_typespec(dtype)


@builtins.as_fieldop.register(EMBEDDED)
def as_fieldop(fun: Callable, domain: runtime.CartesianDomain | runtime.UnstructuredDomain):
    def impl(*args):
        xp = field_utils.get_array_ns(*args)
        type_ = _get_output_type(fun, domain, [promote_scalars(arg) for arg in args])
        out = field_utils.field_from_typespec(type_, common.domain(domain), xp)

        # TODO(havogt): after updating all tests to use the new program,
        # we should get rid of closure and move the implementation to this function
        closure(_dimension_to_tag(domain), fun, out, list(args))
        return out

    return impl


@runtime.closure.register(EMBEDDED)
def closure(
    domain_: Domain,
    sten: Callable[..., Any],
    out,  #: MutableLocatedField,
    ins: list[common.Field | Scalar | tuple[common.Field | Scalar | tuple, ...]],
) -> None:
    assert embedded_context.within_valid_context()
    offset_provider = embedded_context.offset_provider.get()
    _validate_domain(domain_, offset_provider)
    domain: dict[Tag, range] = _dimension_to_tag(domain_)
    if not (isinstance(out, common.Field) or is_tuple_of_field(out)):
        raise TypeError("'Out' needs to be a located field.")

    column_range: common.NamedRange | eve.NothingType = _extract_column_range(domain)

    column_dim = None
    if isinstance(column_range, common.NamedRange):
        column_dim = column_range.dim
        del domain[column_range.dim.value]

    out = as_tuple_field(out) if is_tuple_of_field(out) else _wrap_field(out)
    promoted_ins = [promote_scalars(inp) for inp in ins]

    with embedded_context.new_context(closure_column_range=column_range) as ctx:

        def _iterate():
            for pos in _domain_iterator(domain):
                res = _compute_at_position(sten, promoted_ins, pos, column_dim)

                if column_range is eve.NOTHING:
                    assert _is_concrete_position(pos)
                    out.field_setitem(pos, res)
                else:
                    col_pos = pos.copy()
                    for k in column_range.unit_range:
                        col_pos[column_range.dim.value] = k
                        assert _is_concrete_position(col_pos)
                        out.field_setitem(col_pos, res[k])

        ctx.run(_iterate)


def fendef_embedded(fun: Callable[..., None], *args: Any, **kwargs: Any):
    if "offset_provider" not in kwargs:
        raise RuntimeError("'offset_provider' not provided.")

    context_vars = {"offset_provider": kwargs["offset_provider"]}
    if "column_axis" in kwargs:
        context_vars["closure_column_range"] = common.NamedRange(
            kwargs["column_axis"],
            common.UnitRange(0, 0),  # empty: indicates column operation, will update later
        )

    with embedded_context.new_context(**context_vars) as ctx:
        ctx.run(fun, *args)


runtime.fendef_embedded = fendef_embedded<|MERGE_RESOLUTION|>--- conflicted
+++ resolved
@@ -1153,15 +1153,11 @@
         assert self._cur_index is not None
         return self._cur_index
 
-<<<<<<< HEAD
-    def remap(
+    def premap(
         self,
         index_field: common.ConnectivityField | fbuiltins.FieldOffset,
         *args: common.ConnectivityField | fbuiltins.FieldOffset,
     ) -> common.Field:
-=======
-    def premap(self, index_field: common.ConnectivityField | fbuiltins.FieldOffset) -> common.Field:
->>>>>>> 70dd7c34
         # TODO can be implemented by constructing and ndarray (but do we know of which kind?)
         raise NotImplementedError()
 
@@ -1281,15 +1277,11 @@
     def asnumpy(self) -> np.ndarray:
         raise NotImplementedError()
 
-<<<<<<< HEAD
-    def remap(
+    def premap(
         self,
         index_field: common.ConnectivityField | fbuiltins.FieldOffset,
         *args: common.ConnectivityField | fbuiltins.FieldOffset,
     ) -> common.Field:
-=======
-    def premap(self, index_field: common.ConnectivityField | fbuiltins.FieldOffset) -> common.Field:
->>>>>>> 70dd7c34
         # TODO can be implemented by constructing and ndarray (but do we know of which kind?)
         raise NotImplementedError()
 
