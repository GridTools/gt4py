# GT4Py - GridTools Framework
#
# Copyright (c) 2014-2023, ETH Zurich
# All rights reserved.
#
# This file is part of the GT4Py project and the GridTools framework.
# GT4Py is free software: you can redistribute it and/or modify it under
# the terms of the GNU General Public License as published by the
# Free Software Foundation, either version 3 of the License, or any later
# version. See the LICENSE.txt file at the top-level directory of this
# distribution for a copy of the license or check <https://www.gnu.org/licenses/>.
#
# SPDX-License-Identifier: GPL-3.0-or-later

# TODO(havogt) move public definitions and make this module private

from __future__ import annotations

import abc
import contextvars as cvars
import copy
import dataclasses
import itertools
import math
from typing import (
    Any,
    Callable,
    Generic,
    Iterable,
    Literal,
    Mapping,
    Optional,
    Protocol,
    Sequence,
    SupportsFloat,
    SupportsInt,
    TypeAlias,
    TypeGuard,
    TypeVar,
    Union,
    cast,
    overload,
    runtime_checkable,
)

import numpy as np
import numpy.typing as npt

from gt4py.eve import extended_typing as xtyping
from gt4py.next import common
from gt4py.next.iterator import builtins, runtime


EMBEDDED = "embedded"


# Atoms
Tag: TypeAlias = str
IntIndex: TypeAlias = int | np.integer

ArrayIndex: TypeAlias = slice | IntIndex
ArrayIndexOrIndices: TypeAlias = ArrayIndex | tuple[ArrayIndex, ...]

FieldIndex: TypeAlias = (
    range | slice | IntIndex
)  # A `range` FieldIndex can be negative indicating a relative position with respect to origin, not wrap-around semantics like `slice` TODO(havogt): remove slice here
FieldIndices: TypeAlias = tuple[FieldIndex, ...]
FieldIndexOrIndices: TypeAlias = FieldIndex | FieldIndices

FieldAxis: TypeAlias = (
    common.Dimension | runtime.Offset
)  # TODO Offset should be removed, is sometimes used for sparse dimensions
TupleAxis: TypeAlias = type[None]
Axis: TypeAlias = Union[FieldAxis, TupleAxis]
Scalar: TypeAlias = (
    SupportsInt | SupportsFloat | np.int32 | np.int64 | np.float32 | np.float64 | np.bool_
)


class SparseTag(Tag):
    ...


class NeighborTableOffsetProvider:
    def __init__(
        self,
        table: npt.NDArray,
        origin_axis: common.Dimension,
        neighbor_axis: common.Dimension,
        max_neighbors: int,
        has_skip_values=True,
    ) -> None:
        self.table = table
        self.origin_axis = origin_axis
        self.neighbor_axis = neighbor_axis
        assert not hasattr(table, "shape") or table.shape[1] == max_neighbors
        self.max_neighbors = max_neighbors
        self.has_skip_values = has_skip_values
        self.index_type = table.dtype

    def mapped_index(self, primary: IntIndex, neighbor_idx: IntIndex) -> IntIndex:
        return self.table[(primary, neighbor_idx)]


class StridedNeighborOffsetProvider:
    def __init__(
        self,
        origin_axis: common.Dimension,
        neighbor_axis: common.Dimension,
        max_neighbors: int,
        has_skip_values=True,
    ) -> None:
        self.origin_axis = origin_axis
        self.neighbor_axis = neighbor_axis
        self.max_neighbors = max_neighbors
        self.has_skip_values = has_skip_values
        self.index_type = int

    def mapped_index(self, primary: IntIndex, neighbor_idx: IntIndex) -> IntIndex:
        return primary * self.max_neighbors + neighbor_idx


# Offsets
OffsetPart: TypeAlias = Tag | IntIndex
CompleteOffset: TypeAlias = tuple[Tag, IntIndex]
OffsetProviderElem: TypeAlias = common.Dimension | common.Connectivity
OffsetProvider: TypeAlias = dict[Tag, OffsetProviderElem]

# Positions
SparsePositionEntry = list[int]
IncompleteSparsePositionEntry: TypeAlias = list[Optional[int]]
PositionEntry: TypeAlias = SparsePositionEntry | IntIndex
IncompletePositionEntry: TypeAlias = IncompleteSparsePositionEntry | IntIndex
ConcretePosition: TypeAlias = dict[Tag, PositionEntry]
IncompletePosition: TypeAlias = dict[Tag, IncompletePositionEntry]

Position: TypeAlias = Union[ConcretePosition, IncompletePosition]
#: A ``None`` position flags invalid not-a-neighbor results in neighbor-table lookups
MaybePosition: TypeAlias = Optional[Position]


def is_int_index(p: Any) -> TypeGuard[IntIndex]:
    return isinstance(p, (int, np.integer))


def _tupelize(tup):
    if isinstance(tup, tuple):
        return tup
    else:
        return (tup,)


@runtime_checkable
class ItIterator(Protocol):
    """
    Prototype for the Iterator concept of Iterator IR.

    `ItIterator` to avoid name clashes with `Iterator` from `typing` and `collections.abc`.
    """

    def shift(self, *offsets: OffsetPart) -> ItIterator:
        ...

    def can_deref(self) -> bool:
        ...

    def deref(self) -> Any:
        ...


@runtime_checkable
class LocatedField(Protocol):
    """A field with named dimensions providing read access."""

    @property
    @abc.abstractmethod
    def axes(self) -> tuple[common.Dimension, ...]:
        ...

    # TODO(havogt): define generic Protocol to provide a concrete return type
    @abc.abstractmethod
    def field_getitem(self, indices: FieldIndexOrIndices) -> Any:
        ...


class MutableLocatedField(LocatedField, Protocol):
    """A LocatedField with write access."""

    # TODO(havogt): define generic Protocol to provide a concrete return type
    @abc.abstractmethod
    def field_setitem(self, indices: FieldIndexOrIndices, value: Any) -> None:
        ...


#: Column range used in column mode (`column_axis != None`) in the current closure execution context.
column_range_cvar: cvars.ContextVar[range] = cvars.ContextVar("column_range")
#: Offset provider dict in the current closure execution context.
offset_provider_cvar: cvars.ContextVar[OffsetProvider] = cvars.ContextVar("offset_provider")


class Column(np.lib.mixins.NDArrayOperatorsMixin):
    """Represents a column when executed in column mode (`column_axis != None`).

    Implements `__array_ufunc__` and `__array_function__` to isolate
    and simplify dispatching in iterator ir builtins.
    """

    def __init__(self, kstart: int, data: np.ndarray | Scalar) -> None:
        self.kstart = kstart
        assert isinstance(data, (np.ndarray, Scalar))  # type: ignore # mypy bug #11673
        column_range = column_range_cvar.get()
        self.data = data if isinstance(data, np.ndarray) else np.full(len(column_range), data)

    def __getitem__(self, i: int) -> Any:
        result = self.data[i - self.kstart]
        #  numpy type
        if self.data.dtype.names:
            return tuple(result)
        return result

    def tuple_get(self, i: int) -> Column:
        if self.data.dtype.names:
            return Column(self.kstart, self.data[self.data.dtype.names[i]])
        else:
            return Column(self.kstart, self.data[i, ...])

    def __setitem__(self, i: int, v: Any) -> None:
        self.data[i - self.kstart] = v

    def __array__(self, dtype: Optional[npt.DTypeLike] = None) -> np.ndarray:
        return self.data.astype(dtype, copy=False)

    def _validate_kstart(self, args):
        if wrong_kstarts := (  # noqa: F841 # wrong_kstarts looks unused
            set(arg.kstart for arg in args if isinstance(arg, Column)) - {self.kstart}
        ):
            raise ValueError(
                "Incompatible Column.kstart: it should be '{self.kstart}' but found other values: {wrong_kstarts}"
            )

    def __array_ufunc__(self, ufunc, method, *inputs, **kwargs) -> Column:
        # note:
        # - we allow scalars to silently pass through and be handled correctly by numpy
        # - we let numpy do the checking of compatible shapes
        assert method == "__call__"
        self._validate_kstart(inputs)
        return self.__class__(
            self.kstart,
            ufunc(*(inp.data if isinstance(inp, Column) else inp for inp in inputs), **kwargs),
        )

    def __array_function__(self, func, types, args, kwargs) -> Column:
        # see note in `__array_ufunc__`
        self._validate_kstart(args)
        return self.__class__(
            self.kstart,
            func(*(arg.data if isinstance(arg, Column) else arg for arg in args), **kwargs),
        )


@builtins.deref.register(EMBEDDED)
def deref(it):
    return it.deref()


@builtins.can_deref.register(EMBEDDED)
def can_deref(it):
    return it.can_deref()


@builtins.if_.register(EMBEDDED)
def if_(cond, t, f):
    # ensure someone doesn't accidentally pass an iterator
    assert not hasattr(cond, "shift")
    if any(isinstance(arg, Column) for arg in (cond, t, f)):
        return np.where(cond, t, f)
    return t if cond else f


@builtins.cast_.register(EMBEDDED)
def cast_(obj, new_dtype):
    if isinstance(obj, Column):
        return obj.data.astype(new_dtype.__name__)
    return new_dtype(obj)


@builtins.not_.register(EMBEDDED)
def not_(a):
    if isinstance(a, Column):
        return np.logical_not(a.data)
    return not a


@builtins.and_.register(EMBEDDED)
def and_(a, b):
    if isinstance(a, Column):
        return np.logical_and(a, b)
    return a and b


@builtins.or_.register(EMBEDDED)
def or_(a, b):
    if isinstance(a, Column):
        return np.logical_or(a, b)
    return a or b


@builtins.xor_.register(EMBEDDED)
def xor_(a, b):
    if isinstance(a, Column):
        return np.logical_xor(a, b)
    return a ^ b


@builtins.tuple_get.register(EMBEDDED)
def tuple_get(i, tup):
    if isinstance(tup, Column):
        return tup.tuple_get(i)
    return tup[i]


@builtins.make_tuple.register(EMBEDDED)
def make_tuple(*args):
    if isinstance(args[0], Column):
        assert all(isinstance(arg, Column) for arg in args)
        first = tuple(arg[0] for arg in args)
        col = Column(args[0].kstart, np.zeros(len(_column_range), dtype=_column_dtype(first)))
        col[0] = first
        for i in _column_range[1:]:
            col[i] = tuple(arg[i] for arg in args)
        return col
    return (*args,)


@builtins.lift.register(EMBEDDED)
def lift(stencil):
    def impl(*args):
        class _WrappedIterator:
            def __init__(
                self, stencil, args, *, offsets: Optional[list[OffsetPart]] = None, elem=None
            ) -> None:
                assert not offsets or all(isinstance(o, (int, str)) for o in offsets)
                self.stencil = stencil
                self.args = args
                self.offsets = offsets or []
                self.elem = elem

            # TODO needs to be supported by all iterators that represent tuples
            def __getitem__(self, index):
                return _WrappedIterator(self.stencil, self.args, offsets=self.offsets, elem=index)

            def shift(self, *offsets: OffsetPart):
                return _WrappedIterator(
                    self.stencil, self.args, offsets=[*self.offsets, *offsets], elem=self.elem
                )

            def _shifted_args(self):
                return tuple(map(lambda arg: arg.shift(*self.offsets), self.args))

            def can_deref(self):
                shifted_args = self._shifted_args()
                return all(shifted_arg.can_deref() for shifted_arg in shifted_args)

            def deref(self):
                if not self.can_deref():
                    # this can legally happen in cases like `if_(can_deref(lifted), deref(lifted), 42.)`
                    # because both branches will be eagerly executed
                    return _UNDEFINED

                shifted_args = self._shifted_args()

                if self.elem is None:
                    return self.stencil(*shifted_args)
                else:
                    return self.stencil(*shifted_args)[self.elem]

        return _WrappedIterator(stencil, args)

    return impl


NamedRange: TypeAlias = tuple[Tag | common.Dimension, range]


@builtins.cartesian_domain.register(EMBEDDED)
def cartesian_domain(*args: NamedRange) -> runtime.CartesianDomain:
    return runtime.CartesianDomain(args)


@builtins.unstructured_domain.register(EMBEDDED)
def unstructured_domain(*args: NamedRange) -> runtime.UnstructuredDomain:
    return runtime.UnstructuredDomain(args)


Domain: TypeAlias = (
    runtime.CartesianDomain | runtime.UnstructuredDomain | dict[str | common.Dimension, range]
)


@builtins.named_range.register(EMBEDDED)
def named_range(tag: Tag | common.Dimension, start: int, end: int) -> NamedRange:
    # TODO revisit this pattern after the discussion of 0d-field vs scalar
    if isinstance(start, ConstantField):
        start = start.value
    if isinstance(end, ConstantField):
        end = end.value
    return (tag, range(start, end))


@builtins.minus.register(EMBEDDED)
def minus(first, second):
    return first - second


@builtins.plus.register(EMBEDDED)
def plus(first, second):
    return first + second


@builtins.multiplies.register(EMBEDDED)
def multiplies(first, second):
    return first * second


@builtins.divides.register(EMBEDDED)
def divides(first, second):
    return first / second


@builtins.floordiv.register(EMBEDDED)
def floordiv(first, second):
    return first // second


@builtins.mod.register(EMBEDDED)
def mod(first, second):
    return first % second


@builtins.eq.register(EMBEDDED)
def eq(first, second):
    return first == second


@builtins.greater.register(EMBEDDED)
def greater(first, second):
    return first > second


@builtins.less.register(EMBEDDED)
def less(first, second):
    return first < second


@builtins.less_equal.register(EMBEDDED)
def less_equal(first, second):
    return first <= second


@builtins.greater_equal.register(EMBEDDED)
def greater_equal(first, second):
    return first >= second


@builtins.not_eq.register(EMBEDDED)
def not_eq(first, second):
    return first != second


CompositeOfScalarOrField: TypeAlias = Scalar | LocatedField | tuple["CompositeOfScalarOrField", ...]


def is_dtype_like(t: Any) -> TypeGuard[npt.DTypeLike]:
    return issubclass(t, (np.generic, int, float))


def infer_dtype_like_type(t: Any) -> npt.DTypeLike:
    res = xtyping.infer_type(t)
    assert is_dtype_like(res), res
    return res


def promote_scalars(val: CompositeOfScalarOrField):
    """Given a scalar, field or composite thereof promote all (contained) scalars to fields."""
    if isinstance(val, tuple):
        return tuple(promote_scalars(el) for el in val)
    elif isinstance(val, LocatedField):
        return val
    val_type = infer_dtype_like_type(val)
    if isinstance(val, Scalar):  # type: ignore # mypy bug
        return constant_field(val)
    else:
        raise ValueError(
            f"Expected a `Field` or a number (`float`, `np.int64`, ...), but got {val_type}."
        )


for math_builtin_name in builtins.MATH_BUILTINS:
    python_builtins = {"int": int, "float": float, "bool": bool, "str": str}
    decorator = getattr(builtins, math_builtin_name).register(EMBEDDED)
    impl: Callable
    if math_builtin_name == "gamma":
        # numpy has no gamma function
        impl = np.vectorize(math.gamma)
    elif math_builtin_name in python_builtins:
        # TODO: Should potentially use numpy fixed size types to be consistent
        #   with compiled backends. Currently using Python types to preserve
        #   existing behaviour.
        impl = python_builtins[math_builtin_name]
    else:
        impl = getattr(np, math_builtin_name)
    globals()[math_builtin_name] = decorator(impl)


def _lookup_offset_provider(offset_provider: OffsetProvider, tag: Tag) -> OffsetProviderElem:
    if tag not in offset_provider:
        raise RuntimeError(f"Missing offset provider for `{tag}`")
    return offset_provider[tag]


def _get_connectivity(offset_provider: OffsetProvider, tag: Tag) -> common.Connectivity:
    if not isinstance(
        connectivity := _lookup_offset_provider(offset_provider, tag), common.Connectivity
    ):
        raise RuntimeError(f"Expected a `Connectivity` for `{tag}`")
    return connectivity


def _named_range(axis: str, range_: Iterable[int]) -> Iterable[CompleteOffset]:
    return ((axis, i) for i in range_)


def _domain_iterator(domain: dict[Tag, range]) -> Iterable[Position]:
    return (
        dict(elem)
        for elem in itertools.product(*(_named_range(axis, rang) for axis, rang in domain.items()))
    )


def execute_shift(
    pos: Position, tag: Tag, index: IntIndex, *, offset_provider: OffsetProvider
) -> MaybePosition:
    assert pos is not None
    if isinstance(tag, SparseTag):
        current_entry = pos[tag]
        assert isinstance(current_entry, list)
        new_entry = list(current_entry)
        assert None in new_entry
        assert isinstance(
            index, int
        )  # narrowing to `int` as it's an element of `SparsePositionEntry`
        for i, p in reversed(list(enumerate(new_entry))):
            # first shift applies to the last sparse dimensions of that axis type
            if p is None:
                new_entry[i] = index
                break
        # the assertions above confirm pos is incomplete casting here to avoid duplicating work in a type guard
        return cast(IncompletePosition, pos) | {tag: new_entry}

    assert tag in offset_provider
    offset_implementation = offset_provider[tag]
    if isinstance(offset_implementation, common.Dimension):
        new_pos = copy.copy(pos)
        if is_int_index(value := new_pos[offset_implementation.value]):
            new_pos[offset_implementation.value] = value + index
        else:
            raise AssertionError()
        return new_pos
    else:
        assert isinstance(offset_implementation, common.Connectivity)
        assert offset_implementation.origin_axis.value in pos
        new_pos = pos.copy()
        new_pos.pop(offset_implementation.origin_axis.value)
        cur_index = pos[offset_implementation.origin_axis.value]
        assert is_int_index(cur_index)
        if offset_implementation.mapped_index(cur_index, index) in [
            None,
            -1,
        ]:
            return None
        else:
            new_index = offset_implementation.mapped_index(cur_index, index)
            assert new_index is not None
            new_pos[offset_implementation.neighbor_axis.value] = int(new_index)

        return new_pos

    raise AssertionError("Unknown object in `offset_provider`")


def _is_list_of_complete_offsets(
    complete_offsets: list[tuple[Any, Any]]
) -> TypeGuard[list[CompleteOffset]]:
    return all(
        isinstance(tag, Tag) and isinstance(offset, (int, np.integer))
        for tag, offset in complete_offsets
    )


def group_offsets(*offsets: OffsetPart) -> list[CompleteOffset]:
    assert len(offsets) % 2 == 0
    complete_offsets = [*zip(offsets[::2], offsets[1::2])]
    assert _is_list_of_complete_offsets(
        complete_offsets
    ), f"Invalid sequence of offset parts: {offsets}"
    return complete_offsets


def shift_position(
    pos: MaybePosition, *complete_offsets: CompleteOffset, offset_provider: OffsetProvider
) -> MaybePosition:
    if pos is None:
        return None
    new_pos = pos.copy()
    for tag, index in complete_offsets:
        if (
            shifted_pos := execute_shift(new_pos, tag, index, offset_provider=offset_provider)
        ) is not None:
            new_pos = shifted_pos
        else:
            return None
    return new_pos


class Undefined:
    def __float__(self):
        return np.nan

    @classmethod
    def _setup_math_operations(cls):
        ops = [
            "__add__",
            "__sub__",
            "__mul__",
            "__matmul__",
            "__truediv__",
            "__floordiv__",
            "__mod__",
            "__divmod__",
            "__pow__",
            "__lshift__",
            "__rshift__",
            "__lt__",
            "__le__",
            "__gt__",
            "__ge__",
            "__eq__",
            "__ne__",
            "__and__",
            "__xor__",
            "__or__",
            "__radd__",
            "__rsub__",
            "__rmul__",
            "__rmatmul__",
            "__rtruediv__",
            "__rfloordiv__",
            "__rmod__",
            "__rdivmod__",
            "__rpow__",
            "__rlshift__",
            "__rrshift__",
            "__rand__",
            "__rxor__",
            "__ror__",
            "__neg__",
            "__pos__",
            "__abs__",
            "__invert__",
        ]
        for op in ops:
            setattr(cls, op, lambda self, *args, **kwargs: _UNDEFINED)


Undefined._setup_math_operations()

_UNDEFINED = Undefined()


def _is_concrete_position(pos: Position) -> TypeGuard[ConcretePosition]:
    return all(
        isinstance(v, (int, np.integer))
        or (isinstance(v, list) and all(isinstance(e, (int, np.integer)) for e in v))
        for v in pos.values()
    )


def _get_axes(
    field_or_tuple: LocatedField | tuple,
) -> Sequence[common.Dimension | runtime.Offset]:  # arbitrary nesting of tuples of LocatedField
    return (
        _get_axes(field_or_tuple[0]) if isinstance(field_or_tuple, tuple) else field_or_tuple.axes
    )


def _single_vertical_idx(
    indices: FieldIndices, column_axis_idx: int, column_index: IntIndex
) -> tuple[FieldIndex, ...]:
    transformed = tuple(
        index if i != column_axis_idx else column_index for i, index in enumerate(indices)
    )
    return transformed


@overload
def _make_tuple(
    field_or_tuple: tuple[tuple | LocatedField, ...],  # arbitrary nesting of tuples of LocatedField
    indices: FieldIndices,
    *,
    column_axis: Tag,
) -> tuple[tuple | Column, ...]:
    ...


@overload
def _make_tuple(
    field_or_tuple: tuple[tuple | LocatedField, ...],  # arbitrary nesting of tuples of LocatedField
    indices: FieldIndices,
    *,
    column_axis: Literal[None] = None,
) -> tuple[tuple | npt.DTypeLike, ...]:  # arbitrary nesting
    ...


@overload
def _make_tuple(field_or_tuple: LocatedField, indices: FieldIndices, *, column_axis: Tag) -> Column:
    ...


@overload
def _make_tuple(
    field_or_tuple: LocatedField, indices: FieldIndices, *, column_axis: Literal[None] = None
) -> npt.DTypeLike:
    ...


def _make_tuple(
    field_or_tuple: LocatedField | tuple[tuple | LocatedField, ...],
    indices: FieldIndices,
    *,
    column_axis: Optional[Tag] = None,
) -> Column | npt.DTypeLike | tuple[tuple | Column | npt.DTypeLike, ...]:
    column_range = column_range_cvar.get()
    if isinstance(field_or_tuple, tuple):
        if column_axis is not None:
<<<<<<< HEAD
            assert _column_range
            assert isinstance(indices, Iterable)
=======
            assert column_range
            # construct a Column of tuples
>>>>>>> f0bc756c
            column_axis_idx = _axis_idx(_get_axes(field_or_tuple), column_axis)
            if column_axis_idx is None:
                column_axis_idx = -1  # field doesn't have the column index, e.g. ContantField
            first = tuple(
                _make_tuple(f, _single_vertical_idx(indices, column_axis_idx, column_range.start))
                for f in field_or_tuple
            )
            col = Column(
                column_range.start, np.zeros(len(column_range), dtype=_column_dtype(first))
            )
            col[0] = first
            for i in column_range[1:]:
                col[i] = tuple(
                    _make_tuple(f, _single_vertical_idx(indices, column_axis_idx, i))
                    for f in field_or_tuple
                )
            return col
        else:
            return tuple(_make_tuple(f, indices) for f in field_or_tuple)
    else:
        data = field_or_tuple.field_getitem(indices)
        if column_axis is not None:
            # wraps a vertical slice of an input field into a `Column`
            assert column_range is not None
            return Column(column_range.start, data)
        else:
            return data


def _axis_idx(axes: Sequence[common.Dimension | runtime.Offset], axis: Tag) -> Optional[int]:
    for i, a in enumerate(axes):
        if a.value == axis:
            return i
    return None


@dataclasses.dataclass(frozen=True)
class MDIterator:
    field: LocatedField
    pos: MaybePosition
    column_axis: Optional[Tag] = dataclasses.field(default=None, kw_only=True)

    def shift(self, *offsets: OffsetPart) -> MDIterator:
        complete_offsets = group_offsets(*offsets)
        offset_provider = offset_provider_cvar.get()
        assert offset_provider is not None
        return MDIterator(
            self.field,
            shift_position(self.pos, *complete_offsets, offset_provider=offset_provider),
            column_axis=self.column_axis,
        )

    def can_deref(self) -> bool:
        return self.pos is not None

    def deref(self) -> Any:
        if not self.can_deref():
            # this can legally happen in cases like `if_(can_deref(inp), deref(inp), 42.)`
            # because both branches will be eagerly executed
            return _UNDEFINED

        assert self.pos is not None
        shifted_pos = self.pos.copy()
        axes = _get_axes(self.field)

        if __debug__:
            if not all(axis.value in shifted_pos.keys() for axis in axes if axis is not None):
                raise IndexError("Iterator position doesn't point to valid location for its field.")
        slice_column = dict[Tag, range]()
        column_range = column_range_cvar.get()
        if self.column_axis is not None:
            assert column_range is not None
            k_pos = shifted_pos.pop(self.column_axis)
            assert isinstance(k_pos, int)
            # the following range describes a range in the field
            # (negative values are relative to the origin, not relative to the size)
            slice_column[self.column_axis] = range(k_pos, k_pos + len(column_range))

        assert _is_concrete_position(shifted_pos)
        ordered_indices = get_ordered_indices(
            axes,
            {**shifted_pos, **slice_column},
        )
        return _make_tuple(
            self.field,
            ordered_indices,
            column_axis=self.column_axis,
        )


def _get_sparse_dimensions(axes: Sequence[common.Dimension | runtime.Offset]) -> list[Tag]:
    return [
        cast(Tag, axis.value)  # axis.value is always `str`
        for axis in axes
        if isinstance(axis, runtime.Offset)
        or (isinstance(axis, common.Dimension) and axis.kind == common.DimensionKind.LOCAL)
    ]


def make_in_iterator(
    inp: LocatedField,
    pos: Position,
    *,
    column_axis: Optional[Tag],
) -> ItIterator:
    axes = _get_axes(inp)
    sparse_dimensions = _get_sparse_dimensions(axes)
    new_pos: Position = pos.copy()
    for sparse_dim in set(sparse_dimensions):
        init = [None] * sparse_dimensions.count(sparse_dim)
        new_pos[sparse_dim] = init  # type: ignore[assignment] # looks like mypy is confused
    if column_axis is not None:
        column_range = column_range_cvar.get()
        # if we deal with column stencil the column position is just an offset by which the whole column needs to be shifted
        assert column_range is not None
        new_pos[column_axis] = column_range.start
    it = MDIterator(
        inp,
        new_pos,
        column_axis=column_axis,
    )
    if len(sparse_dimensions) >= 1:
        if len(sparse_dimensions) == 1:
            return SparseListIterator(it, sparse_dimensions[0])
        else:
            raise NotImplementedError(
                f"More than one local dimension is currently not supported, got {sparse_dimensions}"
            )
    else:
        return it


builtins.builtin_dispatch.push_key(EMBEDDED)  # makes embedded the default


class LocatedFieldImpl(MutableLocatedField):
    """A Field with named dimensions/axes."""

    @property
    def axes(self) -> tuple[common.Dimension, ...]:
        return self._axes

    def __init__(
        self,
        getter: Callable[[FieldIndexOrIndices], Any],
        axes: tuple[common.Dimension, ...],
        dtype,
        *,
        setter: Callable[[FieldIndexOrIndices, Any], None],
        array: Callable[[], npt.NDArray],
    ):
        self.getter = getter
        self._axes = axes
        self.setter = setter
        self.array = array
        self.dtype = dtype

    def __getitem__(self, indices: ArrayIndexOrIndices) -> Any:
        return self.array()[indices]

    # TODO in a stable implementation of the Field concept we should make this behavior the default behavior for __getitem__
    def field_getitem(self, indices: FieldIndexOrIndices) -> Any:
        indices = _tupelize(indices)
        return self.getter(indices)

    def __setitem__(self, indices: ArrayIndexOrIndices, value: Any):
        self.array()[indices] = value

    def field_setitem(self, indices: FieldIndexOrIndices, value: Any):
        self.setter(indices, value)

    def __array__(self) -> np.ndarray:
        return self.array()

    @property
    def shape(self):
        if self.array is None:
            raise TypeError("`shape` not supported for this field")
        return self.array().shape


def _is_field_axis(axis: Axis) -> TypeGuard[FieldAxis]:
    return isinstance(axis, FieldAxis)  # type: ignore[misc,arg-type] # see https://github.com/python/mypy/issues/11673


def _is_tuple_axis(axis: Axis) -> TypeGuard[TupleAxis]:
    return axis is None


def _is_sparse_position_entry(
    pos: FieldIndex | SparsePositionEntry,
) -> TypeGuard[SparsePositionEntry]:
    return isinstance(pos, list)


def get_ordered_indices(
    axes: Iterable[Axis], pos: Mapping[Tag, FieldIndex | SparsePositionEntry]
) -> tuple[FieldIndex, ...]:
    res: list[FieldIndex] = []
    sparse_position_tracker: dict[Tag, int] = {}
    for axis in axes:
        if _is_tuple_axis(axis):
            res.append(slice(None))
        else:
            assert _is_field_axis(axis)
            assert axis.value in pos
            assert isinstance(axis.value, str)
            elem = pos[axis.value]
            if _is_sparse_position_entry(elem):
                sparse_position_tracker.setdefault(axis.value, 0)
                res.append(elem[sparse_position_tracker[axis.value]])
                sparse_position_tracker[axis.value] += 1
            else:
                assert isinstance(elem, (int, np.integer, slice, range))
                res.append(elem)
    return tuple(res)


@overload
def _shift_range(range_or_index: range, offset: int) -> slice:
    ...


@overload
def _shift_range(range_or_index: IntIndex, offset: int) -> IntIndex:
    ...


def _shift_range(range_or_index: range | IntIndex, offset: int) -> ArrayIndex:
    if isinstance(range_or_index, range):
        # range_or_index describes a range in the field
        assert range_or_index.step == 1
        return slice(range_or_index.start + offset, range_or_index.stop + offset)
    else:
        assert is_int_index(range_or_index)
        return range_or_index + offset


@overload
def _range2slice(r: range) -> slice:
    ...


@overload
def _range2slice(r: IntIndex) -> IntIndex:
    ...


def _range2slice(r: range | IntIndex) -> slice | IntIndex:
    if isinstance(r, range):
        assert r.start >= 0 and r.stop >= r.start
        return slice(r.start, r.stop)
    return r


def _shift_field_indices(
    ranges_or_indices: tuple[range | IntIndex, ...],
    offsets: tuple[int, ...],
) -> tuple[ArrayIndex, ...]:
    return tuple(
        _range2slice(r) if o == 0 else _shift_range(r, o)
        for r, o in zip(ranges_or_indices, offsets)
    )


def np_as_located_field(
    *axes: common.Dimension, origin: Optional[dict[common.Dimension, int]] = None
) -> Callable[[np.ndarray], LocatedFieldImpl]:
    def _maker(a: np.ndarray) -> LocatedFieldImpl:
        if a.ndim != len(axes):
            raise TypeError("ndarray.ndim incompatible with number of given axes")

        if origin is not None:
            offsets = get_ordered_indices(axes, {k.value: v for k, v in origin.items()})
        else:
            offsets = None

        def setter(indices, value):
            indices = _tupelize(indices)
            a[_shift_field_indices(indices, offsets) if offsets else indices] = value

        def getter(indices):
            return a[_shift_field_indices(indices, offsets) if offsets else indices]

        return LocatedFieldImpl(
            getter,
            axes,
            dtype=a.dtype,
            setter=setter,
            array=a.__array__,
        )

    return _maker


class IndexField(LocatedField):
    def __init__(self, axis: common.Dimension, dtype: npt.DTypeLike) -> None:
        self.axis = axis
        self.dtype = np.dtype(dtype)

    def field_getitem(self, index: FieldIndexOrIndices) -> Any:
        if isinstance(index, int):
            return self.dtype.type(index)
        else:
            assert isinstance(index, tuple) and len(index) == 1 and isinstance(index[0], int)
            return self.dtype.type(index[0])

    @property
    def axes(self) -> tuple[common.Dimension]:
        return (self.axis,)


def index_field(axis: common.Dimension, dtype: npt.DTypeLike = int) -> LocatedField:
    return IndexField(axis, dtype)


class ConstantField(LocatedField):
    def __init__(self, value: Any, dtype: npt.DTypeLike):
        self.value = value
        self.dtype = np.dtype(dtype).type

    def field_getitem(self, _: FieldIndexOrIndices) -> Any:
        return self.dtype(self.value)

    @property
    def axes(self) -> tuple[()]:
        return ()


def constant_field(value: Any, dtype: Optional[npt.DTypeLike] = None) -> LocatedField:
    if dtype is None:
        dtype = infer_dtype_like_type(value)
    return ConstantField(value, dtype)


@builtins.shift.register(EMBEDDED)
def shift(*offsets: Union[runtime.Offset, int]) -> Callable[[ItIterator], ItIterator]:
    def impl(it: ItIterator) -> ItIterator:
        return it.shift(*list(o.value if isinstance(o, runtime.Offset) else o for o in offsets))

    return impl


DT = TypeVar("DT")


class _List(tuple, Generic[DT]):
    ...


@dataclasses.dataclass(frozen=True)
class _ConstList(Generic[DT]):
    value: DT

    def __getitem__(self, _):
        return self.value


@builtins.neighbors.register(EMBEDDED)
def neighbors(offset: runtime.Offset, it: ItIterator) -> _List:
    offset_str = offset.value if isinstance(offset, runtime.Offset) else offset
    assert isinstance(offset_str, str)
    offset_provider = offset_provider_cvar.get()
    assert offset_provider is not None
    connectivity = offset_provider[offset_str]
    assert isinstance(connectivity, common.Connectivity)
    return _List(
        shifted.deref()
        for i in range(connectivity.max_neighbors)
        if (shifted := it.shift(offset_str, i)).can_deref()
    )


@builtins.list_get.register(EMBEDDED)
def list_get(i, lst: _List[Optional[DT]]) -> Optional[DT]:
    return lst[i]


@builtins.map_.register(EMBEDDED)
def map_(op):
    def impl_(*lists):
        return _List(map(lambda x: op(*x), zip(*lists)))

    return impl_


@builtins.make_const_list.register(EMBEDDED)
def make_const_list(value):
    return _ConstList(value)


@builtins.reduce.register(EMBEDDED)
def reduce(fun, init):
    def sten(*lists):
        # TODO: assert check_that_all_lists_are_compatible(*lists)
        lst = None
        for cur in lists:
            if isinstance(cur, _List):
                lst = cur
                break
        # we can check a single argument for length,
        # because all arguments share the same pattern
        n = len(lst)
        res = init
        for i in range(n):
            res = fun(
                res,
                *(lst[i] for lst in lists),
            )
        return res

    return sten


@dataclasses.dataclass(frozen=True)
class SparseListIterator:
    it: ItIterator
    list_offset: Tag
    offsets: Sequence[OffsetPart] = dataclasses.field(default_factory=list, kw_only=True)

    def deref(self) -> Any:
        offset_provider = offset_provider_cvar.get()
        assert offset_provider is not None
        connectivity = offset_provider[self.list_offset]
        assert isinstance(connectivity, common.Connectivity)
        return _List(
            shifted.deref()
            for i in range(connectivity.max_neighbors)
            if (shifted := self.it.shift(*self.offsets, SparseTag(self.list_offset), i)).can_deref()
        )

    def can_deref(self) -> bool:
        return self.it.shift(*self.offsets).can_deref()

    def shift(self, *offsets: OffsetPart) -> SparseListIterator:
        return SparseListIterator(self.it, self.list_offset, offsets=[*offsets, *self.offsets])


@dataclasses.dataclass(frozen=True)
class ColumnDescriptor:
    axis: str
    col_range: range  # TODO(havogt) introduce range type that doesn't have step


@dataclasses.dataclass(frozen=True)
class ScanArgIterator:
    wrapped_iter: ItIterator
    k_pos: int
    offsets: Sequence[OffsetPart] = dataclasses.field(default_factory=list, kw_only=True)

    def deref(self) -> Any:
        if not self.can_deref():
            return _UNDEFINED
        return self.wrapped_iter.deref()[self.k_pos]

    def can_deref(self) -> bool:
        return self.wrapped_iter.can_deref()

    def shift(self, *offsets: OffsetPart) -> ScanArgIterator:
        return ScanArgIterator(self.wrapped_iter, self.k_pos, offsets=[*offsets, *self.offsets])


def shifted_scan_arg(k_pos: int) -> Callable[[ItIterator], ScanArgIterator]:
    def impl(it: ItIterator) -> ScanArgIterator:
        return ScanArgIterator(it, k_pos=k_pos)

    return impl


def is_located_field(field: Any) -> bool:
    return isinstance(field, LocatedField)  # TODO(havogt): avoid isinstance on Protocol


def has_uniform_tuple_element(field) -> bool:
    return field.dtype.fields is not None and all(
        next(iter(field.dtype.fields))[0] == f[0] for f in iter(field.dtype.fields)
    )


def is_tuple_of_field(field) -> bool:
    return isinstance(field, tuple) and all(
        is_located_field(f) or is_tuple_of_field(f) for f in field
    )


def is_field_of_tuple(field) -> bool:
    return is_located_field(field) and has_uniform_tuple_element(field)


def can_be_tuple_field(field) -> bool:
    return is_tuple_of_field(field) or is_field_of_tuple(field)


class TupleFieldMeta(type):
    def __instancecheck__(self, arg):
        return super().__instancecheck__(arg) or is_field_of_tuple(arg)


class TupleField(metaclass=TupleFieldMeta):
    """Allows uniform access to field of tuples and tuple of fields."""

    pass


def _get_axeses(field):
    if isinstance(field, tuple):
        return tuple(itertools.chain(*tuple(_get_axeses(f) for f in field)))
    else:
        assert is_located_field(field)
        return (field.axes,)


def _build_tuple_result(field, indices):
    if isinstance(field, tuple):
        return tuple(_build_tuple_result(f, indices) for f in field)
    else:
        assert is_located_field(field)
        return field[indices]


def _tuple_assign(field, value, indices):
    if isinstance(field, tuple):
        if len(field) != len(value):
            raise RuntimeError(
                f"Tuple of incompatible size, expected tuple of len={len(field)}, got len={len(value)}"
            )
        for f, v in zip(field, value):
            _tuple_assign(f, v, indices)
    else:
        assert is_located_field(field)
        field[indices] = value


class TupleOfFields(TupleField):
    def __init__(self, data):
        if not is_tuple_of_field(data):
            raise TypeError("Can only be instantiated with a tuple of fields")
        self.data = data
        axeses = _get_axeses(data)
        self.axes = axeses[0]

    def field_getitem(self, indices):
        return _build_tuple_result(self.data, indices)

    def field_setitem(self, indices, value):
        if not isinstance(value, tuple):
            raise RuntimeError(f"Value needs to be tuple, got `{value}`.")

        _tuple_assign(self.data, value, indices)


def as_tuple_field(field):
    assert can_be_tuple_field(field)

    if is_tuple_of_field(field):
        return TupleOfFields(field)

    assert isinstance(field, TupleField)  # e.g. field of tuple is already TupleField
    return field


def _column_dtype(elem: Any) -> np.dtype:
    if isinstance(elem, tuple):
        return np.dtype([(f"f{i}", _column_dtype(e)) for i, e in enumerate(elem)])
    else:
        return np.dtype(type(elem))


@builtins.scan.register(EMBEDDED)
def scan(scan_pass, is_forward: bool, init):
    def impl(*iters: ItIterator):
        column_range = column_range_cvar.get()
        if column_range is None:
            raise RuntimeError("Column range is not defined, cannot scan.")

        sorted_column_range = column_range if is_forward else reversed(column_range)
        state = init
        col = Column(column_range.start, np.zeros(len(column_range), dtype=_column_dtype(init)))
        for i in sorted_column_range:
            state = scan_pass(state, *map(shifted_scan_arg(i), iters))
            col[i] = state

        return col

    return impl


def _dimension_to_tag(domain: Domain) -> dict[Tag, range]:
    return {k.value if isinstance(k, common.Dimension) else k: v for k, v in domain.items()}


def _validate_domain(domain: Domain, offset_provider: OffsetProvider) -> None:
    if isinstance(domain, runtime.CartesianDomain):
        if any(isinstance(o, common.Connectivity) for o in offset_provider.values()):
            raise RuntimeError(
                "Got a `CartesianDomain`, but found a `Connectivity` in `offset_provider`, expected `UnstructuredDomain`."
            )


def fendef_embedded(fun: Callable[..., None], *args: Any, **kwargs: Any):
    if "offset_provider" not in kwargs:
        raise RuntimeError("offset_provider not provided")

    offset_provider = kwargs["offset_provider"]

    @runtime.closure.register(EMBEDDED)
    def closure(
        domain_: Domain,
        sten: Callable[..., Any],
        out: MutableLocatedField,
        ins: list[LocatedField],
    ) -> None:
        _validate_domain(domain_, kwargs["offset_provider"])
        domain: dict[Tag, range] = _dimension_to_tag(domain_)
        if not (is_located_field(out) or can_be_tuple_field(out)):
            raise TypeError("Out needs to be a located field.")

        column_range = None
        column: Optional[ColumnDescriptor] = None
        if kwargs.get("column_axis") and kwargs["column_axis"].value in domain:
            column_axis = kwargs["column_axis"]
            column = ColumnDescriptor(column_axis.value, domain[column_axis.value])
            del domain[column_axis.value]

            column_range = column.col_range

        out = as_tuple_field(out) if can_be_tuple_field(out) else out

<<<<<<< HEAD
        for pos in _domain_iterator(domain):
            promoted_ins = [promote_scalars(inp) for inp in ins]
            ins_iters = list(
                make_in_iterator(
                    # TODO(havogt) wrap inp in TupleField?
                    inp,
                    pos,
                    column_axis=column.axis if column else None,
=======
        def _closure_runner():
            # Set context variables before executing the closure
            column_range_cvar.set(column_range)
            offset_provider_cvar.set(offset_provider)

            for pos in _domain_iterator(domain):
                promoted_ins = [promote_scalars(inp) for inp in ins]
                ins_iters = list(
                    make_in_iterator(
                        inp,
                        pos,
                        column_axis=column.axis if column else None,
                    )
                    for inp in promoted_ins
>>>>>>> f0bc756c
                )
                res = sten(*ins_iters)

                if column is None:
                    assert _is_concrete_position(pos)
                    ordered_indices = get_ordered_indices(out.axes, pos)
                    out.field_setitem(ordered_indices, res)
                else:
                    col_pos = pos.copy()
                    for k in column.col_range:
                        col_pos[column.axis] = k
                        assert _is_concrete_position(col_pos)
                        ordered_indices = get_ordered_indices(out.axes, col_pos)
                        out.field_setitem(ordered_indices, res[k])

        ctx = cvars.copy_context()
        ctx.run(_closure_runner)

    fun(*args)


runtime.fendef_embedded = fendef_embedded<|MERGE_RESOLUTION|>--- conflicted
+++ resolved
@@ -322,11 +322,12 @@
 @builtins.make_tuple.register(EMBEDDED)
 def make_tuple(*args):
     if isinstance(args[0], Column):
+        column_range = column_range_cvar.get()
         assert all(isinstance(arg, Column) for arg in args)
         first = tuple(arg[0] for arg in args)
-        col = Column(args[0].kstart, np.zeros(len(_column_range), dtype=_column_dtype(first)))
+        col = Column(args[0].kstart, np.zeros(len(column_range), dtype=_column_dtype(first)))
         col[0] = first
-        for i in _column_range[1:]:
+        for i in column_range[1:]:
             col[i] = tuple(arg[i] for arg in args)
         return col
     return (*args,)
@@ -743,13 +744,9 @@
     column_range = column_range_cvar.get()
     if isinstance(field_or_tuple, tuple):
         if column_axis is not None:
-<<<<<<< HEAD
-            assert _column_range
+            assert column_range
             assert isinstance(indices, Iterable)
-=======
-            assert column_range
             # construct a Column of tuples
->>>>>>> f0bc756c
             column_axis_idx = _axis_idx(_get_axes(field_or_tuple), column_axis)
             if column_axis_idx is None:
                 column_axis_idx = -1  # field doesn't have the column index, e.g. ContantField
@@ -1378,16 +1375,6 @@
 
         out = as_tuple_field(out) if can_be_tuple_field(out) else out
 
-<<<<<<< HEAD
-        for pos in _domain_iterator(domain):
-            promoted_ins = [promote_scalars(inp) for inp in ins]
-            ins_iters = list(
-                make_in_iterator(
-                    # TODO(havogt) wrap inp in TupleField?
-                    inp,
-                    pos,
-                    column_axis=column.axis if column else None,
-=======
         def _closure_runner():
             # Set context variables before executing the closure
             column_range_cvar.set(column_range)
@@ -1397,12 +1384,12 @@
                 promoted_ins = [promote_scalars(inp) for inp in ins]
                 ins_iters = list(
                     make_in_iterator(
+                        # TODO(havogt) wrap inp in TupleField?
                         inp,
                         pos,
                         column_axis=column.axis if column else None,
                     )
                     for inp in promoted_ins
->>>>>>> f0bc756c
                 )
                 res = sten(*ins_iters)
 
