# GT4Py - GridTools Framework
#
# Copyright (c) 2014-2023, ETH Zurich
# All rights reserved.
#
# This file is part of the GT4Py project and the GridTools framework.
# GT4Py is free software: you can redistribute it and/or modify it under
# the terms of the GNU General Public License as published by the
# Free Software Foundation, either version 3 of the License, or any later
# version. See the LICENSE.txt file at the top-level directory of this
# distribution for a copy of the license or check <https://www.gnu.org/licenses/>.
#
# SPDX-License-Identifier: GPL-3.0-or-later

# TODO(havogt) move public definitions and make this module private

from __future__ import annotations

import abc
import copy
import dataclasses
import itertools
import math
import sys
import warnings

import numpy as np
import numpy.typing as npt

from gt4py import eve
from gt4py._core import definitions as core_defs
from gt4py.eve import extended_typing as xtyping
from gt4py.eve.extended_typing import (
    Any,
    Callable,
    Generic,
    Iterable,
    Literal,
    Mapping,
    NoReturn,
    Optional,
    Protocol,
    Self,
    Sequence,
    SupportsFloat,
    SupportsInt,
    TypeAlias,
    TypeGuard,
    TypeVar,
    Union,
    cast,
    overload,
    runtime_checkable,
)
from gt4py.next import common
from gt4py.next.embedded import context as embedded_context, exceptions as embedded_exceptions
from gt4py.next.ffront import fbuiltins
from gt4py.next.iterator import builtins, runtime


EMBEDDED = "embedded"


# Atoms
Tag: TypeAlias = common.Tag

ArrayIndex: TypeAlias = slice | common.IntIndex
ArrayIndexOrIndices: TypeAlias = ArrayIndex | tuple[ArrayIndex, ...]

FieldIndex: TypeAlias = (
    range | slice | common.IntIndex
)  # A `range` FieldIndex can be negative indicating a relative position with respect to origin, not wrap-around semantics like `slice` TODO(havogt): remove slice here
FieldIndices: TypeAlias = tuple[FieldIndex, ...]
FieldIndexOrIndices: TypeAlias = FieldIndex | FieldIndices

FieldAxis: TypeAlias = common.Dimension
TupleAxis: TypeAlias = type[None]
Axis: TypeAlias = Union[FieldAxis, TupleAxis]
Scalar: TypeAlias = (
    SupportsInt | SupportsFloat | np.int32 | np.int64 | np.float32 | np.float64 | np.bool_
)


class SparseTag(Tag): ...


class NeighborTableOffsetProvider:
    def __init__(
        self,
        table: core_defs.NDArrayObject,
        origin_axis: common.Dimension,
        neighbor_axis: common.Dimension,
        max_neighbors: int,
        has_skip_values=True,
    ) -> None:
        self.table = table
        self.origin_axis = origin_axis
        self.neighbor_axis = neighbor_axis
        assert not hasattr(table, "shape") or table.shape[1] == max_neighbors
        self.max_neighbors = max_neighbors
        self.has_skip_values = has_skip_values
        self.index_type = table.dtype

    def mapped_index(
        self, primary: common.IntIndex, neighbor_idx: common.IntIndex
    ) -> common.IntIndex:
        res = self.table[(primary, neighbor_idx)]
        assert common.is_int_index(res)
        return res


class StridedNeighborOffsetProvider:
    def __init__(
        self,
        origin_axis: common.Dimension,
        neighbor_axis: common.Dimension,
        max_neighbors: int,
        has_skip_values=True,
    ) -> None:
        self.origin_axis = origin_axis
        self.neighbor_axis = neighbor_axis
        self.max_neighbors = max_neighbors
        self.has_skip_values = has_skip_values
        self.index_type = int

    def mapped_index(
        self, primary: common.IntIndex, neighbor_idx: common.IntIndex
    ) -> common.IntIndex:
        return primary * self.max_neighbors + neighbor_idx


# Offsets
OffsetPart: TypeAlias = Tag | common.IntIndex
CompleteOffset: TypeAlias = tuple[Tag, common.IntIndex]
OffsetProviderElem: TypeAlias = common.OffsetProviderElem
OffsetProvider: TypeAlias = common.OffsetProvider

# Positions
SparsePositionEntry = list[int]
IncompleteSparsePositionEntry: TypeAlias = list[Optional[int]]
PositionEntry: TypeAlias = SparsePositionEntry | common.IntIndex
IncompletePositionEntry: TypeAlias = IncompleteSparsePositionEntry | common.IntIndex
ConcretePosition: TypeAlias = dict[Tag, PositionEntry]
IncompletePosition: TypeAlias = dict[Tag, IncompletePositionEntry]

Position: TypeAlias = Union[ConcretePosition, IncompletePosition]
#: A ``None`` position flags invalid not-a-neighbor results in neighbor-table lookups
MaybePosition: TypeAlias = Optional[Position]

NamedFieldIndices: TypeAlias = Mapping[Tag, FieldIndex | SparsePositionEntry]


@runtime_checkable
class ItIterator(Protocol):
    """
    Prototype for the Iterator concept of Iterator IR.

    `ItIterator` to avoid name clashes with `Iterator` from `typing` and `collections.abc`.
    """

    def shift(self, *offsets: OffsetPart) -> ItIterator: ...

    def can_deref(self) -> bool: ...

    def deref(self) -> Any: ...


@runtime_checkable
class LocatedField(Protocol):
    """A field with named dimensions providing read access."""

    @property
    @abc.abstractmethod
    def dims(self) -> tuple[common.Dimension, ...]: ...

    # TODO(havogt): define generic Protocol to provide a concrete return type
    @abc.abstractmethod
    def field_getitem(self, indices: NamedFieldIndices) -> Any: ...

    @property
    def __gt_origin__(self) -> tuple[int, ...]:
        return tuple([0] * len(self.dims))


@runtime_checkable
class MutableLocatedField(LocatedField, Protocol):
    """A LocatedField with write access."""

    # TODO(havogt): define generic Protocol to provide a concrete return type
    @abc.abstractmethod
    def field_setitem(self, indices: NamedFieldIndices, value: Any) -> None: ...


class Column(np.lib.mixins.NDArrayOperatorsMixin):
    """Represents a column when executed in column mode (`column_axis != None`).

    Implements `__array_ufunc__` and `__array_function__` to isolate
    and simplify dispatching in iterator ir builtins.
    """

    def __init__(self, kstart: int, data: np.ndarray | Scalar) -> None:
        self.kstart = kstart
        assert isinstance(data, (np.ndarray, Scalar))  # type: ignore # mypy bug #11673
        column_range: common.NamedRange = embedded_context.closure_column_range.get()
        self.data = (
            data if isinstance(data, np.ndarray) else np.full(len(column_range.unit_range), data)
        )

    def __getitem__(self, i: int) -> Any:
        result = self.data[i - self.kstart]
        #  numpy type
        if self.data.dtype.names:
            return tuple(result)
        return result

    def tuple_get(self, i: int) -> Column:
        if self.data.dtype.names:
            return Column(self.kstart, self.data[self.data.dtype.names[i]])
        else:
            return Column(self.kstart, self.data[i, ...])

    def __setitem__(self, i: int, v: Any) -> None:
        self.data[i - self.kstart] = v

    def __array__(self, dtype: Optional[npt.DTypeLike] = None) -> np.ndarray:
        return self.data.astype(dtype, copy=False)

    def _validate_kstart(self, args):
        if wrong_kstarts := (  # noqa: F841 [unused-variable]
            set(arg.kstart for arg in args if isinstance(arg, Column)) - {self.kstart}
        ):
            raise ValueError(
                "Incompatible 'Column.kstart': it should be '{self.kstart}' but found other values: {wrong_kstarts}."
            )

    def __array_ufunc__(self, ufunc, method, *inputs, **kwargs) -> Column:
        # note:
        # - we allow scalars to silently pass through and be handled correctly by numpy
        # - we let numpy do the checking of compatible shapes
        assert method == "__call__"
        self._validate_kstart(inputs)
        return self.__class__(
            self.kstart,
            ufunc(*(inp.data if isinstance(inp, Column) else inp for inp in inputs), **kwargs),
        )

    def __array_function__(self, func, types, args, kwargs) -> Column:
        # see note in `__array_ufunc__`
        self._validate_kstart(args)
        return self.__class__(
            self.kstart,
            func(*(arg.data if isinstance(arg, Column) else arg for arg in args), **kwargs),
        )


@builtins.deref.register(EMBEDDED)
def deref(it):
    return it.deref()


@builtins.can_deref.register(EMBEDDED)
def can_deref(it):
    return it.can_deref()


@builtins.if_.register(EMBEDDED)
def if_(cond, t, f):
    # ensure someone doesn't accidentally pass an iterator
    assert not hasattr(cond, "shift")
    if any(isinstance(arg, Column) for arg in (cond, t, f)):
        return np.where(cond, t, f)
    return t if cond else f


@builtins.cast_.register(EMBEDDED)
def cast_(obj, new_dtype):
    if isinstance(obj, Column):
        return obj.data.astype(new_dtype.__name__)
    return new_dtype(obj)


@builtins.not_.register(EMBEDDED)
def not_(a):
    if isinstance(a, Column):
        return np.logical_not(a.data)
    return not a


@builtins.and_.register(EMBEDDED)
def and_(a, b):
    if isinstance(a, Column):
        return np.logical_and(a, b)
    return a and b


@builtins.or_.register(EMBEDDED)
def or_(a, b):
    if isinstance(a, Column):
        return np.logical_or(a, b)
    return a or b


@builtins.xor_.register(EMBEDDED)
def xor_(a, b):
    if isinstance(a, Column):
        return np.logical_xor(a, b)
    return a ^ b


@builtins.tuple_get.register(EMBEDDED)
def tuple_get(i, tup):
    if isinstance(tup, Column):
        return tup.tuple_get(i)
    return tup[i]


@builtins.make_tuple.register(EMBEDDED)
def make_tuple(*args):
    return (*args,)


@builtins.lift.register(EMBEDDED)
def lift(stencil):
    def impl(*args):
        class _WrappedIterator:
            def __init__(
                self, stencil, args, *, offsets: Optional[list[OffsetPart]] = None, elem=None
            ) -> None:
                assert not offsets or all(isinstance(o, (int, str)) for o in offsets)
                self.stencil = stencil
                self.args = args
                self.offsets = offsets or []
                self.elem = elem

            # TODO needs to be supported by all iterators that represent tuples
            def __getitem__(self, index):
                return _WrappedIterator(self.stencil, self.args, offsets=self.offsets, elem=index)

            def shift(self, *offsets: OffsetPart):
                return _WrappedIterator(
                    self.stencil, self.args, offsets=[*self.offsets, *offsets], elem=self.elem
                )

            def _shifted_args(self):
                return tuple(map(lambda arg: arg.shift(*self.offsets), self.args))

            def can_deref(self):
                shifted_args = self._shifted_args()
                return all(shifted_arg.can_deref() for shifted_arg in shifted_args)

            def deref(self):
                if not self.can_deref():
                    # this can legally happen in cases like `if_(can_deref(lifted), deref(lifted), 42.)`
                    # because both branches will be eagerly executed
                    return _UNDEFINED

                shifted_args = self._shifted_args()

                if self.elem is None:
                    return self.stencil(*shifted_args)
                else:
                    return self.stencil(*shifted_args)[self.elem]

        return _WrappedIterator(stencil, args)

    return impl


NamedRange: TypeAlias = tuple[Tag | common.Dimension, range]


@builtins.cartesian_domain.register(EMBEDDED)
def cartesian_domain(*args: NamedRange) -> runtime.CartesianDomain:
    return runtime.CartesianDomain(args)


@builtins.unstructured_domain.register(EMBEDDED)
def unstructured_domain(*args: NamedRange) -> runtime.UnstructuredDomain:
    return runtime.UnstructuredDomain(args)


Domain: TypeAlias = (
    runtime.CartesianDomain | runtime.UnstructuredDomain | dict[str | common.Dimension, range]
)


@builtins.named_range.register(EMBEDDED)
def named_range(tag: Tag | common.Dimension, start: int, end: int) -> NamedRange:
    # TODO revisit this pattern after the discussion of 0d-field vs scalar
    if isinstance(start, ConstantField):
        start = start.value
    if isinstance(end, ConstantField):
        end = end.value
    return (tag, range(start, end))


@builtins.minus.register(EMBEDDED)
def minus(first, second):
    return first - second


@builtins.plus.register(EMBEDDED)
def plus(first, second):
    return first + second


@builtins.multiplies.register(EMBEDDED)
def multiplies(first, second):
    return first * second


@builtins.divides.register(EMBEDDED)
def divides(first, second):
    return first / second


@builtins.floordiv.register(EMBEDDED)
def floordiv(first, second):
    return first // second


@builtins.mod.register(EMBEDDED)
def mod(first, second):
    return first % second


@builtins.eq.register(EMBEDDED)
def eq(first, second):
    return first == second


@builtins.greater.register(EMBEDDED)
def greater(first, second):
    return first > second


@builtins.less.register(EMBEDDED)
def less(first, second):
    return first < second


@builtins.less_equal.register(EMBEDDED)
def less_equal(first, second):
    return first <= second


@builtins.greater_equal.register(EMBEDDED)
def greater_equal(first, second):
    return first >= second


@builtins.not_eq.register(EMBEDDED)
def not_eq(first, second):
    return first != second


CompositeOfScalarOrField: TypeAlias = Scalar | LocatedField | tuple["CompositeOfScalarOrField", ...]


def is_dtype_like(t: Any) -> TypeGuard[npt.DTypeLike]:
    return issubclass(t, (np.generic, int, float))


def infer_dtype_like_type(t: Any) -> npt.DTypeLike:
    res = xtyping.infer_type(t)
    assert is_dtype_like(res), res
    return res


def promote_scalars(val: CompositeOfScalarOrField):
    """Given a scalar, field or composite thereof promote all (contained) scalars to fields."""
    if isinstance(val, tuple):
        return tuple(promote_scalars(el) for el in val)
    elif isinstance(val, common.Field):
        return val
    val_type = infer_dtype_like_type(val)
    if isinstance(val, Scalar):  # type: ignore # mypy bug
        return constant_field(val)
    else:
        raise ValueError(
            f"Expected a 'Field' or a number ('float', 'np.int64', ...), got '{val_type}'."
        )


for math_builtin_name in builtins.MATH_BUILTINS:
    python_builtins = {"int": int, "float": float, "bool": bool, "str": str}
    decorator = getattr(builtins, math_builtin_name).register(EMBEDDED)
    impl: Callable
    if math_builtin_name == "gamma":
        # numpy has no gamma function
        impl = np.vectorize(math.gamma)
    elif math_builtin_name in python_builtins:
        # TODO: Should potentially use numpy fixed size types to be consistent
        #   with compiled backends. Currently using Python types to preserve
        #   existing behaviour.
        impl = python_builtins[math_builtin_name]
    else:
        impl = getattr(np, math_builtin_name)
    globals()[math_builtin_name] = decorator(impl)


def _named_range(axis: str, range_: Iterable[int]) -> Iterable[CompleteOffset]:
    return ((axis, i) for i in range_)


def _domain_iterator(domain: dict[Tag, range]) -> Iterable[Position]:
    return (
        dict(elem)
        for elem in itertools.product(*(_named_range(axis, rang) for axis, rang in domain.items()))
    )


def execute_shift(
    pos: Position, tag: Tag, index: common.IntIndex, *, offset_provider: OffsetProvider
) -> MaybePosition:
    assert pos is not None
    if isinstance(tag, SparseTag):
        current_entry = pos[tag]
        assert isinstance(current_entry, list)
        new_entry = list(current_entry)
        assert None in new_entry
        assert isinstance(
            index, int
        )  # narrowing to `int` as it's an element of `SparsePositionEntry`
        for i, p in reversed(list(enumerate(new_entry))):
            # first shift applies to the last sparse dimensions of that axis type
            if p is None:
                offset_implementation = offset_provider[tag]
                assert isinstance(offset_implementation, common.Connectivity)
                cur_index = pos[offset_implementation.origin_axis.value]
                assert common.is_int_index(cur_index)
                if offset_implementation.mapped_index(cur_index, index) in [
                    None,
                    common._DEFAULT_SKIP_VALUE,
                ]:
                    return None

                new_entry[i] = index
                break
        # the assertions above confirm pos is incomplete casting here to avoid duplicating work in a type guard
        return cast(IncompletePosition, pos) | {tag: new_entry}

    assert tag in offset_provider
    offset_implementation = offset_provider[tag]
    if isinstance(offset_implementation, common.Dimension):
        new_pos = copy.copy(pos)
        if common.is_int_index(value := new_pos[offset_implementation.value]):
            new_pos[offset_implementation.value] = value + index
        else:
            raise AssertionError()
        return new_pos
    else:
        assert isinstance(offset_implementation, common.Connectivity)
        assert offset_implementation.origin_axis.value in pos
        new_pos = pos.copy()
        new_pos.pop(offset_implementation.origin_axis.value)
        cur_index = pos[offset_implementation.origin_axis.value]
        assert common.is_int_index(cur_index)
        if offset_implementation.mapped_index(cur_index, index) in [
            None,
            common._DEFAULT_SKIP_VALUE,
        ]:
            return None
        else:
            new_index = offset_implementation.mapped_index(cur_index, index)
            assert new_index is not None
            new_pos[offset_implementation.neighbor_axis.value] = int(new_index)

        return new_pos

    raise AssertionError("Unknown object in 'offset_provider'.")


def _is_list_of_complete_offsets(
    complete_offsets: list[tuple[Any, Any]],
) -> TypeGuard[list[CompleteOffset]]:
    return all(
        isinstance(tag, Tag) and isinstance(offset, (int, np.integer))
        for tag, offset in complete_offsets
    )


def group_offsets(*offsets: OffsetPart) -> list[CompleteOffset]:
    assert len(offsets) % 2 == 0
    complete_offsets = [*zip(offsets[::2], offsets[1::2])]
    assert _is_list_of_complete_offsets(
        complete_offsets
    ), f"Invalid sequence of offset parts: {offsets}"
    return complete_offsets


def shift_position(
    pos: MaybePosition, *complete_offsets: CompleteOffset, offset_provider: OffsetProvider
) -> MaybePosition:
    if pos is None:
        return None
    new_pos = pos.copy()
    for tag, index in complete_offsets:
        if (
            shifted_pos := execute_shift(new_pos, tag, index, offset_provider=offset_provider)
        ) is not None:
            new_pos = shifted_pos
        else:
            return None
    return new_pos


class Undefined:
    def __float__(self):
        return np.nan

    def __int__(self):
        return sys.maxsize

    def __repr__(self):
        return "_UNDEFINED"

    @classmethod
    def _setup_math_operations(cls):
        ops = [
            "__add__",
            "__sub__",
            "__mul__",
            "__matmul__",
            "__truediv__",
            "__floordiv__",
            "__mod__",
            "__divmod__",
            "__pow__",
            "__lshift__",
            "__rshift__",
            "__lt__",
            "__le__",
            "__gt__",
            "__ge__",
            "__eq__",
            "__ne__",
            "__and__",
            "__xor__",
            "__or__",
            "__radd__",
            "__rsub__",
            "__rmul__",
            "__rmatmul__",
            "__rtruediv__",
            "__rfloordiv__",
            "__rmod__",
            "__rdivmod__",
            "__rpow__",
            "__rlshift__",
            "__rrshift__",
            "__rand__",
            "__rxor__",
            "__ror__",
            "__neg__",
            "__pos__",
            "__abs__",
            "__invert__",
        ]
        for op in ops:
            setattr(cls, op, lambda self, *args, **kwargs: _UNDEFINED)


Undefined._setup_math_operations()

_UNDEFINED = Undefined()


def _is_concrete_position(pos: Position) -> TypeGuard[ConcretePosition]:
    return all(
        isinstance(v, (int, np.integer))
        or (isinstance(v, list) and all(isinstance(e, (int, np.integer)) for e in v))
        for v in pos.values()
    )


def _get_axes(
    field_or_tuple: LocatedField | tuple,
) -> Sequence[common.Dimension]:  # arbitrary nesting of tuples of LocatedField
    if isinstance(field_or_tuple, tuple):
        first = _get_axes(field_or_tuple[0])
        assert all(first == _get_axes(f) for f in field_or_tuple)
        return first
    else:
        return field_or_tuple.dims


def _single_vertical_idx(
    indices: NamedFieldIndices, column_axis: Tag, column_index: common.IntIndex
) -> NamedFieldIndices:
    transformed = {
        axis: (index if axis != column_axis else index.start + column_index)  # type: ignore[union-attr] # trust me, `index` is range in case of `column_axis` # fmt: off
        for axis, index in indices.items()
    }
    return transformed


@overload
def _make_tuple(
    field_or_tuple: tuple[tuple | LocatedField, ...],  # arbitrary nesting of tuples of Field
    named_indices: NamedFieldIndices,
    *,
    column_axis: Tag,
) -> tuple[tuple | Column, ...]: ...


@overload
def _make_tuple(
    field_or_tuple: tuple[tuple | LocatedField, ...],  # arbitrary nesting of tuples of Field
    named_indices: NamedFieldIndices,
    *,
    column_axis: Literal[None] = None,
) -> tuple[tuple | npt.DTypeLike | Undefined, ...]:  # arbitrary nesting
    ...


@overload
def _make_tuple(
    field_or_tuple: LocatedField, named_indices: NamedFieldIndices, *, column_axis: Tag
) -> Column: ...


@overload
def _make_tuple(
    field_or_tuple: LocatedField,
    named_indices: NamedFieldIndices,
    *,
    column_axis: Literal[None] = None,
) -> npt.DTypeLike | Undefined: ...


def _make_tuple(
    field_or_tuple: LocatedField | tuple[tuple | LocatedField, ...],
    named_indices: NamedFieldIndices,
    *,
    column_axis: Optional[Tag] = None,
) -> Column | npt.DTypeLike | tuple[tuple | Column | npt.DTypeLike | Undefined, ...] | Undefined:
    if column_axis is None:
        if isinstance(field_or_tuple, tuple):
            return tuple(_make_tuple(f, named_indices) for f in field_or_tuple)
        else:
            try:
                data = field_or_tuple.field_getitem(named_indices)
                return data
            except embedded_exceptions.IndexOutOfBounds:
                return _UNDEFINED
    else:
        column_range = embedded_context.closure_column_range.get().unit_range
        assert column_range is not None

        col: list[
            npt.DTypeLike | tuple[tuple | Column | npt.DTypeLike | Undefined, ...] | Undefined
        ] = []
        for i in column_range:
            # we don't know the buffer size, therefore we have to try.
            try:
                col.append(
                    tuple(
                        _make_tuple(
                            f,
                            _single_vertical_idx(
                                named_indices, column_axis, i - column_range.start
                            ),
                        )
                        for f in field_or_tuple
                    )
                    if isinstance(field_or_tuple, tuple)
                    else _make_tuple(
                        field_or_tuple,
                        _single_vertical_idx(named_indices, column_axis, i - column_range.start),
                    )
                )
            except embedded_exceptions.IndexOutOfBounds:
                col.append(_UNDEFINED)

        first = next((v for v in col if v != _UNDEFINED), None)
        if first is None:
            raise RuntimeError(
                "Found 'Undefined' value, this should not happen for a legal program."
            )
        dtype = _column_dtype(first)
        return Column(column_range.start, np.asarray(col, dtype=dtype))


@dataclasses.dataclass(frozen=True)
class MDIterator:
    field: LocatedField | tuple[LocatedField | tuple, ...]  # arbitrary nesting
    pos: MaybePosition
    column_axis: Optional[Tag] = dataclasses.field(default=None, kw_only=True)

    def shift(self, *offsets: OffsetPart) -> MDIterator:
        complete_offsets = group_offsets(*offsets)
        offset_provider = embedded_context.offset_provider.get()
        assert offset_provider is not None
        return MDIterator(
            self.field,
            shift_position(self.pos, *complete_offsets, offset_provider=offset_provider),
            column_axis=self.column_axis,
        )

    def can_deref(self) -> bool:
        return self.pos is not None

    def deref(self) -> Any:
        if not self.can_deref():
            # this can legally happen in cases like `if_(can_deref(inp), deref(inp), 42.)`
            # because both branches will be eagerly executed
            return _UNDEFINED

        assert self.pos is not None
        shifted_pos = self.pos.copy()
        axes = _get_axes(self.field)

        if __debug__:
            if not all(axis.value in shifted_pos.keys() for axis in axes if axis is not None):
                raise IndexError("Iterator position doesn't point to valid location for its field.")
        slice_column = dict[Tag, range]()
<<<<<<< HEAD
        column_range = embedded_context.closure_column_range.get()
=======
>>>>>>> d5d59d2c
        if self.column_axis is not None:
            column_range = embedded_context.closure_column_range.get()
            assert column_range is not None
            k_pos = shifted_pos.pop(self.column_axis)
            assert isinstance(k_pos, int)
            # the following range describes a range in the field
            # (negative values are relative to the origin, not relative to the size)
            slice_column[self.column_axis] = range(k_pos, k_pos + len(column_range.unit_range))

        assert _is_concrete_position(shifted_pos)
        position = {**shifted_pos, **slice_column}
        return _make_tuple(self.field, position, column_axis=self.column_axis)


def _get_sparse_dimensions(axes: Sequence[common.Dimension]) -> list[Tag]:
    return [
        axis.value
        for axis in axes
        if isinstance(axis, common.Dimension) and axis.kind == common.DimensionKind.LOCAL
    ]


def _wrap_field(field: common.Field | tuple) -> NDArrayLocatedFieldWrapper | tuple:
    if isinstance(field, tuple):
        return tuple(_wrap_field(f) for f in field)
    else:
        assert isinstance(field, common.Field)
        return NDArrayLocatedFieldWrapper(field)


def make_in_iterator(
    inp_: common.Field, pos: Position, *, column_axis: Optional[Tag]
) -> ItIterator:
    inp = _wrap_field(inp_)
    axes = _get_axes(inp)
    sparse_dimensions = _get_sparse_dimensions(axes)
    new_pos: Position = pos.copy()
    for sparse_dim in set(sparse_dimensions):
        init = [None] * sparse_dimensions.count(sparse_dim)
        new_pos[sparse_dim] = init  # type: ignore[assignment] # looks like mypy is confused
    if column_axis is not None:
        column_range = embedded_context.closure_column_range.get().unit_range
        # if we deal with column stencil the column position is just an offset by which the whole column needs to be shifted
        assert column_range is not None
        new_pos[column_axis] = column_range.start
    it = MDIterator(inp, new_pos, column_axis=column_axis)
    if len(sparse_dimensions) >= 1:
        if len(sparse_dimensions) == 1:
            return SparseListIterator(it, sparse_dimensions[0])
        else:
            raise NotImplementedError(
                f"More than one local dimension is currently not supported, got {sparse_dimensions}."
            )
    else:
        return it


builtins.builtin_dispatch.push_key(EMBEDDED)  # makes embedded the default


@dataclasses.dataclass(frozen=True)
class NDArrayLocatedFieldWrapper(MutableLocatedField):
    """A temporary helper until we sorted out all Field conventions between frontend and iterator.embedded."""

    _ndarrayfield: common.Field

    @property
    def dims(self) -> tuple[common.Dimension, ...]:
        return self._ndarrayfield.__gt_domain__.dims

    def _translate_named_indices(
        self, _named_indices: NamedFieldIndices
    ) -> common.AbsoluteIndexSequence:
        named_indices: Mapping[common.Dimension, FieldIndex | SparsePositionEntry] = {
            d: _named_indices[d.value] for d in self._ndarrayfield.__gt_domain__.dims
        }
        domain_slice: list[common.NamedRange | common.NamedIndex] = []
        for d, v in named_indices.items():
            if isinstance(v, range):
                domain_slice.append(common.NamedRange(d, common.UnitRange(v.start, v.stop)))
            elif isinstance(v, list):
                assert len(v) == 1  # only 1 sparse dimension is supported
                assert common.is_int_index(
                    v[0]
                )  # derefing a concrete element in a sparse field, not a slice
                domain_slice.append(common.NamedIndex(d, v[0]))
            else:
                assert common.is_int_index(v)
                domain_slice.append(common.NamedIndex(d, v))
        return tuple(domain_slice)

    def field_getitem(self, named_indices: NamedFieldIndices) -> Any:
        return self._ndarrayfield[self._translate_named_indices(named_indices)].as_scalar()

    def field_setitem(self, named_indices: NamedFieldIndices, value: Any):
        if isinstance(self._ndarrayfield, common.MutableField):
            self._ndarrayfield[self._translate_named_indices(named_indices)] = value
        else:
            raise RuntimeError("Assigment into a non-mutable Field is not allowed.")

    @property
    def __gt_origin__(self) -> tuple[int, ...]:
        return self._ndarrayfield.__gt_origin__


def _is_field_axis(axis: Axis) -> TypeGuard[FieldAxis]:
    return isinstance(axis, FieldAxis)


def _is_tuple_axis(axis: Axis) -> TypeGuard[TupleAxis]:
    return axis is None


def _is_sparse_position_entry(
    pos: FieldIndex | SparsePositionEntry,
) -> TypeGuard[SparsePositionEntry]:
    return isinstance(pos, list)


def get_ordered_indices(axes: Iterable[Axis], pos: NamedFieldIndices) -> tuple[FieldIndex, ...]:
    res: list[FieldIndex] = []
    sparse_position_tracker: dict[Tag, int] = {}
    for axis in axes:
        if _is_tuple_axis(axis):
            res.append(slice(None))
        else:
            assert _is_field_axis(axis)
            assert axis.value in pos
            assert isinstance(axis.value, str)
            elem = pos[axis.value]
            if _is_sparse_position_entry(elem):
                sparse_position_tracker.setdefault(axis.value, 0)
                res.append(elem[sparse_position_tracker[axis.value]])
                sparse_position_tracker[axis.value] += 1
            else:
                assert isinstance(elem, (int, np.integer, slice, range))
                res.append(elem)
    return tuple(res)


@overload
def _shift_range(range_or_index: range, offset: int) -> slice: ...


@overload
def _shift_range(range_or_index: common.IntIndex, offset: int) -> common.IntIndex: ...


def _shift_range(range_or_index: range | common.IntIndex, offset: int) -> ArrayIndex:
    if isinstance(range_or_index, range):
        # range_or_index describes a range in the field
        assert range_or_index.step == 1
        return slice(range_or_index.start + offset, range_or_index.stop + offset)
    else:
        assert common.is_int_index(range_or_index)
        return range_or_index + offset


@overload
def _range2slice(r: range) -> slice: ...


@overload
def _range2slice(r: common.IntIndex) -> common.IntIndex: ...


def _range2slice(r: range | common.IntIndex) -> slice | common.IntIndex:
    if isinstance(r, range):
        assert r.start >= 0 and r.stop >= r.start
        return slice(r.start, r.stop)
    return r


def _shift_field_indices(
    ranges_or_indices: tuple[range | common.IntIndex, ...], offsets: tuple[int, ...]
) -> tuple[ArrayIndex, ...]:
    return tuple(
        _range2slice(r) if o == 0 else _shift_range(r, o)
        for r, o in zip(ranges_or_indices, offsets)
    )


def np_as_located_field(
    *axes: common.Dimension, origin: Optional[dict[common.Dimension, int]] = None
) -> Callable[[np.ndarray], common.Field]:
    warnings.warn("`np_as_located_field()` is deprecated, use `gtx.as_field()`", DeprecationWarning)  # noqa: B028 [no-explicit-stacklevel]

    origin = origin or {}

    def _maker(a) -> common.Field:
        if a.ndim != len(axes):
            raise TypeError("'ndarray.ndim' is incompatible with number of given dimensions.")
        ranges = []
        for d, s in zip(axes, a.shape):
            offset = origin.get(d, 0)
            ranges.append(common.UnitRange(-offset, s - offset))

        res = common._field(a, domain=common.Domain(dims=tuple(axes), ranges=tuple(ranges)))
        return res

    return _maker


@dataclasses.dataclass(frozen=True)
class IndexField(common.Field):
    """
    Minimal index field implementation.

    TODO: Improve implementation (e.g. support slicing) and move out of this module.
    """

    _dimension: common.Dimension
    _cur_index: Optional[core_defs.IntegralScalar] = None

    @property
    def __gt_domain__(self) -> common.Domain:
        return self.domain

    @property
    def __gt_origin__(self) -> tuple[int, ...]:
        return (0,)

    @classmethod
    def __gt_builtin_func__(func: Callable, /) -> NoReturn:  # type: ignore[override] # Signature incompatible with supertype # fmt: off
        raise NotImplementedError()

    @property
    def domain(self) -> common.Domain:
        if self._cur_index is None:
            return common.Domain(common.NamedRange(self._dimension, common.UnitRange.infinite()))
        else:
            return common.Domain()

    @property
    def codomain(self) -> type[core_defs.int32]:
        return core_defs.int32

    @property
    def dtype(self) -> core_defs.Int32DType:
        return core_defs.Int32DType()

    @property
    def ndarray(self) -> core_defs.NDArrayObject:
        raise AttributeError("Cannot get 'ndarray' of an infinite 'Field'.")

    def asnumpy(self) -> np.ndarray:
        raise NotImplementedError()

    def as_scalar(self) -> core_defs.IntegralScalar:
        if self.domain.ndim != 0:
            raise ValueError(
                "'as_scalar' is only valid on 0-dimensional 'Field's, got a {self.domain.ndim}-dimensional 'Field'."
            )
        assert self._cur_index is not None
        return self._cur_index

    def remap(self, index_field: common.ConnectivityField | fbuiltins.FieldOffset) -> common.Field:
        # TODO can be implemented by constructing and ndarray (but do we know of which kind?)
        raise NotImplementedError()

    def restrict(self, item: common.AnyIndexSpec) -> Self:
        if isinstance(item, Sequence) and all(isinstance(e, common.NamedIndex) for e in item):
            assert isinstance(item[0], common.NamedIndex)  # for mypy errors on multiple lines below
            d, r = item[0]
            assert d == self._dimension
            assert isinstance(r, core_defs.INTEGRAL_TYPES)
            return self.__class__(self._dimension, r)
        # TODO set a domain...
        raise NotImplementedError()

    __call__ = remap
    __getitem__ = restrict

    def __abs__(self) -> common.Field:
        raise NotImplementedError()

    def __neg__(self) -> common.Field:
        raise NotImplementedError()

    def __invert__(self) -> common.Field:
        raise NotImplementedError()

    def __eq__(self, other: Any) -> common.Field:  # type: ignore[override] # mypy wants return `bool`
        raise NotImplementedError()

    def __ne__(self, other: Any) -> common.Field:  # type: ignore[override] # mypy wants return `bool`
        raise NotImplementedError()

    def __add__(self, other: common.Field | core_defs.ScalarT) -> common.Field:
        raise NotImplementedError()

    def __radd__(self, other: common.Field | core_defs.ScalarT) -> common.Field:
        raise NotImplementedError()

    def __sub__(self, other: common.Field | core_defs.ScalarT) -> common.Field:
        raise NotImplementedError()

    def __rsub__(self, other: common.Field | core_defs.ScalarT) -> common.Field:
        raise NotImplementedError()

    def __mul__(self, other: common.Field | core_defs.ScalarT) -> common.Field:
        raise NotImplementedError()

    def __rmul__(self, other: common.Field | core_defs.ScalarT) -> common.Field:
        raise NotImplementedError()

    def __floordiv__(self, other: common.Field | core_defs.ScalarT) -> common.Field:
        raise NotImplementedError()

    def __rfloordiv__(self, other: common.Field | core_defs.ScalarT) -> common.Field:
        raise NotImplementedError()

    def __truediv__(self, other: common.Field | core_defs.ScalarT) -> common.Field:
        raise NotImplementedError()

    def __rtruediv__(self, other: common.Field | core_defs.ScalarT) -> common.Field:
        raise NotImplementedError()

    def __pow__(self, other: common.Field | core_defs.ScalarT) -> common.Field:
        raise NotImplementedError()

    def __and__(self, other: common.Field | core_defs.ScalarT) -> common.Field:
        raise NotImplementedError()

    def __or__(self, other: common.Field | core_defs.ScalarT) -> common.Field:
        raise NotImplementedError()

    def __xor__(self, other: common.Field | core_defs.ScalarT) -> common.Field:
        raise NotImplementedError()


def index_field(axis: common.Dimension) -> common.Field:
    return IndexField(axis)


@dataclasses.dataclass(frozen=True)
class ConstantField(common.Field[Any, core_defs.ScalarT]):
    """
    Minimal constant field implementation.

    TODO: Improve implementation (e.g. support slicing) and move out of this module.
    """

    _value: core_defs.ScalarT

    @property
    def __gt_domain__(self) -> common.Domain:
        return self.domain

    @property
    def __gt_origin__(self) -> tuple[int, ...]:
        return tuple()

    @classmethod
    def __gt_builtin_func__(func: Callable, /) -> NoReturn:  # type: ignore[override] # Signature incompatible with supertype # fmt: off
        raise NotImplementedError()

    @property
    def domain(self) -> common.Domain:
        return common.Domain(dims=(), ranges=())

    @property
    def dtype(self) -> core_defs.DType[core_defs.ScalarT]:
        return core_defs.dtype(type(self._value))

    @property
    def codomain(self) -> type[core_defs.ScalarT]:
        return self.dtype.scalar_type

    @property
    def ndarray(self) -> core_defs.NDArrayObject:
        raise AttributeError("Cannot get 'ndarray' of an infinite 'Field'.")

    def asnumpy(self) -> np.ndarray:
        raise NotImplementedError()

    def remap(self, index_field: common.ConnectivityField | fbuiltins.FieldOffset) -> common.Field:
        # TODO can be implemented by constructing and ndarray (but do we know of which kind?)
        raise NotImplementedError()

    def restrict(self, item: common.AnyIndexSpec) -> Self:
        # TODO set a domain...
        return self

    def as_scalar(self) -> core_defs.ScalarT:
        assert self.domain.ndim == 0
        return self._value

    __call__ = remap
    __getitem__ = restrict

    def __abs__(self) -> common.Field:
        raise NotImplementedError()

    def __neg__(self) -> common.Field:
        raise NotImplementedError()

    def __invert__(self) -> common.Field:
        raise NotImplementedError()

    def __eq__(self, other: Any) -> common.Field:  # type: ignore[override] # mypy wants return `bool`
        raise NotImplementedError()

    def __ne__(self, other: Any) -> common.Field:  # type: ignore[override] # mypy wants return `bool`
        raise NotImplementedError()

    def __add__(self, other: common.Field | core_defs.ScalarT) -> common.Field:
        raise NotImplementedError()

    def __radd__(self, other: common.Field | core_defs.ScalarT) -> common.Field:
        raise NotImplementedError()

    def __sub__(self, other: common.Field | core_defs.ScalarT) -> common.Field:
        raise NotImplementedError()

    def __rsub__(self, other: common.Field | core_defs.ScalarT) -> common.Field:
        raise NotImplementedError()

    def __mul__(self, other: common.Field | core_defs.ScalarT) -> common.Field:
        raise NotImplementedError()

    def __rmul__(self, other: common.Field | core_defs.ScalarT) -> common.Field:
        raise NotImplementedError()

    def __floordiv__(self, other: common.Field | core_defs.ScalarT) -> common.Field:
        raise NotImplementedError()

    def __rfloordiv__(self, other: common.Field | core_defs.ScalarT) -> common.Field:
        raise NotImplementedError()

    def __truediv__(self, other: common.Field | core_defs.ScalarT) -> common.Field:
        raise NotImplementedError()

    def __rtruediv__(self, other: common.Field | core_defs.ScalarT) -> common.Field:
        raise NotImplementedError()

    def __pow__(self, other: common.Field | core_defs.ScalarT) -> common.Field:
        raise NotImplementedError()

    def __and__(self, other: common.Field | core_defs.ScalarT) -> common.Field:
        raise NotImplementedError()

    def __or__(self, other: common.Field | core_defs.ScalarT) -> common.Field:
        raise NotImplementedError()

    def __xor__(self, other: common.Field | core_defs.ScalarT) -> common.Field:
        raise NotImplementedError()


def constant_field(value: Any, dtype_like: Optional[core_defs.DTypeLike] = None) -> common.Field:
    if dtype_like is None:
        dtype_like = infer_dtype_like_type(value)
    dtype = core_defs.dtype(dtype_like)
    return ConstantField(dtype.scalar_type(value))


@builtins.shift.register(EMBEDDED)
def shift(*offsets: Union[runtime.Offset, int]) -> Callable[[ItIterator], ItIterator]:
    def impl(it: ItIterator) -> ItIterator:
        return it.shift(*list(o.value if isinstance(o, runtime.Offset) else o for o in offsets))

    return impl


DT = TypeVar("DT")


class _List(tuple, Generic[DT]): ...


@dataclasses.dataclass(frozen=True)
class _ConstList(Generic[DT]):
    value: DT

    def __getitem__(self, _):
        return self.value


@builtins.neighbors.register(EMBEDDED)
def neighbors(offset: runtime.Offset, it: ItIterator) -> _List:
    offset_str = offset.value if isinstance(offset, runtime.Offset) else offset
    assert isinstance(offset_str, str)
    offset_provider = embedded_context.offset_provider.get()
    assert offset_provider is not None
    connectivity = offset_provider[offset_str]
    assert isinstance(connectivity, common.Connectivity)
    return _List(
        shifted.deref()
        for i in range(connectivity.max_neighbors)
        if (shifted := it.shift(offset_str, i)).can_deref()
    )


@builtins.list_get.register(EMBEDDED)
def list_get(i, lst: _List[Optional[DT]]) -> Optional[DT]:
    return lst[i]


@builtins.map_.register(EMBEDDED)
def map_(op):
    def impl_(*lists):
        return _List(map(lambda x: op(*x), zip(*lists)))

    return impl_


@builtins.make_const_list.register(EMBEDDED)
def make_const_list(value):
    return _ConstList(value)


@builtins.reduce.register(EMBEDDED)
def reduce(fun, init):
    def sten(*lists):
        # TODO: assert check_that_all_lists_are_compatible(*lists)
        lst = None
        for cur in lists:
            if isinstance(cur, _List):
                lst = cur
                break
        # we can check a single argument for length,
        # because all arguments share the same pattern
        n = len(lst)
        res = init
        for i in range(n):
            res = fun(res, *(lst[i] for lst in lists))
        return res

    return sten


@dataclasses.dataclass(frozen=True)
class SparseListIterator:
    it: ItIterator
    list_offset: Tag
    offsets: Sequence[OffsetPart] = dataclasses.field(default_factory=list, kw_only=True)

    def deref(self) -> Any:
        offset_provider = embedded_context.offset_provider.get()
        assert offset_provider is not None
        connectivity = offset_provider[self.list_offset]
        assert isinstance(connectivity, common.Connectivity)
        return _List(
            shifted.deref()
            for i in range(connectivity.max_neighbors)
            if (shifted := self.it.shift(*self.offsets, SparseTag(self.list_offset), i)).can_deref()
        )

    def can_deref(self) -> bool:
        return self.it.shift(*self.offsets).can_deref()

    def shift(self, *offsets: OffsetPart) -> SparseListIterator:
        return SparseListIterator(self.it, self.list_offset, offsets=[*offsets, *self.offsets])


@dataclasses.dataclass(frozen=True)
class ScanArgIterator:
    wrapped_iter: ItIterator
    k_pos: int

    def deref(self) -> Any:
        if not self.can_deref():
            return _UNDEFINED
        return self.wrapped_iter.deref()[self.k_pos]

    def can_deref(self) -> bool:
        return self.wrapped_iter.can_deref()

    def shift(self, *offsets: OffsetPart) -> ScanArgIterator:
        return ScanArgIterator(self.wrapped_iter.shift(*offsets), self.k_pos)


def shifted_scan_arg(k_pos: int) -> Callable[[ItIterator], ScanArgIterator]:
    def impl(it: ItIterator) -> ScanArgIterator:
        return ScanArgIterator(it, k_pos=k_pos)  # here we evaluate the full column in every step

    return impl


def is_located_field(field: Any) -> TypeGuard[LocatedField]:
    return isinstance(field, LocatedField)


def is_mutable_located_field(field: Any) -> TypeGuard[MutableLocatedField]:
    return isinstance(field, MutableLocatedField)


def is_tuple_of_field(field) -> bool:
    return isinstance(field, tuple) and all(
        isinstance(f, common.Field) or is_tuple_of_field(f) for f in field
    )


class TupleFieldMeta(type): ...


class TupleField(metaclass=TupleFieldMeta):
    """Allows uniform access to field of tuples and tuple of fields."""

    pass


def _build_tuple_result(field: tuple | LocatedField, named_indices: NamedFieldIndices) -> Any:
    if isinstance(field, tuple):
        return tuple(_build_tuple_result(f, named_indices) for f in field)
    else:
        assert is_located_field(field)
        return field.field_getitem(named_indices)


def _tuple_assign(field: tuple | MutableLocatedField, value: Any, named_indices: NamedFieldIndices):
    if isinstance(field, tuple):
        if len(field) != len(value):
            raise RuntimeError(
                f"Tuple of incompatible size, expected tuple of 'len={len(field)}', got 'len={len(value)}'."
            )
        for f, v in zip(field, value):
            _tuple_assign(f, v, named_indices)
    else:
        assert is_mutable_located_field(field)
        field.field_setitem(named_indices, value)


class TupleOfFields(TupleField):
    def __init__(self, data):
        self.data = data
        self.dims = _get_axes(data)

    def field_getitem(self, named_indices: NamedFieldIndices) -> Any:
        return _build_tuple_result(self.data, named_indices)

    def field_setitem(self, named_indices: NamedFieldIndices, value: Any):
        if not isinstance(value, tuple):
            raise RuntimeError(f"Value needs to be tuple, got '{value}'.")
        _tuple_assign(self.data, value, named_indices)


def as_tuple_field(field: tuple | TupleField) -> TupleField:
    assert is_tuple_of_field(field)
    assert not isinstance(field, TupleField)
    return TupleOfFields(tuple(_wrap_field(f) for f in field))


def _column_dtype(elem: Any) -> np.dtype:
    if isinstance(elem, tuple):
        return np.dtype([(f"f{i}", _column_dtype(e)) for i, e in enumerate(elem)])
    else:
        return np.dtype(type(elem))


@builtins.scan.register(EMBEDDED)
def scan(scan_pass, is_forward: bool, init):
    def impl(*iters: ItIterator):
        column_range = embedded_context.closure_column_range.get().unit_range
        if column_range is None:
            raise RuntimeError("Column range is not defined, cannot scan.")

        sorted_column_range = column_range if is_forward else reversed(column_range)
        state = init
        col = Column(column_range.start, np.zeros(len(column_range), dtype=_column_dtype(init)))
        for i in sorted_column_range:
            state = scan_pass(state, *map(shifted_scan_arg(i), iters))
            col[i] = state

        return col

    return impl


def _dimension_to_tag(domain: Domain) -> dict[Tag, range]:
    return {k.value if isinstance(k, common.Dimension) else k: v for k, v in domain.items()}


def _validate_domain(domain: Domain, offset_provider: OffsetProvider) -> None:
    if isinstance(domain, runtime.CartesianDomain):
        if any(isinstance(o, common.Connectivity) for o in offset_provider.values()):
            raise RuntimeError(
                "Got a 'CartesianDomain', but found a 'Connectivity' in 'offset_provider', expected 'UnstructuredDomain'."
            )


<<<<<<< HEAD
@runtime.set_at.register(EMBEDDED)
def set_at(expr, domain, target) -> None:
    # domain is assumed to match the domain of outer apply stencil / fields
    if callable(expr):  # lazy apply stencil #TODO check
        expr(target, lazy_domain=domain)


@builtins.as_fieldop.register(EMBEDDED)
def as_fieldop(fun, *, domain=None):
    def impl(*args, **kwargs):
        new_domain = None
        # if common.is_domain_like(domain):
        new_domain = domain
        # else:
        #     assert callable(domain)
        #     new_domain = domain(*args, **kwargs)

        # TODO this only works if the as_fieldop is directly in set_at
        # for the clean solution we need to pre-allocate the result buffer (see strategy for scan in field_view embedded)
        def lazy_as_fieldop(out, *, lazy_domain=None):
            if new_domain is None:
                assert lazy_domain is not None
                domain = lazy_domain
            else:
                domain = new_domain

            closure(
                # cartesian_domain(
                #     *(named_range(d, start, stop) for d, (start, stop) in domain.items())
                # ),
                domain,
                fun,
                out,
                list(args),  # TODO kwargs
            )
            return out

        return lazy_as_fieldop

    return impl


=======
>>>>>>> d5d59d2c
@runtime.closure.register(EMBEDDED)
def closure(
    domain_: Domain,
    sten: Callable[..., Any],
    out,  #: MutableLocatedField,
    ins: list[common.Field],
) -> None:
<<<<<<< HEAD
=======
    assert embedded_context.within_valid_context()
>>>>>>> d5d59d2c
    offset_provider = embedded_context.offset_provider.get()
    _validate_domain(domain_, offset_provider)
    domain: dict[Tag, range] = _dimension_to_tag(domain_)
    if not (isinstance(out, common.Field) or is_tuple_of_field(out)):
        raise TypeError("'Out' needs to be a located field.")

<<<<<<< HEAD
    new_context: dict[str, Any] = {"offset_provider": offset_provider}

    column: Optional[ColumnDescriptor] = None
    column_range: Optional[common.NamedRange] = None
=======
    column_range: common.NamedRange | eve.NothingType = eve.NOTHING
>>>>>>> d5d59d2c
    if (col_range_placeholder := embedded_context.closure_column_range.get(None)) is not None:
        assert (
            col_range_placeholder.unit_range.is_empty()
        )  # check it's just the placeholder with empty range
        column_axis = col_range_placeholder.dim
        if column_axis is not None and column_axis.value in domain:
<<<<<<< HEAD
            column = ColumnDescriptor(column_axis.value, domain[column_axis.value])
            del domain[column_axis.value]

=======
>>>>>>> d5d59d2c
            column_range = common.NamedRange(
                column_axis,
                common.UnitRange(domain[column_axis.value].start, domain[column_axis.value].stop),
            )
            del domain[column_axis.value]

<<<<<<< HEAD
    new_context["closure_column_range"] = column_range

    out = as_tuple_field(out) if is_tuple_of_field(out) else _wrap_field(out)

    with embedded_context.new_context(**new_context) as ctx:
=======
    out = as_tuple_field(out) if is_tuple_of_field(out) else _wrap_field(out)

    with embedded_context.new_context(closure_column_range=column_range) as ctx:
>>>>>>> d5d59d2c

        def _iterate():
            for pos in _domain_iterator(domain):
                promoted_ins = [promote_scalars(inp) for inp in ins]
                ins_iters = list(
                    make_in_iterator(
                        inp,
                        pos,
                        column_axis=column_range.dim.value
                        if column_range is not eve.NOTHING
                        else None,
                    )
                    for inp in promoted_ins
                )
                res = sten(*ins_iters)

                if column_range is eve.NOTHING:
                    assert _is_concrete_position(pos)
                    out.field_setitem(pos, res)
                else:
                    col_pos = pos.copy()
                    for k in column_range.unit_range:
                        col_pos[column_range.dim.value] = k
                        assert _is_concrete_position(col_pos)
                        out.field_setitem(col_pos, res[k])

        ctx.run(_iterate)


def fendef_embedded(fun: Callable[..., None], *args: Any, **kwargs: Any):
    if "offset_provider" not in kwargs:
        raise RuntimeError("'offset_provider' not provided.")

    context_vars = {"offset_provider": kwargs["offset_provider"]}
    if "column_axis" in kwargs:
        context_vars["closure_column_range"] = common.NamedRange(
            kwargs["column_axis"],
            common.UnitRange(0, 0),  # empty: indicates column operation, will update later
        )

    with embedded_context.new_context(**context_vars) as ctx:
        ctx.run(fun, *args)


runtime.fendef_embedded = fendef_embedded<|MERGE_RESOLUTION|>--- conflicted
+++ resolved
@@ -815,10 +815,6 @@
             if not all(axis.value in shifted_pos.keys() for axis in axes if axis is not None):
                 raise IndexError("Iterator position doesn't point to valid location for its field.")
         slice_column = dict[Tag, range]()
-<<<<<<< HEAD
-        column_range = embedded_context.closure_column_range.get()
-=======
->>>>>>> d5d59d2c
         if self.column_axis is not None:
             column_range = embedded_context.closure_column_range.get()
             assert column_range is not None
@@ -1500,7 +1496,6 @@
             )
 
 
-<<<<<<< HEAD
 @runtime.set_at.register(EMBEDDED)
 def set_at(expr, domain, target) -> None:
     # domain is assumed to match the domain of outer apply stencil / fields
@@ -1543,8 +1538,6 @@
     return impl
 
 
-=======
->>>>>>> d5d59d2c
 @runtime.closure.register(EMBEDDED)
 def closure(
     domain_: Domain,
@@ -1552,53 +1545,29 @@
     out,  #: MutableLocatedField,
     ins: list[common.Field],
 ) -> None:
-<<<<<<< HEAD
-=======
     assert embedded_context.within_valid_context()
->>>>>>> d5d59d2c
     offset_provider = embedded_context.offset_provider.get()
     _validate_domain(domain_, offset_provider)
     domain: dict[Tag, range] = _dimension_to_tag(domain_)
     if not (isinstance(out, common.Field) or is_tuple_of_field(out)):
         raise TypeError("'Out' needs to be a located field.")
 
-<<<<<<< HEAD
-    new_context: dict[str, Any] = {"offset_provider": offset_provider}
-
-    column: Optional[ColumnDescriptor] = None
-    column_range: Optional[common.NamedRange] = None
-=======
     column_range: common.NamedRange | eve.NothingType = eve.NOTHING
->>>>>>> d5d59d2c
     if (col_range_placeholder := embedded_context.closure_column_range.get(None)) is not None:
         assert (
             col_range_placeholder.unit_range.is_empty()
         )  # check it's just the placeholder with empty range
         column_axis = col_range_placeholder.dim
         if column_axis is not None and column_axis.value in domain:
-<<<<<<< HEAD
-            column = ColumnDescriptor(column_axis.value, domain[column_axis.value])
-            del domain[column_axis.value]
-
-=======
->>>>>>> d5d59d2c
             column_range = common.NamedRange(
                 column_axis,
                 common.UnitRange(domain[column_axis.value].start, domain[column_axis.value].stop),
             )
             del domain[column_axis.value]
 
-<<<<<<< HEAD
-    new_context["closure_column_range"] = column_range
-
     out = as_tuple_field(out) if is_tuple_of_field(out) else _wrap_field(out)
 
-    with embedded_context.new_context(**new_context) as ctx:
-=======
-    out = as_tuple_field(out) if is_tuple_of_field(out) else _wrap_field(out)
-
     with embedded_context.new_context(closure_column_range=column_range) as ctx:
->>>>>>> d5d59d2c
 
         def _iterate():
             for pos in _domain_iterator(domain):
