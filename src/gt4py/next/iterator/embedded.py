--- conflicted
+++ resolved
@@ -1099,7 +1099,6 @@
     def __neg__(self) -> common.Field:
         raise NotImplementedError()
 
-<<<<<<< HEAD
     def __add__(self, other: common.Field | core_defs.ScalarT) -> common.Field:
         raise NotImplementedError()
 
@@ -1134,10 +1133,7 @@
         raise NotImplementedError()
 
 
-def index_field(axis: common.Dimension, dtype: npt.DTypeLike = int) -> common.Field:
-=======
-def index_field(axis: common.Dimension, dtype: npt.DTypeLike = np.int32) -> LocatedField:
->>>>>>> 1717d3c2
+def index_field(axis: common.Dimension, dtype: npt.DTypeLike = np.int32) -> common.Field:
     return IndexField(axis, dtype)
 
 
