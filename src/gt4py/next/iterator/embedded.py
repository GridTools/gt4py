# GT4Py - GridTools Framework
#
# Copyright (c) 2014-2023, ETH Zurich
# All rights reserved.
#
# This file is part of the GT4Py project and the GridTools framework.
# GT4Py is free software: you can redistribute it and/or modify it under
# the terms of the GNU General Public License as published by the
# Free Software Foundation, either version 3 of the License, or any later
# version. See the LICENSE.txt file at the top-level directory of this
# distribution for a copy of the license or check <https://www.gnu.org/licenses/>.
#
# SPDX-License-Identifier: GPL-3.0-or-later

# TODO(havogt) move public definitions and make this module private

from __future__ import annotations

import abc
import contextvars as cvars
import copy
import dataclasses
import itertools
import math
import sys
import warnings

import numpy as np
import numpy.typing as npt

from gt4py._core import definitions as core_defs
from gt4py.eve import extended_typing as xtyping
from gt4py.eve.extended_typing import (
    Any,
    Callable,
    Generic,
    Iterable,
    Literal,
    Mapping,
    NoReturn,
    Optional,
    Protocol,
    Self,
    Sequence,
    SupportsFloat,
    SupportsInt,
    TypeAlias,
    TypeGuard,
    TypeVar,
    Union,
    cast,
    overload,
    runtime_checkable,
)
from gt4py.next import common, embedded as next_embedded
from gt4py.next.embedded import exceptions as embedded_exceptions
from gt4py.next.ffront import fbuiltins
from gt4py.next.iterator import builtins, runtime


EMBEDDED = "embedded"


# Atoms
Tag: TypeAlias = common.Tag

ArrayIndex: TypeAlias = slice | common.IntIndex
ArrayIndexOrIndices: TypeAlias = ArrayIndex | tuple[ArrayIndex, ...]

FieldIndex: TypeAlias = (
    range | slice | common.IntIndex
)  # A `range` FieldIndex can be negative indicating a relative position with respect to origin, not wrap-around semantics like `slice` TODO(havogt): remove slice here
FieldIndices: TypeAlias = tuple[FieldIndex, ...]
FieldIndexOrIndices: TypeAlias = FieldIndex | FieldIndices

FieldAxis: TypeAlias = common.Dimension
TupleAxis: TypeAlias = type[None]
Axis: TypeAlias = Union[FieldAxis, TupleAxis]
Scalar: TypeAlias = (
    SupportsInt | SupportsFloat | np.int32 | np.int64 | np.float32 | np.float64 | np.bool_
)


class SparseTag(Tag): ...


class NeighborTableOffsetProvider:
    def __init__(
        self,
        table: core_defs.NDArrayObject,
        origin_axis: common.Dimension,
        neighbor_axis: common.Dimension,
        max_neighbors: int,
        has_skip_values=True,
    ) -> None:
        self.table = table
        self.origin_axis = origin_axis
        self.neighbor_axis = neighbor_axis
        assert not hasattr(table, "shape") or table.shape[1] == max_neighbors
        self.max_neighbors = max_neighbors
        self.has_skip_values = has_skip_values
        self.index_type = table.dtype

    def mapped_index(
        self, primary: common.IntIndex, neighbor_idx: common.IntIndex
    ) -> common.IntIndex:
        res = self.table[(primary, neighbor_idx)]
        assert common.is_int_index(res)
        return res


class StridedNeighborOffsetProvider:
    def __init__(
        self,
        origin_axis: common.Dimension,
        neighbor_axis: common.Dimension,
        max_neighbors: int,
        has_skip_values=True,
    ) -> None:
        self.origin_axis = origin_axis
        self.neighbor_axis = neighbor_axis
        self.max_neighbors = max_neighbors
        self.has_skip_values = has_skip_values
        self.index_type = int

    def mapped_index(
        self, primary: common.IntIndex, neighbor_idx: common.IntIndex
    ) -> common.IntIndex:
        return primary * self.max_neighbors + neighbor_idx


# Offsets
OffsetPart: TypeAlias = Tag | common.IntIndex
CompleteOffset: TypeAlias = tuple[Tag, common.IntIndex]
OffsetProviderElem: TypeAlias = common.OffsetProviderElem
OffsetProvider: TypeAlias = common.OffsetProvider

# Positions
SparsePositionEntry = list[int]
IncompleteSparsePositionEntry: TypeAlias = list[Optional[int]]
PositionEntry: TypeAlias = SparsePositionEntry | common.IntIndex
IncompletePositionEntry: TypeAlias = IncompleteSparsePositionEntry | common.IntIndex
ConcretePosition: TypeAlias = dict[Tag, PositionEntry]
IncompletePosition: TypeAlias = dict[Tag, IncompletePositionEntry]

Position: TypeAlias = Union[ConcretePosition, IncompletePosition]
#: A ``None`` position flags invalid not-a-neighbor results in neighbor-table lookups
MaybePosition: TypeAlias = Optional[Position]

NamedFieldIndices: TypeAlias = Mapping[Tag, FieldIndex | SparsePositionEntry]


@runtime_checkable
class ItIterator(Protocol):
    """
    Prototype for the Iterator concept of Iterator IR.

    `ItIterator` to avoid name clashes with `Iterator` from `typing` and `collections.abc`.
    """

    def shift(self, *offsets: OffsetPart) -> ItIterator: ...

    def can_deref(self) -> bool: ...

    def deref(self) -> Any: ...


@runtime_checkable
class LocatedField(Protocol):
    """A field with named dimensions providing read access."""

    @property
    @abc.abstractmethod
    def dims(self) -> tuple[common.Dimension, ...]: ...

    # TODO(havogt): define generic Protocol to provide a concrete return type
    @abc.abstractmethod
    def field_getitem(self, indices: NamedFieldIndices) -> Any: ...

    @property
    def __gt_origin__(self) -> tuple[int, ...]:
        return tuple([0] * len(self.dims))


@runtime_checkable
class MutableLocatedField(LocatedField, Protocol):
    """A LocatedField with write access."""

    # TODO(havogt): define generic Protocol to provide a concrete return type
    @abc.abstractmethod
    def field_setitem(self, indices: NamedFieldIndices, value: Any) -> None: ...


#: Column range used in column mode (`column_axis != None`) in the current closure execution context.
column_range_cvar: cvars.ContextVar[common.NamedRange] = next_embedded.context.closure_column_range
#: Offset provider dict in the current closure execution context.
offset_provider_cvar: cvars.ContextVar[OffsetProvider] = next_embedded.context.offset_provider


class Column(np.lib.mixins.NDArrayOperatorsMixin):
    """Represents a column when executed in column mode (`column_axis != None`).

    Implements `__array_ufunc__` and `__array_function__` to isolate
    and simplify dispatching in iterator ir builtins.
    """

    def __init__(self, kstart: int, data: np.ndarray | Scalar) -> None:
        self.kstart = kstart
        assert isinstance(data, (np.ndarray, Scalar))  # type: ignore # mypy bug #11673
        column_range: common.NamedRange = column_range_cvar.get()
        self.data = (
            data if isinstance(data, np.ndarray) else np.full(len(column_range.unit_range), data)
        )

    def __getitem__(self, i: int) -> Any:
        result = self.data[i - self.kstart]
        #  numpy type
        if self.data.dtype.names:
            return tuple(result)
        return result

    def tuple_get(self, i: int) -> Column:
        if self.data.dtype.names:
            return Column(self.kstart, self.data[self.data.dtype.names[i]])
        else:
            return Column(self.kstart, self.data[i, ...])

    def __setitem__(self, i: int, v: Any) -> None:
        self.data[i - self.kstart] = v

    def __array__(self, dtype: Optional[npt.DTypeLike] = None) -> np.ndarray:
        return self.data.astype(dtype, copy=False)

    def _validate_kstart(self, args):
        if wrong_kstarts := (  # noqa: F841 [unused-variable]
            set(arg.kstart for arg in args if isinstance(arg, Column)) - {self.kstart}
        ):
            raise ValueError(
                "Incompatible 'Column.kstart': it should be '{self.kstart}' but found other values: {wrong_kstarts}."
            )

    def __array_ufunc__(self, ufunc, method, *inputs, **kwargs) -> Column:
        # note:
        # - we allow scalars to silently pass through and be handled correctly by numpy
        # - we let numpy do the checking of compatible shapes
        assert method == "__call__"
        self._validate_kstart(inputs)
        return self.__class__(
            self.kstart,
            ufunc(*(inp.data if isinstance(inp, Column) else inp for inp in inputs), **kwargs),
        )

    def __array_function__(self, func, types, args, kwargs) -> Column:
        # see note in `__array_ufunc__`
        self._validate_kstart(args)
        return self.__class__(
            self.kstart,
            func(*(arg.data if isinstance(arg, Column) else arg for arg in args), **kwargs),
        )


@builtins.deref.register(EMBEDDED)
def deref(it):
    return it.deref()


@builtins.can_deref.register(EMBEDDED)
def can_deref(it):
    return it.can_deref()


@builtins.if_.register(EMBEDDED)
def if_(cond, t, f):
    # ensure someone doesn't accidentally pass an iterator
    assert not hasattr(cond, "shift")
    if any(isinstance(arg, Column) for arg in (cond, t, f)):
        return np.where(cond, t, f)
    return t if cond else f


@builtins.cast_.register(EMBEDDED)
def cast_(obj, new_dtype):
    if isinstance(obj, Column):
        return obj.data.astype(new_dtype.__name__)
    return new_dtype(obj)


@builtins.not_.register(EMBEDDED)
def not_(a):
    if isinstance(a, Column):
        return np.logical_not(a.data)
    return not a


@builtins.and_.register(EMBEDDED)
def and_(a, b):
    if isinstance(a, Column):
        return np.logical_and(a, b)
    return a and b


@builtins.or_.register(EMBEDDED)
def or_(a, b):
    if isinstance(a, Column):
        return np.logical_or(a, b)
    return a or b


@builtins.xor_.register(EMBEDDED)
def xor_(a, b):
    if isinstance(a, Column):
        return np.logical_xor(a, b)
    return a ^ b


@builtins.tuple_get.register(EMBEDDED)
def tuple_get(i, tup):
    if isinstance(tup, Column):
        return tup.tuple_get(i)
    return tup[i]


@builtins.make_tuple.register(EMBEDDED)
def make_tuple(*args):
    return (*args,)


@builtins.lift.register(EMBEDDED)
def lift(stencil):
    def impl(*args):
        class _WrappedIterator:
            def __init__(
                self, stencil, args, *, offsets: Optional[list[OffsetPart]] = None, elem=None
            ) -> None:
                assert not offsets or all(isinstance(o, (int, str)) for o in offsets)
                self.stencil = stencil
                self.args = args
                self.offsets = offsets or []
                self.elem = elem

            # TODO needs to be supported by all iterators that represent tuples
            def __getitem__(self, index):
                return _WrappedIterator(self.stencil, self.args, offsets=self.offsets, elem=index)

            def shift(self, *offsets: OffsetPart):
                return _WrappedIterator(
                    self.stencil, self.args, offsets=[*self.offsets, *offsets], elem=self.elem
                )

            def _shifted_args(self):
                return tuple(map(lambda arg: arg.shift(*self.offsets), self.args))

            def can_deref(self):
                shifted_args = self._shifted_args()
                return all(shifted_arg.can_deref() for shifted_arg in shifted_args)

            def deref(self):
                if not self.can_deref():
                    # this can legally happen in cases like `if_(can_deref(lifted), deref(lifted), 42.)`
                    # because both branches will be eagerly executed
                    return _UNDEFINED

                shifted_args = self._shifted_args()

                if self.elem is None:
                    return self.stencil(*shifted_args)
                else:
                    return self.stencil(*shifted_args)[self.elem]

        return _WrappedIterator(stencil, args)

    return impl


NamedRange: TypeAlias = tuple[Tag | common.Dimension, range]


@builtins.cartesian_domain.register(EMBEDDED)
def cartesian_domain(*args: NamedRange) -> runtime.CartesianDomain:
    return runtime.CartesianDomain(args)


@builtins.unstructured_domain.register(EMBEDDED)
def unstructured_domain(*args: NamedRange) -> runtime.UnstructuredDomain:
    return runtime.UnstructuredDomain(args)


Domain: TypeAlias = (
    runtime.CartesianDomain | runtime.UnstructuredDomain | dict[str | common.Dimension, range]
)


@builtins.named_range.register(EMBEDDED)
def named_range(tag: Tag | common.Dimension, start: int, end: int) -> NamedRange:
    # TODO revisit this pattern after the discussion of 0d-field vs scalar
    if isinstance(start, ConstantField):
        start = start.value
    if isinstance(end, ConstantField):
        end = end.value
    return (tag, range(start, end))


@builtins.minus.register(EMBEDDED)
def minus(first, second):
    return first - second


@builtins.plus.register(EMBEDDED)
def plus(first, second):
    return first + second


@builtins.multiplies.register(EMBEDDED)
def multiplies(first, second):
    return first * second


@builtins.divides.register(EMBEDDED)
def divides(first, second):
    return first / second


@builtins.floordiv.register(EMBEDDED)
def floordiv(first, second):
    return first // second


@builtins.mod.register(EMBEDDED)
def mod(first, second):
    return first % second


@builtins.eq.register(EMBEDDED)
def eq(first, second):
    return first == second


@builtins.greater.register(EMBEDDED)
def greater(first, second):
    return first > second


@builtins.less.register(EMBEDDED)
def less(first, second):
    return first < second


@builtins.less_equal.register(EMBEDDED)
def less_equal(first, second):
    return first <= second


@builtins.greater_equal.register(EMBEDDED)
def greater_equal(first, second):
    return first >= second


@builtins.not_eq.register(EMBEDDED)
def not_eq(first, second):
    return first != second


CompositeOfScalarOrField: TypeAlias = Scalar | LocatedField | tuple["CompositeOfScalarOrField", ...]


def is_dtype_like(t: Any) -> TypeGuard[npt.DTypeLike]:
    return issubclass(t, (np.generic, int, float))


def infer_dtype_like_type(t: Any) -> npt.DTypeLike:
    res = xtyping.infer_type(t)
    assert is_dtype_like(res), res
    return res


def promote_scalars(val: CompositeOfScalarOrField):
    """Given a scalar, field or composite thereof promote all (contained) scalars to fields."""
    if isinstance(val, tuple):
        return tuple(promote_scalars(el) for el in val)
    elif common.is_field(val):
        return val
    val_type = infer_dtype_like_type(val)
    if isinstance(val, Scalar):  # type: ignore # mypy bug
        return constant_field(val)
    else:
        raise ValueError(
            f"Expected a 'Field' or a number ('float', 'np.int64', ...), got '{val_type}'."
        )


for math_builtin_name in builtins.MATH_BUILTINS:
    python_builtins = {"int": int, "float": float, "bool": bool, "str": str}
    decorator = getattr(builtins, math_builtin_name).register(EMBEDDED)
    impl: Callable
    if math_builtin_name == "gamma":
        # numpy has no gamma function
        impl = np.vectorize(math.gamma)
    elif math_builtin_name in python_builtins:
        # TODO: Should potentially use numpy fixed size types to be consistent
        #   with compiled backends. Currently using Python types to preserve
        #   existing behaviour.
        impl = python_builtins[math_builtin_name]
    else:
        impl = getattr(np, math_builtin_name)
    globals()[math_builtin_name] = decorator(impl)


def _named_range(axis: str, range_: Iterable[int]) -> Iterable[CompleteOffset]:
    return ((axis, i) for i in range_)


def _domain_iterator(domain: dict[Tag, range]) -> Iterable[Position]:
    return (
        dict(elem)
        for elem in itertools.product(*(_named_range(axis, rang) for axis, rang in domain.items()))
    )


def execute_shift(
    pos: Position, tag: Tag, index: common.IntIndex, *, offset_provider: OffsetProvider
) -> MaybePosition:
    assert pos is not None
    if isinstance(tag, SparseTag):
        current_entry = pos[tag]
        assert isinstance(current_entry, list)
        new_entry = list(current_entry)
        assert None in new_entry
        assert isinstance(
            index, int
        )  # narrowing to `int` as it's an element of `SparsePositionEntry`
        for i, p in reversed(list(enumerate(new_entry))):
            # first shift applies to the last sparse dimensions of that axis type
            if p is None:
                offset_implementation = offset_provider[tag]
                assert isinstance(offset_implementation, common.Connectivity)
                cur_index = pos[offset_implementation.origin_axis.value]
                assert common.is_int_index(cur_index)
                if offset_implementation.mapped_index(cur_index, index) in [
                    None,
                    common._DEFAULT_SKIP_VALUE,
                ]:
                    return None

                new_entry[i] = index
                break
        # the assertions above confirm pos is incomplete casting here to avoid duplicating work in a type guard
        return cast(IncompletePosition, pos) | {tag: new_entry}

    assert tag in offset_provider
    offset_implementation = offset_provider[tag]
    if isinstance(offset_implementation, common.Dimension):
        new_pos = copy.copy(pos)
        if common.is_int_index(value := new_pos[offset_implementation.value]):
            new_pos[offset_implementation.value] = value + index
        else:
            raise AssertionError()
        return new_pos
    else:
        assert isinstance(offset_implementation, common.Connectivity)
        assert offset_implementation.origin_axis.value in pos
        new_pos = pos.copy()
        new_pos.pop(offset_implementation.origin_axis.value)
        cur_index = pos[offset_implementation.origin_axis.value]
        assert common.is_int_index(cur_index)
        if offset_implementation.mapped_index(cur_index, index) in [
            None,
            common._DEFAULT_SKIP_VALUE,
        ]:
            return None
        else:
            new_index = offset_implementation.mapped_index(cur_index, index)
            assert new_index is not None
            new_pos[offset_implementation.neighbor_axis.value] = int(new_index)

        return new_pos

    raise AssertionError("Unknown object in 'offset_provider'.")


def _is_list_of_complete_offsets(
    complete_offsets: list[tuple[Any, Any]],
) -> TypeGuard[list[CompleteOffset]]:
    return all(
        isinstance(tag, Tag) and isinstance(offset, (int, np.integer))
        for tag, offset in complete_offsets
    )


def group_offsets(*offsets: OffsetPart) -> list[CompleteOffset]:
    assert len(offsets) % 2 == 0
    complete_offsets = [*zip(offsets[::2], offsets[1::2])]
    assert _is_list_of_complete_offsets(
        complete_offsets
    ), f"Invalid sequence of offset parts: {offsets}"
    return complete_offsets


def shift_position(
    pos: MaybePosition, *complete_offsets: CompleteOffset, offset_provider: OffsetProvider
) -> MaybePosition:
    if pos is None:
        return None
    new_pos = pos.copy()
    for tag, index in complete_offsets:
        if (
            shifted_pos := execute_shift(new_pos, tag, index, offset_provider=offset_provider)
        ) is not None:
            new_pos = shifted_pos
        else:
            return None
    return new_pos


class Undefined:
    def __float__(self):
        return np.nan

    def __int__(self):
        return sys.maxsize

    def __repr__(self):
        return "_UNDEFINED"

    @classmethod
    def _setup_math_operations(cls):
        ops = [
            "__add__",
            "__sub__",
            "__mul__",
            "__matmul__",
            "__truediv__",
            "__floordiv__",
            "__mod__",
            "__divmod__",
            "__pow__",
            "__lshift__",
            "__rshift__",
            "__lt__",
            "__le__",
            "__gt__",
            "__ge__",
            "__eq__",
            "__ne__",
            "__and__",
            "__xor__",
            "__or__",
            "__radd__",
            "__rsub__",
            "__rmul__",
            "__rmatmul__",
            "__rtruediv__",
            "__rfloordiv__",
            "__rmod__",
            "__rdivmod__",
            "__rpow__",
            "__rlshift__",
            "__rrshift__",
            "__rand__",
            "__rxor__",
            "__ror__",
            "__neg__",
            "__pos__",
            "__abs__",
            "__invert__",
        ]
        for op in ops:
            setattr(cls, op, lambda self, *args, **kwargs: _UNDEFINED)


Undefined._setup_math_operations()

_UNDEFINED = Undefined()


def _is_concrete_position(pos: Position) -> TypeGuard[ConcretePosition]:
    return all(
        isinstance(v, (int, np.integer))
        or (isinstance(v, list) and all(isinstance(e, (int, np.integer)) for e in v))
        for v in pos.values()
    )


def _get_axes(
    field_or_tuple: LocatedField | tuple,
) -> Sequence[common.Dimension]:  # arbitrary nesting of tuples of LocatedField
    if isinstance(field_or_tuple, tuple):
        first = _get_axes(field_or_tuple[0])
        assert all(first == _get_axes(f) for f in field_or_tuple)
        return first
    else:
        return field_or_tuple.dims


def _single_vertical_idx(
    indices: NamedFieldIndices, column_axis: Tag, column_index: common.IntIndex
) -> NamedFieldIndices:
    transformed = {
        axis: (index if axis != column_axis else index.start + column_index)  # type: ignore[union-attr] # trust me, `index` is range in case of `column_axis` # fmt: off
        for axis, index in indices.items()
    }
    return transformed


@overload
def _make_tuple(
    field_or_tuple: tuple[tuple | LocatedField, ...],  # arbitrary nesting of tuples of Field
    named_indices: NamedFieldIndices,
    *,
    column_axis: Tag,
) -> tuple[tuple | Column, ...]: ...


@overload
def _make_tuple(
    field_or_tuple: tuple[tuple | LocatedField, ...],  # arbitrary nesting of tuples of Field
    named_indices: NamedFieldIndices,
    *,
    column_axis: Literal[None] = None,
) -> tuple[tuple | npt.DTypeLike | Undefined, ...]:  # arbitrary nesting
    ...


@overload
def _make_tuple(
    field_or_tuple: LocatedField, named_indices: NamedFieldIndices, *, column_axis: Tag
) -> Column: ...


@overload
def _make_tuple(
    field_or_tuple: LocatedField,
    named_indices: NamedFieldIndices,
    *,
    column_axis: Literal[None] = None,
) -> npt.DTypeLike | Undefined: ...


def _make_tuple(
    field_or_tuple: LocatedField | tuple[tuple | LocatedField, ...],
    named_indices: NamedFieldIndices,
    *,
    column_axis: Optional[Tag] = None,
) -> Column | npt.DTypeLike | tuple[tuple | Column | npt.DTypeLike | Undefined, ...] | Undefined:
    if column_axis is None:
        if isinstance(field_or_tuple, tuple):
            return tuple(_make_tuple(f, named_indices) for f in field_or_tuple)
        else:
            try:
                data = field_or_tuple.field_getitem(named_indices)
                return data
            except embedded_exceptions.IndexOutOfBounds:
                return _UNDEFINED
    else:
        column_range = column_range_cvar.get().unit_range
        assert column_range is not None

        col: list[
            npt.DTypeLike | tuple[tuple | Column | npt.DTypeLike | Undefined, ...] | Undefined
        ] = []
        for i in column_range:
            # we don't know the buffer size, therefore we have to try.
            try:
                col.append(
                    tuple(
                        _make_tuple(
                            f,
                            _single_vertical_idx(
                                named_indices, column_axis, i - column_range.start
                            ),
                        )
                        for f in field_or_tuple
                    )
                    if isinstance(field_or_tuple, tuple)
                    else _make_tuple(
                        field_or_tuple,
                        _single_vertical_idx(named_indices, column_axis, i - column_range.start),
                    )
                )
            except embedded_exceptions.IndexOutOfBounds:
                col.append(_UNDEFINED)

        first = next((v for v in col if v != _UNDEFINED), None)
        if first is None:
            raise RuntimeError(
                "Found 'Undefined' value, this should not happen for a legal program."
            )
        dtype = _column_dtype(first)
        return Column(column_range.start, np.asarray(col, dtype=dtype))


@dataclasses.dataclass(frozen=True)
class MDIterator:
    field: LocatedField | tuple[LocatedField | tuple, ...]  # arbitrary nesting
    pos: MaybePosition
    column_axis: Optional[Tag] = dataclasses.field(default=None, kw_only=True)

    def shift(self, *offsets: OffsetPart) -> MDIterator:
        complete_offsets = group_offsets(*offsets)
        offset_provider = offset_provider_cvar.get()
        assert offset_provider is not None
        return MDIterator(
            self.field,
            shift_position(self.pos, *complete_offsets, offset_provider=offset_provider),
            column_axis=self.column_axis,
        )

    def can_deref(self) -> bool:
        return self.pos is not None

    def deref(self) -> Any:
        if not self.can_deref():
            # this can legally happen in cases like `if_(can_deref(inp), deref(inp), 42.)`
            # because both branches will be eagerly executed
            return _UNDEFINED

        assert self.pos is not None
        shifted_pos = self.pos.copy()
        axes = _get_axes(self.field)

        if __debug__:
            if not all(axis.value in shifted_pos.keys() for axis in axes if axis is not None):
                raise IndexError("Iterator position doesn't point to valid location for its field.")
        slice_column = dict[Tag, range]()
        column_range = column_range_cvar.get()
        if self.column_axis is not None:
            assert column_range is not None
            k_pos = shifted_pos.pop(self.column_axis)
            assert isinstance(k_pos, int)
            # the following range describes a range in the field
            # (negative values are relative to the origin, not relative to the size)
            slice_column[self.column_axis] = range(k_pos, k_pos + len(column_range.unit_range))

        assert _is_concrete_position(shifted_pos)
        position = {**shifted_pos, **slice_column}
        return _make_tuple(
            self.field,
            position,
            column_axis=self.column_axis,
        )


def _get_sparse_dimensions(axes: Sequence[common.Dimension]) -> list[Tag]:
    return [
        axis.value
        for axis in axes
        if isinstance(axis, common.Dimension) and axis.kind == common.DimensionKind.LOCAL
    ]


def _wrap_field(field: common.Field | tuple) -> NDArrayLocatedFieldWrapper | tuple:
    if isinstance(field, tuple):
        return tuple(_wrap_field(f) for f in field)
    else:
        assert common.is_field(field)
        return NDArrayLocatedFieldWrapper(field)


def make_in_iterator(
    inp_: common.Field,
    pos: Position,
    *,
    column_axis: Optional[Tag],
) -> ItIterator:
    inp = _wrap_field(inp_)
    axes = _get_axes(inp)
    sparse_dimensions = _get_sparse_dimensions(axes)
    new_pos: Position = pos.copy()
    for sparse_dim in set(sparse_dimensions):
        init = [None] * sparse_dimensions.count(sparse_dim)
        new_pos[sparse_dim] = init  # type: ignore[assignment] # looks like mypy is confused
    if column_axis is not None:
        column_range = column_range_cvar.get().unit_range
        # if we deal with column stencil the column position is just an offset by which the whole column needs to be shifted
        assert column_range is not None
        new_pos[column_axis] = column_range.start
    it = MDIterator(
        inp,
        new_pos,
        column_axis=column_axis,
    )
    if len(sparse_dimensions) >= 1:
        if len(sparse_dimensions) == 1:
            return SparseListIterator(it, sparse_dimensions[0])
        else:
            raise NotImplementedError(
                f"More than one local dimension is currently not supported, got {sparse_dimensions}."
            )
    else:
        return it


builtins.builtin_dispatch.push_key(EMBEDDED)  # makes embedded the default


@dataclasses.dataclass(frozen=True)
class NDArrayLocatedFieldWrapper(MutableLocatedField):
    """A temporary helper until we sorted out all Field conventions between frontend and iterator.embedded."""

    _ndarrayfield: common.Field

    @property
    def dims(self) -> tuple[common.Dimension, ...]:
        return self._ndarrayfield.__gt_domain__.dims

    def _translate_named_indices(
        self, _named_indices: NamedFieldIndices
    ) -> common.AbsoluteIndexSequence:
        named_indices: Mapping[common.Dimension, FieldIndex | SparsePositionEntry] = {
            d: _named_indices[d.value] for d in self._ndarrayfield.__gt_domain__.dims
        }
        domain_slice: list[common.NamedRange | common.NamedIndex] = []
        for d, v in named_indices.items():
            if isinstance(v, range):
                domain_slice.append(common.NamedRange(d, common.UnitRange(v.start, v.stop)))
            elif isinstance(v, list):
                assert len(v) == 1  # only 1 sparse dimension is supported
                assert common.is_int_index(
                    v[0]
                )  # derefing a concrete element in a sparse field, not a slice
                domain_slice.append(common.NamedIndex(d, v[0]))
            else:
                assert common.is_int_index(v)
                domain_slice.append(common.NamedIndex(d, v))
        return tuple(domain_slice)

    def field_getitem(self, named_indices: NamedFieldIndices) -> Any:
        return self._ndarrayfield[self._translate_named_indices(named_indices)].as_scalar()

    def field_setitem(self, named_indices: NamedFieldIndices, value: Any):
        if common.is_mutable_field(self._ndarrayfield):
            self._ndarrayfield[self._translate_named_indices(named_indices)] = value
        else:
            raise RuntimeError("Assigment into a non-mutable Field is not allowed.")

    @property
    def __gt_origin__(self) -> tuple[int, ...]:
        return self._ndarrayfield.__gt_origin__


def _is_field_axis(axis: Axis) -> TypeGuard[FieldAxis]:
    return isinstance(axis, FieldAxis)


def _is_tuple_axis(axis: Axis) -> TypeGuard[TupleAxis]:
    return axis is None


def _is_sparse_position_entry(
    pos: FieldIndex | SparsePositionEntry,
) -> TypeGuard[SparsePositionEntry]:
    return isinstance(pos, list)


def get_ordered_indices(axes: Iterable[Axis], pos: NamedFieldIndices) -> tuple[FieldIndex, ...]:
    res: list[FieldIndex] = []
    sparse_position_tracker: dict[Tag, int] = {}
    for axis in axes:
        if _is_tuple_axis(axis):
            res.append(slice(None))
        else:
            assert _is_field_axis(axis)
            assert axis.value in pos
            assert isinstance(axis.value, str)
            elem = pos[axis.value]
            if _is_sparse_position_entry(elem):
                sparse_position_tracker.setdefault(axis.value, 0)
                res.append(elem[sparse_position_tracker[axis.value]])
                sparse_position_tracker[axis.value] += 1
            else:
                assert isinstance(elem, (int, np.integer, slice, range))
                res.append(elem)
    return tuple(res)


@overload
def _shift_range(range_or_index: range, offset: int) -> slice: ...


@overload
def _shift_range(range_or_index: common.IntIndex, offset: int) -> common.IntIndex: ...


def _shift_range(range_or_index: range | common.IntIndex, offset: int) -> ArrayIndex:
    if isinstance(range_or_index, range):
        # range_or_index describes a range in the field
        assert range_or_index.step == 1
        return slice(range_or_index.start + offset, range_or_index.stop + offset)
    else:
        assert common.is_int_index(range_or_index)
        return range_or_index + offset


@overload
def _range2slice(r: range) -> slice: ...


@overload
def _range2slice(r: common.IntIndex) -> common.IntIndex: ...


def _range2slice(r: range | common.IntIndex) -> slice | common.IntIndex:
    if isinstance(r, range):
        assert r.start >= 0 and r.stop >= r.start
        return slice(r.start, r.stop)
    return r


def _shift_field_indices(
    ranges_or_indices: tuple[range | common.IntIndex, ...],
    offsets: tuple[int, ...],
) -> tuple[ArrayIndex, ...]:
    return tuple(
        _range2slice(r) if o == 0 else _shift_range(r, o)
        for r, o in zip(ranges_or_indices, offsets)
    )


def np_as_located_field(
    *axes: common.Dimension, origin: Optional[dict[common.Dimension, int]] = None
) -> Callable[[np.ndarray], common.Field]:
    warnings.warn("`np_as_located_field()` is deprecated, use `gtx.as_field()`", DeprecationWarning)  # noqa: B028 [no-explicit-stacklevel]

    origin = origin or {}

    def _maker(a) -> common.Field:
        if a.ndim != len(axes):
            raise TypeError("'ndarray.ndim' is incompatible with number of given dimensions.")
        ranges = []
        for d, s in zip(axes, a.shape):
            offset = origin.get(d, 0)
            ranges.append(common.UnitRange(-offset, s - offset))

        res = common._field(a, domain=common.Domain(dims=tuple(axes), ranges=tuple(ranges)))
        return res

    return _maker


@dataclasses.dataclass(frozen=True)
class IndexField(common.Field):
    """
    Minimal index field implementation.

    TODO: Improve implementation (e.g. support slicing) and move out of this module.
    """

    _dimension: common.Dimension
    _cur_index: Optional[core_defs.IntegralScalar] = None

    @property
    def __gt_domain__(self) -> common.Domain:
        return self.domain

    @property
    def __gt_origin__(self) -> tuple[int, ...]:
        return (0,)

    @classmethod
    def __gt_builtin_func__(func: Callable, /) -> NoReturn:  # type: ignore[override] # Signature incompatible with supertype # fmt: off
        raise NotImplementedError()

    @property
    def domain(self) -> common.Domain:
        if self._cur_index is None:
            return common.Domain(common.NamedRange(self._dimension, common.UnitRange.infinite()))
        else:
            return common.Domain()

    @property
    def codomain(self) -> type[core_defs.int32]:
        return core_defs.int32

    @property
    def dtype(self) -> core_defs.Int32DType:
        return core_defs.Int32DType()

    @property
    def ndarray(self) -> core_defs.NDArrayObject:
        raise AttributeError("Cannot get 'ndarray' of an infinite 'Field'.")

    def asnumpy(self) -> np.ndarray:
        raise NotImplementedError()

    def as_scalar(self) -> core_defs.IntegralScalar:
        if self.domain.ndim != 0:
            raise ValueError(
                "'as_scalar' is only valid on 0-dimensional 'Field's, got a {self.domain.ndim}-dimensional 'Field'."
            )
        assert self._cur_index is not None
        return self._cur_index

    def remap(self, index_field: common.ConnectivityField | fbuiltins.FieldOffset) -> common.Field:
        # TODO can be implemented by constructing and ndarray (but do we know of which kind?)
        raise NotImplementedError()

<<<<<<< HEAD
    def restrict(self, item: common.AnyIndexSpec) -> common.Field:
        if (
            common.is_absolute_index_sequence(item)  # type: ignore[arg-type] # we don't want to pollute the typing of `is_absolute_index_sequence` for this temporary code # fmt: off
            and all(isinstance(e, common.NamedIndex) for e in item)
        ):
            assert isinstance(item[0], common.NamedIndex)  # for mypy errors on multiple lines below
=======
    def restrict(self, item: common.AnyIndexSpec) -> Self:
        if common.is_absolute_index_sequence(item) and all(common.is_named_index(e) for e in item):  # type: ignore[arg-type] # we don't want to pollute the typing of `is_absolute_index_sequence` for this temporary code # fmt: off
>>>>>>> b26e6a3b
            d, r = item[0]
            assert d == self._dimension
            assert isinstance(r, core_defs.INTEGRAL_TYPES)
            return self.__class__(self._dimension, r)
        # TODO set a domain...
        raise NotImplementedError()

    __call__ = remap
    __getitem__ = restrict

    def __abs__(self) -> common.Field:
        raise NotImplementedError()

    def __neg__(self) -> common.Field:
        raise NotImplementedError()

    def __invert__(self) -> common.Field:
        raise NotImplementedError()

    def __eq__(self, other: Any) -> common.Field:  # type: ignore[override] # mypy wants return `bool`
        raise NotImplementedError()

    def __ne__(self, other: Any) -> common.Field:  # type: ignore[override] # mypy wants return `bool`
        raise NotImplementedError()

    def __add__(self, other: common.Field | core_defs.ScalarT) -> common.Field:
        raise NotImplementedError()

    def __radd__(self, other: common.Field | core_defs.ScalarT) -> common.Field:
        raise NotImplementedError()

    def __sub__(self, other: common.Field | core_defs.ScalarT) -> common.Field:
        raise NotImplementedError()

    def __rsub__(self, other: common.Field | core_defs.ScalarT) -> common.Field:
        raise NotImplementedError()

    def __mul__(self, other: common.Field | core_defs.ScalarT) -> common.Field:
        raise NotImplementedError()

    def __rmul__(self, other: common.Field | core_defs.ScalarT) -> common.Field:
        raise NotImplementedError()

    def __floordiv__(self, other: common.Field | core_defs.ScalarT) -> common.Field:
        raise NotImplementedError()

    def __rfloordiv__(self, other: common.Field | core_defs.ScalarT) -> common.Field:
        raise NotImplementedError()

    def __truediv__(self, other: common.Field | core_defs.ScalarT) -> common.Field:
        raise NotImplementedError()

    def __rtruediv__(self, other: common.Field | core_defs.ScalarT) -> common.Field:
        raise NotImplementedError()

    def __pow__(self, other: common.Field | core_defs.ScalarT) -> common.Field:
        raise NotImplementedError()

    def __and__(self, other: common.Field | core_defs.ScalarT) -> common.Field:
        raise NotImplementedError()

    def __or__(self, other: common.Field | core_defs.ScalarT) -> common.Field:
        raise NotImplementedError()

    def __xor__(self, other: common.Field | core_defs.ScalarT) -> common.Field:
        raise NotImplementedError()


def index_field(axis: common.Dimension) -> common.Field:
    return IndexField(axis)


@dataclasses.dataclass(frozen=True)
class ConstantField(common.Field[Any, core_defs.ScalarT]):
    """
    Minimal constant field implementation.

    TODO: Improve implementation (e.g. support slicing) and move out of this module.
    """

    _value: core_defs.ScalarT

    @property
    def __gt_domain__(self) -> common.Domain:
        return self.domain

    @property
    def __gt_origin__(self) -> tuple[int, ...]:
        return tuple()

    @classmethod
    def __gt_builtin_func__(func: Callable, /) -> NoReturn:  # type: ignore[override] # Signature incompatible with supertype # fmt: off
        raise NotImplementedError()

    @property
    def domain(self) -> common.Domain:
        return common.Domain(dims=(), ranges=())

    @property
    def dtype(self) -> core_defs.DType[core_defs.ScalarT]:
        return core_defs.dtype(type(self._value))

    @property
    def codomain(self) -> type[core_defs.ScalarT]:
        return self.dtype.scalar_type

    @property
    def ndarray(self) -> core_defs.NDArrayObject:
        raise AttributeError("Cannot get 'ndarray' of an infinite 'Field'.")

    def asnumpy(self) -> np.ndarray:
        raise NotImplementedError()

    def remap(self, index_field: common.ConnectivityField | fbuiltins.FieldOffset) -> common.Field:
        # TODO can be implemented by constructing and ndarray (but do we know of which kind?)
        raise NotImplementedError()

    def restrict(self, item: common.AnyIndexSpec) -> Self:
        # TODO set a domain...
        return self

    def as_scalar(self) -> core_defs.ScalarT:
        assert self.domain.ndim == 0
        return self._value

    __call__ = remap
    __getitem__ = restrict

    def __abs__(self) -> common.Field:
        raise NotImplementedError()

    def __neg__(self) -> common.Field:
        raise NotImplementedError()

    def __invert__(self) -> common.Field:
        raise NotImplementedError()

    def __eq__(self, other: Any) -> common.Field:  # type: ignore[override] # mypy wants return `bool`
        raise NotImplementedError()

    def __ne__(self, other: Any) -> common.Field:  # type: ignore[override] # mypy wants return `bool`
        raise NotImplementedError()

    def __add__(self, other: common.Field | core_defs.ScalarT) -> common.Field:
        raise NotImplementedError()

    def __radd__(self, other: common.Field | core_defs.ScalarT) -> common.Field:
        raise NotImplementedError()

    def __sub__(self, other: common.Field | core_defs.ScalarT) -> common.Field:
        raise NotImplementedError()

    def __rsub__(self, other: common.Field | core_defs.ScalarT) -> common.Field:
        raise NotImplementedError()

    def __mul__(self, other: common.Field | core_defs.ScalarT) -> common.Field:
        raise NotImplementedError()

    def __rmul__(self, other: common.Field | core_defs.ScalarT) -> common.Field:
        raise NotImplementedError()

    def __floordiv__(self, other: common.Field | core_defs.ScalarT) -> common.Field:
        raise NotImplementedError()

    def __rfloordiv__(self, other: common.Field | core_defs.ScalarT) -> common.Field:
        raise NotImplementedError()

    def __truediv__(self, other: common.Field | core_defs.ScalarT) -> common.Field:
        raise NotImplementedError()

    def __rtruediv__(self, other: common.Field | core_defs.ScalarT) -> common.Field:
        raise NotImplementedError()

    def __pow__(self, other: common.Field | core_defs.ScalarT) -> common.Field:
        raise NotImplementedError()

    def __and__(self, other: common.Field | core_defs.ScalarT) -> common.Field:
        raise NotImplementedError()

    def __or__(self, other: common.Field | core_defs.ScalarT) -> common.Field:
        raise NotImplementedError()

    def __xor__(self, other: common.Field | core_defs.ScalarT) -> common.Field:
        raise NotImplementedError()


def constant_field(value: Any, dtype_like: Optional[core_defs.DTypeLike] = None) -> common.Field:
    if dtype_like is None:
        dtype_like = infer_dtype_like_type(value)
    dtype = core_defs.dtype(dtype_like)
    return ConstantField(dtype.scalar_type(value))


@builtins.shift.register(EMBEDDED)
def shift(*offsets: Union[runtime.Offset, int]) -> Callable[[ItIterator], ItIterator]:
    def impl(it: ItIterator) -> ItIterator:
        return it.shift(*list(o.value if isinstance(o, runtime.Offset) else o for o in offsets))

    return impl


DT = TypeVar("DT")


class _List(tuple, Generic[DT]): ...


@dataclasses.dataclass(frozen=True)
class _ConstList(Generic[DT]):
    value: DT

    def __getitem__(self, _):
        return self.value


@builtins.neighbors.register(EMBEDDED)
def neighbors(offset: runtime.Offset, it: ItIterator) -> _List:
    offset_str = offset.value if isinstance(offset, runtime.Offset) else offset
    assert isinstance(offset_str, str)
    offset_provider = offset_provider_cvar.get()
    assert offset_provider is not None
    connectivity = offset_provider[offset_str]
    assert isinstance(connectivity, common.Connectivity)
    return _List(
        shifted.deref()
        for i in range(connectivity.max_neighbors)
        if (shifted := it.shift(offset_str, i)).can_deref()
    )


@builtins.list_get.register(EMBEDDED)
def list_get(i, lst: _List[Optional[DT]]) -> Optional[DT]:
    return lst[i]


@builtins.map_.register(EMBEDDED)
def map_(op):
    def impl_(*lists):
        return _List(map(lambda x: op(*x), zip(*lists)))

    return impl_


@builtins.make_const_list.register(EMBEDDED)
def make_const_list(value):
    return _ConstList(value)


@builtins.reduce.register(EMBEDDED)
def reduce(fun, init):
    def sten(*lists):
        # TODO: assert check_that_all_lists_are_compatible(*lists)
        lst = None
        for cur in lists:
            if isinstance(cur, _List):
                lst = cur
                break
        # we can check a single argument for length,
        # because all arguments share the same pattern
        n = len(lst)
        res = init
        for i in range(n):
            res = fun(
                res,
                *(lst[i] for lst in lists),
            )
        return res

    return sten


@dataclasses.dataclass(frozen=True)
class SparseListIterator:
    it: ItIterator
    list_offset: Tag
    offsets: Sequence[OffsetPart] = dataclasses.field(default_factory=list, kw_only=True)

    def deref(self) -> Any:
        offset_provider = offset_provider_cvar.get()
        assert offset_provider is not None
        connectivity = offset_provider[self.list_offset]
        assert isinstance(connectivity, common.Connectivity)
        return _List(
            shifted.deref()
            for i in range(connectivity.max_neighbors)
            if (shifted := self.it.shift(*self.offsets, SparseTag(self.list_offset), i)).can_deref()
        )

    def can_deref(self) -> bool:
        return self.it.shift(*self.offsets).can_deref()

    def shift(self, *offsets: OffsetPart) -> SparseListIterator:
        return SparseListIterator(self.it, self.list_offset, offsets=[*offsets, *self.offsets])


@dataclasses.dataclass(frozen=True)
class ColumnDescriptor:
    axis: str
    col_range: range  # TODO(havogt) introduce range type that doesn't have step


@dataclasses.dataclass(frozen=True)
class ScanArgIterator:
    wrapped_iter: ItIterator
    k_pos: int

    def deref(self) -> Any:
        if not self.can_deref():
            return _UNDEFINED
        return self.wrapped_iter.deref()[self.k_pos]

    def can_deref(self) -> bool:
        return self.wrapped_iter.can_deref()

    def shift(self, *offsets: OffsetPart) -> ScanArgIterator:
        return ScanArgIterator(self.wrapped_iter.shift(*offsets), self.k_pos)


def shifted_scan_arg(k_pos: int) -> Callable[[ItIterator], ScanArgIterator]:
    def impl(it: ItIterator) -> ScanArgIterator:
        return ScanArgIterator(it, k_pos=k_pos)  # here we evaluate the full column in every step

    return impl


def is_located_field(field: Any) -> TypeGuard[LocatedField]:
    return isinstance(field, LocatedField)


def is_mutable_located_field(field: Any) -> TypeGuard[MutableLocatedField]:
    return isinstance(field, MutableLocatedField)


def is_tuple_of_field(field) -> bool:
    return isinstance(field, tuple) and all(
        common.is_field(f) or is_tuple_of_field(f) for f in field
    )


class TupleFieldMeta(type): ...


class TupleField(metaclass=TupleFieldMeta):
    """Allows uniform access to field of tuples and tuple of fields."""

    pass


def _build_tuple_result(field: tuple | LocatedField, named_indices: NamedFieldIndices) -> Any:
    if isinstance(field, tuple):
        return tuple(_build_tuple_result(f, named_indices) for f in field)
    else:
        assert is_located_field(field)
        return field.field_getitem(named_indices)


def _tuple_assign(field: tuple | MutableLocatedField, value: Any, named_indices: NamedFieldIndices):
    if isinstance(field, tuple):
        if len(field) != len(value):
            raise RuntimeError(
                f"Tuple of incompatible size, expected tuple of 'len={len(field)}', got 'len={len(value)}'."
            )
        for f, v in zip(field, value):
            _tuple_assign(f, v, named_indices)
    else:
        assert is_mutable_located_field(field)
        field.field_setitem(named_indices, value)


class TupleOfFields(TupleField):
    def __init__(self, data):
        self.data = data
        self.dims = _get_axes(data)

    def field_getitem(self, named_indices: NamedFieldIndices) -> Any:
        return _build_tuple_result(self.data, named_indices)

    def field_setitem(self, named_indices: NamedFieldIndices, value: Any):
        if not isinstance(value, tuple):
            raise RuntimeError(f"Value needs to be tuple, got '{value}'.")
        _tuple_assign(self.data, value, named_indices)


def as_tuple_field(field: tuple | TupleField) -> TupleField:
    assert is_tuple_of_field(field)
    assert not isinstance(field, TupleField)
    return TupleOfFields(tuple(_wrap_field(f) for f in field))


def _column_dtype(elem: Any) -> np.dtype:
    if isinstance(elem, tuple):
        return np.dtype([(f"f{i}", _column_dtype(e)) for i, e in enumerate(elem)])
    else:
        return np.dtype(type(elem))


@builtins.scan.register(EMBEDDED)
def scan(scan_pass, is_forward: bool, init):
    def impl(*iters: ItIterator):
        column_range = column_range_cvar.get().unit_range
        if column_range is None:
            raise RuntimeError("Column range is not defined, cannot scan.")

        sorted_column_range = column_range if is_forward else reversed(column_range)
        state = init
        col = Column(column_range.start, np.zeros(len(column_range), dtype=_column_dtype(init)))
        for i in sorted_column_range:
            state = scan_pass(state, *map(shifted_scan_arg(i), iters))
            col[i] = state

        return col

    return impl


def _dimension_to_tag(domain: Domain) -> dict[Tag, range]:
    return {k.value if isinstance(k, common.Dimension) else k: v for k, v in domain.items()}


def _validate_domain(domain: Domain, offset_provider: OffsetProvider) -> None:
    if isinstance(domain, runtime.CartesianDomain):
        if any(isinstance(o, common.Connectivity) for o in offset_provider.values()):
            raise RuntimeError(
                "Got a 'CartesianDomain', but found a 'Connectivity' in 'offset_provider', expected 'UnstructuredDomain'."
            )


def fendef_embedded(fun: Callable[..., None], *args: Any, **kwargs: Any):
    if "offset_provider" not in kwargs:
        raise RuntimeError("'offset_provider' not provided.")

    offset_provider = kwargs["offset_provider"]

    @runtime.closure.register(EMBEDDED)
    def closure(
        domain_: Domain,
        sten: Callable[..., Any],
        out,  #: MutableLocatedField,
        ins: list[common.Field],
    ) -> None:
        _validate_domain(domain_, kwargs["offset_provider"])
        domain: dict[Tag, range] = _dimension_to_tag(domain_)
        if not (common.is_field(out) or is_tuple_of_field(out)):
            raise TypeError("'Out' needs to be a located field.")

        column_range = None
        column: Optional[ColumnDescriptor] = None
        if kwargs.get("column_axis") and kwargs["column_axis"].value in domain:
            column_axis = kwargs["column_axis"]
            column = ColumnDescriptor(column_axis.value, domain[column_axis.value])
            del domain[column_axis.value]

            column_range = common.NamedRange(
                column_axis,
                common.UnitRange(column.col_range.start, column.col_range.stop),
            )

        out = as_tuple_field(out) if is_tuple_of_field(out) else _wrap_field(out)

        def _closure_runner():
            # Set context variables before executing the closure
            column_range_cvar.set(column_range)
            offset_provider_cvar.set(offset_provider)

            for pos in _domain_iterator(domain):
                promoted_ins = [promote_scalars(inp) for inp in ins]
                ins_iters = list(
                    make_in_iterator(
                        inp,
                        pos,
                        column_axis=column.axis if column else None,
                    )
                    for inp in promoted_ins
                )
                res = sten(*ins_iters)

                if column is None:
                    assert _is_concrete_position(pos)
                    out.field_setitem(pos, res)
                else:
                    col_pos = pos.copy()
                    for k in column.col_range:
                        col_pos[column.axis] = k
                        assert _is_concrete_position(col_pos)
                        out.field_setitem(col_pos, res[k])

        ctx = cvars.copy_context()
        ctx.run(_closure_runner)

    fun(*args)


runtime.fendef_embedded = fendef_embedded<|MERGE_RESOLUTION|>--- conflicted
+++ resolved
@@ -1093,17 +1093,12 @@
         # TODO can be implemented by constructing and ndarray (but do we know of which kind?)
         raise NotImplementedError()
 
-<<<<<<< HEAD
-    def restrict(self, item: common.AnyIndexSpec) -> common.Field:
+    def restrict(self, item: common.AnyIndexSpec) -> Self:
         if (
             common.is_absolute_index_sequence(item)  # type: ignore[arg-type] # we don't want to pollute the typing of `is_absolute_index_sequence` for this temporary code # fmt: off
             and all(isinstance(e, common.NamedIndex) for e in item)
         ):
             assert isinstance(item[0], common.NamedIndex)  # for mypy errors on multiple lines below
-=======
-    def restrict(self, item: common.AnyIndexSpec) -> Self:
-        if common.is_absolute_index_sequence(item) and all(common.is_named_index(e) for e in item):  # type: ignore[arg-type] # we don't want to pollute the typing of `is_absolute_index_sequence` for this temporary code # fmt: off
->>>>>>> b26e6a3b
             d, r = item[0]
             assert d == self._dimension
             assert isinstance(r, core_defs.INTEGRAL_TYPES)
