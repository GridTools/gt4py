# GT4Py - GridTools Framework
#
# Copyright (c) 2014-2023, ETH Zurich
# All rights reserved.
#
# This file is part of the GT4Py project and the GridTools framework.
# GT4Py is free software: you can redistribute it and/or modify it under
# the terms of the GNU General Public License as published by the
# Free Software Foundation, either version 3 of the License, or any later
# version. See the LICENSE.txt file at the top-level directory of this
# distribution for a copy of the license or check <https://www.gnu.org/licenses/>.
#
# SPDX-License-Identifier: GPL-3.0-or-later

# TODO(havogt) move public definitions and make this module private

from __future__ import annotations

import abc
import contextvars as cvars
import copy
import dataclasses
import itertools
import math
import sys
from typing import (
    Any,
    Callable,
    Generic,
    Iterable,
    Literal,
    Mapping,
    NoReturn,
    Optional,
    Protocol,
    Sequence,
    SupportsFloat,
    SupportsInt,
    TypeAlias,
    TypeGuard,
    TypeVar,
    Union,
    cast,
    overload,
    runtime_checkable,
)

import numpy as np
import numpy.typing as npt

from gt4py._core import definitions as core_defs
from gt4py.eve import extended_typing as xtyping
from gt4py.next import common
from gt4py.next.embedded import exceptions as embedded_exceptions
from gt4py.next.iterator import builtins, runtime


EMBEDDED = "embedded"


# Atoms
Tag: TypeAlias = str

ArrayIndex: TypeAlias = slice | common.IntIndex
ArrayIndexOrIndices: TypeAlias = ArrayIndex | tuple[ArrayIndex, ...]

FieldIndex: TypeAlias = (
    range | slice | common.IntIndex
)  # A `range` FieldIndex can be negative indicating a relative position with respect to origin, not wrap-around semantics like `slice` TODO(havogt): remove slice here
FieldIndices: TypeAlias = tuple[FieldIndex, ...]
FieldIndexOrIndices: TypeAlias = FieldIndex | FieldIndices

FieldAxis: TypeAlias = common.Dimension
TupleAxis: TypeAlias = type[None]
Axis: TypeAlias = Union[FieldAxis, TupleAxis]
Scalar: TypeAlias = (
    SupportsInt | SupportsFloat | np.int32 | np.int64 | np.float32 | np.float64 | np.bool_
)


class SparseTag(Tag):
    ...


class NeighborTableOffsetProvider:
    def __init__(
        self,
        table: npt.NDArray,
        origin_axis: common.Dimension,
        neighbor_axis: common.Dimension,
        max_neighbors: int,
        has_skip_values=True,
    ) -> None:
        self.table = table
        self.origin_axis = origin_axis
        self.neighbor_axis = neighbor_axis
        assert not hasattr(table, "shape") or table.shape[1] == max_neighbors
        self.max_neighbors = max_neighbors
        self.has_skip_values = has_skip_values
        self.index_type = table.dtype

    def mapped_index(
        self, primary: common.IntIndex, neighbor_idx: common.IntIndex
    ) -> common.IntIndex:
        return self.table[(primary, neighbor_idx)]


class StridedNeighborOffsetProvider:
    def __init__(
        self,
        origin_axis: common.Dimension,
        neighbor_axis: common.Dimension,
        max_neighbors: int,
        has_skip_values=True,
    ) -> None:
        self.origin_axis = origin_axis
        self.neighbor_axis = neighbor_axis
        self.max_neighbors = max_neighbors
        self.has_skip_values = has_skip_values
        self.index_type = int

    def mapped_index(
        self, primary: common.IntIndex, neighbor_idx: common.IntIndex
    ) -> common.IntIndex:
        return primary * self.max_neighbors + neighbor_idx


# Offsets
OffsetPart: TypeAlias = Tag | common.IntIndex
CompleteOffset: TypeAlias = tuple[Tag, common.IntIndex]
OffsetProviderElem: TypeAlias = common.Dimension | common.Connectivity
OffsetProvider: TypeAlias = dict[Tag, OffsetProviderElem]

# Positions
SparsePositionEntry = list[int]
IncompleteSparsePositionEntry: TypeAlias = list[Optional[int]]
PositionEntry: TypeAlias = SparsePositionEntry | common.IntIndex
IncompletePositionEntry: TypeAlias = IncompleteSparsePositionEntry | common.IntIndex
ConcretePosition: TypeAlias = dict[Tag, PositionEntry]
IncompletePosition: TypeAlias = dict[Tag, IncompletePositionEntry]

Position: TypeAlias = Union[ConcretePosition, IncompletePosition]
#: A ``None`` position flags invalid not-a-neighbor results in neighbor-table lookups
MaybePosition: TypeAlias = Optional[Position]

NamedFieldIndices: TypeAlias = Mapping[Tag, FieldIndex | SparsePositionEntry]


@runtime_checkable
class ItIterator(Protocol):
    """
    Prototype for the Iterator concept of Iterator IR.

    `ItIterator` to avoid name clashes with `Iterator` from `typing` and `collections.abc`.
    """

    def shift(self, *offsets: OffsetPart) -> ItIterator:
        ...

    def can_deref(self) -> bool:
        ...

    def deref(self) -> Any:
        ...


@runtime_checkable
class LocatedField(Protocol):
    """A field with named dimensions providing read access."""

    @property
    @abc.abstractmethod
    def __gt_dims__(self) -> tuple[common.Dimension, ...]:
        ...

    # TODO(havogt): define generic Protocol to provide a concrete return type
    @abc.abstractmethod
    def field_getitem(self, indices: NamedFieldIndices) -> Any:
        ...

    @property
    def __gt_origin__(self) -> tuple[int, ...]:
        return tuple([0] * len(self.__gt_dims__))


@runtime_checkable
class MutableLocatedField(LocatedField, Protocol):
    """A LocatedField with write access."""

    # TODO(havogt): define generic Protocol to provide a concrete return type
    @abc.abstractmethod
    def field_setitem(self, indices: NamedFieldIndices, value: Any) -> None:
        ...


#: Column range used in column mode (`column_axis != None`) in the current closure execution context.
column_range_cvar: cvars.ContextVar[range] = cvars.ContextVar("column_range")
#: Offset provider dict in the current closure execution context.
offset_provider_cvar: cvars.ContextVar[OffsetProvider] = cvars.ContextVar("offset_provider")


class Column(np.lib.mixins.NDArrayOperatorsMixin):
    """Represents a column when executed in column mode (`column_axis != None`).

    Implements `__array_ufunc__` and `__array_function__` to isolate
    and simplify dispatching in iterator ir builtins.
    """

    def __init__(self, kstart: int, data: np.ndarray | Scalar) -> None:
        self.kstart = kstart
        assert isinstance(data, (np.ndarray, Scalar))  # type: ignore # mypy bug #11673
        column_range = column_range_cvar.get()
        self.data = data if isinstance(data, np.ndarray) else np.full(len(column_range), data)

    def __getitem__(self, i: int) -> Any:
        result = self.data[i - self.kstart]
        #  numpy type
        if self.data.dtype.names:
            return tuple(result)
        return result

    def tuple_get(self, i: int) -> Column:
        if self.data.dtype.names:
            return Column(self.kstart, self.data[self.data.dtype.names[i]])
        else:
            return Column(self.kstart, self.data[i, ...])

    def __setitem__(self, i: int, v: Any) -> None:
        self.data[i - self.kstart] = v

    def __array__(self, dtype: Optional[npt.DTypeLike] = None) -> np.ndarray:
        return self.data.astype(dtype, copy=False)

    def _validate_kstart(self, args):
        if wrong_kstarts := (  # noqa: F841 # wrong_kstarts looks unused
            set(arg.kstart for arg in args if isinstance(arg, Column)) - {self.kstart}
        ):
            raise ValueError(
                "Incompatible Column.kstart: it should be '{self.kstart}' but found other values: {wrong_kstarts}"
            )

    def __array_ufunc__(self, ufunc, method, *inputs, **kwargs) -> Column:
        # note:
        # - we allow scalars to silently pass through and be handled correctly by numpy
        # - we let numpy do the checking of compatible shapes
        assert method == "__call__"
        self._validate_kstart(inputs)
        return self.__class__(
            self.kstart,
            ufunc(*(inp.data if isinstance(inp, Column) else inp for inp in inputs), **kwargs),
        )

    def __array_function__(self, func, types, args, kwargs) -> Column:
        # see note in `__array_ufunc__`
        self._validate_kstart(args)
        return self.__class__(
            self.kstart,
            func(*(arg.data if isinstance(arg, Column) else arg for arg in args), **kwargs),
        )


@builtins.deref.register(EMBEDDED)
def deref(it):
    return it.deref()


@builtins.can_deref.register(EMBEDDED)
def can_deref(it):
    return it.can_deref()


@builtins.if_.register(EMBEDDED)
def if_(cond, t, f):
    # ensure someone doesn't accidentally pass an iterator
    assert not hasattr(cond, "shift")
    if any(isinstance(arg, Column) for arg in (cond, t, f)):
        return np.where(cond, t, f)
    return t if cond else f


@builtins.cast_.register(EMBEDDED)
def cast_(obj, new_dtype):
    if isinstance(obj, Column):
        return obj.data.astype(new_dtype.__name__)
    return new_dtype(obj)


@builtins.not_.register(EMBEDDED)
def not_(a):
    if isinstance(a, Column):
        return np.logical_not(a.data)
    return not a


@builtins.and_.register(EMBEDDED)
def and_(a, b):
    if isinstance(a, Column):
        return np.logical_and(a, b)
    return a and b


@builtins.or_.register(EMBEDDED)
def or_(a, b):
    if isinstance(a, Column):
        return np.logical_or(a, b)
    return a or b


@builtins.xor_.register(EMBEDDED)
def xor_(a, b):
    if isinstance(a, Column):
        return np.logical_xor(a, b)
    return a ^ b


@builtins.tuple_get.register(EMBEDDED)
def tuple_get(i, tup):
    if isinstance(tup, Column):
        return tup.tuple_get(i)
    return tup[i]


@builtins.make_tuple.register(EMBEDDED)
def make_tuple(*args):
    return (*args,)


@builtins.lift.register(EMBEDDED)
def lift(stencil):
    def impl(*args):
        class _WrappedIterator:
            def __init__(
                self, stencil, args, *, offsets: Optional[list[OffsetPart]] = None, elem=None
            ) -> None:
                assert not offsets or all(isinstance(o, (int, str)) for o in offsets)
                self.stencil = stencil
                self.args = args
                self.offsets = offsets or []
                self.elem = elem

            # TODO needs to be supported by all iterators that represent tuples
            def __getitem__(self, index):
                return _WrappedIterator(self.stencil, self.args, offsets=self.offsets, elem=index)

            def shift(self, *offsets: OffsetPart):
                return _WrappedIterator(
                    self.stencil, self.args, offsets=[*self.offsets, *offsets], elem=self.elem
                )

            def _shifted_args(self):
                return tuple(map(lambda arg: arg.shift(*self.offsets), self.args))

            def can_deref(self):
                shifted_args = self._shifted_args()
                return all(shifted_arg.can_deref() for shifted_arg in shifted_args)

            def deref(self):
                if not self.can_deref():
                    # this can legally happen in cases like `if_(can_deref(lifted), deref(lifted), 42.)`
                    # because both branches will be eagerly executed
                    return _UNDEFINED

                shifted_args = self._shifted_args()

                if self.elem is None:
                    return self.stencil(*shifted_args)
                else:
                    return self.stencil(*shifted_args)[self.elem]

        return _WrappedIterator(stencil, args)

    return impl


NamedRange: TypeAlias = tuple[Tag | common.Dimension, range]


@builtins.cartesian_domain.register(EMBEDDED)
def cartesian_domain(*args: NamedRange) -> runtime.CartesianDomain:
    return runtime.CartesianDomain(args)


@builtins.unstructured_domain.register(EMBEDDED)
def unstructured_domain(*args: NamedRange) -> runtime.UnstructuredDomain:
    return runtime.UnstructuredDomain(args)


Domain: TypeAlias = (
    runtime.CartesianDomain | runtime.UnstructuredDomain | dict[str | common.Dimension, range]
)


@builtins.named_range.register(EMBEDDED)
def named_range(tag: Tag | common.Dimension, start: int, end: int) -> NamedRange:
    # TODO revisit this pattern after the discussion of 0d-field vs scalar
    if isinstance(start, ConstantField):
        start = start.value
    if isinstance(end, ConstantField):
        end = end.value
    return (tag, range(start, end))


@builtins.minus.register(EMBEDDED)
def minus(first, second):
    return first - second


@builtins.plus.register(EMBEDDED)
def plus(first, second):
    return first + second


@builtins.multiplies.register(EMBEDDED)
def multiplies(first, second):
    return first * second


@builtins.divides.register(EMBEDDED)
def divides(first, second):
    return first / second


@builtins.floordiv.register(EMBEDDED)
def floordiv(first, second):
    return first // second


@builtins.mod.register(EMBEDDED)
def mod(first, second):
    return first % second


@builtins.eq.register(EMBEDDED)
def eq(first, second):
    return first == second


@builtins.greater.register(EMBEDDED)
def greater(first, second):
    return first > second


@builtins.less.register(EMBEDDED)
def less(first, second):
    return first < second


@builtins.less_equal.register(EMBEDDED)
def less_equal(first, second):
    return first <= second


@builtins.greater_equal.register(EMBEDDED)
def greater_equal(first, second):
    return first >= second


@builtins.not_eq.register(EMBEDDED)
def not_eq(first, second):
    return first != second


CompositeOfScalarOrField: TypeAlias = Scalar | LocatedField | tuple["CompositeOfScalarOrField", ...]


def is_dtype_like(t: Any) -> TypeGuard[npt.DTypeLike]:
    return issubclass(t, (np.generic, int, float))


def infer_dtype_like_type(t: Any) -> npt.DTypeLike:
    res = xtyping.infer_type(t)
    assert is_dtype_like(res), res
    return res


def promote_scalars(val: CompositeOfScalarOrField):
    """Given a scalar, field or composite thereof promote all (contained) scalars to fields."""
    if isinstance(val, tuple):
        return tuple(promote_scalars(el) for el in val)
    elif common.is_field(val):
        return val
    val_type = infer_dtype_like_type(val)
    if isinstance(val, Scalar):  # type: ignore # mypy bug
        return constant_field(val)
    else:
        raise ValueError(
            f"Expected a `Field` or a number (`float`, `np.int64`, ...), but got {val_type}."
        )


for math_builtin_name in builtins.MATH_BUILTINS:
    python_builtins = {"int": int, "float": float, "bool": bool, "str": str}
    decorator = getattr(builtins, math_builtin_name).register(EMBEDDED)
    impl: Callable
    if math_builtin_name == "gamma":
        # numpy has no gamma function
        impl = np.vectorize(math.gamma)
    elif math_builtin_name in python_builtins:
        # TODO: Should potentially use numpy fixed size types to be consistent
        #   with compiled backends. Currently using Python types to preserve
        #   existing behaviour.
        impl = python_builtins[math_builtin_name]
    else:
        impl = getattr(np, math_builtin_name)
    globals()[math_builtin_name] = decorator(impl)


def _named_range(axis: str, range_: Iterable[int]) -> Iterable[CompleteOffset]:
    return ((axis, i) for i in range_)


def _domain_iterator(domain: dict[Tag, range]) -> Iterable[Position]:
    return (
        dict(elem)
        for elem in itertools.product(*(_named_range(axis, rang) for axis, rang in domain.items()))
    )


def execute_shift(
    pos: Position, tag: Tag, index: common.IntIndex, *, offset_provider: OffsetProvider
) -> MaybePosition:
    assert pos is not None
    if isinstance(tag, SparseTag):
        current_entry = pos[tag]
        assert isinstance(current_entry, list)
        new_entry = list(current_entry)
        assert None in new_entry
        assert isinstance(
            index, int
        )  # narrowing to `int` as it's an element of `SparsePositionEntry`
        for i, p in reversed(list(enumerate(new_entry))):
            # first shift applies to the last sparse dimensions of that axis type
            if p is None:
                new_entry[i] = index
                break
        # the assertions above confirm pos is incomplete casting here to avoid duplicating work in a type guard
        return cast(IncompletePosition, pos) | {tag: new_entry}

    assert tag in offset_provider
    offset_implementation = offset_provider[tag]
    if isinstance(offset_implementation, common.Dimension):
        new_pos = copy.copy(pos)
        if common.is_int_index(value := new_pos[offset_implementation.value]):
            new_pos[offset_implementation.value] = value + index
        else:
            raise AssertionError()
        return new_pos
    else:
        assert isinstance(offset_implementation, common.Connectivity)
        assert offset_implementation.origin_axis.value in pos
        new_pos = pos.copy()
        new_pos.pop(offset_implementation.origin_axis.value)
        cur_index = pos[offset_implementation.origin_axis.value]
        assert common.is_int_index(cur_index)
        if offset_implementation.mapped_index(cur_index, index) in [
            None,
            -1,
        ]:
            return None
        else:
            new_index = offset_implementation.mapped_index(cur_index, index)
            assert new_index is not None
            new_pos[offset_implementation.neighbor_axis.value] = int(new_index)

        return new_pos

    raise AssertionError("Unknown object in `offset_provider`")


def _is_list_of_complete_offsets(
    complete_offsets: list[tuple[Any, Any]]
) -> TypeGuard[list[CompleteOffset]]:
    return all(
        isinstance(tag, Tag) and isinstance(offset, (int, np.integer))
        for tag, offset in complete_offsets
    )


def group_offsets(*offsets: OffsetPart) -> list[CompleteOffset]:
    assert len(offsets) % 2 == 0
    complete_offsets = [*zip(offsets[::2], offsets[1::2])]
    assert _is_list_of_complete_offsets(
        complete_offsets
    ), f"Invalid sequence of offset parts: {offsets}"
    return complete_offsets


def shift_position(
    pos: MaybePosition, *complete_offsets: CompleteOffset, offset_provider: OffsetProvider
) -> MaybePosition:
    if pos is None:
        return None
    new_pos = pos.copy()
    for tag, index in complete_offsets:
        if (
            shifted_pos := execute_shift(new_pos, tag, index, offset_provider=offset_provider)
        ) is not None:
            new_pos = shifted_pos
        else:
            return None
    return new_pos


class Undefined:
    def __float__(self):
        return np.nan

    def __int__(self):
        return sys.maxsize

    def __repr__(self):
        return "_UNDEFINED"

    @classmethod
    def _setup_math_operations(cls):
        ops = [
            "__add__",
            "__sub__",
            "__mul__",
            "__matmul__",
            "__truediv__",
            "__floordiv__",
            "__mod__",
            "__divmod__",
            "__pow__",
            "__lshift__",
            "__rshift__",
            "__lt__",
            "__le__",
            "__gt__",
            "__ge__",
            "__eq__",
            "__ne__",
            "__and__",
            "__xor__",
            "__or__",
            "__radd__",
            "__rsub__",
            "__rmul__",
            "__rmatmul__",
            "__rtruediv__",
            "__rfloordiv__",
            "__rmod__",
            "__rdivmod__",
            "__rpow__",
            "__rlshift__",
            "__rrshift__",
            "__rand__",
            "__rxor__",
            "__ror__",
            "__neg__",
            "__pos__",
            "__abs__",
            "__invert__",
        ]
        for op in ops:
            setattr(cls, op, lambda self, *args, **kwargs: _UNDEFINED)


Undefined._setup_math_operations()

_UNDEFINED = Undefined()


def _is_concrete_position(pos: Position) -> TypeGuard[ConcretePosition]:
    return all(
        isinstance(v, (int, np.integer))
        or (isinstance(v, list) and all(isinstance(e, (int, np.integer)) for e in v))
        for v in pos.values()
    )


def _get_axes(
    field_or_tuple: LocatedField | tuple,
) -> Sequence[common.Dimension]:  # arbitrary nesting of tuples of LocatedField
    if isinstance(field_or_tuple, tuple):
        first = _get_axes(field_or_tuple[0])
        assert all(first == _get_axes(f) for f in field_or_tuple)
        return first
    else:
        return field_or_tuple.__gt_dims__


def _single_vertical_idx(
    indices: NamedFieldIndices, column_axis: Tag, column_index: common.IntIndex
) -> NamedFieldIndices:
    transformed = {
        axis: (index if axis != column_axis else index.start + column_index)  # type: ignore[union-attr] # trust me, `index` is range in case of `column_axis`
        for axis, index in indices.items()
    }
    return transformed


@overload
def _make_tuple(
    field_or_tuple: tuple[tuple | LocatedField, ...],  # arbitrary nesting of tuples of Field
    named_indices: NamedFieldIndices,
    *,
    column_axis: Tag,
) -> tuple[tuple | Column, ...]:
    ...


@overload
def _make_tuple(
    field_or_tuple: tuple[tuple | LocatedField, ...],  # arbitrary nesting of tuples of Field
    named_indices: NamedFieldIndices,
    *,
    column_axis: Literal[None] = None,
) -> tuple[tuple | npt.DTypeLike | Undefined, ...]:  # arbitrary nesting
    ...


@overload
def _make_tuple(
    field_or_tuple: LocatedField, named_indices: NamedFieldIndices, *, column_axis: Tag
) -> Column:
    ...


@overload
def _make_tuple(
    field_or_tuple: LocatedField,
    named_indices: NamedFieldIndices,
    *,
    column_axis: Literal[None] = None,
) -> npt.DTypeLike | Undefined:
    ...


def _make_tuple(
    field_or_tuple: LocatedField | tuple[tuple | LocatedField, ...],
    named_indices: NamedFieldIndices,
    *,
    column_axis: Optional[Tag] = None,
) -> Column | npt.DTypeLike | tuple[tuple | Column | npt.DTypeLike | Undefined, ...] | Undefined:
    if column_axis is None:
        if isinstance(field_or_tuple, tuple):
            return tuple(_make_tuple(f, named_indices) for f in field_or_tuple)
        else:
            try:
                data = field_or_tuple.field_getitem(named_indices)
                return data
            except embedded_exceptions.IndexOutOfBounds:
                return _UNDEFINED
    else:
        column_range = column_range_cvar.get()
        assert column_range is not None

        col: list[
            npt.DTypeLike | tuple[tuple | Column | npt.DTypeLike | Undefined, ...] | Undefined
        ] = []
        for i in column_range:
            # we don't know the buffer size, therefore we have to try.
            try:
                col.append(
                    tuple(
                        _make_tuple(
                            f,
                            _single_vertical_idx(
                                named_indices, column_axis, i - column_range.start
                            ),
                        )
                        for f in field_or_tuple
                    )
                    if isinstance(field_or_tuple, tuple)
                    else _make_tuple(
                        field_or_tuple,
                        _single_vertical_idx(named_indices, column_axis, i - column_range.start),
                    )
                )
            except embedded_exceptions.IndexOutOfBounds:
                col.append(_UNDEFINED)

        first = next((v for v in col if v != _UNDEFINED), None)
        if first is None:
            raise RuntimeError(
                "Found 'Undefined' value, this should not happen for a legal program."
            )
        dtype = _column_dtype(first)
        return Column(column_range.start, np.asarray(col, dtype=dtype))


@dataclasses.dataclass(frozen=True)
class MDIterator:
    field: LocatedField | tuple[LocatedField | tuple, ...]  # arbitrary nesting
    pos: MaybePosition
    column_axis: Optional[Tag] = dataclasses.field(default=None, kw_only=True)

    def shift(self, *offsets: OffsetPart) -> MDIterator:
        complete_offsets = group_offsets(*offsets)
        offset_provider = offset_provider_cvar.get()
        assert offset_provider is not None
        return MDIterator(
            self.field,
            shift_position(self.pos, *complete_offsets, offset_provider=offset_provider),
            column_axis=self.column_axis,
        )

    def can_deref(self) -> bool:
        return self.pos is not None

    def deref(self) -> Any:
        if not self.can_deref():
            # this can legally happen in cases like `if_(can_deref(inp), deref(inp), 42.)`
            # because both branches will be eagerly executed
            return _UNDEFINED

        assert self.pos is not None
        shifted_pos = self.pos.copy()
        axes = _get_axes(self.field)

        if __debug__:
            if not all(axis.value in shifted_pos.keys() for axis in axes if axis is not None):
                raise IndexError("Iterator position doesn't point to valid location for its field.")
        slice_column = dict[Tag, range]()
        column_range = column_range_cvar.get()
        if self.column_axis is not None:
            assert column_range is not None
            k_pos = shifted_pos.pop(self.column_axis)
            assert isinstance(k_pos, int)
            # the following range describes a range in the field
            # (negative values are relative to the origin, not relative to the size)
            slice_column[self.column_axis] = range(k_pos, k_pos + len(column_range))

        assert _is_concrete_position(shifted_pos)
        position = {**shifted_pos, **slice_column}
        return _make_tuple(
            self.field,
            position,
            column_axis=self.column_axis,
        )


def _get_sparse_dimensions(axes: Sequence[common.Dimension]) -> list[Tag]:
    return [
        axis.value
        for axis in axes
        if isinstance(axis, common.Dimension) and axis.kind == common.DimensionKind.LOCAL
    ]


def _wrap_field(field: common.Field | tuple) -> NDArrayLocatedFieldWrapper | tuple:
    if isinstance(field, tuple):
        return tuple(_wrap_field(f) for f in field)
    else:
        assert common.is_field(field)
        return NDArrayLocatedFieldWrapper(field)


def make_in_iterator(
    inp_: common.Field,
    pos: Position,
    *,
    column_axis: Optional[Tag],
) -> ItIterator:
    inp = _wrap_field(inp_)
    axes = _get_axes(inp)
    sparse_dimensions = _get_sparse_dimensions(axes)
    new_pos: Position = pos.copy()
    for sparse_dim in set(sparse_dimensions):
        init = [None] * sparse_dimensions.count(sparse_dim)
        new_pos[sparse_dim] = init  # type: ignore[assignment] # looks like mypy is confused
    if column_axis is not None:
        column_range = column_range_cvar.get()
        # if we deal with column stencil the column position is just an offset by which the whole column needs to be shifted
        assert column_range is not None
        new_pos[column_axis] = column_range.start
    it = MDIterator(
        inp,
        new_pos,
        column_axis=column_axis,
    )
    if len(sparse_dimensions) >= 1:
        if len(sparse_dimensions) == 1:
            return SparseListIterator(it, sparse_dimensions[0])
        else:
            raise NotImplementedError(
                f"More than one local dimension is currently not supported, got {sparse_dimensions}"
            )
    else:
        return it


builtins.builtin_dispatch.push_key(EMBEDDED)  # makes embedded the default


@dataclasses.dataclass(frozen=True)
class NDArrayLocatedFieldWrapper(MutableLocatedField):
    """A temporary helper until we sorted out all Field conventions between frontend and iterator.embedded."""

    _ndarrayfield: common.Field

    @property
    def __gt_dims__(self) -> tuple[common.Dimension, ...]:
        return self._ndarrayfield.__gt_dims__

    def _translate_named_indices(
        self, _named_indices: NamedFieldIndices
    ) -> common.AbsoluteIndexSequence:
        named_indices: Mapping[common.Dimension, FieldIndex | SparsePositionEntry] = {
            d: _named_indices[d.value] for d in self._ndarrayfield.__gt_dims__
        }
        domain_slice: list[common.NamedRange | common.NamedIndex] = []
        for d, v in named_indices.items():
            if isinstance(v, range):
                domain_slice.append((d, common.UnitRange(v.start, v.stop)))
            elif isinstance(v, list):
                assert len(v) == 1  # only 1 sparse dimension is supported
                assert common.is_int_index(
                    v[0]
                )  # derefing a concrete element in a sparse field, not a slice
                domain_slice.append((d, v[0]))
            else:
                assert common.is_int_index(v)
                domain_slice.append((d, v))
        return tuple(domain_slice)

    def field_getitem(self, named_indices: NamedFieldIndices) -> Any:
        return self._ndarrayfield[self._translate_named_indices(named_indices)]

    def field_setitem(self, named_indices: NamedFieldIndices, value: Any):
        if common.is_mutable_field(self._ndarrayfield):
            self._ndarrayfield[self._translate_named_indices(named_indices)] = value
        else:
            raise RuntimeError("Assigment into a non-mutable Field.")

    @property
    def __gt_origin__(self) -> tuple[int, ...]:
        return self._ndarrayfield.__gt_origin__


def _is_field_axis(axis: Axis) -> TypeGuard[FieldAxis]:
    return isinstance(axis, FieldAxis)


def _is_tuple_axis(axis: Axis) -> TypeGuard[TupleAxis]:
    return axis is None


def _is_sparse_position_entry(
    pos: FieldIndex | SparsePositionEntry,
) -> TypeGuard[SparsePositionEntry]:
    return isinstance(pos, list)


def get_ordered_indices(axes: Iterable[Axis], pos: NamedFieldIndices) -> tuple[FieldIndex, ...]:
    res: list[FieldIndex] = []
    sparse_position_tracker: dict[Tag, int] = {}
    for axis in axes:
        if _is_tuple_axis(axis):
            res.append(slice(None))
        else:
            assert _is_field_axis(axis)
            assert axis.value in pos
            assert isinstance(axis.value, str)
            elem = pos[axis.value]
            if _is_sparse_position_entry(elem):
                sparse_position_tracker.setdefault(axis.value, 0)
                res.append(elem[sparse_position_tracker[axis.value]])
                sparse_position_tracker[axis.value] += 1
            else:
                assert isinstance(elem, (int, np.integer, slice, range))
                res.append(elem)
    return tuple(res)


@overload
def _shift_range(range_or_index: range, offset: int) -> slice:
    ...


@overload
def _shift_range(range_or_index: common.IntIndex, offset: int) -> common.IntIndex:
    ...


def _shift_range(range_or_index: range | common.IntIndex, offset: int) -> ArrayIndex:
    if isinstance(range_or_index, range):
        # range_or_index describes a range in the field
        assert range_or_index.step == 1
        return slice(range_or_index.start + offset, range_or_index.stop + offset)
    else:
        assert common.is_int_index(range_or_index)
        return range_or_index + offset


@overload
def _range2slice(r: range) -> slice:
    ...


@overload
def _range2slice(r: common.IntIndex) -> common.IntIndex:
    ...


def _range2slice(r: range | common.IntIndex) -> slice | common.IntIndex:
    if isinstance(r, range):
        assert r.start >= 0 and r.stop >= r.start
        return slice(r.start, r.stop)
    return r


def _shift_field_indices(
    ranges_or_indices: tuple[range | common.IntIndex, ...],
    offsets: tuple[int, ...],
) -> tuple[ArrayIndex, ...]:
    return tuple(
        _range2slice(r) if o == 0 else _shift_range(r, o)
        for r, o in zip(ranges_or_indices, offsets)
    )


def np_as_located_field(
    *axes: common.Dimension, origin: Optional[dict[common.Dimension, int]] = None
) -> Callable[[np.ndarray], common.Field]:
    origin = origin or {}

    def _maker(a) -> common.Field:
        if a.ndim != len(axes):
            raise TypeError("ndarray.ndim incompatible with number of given dimensions")
        ranges = []
        for d, s in zip(axes, a.shape):
            offset = origin.get(d, 0)
            ranges.append(common.UnitRange(-offset, s - offset))

<<<<<<< HEAD
        if origin is not None:
            offsets = get_ordered_indices(axes, {k.value: v for k, v in origin.items()})
        else:
            offsets = None

        def setter(indices, value):
            indices = _tupelize(indices)
            a[_shift_field_indices(indices, offsets) if offsets else indices] = value

        def getter(indices):
            return a[_shift_field_indices(indices, offsets) if offsets else indices]

        return LocatedFieldImpl(
            getter,
            axes,
            dtype=a.dtype,
            setter=setter,
            array=lambda: a,
            origin=origin,
        )
=======
        res = common.field(a, domain=common.Domain(dims=tuple(axes), ranges=tuple(ranges)))
        return res
>>>>>>> 54bca831

    return _maker


@dataclasses.dataclass(frozen=True)
class IndexField(common.Field):
    """
    Minimal index field implementation.

    TODO: Improve implementation (e.g. support slicing) and move out of this module.
    """

    _dimension: common.Dimension

    @property
    def __gt_dims__(self) -> tuple[common.Dimension, ...]:
        return (self._dimension,)

    @property
    def __gt_origin__(self) -> tuple[int, ...]:
        return (0,)

    @classmethod
    def __gt_builtin_func__(func: Callable, /) -> NoReturn:  # type: ignore[override] # Signature incompatible with supertype
        raise NotImplementedError()

    @property
    def domain(self) -> common.Domain:
        return common.Domain((self._dimension, common.UnitRange.infinity()))

    @property
    def dtype(self) -> core_defs.Int32DType:
        return core_defs.Int32DType()

    @property
    def ndarray(self) -> core_defs.NDArrayObject:
        return AttributeError("Cannot get `ndarray` of an infinite Field.")

    def remap(self, index_field: common.Field) -> common.Field:
        # TODO can be implemented by constructing and ndarray (but do we know of which kind?)
        raise NotImplementedError()

    def restrict(self, item: common.AnyIndexSpec) -> common.Field | core_defs.int32:
        if common.is_absolute_index_sequence(item) and all(common.is_named_index(e) for e in item):  # type: ignore[arg-type] # we don't want to pollute the typing of `is_absolute_index_sequence` for this temporary code
            d, r = item[0]
            assert d == self._dimension
            assert isinstance(r, int)
            return self.dtype.scalar_type(r)
        # TODO set a domain...
        raise NotImplementedError()

    __call__ = remap
    __getitem__ = restrict

    def __abs__(self) -> common.Field:
        raise NotImplementedError()

    def __neg__(self) -> common.Field:
        raise NotImplementedError()

    def __invert__(self) -> common.Field:
        raise NotImplementedError()

    def __add__(self, other: common.Field | core_defs.ScalarT) -> common.Field:
        raise NotImplementedError()

    def __radd__(self, other: common.Field | core_defs.ScalarT) -> common.Field:
        raise NotImplementedError()

    def __sub__(self, other: common.Field | core_defs.ScalarT) -> common.Field:
        raise NotImplementedError()

    def __rsub__(self, other: common.Field | core_defs.ScalarT) -> common.Field:
        raise NotImplementedError()

    def __mul__(self, other: common.Field | core_defs.ScalarT) -> common.Field:
        raise NotImplementedError()

    def __rmul__(self, other: common.Field | core_defs.ScalarT) -> common.Field:
        raise NotImplementedError()

    def __floordiv__(self, other: common.Field | core_defs.ScalarT) -> common.Field:
        raise NotImplementedError()

    def __rfloordiv__(self, other: common.Field | core_defs.ScalarT) -> common.Field:
        raise NotImplementedError()

    def __truediv__(self, other: common.Field | core_defs.ScalarT) -> common.Field:
        raise NotImplementedError()

    def __rtruediv__(self, other: common.Field | core_defs.ScalarT) -> common.Field:
        raise NotImplementedError()

    def __pow__(self, other: common.Field | core_defs.ScalarT) -> common.Field:
        raise NotImplementedError()

    def __and__(self, other: common.Field | core_defs.ScalarT) -> common.Field:
        raise NotImplementedError()

    def __or__(self, other: common.Field | core_defs.ScalarT) -> common.Field:
        raise NotImplementedError()

    def __xor__(self, other: common.Field | core_defs.ScalarT) -> common.Field:
        raise NotImplementedError()


def index_field(axis: common.Dimension) -> common.Field:
    return IndexField(axis)


@dataclasses.dataclass(frozen=True)
class ConstantField(common.Field[Any, core_defs.ScalarT]):
    """
    Minimal constant field implementation.

    TODO: Improve implementation (e.g. support slicing) and move out of this module.
    """

    _value: core_defs.ScalarT

    @property
    def __gt_dims__(self) -> tuple[common.Dimension, ...]:
        return tuple()

    @property
    def __gt_origin__(self) -> tuple[int, ...]:
        return tuple()

    @classmethod
    def __gt_builtin_func__(func: Callable, /) -> NoReturn:  # type: ignore[override] # Signature incompatible with supertype
        raise NotImplementedError()

    @property
    def domain(self) -> common.Domain:
        return common.Domain(dims=(), ranges=())

    @property
    def dtype(self) -> core_defs.DType[core_defs.ScalarT]:
        return core_defs.dtype(type(self._value))

    @property
    def ndarray(self) -> core_defs.NDArrayObject:
        return AttributeError("Cannot get `ndarray` of an infinite Field.")

    def remap(self, index_field: common.Field) -> common.Field:
        # TODO can be implemented by constructing and ndarray (but do we know of which kind?)
        raise NotImplementedError()

    def restrict(self, item: common.AnyIndexSpec) -> common.Field | core_defs.ScalarT:
        # TODO set a domain...
        return self._value

    __call__ = remap
    __getitem__ = restrict

    def __abs__(self) -> common.Field:
        raise NotImplementedError()

    def __neg__(self) -> common.Field:
        raise NotImplementedError()

    def __invert__(self) -> common.Field:
        raise NotImplementedError()

    def __add__(self, other: common.Field | core_defs.ScalarT) -> common.Field:
        raise NotImplementedError()

    def __radd__(self, other: common.Field | core_defs.ScalarT) -> common.Field:
        raise NotImplementedError()

    def __sub__(self, other: common.Field | core_defs.ScalarT) -> common.Field:
        raise NotImplementedError()

    def __rsub__(self, other: common.Field | core_defs.ScalarT) -> common.Field:
        raise NotImplementedError()

    def __mul__(self, other: common.Field | core_defs.ScalarT) -> common.Field:
        raise NotImplementedError()

    def __rmul__(self, other: common.Field | core_defs.ScalarT) -> common.Field:
        raise NotImplementedError()

    def __floordiv__(self, other: common.Field | core_defs.ScalarT) -> common.Field:
        raise NotImplementedError()

    def __rfloordiv__(self, other: common.Field | core_defs.ScalarT) -> common.Field:
        raise NotImplementedError()

    def __truediv__(self, other: common.Field | core_defs.ScalarT) -> common.Field:
        raise NotImplementedError()

    def __rtruediv__(self, other: common.Field | core_defs.ScalarT) -> common.Field:
        raise NotImplementedError()

    def __pow__(self, other: common.Field | core_defs.ScalarT) -> common.Field:
        raise NotImplementedError()

    def __and__(self, other: common.Field | core_defs.ScalarT) -> common.Field:
        raise NotImplementedError()

    def __or__(self, other: common.Field | core_defs.ScalarT) -> common.Field:
        raise NotImplementedError()

    def __xor__(self, other: common.Field | core_defs.ScalarT) -> common.Field:
        raise NotImplementedError()


def constant_field(value: Any, dtype_like: Optional[core_defs.DTypeLike] = None) -> common.Field:
    if dtype_like is None:
        dtype_like = infer_dtype_like_type(value)
    dtype = core_defs.dtype(dtype_like)
    return ConstantField(dtype.scalar_type(value))


@builtins.shift.register(EMBEDDED)
def shift(*offsets: Union[runtime.Offset, int]) -> Callable[[ItIterator], ItIterator]:
    def impl(it: ItIterator) -> ItIterator:
        return it.shift(*list(o.value if isinstance(o, runtime.Offset) else o for o in offsets))

    return impl


DT = TypeVar("DT")


class _List(tuple, Generic[DT]):
    ...


@dataclasses.dataclass(frozen=True)
class _ConstList(Generic[DT]):
    value: DT

    def __getitem__(self, _):
        return self.value


@builtins.neighbors.register(EMBEDDED)
def neighbors(offset: runtime.Offset, it: ItIterator) -> _List:
    offset_str = offset.value if isinstance(offset, runtime.Offset) else offset
    assert isinstance(offset_str, str)
    offset_provider = offset_provider_cvar.get()
    assert offset_provider is not None
    connectivity = offset_provider[offset_str]
    assert isinstance(connectivity, common.Connectivity)
    return _List(
        shifted.deref()
        for i in range(connectivity.max_neighbors)
        if (shifted := it.shift(offset_str, i)).can_deref()
    )


@builtins.list_get.register(EMBEDDED)
def list_get(i, lst: _List[Optional[DT]]) -> Optional[DT]:
    return lst[i]


@builtins.map_.register(EMBEDDED)
def map_(op):
    def impl_(*lists):
        return _List(map(lambda x: op(*x), zip(*lists)))

    return impl_


@builtins.make_const_list.register(EMBEDDED)
def make_const_list(value):
    return _ConstList(value)


@builtins.reduce.register(EMBEDDED)
def reduce(fun, init):
    def sten(*lists):
        # TODO: assert check_that_all_lists_are_compatible(*lists)
        lst = None
        for cur in lists:
            if isinstance(cur, _List):
                lst = cur
                break
        # we can check a single argument for length,
        # because all arguments share the same pattern
        n = len(lst)
        res = init
        for i in range(n):
            res = fun(
                res,
                *(lst[i] for lst in lists),
            )
        return res

    return sten


@dataclasses.dataclass(frozen=True)
class SparseListIterator:
    it: ItIterator
    list_offset: Tag
    offsets: Sequence[OffsetPart] = dataclasses.field(default_factory=list, kw_only=True)

    def deref(self) -> Any:
        offset_provider = offset_provider_cvar.get()
        assert offset_provider is not None
        connectivity = offset_provider[self.list_offset]
        assert isinstance(connectivity, common.Connectivity)
        return _List(
            shifted.deref()
            for i in range(connectivity.max_neighbors)
            if (shifted := self.it.shift(*self.offsets, SparseTag(self.list_offset), i)).can_deref()
        )

    def can_deref(self) -> bool:
        return self.it.shift(*self.offsets).can_deref()

    def shift(self, *offsets: OffsetPart) -> SparseListIterator:
        return SparseListIterator(self.it, self.list_offset, offsets=[*offsets, *self.offsets])


@dataclasses.dataclass(frozen=True)
class ColumnDescriptor:
    axis: str
    col_range: range  # TODO(havogt) introduce range type that doesn't have step


@dataclasses.dataclass(frozen=True)
class ScanArgIterator:
    wrapped_iter: ItIterator
    k_pos: int

    def deref(self) -> Any:
        if not self.can_deref():
            return _UNDEFINED
        return self.wrapped_iter.deref()[self.k_pos]

    def can_deref(self) -> bool:
        return self.wrapped_iter.can_deref()

    def shift(self, *offsets: OffsetPart) -> ScanArgIterator:
        return ScanArgIterator(self.wrapped_iter.shift(*offsets), self.k_pos)


def shifted_scan_arg(k_pos: int) -> Callable[[ItIterator], ScanArgIterator]:
    def impl(it: ItIterator) -> ScanArgIterator:
        return ScanArgIterator(it, k_pos=k_pos)  # here we evaluate the full column in every step

    return impl


def is_located_field(field: Any) -> TypeGuard[LocatedField]:
    return isinstance(field, LocatedField)


def is_mutable_located_field(field: Any) -> TypeGuard[MutableLocatedField]:
    return isinstance(field, MutableLocatedField)


def is_tuple_of_field(field) -> bool:
    return isinstance(field, tuple) and all(
        common.is_field(f) or is_tuple_of_field(f) for f in field
    )


class TupleFieldMeta(type):
    ...


class TupleField(metaclass=TupleFieldMeta):
    """Allows uniform access to field of tuples and tuple of fields."""

    pass


def _build_tuple_result(field: tuple | LocatedField, named_indices: NamedFieldIndices) -> Any:
    if isinstance(field, tuple):
        return tuple(_build_tuple_result(f, named_indices) for f in field)
    else:
        assert is_located_field(field)
        return field.field_getitem(named_indices)


def _tuple_assign(field: tuple | MutableLocatedField, value: Any, named_indices: NamedFieldIndices):
    if isinstance(field, tuple):
        if len(field) != len(value):
            raise RuntimeError(
                f"Tuple of incompatible size, expected tuple of len={len(field)}, got len={len(value)}"
            )
        for f, v in zip(field, value):
            _tuple_assign(f, v, named_indices)
    else:
        assert is_mutable_located_field(field)
        field.field_setitem(named_indices, value)


class TupleOfFields(TupleField):
    def __init__(self, data):
        self.data = data
        self.__gt_dims__ = _get_axes(data)

    def field_getitem(self, named_indices: NamedFieldIndices) -> Any:
        return _build_tuple_result(self.data, named_indices)

    def field_setitem(self, named_indices: NamedFieldIndices, value: Any):
        if not isinstance(value, tuple):
            raise RuntimeError(f"Value needs to be tuple, got `{value}`.")
        _tuple_assign(self.data, value, named_indices)


def as_tuple_field(field: tuple | TupleField) -> TupleField:
    assert is_tuple_of_field(field)
    assert not isinstance(field, TupleField)
    return TupleOfFields(tuple(_wrap_field(f) for f in field))


def _column_dtype(elem: Any) -> np.dtype:
    if isinstance(elem, tuple):
        return np.dtype([(f"f{i}", _column_dtype(e)) for i, e in enumerate(elem)])
    else:
        return np.dtype(type(elem))


@builtins.scan.register(EMBEDDED)
def scan(scan_pass, is_forward: bool, init):
    def impl(*iters: ItIterator):
        column_range = column_range_cvar.get()
        if column_range is None:
            raise RuntimeError("Column range is not defined, cannot scan.")

        sorted_column_range = column_range if is_forward else reversed(column_range)
        state = init
        col = Column(column_range.start, np.zeros(len(column_range), dtype=_column_dtype(init)))
        for i in sorted_column_range:
            state = scan_pass(state, *map(shifted_scan_arg(i), iters))
            col[i] = state

        return col

    return impl


def _dimension_to_tag(domain: Domain) -> dict[Tag, range]:
    return {k.value if isinstance(k, common.Dimension) else k: v for k, v in domain.items()}


def _validate_domain(domain: Domain, offset_provider: OffsetProvider) -> None:
    if isinstance(domain, runtime.CartesianDomain):
        if any(isinstance(o, common.Connectivity) for o in offset_provider.values()):
            raise RuntimeError(
                "Got a `CartesianDomain`, but found a `Connectivity` in `offset_provider`, expected `UnstructuredDomain`."
            )


def fendef_embedded(fun: Callable[..., None], *args: Any, **kwargs: Any):
    if "offset_provider" not in kwargs:
        raise RuntimeError("offset_provider not provided")

    offset_provider = kwargs["offset_provider"]

    @runtime.closure.register(EMBEDDED)
    def closure(
        domain_: Domain,
        sten: Callable[..., Any],
        out,  #: MutableLocatedField,
        ins: list[common.Field],
    ) -> None:
        _validate_domain(domain_, kwargs["offset_provider"])
        domain: dict[Tag, range] = _dimension_to_tag(domain_)
        if not (common.is_field(out) or is_tuple_of_field(out)):
            raise TypeError("Out needs to be a located field.")

        column_range = None
        column: Optional[ColumnDescriptor] = None
        if kwargs.get("column_axis") and kwargs["column_axis"].value in domain:
            column_axis = kwargs["column_axis"]
            column = ColumnDescriptor(column_axis.value, domain[column_axis.value])
            del domain[column_axis.value]

            column_range = column.col_range

        out = as_tuple_field(out) if is_tuple_of_field(out) else _wrap_field(out)

        def _closure_runner():
            # Set context variables before executing the closure
            column_range_cvar.set(column_range)
            offset_provider_cvar.set(offset_provider)

            for pos in _domain_iterator(domain):
                promoted_ins = [promote_scalars(inp) for inp in ins]
                ins_iters = list(
                    make_in_iterator(
                        inp,
                        pos,
                        column_axis=column.axis if column else None,
                    )
                    for inp in promoted_ins
                )
                res = sten(*ins_iters)

                if column is None:
                    assert _is_concrete_position(pos)
                    out.field_setitem(pos, res)
                else:
                    col_pos = pos.copy()
                    for k in column.col_range:
                        col_pos[column.axis] = k
                        assert _is_concrete_position(col_pos)
                        out.field_setitem(col_pos, res[k])

        ctx = cvars.copy_context()
        ctx.run(_closure_runner)

    fun(*args)


runtime.fendef_embedded = fendef_embedded<|MERGE_RESOLUTION|>--- conflicted
+++ resolved
@@ -685,7 +685,7 @@
     indices: NamedFieldIndices, column_axis: Tag, column_index: common.IntIndex
 ) -> NamedFieldIndices:
     transformed = {
-        axis: (index if axis != column_axis else index.start + column_index)  # type: ignore[union-attr] # trust me, `index` is range in case of `column_axis`
+        axis: (index if axis != column_axis else index.start + column_index)  # type: ignore[union-attr] # trust me, `index` is range in case of `column_axis` # fmt: off
         for axis, index in indices.items()
     }
     return transformed
@@ -1025,31 +1025,8 @@
             offset = origin.get(d, 0)
             ranges.append(common.UnitRange(-offset, s - offset))
 
-<<<<<<< HEAD
-        if origin is not None:
-            offsets = get_ordered_indices(axes, {k.value: v for k, v in origin.items()})
-        else:
-            offsets = None
-
-        def setter(indices, value):
-            indices = _tupelize(indices)
-            a[_shift_field_indices(indices, offsets) if offsets else indices] = value
-
-        def getter(indices):
-            return a[_shift_field_indices(indices, offsets) if offsets else indices]
-
-        return LocatedFieldImpl(
-            getter,
-            axes,
-            dtype=a.dtype,
-            setter=setter,
-            array=lambda: a,
-            origin=origin,
-        )
-=======
         res = common.field(a, domain=common.Domain(dims=tuple(axes), ranges=tuple(ranges)))
         return res
->>>>>>> 54bca831
 
     return _maker
 
@@ -1073,7 +1050,7 @@
         return (0,)
 
     @classmethod
-    def __gt_builtin_func__(func: Callable, /) -> NoReturn:  # type: ignore[override] # Signature incompatible with supertype
+    def __gt_builtin_func__(func: Callable, /) -> NoReturn:  # type: ignore[override] # Signature incompatible with supertype # fmt: off
         raise NotImplementedError()
 
     @property
@@ -1093,7 +1070,7 @@
         raise NotImplementedError()
 
     def restrict(self, item: common.AnyIndexSpec) -> common.Field | core_defs.int32:
-        if common.is_absolute_index_sequence(item) and all(common.is_named_index(e) for e in item):  # type: ignore[arg-type] # we don't want to pollute the typing of `is_absolute_index_sequence` for this temporary code
+        if common.is_absolute_index_sequence(item) and all(common.is_named_index(e) for e in item):  # type: ignore[arg-type] # we don't want to pollute the typing of `is_absolute_index_sequence` for this temporary code # fmt: off
             d, r = item[0]
             assert d == self._dimension
             assert isinstance(r, int)
@@ -1179,7 +1156,7 @@
         return tuple()
 
     @classmethod
-    def __gt_builtin_func__(func: Callable, /) -> NoReturn:  # type: ignore[override] # Signature incompatible with supertype
+    def __gt_builtin_func__(func: Callable, /) -> NoReturn:  # type: ignore[override] # Signature incompatible with supertype # fmt: off
         raise NotImplementedError()
 
     @property
