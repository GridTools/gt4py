--- conflicted
+++ resolved
@@ -1209,15 +1209,10 @@
 
     def restrict(self, item: common.AnyIndexSpec) -> common.Field:
         # TODO set a domain...
-<<<<<<< HEAD
-        if core_defs.is_scalar_type(self._value):
-            return as_field([], np.asarray(self._value))  # type: ignore[return-value] # Field is a superset
-=======
         return self
 
     def as_scalar(self) -> core_defs.ScalarT:
         assert self.domain.ndim == 0
->>>>>>> 3f68e558
         return self._value
 
     __call__ = remap
