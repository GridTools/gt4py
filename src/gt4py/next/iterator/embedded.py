# GT4Py - GridTools Framework
#
# Copyright (c) 2014-2023, ETH Zurich
# All rights reserved.
#
# This file is part of the GT4Py project and the GridTools framework.
# GT4Py is free software: you can redistribute it and/or modify it under
# the terms of the GNU General Public License as published by the
# Free Software Foundation, either version 3 of the License, or any later
# version. See the LICENSE.txt file at the top-level directory of this
# distribution for a copy of the license or check <https://www.gnu.org/licenses/>.
#
# SPDX-License-Identifier: GPL-3.0-or-later

# TODO(havogt) move public definitions and make this module private

from __future__ import annotations

import abc
import contextvars as cvars
import copy
import dataclasses
import itertools
import math
from typing import (
    Any,
    Callable,
    Generic,
    Iterable,
    Literal,
    Mapping,
    Optional,
    Protocol,
    Sequence,
    SupportsFloat,
    SupportsInt,
    TypeAlias,
    TypeGuard,
    TypeVar,
    Union,
    cast,
    overload,
    runtime_checkable,
)

import numpy as np
import numpy.typing as npt

from gt4py.eve import extended_typing as xtyping
from gt4py.next import common
from gt4py.next.iterator import builtins, runtime


EMBEDDED = "embedded"


# Atoms
Tag: TypeAlias = str
IntIndex: TypeAlias = int | np.integer

ArrayIndex: TypeAlias = slice | IntIndex
ArrayIndexOrIndices: TypeAlias = ArrayIndex | tuple[ArrayIndex, ...]

FieldIndex: TypeAlias = (
    range | slice | IntIndex
)  # A `range` FieldIndex can be negative indicating a relative position with respect to origin, not wrap-around semantics like `slice` TODO(havogt): remove slice here
FieldIndices: TypeAlias = tuple[FieldIndex, ...]
FieldIndexOrIndices: TypeAlias = FieldIndex | FieldIndices

FieldAxis: TypeAlias = common.Dimension
TupleAxis: TypeAlias = type[None]
Axis: TypeAlias = Union[FieldAxis, TupleAxis]
Scalar: TypeAlias = (
    SupportsInt | SupportsFloat | np.int32 | np.int64 | np.float32 | np.float64 | np.bool_
)


class SparseTag(Tag):
    ...


class NeighborTableOffsetProvider:
    def __init__(
        self,
        table: npt.NDArray,
        origin_axis: common.Dimension,
        neighbor_axis: common.Dimension,
        max_neighbors: int,
        has_skip_values=True,
    ) -> None:
        self.table = table
        self.origin_axis = origin_axis
        self.neighbor_axis = neighbor_axis
        assert not hasattr(table, "shape") or table.shape[1] == max_neighbors
        self.max_neighbors = max_neighbors
        self.has_skip_values = has_skip_values
        self.index_type = table.dtype

    def mapped_index(self, primary: IntIndex, neighbor_idx: IntIndex) -> IntIndex:
        return self.table[(primary, neighbor_idx)]


class StridedNeighborOffsetProvider:
    def __init__(
        self,
        origin_axis: common.Dimension,
        neighbor_axis: common.Dimension,
        max_neighbors: int,
        has_skip_values=True,
    ) -> None:
        self.origin_axis = origin_axis
        self.neighbor_axis = neighbor_axis
        self.max_neighbors = max_neighbors
        self.has_skip_values = has_skip_values
        self.index_type = int

    def mapped_index(self, primary: IntIndex, neighbor_idx: IntIndex) -> IntIndex:
        return primary * self.max_neighbors + neighbor_idx


# Offsets
OffsetPart: TypeAlias = Tag | IntIndex
CompleteOffset: TypeAlias = tuple[Tag, IntIndex]
OffsetProviderElem: TypeAlias = common.Dimension | common.Connectivity
OffsetProvider: TypeAlias = dict[Tag, OffsetProviderElem]

# Positions
SparsePositionEntry = list[int]
IncompleteSparsePositionEntry: TypeAlias = list[Optional[int]]
PositionEntry: TypeAlias = SparsePositionEntry | IntIndex
IncompletePositionEntry: TypeAlias = IncompleteSparsePositionEntry | IntIndex
ConcretePosition: TypeAlias = dict[common.Dimension, PositionEntry]
IncompletePosition: TypeAlias = dict[common.Dimension, IncompletePositionEntry]

Position: TypeAlias = Union[ConcretePosition, IncompletePosition]
#: A ``None`` position flags invalid not-a-neighbor results in neighbor-table lookups
MaybePosition: TypeAlias = Optional[Position]

NamedFieldIndices: TypeAlias = Mapping[common.Dimension, FieldIndex | SparsePositionEntry]


def is_int_index(p: Any) -> TypeGuard[IntIndex]:
    return isinstance(p, (int, np.integer))


def _tupelize(tup):
    if isinstance(tup, tuple):
        return tup
    else:
        return (tup,)


@runtime_checkable
class ItIterator(Protocol):
    """
    Prototype for the Iterator concept of Iterator IR.

    `ItIterator` to avoid name clashes with `Iterator` from `typing` and `collections.abc`.
    """

    def shift(self, *offsets: OffsetPart) -> ItIterator:
        ...

    def can_deref(self) -> bool:
        ...

    def deref(self) -> Any:
        ...


# @runtime_checkable
# class LocatedField(Protocol):
#     """A field with named dimensions providing read access."""

#     @property
#     @abc.abstractmethod
#     def __gt_dims__(self) -> tuple[common.Dimension, ...]:
#         ...

#     # TODO(havogt): define generic Protocol to provide a concrete return type
#     @abc.abstractmethod
#     def field_getitem(self, indices: FieldIndexOrIndices) -> Any:
#         ...

#     @property
#     def __gt_origin__(self) -> tuple[int, ...]:
#         return tuple([0] * len(self.__gt_dims__))


# class MutableLocatedField(LocatedField, Protocol):
#     """A LocatedField with write access."""

#     # TODO(havogt): define generic Protocol to provide a concrete return type
#     @abc.abstractmethod
#     def field_setitem(self, indices: FieldIndexOrIndices, value: Any) -> None:
#         ...


#: Column range used in column mode (`column_axis != None`) in the current closure execution context.
column_range_cvar: cvars.ContextVar[range] = cvars.ContextVar("column_range")
#: Offset provider dict in the current closure execution context.
offset_provider_cvar: cvars.ContextVar[OffsetProvider] = cvars.ContextVar("offset_provider")


class Column(np.lib.mixins.NDArrayOperatorsMixin):
    """Represents a column when executed in column mode (`column_axis != None`).

    Implements `__array_ufunc__` and `__array_function__` to isolate
    and simplify dispatching in iterator ir builtins.
    """

    def __init__(self, kstart: int, data: np.ndarray | Scalar) -> None:
        self.kstart = kstart
        assert isinstance(data, (np.ndarray, Scalar))  # type: ignore # mypy bug #11673
        column_range = column_range_cvar.get()
        self.data = data if isinstance(data, np.ndarray) else np.full(len(column_range), data)

    def __getitem__(self, i: int) -> Any:
        result = self.data[i - self.kstart]
        #  numpy type
        if self.data.dtype.names:
            return tuple(result)
        return result

    def tuple_get(self, i: int) -> Column:
        if self.data.dtype.names:
            return Column(self.kstart, self.data[self.data.dtype.names[i]])
        else:
            return Column(self.kstart, self.data[i, ...])

    def __setitem__(self, i: int, v: Any) -> None:
        self.data[i - self.kstart] = v

    def __array__(self, dtype: Optional[npt.DTypeLike] = None) -> np.ndarray:
        return self.data.astype(dtype, copy=False)

    def _validate_kstart(self, args):
        if wrong_kstarts := (  # noqa: F841 # wrong_kstarts looks unused
            set(arg.kstart for arg in args if isinstance(arg, Column)) - {self.kstart}
        ):
            raise ValueError(
                "Incompatible Column.kstart: it should be '{self.kstart}' but found other values: {wrong_kstarts}"
            )

    def __array_ufunc__(self, ufunc, method, *inputs, **kwargs) -> Column:
        # note:
        # - we allow scalars to silently pass through and be handled correctly by numpy
        # - we let numpy do the checking of compatible shapes
        assert method == "__call__"
        self._validate_kstart(inputs)
        return self.__class__(
            self.kstart,
            ufunc(*(inp.data if isinstance(inp, Column) else inp for inp in inputs), **kwargs),
        )

    def __array_function__(self, func, types, args, kwargs) -> Column:
        # see note in `__array_ufunc__`
        self._validate_kstart(args)
        return self.__class__(
            self.kstart,
            func(*(arg.data if isinstance(arg, Column) else arg for arg in args), **kwargs),
        )


@builtins.deref.register(EMBEDDED)
def deref(it):
    return it.deref()


@builtins.can_deref.register(EMBEDDED)
def can_deref(it):
    return it.can_deref()


@builtins.if_.register(EMBEDDED)
def if_(cond, t, f):
    # ensure someone doesn't accidentally pass an iterator
    assert not hasattr(cond, "shift")
    if any(isinstance(arg, Column) for arg in (cond, t, f)):
        return np.where(cond, t, f)
    return t if cond else f


@builtins.cast_.register(EMBEDDED)
def cast_(obj, new_dtype):
    if isinstance(obj, Column):
        return obj.data.astype(new_dtype.__name__)
    return new_dtype(obj)


@builtins.not_.register(EMBEDDED)
def not_(a):
    if isinstance(a, Column):
        return np.logical_not(a.data)
    return not a


@builtins.and_.register(EMBEDDED)
def and_(a, b):
    if isinstance(a, Column):
        return np.logical_and(a, b)
    return a and b


@builtins.or_.register(EMBEDDED)
def or_(a, b):
    if isinstance(a, Column):
        return np.logical_or(a, b)
    return a or b


@builtins.xor_.register(EMBEDDED)
def xor_(a, b):
    if isinstance(a, Column):
        return np.logical_xor(a, b)
    return a ^ b


@builtins.tuple_get.register(EMBEDDED)
def tuple_get(i, tup):
    if isinstance(tup, Column):
        return tup.tuple_get(i)
    return tup[i]


@builtins.make_tuple.register(EMBEDDED)
def make_tuple(*args):
    return (*args,)


@builtins.lift.register(EMBEDDED)
def lift(stencil):
    def impl(*args):
        class _WrappedIterator:
            def __init__(
                self, stencil, args, *, offsets: Optional[list[OffsetPart]] = None, elem=None
            ) -> None:
                assert not offsets or all(isinstance(o, (int, str)) for o in offsets)
                self.stencil = stencil
                self.args = args
                self.offsets = offsets or []
                self.elem = elem

            # TODO needs to be supported by all iterators that represent tuples
            def __getitem__(self, index):
                return _WrappedIterator(self.stencil, self.args, offsets=self.offsets, elem=index)

            def shift(self, *offsets: OffsetPart):
                return _WrappedIterator(
                    self.stencil, self.args, offsets=[*self.offsets, *offsets], elem=self.elem
                )

            def _shifted_args(self):
                return tuple(map(lambda arg: arg.shift(*self.offsets), self.args))

            def can_deref(self):
                shifted_args = self._shifted_args()
                return all(shifted_arg.can_deref() for shifted_arg in shifted_args)

            def deref(self):
                if not self.can_deref():
                    # this can legally happen in cases like `if_(can_deref(lifted), deref(lifted), 42.)`
                    # because both branches will be eagerly executed
                    return _UNDEFINED

                shifted_args = self._shifted_args()

                if self.elem is None:
                    return self.stencil(*shifted_args)
                else:
                    return self.stencil(*shifted_args)[self.elem]

        return _WrappedIterator(stencil, args)

    return impl


NamedRange: TypeAlias = tuple[Tag | common.Dimension, range]


@builtins.cartesian_domain.register(EMBEDDED)
def cartesian_domain(*args: NamedRange) -> runtime.CartesianDomain:
    return runtime.CartesianDomain(args)


@builtins.unstructured_domain.register(EMBEDDED)
def unstructured_domain(*args: NamedRange) -> runtime.UnstructuredDomain:
    return runtime.UnstructuredDomain(args)


Domain: TypeAlias = (
    runtime.CartesianDomain | runtime.UnstructuredDomain | dict[str | common.Dimension, range]
)


@builtins.named_range.register(EMBEDDED)
def named_range(tag: Tag | common.Dimension, start: int, end: int) -> NamedRange:
    # TODO revisit this pattern after the discussion of 0d-field vs scalar
    if isinstance(start, ConstantField):
        start = start.value
    if isinstance(end, ConstantField):
        end = end.value
    return (tag, range(start, end))


@builtins.minus.register(EMBEDDED)
def minus(first, second):
    return first - second


@builtins.plus.register(EMBEDDED)
def plus(first, second):
    return first + second


@builtins.multiplies.register(EMBEDDED)
def multiplies(first, second):
    return first * second


@builtins.divides.register(EMBEDDED)
def divides(first, second):
    return first / second


@builtins.floordiv.register(EMBEDDED)
def floordiv(first, second):
    return first // second


@builtins.mod.register(EMBEDDED)
def mod(first, second):
    return first % second


@builtins.eq.register(EMBEDDED)
def eq(first, second):
    return first == second


@builtins.greater.register(EMBEDDED)
def greater(first, second):
    return first > second


@builtins.less.register(EMBEDDED)
def less(first, second):
    return first < second


@builtins.less_equal.register(EMBEDDED)
def less_equal(first, second):
    return first <= second


@builtins.greater_equal.register(EMBEDDED)
def greater_equal(first, second):
    return first >= second


@builtins.not_eq.register(EMBEDDED)
def not_eq(first, second):
    return first != second


CompositeOfScalarOrField: TypeAlias = Scalar | common.Field | tuple["CompositeOfScalarOrField", ...]


def is_dtype_like(t: Any) -> TypeGuard[npt.DTypeLike]:
    return issubclass(t, (np.generic, int, float))


def infer_dtype_like_type(t: Any) -> npt.DTypeLike:
    res = xtyping.infer_type(t)
    assert is_dtype_like(res), res
    return res


def promote_scalars(val: CompositeOfScalarOrField):
    """Given a scalar, field or composite thereof promote all (contained) scalars to fields."""
    if isinstance(val, tuple):
        return tuple(promote_scalars(el) for el in val)
    elif isinstance(val, common.Field):
        return val
    val_type = infer_dtype_like_type(val)
    if isinstance(val, Scalar):  # type: ignore # mypy bug
        return constant_field(val)
    else:
        raise ValueError(
            f"Expected a `Field` or a number (`float`, `np.int64`, ...), but got {val_type}."
        )


for math_builtin_name in builtins.MATH_BUILTINS:
    python_builtins = {"int": int, "float": float, "bool": bool, "str": str}
    decorator = getattr(builtins, math_builtin_name).register(EMBEDDED)
    impl: Callable
    if math_builtin_name == "gamma":
        # numpy has no gamma function
        impl = np.vectorize(math.gamma)
    elif math_builtin_name in python_builtins:
        # TODO: Should potentially use numpy fixed size types to be consistent
        #   with compiled backends. Currently using Python types to preserve
        #   existing behaviour.
        impl = python_builtins[math_builtin_name]
    else:
        impl = getattr(np, math_builtin_name)
    globals()[math_builtin_name] = decorator(impl)


def _lookup_offset_provider(offset_provider: OffsetProvider, tag: Tag) -> OffsetProviderElem:
    if tag not in offset_provider:
        raise RuntimeError(f"Missing offset provider for `{tag}`")
    return offset_provider[tag]


def _get_connectivity(offset_provider: OffsetProvider, tag: Tag) -> common.Connectivity:
    if not isinstance(
        connectivity := _lookup_offset_provider(offset_provider, tag), common.Connectivity
    ):
        raise RuntimeError(f"Expected a `Connectivity` for `{tag}`")
    return connectivity


def _named_range(axis: str, range_: Iterable[int]) -> Iterable[CompleteOffset]:
    return ((axis, i) for i in range_)


def _domain_iterator(domain: dict[Tag, range]) -> Iterable[Position]:
    return (
        dict(elem)
        for elem in itertools.product(*(_named_range(axis, rang) for axis, rang in domain.items()))
    )


def execute_shift(
    pos: Position, tag: Tag, index: IntIndex, *, offset_provider: OffsetProvider
) -> MaybePosition:
    assert pos is not None
    if isinstance(tag, SparseTag):
        # hack: sparse dimensions have the same name as the offset applying to them
        sparse_dim = common.Dimension(tag, kind=common.DimensionKind.LOCAL)
        current_entry = pos[sparse_dim]
        assert isinstance(current_entry, list)
        new_entry = list(current_entry)
        assert None in new_entry
        assert isinstance(
            index, int
        )  # narrowing to `int` as it's an element of `SparsePositionEntry`
        for i, p in reversed(list(enumerate(new_entry))):
            # first shift applies to the last sparse dimensions of that axis type
            if p is None:
                new_entry[i] = index
                break
        # the assertions above confirm pos is incomplete casting here to avoid duplicating work in a type guard
        return cast(IncompletePosition, pos) | {sparse_dim: new_entry}

    assert tag in offset_provider
    offset_implementation = offset_provider[tag]
    if isinstance(offset_implementation, common.Dimension):
        new_pos = copy.copy(pos)
        if is_int_index(value := new_pos[offset_implementation]):
            new_pos[offset_implementation] = value + index
        else:
            raise AssertionError()
        return new_pos
    else:
        assert isinstance(offset_implementation, common.Connectivity)
        assert offset_implementation.origin_axis in pos
        new_pos = pos.copy()
        new_pos.pop(offset_implementation.origin_axis)
        cur_index = pos[offset_implementation.origin_axis]
        assert is_int_index(cur_index)
        if offset_implementation.mapped_index(cur_index, index) in [
            None,
            -1,
        ]:
            return None
        else:
            new_index = offset_implementation.mapped_index(cur_index, index)
            assert new_index is not None
            new_pos[offset_implementation.neighbor_axis] = int(new_index)

        return new_pos

    raise AssertionError("Unknown object in `offset_provider`")


def _is_list_of_complete_offsets(
    complete_offsets: list[tuple[Any, Any]]
) -> TypeGuard[list[CompleteOffset]]:
    return all(
        isinstance(tag, Tag) and isinstance(offset, (int, np.integer))
        for tag, offset in complete_offsets
    )


def group_offsets(*offsets: OffsetPart) -> list[CompleteOffset]:
    assert len(offsets) % 2 == 0
    complete_offsets = [*zip(offsets[::2], offsets[1::2])]
    assert _is_list_of_complete_offsets(
        complete_offsets
    ), f"Invalid sequence of offset parts: {offsets}"
    return complete_offsets


def shift_position(
    pos: MaybePosition, *complete_offsets: CompleteOffset, offset_provider: OffsetProvider
) -> MaybePosition:
    if pos is None:
        return None
    new_pos = pos.copy()
    for tag, index in complete_offsets:
        if (
            shifted_pos := execute_shift(new_pos, tag, index, offset_provider=offset_provider)
        ) is not None:
            new_pos = shifted_pos
        else:
            return None
    return new_pos


class Undefined:
    def __float__(self):
        return np.nan

    @classmethod
    def _setup_math_operations(cls):
        ops = [
            "__add__",
            "__sub__",
            "__mul__",
            "__matmul__",
            "__truediv__",
            "__floordiv__",
            "__mod__",
            "__divmod__",
            "__pow__",
            "__lshift__",
            "__rshift__",
            "__lt__",
            "__le__",
            "__gt__",
            "__ge__",
            "__eq__",
            "__ne__",
            "__and__",
            "__xor__",
            "__or__",
            "__radd__",
            "__rsub__",
            "__rmul__",
            "__rmatmul__",
            "__rtruediv__",
            "__rfloordiv__",
            "__rmod__",
            "__rdivmod__",
            "__rpow__",
            "__rlshift__",
            "__rrshift__",
            "__rand__",
            "__rxor__",
            "__ror__",
            "__neg__",
            "__pos__",
            "__abs__",
            "__invert__",
        ]
        for op in ops:
            setattr(cls, op, lambda self, *args, **kwargs: _UNDEFINED)


Undefined._setup_math_operations()

_UNDEFINED = Undefined()


def _is_concrete_position(pos: Position) -> TypeGuard[ConcretePosition]:
    return all(
        isinstance(v, (int, np.integer))
        or (isinstance(v, list) and all(isinstance(e, (int, np.integer)) for e in v))
        for v in pos.values()
    )


def _get_axes(
<<<<<<< HEAD
    field_or_tuple: common.Field | tuple,
) -> Sequence[common.Dimension | runtime.Offset]:  # arbitrary nesting of tuples of Field
=======
    field_or_tuple: LocatedField | tuple,
) -> Sequence[common.Dimension]:  # arbitrary nesting of tuples of LocatedField
>>>>>>> bea8f65a
    return (
        _get_axes(field_or_tuple[0])
        if isinstance(field_or_tuple, tuple)
        else field_or_tuple.__gt_dims__
    )


def _single_vertical_idx(
    indices: NamedFieldIndices, column_axis: common.Dimension, column_index: IntIndex
) -> NamedFieldIndices:
    transformed = {
        axis: (index if axis != column_axis else column_index) for axis, index in indices.items()
    }
    return transformed


@overload
def _make_tuple(
    field_or_tuple: tuple[tuple | common.Field, ...],  # arbitrary nesting of tuples of Field
    named_indices: NamedFieldIndices,
<<<<<<< HEAD
    column_axis: Tag,
=======
    *,
    column_axis: common.Dimension,
>>>>>>> bea8f65a
) -> tuple[tuple | Column, ...]:
    ...


@overload
def _make_tuple(
    field_or_tuple: tuple[tuple | Field, ...],  # arbitrary nesting of tuples of Field
    named_indices: NamedFieldIndices,
    column_axis: Literal[None] = None,
) -> tuple[tuple | npt.DTypeLike, ...]:  # arbitrary nesting
    ...


@overload
def _make_tuple(
<<<<<<< HEAD
    field_or_tuple: common.Field, named_indices: NamedFieldIndices, *, column_axis: Tag
=======
    field_or_tuple: LocatedField, named_indices: NamedFieldIndices, *, column_axis: common.Dimension
>>>>>>> bea8f65a
) -> Column:
    ...


@overload
def _make_tuple(
    field_or_tuple: common.Field,
    named_indices: NamedFieldIndices,
    *,
    column_axis: Literal[None] = None,
) -> npt.DTypeLike:
    ...


def _make_tuple(
    field_or_tuple: common.Field | tuple[tuple | common.Field, ...],
    named_indices: NamedFieldIndices,
    *,
    column_axis: Optional[common.Dimension] = None,
) -> Column | npt.DTypeLike | tuple[tuple | Column | npt.DTypeLike, ...]:
    column_range = column_range_cvar.get()
    if isinstance(field_or_tuple, tuple):
        if column_axis is not None:
            assert column_range
            # construct a Column of tuples
            first = tuple(
                _make_tuple(f, _single_vertical_idx(named_indices, column_axis, column_range.start))
                for f in field_or_tuple
            )
            col = Column(
                column_range.start, np.zeros(len(column_range), dtype=_column_dtype(first))
            )
            col[0] = first
            for i in column_range[1:]:
                col[i] = tuple(
                    _make_tuple(f, _single_vertical_idx(named_indices, column_axis, i))
                    for f in field_or_tuple
                )
            return col
        else:
            return tuple(_make_tuple(f, named_indices) for f in field_or_tuple)
    else:
        data = field_or_tuple.field_getitem(named_indices)
        if column_axis is not None:
            # wraps a vertical slice of an input field into a `Column`
            assert column_range is not None
            return Column(column_range.start, data)
        else:
            return data


def _axis_idx(
    axes: Sequence[common.Dimension | runtime.Offset], axis: common.Dimension
) -> Optional[int]:
    for i, a in enumerate(axes):
        if a == axis:
            return i
    return None


@dataclasses.dataclass(frozen=True)
class MDIterator:
    field: common.Field
    pos: MaybePosition
    column_axis: Optional[common.Dimension] = dataclasses.field(default=None, kw_only=True)

    def shift(self, *offsets: OffsetPart) -> MDIterator:
        complete_offsets = group_offsets(*offsets)
        offset_provider = offset_provider_cvar.get()
        assert offset_provider is not None
        return MDIterator(
            self.field,
            shift_position(self.pos, *complete_offsets, offset_provider=offset_provider),
            column_axis=self.column_axis,
        )

    def can_deref(self) -> bool:
        return self.pos is not None

    def deref(self) -> Any:
        if not self.can_deref():
            # this can legally happen in cases like `if_(can_deref(inp), deref(inp), 42.)`
            # because both branches will be eagerly executed
            return _UNDEFINED

        assert self.pos is not None
        shifted_pos = self.pos.copy()
        axes = _get_axes(self.field)

        if __debug__:
            if not all(axis in shifted_pos.keys() for axis in axes if axis is not None):
                raise IndexError("Iterator position doesn't point to valid location for its field.")
        slice_column = dict[common.Dimension, range]()
        column_range = column_range_cvar.get()
        if self.column_axis is not None:
            assert column_range is not None
            k_pos = shifted_pos.pop(self.column_axis)
            assert isinstance(k_pos, int)
            # the following range describes a range in the field
            # (negative values are relative to the origin, not relative to the size)
            slice_column[self.column_axis] = range(k_pos, k_pos + len(column_range))

        assert _is_concrete_position(shifted_pos)
        position: NamedFieldIndices = {**shifted_pos, **slice_column}
        return _make_tuple(
            self.field,
            position,
            column_axis=self.column_axis,
        )


def _get_sparse_dimensions(
    axes: Sequence[common.Dimension],
) -> list[common.Dimension]:
    return [axis for axis in axes if axis is not None and axis.kind == common.DimensionKind.LOCAL]


def make_in_iterator(
    inp: common.Field,
    pos: Position,
    *,
    column_axis: Optional[common.Dimension],
) -> ItIterator:
    axes = _get_axes(inp)
    sparse_dimensions = _get_sparse_dimensions(axes)
    new_pos: Position = pos.copy()
    for sparse_dim in set(sparse_dimensions):
        init = [None] * sparse_dimensions.count(sparse_dim)
        new_pos[sparse_dim] = init  # type: ignore[assignment] # looks like mypy is confused
    if column_axis is not None:
        column_range = column_range_cvar.get()
        # if we deal with column stencil the column position is just an offset by which the whole column needs to be shifted
        assert column_range is not None
        new_pos[column_axis] = column_range.start
    it = MDIterator(
        inp,
        new_pos,
        column_axis=column_axis,
    )
    if len(sparse_dimensions) >= 1:
        if len(sparse_dimensions) == 1:
            return SparseListIterator(it, sparse_dimensions[0].value)
        else:
            raise NotImplementedError(
                f"More than one local dimension is currently not supported, got {sparse_dimensions}"
            )
    else:
        return it


builtins.builtin_dispatch.push_key(EMBEDDED)  # makes embedded the default


<<<<<<< HEAD
# class LocatedFieldImpl(MutableLocatedField):
#     """A Field with named dimensions/axes."""

#     @property
#     def __gt_dims__(self) -> tuple[common.Dimension, ...]:
#         return self._axes

#     def __init__(
#         self,
#         getter: Callable[[FieldIndexOrIndices], Any],
#         axes: tuple[common.Dimension, ...],
#         dtype,
#         *,
#         setter: Callable[[FieldIndexOrIndices, Any], None],
#         array: Callable[[], npt.NDArray],
#         origin: Optional[dict[common.Dimension, int]] = None,
#     ):
#         self.getter = getter
#         self._axes = axes
#         self.setter = setter
#         self.array = array
#         self.dtype = dtype
#         self.origin = origin

#     def __getitem__(self, indices: ArrayIndexOrIndices) -> Any:
#         return self.array()[indices]

#     # TODO in a stable implementation of the Field concept we should make this behavior the default behavior for __getitem__
#     def field_getitem(self, indices: FieldIndexOrIndices) -> Any:
#         indices = _tupelize(indices)
#         return self.getter(indices)

#     def __setitem__(self, indices: ArrayIndexOrIndices, value: Any):
#         self.array()[indices] = value

#     def field_setitem(self, indices: FieldIndexOrIndices, value: Any):
#         self.setter(indices, value)

#     def __array__(self) -> np.ndarray:
#         return self.array()

#     @property
#     def __gt_origin__(self) -> tuple[int, ...]:
#         if not self.origin:
#             return tuple([0] * len(self.__gt_dims__))
#         return cast(
#             tuple[int],
#             get_ordered_indices(self.__gt_dims__, {k.value: v for k, v in self.origin.items()}),
#         )

#     @property
#     def shape(self):
#         if self.array is None:
#             raise TypeError("`shape` not supported for this field")
#         return self.array().shape
=======
class LocatedFieldImpl(MutableLocatedField):
    """A Field with named dimensions/axes."""

    @property
    def __gt_dims__(self) -> tuple[common.Dimension, ...]:
        return self._axes

    def __init__(
        self,
        getter: Callable[[FieldIndexOrIndices], Any],
        axes: tuple[common.Dimension, ...],
        dtype,
        *,
        setter: Callable[[FieldIndexOrIndices, Any], None],
        array: Callable[[], npt.NDArray],
        origin: Optional[dict[common.Dimension, int]] = None,
    ):
        self.getter = getter
        self._axes = axes
        self.setter = setter
        self.array = array
        self.dtype = dtype
        self.origin = origin

    def __getitem__(self, indices: ArrayIndexOrIndices) -> Any:
        return self.array()[indices]

    # TODO in a stable implementation of the Field concept we should make this behavior the default behavior for __getitem__
    def field_getitem(self, named_indices: NamedFieldIndices) -> Any:
        return self.getter(get_ordered_indices(self._axes, named_indices))

    def __setitem__(self, indices: ArrayIndexOrIndices, value: Any):
        self.array()[indices] = value

    def field_setitem(self, named_indices: NamedFieldIndices, value: Any):
        self.setter(get_ordered_indices(self._axes, named_indices), value)

    def __array__(self) -> np.ndarray:
        return self.array()

    @property
    def __gt_origin__(self) -> tuple[int, ...]:
        if not self.origin:
            return tuple([0] * len(self.__gt_dims__))
        return cast(
            tuple[int],
            get_ordered_indices(self.__gt_dims__, {k: v for k, v in self.origin.items()}),
        )

    @property
    def shape(self):
        if self.array is None:
            raise TypeError("`shape` not supported for this field")
        return self.array().shape
>>>>>>> bea8f65a


def _is_field_axis(axis: Axis) -> TypeGuard[FieldAxis]:
    return isinstance(axis, FieldAxis)


def _is_tuple_axis(axis: Axis) -> TypeGuard[TupleAxis]:
    return axis is None


def _is_sparse_position_entry(
    pos: FieldIndex | SparsePositionEntry,
) -> TypeGuard[SparsePositionEntry]:
    return isinstance(pos, list)


def get_ordered_indices(axes: Iterable[Axis], pos: NamedFieldIndices) -> tuple[FieldIndex, ...]:
    res: list[FieldIndex] = []
    sparse_position_tracker: dict[common.Dimension, int] = {}
    for axis in axes:
        if _is_tuple_axis(axis):
            res.append(slice(None))
        else:
            assert _is_field_axis(axis)
            assert axis in pos
            elem = pos[axis]
            if _is_sparse_position_entry(elem):
                sparse_position_tracker.setdefault(axis, 0)
                res.append(elem[sparse_position_tracker[axis]])
                sparse_position_tracker[axis] += 1
            else:
                assert isinstance(elem, (int, np.integer, slice, range))
                res.append(elem)
    return tuple(res)


@overload
def _shift_range(range_or_index: range, offset: int) -> slice:
    ...


@overload
def _shift_range(range_or_index: IntIndex, offset: int) -> IntIndex:
    ...


def _shift_range(range_or_index: range | IntIndex, offset: int) -> ArrayIndex:
    if isinstance(range_or_index, range):
        # range_or_index describes a range in the field
        assert range_or_index.step == 1
        return slice(range_or_index.start + offset, range_or_index.stop + offset)
    else:
        assert is_int_index(range_or_index)
        return range_or_index + offset


@overload
def _range2slice(r: range) -> slice:
    ...


@overload
def _range2slice(r: IntIndex) -> IntIndex:
    ...


def _range2slice(r: range | IntIndex) -> slice | IntIndex:
    if isinstance(r, range):
        assert r.start >= 0 and r.stop >= r.start
        return slice(r.start, r.stop)
    return r


def _shift_field_indices(
    ranges_or_indices: tuple[range | IntIndex, ...],
    offsets: tuple[int, ...],
) -> tuple[ArrayIndex, ...]:
    return tuple(
        _range2slice(r) if o == 0 else _shift_range(r, o)
        for r, o in zip(ranges_or_indices, offsets)
    )


def np_as_located_field(
    *axes: common.Dimension, origin: Optional[dict[common.Dimension, int]] = None
) -> Callable[[np.ndarray], common.Field]:
    origin = origin or {}

    def _maker(a) -> common.Field:
        if a.ndim != len(axes):
            raise TypeError("ndarray.ndim incompatible with number of given dimensions")
        domain = []
        for d, s in zip(axes, a.shape):
            offset = origin.get(d, 0)
            domain.append((d, common.UnitRange(offset, s + offset)))

<<<<<<< HEAD
        res = common.field(a, domain=tuple(domain))
        return res
=======
        if origin is not None:
            offsets = get_ordered_indices(axes, {k: v for k, v in origin.items()})
        else:
            offsets = None

        def setter(indices, value):
            indices = _tupelize(indices)
            a[_shift_field_indices(indices, offsets) if offsets else indices] = value

        def getter(indices):
            return a[_shift_field_indices(indices, offsets) if offsets else indices]

        return LocatedFieldImpl(
            getter,
            axes,
            dtype=a.dtype,
            setter=setter,
            array=a.__array__,
            origin=origin,
        )
>>>>>>> bea8f65a

    return _maker
    # def _maker(a: np.ndarray) -> LocatedFieldImpl:
    #     if a.ndim != len(axes):
    #         raise TypeError("ndarray.ndim incompatible with number of given axes")

    #     if origin is not None:
    #         offsets = get_ordered_indices(axes, {k.value: v for k, v in origin.items()})
    #     else:
    #         offsets = None

    #     def setter(indices, value):
    #         indices = _tupelize(indices)
    #         a[_shift_field_indices(indices, offsets) if offsets else indices] = value

    #     def getter(indices):
    #         return a[_shift_field_indices(indices, offsets) if offsets else indices]

    #     return LocatedFieldImpl(
    #         getter,
    #         axes,
    #         dtype=a.dtype,
    #         setter=setter,
    #         array=a.__array__,
    #         origin=origin,
    #     )

    # return _maker


class IndexField(common.FieldABC):
    def __init__(self, axis: common.Dimension, dtype: npt.DTypeLike) -> None:
        self.axis = axis
        self.dtype = np.dtype(dtype)

    def field_getitem(self, named_indices: NamedFieldIndices) -> Any:
        index = get_ordered_indices(self.__gt_dims__, named_indices)
        if isinstance(index, int):
            return self.dtype.type(index)
        else:
            assert isinstance(index, tuple) and len(index) == 1 and isinstance(index[0], int)
            return self.dtype.type(index[0])

    @property
    def __gt_dims__(self) -> tuple[common.Dimension]:
        return (self.axis,)


def index_field(axis: common.Dimension, dtype: npt.DTypeLike = int) -> common.Field:
    return IndexField(axis, dtype)


class ConstantField(common.FieldABC):
    def __init__(self, value: Any, dtype: npt.DTypeLike):
        self.value = value
        self.dtype = np.dtype(dtype).type

    def field_getitem(self, _: NamedFieldIndices) -> Any:
        return self.dtype(self.value)

    @property
    def __gt_dims__(self) -> tuple[()]:
        return ()


def constant_field(value: Any, dtype: Optional[npt.DTypeLike] = None) -> common.Field:
    if dtype is None:
        dtype = infer_dtype_like_type(value)
    return ConstantField(value, dtype)


@builtins.shift.register(EMBEDDED)
def shift(*offsets: Union[runtime.Offset, int]) -> Callable[[ItIterator], ItIterator]:
    def impl(it: ItIterator) -> ItIterator:
        return it.shift(*list(o.value if isinstance(o, runtime.Offset) else o for o in offsets))

    return impl


DT = TypeVar("DT")


class _List(tuple, Generic[DT]):
    ...


@dataclasses.dataclass(frozen=True)
class _ConstList(Generic[DT]):
    value: DT

    def __getitem__(self, _):
        return self.value


@builtins.neighbors.register(EMBEDDED)
def neighbors(offset: runtime.Offset, it: ItIterator) -> _List:
    offset_str = offset.value if isinstance(offset, runtime.Offset) else offset
    assert isinstance(offset_str, str)
    offset_provider = offset_provider_cvar.get()
    assert offset_provider is not None
    connectivity = offset_provider[offset_str]
    assert isinstance(connectivity, common.Connectivity)
    return _List(
        shifted.deref()
        for i in range(connectivity.max_neighbors)
        if (shifted := it.shift(offset_str, i)).can_deref()
    )


@builtins.list_get.register(EMBEDDED)
def list_get(i, lst: _List[Optional[DT]]) -> Optional[DT]:
    return lst[i]


@builtins.map_.register(EMBEDDED)
def map_(op):
    def impl_(*lists):
        return _List(map(lambda x: op(*x), zip(*lists)))

    return impl_


@builtins.make_const_list.register(EMBEDDED)
def make_const_list(value):
    return _ConstList(value)


@builtins.reduce.register(EMBEDDED)
def reduce(fun, init):
    def sten(*lists):
        # TODO: assert check_that_all_lists_are_compatible(*lists)
        lst = None
        for cur in lists:
            if isinstance(cur, _List):
                lst = cur
                break
        # we can check a single argument for length,
        # because all arguments share the same pattern
        n = len(lst)
        res = init
        for i in range(n):
            res = fun(
                res,
                *(lst[i] for lst in lists),
            )
        return res

    return sten


@dataclasses.dataclass(frozen=True)
class SparseListIterator:
    it: ItIterator
    list_offset: Tag
    offsets: Sequence[OffsetPart] = dataclasses.field(default_factory=list, kw_only=True)

    def deref(self) -> Any:
        offset_provider = offset_provider_cvar.get()
        assert offset_provider is not None
        connectivity = offset_provider[self.list_offset]
        assert isinstance(connectivity, common.Connectivity)
        return _List(
            shifted.deref()
            for i in range(connectivity.max_neighbors)
            if (shifted := self.it.shift(*self.offsets, SparseTag(self.list_offset), i)).can_deref()
        )

    def can_deref(self) -> bool:
        return self.it.shift(*self.offsets).can_deref()

    def shift(self, *offsets: OffsetPart) -> SparseListIterator:
        return SparseListIterator(self.it, self.list_offset, offsets=[*offsets, *self.offsets])


@dataclasses.dataclass(frozen=True)
class ColumnDescriptor:
    axis: str
    col_range: range  # TODO(havogt) introduce range type that doesn't have step


@dataclasses.dataclass(frozen=True)
class ScanArgIterator:
    wrapped_iter: ItIterator
    k_pos: int

    def deref(self) -> Any:
        if not self.can_deref():
            return _UNDEFINED
        return self.wrapped_iter.deref()[self.k_pos]

    def can_deref(self) -> bool:
        return self.wrapped_iter.can_deref()

    def shift(self, *offsets: OffsetPart) -> ScanArgIterator:
        return ScanArgIterator(self.wrapped_iter.shift(*offsets), self.k_pos)


def shifted_scan_arg(k_pos: int) -> Callable[[ItIterator], ScanArgIterator]:
    def impl(it: ItIterator) -> ScanArgIterator:
        return ScanArgIterator(it, k_pos=k_pos)

    return impl


def is_located_field(field: Any) -> bool:
    print(f"{field=}")
    return isinstance(field, common.Field)  # TODO(havogt): avoid isinstance on Protocol


def has_uniform_tuple_element(field) -> bool:
    return field.value_type.fields is not None and all(
        next(iter(field.value_type.fields))[0] == f[0] for f in iter(field.value_type.fields)
    )


def is_tuple_of_field(field) -> bool:
    return isinstance(field, tuple) and all(
        is_located_field(f) or is_tuple_of_field(f) for f in field
    )


def is_field_of_tuple(field) -> bool:
    print(f"{is_located_field(field)=}")
    return is_located_field(field) and has_uniform_tuple_element(field)


def can_be_tuple_field(field) -> bool:
    return is_tuple_of_field(field) or is_field_of_tuple(field)


class TupleFieldMeta(type):
    def __instancecheck__(self, arg):
        return super().__instancecheck__(arg) or is_field_of_tuple(arg)


class TupleField(metaclass=TupleFieldMeta):
    """Allows uniform access to field of tuples and tuple of fields."""

    pass


def _get_axeses(field):
    if isinstance(field, tuple):
        return tuple(itertools.chain(*tuple(_get_axeses(f) for f in field)))
    else:
        assert is_located_field(field)
        return (field.__gt_dims__,)


def _build_tuple_result(field, indices):
    if isinstance(field, tuple):
        return tuple(_build_tuple_result(f, indices) for f in field)
    else:
        assert is_located_field(field)
        return field[indices]


def _tuple_assign(field, value, indices):
    if isinstance(field, tuple):
        if len(field) != len(value):
            raise RuntimeError(
                f"Tuple of incompatible size, expected tuple of len={len(field)}, got len={len(value)}"
            )
        for f, v in zip(field, value):
            _tuple_assign(f, v, indices)
    else:
        assert is_located_field(field)
        field[indices] = value


class TupleOfFields(TupleField):
    def __init__(self, data):
        if not is_tuple_of_field(data):
            raise TypeError("Can only be instantiated with a tuple of fields")
        self.data = data
        axeses = _get_axeses(data)
        self.__gt_dims__ = axeses[0]

    def field_getitem(self, named_indices: NamedFieldIndices):
        indices = get_ordered_indices(self.__gt_dims__, named_indices)
        return _build_tuple_result(self.data, indices)

    def field_setitem(self, named_indices: NamedFieldIndices, value):
        if not isinstance(value, tuple):
            raise RuntimeError(f"Value needs to be tuple, got `{value}`.")

        _tuple_assign(self.data, value, get_ordered_indices(self.__gt_dims__, named_indices))


def as_tuple_field(field):
    assert can_be_tuple_field(field)

    if is_tuple_of_field(field):
        return TupleOfFields(field)

    assert isinstance(field, TupleField)  # e.g. field of tuple is already TupleField
    return field


def _column_dtype(elem: Any) -> np.dtype:
    if isinstance(elem, tuple):
        return np.dtype([(f"f{i}", _column_dtype(e)) for i, e in enumerate(elem)])
    else:
        return np.dtype(type(elem))


@builtins.scan.register(EMBEDDED)
def scan(scan_pass, is_forward: bool, init):
    def impl(*iters: ItIterator):
        column_range = column_range_cvar.get()
        if column_range is None:
            raise RuntimeError("Column range is not defined, cannot scan.")

        sorted_column_range = column_range if is_forward else reversed(column_range)
        state = init
        col = Column(column_range.start, np.zeros(len(column_range), dtype=_column_dtype(init)))
        for i in sorted_column_range:
            state = scan_pass(state, *map(shifted_scan_arg(i), iters))
            col[i] = state

        return col

    return impl


def _validate_domain(domain: Domain, offset_provider: OffsetProvider) -> None:
    if isinstance(domain, runtime.CartesianDomain):
        if any(isinstance(o, common.Connectivity) for o in offset_provider.values()):
            raise RuntimeError(
                "Got a `CartesianDomain`, but found a `Connectivity` in `offset_provider`, expected `UnstructuredDomain`."
            )


def fendef_embedded(fun: Callable[..., None], *args: Any, **kwargs: Any):
    if "offset_provider" not in kwargs:
        raise RuntimeError("offset_provider not provided")

    offset_provider = kwargs["offset_provider"]

    @runtime.closure.register(EMBEDDED)
    def closure(
        domain: Domain,
        sten: Callable[..., Any],
        out,  #: MutableLocatedField,
        ins: list[common.Field],
    ) -> None:
        _validate_domain(domain, kwargs["offset_provider"])
        domain = domain.copy()
        if not (is_located_field(out) or can_be_tuple_field(out)):
            raise TypeError("Out needs to be a located field.")

        column_range = None
        column: Optional[ColumnDescriptor] = None
        if kwargs.get("column_axis") and kwargs["column_axis"] in domain:
            column_axis = kwargs["column_axis"]
            column = ColumnDescriptor(column_axis, domain[column_axis])
            del domain[column_axis]

            column_range = column.col_range

        # out = as_tuple_field(out) if can_be_tuple_field(out) else out

        def _closure_runner():
            # Set context variables before executing the closure
            column_range_cvar.set(column_range)
            offset_provider_cvar.set(offset_provider)

            for pos in _domain_iterator(domain):
                promoted_ins = [promote_scalars(inp) for inp in ins]
                ins_iters = list(
                    make_in_iterator(
                        inp,
                        pos,
                        column_axis=column.axis if column else None,
                    )
                    for inp in promoted_ins
                )
                res = sten(*ins_iters)

                if column is None:
                    assert _is_concrete_position(pos)
                    out.field_setitem(pos, res)
                else:
                    col_pos = pos.copy()
                    for k in column.col_range:
                        col_pos[column.axis] = k
                        assert _is_concrete_position(col_pos)
                        out.field_setitem(col_pos, res[k])

        ctx = cvars.copy_context()
        ctx.run(_closure_runner)

    fun(*args)


runtime.fendef_embedded = fendef_embedded<|MERGE_RESOLUTION|>--- conflicted
+++ resolved
@@ -684,13 +684,8 @@
 
 
 def _get_axes(
-<<<<<<< HEAD
     field_or_tuple: common.Field | tuple,
-) -> Sequence[common.Dimension | runtime.Offset]:  # arbitrary nesting of tuples of Field
-=======
-    field_or_tuple: LocatedField | tuple,
 ) -> Sequence[common.Dimension]:  # arbitrary nesting of tuples of LocatedField
->>>>>>> bea8f65a
     return (
         _get_axes(field_or_tuple[0])
         if isinstance(field_or_tuple, tuple)
@@ -711,12 +706,8 @@
 def _make_tuple(
     field_or_tuple: tuple[tuple | common.Field, ...],  # arbitrary nesting of tuples of Field
     named_indices: NamedFieldIndices,
-<<<<<<< HEAD
-    column_axis: Tag,
-=======
     *,
     column_axis: common.Dimension,
->>>>>>> bea8f65a
 ) -> tuple[tuple | Column, ...]:
     ...
 
@@ -725,6 +716,7 @@
 def _make_tuple(
     field_or_tuple: tuple[tuple | Field, ...],  # arbitrary nesting of tuples of Field
     named_indices: NamedFieldIndices,
+    *,
     column_axis: Literal[None] = None,
 ) -> tuple[tuple | npt.DTypeLike, ...]:  # arbitrary nesting
     ...
@@ -732,11 +724,7 @@
 
 @overload
 def _make_tuple(
-<<<<<<< HEAD
-    field_or_tuple: common.Field, named_indices: NamedFieldIndices, *, column_axis: Tag
-=======
-    field_or_tuple: LocatedField, named_indices: NamedFieldIndices, *, column_axis: common.Dimension
->>>>>>> bea8f65a
+    field_or_tuple: common.Field, named_indices: NamedFieldIndices, *, column_axis: common.Dimension
 ) -> Column:
     ...
 
@@ -890,7 +878,6 @@
 builtins.builtin_dispatch.push_key(EMBEDDED)  # makes embedded the default
 
 
-<<<<<<< HEAD
 # class LocatedFieldImpl(MutableLocatedField):
 #     """A Field with named dimensions/axes."""
 
@@ -918,90 +905,33 @@
 #     def __getitem__(self, indices: ArrayIndexOrIndices) -> Any:
 #         return self.array()[indices]
 
-#     # TODO in a stable implementation of the Field concept we should make this behavior the default behavior for __getitem__
-#     def field_getitem(self, indices: FieldIndexOrIndices) -> Any:
-#         indices = _tupelize(indices)
-#         return self.getter(indices)
+# # TODO in a stable implementation of the Field concept we should make this behavior the default behavior for __getitem__
+# def field_getitem(self, named_indices: NamedFieldIndices) -> Any:
+#     return self.getter(get_ordered_indices(self._axes, named_indices))
 
 #     def __setitem__(self, indices: ArrayIndexOrIndices, value: Any):
 #         self.array()[indices] = value
 
-#     def field_setitem(self, indices: FieldIndexOrIndices, value: Any):
-#         self.setter(indices, value)
+# def field_setitem(self, named_indices: NamedFieldIndices, value: Any):
+#     self.setter(get_ordered_indices(self._axes, named_indices), value)
 
 #     def __array__(self) -> np.ndarray:
 #         return self.array()
 
-#     @property
-#     def __gt_origin__(self) -> tuple[int, ...]:
-#         if not self.origin:
-#             return tuple([0] * len(self.__gt_dims__))
-#         return cast(
-#             tuple[int],
-#             get_ordered_indices(self.__gt_dims__, {k.value: v for k, v in self.origin.items()}),
-#         )
+# @property
+# def __gt_origin__(self) -> tuple[int, ...]:
+#     if not self.origin:
+#         return tuple([0] * len(self.__gt_dims__))
+#     return cast(
+#         tuple[int],
+#         get_ordered_indices(self.__gt_dims__, {k: v for k, v in self.origin.items()}),
+#     )
 
 #     @property
 #     def shape(self):
 #         if self.array is None:
 #             raise TypeError("`shape` not supported for this field")
 #         return self.array().shape
-=======
-class LocatedFieldImpl(MutableLocatedField):
-    """A Field with named dimensions/axes."""
-
-    @property
-    def __gt_dims__(self) -> tuple[common.Dimension, ...]:
-        return self._axes
-
-    def __init__(
-        self,
-        getter: Callable[[FieldIndexOrIndices], Any],
-        axes: tuple[common.Dimension, ...],
-        dtype,
-        *,
-        setter: Callable[[FieldIndexOrIndices, Any], None],
-        array: Callable[[], npt.NDArray],
-        origin: Optional[dict[common.Dimension, int]] = None,
-    ):
-        self.getter = getter
-        self._axes = axes
-        self.setter = setter
-        self.array = array
-        self.dtype = dtype
-        self.origin = origin
-
-    def __getitem__(self, indices: ArrayIndexOrIndices) -> Any:
-        return self.array()[indices]
-
-    # TODO in a stable implementation of the Field concept we should make this behavior the default behavior for __getitem__
-    def field_getitem(self, named_indices: NamedFieldIndices) -> Any:
-        return self.getter(get_ordered_indices(self._axes, named_indices))
-
-    def __setitem__(self, indices: ArrayIndexOrIndices, value: Any):
-        self.array()[indices] = value
-
-    def field_setitem(self, named_indices: NamedFieldIndices, value: Any):
-        self.setter(get_ordered_indices(self._axes, named_indices), value)
-
-    def __array__(self) -> np.ndarray:
-        return self.array()
-
-    @property
-    def __gt_origin__(self) -> tuple[int, ...]:
-        if not self.origin:
-            return tuple([0] * len(self.__gt_dims__))
-        return cast(
-            tuple[int],
-            get_ordered_indices(self.__gt_dims__, {k: v for k, v in self.origin.items()}),
-        )
-
-    @property
-    def shape(self):
-        if self.array is None:
-            raise TypeError("`shape` not supported for this field")
-        return self.array().shape
->>>>>>> bea8f65a
 
 
 def _is_field_axis(axis: Axis) -> TypeGuard[FieldAxis]:
@@ -1098,31 +1028,8 @@
             offset = origin.get(d, 0)
             domain.append((d, common.UnitRange(offset, s + offset)))
 
-<<<<<<< HEAD
         res = common.field(a, domain=tuple(domain))
         return res
-=======
-        if origin is not None:
-            offsets = get_ordered_indices(axes, {k: v for k, v in origin.items()})
-        else:
-            offsets = None
-
-        def setter(indices, value):
-            indices = _tupelize(indices)
-            a[_shift_field_indices(indices, offsets) if offsets else indices] = value
-
-        def getter(indices):
-            return a[_shift_field_indices(indices, offsets) if offsets else indices]
-
-        return LocatedFieldImpl(
-            getter,
-            axes,
-            dtype=a.dtype,
-            setter=setter,
-            array=a.__array__,
-            origin=origin,
-        )
->>>>>>> bea8f65a
 
     return _maker
     # def _maker(a: np.ndarray) -> LocatedFieldImpl:
