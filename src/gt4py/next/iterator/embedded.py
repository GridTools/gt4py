# GT4Py - GridTools Framework
#
# Copyright (c) 2014-2023, ETH Zurich
# All rights reserved.
#
# This file is part of the GT4Py project and the GridTools framework.
# GT4Py is free software: you can redistribute it and/or modify it under
# the terms of the GNU General Public License as published by the
# Free Software Foundation, either version 3 of the License, or any later
# version. See the LICENSE.txt file at the top-level directory of this
# distribution for a copy of the license or check <https://www.gnu.org/licenses/>.
#
# SPDX-License-Identifier: GPL-3.0-or-later

# TODO(havogt) move public definitions and make this module private

from __future__ import annotations

import abc
import contextvars as cvars
import copy
import dataclasses
import itertools
import math
from typing import (
    Any,
    Callable,
    Generic,
    Iterable,
    Literal,
    Mapping,
    Optional,
    Protocol,
    Sequence,
    SupportsFloat,
    SupportsInt,
    TypeAlias,
    TypeGuard,
    TypeVar,
    Union,
    cast,
    overload,
    runtime_checkable,
)

import numpy as np
import numpy.typing as npt

from gt4py._core import definitions as core_defs
from gt4py.eve import extended_typing as xtyping
from gt4py.next import common
from gt4py.next.iterator import builtins, runtime


EMBEDDED = "embedded"


# Atoms
Tag: TypeAlias = str
IntIndex: TypeAlias = int | np.integer

ArrayIndex: TypeAlias = slice | IntIndex
ArrayIndexOrIndices: TypeAlias = ArrayIndex | tuple[ArrayIndex, ...]

FieldIndex: TypeAlias = (
    range | slice | IntIndex
)  # A `range` FieldIndex can be negative indicating a relative position with respect to origin, not wrap-around semantics like `slice` TODO(havogt): remove slice here
FieldIndices: TypeAlias = tuple[FieldIndex, ...]
FieldIndexOrIndices: TypeAlias = FieldIndex | FieldIndices

FieldAxis: TypeAlias = common.Dimension
TupleAxis: TypeAlias = type[None]
Axis: TypeAlias = Union[FieldAxis, TupleAxis]
Scalar: TypeAlias = (
    SupportsInt | SupportsFloat | np.int32 | np.int64 | np.float32 | np.float64 | np.bool_
)


class SparseTag(Tag):
    ...


class NeighborTableOffsetProvider:
    def __init__(
        self,
        table: npt.NDArray,
        origin_axis: common.Dimension,
        neighbor_axis: common.Dimension,
        max_neighbors: int,
        has_skip_values=True,
    ) -> None:
        self.table = table
        self.origin_axis = origin_axis
        self.neighbor_axis = neighbor_axis
        assert not hasattr(table, "shape") or table.shape[1] == max_neighbors
        self.max_neighbors = max_neighbors
        self.has_skip_values = has_skip_values
        self.index_type = table.dtype

    def mapped_index(self, primary: IntIndex, neighbor_idx: IntIndex) -> IntIndex:
        return self.table[(primary, neighbor_idx)]


class StridedNeighborOffsetProvider:
    def __init__(
        self,
        origin_axis: common.Dimension,
        neighbor_axis: common.Dimension,
        max_neighbors: int,
        has_skip_values=True,
    ) -> None:
        self.origin_axis = origin_axis
        self.neighbor_axis = neighbor_axis
        self.max_neighbors = max_neighbors
        self.has_skip_values = has_skip_values
        self.index_type = int

    def mapped_index(self, primary: IntIndex, neighbor_idx: IntIndex) -> IntIndex:
        return primary * self.max_neighbors + neighbor_idx


# Offsets
OffsetPart: TypeAlias = Tag | IntIndex
CompleteOffset: TypeAlias = tuple[Tag, IntIndex]
OffsetProviderElem: TypeAlias = common.Dimension | common.Connectivity
OffsetProvider: TypeAlias = dict[Tag, OffsetProviderElem]

# Positions
SparsePositionEntry = list[int]
IncompleteSparsePositionEntry: TypeAlias = list[Optional[int]]
PositionEntry: TypeAlias = SparsePositionEntry | IntIndex
IncompletePositionEntry: TypeAlias = IncompleteSparsePositionEntry | IntIndex
ConcretePosition: TypeAlias = dict[Tag, PositionEntry]
IncompletePosition: TypeAlias = dict[Tag, IncompletePositionEntry]

Position: TypeAlias = Union[ConcretePosition, IncompletePosition]
#: A ``None`` position flags invalid not-a-neighbor results in neighbor-table lookups
MaybePosition: TypeAlias = Optional[Position]

NamedFieldIndices: TypeAlias = Mapping[Tag, FieldIndex | SparsePositionEntry]


def is_int_index(p: Any) -> TypeGuard[IntIndex]:
    return isinstance(p, (int, np.integer))


def _tupelize(tup):
    if isinstance(tup, tuple):
        return tup
    else:
        return (tup,)


@runtime_checkable
class ItIterator(Protocol):
    """
    Prototype for the Iterator concept of Iterator IR.

    `ItIterator` to avoid name clashes with `Iterator` from `typing` and `collections.abc`.
    """

    def shift(self, *offsets: OffsetPart) -> ItIterator:
        ...

    def can_deref(self) -> bool:
        ...

    def deref(self) -> Any:
        ...


@runtime_checkable
class LocatedField(Protocol):
    """A field with named dimensions providing read access."""

    @property
    @abc.abstractmethod
    def __gt_dims__(self) -> tuple[common.Dimension, ...]:
        ...

    # TODO(havogt): define generic Protocol to provide a concrete return type
    @abc.abstractmethod
    def field_getitem(self, indices: NamedFieldIndices) -> Any:
        ...

    @property
    def __gt_origin__(self) -> tuple[int, ...]:
        return tuple([0] * len(self.__gt_dims__))


@runtime_checkable
class MutableLocatedField(LocatedField, Protocol):
    """A LocatedField with write access."""

    # TODO(havogt): define generic Protocol to provide a concrete return type
    @abc.abstractmethod
    def field_setitem(self, indices: NamedFieldIndices, value: Any) -> None:
        ...


#: Column range used in column mode (`column_axis != None`) in the current closure execution context.
column_range_cvar: cvars.ContextVar[range] = cvars.ContextVar("column_range")
#: Offset provider dict in the current closure execution context.
offset_provider_cvar: cvars.ContextVar[OffsetProvider] = cvars.ContextVar("offset_provider")


class Column(np.lib.mixins.NDArrayOperatorsMixin):
    """Represents a column when executed in column mode (`column_axis != None`).

    Implements `__array_ufunc__` and `__array_function__` to isolate
    and simplify dispatching in iterator ir builtins.
    """

    def __init__(self, kstart: int, data: np.ndarray | Scalar) -> None:
        self.kstart = kstart
        assert isinstance(data, (np.ndarray, Scalar))  # type: ignore # mypy bug #11673
        column_range = column_range_cvar.get()
        self.data = data if isinstance(data, np.ndarray) else np.full(len(column_range), data)

    def __getitem__(self, i: int) -> Any:
        result = self.data[i - self.kstart]
        #  numpy type
        if self.data.dtype.names:
            return tuple(result)
        return result

    def tuple_get(self, i: int) -> Column:
        if self.data.dtype.names:
            return Column(self.kstart, self.data[self.data.dtype.names[i]])
        else:
            return Column(self.kstart, self.data[i, ...])

    def __setitem__(self, i: int, v: Any) -> None:
        self.data[i - self.kstart] = v

    def __array__(self, dtype: Optional[npt.DTypeLike] = None) -> np.ndarray:
        return self.data.astype(dtype, copy=False)

    def _validate_kstart(self, args):
        if wrong_kstarts := (  # noqa: F841 # wrong_kstarts looks unused
            set(arg.kstart for arg in args if isinstance(arg, Column)) - {self.kstart}
        ):
            raise ValueError(
                "Incompatible Column.kstart: it should be '{self.kstart}' but found other values: {wrong_kstarts}"
            )

    def __array_ufunc__(self, ufunc, method, *inputs, **kwargs) -> Column:
        # note:
        # - we allow scalars to silently pass through and be handled correctly by numpy
        # - we let numpy do the checking of compatible shapes
        assert method == "__call__"
        self._validate_kstart(inputs)
        return self.__class__(
            self.kstart,
            ufunc(*(inp.data if isinstance(inp, Column) else inp for inp in inputs), **kwargs),
        )

    def __array_function__(self, func, types, args, kwargs) -> Column:
        # see note in `__array_ufunc__`
        self._validate_kstart(args)
        return self.__class__(
            self.kstart,
            func(*(arg.data if isinstance(arg, Column) else arg for arg in args), **kwargs),
        )


@builtins.deref.register(EMBEDDED)
def deref(it):
    return it.deref()


@builtins.can_deref.register(EMBEDDED)
def can_deref(it):
    return it.can_deref()


@builtins.if_.register(EMBEDDED)
def if_(cond, t, f):
    # ensure someone doesn't accidentally pass an iterator
    assert not hasattr(cond, "shift")
    if any(isinstance(arg, Column) for arg in (cond, t, f)):
        return np.where(cond, t, f)
    return t if cond else f


@builtins.cast_.register(EMBEDDED)
def cast_(obj, new_dtype):
    if isinstance(obj, Column):
        return obj.data.astype(new_dtype.__name__)
    return new_dtype(obj)


@builtins.not_.register(EMBEDDED)
def not_(a):
    if isinstance(a, Column):
        return np.logical_not(a.data)
    return not a


@builtins.and_.register(EMBEDDED)
def and_(a, b):
    if isinstance(a, Column):
        return np.logical_and(a, b)
    return a and b


@builtins.or_.register(EMBEDDED)
def or_(a, b):
    if isinstance(a, Column):
        return np.logical_or(a, b)
    return a or b


@builtins.xor_.register(EMBEDDED)
def xor_(a, b):
    if isinstance(a, Column):
        return np.logical_xor(a, b)
    return a ^ b


@builtins.tuple_get.register(EMBEDDED)
def tuple_get(i, tup):
    if isinstance(tup, Column):
        return tup.tuple_get(i)
    return tup[i]


@builtins.make_tuple.register(EMBEDDED)
def make_tuple(*args):
    return (*args,)


@builtins.lift.register(EMBEDDED)
def lift(stencil):
    def impl(*args):
        class _WrappedIterator:
            def __init__(
                self, stencil, args, *, offsets: Optional[list[OffsetPart]] = None, elem=None
            ) -> None:
                assert not offsets or all(isinstance(o, (int, str)) for o in offsets)
                self.stencil = stencil
                self.args = args
                self.offsets = offsets or []
                self.elem = elem

            # TODO needs to be supported by all iterators that represent tuples
            def __getitem__(self, index):
                return _WrappedIterator(self.stencil, self.args, offsets=self.offsets, elem=index)

            def shift(self, *offsets: OffsetPart):
                return _WrappedIterator(
                    self.stencil, self.args, offsets=[*self.offsets, *offsets], elem=self.elem
                )

            def _shifted_args(self):
                return tuple(map(lambda arg: arg.shift(*self.offsets), self.args))

            def can_deref(self):
                shifted_args = self._shifted_args()
                return all(shifted_arg.can_deref() for shifted_arg in shifted_args)

            def deref(self):
                if not self.can_deref():
                    # this can legally happen in cases like `if_(can_deref(lifted), deref(lifted), 42.)`
                    # because both branches will be eagerly executed
                    return _UNDEFINED

                shifted_args = self._shifted_args()

                if self.elem is None:
                    return self.stencil(*shifted_args)
                else:
                    return self.stencil(*shifted_args)[self.elem]

        return _WrappedIterator(stencil, args)

    return impl


NamedRange: TypeAlias = tuple[Tag | common.Dimension, range]


@builtins.cartesian_domain.register(EMBEDDED)
def cartesian_domain(*args: NamedRange) -> runtime.CartesianDomain:
    return runtime.CartesianDomain(args)


@builtins.unstructured_domain.register(EMBEDDED)
def unstructured_domain(*args: NamedRange) -> runtime.UnstructuredDomain:
    return runtime.UnstructuredDomain(args)


Domain: TypeAlias = (
    runtime.CartesianDomain | runtime.UnstructuredDomain | dict[str | common.Dimension, range]
)


@builtins.named_range.register(EMBEDDED)
def named_range(tag: Tag | common.Dimension, start: int, end: int) -> NamedRange:
    # TODO revisit this pattern after the discussion of 0d-field vs scalar
    if isinstance(start, ConstantField):
        start = start.value
    if isinstance(end, ConstantField):
        end = end.value
    return (tag, range(start, end))


@builtins.minus.register(EMBEDDED)
def minus(first, second):
    return first - second


@builtins.plus.register(EMBEDDED)
def plus(first, second):
    return first + second


@builtins.multiplies.register(EMBEDDED)
def multiplies(first, second):
    return first * second


@builtins.divides.register(EMBEDDED)
def divides(first, second):
    return first / second


@builtins.floordiv.register(EMBEDDED)
def floordiv(first, second):
    return first // second


@builtins.mod.register(EMBEDDED)
def mod(first, second):
    return first % second


@builtins.eq.register(EMBEDDED)
def eq(first, second):
    return first == second


@builtins.greater.register(EMBEDDED)
def greater(first, second):
    return first > second


@builtins.less.register(EMBEDDED)
def less(first, second):
    return first < second


@builtins.less_equal.register(EMBEDDED)
def less_equal(first, second):
    return first <= second


@builtins.greater_equal.register(EMBEDDED)
def greater_equal(first, second):
    return first >= second


@builtins.not_eq.register(EMBEDDED)
def not_eq(first, second):
    return first != second


CompositeOfScalarOrField: TypeAlias = Scalar | common.Field | tuple["CompositeOfScalarOrField", ...]


def is_dtype_like(t: Any) -> TypeGuard[npt.DTypeLike]:
    return issubclass(t, (np.generic, int, float))


def infer_dtype_like_type(t: Any) -> npt.DTypeLike:
    res = xtyping.infer_type(t)
    assert is_dtype_like(res), res
    return res


def promote_scalars(val: CompositeOfScalarOrField):
    """Given a scalar, field or composite thereof promote all (contained) scalars to fields."""
    if isinstance(val, tuple):
        return tuple(promote_scalars(el) for el in val)
    elif isinstance(val, common.Field):
        return val
    val_type = infer_dtype_like_type(val)
    if isinstance(val, Scalar):  # type: ignore # mypy bug
        return constant_field(val)
    else:
        raise ValueError(
            f"Expected a `Field` or a number (`float`, `np.int64`, ...), but got {val_type}."
        )


for math_builtin_name in builtins.MATH_BUILTINS:
    python_builtins = {"int": int, "float": float, "bool": bool, "str": str}
    decorator = getattr(builtins, math_builtin_name).register(EMBEDDED)
    impl: Callable
    if math_builtin_name == "gamma":
        # numpy has no gamma function
        impl = np.vectorize(math.gamma)
    elif math_builtin_name in python_builtins:
        # TODO: Should potentially use numpy fixed size types to be consistent
        #   with compiled backends. Currently using Python types to preserve
        #   existing behaviour.
        impl = python_builtins[math_builtin_name]
    else:
        impl = getattr(np, math_builtin_name)
    globals()[math_builtin_name] = decorator(impl)


def _lookup_offset_provider(offset_provider: OffsetProvider, tag: Tag) -> OffsetProviderElem:
    if tag not in offset_provider:
        raise RuntimeError(f"Missing offset provider for `{tag}`")
    return offset_provider[tag]


def _get_connectivity(offset_provider: OffsetProvider, tag: Tag) -> common.Connectivity:
    if not isinstance(
        connectivity := _lookup_offset_provider(offset_provider, tag), common.Connectivity
    ):
        raise RuntimeError(f"Expected a `Connectivity` for `{tag}`")
    return connectivity


def _named_range(axis: str, range_: Iterable[int]) -> Iterable[CompleteOffset]:
    return ((axis, i) for i in range_)


def _domain_iterator(domain: dict[Tag, range]) -> Iterable[Position]:
    return (
        dict(elem)
        for elem in itertools.product(*(_named_range(axis, rang) for axis, rang in domain.items()))
    )


def execute_shift(
    pos: Position, tag: Tag, index: IntIndex, *, offset_provider: OffsetProvider
) -> MaybePosition:
    assert pos is not None
    if isinstance(tag, SparseTag):
        current_entry = pos[tag]
        assert isinstance(current_entry, list)
        new_entry = list(current_entry)
        assert None in new_entry
        assert isinstance(
            index, int
        )  # narrowing to `int` as it's an element of `SparsePositionEntry`
        for i, p in reversed(list(enumerate(new_entry))):
            # first shift applies to the last sparse dimensions of that axis type
            if p is None:
                new_entry[i] = index
                break
        # the assertions above confirm pos is incomplete casting here to avoid duplicating work in a type guard
        return cast(IncompletePosition, pos) | {tag: new_entry}

    assert tag in offset_provider
    offset_implementation = offset_provider[tag]
    if isinstance(offset_implementation, common.Dimension):
        new_pos = copy.copy(pos)
        if is_int_index(value := new_pos[offset_implementation.value]):
            new_pos[offset_implementation.value] = value + index
        else:
            raise AssertionError()
        return new_pos
    else:
        assert isinstance(offset_implementation, common.Connectivity)
        assert offset_implementation.origin_axis.value in pos
        new_pos = pos.copy()
        new_pos.pop(offset_implementation.origin_axis.value)
        cur_index = pos[offset_implementation.origin_axis.value]
        assert is_int_index(cur_index)
        if offset_implementation.mapped_index(cur_index, index) in [
            None,
            -1,
        ]:
            return None
        else:
            new_index = offset_implementation.mapped_index(cur_index, index)
            assert new_index is not None
            new_pos[offset_implementation.neighbor_axis.value] = int(new_index)

        return new_pos

    raise AssertionError("Unknown object in `offset_provider`")


def _is_list_of_complete_offsets(
    complete_offsets: list[tuple[Any, Any]]
) -> TypeGuard[list[CompleteOffset]]:
    return all(
        isinstance(tag, Tag) and isinstance(offset, (int, np.integer))
        for tag, offset in complete_offsets
    )


def group_offsets(*offsets: OffsetPart) -> list[CompleteOffset]:
    assert len(offsets) % 2 == 0
    complete_offsets = [*zip(offsets[::2], offsets[1::2])]
    assert _is_list_of_complete_offsets(
        complete_offsets
    ), f"Invalid sequence of offset parts: {offsets}"
    return complete_offsets


def shift_position(
    pos: MaybePosition, *complete_offsets: CompleteOffset, offset_provider: OffsetProvider
) -> MaybePosition:
    if pos is None:
        return None
    new_pos = pos.copy()
    for tag, index in complete_offsets:
        if (
            shifted_pos := execute_shift(new_pos, tag, index, offset_provider=offset_provider)
        ) is not None:
            new_pos = shifted_pos
        else:
            return None
    return new_pos


class Undefined:
    def __float__(self):
        return np.nan

    @classmethod
    def _setup_math_operations(cls):
        ops = [
            "__add__",
            "__sub__",
            "__mul__",
            "__matmul__",
            "__truediv__",
            "__floordiv__",
            "__mod__",
            "__divmod__",
            "__pow__",
            "__lshift__",
            "__rshift__",
            "__lt__",
            "__le__",
            "__gt__",
            "__ge__",
            "__eq__",
            "__ne__",
            "__and__",
            "__xor__",
            "__or__",
            "__radd__",
            "__rsub__",
            "__rmul__",
            "__rmatmul__",
            "__rtruediv__",
            "__rfloordiv__",
            "__rmod__",
            "__rdivmod__",
            "__rpow__",
            "__rlshift__",
            "__rrshift__",
            "__rand__",
            "__rxor__",
            "__ror__",
            "__neg__",
            "__pos__",
            "__abs__",
            "__invert__",
        ]
        for op in ops:
            setattr(cls, op, lambda self, *args, **kwargs: _UNDEFINED)


Undefined._setup_math_operations()

_UNDEFINED = Undefined()


def _is_concrete_position(pos: Position) -> TypeGuard[ConcretePosition]:
    return all(
        isinstance(v, (int, np.integer))
        or (isinstance(v, list) and all(isinstance(e, (int, np.integer)) for e in v))
        for v in pos.values()
    )


def _get_axes(
<<<<<<< HEAD
    field_or_tuple: common.Field | tuple,
) -> Sequence[common.Dimension]:  # arbitrary nesting of tuples of LocatedField
    return (
        _get_axes(field_or_tuple[0])
        if isinstance(field_or_tuple, tuple)
        else field_or_tuple.__gt_dims__
    )
=======
    field_or_tuple: LocatedField | tuple,
) -> Sequence[common.Dimension]:  # arbitrary nesting of tuples of LocatedField
    if isinstance(field_or_tuple, tuple):
        first = _get_axes(field_or_tuple[0])
        assert all(first == _get_axes(f) for f in field_or_tuple)
        return first
    else:
        return field_or_tuple.__gt_dims__
>>>>>>> f3089b90


def _single_vertical_idx(
    indices: NamedFieldIndices, column_axis: Tag, column_index: IntIndex
) -> NamedFieldIndices:
    transformed = {
        axis: (index if axis != column_axis else column_index) for axis, index in indices.items()
    }
    return transformed


@overload
def _make_tuple(
<<<<<<< HEAD
    field_or_tuple: tuple[tuple | common.Field, ...],  # arbitrary nesting of tuples of Field
=======
    field_or_tuple: tuple[tuple | LocatedField, ...],  # arbitrary nesting of tuples of LocatedField
>>>>>>> f3089b90
    named_indices: NamedFieldIndices,
    *,
    column_axis: Tag,
) -> tuple[tuple | Column, ...]:
    ...


@overload
def _make_tuple(
<<<<<<< HEAD
    field_or_tuple: tuple[tuple | common.Field, ...],  # arbitrary nesting of tuples of Field
=======
    field_or_tuple: tuple[tuple | LocatedField, ...],  # arbitrary nesting of tuples of LocatedField
>>>>>>> f3089b90
    named_indices: NamedFieldIndices,
    *,
    column_axis: Literal[None] = None,
) -> tuple[tuple | npt.DTypeLike, ...]:  # arbitrary nesting
    ...


@overload
def _make_tuple(
    field_or_tuple: LocatedField, named_indices: NamedFieldIndices, *, column_axis: Tag
) -> Column:
    ...


@overload
def _make_tuple(
<<<<<<< HEAD
    field_or_tuple: common.Field,
=======
    field_or_tuple: LocatedField,
>>>>>>> f3089b90
    named_indices: NamedFieldIndices,
    *,
    column_axis: Literal[None] = None,
) -> npt.DTypeLike:
    ...


def _make_tuple(
<<<<<<< HEAD
    field_or_tuple: common.Field | tuple[tuple | common.Field, ...],
=======
    field_or_tuple: LocatedField | tuple[tuple | LocatedField, ...],
>>>>>>> f3089b90
    named_indices: NamedFieldIndices,
    *,
    column_axis: Optional[Tag] = None,
) -> Column | npt.DTypeLike | tuple[tuple | Column | npt.DTypeLike, ...]:
    column_range = column_range_cvar.get()
    if isinstance(field_or_tuple, tuple):
        if column_axis is not None:
            assert column_range
            # construct a Column of tuples
            first = tuple(
                _make_tuple(f, _single_vertical_idx(named_indices, column_axis, column_range.start))
                for f in field_or_tuple
            )
            col = Column(
                column_range.start, np.zeros(len(column_range), dtype=_column_dtype(first))
            )
            col[0] = first
            for i in column_range[1:]:
                col[i] = tuple(
                    _make_tuple(f, _single_vertical_idx(named_indices, column_axis, i))
                    for f in field_or_tuple
                )
            return col
        else:
            return tuple(_make_tuple(f, named_indices) for f in field_or_tuple)
    else:
        data = field_or_tuple.field_getitem(named_indices)
        if column_axis is not None:
            # wraps a vertical slice of an input field into a `Column`
            assert column_range is not None
            return Column(column_range.start, data)
        else:
            return data


def _axis_idx(axes: Sequence[common.Dimension], axis: Tag) -> Optional[int]:
    for i, a in enumerate(axes):
        if a.value == axis:
            return i
    return None


@dataclasses.dataclass(frozen=True)
class MDIterator:
    field: common.Field
    pos: MaybePosition
    column_axis: Optional[Tag] = dataclasses.field(default=None, kw_only=True)

    def shift(self, *offsets: OffsetPart) -> MDIterator:
        complete_offsets = group_offsets(*offsets)
        offset_provider = offset_provider_cvar.get()
        assert offset_provider is not None
        return MDIterator(
            self.field,
            shift_position(self.pos, *complete_offsets, offset_provider=offset_provider),
            column_axis=self.column_axis,
        )

    def can_deref(self) -> bool:
        return self.pos is not None

    def deref(self) -> Any:
        if not self.can_deref():
            # this can legally happen in cases like `if_(can_deref(inp), deref(inp), 42.)`
            # because both branches will be eagerly executed
            return _UNDEFINED

        assert self.pos is not None
        shifted_pos = self.pos.copy()
        axes = _get_axes(self.field)

        if __debug__:
            if not all(axis.value in shifted_pos.keys() for axis in axes if axis is not None):
                raise IndexError("Iterator position doesn't point to valid location for its field.")
        slice_column = dict[Tag, range]()
        column_range = column_range_cvar.get()
        if self.column_axis is not None:
            assert column_range is not None
            k_pos = shifted_pos.pop(self.column_axis)
            assert isinstance(k_pos, int)
            # the following range describes a range in the field
            # (negative values are relative to the origin, not relative to the size)
            slice_column[self.column_axis] = range(k_pos, k_pos + len(column_range))

        assert _is_concrete_position(shifted_pos)
        position = {**shifted_pos, **slice_column}
        return _make_tuple(
            self.field,
            position,
            column_axis=self.column_axis,
        )


def _get_sparse_dimensions(axes: Sequence[common.Dimension]) -> list[Tag]:
    return [
        axis.value
        for axis in axes
        if isinstance(axis, common.Dimension) and axis.kind == common.DimensionKind.LOCAL
    ]


def _wrap_field(field: common.Field | tuple) -> NDArrayLocatedFieldWrapper | tuple:
    if isinstance(field, tuple):
        return tuple(_wrap_field(f) for f in field)
    elif isinstance(field, common.Field):
        return NDArrayLocatedFieldWrapper(field)
    else:
        return field


def make_in_iterator(
    inp: common.Field,
    pos: Position,
    *,
    column_axis: Optional[Tag],
) -> ItIterator:
    inp = _wrap_field(inp)
    axes = _get_axes(inp)
    sparse_dimensions = _get_sparse_dimensions(axes)
    new_pos: Position = pos.copy()
    for sparse_dim in set(sparse_dimensions):
        init = [None] * sparse_dimensions.count(sparse_dim)
        new_pos[sparse_dim] = init  # type: ignore[assignment] # looks like mypy is confused
    if column_axis is not None:
        column_range = column_range_cvar.get()
        # if we deal with column stencil the column position is just an offset by which the whole column needs to be shifted
        assert column_range is not None
        new_pos[column_axis] = column_range.start
    it = MDIterator(
        inp,
        new_pos,
        column_axis=column_axis,
    )
    if len(sparse_dimensions) >= 1:
        if len(sparse_dimensions) == 1:
            return SparseListIterator(it, sparse_dimensions[0])
        else:
            raise NotImplementedError(
                f"More than one local dimension is currently not supported, got {sparse_dimensions}"
            )
    else:
        return it


builtins.builtin_dispatch.push_key(EMBEDDED)  # makes embedded the default


def _dim_of_tag_in_dims(tag: Tag, dims: Sequence[common.Dimension]) -> Optional[int]:
    for d in dims:
        if tag == d.value:
            return d
    return None


@dataclasses.dataclass(frozen=True)
class NDArrayLocatedFieldWrapper(MutableLocatedField):
    """A temporary helper until we sorted out all Field conventions between frontend and iterator.embedded."""

    _ndarrayfield: common.Field

    @property
    def __gt_dims__(self) -> tuple[common.Dimension, ...]:
        return self._ndarrayfield.__gt_dims__

    # def __getitem__(self, indices: ArrayIndexOrIndices) -> Any:
    #     return self._ndarrayfield.ndarray[indices]

    # TODO in a stable implementation of the Field concept we should make this behavior the default behavior for __getitem__
<<<<<<< HEAD
=======
    def field_getitem(self, named_indices: NamedFieldIndices) -> Any:
        return self.getter(get_ordered_indices(self._axes, named_indices))
>>>>>>> f3089b90

    def _promote_tags_to_dims(self, named_indices: NamedFieldIndices):
        return {
            _dim_of_tag_in_dims(k, self._ndarrayfield.__gt_dims__): v
            for k, v in named_indices.items()
            if _dim_of_tag_in_dims(k, self._ndarrayfield.__gt_dims__)
        }

    def _translate_named_indices(self, named_indices: NamedFieldIndices):
        named_indices = self._promote_tags_to_dims(named_indices)
        print(f"{named_indices=}")

        dimensions = tuple(d for d in named_indices.keys())
        ranges = tuple(
            common.UnitRange(v.start, v.stop)
            if isinstance(v, range)
            else (v[0] if isinstance(v, list) else v)
            for v in named_indices.values()
        )
        return common.Domain(dimensions, ranges)

    def field_getitem(self, named_indices: NamedFieldIndices) -> Any:
        return self._ndarrayfield[self._translate_named_indices(named_indices)]

    # def __setitem__(self, indices: ArrayIndexOrIndices, value: Any):
    #     self._ndarrayfield.ndarray[indices] = value

    def field_setitem(self, named_indices: NamedFieldIndices, value: Any):
<<<<<<< HEAD
        return self._ndarrayfield.field_setitem(self._translate_named_indices(named_indices), value)
=======
        self.setter(get_ordered_indices(self._axes, named_indices), value)
>>>>>>> f3089b90

    def __array__(self) -> np.ndarray:
        return self._ndarrayfield.ndarray

    @property
    def __gt_origin__(self) -> tuple[int, ...]:
        return self._ndarrayfield.__gt_origin__


def _is_field_axis(axis: Axis) -> TypeGuard[FieldAxis]:
    return isinstance(axis, FieldAxis)


def _is_tuple_axis(axis: Axis) -> TypeGuard[TupleAxis]:
    return axis is None


def _is_sparse_position_entry(
    pos: FieldIndex | SparsePositionEntry,
) -> TypeGuard[SparsePositionEntry]:
    return isinstance(pos, list)


def get_ordered_indices(axes: Iterable[Axis], pos: NamedFieldIndices) -> tuple[FieldIndex, ...]:
    res: list[FieldIndex] = []
    sparse_position_tracker: dict[Tag, int] = {}
    for axis in axes:
        if _is_tuple_axis(axis):
            res.append(slice(None))
        else:
            assert _is_field_axis(axis)
            assert axis.value in pos
            assert isinstance(axis.value, str)
            elem = pos[axis.value]
            if _is_sparse_position_entry(elem):
                sparse_position_tracker.setdefault(axis.value, 0)
                res.append(elem[sparse_position_tracker[axis.value]])
                sparse_position_tracker[axis.value] += 1
            else:
                assert isinstance(elem, (int, np.integer, slice, range))
                res.append(elem)
    return tuple(res)


@overload
def _shift_range(range_or_index: range, offset: int) -> slice:
    ...


@overload
def _shift_range(range_or_index: IntIndex, offset: int) -> IntIndex:
    ...


def _shift_range(range_or_index: range | IntIndex, offset: int) -> ArrayIndex:
    if isinstance(range_or_index, range):
        # range_or_index describes a range in the field
        assert range_or_index.step == 1
        return slice(range_or_index.start + offset, range_or_index.stop + offset)
    else:
        assert is_int_index(range_or_index)
        return range_or_index + offset


@overload
def _range2slice(r: range) -> slice:
    ...


@overload
def _range2slice(r: IntIndex) -> IntIndex:
    ...


def _range2slice(r: range | IntIndex) -> slice | IntIndex:
    if isinstance(r, range):
        assert r.start >= 0 and r.stop >= r.start
        return slice(r.start, r.stop)
    return r


def _shift_field_indices(
    ranges_or_indices: tuple[range | IntIndex, ...],
    offsets: tuple[int, ...],
) -> tuple[ArrayIndex, ...]:
    return tuple(
        _range2slice(r) if o == 0 else _shift_range(r, o)
        for r, o in zip(ranges_or_indices, offsets)
    )


def np_as_located_field(
    *axes: common.Dimension, origin: Optional[dict[common.Dimension, int]] = None
) -> Callable[[np.ndarray], common.Field]:
    origin = origin or {}

    def _maker(a) -> common.Field:
        if a.ndim != len(axes):
            raise TypeError("ndarray.ndim incompatible with number of given dimensions")
        ranges = []
        for d, s in zip(axes, a.shape):
            offset = origin.get(d, 0)
            ranges.append(common.UnitRange(-offset, s - offset))

        res = common.field(a, domain=common.Domain(tuple(axes), ranges))
        return res

    return _maker


<<<<<<< HEAD
@dataclasses.dataclass(frozen=True)
class IndexField(common.FieldABC):
    _dimension: common.Dimension
    _value_type: type
=======
class IndexField(LocatedField):
    def __init__(self, axis: common.Dimension, dtype: npt.DTypeLike) -> None:
        self.axis = axis
        self.dtype = np.dtype(dtype)

    def field_getitem(self, named_indices: NamedFieldIndices) -> Any:
        index = get_ordered_indices(self.__gt_dims__, named_indices)
        if isinstance(index, int):
            return self.dtype.type(index)
        else:
            assert isinstance(index, tuple) and len(index) == 1 and isinstance(index[0], int)
            return self.dtype.type(index[0])
>>>>>>> f3089b90

    @property
    def __gt_dims__(self) -> tuple[common.Dimension]:
        return (self._dimension,)

    @classmethod
    def __gt_builtin_func__(func: fbuiltins.BuiltInFunction[_R, _P], /) -> None:
        # not implemented, let's use the implmentation of the other field if we have it
        return None

    @property
    def domain(self) -> common.Domain:
        return common.Domain((_dimension,), (common.UnitRange.infinite()))

    @property
    def dtype(self) -> core_defs.DType[core_defs.ScalarT]:
        return np.dtype(self._value_type)

    @property
    def value_type(self) -> type[core_defs.ScalarT]:
        return self._value_type

    @property
    def ndarray(self) -> core_defs.NDArrayObject:
        return AttributeError("Cannot get `ndarray` of an infinite Field.")

    def remap(self, index_field: Field) -> Field:
        # TODO can be implemented by constructing and ndarray (but do we know of which kind?)
        raise NotImplementedError()

    def restrict(self, item: "DomainLike") -> Field:
        if isinstance(item, common.Domain):
            d, r = item[0]
            assert d == self._dimension
            assert isinstance(r, int)
            return self.value_type(r)
        # TODO set a domain...
        raise NotImplementedError()

    __call__ = remap
    __getitem__ = restrict

    def __abs__(self) -> Field:
        raise NotImplementedError()

    def __neg__(self) -> Field:
        raise NotImplementedError()

    def __add__(self, other: Field | core_defs.ScalarT) -> Field:
        raise NotImplementedError()

    def __radd__(self, other: Field | core_defs.ScalarT) -> Field:
        raise NotImplementedError()

    def __sub__(self, other: Field | core_defs.ScalarT) -> Field:
        raise NotImplementedError()

    def __rsub__(self, other: Field | core_defs.ScalarT) -> Field:
        raise NotImplementedError()

    def __mul__(self, other: Field | core_defs.ScalarT) -> Field:
        raise NotImplementedError()

    def __rmul__(self, other: Field | core_defs.ScalarT) -> Field:
        raise NotImplementedError()

    def __floordiv__(self, other: Field | core_defs.ScalarT) -> Field:
        raise NotImplementedError()

    def __rfloordiv__(self, other: Field | core_defs.ScalarT) -> Field:
        raise NotImplementedError()

    def __truediv__(self, other: Field | core_defs.ScalarT) -> Field:
        raise NotImplementedError()

    def __rtruediv__(self, other: Field | core_defs.ScalarT) -> Field:
        raise NotImplementedError()

    def __pow__(self, other: Field | core_defs.ScalarT) -> Field:
        raise NotImplementedError()


# class IndexField(common.FieldABC):
#     def __init__(self, axis: common.Dimension, dtype: npt.DTypeLike) -> None:
#         self.axis = axis
#         self.dtype = np.dtype(dtype)

#     def field_getitem(self, named_indices: NamedFieldIndices) -> Any:
#         index = get_ordered_indices(self.__gt_dims__, named_indices)
#         if isinstance(index, int):
#             return self.dtype.type(index)
#         else:
#             assert isinstance(index, tuple) and len(index) == 1 and isinstance(index[0], int)
#             return self.dtype.type(index[0])

#     @property
#     def __gt_dims__(self) -> tuple[common.Dimension]:
#         return (self.axis,)


def index_field(axis: common.Dimension, dtype: npt.DTypeLike = int) -> common.Field:
    return IndexField(axis, dtype)


@dataclasses.dataclass(frozen=True)
class ConstantField(common.FieldABC[[], core_defs.ScalarT]):
    _value: core_defs.ScalarT
    _value_type: type

    @property
    def __gt_dims__(self) -> tuple[common.Dimension]:
        return tuple()

    @classmethod
    def __gt_builtin_func__(func: fbuiltins.BuiltInFunction[_R, _P], /) -> None:
        # not implemented, let's use the implmentation of the other field if we have it
        return None

    @property
    def domain(self) -> common.Domain:
        return common.Domain(tuple(), tuple())

    @property
    def dtype(self) -> core_defs.DType[core_defs.ScalarT]:
        return np.dtype(self._value_type)

<<<<<<< HEAD
    @property
    def value_type(self) -> type[core_defs.ScalarT]:
        return self._value_type
=======
    def field_getitem(self, _: NamedFieldIndices) -> Any:
        return self.dtype(self.value)
>>>>>>> f3089b90

    @property
    def ndarray(self) -> core_defs.NDArrayObject:
        return AttributeError("Cannot get `ndarray` of an infinite Field.")

    def remap(self, index_field: Field) -> Field:
        # TODO can be implemented by constructing and ndarray (but do we know of which kind?)
        raise NotImplementedError()

    def restrict(self, item: "DomainLike") -> Field:
        if isinstance(item, common.Domain):
            # d, r = item[0]
            # assert d == self._dimension
            # assert isinstance(r, int)
            return self._value
        # TODO set a domain...
        raise NotImplementedError()

    __call__ = remap
    __getitem__ = restrict

    def __abs__(self) -> Field:
        raise NotImplementedError()

    def __neg__(self) -> Field:
        raise NotImplementedError()

    def __add__(self, other: Field | core_defs.ScalarT) -> Field:
        raise NotImplementedError()

    def __radd__(self, other: Field | core_defs.ScalarT) -> Field:
        raise NotImplementedError()

    def __sub__(self, other: Field | core_defs.ScalarT) -> Field:
        raise NotImplementedError()

    def __rsub__(self, other: Field | core_defs.ScalarT) -> Field:
        raise NotImplementedError()

    def __mul__(self, other: Field | core_defs.ScalarT) -> Field:
        raise NotImplementedError()

    def __rmul__(self, other: Field | core_defs.ScalarT) -> Field:
        raise NotImplementedError()

    def __floordiv__(self, other: Field | core_defs.ScalarT) -> Field:
        raise NotImplementedError()

    def __rfloordiv__(self, other: Field | core_defs.ScalarT) -> Field:
        raise NotImplementedError()

    def __truediv__(self, other: Field | core_defs.ScalarT) -> Field:
        raise NotImplementedError()

    def __rtruediv__(self, other: Field | core_defs.ScalarT) -> Field:
        raise NotImplementedError()

    def __pow__(self, other: Field | core_defs.ScalarT) -> Field:
        raise NotImplementedError()


# class ConstantField(common.FieldABC):
#     def __init__(self, value: Any, dtype: npt.DTypeLike):
#         self.value = value
#         self.dtype = np.dtype(dtype).type

#     def field_getitem(self, _: NamedFieldIndices) -> Any:
#         return self.dtype(self.value)

#     @property
#     def __gt_dims__(self) -> tuple[()]:
#         return ()


def constant_field(value: Any, dtype: Optional[npt.DTypeLike] = None) -> common.Field:
    if dtype is None:
        dtype = infer_dtype_like_type(value)
    return ConstantField(dtype(value), dtype)


@builtins.shift.register(EMBEDDED)
def shift(*offsets: Union[runtime.Offset, int]) -> Callable[[ItIterator], ItIterator]:
    def impl(it: ItIterator) -> ItIterator:
        return it.shift(*list(o.value if isinstance(o, runtime.Offset) else o for o in offsets))

    return impl


DT = TypeVar("DT")


class _List(tuple, Generic[DT]):
    ...


@dataclasses.dataclass(frozen=True)
class _ConstList(Generic[DT]):
    value: DT

    def __getitem__(self, _):
        return self.value


@builtins.neighbors.register(EMBEDDED)
def neighbors(offset: runtime.Offset, it: ItIterator) -> _List:
    offset_str = offset.value if isinstance(offset, runtime.Offset) else offset
    assert isinstance(offset_str, str)
    offset_provider = offset_provider_cvar.get()
    assert offset_provider is not None
    connectivity = offset_provider[offset_str]
    assert isinstance(connectivity, common.Connectivity)
    return _List(
        shifted.deref()
        for i in range(connectivity.max_neighbors)
        if (shifted := it.shift(offset_str, i)).can_deref()
    )


@builtins.list_get.register(EMBEDDED)
def list_get(i, lst: _List[Optional[DT]]) -> Optional[DT]:
    return lst[i]


@builtins.map_.register(EMBEDDED)
def map_(op):
    def impl_(*lists):
        return _List(map(lambda x: op(*x), zip(*lists)))

    return impl_


@builtins.make_const_list.register(EMBEDDED)
def make_const_list(value):
    return _ConstList(value)


@builtins.reduce.register(EMBEDDED)
def reduce(fun, init):
    def sten(*lists):
        # TODO: assert check_that_all_lists_are_compatible(*lists)
        lst = None
        for cur in lists:
            if isinstance(cur, _List):
                lst = cur
                break
        # we can check a single argument for length,
        # because all arguments share the same pattern
        n = len(lst)
        res = init
        for i in range(n):
            res = fun(
                res,
                *(lst[i] for lst in lists),
            )
        return res

    return sten


@dataclasses.dataclass(frozen=True)
class SparseListIterator:
    it: ItIterator
    list_offset: Tag
    offsets: Sequence[OffsetPart] = dataclasses.field(default_factory=list, kw_only=True)

    def deref(self) -> Any:
        offset_provider = offset_provider_cvar.get()
        assert offset_provider is not None
        connectivity = offset_provider[self.list_offset]
        assert isinstance(connectivity, common.Connectivity)
        return _List(
            shifted.deref()
            for i in range(connectivity.max_neighbors)
            if (shifted := self.it.shift(*self.offsets, SparseTag(self.list_offset), i)).can_deref()
        )

    def can_deref(self) -> bool:
        return self.it.shift(*self.offsets).can_deref()

    def shift(self, *offsets: OffsetPart) -> SparseListIterator:
        return SparseListIterator(self.it, self.list_offset, offsets=[*offsets, *self.offsets])


@dataclasses.dataclass(frozen=True)
class ColumnDescriptor:
    axis: str
    col_range: range  # TODO(havogt) introduce range type that doesn't have step


@dataclasses.dataclass(frozen=True)
class ScanArgIterator:
    wrapped_iter: ItIterator
    k_pos: int

    def deref(self) -> Any:
        if not self.can_deref():
            return _UNDEFINED
        return self.wrapped_iter.deref()[self.k_pos]

    def can_deref(self) -> bool:
        return self.wrapped_iter.can_deref()

    def shift(self, *offsets: OffsetPart) -> ScanArgIterator:
        return ScanArgIterator(self.wrapped_iter.shift(*offsets), self.k_pos)


def shifted_scan_arg(k_pos: int) -> Callable[[ItIterator], ScanArgIterator]:
    def impl(it: ItIterator) -> ScanArgIterator:
        return ScanArgIterator(it, k_pos=k_pos)

    return impl


<<<<<<< HEAD
def is_located_field(field: Any) -> bool:
    print(f"{field=}")
    return isinstance(field, common.Field)  # TODO(havogt): avoid isinstance on Protocol
=======
def is_located_field(field: Any) -> TypeGuard[LocatedField]:
    return isinstance(field, LocatedField)  # TODO(havogt): avoid isinstance on Protocol
>>>>>>> f3089b90


def is_mutable_located_field(field: Any) -> TypeGuard[MutableLocatedField]:
    return isinstance(field, MutableLocatedField)  # TODO(havogt): avoid isinstance on Protocol


def has_uniform_tuple_element(field) -> bool:
    dtype = np.dtype(field.value_type)
    return dtype.fields is not None and all(
        next(iter(dtype.fields))[0] == f[0] for f in iter(dtype.fields)
    )


def is_tuple_of_field(field) -> bool:
    return isinstance(field, tuple) and all(
        is_located_field(f) or is_tuple_of_field(f) for f in field
    )


def is_field_of_tuple(field) -> bool:
    print(f"{is_located_field(field)=}")
    return is_located_field(field) and has_uniform_tuple_element(field)


def can_be_tuple_field(field) -> bool:
    return is_tuple_of_field(field) or is_field_of_tuple(field)


class TupleFieldMeta(type):
    def __instancecheck__(self, arg):
        return super().__instancecheck__(arg) or is_field_of_tuple(arg)


class TupleField(metaclass=TupleFieldMeta):
    """Allows uniform access to field of tuples and tuple of fields."""

    pass


def _build_tuple_result(field: tuple | LocatedField, named_indices: NamedFieldIndices) -> Any:
    if isinstance(field, tuple):
        return tuple(_build_tuple_result(f, named_indices) for f in field)
    else:
        assert is_located_field(field)
        return field.field_getitem(named_indices)


def _tuple_assign(field: tuple | MutableLocatedField, value: Any, named_indices: NamedFieldIndices):
    if isinstance(field, tuple):
        if len(field) != len(value):
            raise RuntimeError(
                f"Tuple of incompatible size, expected tuple of len={len(field)}, got len={len(value)}"
            )
        for f, v in zip(field, value):
            _tuple_assign(f, v, named_indices)
    else:
<<<<<<< HEAD
        assert is_located_field(field)
        field.field_setitem(indices, value)
=======
        assert is_mutable_located_field(field)
        field.field_setitem(named_indices, value)
>>>>>>> f3089b90


class TupleOfFields(TupleField):
    def __init__(self, data):
        if not is_tuple_of_field(data):
            raise TypeError("Can only be instantiated with a tuple of fields")
        self.data = data
        self.__gt_dims__ = _get_axes(data)

<<<<<<< HEAD
    def field_getitem(self, named_indices: NamedFieldIndices):
        indices = get_ordered_indices(self.__gt_dims__, named_indices)
        return _build_tuple_result(self.data, indices)
=======
    def field_getitem(self, named_indices: NamedFieldIndices) -> Any:
        return _build_tuple_result(self.data, named_indices)
>>>>>>> f3089b90

    def field_setitem(self, named_indices: NamedFieldIndices, value: Any):
        if not isinstance(value, tuple):
            raise RuntimeError(f"Value needs to be tuple, got `{value}`.")
        _tuple_assign(self.data, value, named_indices)


def as_tuple_field(field: tuple | TupleField) -> TupleField:
    assert can_be_tuple_field(field)

    if is_tuple_of_field(field):
        return TupleOfFields(field)

    assert isinstance(field, TupleField)  # e.g. field of tuple is already TupleField
    return field


def _column_dtype(elem: Any) -> np.dtype:
    if isinstance(elem, tuple):
        return np.dtype([(f"f{i}", _column_dtype(e)) for i, e in enumerate(elem)])
    else:
        return np.dtype(type(elem))


@builtins.scan.register(EMBEDDED)
def scan(scan_pass, is_forward: bool, init):
    def impl(*iters: ItIterator):
        column_range = column_range_cvar.get()
        if column_range is None:
            raise RuntimeError("Column range is not defined, cannot scan.")

        sorted_column_range = column_range if is_forward else reversed(column_range)
        state = init
        col = Column(column_range.start, np.zeros(len(column_range), dtype=_column_dtype(init)))
        for i in sorted_column_range:
            state = scan_pass(state, *map(shifted_scan_arg(i), iters))
            col[i] = state

        return col

    return impl


def _dimension_to_tag(domain: Domain) -> dict[Tag, range]:
    return {k.value if isinstance(k, common.Dimension) else k: v for k, v in domain.items()}


def _validate_domain(domain: Domain, offset_provider: OffsetProvider) -> None:
    if isinstance(domain, runtime.CartesianDomain):
        if any(isinstance(o, common.Connectivity) for o in offset_provider.values()):
            raise RuntimeError(
                "Got a `CartesianDomain`, but found a `Connectivity` in `offset_provider`, expected `UnstructuredDomain`."
            )


def fendef_embedded(fun: Callable[..., None], *args: Any, **kwargs: Any):
    if "offset_provider" not in kwargs:
        raise RuntimeError("offset_provider not provided")

    offset_provider = kwargs["offset_provider"]

    @runtime.closure.register(EMBEDDED)
    def closure(
        domain_: Domain,
        sten: Callable[..., Any],
        out,  #: MutableLocatedField,
        ins: list[common.Field],
    ) -> None:
        _validate_domain(domain_, kwargs["offset_provider"])
        domain: dict[Tag, range] = _dimension_to_tag(domain_)
        if not (is_located_field(out) or can_be_tuple_field(out)):
            raise TypeError("Out needs to be a located field.")

        column_range = None
        column: Optional[ColumnDescriptor] = None
        if kwargs.get("column_axis") and kwargs["column_axis"].value in domain:
            column_axis = kwargs["column_axis"]
            column = ColumnDescriptor(column_axis.value, domain[column_axis.value])
            del domain[column_axis.value]

            column_range = column.col_range

<<<<<<< HEAD
        out = as_tuple_field(out) if can_be_tuple_field(out) else out
        out = NDArrayLocatedFieldWrapper(out)
=======
        out = (
            as_tuple_field(  # type:ignore[assignment]
                out  # type:ignore[arg-type] # TODO(havogt) improve the code around TupleField construction
            )
            if can_be_tuple_field(out)
            else out
        )
>>>>>>> f3089b90

        def _closure_runner():
            # Set context variables before executing the closure
            column_range_cvar.set(column_range)
            offset_provider_cvar.set(offset_provider)

            for pos in _domain_iterator(domain):
                promoted_ins = [promote_scalars(inp) for inp in ins]
                ins_iters = list(
                    make_in_iterator(
                        inp,
                        pos,
                        column_axis=column.axis if column else None,
                    )
                    for inp in promoted_ins
                )
                res = sten(*ins_iters)

                if column is None:
                    assert _is_concrete_position(pos)
                    out.field_setitem(pos, res)
                else:
                    col_pos = pos.copy()
                    for k in column.col_range:
                        col_pos[column.axis] = k
                        assert _is_concrete_position(col_pos)
                        out.field_setitem(col_pos, res[k])

        ctx = cvars.copy_context()
        ctx.run(_closure_runner)

    fun(*args)


runtime.fendef_embedded = fendef_embedded<|MERGE_RESOLUTION|>--- conflicted
+++ resolved
@@ -180,7 +180,7 @@
 
     # TODO(havogt): define generic Protocol to provide a concrete return type
     @abc.abstractmethod
-    def field_getitem(self, indices: NamedFieldIndices) -> Any:
+    def field_getitem(self, indices: FieldIndexOrIndices) -> Any:
         ...
 
     @property
@@ -194,7 +194,7 @@
 
     # TODO(havogt): define generic Protocol to provide a concrete return type
     @abc.abstractmethod
-    def field_setitem(self, indices: NamedFieldIndices, value: Any) -> None:
+    def field_setitem(self, indices: FieldIndexOrIndices, value: Any) -> None:
         ...
 
 
@@ -684,16 +684,7 @@
 
 
 def _get_axes(
-<<<<<<< HEAD
     field_or_tuple: common.Field | tuple,
-) -> Sequence[common.Dimension]:  # arbitrary nesting of tuples of LocatedField
-    return (
-        _get_axes(field_or_tuple[0])
-        if isinstance(field_or_tuple, tuple)
-        else field_or_tuple.__gt_dims__
-    )
-=======
-    field_or_tuple: LocatedField | tuple,
 ) -> Sequence[common.Dimension]:  # arbitrary nesting of tuples of LocatedField
     if isinstance(field_or_tuple, tuple):
         first = _get_axes(field_or_tuple[0])
@@ -701,7 +692,6 @@
         return first
     else:
         return field_or_tuple.__gt_dims__
->>>>>>> f3089b90
 
 
 def _single_vertical_idx(
@@ -715,11 +705,7 @@
 
 @overload
 def _make_tuple(
-<<<<<<< HEAD
     field_or_tuple: tuple[tuple | common.Field, ...],  # arbitrary nesting of tuples of Field
-=======
-    field_or_tuple: tuple[tuple | LocatedField, ...],  # arbitrary nesting of tuples of LocatedField
->>>>>>> f3089b90
     named_indices: NamedFieldIndices,
     *,
     column_axis: Tag,
@@ -729,11 +715,7 @@
 
 @overload
 def _make_tuple(
-<<<<<<< HEAD
     field_or_tuple: tuple[tuple | common.Field, ...],  # arbitrary nesting of tuples of Field
-=======
-    field_or_tuple: tuple[tuple | LocatedField, ...],  # arbitrary nesting of tuples of LocatedField
->>>>>>> f3089b90
     named_indices: NamedFieldIndices,
     *,
     column_axis: Literal[None] = None,
@@ -750,11 +732,7 @@
 
 @overload
 def _make_tuple(
-<<<<<<< HEAD
     field_or_tuple: common.Field,
-=======
-    field_or_tuple: LocatedField,
->>>>>>> f3089b90
     named_indices: NamedFieldIndices,
     *,
     column_axis: Literal[None] = None,
@@ -763,11 +741,7 @@
 
 
 def _make_tuple(
-<<<<<<< HEAD
     field_or_tuple: common.Field | tuple[tuple | common.Field, ...],
-=======
-    field_or_tuple: LocatedField | tuple[tuple | LocatedField, ...],
->>>>>>> f3089b90
     named_indices: NamedFieldIndices,
     *,
     column_axis: Optional[Tag] = None,
@@ -936,11 +910,6 @@
     #     return self._ndarrayfield.ndarray[indices]
 
     # TODO in a stable implementation of the Field concept we should make this behavior the default behavior for __getitem__
-<<<<<<< HEAD
-=======
-    def field_getitem(self, named_indices: NamedFieldIndices) -> Any:
-        return self.getter(get_ordered_indices(self._axes, named_indices))
->>>>>>> f3089b90
 
     def _promote_tags_to_dims(self, named_indices: NamedFieldIndices):
         return {
@@ -969,11 +938,7 @@
     #     self._ndarrayfield.ndarray[indices] = value
 
     def field_setitem(self, named_indices: NamedFieldIndices, value: Any):
-<<<<<<< HEAD
         return self._ndarrayfield.field_setitem(self._translate_named_indices(named_indices), value)
-=======
-        self.setter(get_ordered_indices(self._axes, named_indices), value)
->>>>>>> f3089b90
 
     def __array__(self) -> np.ndarray:
         return self._ndarrayfield.ndarray
@@ -1084,25 +1049,10 @@
     return _maker
 
 
-<<<<<<< HEAD
 @dataclasses.dataclass(frozen=True)
 class IndexField(common.FieldABC):
     _dimension: common.Dimension
     _value_type: type
-=======
-class IndexField(LocatedField):
-    def __init__(self, axis: common.Dimension, dtype: npt.DTypeLike) -> None:
-        self.axis = axis
-        self.dtype = np.dtype(dtype)
-
-    def field_getitem(self, named_indices: NamedFieldIndices) -> Any:
-        index = get_ordered_indices(self.__gt_dims__, named_indices)
-        if isinstance(index, int):
-            return self.dtype.type(index)
-        else:
-            assert isinstance(index, tuple) and len(index) == 1 and isinstance(index[0], int)
-            return self.dtype.type(index[0])
->>>>>>> f3089b90
 
     @property
     def __gt_dims__(self) -> tuple[common.Dimension]:
@@ -1229,14 +1179,9 @@
     def dtype(self) -> core_defs.DType[core_defs.ScalarT]:
         return np.dtype(self._value_type)
 
-<<<<<<< HEAD
     @property
     def value_type(self) -> type[core_defs.ScalarT]:
         return self._value_type
-=======
-    def field_getitem(self, _: NamedFieldIndices) -> Any:
-        return self.dtype(self.value)
->>>>>>> f3089b90
 
     @property
     def ndarray(self) -> core_defs.NDArrayObject:
@@ -1450,18 +1395,12 @@
     return impl
 
 
-<<<<<<< HEAD
-def is_located_field(field: Any) -> bool:
-    print(f"{field=}")
-    return isinstance(field, common.Field)  # TODO(havogt): avoid isinstance on Protocol
-=======
-def is_located_field(field: Any) -> TypeGuard[LocatedField]:
-    return isinstance(field, LocatedField)  # TODO(havogt): avoid isinstance on Protocol
->>>>>>> f3089b90
-
-
-def is_mutable_located_field(field: Any) -> TypeGuard[MutableLocatedField]:
-    return isinstance(field, MutableLocatedField)  # TODO(havogt): avoid isinstance on Protocol
+def is_located_field(field: Any) -> TypeGuard[common.Field]:
+    return isinstance(field, common.Field) 
+
+
+def is_mutable_located_field(field: Any) -> TypeGuard[common.Field]:
+    return isinstance(field, common.Field)  # TODO should be mutable Field
 
 
 def has_uniform_tuple_element(field) -> bool:
@@ -1514,13 +1453,8 @@
         for f, v in zip(field, value):
             _tuple_assign(f, v, named_indices)
     else:
-<<<<<<< HEAD
-        assert is_located_field(field)
-        field.field_setitem(indices, value)
-=======
         assert is_mutable_located_field(field)
         field.field_setitem(named_indices, value)
->>>>>>> f3089b90
 
 
 class TupleOfFields(TupleField):
@@ -1530,14 +1464,8 @@
         self.data = data
         self.__gt_dims__ = _get_axes(data)
 
-<<<<<<< HEAD
-    def field_getitem(self, named_indices: NamedFieldIndices):
-        indices = get_ordered_indices(self.__gt_dims__, named_indices)
-        return _build_tuple_result(self.data, indices)
-=======
     def field_getitem(self, named_indices: NamedFieldIndices) -> Any:
         return _build_tuple_result(self.data, named_indices)
->>>>>>> f3089b90
 
     def field_setitem(self, named_indices: NamedFieldIndices, value: Any):
         if not isinstance(value, tuple):
@@ -1620,10 +1548,6 @@
 
             column_range = column.col_range
 
-<<<<<<< HEAD
-        out = as_tuple_field(out) if can_be_tuple_field(out) else out
-        out = NDArrayLocatedFieldWrapper(out)
-=======
         out = (
             as_tuple_field(  # type:ignore[assignment]
                 out  # type:ignore[arg-type] # TODO(havogt) improve the code around TupleField construction
@@ -1631,7 +1555,7 @@
             if can_be_tuple_field(out)
             else out
         )
->>>>>>> f3089b90
+        out = NDArrayLocatedFieldWrapper(out)
 
         def _closure_runner():
             # Set context variables before executing the closure
