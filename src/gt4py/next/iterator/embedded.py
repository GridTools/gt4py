# GT4Py - GridTools Framework
#
# Copyright (c) 2014-2023, ETH Zurich
# All rights reserved.
#
# This file is part of the GT4Py project and the GridTools framework.
# GT4Py is free software: you can redistribute it and/or modify it under
# the terms of the GNU General Public License as published by the
# Free Software Foundation, either version 3 of the License, or any later
# version. See the LICENSE.txt file at the top-level directory of this
# distribution for a copy of the license or check <https://www.gnu.org/licenses/>.
#
# SPDX-License-Identifier: GPL-3.0-or-later

# TODO(havogt) move public definitions and make this module private

from __future__ import annotations

import abc
import contextvars as cvars
import copy
import dataclasses
import itertools
import math
from typing import (
    Any,
    Callable,
    Generic,
    Iterable,
    Literal,
    Mapping,
    Optional,
    Protocol,
    Sequence,
    SupportsFloat,
    SupportsInt,
    TypeAlias,
    TypeGuard,
    TypeVar,
    Union,
    cast,
    overload,
    runtime_checkable,
)

import numpy as np
import numpy.typing as npt

from gt4py.eve import extended_typing as xtyping
from gt4py.next import common
from gt4py.next.iterator import builtins, runtime


EMBEDDED = "embedded"


# Atoms
Tag: TypeAlias = str
IntIndex: TypeAlias = int | np.integer

ArrayIndex: TypeAlias = slice | IntIndex
ArrayIndexOrIndices: TypeAlias = ArrayIndex | tuple[ArrayIndex, ...]

FieldIndex: TypeAlias = (
    range | slice | IntIndex
)  # A `range` FieldIndex can be negative indicating a relative position with respect to origin, not wrap-around semantics like `slice` TODO(havogt): remove slice here
FieldIndices: TypeAlias = tuple[FieldIndex, ...]
FieldIndexOrIndices: TypeAlias = FieldIndex | FieldIndices

FieldAxis: TypeAlias = (
    common.Dimension | runtime.Offset
)  # TODO Offset should be removed, is sometimes used for sparse dimensions
TupleAxis: TypeAlias = type[None]
Axis: TypeAlias = Union[FieldAxis, TupleAxis]
Scalar: TypeAlias = (
    SupportsInt | SupportsFloat | np.int32 | np.int64 | np.float32 | np.float64 | np.bool_
)


class SparseTag(Tag):
    ...


class NeighborTableOffsetProvider:
    def __init__(
        self,
        table: npt.NDArray,
        origin_axis: common.Dimension,
        neighbor_axis: common.Dimension,
        max_neighbors: int,
        has_skip_values=True,
    ) -> None:
        self.table = table
        self.origin_axis = origin_axis
        self.neighbor_axis = neighbor_axis
        assert not hasattr(table, "shape") or table.shape[1] == max_neighbors
        self.max_neighbors = max_neighbors
        self.has_skip_values = has_skip_values
        self.index_type = table.dtype

    def mapped_index(self, primary: IntIndex, neighbor_idx: IntIndex) -> IntIndex:
        return self.table[(primary, neighbor_idx)]


class StridedNeighborOffsetProvider:
    def __init__(
        self,
        origin_axis: common.Dimension,
        neighbor_axis: common.Dimension,
        max_neighbors: int,
        has_skip_values=True,
    ) -> None:
        self.origin_axis = origin_axis
        self.neighbor_axis = neighbor_axis
        self.max_neighbors = max_neighbors
        self.has_skip_values = has_skip_values
        self.index_type = int

    def mapped_index(self, primary: IntIndex, neighbor_idx: IntIndex) -> IntIndex:
        return primary * self.max_neighbors + neighbor_idx


# Offsets
OffsetPart: TypeAlias = Tag | IntIndex
CompleteOffset: TypeAlias = tuple[Tag, IntIndex]
OffsetProviderElem: TypeAlias = common.Dimension | common.Connectivity
OffsetProvider: TypeAlias = dict[Tag, OffsetProviderElem]

# Positions
SparsePositionEntry = list[int]
IncompleteSparsePositionEntry: TypeAlias = list[Optional[int]]
PositionEntry: TypeAlias = SparsePositionEntry | IntIndex
IncompletePositionEntry: TypeAlias = IncompleteSparsePositionEntry | IntIndex
ConcretePosition: TypeAlias = dict[Tag, PositionEntry]
IncompletePosition: TypeAlias = dict[Tag, IncompletePositionEntry]

Position: TypeAlias = Union[ConcretePosition, IncompletePosition]
#: A ``None`` position flags invalid not-a-neighbor results in neighbor-table lookups
MaybePosition: TypeAlias = Optional[Position]


def is_int_index(p: Any) -> TypeGuard[IntIndex]:
    return isinstance(p, (int, np.integer))


def _tupelize(tup):
    if isinstance(tup, tuple):
        return tup
    else:
        return (tup,)


@runtime_checkable
class ItIterator(Protocol):
    """
    Prototype for the Iterator concept of Iterator IR.

    `ItIterator` to avoid name clashes with `Iterator` from `typing` and `collections.abc`.
    """

    def shift(self, *offsets: OffsetPart) -> ItIterator:
        ...

    def can_deref(self) -> bool:
        ...

    def deref(self) -> Any:
        ...


# @runtime_checkable
# class LocatedField(Protocol):
#     """A field with named dimensions providing read access."""

<<<<<<< HEAD
#     @property
#     @abc.abstractmethod
#     def __gt_dims__(self) -> tuple[common.Dimension, ...]:
#         ...
=======
    @property
    @abc.abstractmethod
    def __gt_dims__(self) -> tuple[common.Dimension, ...]:
        ...
>>>>>>> e3c65ccb

#     # TODO(havogt): define generic Protocol to provide a concrete return type
#     @abc.abstractmethod
#     def field_getitem(self, indices: FieldIndexOrIndices) -> Any:
#         ...

<<<<<<< HEAD
#     @property
#     def __gt_origin__(self) -> tuple[int, ...]:
#         return tuple([0] * len(self.__gt_dims__))
=======
    @property
    def __gt_origin__(self) -> tuple[int, ...]:
        return tuple([0] * len(self.__gt_dims__))
>>>>>>> e3c65ccb


# class MutableLocatedField(LocatedField, Protocol):
#     """A LocatedField with write access."""

#     # TODO(havogt): define generic Protocol to provide a concrete return type
#     @abc.abstractmethod
#     def field_setitem(self, indices: FieldIndexOrIndices, value: Any) -> None:
#         ...


#: Column range used in column mode (`column_axis != None`) in the current closure execution context.
column_range_cvar: cvars.ContextVar[range] = cvars.ContextVar("column_range")
#: Offset provider dict in the current closure execution context.
offset_provider_cvar: cvars.ContextVar[OffsetProvider] = cvars.ContextVar("offset_provider")


class Column(np.lib.mixins.NDArrayOperatorsMixin):
    """Represents a column when executed in column mode (`column_axis != None`).

    Implements `__array_ufunc__` and `__array_function__` to isolate
    and simplify dispatching in iterator ir builtins.
    """

    def __init__(self, kstart: int, data: np.ndarray | Scalar) -> None:
        self.kstart = kstart
        assert isinstance(data, (np.ndarray, Scalar))  # type: ignore # mypy bug #11673
        column_range = column_range_cvar.get()
        self.data = data if isinstance(data, np.ndarray) else np.full(len(column_range), data)

    def __getitem__(self, i: int) -> Any:
        result = self.data[i - self.kstart]
        #  numpy type
        if self.data.dtype.names:
            return tuple(result)
        return result

    def tuple_get(self, i: int) -> Column:
        if self.data.dtype.names:
            return Column(self.kstart, self.data[self.data.dtype.names[i]])
        else:
            return Column(self.kstart, self.data[i, ...])

    def __setitem__(self, i: int, v: Any) -> None:
        self.data[i - self.kstart] = v

    def __array__(self, dtype: Optional[npt.DTypeLike] = None) -> np.ndarray:
        return self.data.astype(dtype, copy=False)

    def _validate_kstart(self, args):
        if wrong_kstarts := (  # noqa: F841 # wrong_kstarts looks unused
            set(arg.kstart for arg in args if isinstance(arg, Column)) - {self.kstart}
        ):
            raise ValueError(
                "Incompatible Column.kstart: it should be '{self.kstart}' but found other values: {wrong_kstarts}"
            )

    def __array_ufunc__(self, ufunc, method, *inputs, **kwargs) -> Column:
        # note:
        # - we allow scalars to silently pass through and be handled correctly by numpy
        # - we let numpy do the checking of compatible shapes
        assert method == "__call__"
        self._validate_kstart(inputs)
        return self.__class__(
            self.kstart,
            ufunc(*(inp.data if isinstance(inp, Column) else inp for inp in inputs), **kwargs),
        )

    def __array_function__(self, func, types, args, kwargs) -> Column:
        # see note in `__array_ufunc__`
        self._validate_kstart(args)
        return self.__class__(
            self.kstart,
            func(*(arg.data if isinstance(arg, Column) else arg for arg in args), **kwargs),
        )


@builtins.deref.register(EMBEDDED)
def deref(it):
    return it.deref()


@builtins.can_deref.register(EMBEDDED)
def can_deref(it):
    return it.can_deref()


@builtins.if_.register(EMBEDDED)
def if_(cond, t, f):
    # ensure someone doesn't accidentally pass an iterator
    assert not hasattr(cond, "shift")
    if any(isinstance(arg, Column) for arg in (cond, t, f)):
        return np.where(cond, t, f)
    return t if cond else f


@builtins.cast_.register(EMBEDDED)
def cast_(obj, new_dtype):
    if isinstance(obj, Column):
        return obj.data.astype(new_dtype.__name__)
    return new_dtype(obj)


@builtins.not_.register(EMBEDDED)
def not_(a):
    if isinstance(a, Column):
        return np.logical_not(a.data)
    return not a


@builtins.and_.register(EMBEDDED)
def and_(a, b):
    if isinstance(a, Column):
        return np.logical_and(a, b)
    return a and b


@builtins.or_.register(EMBEDDED)
def or_(a, b):
    if isinstance(a, Column):
        return np.logical_or(a, b)
    return a or b


@builtins.xor_.register(EMBEDDED)
def xor_(a, b):
    if isinstance(a, Column):
        return np.logical_xor(a, b)
    return a ^ b


@builtins.tuple_get.register(EMBEDDED)
def tuple_get(i, tup):
    if isinstance(tup, Column):
        return tup.tuple_get(i)
    return tup[i]


@builtins.make_tuple.register(EMBEDDED)
def make_tuple(*args):
    return (*args,)


@builtins.lift.register(EMBEDDED)
def lift(stencil):
    def impl(*args):
        class _WrappedIterator:
            def __init__(
                self, stencil, args, *, offsets: Optional[list[OffsetPart]] = None, elem=None
            ) -> None:
                assert not offsets or all(isinstance(o, (int, str)) for o in offsets)
                self.stencil = stencil
                self.args = args
                self.offsets = offsets or []
                self.elem = elem

            # TODO needs to be supported by all iterators that represent tuples
            def __getitem__(self, index):
                return _WrappedIterator(self.stencil, self.args, offsets=self.offsets, elem=index)

            def shift(self, *offsets: OffsetPart):
                return _WrappedIterator(
                    self.stencil, self.args, offsets=[*self.offsets, *offsets], elem=self.elem
                )

            def _shifted_args(self):
                return tuple(map(lambda arg: arg.shift(*self.offsets), self.args))

            def can_deref(self):
                shifted_args = self._shifted_args()
                return all(shifted_arg.can_deref() for shifted_arg in shifted_args)

            def deref(self):
                if not self.can_deref():
                    # this can legally happen in cases like `if_(can_deref(lifted), deref(lifted), 42.)`
                    # because both branches will be eagerly executed
                    return _UNDEFINED

                shifted_args = self._shifted_args()

                if self.elem is None:
                    return self.stencil(*shifted_args)
                else:
                    return self.stencil(*shifted_args)[self.elem]

        return _WrappedIterator(stencil, args)

    return impl


NamedRange: TypeAlias = tuple[Tag | common.Dimension, range]


@builtins.cartesian_domain.register(EMBEDDED)
def cartesian_domain(*args: NamedRange) -> runtime.CartesianDomain:
    return runtime.CartesianDomain(args)


@builtins.unstructured_domain.register(EMBEDDED)
def unstructured_domain(*args: NamedRange) -> runtime.UnstructuredDomain:
    return runtime.UnstructuredDomain(args)


Domain: TypeAlias = (
    runtime.CartesianDomain | runtime.UnstructuredDomain | dict[str | common.Dimension, range]
)


@builtins.named_range.register(EMBEDDED)
def named_range(tag: Tag | common.Dimension, start: int, end: int) -> NamedRange:
    # TODO revisit this pattern after the discussion of 0d-field vs scalar
    if isinstance(start, ConstantField):
        start = start.value
    if isinstance(end, ConstantField):
        end = end.value
    return (tag, range(start, end))


@builtins.minus.register(EMBEDDED)
def minus(first, second):
    return first - second


@builtins.plus.register(EMBEDDED)
def plus(first, second):
    return first + second


@builtins.multiplies.register(EMBEDDED)
def multiplies(first, second):
    return first * second


@builtins.divides.register(EMBEDDED)
def divides(first, second):
    return first / second


@builtins.floordiv.register(EMBEDDED)
def floordiv(first, second):
    return first // second


@builtins.mod.register(EMBEDDED)
def mod(first, second):
    return first % second


@builtins.eq.register(EMBEDDED)
def eq(first, second):
    return first == second


@builtins.greater.register(EMBEDDED)
def greater(first, second):
    return first > second


@builtins.less.register(EMBEDDED)
def less(first, second):
    return first < second


@builtins.less_equal.register(EMBEDDED)
def less_equal(first, second):
    return first <= second


@builtins.greater_equal.register(EMBEDDED)
def greater_equal(first, second):
    return first >= second


@builtins.not_eq.register(EMBEDDED)
def not_eq(first, second):
    return first != second


CompositeOfScalarOrField: TypeAlias = Scalar | common.Field | tuple["CompositeOfScalarOrField", ...]


def is_dtype_like(t: Any) -> TypeGuard[npt.DTypeLike]:
    return issubclass(t, (np.generic, int, float))


def infer_dtype_like_type(t: Any) -> npt.DTypeLike:
    res = xtyping.infer_type(t)
    assert is_dtype_like(res), res
    return res


def promote_scalars(val: CompositeOfScalarOrField):
    """Given a scalar, field or composite thereof promote all (contained) scalars to fields."""
    if isinstance(val, tuple):
        return tuple(promote_scalars(el) for el in val)
    elif isinstance(val, common.Field):
        return val
    val_type = infer_dtype_like_type(val)
    if isinstance(val, Scalar):  # type: ignore # mypy bug
        return constant_field(val)
    else:
        raise ValueError(
            f"Expected a `Field` or a number (`float`, `np.int64`, ...), but got {val_type}."
        )


for math_builtin_name in builtins.MATH_BUILTINS:
    python_builtins = {"int": int, "float": float, "bool": bool, "str": str}
    decorator = getattr(builtins, math_builtin_name).register(EMBEDDED)
    impl: Callable
    if math_builtin_name == "gamma":
        # numpy has no gamma function
        impl = np.vectorize(math.gamma)
    elif math_builtin_name in python_builtins:
        # TODO: Should potentially use numpy fixed size types to be consistent
        #   with compiled backends. Currently using Python types to preserve
        #   existing behaviour.
        impl = python_builtins[math_builtin_name]
    else:
        impl = getattr(np, math_builtin_name)
    globals()[math_builtin_name] = decorator(impl)


def _lookup_offset_provider(offset_provider: OffsetProvider, tag: Tag) -> OffsetProviderElem:
    if tag not in offset_provider:
        raise RuntimeError(f"Missing offset provider for `{tag}`")
    return offset_provider[tag]


def _get_connectivity(offset_provider: OffsetProvider, tag: Tag) -> common.Connectivity:
    if not isinstance(
        connectivity := _lookup_offset_provider(offset_provider, tag), common.Connectivity
    ):
        raise RuntimeError(f"Expected a `Connectivity` for `{tag}`")
    return connectivity


def _named_range(axis: str, range_: Iterable[int]) -> Iterable[CompleteOffset]:
    return ((axis, i) for i in range_)


def _domain_iterator(domain: dict[Tag, range]) -> Iterable[Position]:
    return (
        dict(elem)
        for elem in itertools.product(*(_named_range(axis, rang) for axis, rang in domain.items()))
    )


def execute_shift(
    pos: Position, tag: Tag, index: IntIndex, *, offset_provider: OffsetProvider
) -> MaybePosition:
    assert pos is not None
    if isinstance(tag, SparseTag):
        current_entry = pos[tag]
        assert isinstance(current_entry, list)
        new_entry = list(current_entry)
        assert None in new_entry
        assert isinstance(
            index, int
        )  # narrowing to `int` as it's an element of `SparsePositionEntry`
        for i, p in reversed(list(enumerate(new_entry))):
            # first shift applies to the last sparse dimensions of that axis type
            if p is None:
                new_entry[i] = index
                break
        # the assertions above confirm pos is incomplete casting here to avoid duplicating work in a type guard
        return cast(IncompletePosition, pos) | {tag: new_entry}

    assert tag in offset_provider
    offset_implementation = offset_provider[tag]
    if isinstance(offset_implementation, common.Dimension):
        new_pos = copy.copy(pos)
        if is_int_index(value := new_pos[offset_implementation.value]):
            new_pos[offset_implementation.value] = value + index
        else:
            raise AssertionError()
        return new_pos
    else:
        assert isinstance(offset_implementation, common.Connectivity)
        assert offset_implementation.origin_axis.value in pos
        new_pos = pos.copy()
        new_pos.pop(offset_implementation.origin_axis.value)
        cur_index = pos[offset_implementation.origin_axis.value]
        assert is_int_index(cur_index)
        if offset_implementation.mapped_index(cur_index, index) in [
            None,
            -1,
        ]:
            return None
        else:
            new_index = offset_implementation.mapped_index(cur_index, index)
            assert new_index is not None
            new_pos[offset_implementation.neighbor_axis.value] = int(new_index)

        return new_pos

    raise AssertionError("Unknown object in `offset_provider`")


def _is_list_of_complete_offsets(
    complete_offsets: list[tuple[Any, Any]]
) -> TypeGuard[list[CompleteOffset]]:
    return all(
        isinstance(tag, Tag) and isinstance(offset, (int, np.integer))
        for tag, offset in complete_offsets
    )


def group_offsets(*offsets: OffsetPart) -> list[CompleteOffset]:
    assert len(offsets) % 2 == 0
    complete_offsets = [*zip(offsets[::2], offsets[1::2])]
    assert _is_list_of_complete_offsets(
        complete_offsets
    ), f"Invalid sequence of offset parts: {offsets}"
    return complete_offsets


def shift_position(
    pos: MaybePosition, *complete_offsets: CompleteOffset, offset_provider: OffsetProvider
) -> MaybePosition:
    if pos is None:
        return None
    new_pos = pos.copy()
    for tag, index in complete_offsets:
        if (
            shifted_pos := execute_shift(new_pos, tag, index, offset_provider=offset_provider)
        ) is not None:
            new_pos = shifted_pos
        else:
            return None
    return new_pos


class Undefined:
    def __float__(self):
        return np.nan

    @classmethod
    def _setup_math_operations(cls):
        ops = [
            "__add__",
            "__sub__",
            "__mul__",
            "__matmul__",
            "__truediv__",
            "__floordiv__",
            "__mod__",
            "__divmod__",
            "__pow__",
            "__lshift__",
            "__rshift__",
            "__lt__",
            "__le__",
            "__gt__",
            "__ge__",
            "__eq__",
            "__ne__",
            "__and__",
            "__xor__",
            "__or__",
            "__radd__",
            "__rsub__",
            "__rmul__",
            "__rmatmul__",
            "__rtruediv__",
            "__rfloordiv__",
            "__rmod__",
            "__rdivmod__",
            "__rpow__",
            "__rlshift__",
            "__rrshift__",
            "__rand__",
            "__rxor__",
            "__ror__",
            "__neg__",
            "__pos__",
            "__abs__",
            "__invert__",
        ]
        for op in ops:
            setattr(cls, op, lambda self, *args, **kwargs: _UNDEFINED)


Undefined._setup_math_operations()

_UNDEFINED = Undefined()


def _is_concrete_position(pos: Position) -> TypeGuard[ConcretePosition]:
    return all(
        isinstance(v, (int, np.integer))
        or (isinstance(v, list) and all(isinstance(e, (int, np.integer)) for e in v))
        for v in pos.values()
    )


def _get_axes(
    field_or_tuple: common.Field | tuple,
) -> Sequence[common.Dimension | runtime.Offset]:  # arbitrary nesting of tuples of Field
    return (
        _get_axes(field_or_tuple[0])
        if isinstance(field_or_tuple, tuple)
        else field_or_tuple.__gt_dims__
    )


def _single_vertical_idx(
    indices: FieldIndices, column_axis_idx: int, column_index: IntIndex
) -> tuple[FieldIndex, ...]:
    transformed = tuple(
        index if i != column_axis_idx else column_index for i, index in enumerate(indices)
    )
    return transformed


@overload
def _make_tuple(
    field_or_tuple: tuple[tuple | common.Field, ...],  # arbitrary nesting of tuples of Field
    indices: FieldIndices,
    *,
    column_axis: Tag,
) -> tuple[tuple | Column, ...]:
    ...


@overload
def _make_tuple(
    field_or_tuple: tuple[tuple | Field, ...],  # arbitrary nesting of tuples of Field
    indices: FieldIndices,
    *,
    column_axis: Literal[None] = None,
) -> tuple[tuple | npt.DTypeLike, ...]:  # arbitrary nesting
    ...


@overload
def _make_tuple(field_or_tuple: common.Field, indices: FieldIndices, *, column_axis: Tag) -> Column:
    ...


@overload
def _make_tuple(
    field_or_tuple: common.Field, indices: FieldIndices, *, column_axis: Literal[None] = None
) -> npt.DTypeLike:
    ...


def _make_tuple(
    field_or_tuple: common.Field | tuple[tuple | common.Field, ...],
    indices: FieldIndices,
    *,
    column_axis: Optional[Tag] = None,
) -> Column | npt.DTypeLike | tuple[tuple | Column | npt.DTypeLike, ...]:
    column_range = column_range_cvar.get()
    if isinstance(field_or_tuple, tuple):
        if column_axis is not None:
            assert column_range
            # construct a Column of tuples
            column_axis_idx = _axis_idx(_get_axes(field_or_tuple), column_axis)
            if column_axis_idx is None:
                column_axis_idx = -1  # field doesn't have the column index, e.g. ContantField
            first = tuple(
                _make_tuple(f, _single_vertical_idx(indices, column_axis_idx, column_range.start))
                for f in field_or_tuple
            )
            col = Column(
                column_range.start, np.zeros(len(column_range), dtype=_column_dtype(first))
            )
            col[0] = first
            for i in column_range[1:]:
                col[i] = tuple(
                    _make_tuple(f, _single_vertical_idx(indices, column_axis_idx, i))
                    for f in field_or_tuple
                )
            return col
        else:
            return tuple(_make_tuple(f, indices) for f in field_or_tuple)
    else:
        data = field_or_tuple.field_getitem(indices)
        if column_axis is not None:
            # wraps a vertical slice of an input field into a `Column`
            assert column_range is not None
            return Column(column_range.start, data)
        else:
            return data


def _axis_idx(axes: Sequence[common.Dimension | runtime.Offset], axis: Tag) -> Optional[int]:
    for i, a in enumerate(axes):
        if a.value == axis:
            return i
    return None


@dataclasses.dataclass(frozen=True)
class MDIterator:
    field: common.Field
    pos: MaybePosition
    column_axis: Optional[Tag] = dataclasses.field(default=None, kw_only=True)

    def shift(self, *offsets: OffsetPart) -> MDIterator:
        complete_offsets = group_offsets(*offsets)
        offset_provider = offset_provider_cvar.get()
        assert offset_provider is not None
        return MDIterator(
            self.field,
            shift_position(self.pos, *complete_offsets, offset_provider=offset_provider),
            column_axis=self.column_axis,
        )

    def can_deref(self) -> bool:
        return self.pos is not None

    def deref(self) -> Any:
        if not self.can_deref():
            # this can legally happen in cases like `if_(can_deref(inp), deref(inp), 42.)`
            # because both branches will be eagerly executed
            return _UNDEFINED

        assert self.pos is not None
        shifted_pos = self.pos.copy()
        axes = _get_axes(self.field)

        if __debug__:
            if not all(axis.value in shifted_pos.keys() for axis in axes if axis is not None):
                raise IndexError("Iterator position doesn't point to valid location for its field.")
        slice_column = dict[Tag, range]()
        column_range = column_range_cvar.get()
        if self.column_axis is not None:
            assert column_range is not None
            k_pos = shifted_pos.pop(self.column_axis)
            assert isinstance(k_pos, int)
            # the following range describes a range in the field
            # (negative values are relative to the origin, not relative to the size)
            slice_column[self.column_axis] = range(k_pos, k_pos + len(column_range))

        assert _is_concrete_position(shifted_pos)
        ordered_indices = get_ordered_indices(
            axes,
            {**shifted_pos, **slice_column},
        )
        return _make_tuple(
            self.field,
            ordered_indices,
            column_axis=self.column_axis,
        )


def _get_sparse_dimensions(axes: Sequence[common.Dimension | runtime.Offset]) -> list[Tag]:
    return [
        cast(Tag, axis.value)  # axis.value is always `str`
        for axis in axes
        if isinstance(axis, runtime.Offset)
        or (isinstance(axis, common.Dimension) and axis.kind == common.DimensionKind.LOCAL)
    ]


def make_in_iterator(
    inp: common.Field,
    pos: Position,
    *,
    column_axis: Optional[Tag],
) -> ItIterator:
    axes = _get_axes(inp)
    sparse_dimensions = _get_sparse_dimensions(axes)
    new_pos: Position = pos.copy()
    for sparse_dim in set(sparse_dimensions):
        init = [None] * sparse_dimensions.count(sparse_dim)
        new_pos[sparse_dim] = init  # type: ignore[assignment] # looks like mypy is confused
    if column_axis is not None:
        column_range = column_range_cvar.get()
        # if we deal with column stencil the column position is just an offset by which the whole column needs to be shifted
        assert column_range is not None
        new_pos[column_axis] = column_range.start
    it = MDIterator(
        inp,
        new_pos,
        column_axis=column_axis,
    )
    if len(sparse_dimensions) >= 1:
        if len(sparse_dimensions) == 1:
            return SparseListIterator(it, sparse_dimensions[0])
        else:
            raise NotImplementedError(
                f"More than one local dimension is currently not supported, got {sparse_dimensions}"
            )
    else:
        return it


builtins.builtin_dispatch.push_key(EMBEDDED)  # makes embedded the default


<<<<<<< HEAD
# class LocatedFieldImpl(MutableLocatedField):
#     """A Field with named dimensions/axes."""

#     @property
#     def __gt_dims__(self) -> tuple[common.Dimension, ...]:
#         return self._axes

#     def __init__(
#         self,
#         getter: Callable[[FieldIndexOrIndices], Any],
#         axes: tuple[common.Dimension, ...],
#         dtype,
#         *,
#         setter: Callable[[FieldIndexOrIndices, Any], None],
#         array: Callable[[], npt.NDArray],
#         origin: Optional[dict[common.Dimension, int]] = None,
#     ):
#         self.getter = getter
#         self._axes = axes
#         self.setter = setter
#         self.array = array
#         self.dtype = dtype
#         self.origin = origin

#     def __getitem__(self, indices: ArrayIndexOrIndices) -> Any:
#         return self.array()[indices]

#     # TODO in a stable implementation of the Field concept we should make this behavior the default behavior for __getitem__
#     def field_getitem(self, indices: FieldIndexOrIndices) -> Any:
#         indices = _tupelize(indices)
#         return self.getter(indices)

#     def __setitem__(self, indices: ArrayIndexOrIndices, value: Any):
#         self.array()[indices] = value

#     def field_setitem(self, indices: FieldIndexOrIndices, value: Any):
#         self.setter(indices, value)

#     def __array__(self) -> np.ndarray:
#         return self.array()

#     @property
#     def __gt_origin__(self) -> tuple[int, ...]:
#         if not self.origin:
#             return tuple([0] * len(self.__gt_dims__))
#         return cast(
#             tuple[int],
#             get_ordered_indices(self.__gt_dims__, {k.value: v for k, v in self.origin.items()}),
#         )

#     @property
#     def shape(self):
#         if self.array is None:
#             raise TypeError("`shape` not supported for this field")
#         return self.array().shape
=======
class LocatedFieldImpl(MutableLocatedField):
    """A Field with named dimensions/axes."""

    @property
    def __gt_dims__(self) -> tuple[common.Dimension, ...]:
        return self._axes

    def __init__(
        self,
        getter: Callable[[FieldIndexOrIndices], Any],
        axes: tuple[common.Dimension, ...],
        dtype,
        *,
        setter: Callable[[FieldIndexOrIndices, Any], None],
        array: Callable[[], npt.NDArray],
        origin: Optional[dict[common.Dimension, int]] = None,
    ):
        self.getter = getter
        self._axes = axes
        self.setter = setter
        self.array = array
        self.dtype = dtype
        self.origin = origin

    def __getitem__(self, indices: ArrayIndexOrIndices) -> Any:
        return self.array()[indices]

    # TODO in a stable implementation of the Field concept we should make this behavior the default behavior for __getitem__
    def field_getitem(self, indices: FieldIndexOrIndices) -> Any:
        indices = _tupelize(indices)
        return self.getter(indices)

    def __setitem__(self, indices: ArrayIndexOrIndices, value: Any):
        self.array()[indices] = value

    def field_setitem(self, indices: FieldIndexOrIndices, value: Any):
        self.setter(indices, value)

    def __array__(self) -> np.ndarray:
        return self.array()

    @property
    def __gt_origin__(self) -> tuple[int, ...]:
        if not self.origin:
            return tuple([0] * len(self.__gt_dims__))
        return cast(
            tuple[int],
            get_ordered_indices(self.__gt_dims__, {k.value: v for k, v in self.origin.items()}),
        )

    @property
    def shape(self):
        if self.array is None:
            raise TypeError("`shape` not supported for this field")
        return self.array().shape
>>>>>>> e3c65ccb


def _is_field_axis(axis: Axis) -> TypeGuard[FieldAxis]:
    return isinstance(axis, FieldAxis)  # type: ignore[misc,arg-type] # see https://github.com/python/mypy/issues/11673


def _is_tuple_axis(axis: Axis) -> TypeGuard[TupleAxis]:
    return axis is None


def _is_sparse_position_entry(
    pos: FieldIndex | SparsePositionEntry,
) -> TypeGuard[SparsePositionEntry]:
    return isinstance(pos, list)


def get_ordered_indices(
    axes: Iterable[Axis], pos: Mapping[Tag, FieldIndex | SparsePositionEntry]
) -> tuple[FieldIndex, ...]:
    res: list[FieldIndex] = []
    sparse_position_tracker: dict[Tag, int] = {}
    for axis in axes:
        if _is_tuple_axis(axis):
            res.append(slice(None))
        else:
            assert _is_field_axis(axis)
            assert axis.value in pos
            assert isinstance(axis.value, str)
            elem = pos[axis.value]
            if _is_sparse_position_entry(elem):
                sparse_position_tracker.setdefault(axis.value, 0)
                res.append(elem[sparse_position_tracker[axis.value]])
                sparse_position_tracker[axis.value] += 1
            else:
                assert isinstance(elem, (int, np.integer, slice, range))
                res.append(elem)
    return tuple(res)


@overload
def _shift_range(range_or_index: range, offset: int) -> slice:
    ...


@overload
def _shift_range(range_or_index: IntIndex, offset: int) -> IntIndex:
    ...


def _shift_range(range_or_index: range | IntIndex, offset: int) -> ArrayIndex:
    if isinstance(range_or_index, range):
        # range_or_index describes a range in the field
        assert range_or_index.step == 1
        return slice(range_or_index.start + offset, range_or_index.stop + offset)
    else:
        assert is_int_index(range_or_index)
        return range_or_index + offset


@overload
def _range2slice(r: range) -> slice:
    ...


@overload
def _range2slice(r: IntIndex) -> IntIndex:
    ...


def _range2slice(r: range | IntIndex) -> slice | IntIndex:
    if isinstance(r, range):
        assert r.start >= 0 and r.stop >= r.start
        return slice(r.start, r.stop)
    return r


def _shift_field_indices(
    ranges_or_indices: tuple[range | IntIndex, ...],
    offsets: tuple[int, ...],
) -> tuple[ArrayIndex, ...]:
    return tuple(
        _range2slice(r) if o == 0 else _shift_range(r, o)
        for r, o in zip(ranges_or_indices, offsets)
    )


def np_as_located_field(
    *axes: common.Dimension, origin: Optional[dict[common.Dimension, int]] = None
) -> Callable[[np.ndarray], common.Field]:
    origin = origin or {}

    def _maker(a) -> common.Field:
        if a.ndim != len(axes):
            raise TypeError("ndarray.ndim incompatible with number of given dimensions")
        domain = []
        for d, s in zip(axes, a.shape):
            offset = origin.get(d, 0)
            domain.append((d, common.UnitRange(offset, s + offset)))

        res = common.field(a, domain=tuple(domain))
        return res

    return _maker
    # def _maker(a: np.ndarray) -> LocatedFieldImpl:
    #     if a.ndim != len(axes):
    #         raise TypeError("ndarray.ndim incompatible with number of given axes")

    #     if origin is not None:
    #         offsets = get_ordered_indices(axes, {k.value: v for k, v in origin.items()})
    #     else:
    #         offsets = None

    #     def setter(indices, value):
    #         indices = _tupelize(indices)
    #         a[_shift_field_indices(indices, offsets) if offsets else indices] = value

    #     def getter(indices):
    #         return a[_shift_field_indices(indices, offsets) if offsets else indices]

    #     return LocatedFieldImpl(
    #         getter,
    #         axes,
    #         dtype=a.dtype,
    #         setter=setter,
    #         array=a.__array__,
    #         origin=origin,
    #     )

    # return _maker


class IndexField(common.FieldABC):
    def __init__(self, axis: common.Dimension, dtype: npt.DTypeLike) -> None:
        self.axis = axis
        self.dtype = np.dtype(dtype)

    def field_getitem(self, index: FieldIndexOrIndices) -> Any:
        if isinstance(index, int):
            return self.dtype.type(index)
        else:
            assert isinstance(index, tuple) and len(index) == 1 and isinstance(index[0], int)
            return self.dtype.type(index[0])

    @property
    def __gt_dims__(self) -> tuple[common.Dimension]:
        return (self.axis,)


def index_field(axis: common.Dimension, dtype: npt.DTypeLike = int) -> common.Field:
    return IndexField(axis, dtype)


class ConstantField(common.FieldABC):
    def __init__(self, value: Any, dtype: npt.DTypeLike):
        self.value = value
        self.dtype = np.dtype(dtype).type

    def field_getitem(self, _: FieldIndexOrIndices) -> Any:
        return self.dtype(self.value)

    @property
    def __gt_dims__(self) -> tuple[()]:
        return ()


def constant_field(value: Any, dtype: Optional[npt.DTypeLike] = None) -> common.Field:
    if dtype is None:
        dtype = infer_dtype_like_type(value)
    return ConstantField(value, dtype)


@builtins.shift.register(EMBEDDED)
def shift(*offsets: Union[runtime.Offset, int]) -> Callable[[ItIterator], ItIterator]:
    def impl(it: ItIterator) -> ItIterator:
        return it.shift(*list(o.value if isinstance(o, runtime.Offset) else o for o in offsets))

    return impl


DT = TypeVar("DT")


class _List(tuple, Generic[DT]):
    ...


@dataclasses.dataclass(frozen=True)
class _ConstList(Generic[DT]):
    value: DT

    def __getitem__(self, _):
        return self.value


@builtins.neighbors.register(EMBEDDED)
def neighbors(offset: runtime.Offset, it: ItIterator) -> _List:
    offset_str = offset.value if isinstance(offset, runtime.Offset) else offset
    assert isinstance(offset_str, str)
    offset_provider = offset_provider_cvar.get()
    assert offset_provider is not None
    connectivity = offset_provider[offset_str]
    assert isinstance(connectivity, common.Connectivity)
    return _List(
        shifted.deref()
        for i in range(connectivity.max_neighbors)
        if (shifted := it.shift(offset_str, i)).can_deref()
    )


@builtins.list_get.register(EMBEDDED)
def list_get(i, lst: _List[Optional[DT]]) -> Optional[DT]:
    return lst[i]


@builtins.map_.register(EMBEDDED)
def map_(op):
    def impl_(*lists):
        return _List(map(lambda x: op(*x), zip(*lists)))

    return impl_


@builtins.make_const_list.register(EMBEDDED)
def make_const_list(value):
    return _ConstList(value)


@builtins.reduce.register(EMBEDDED)
def reduce(fun, init):
    def sten(*lists):
        # TODO: assert check_that_all_lists_are_compatible(*lists)
        lst = None
        for cur in lists:
            if isinstance(cur, _List):
                lst = cur
                break
        # we can check a single argument for length,
        # because all arguments share the same pattern
        n = len(lst)
        res = init
        for i in range(n):
            res = fun(
                res,
                *(lst[i] for lst in lists),
            )
        return res

    return sten


@dataclasses.dataclass(frozen=True)
class SparseListIterator:
    it: ItIterator
    list_offset: Tag
    offsets: Sequence[OffsetPart] = dataclasses.field(default_factory=list, kw_only=True)

    def deref(self) -> Any:
        offset_provider = offset_provider_cvar.get()
        assert offset_provider is not None
        connectivity = offset_provider[self.list_offset]
        assert isinstance(connectivity, common.Connectivity)
        return _List(
            shifted.deref()
            for i in range(connectivity.max_neighbors)
            if (shifted := self.it.shift(*self.offsets, SparseTag(self.list_offset), i)).can_deref()
        )

    def can_deref(self) -> bool:
        return self.it.shift(*self.offsets).can_deref()

    def shift(self, *offsets: OffsetPart) -> SparseListIterator:
        return SparseListIterator(self.it, self.list_offset, offsets=[*offsets, *self.offsets])


@dataclasses.dataclass(frozen=True)
class ColumnDescriptor:
    axis: str
    col_range: range  # TODO(havogt) introduce range type that doesn't have step


@dataclasses.dataclass(frozen=True)
class ScanArgIterator:
    wrapped_iter: ItIterator
    k_pos: int

    def deref(self) -> Any:
        if not self.can_deref():
            return _UNDEFINED
        return self.wrapped_iter.deref()[self.k_pos]

    def can_deref(self) -> bool:
        return self.wrapped_iter.can_deref()

    def shift(self, *offsets: OffsetPart) -> ScanArgIterator:
        return ScanArgIterator(self.wrapped_iter.shift(*offsets), self.k_pos)


def shifted_scan_arg(k_pos: int) -> Callable[[ItIterator], ScanArgIterator]:
    def impl(it: ItIterator) -> ScanArgIterator:
        return ScanArgIterator(it, k_pos=k_pos)

    return impl


def is_located_field(field: Any) -> bool:
    print(f"{field=}")
    return isinstance(field, common.Field)  # TODO(havogt): avoid isinstance on Protocol


def has_uniform_tuple_element(field) -> bool:
    return field.value_type.fields is not None and all(
        next(iter(field.value_type.fields))[0] == f[0] for f in iter(field.value_type.fields)
    )


def is_tuple_of_field(field) -> bool:
    return isinstance(field, tuple) and all(
        is_located_field(f) or is_tuple_of_field(f) for f in field
    )


def is_field_of_tuple(field) -> bool:
    print(f"{is_located_field(field)=}")
    return is_located_field(field) and has_uniform_tuple_element(field)


def can_be_tuple_field(field) -> bool:
    return is_tuple_of_field(field) or is_field_of_tuple(field)


class TupleFieldMeta(type):
    def __instancecheck__(self, arg):
        return super().__instancecheck__(arg) or is_field_of_tuple(arg)


class TupleField(metaclass=TupleFieldMeta):
    """Allows uniform access to field of tuples and tuple of fields."""

    pass


def _get_axeses(field):
    if isinstance(field, tuple):
        return tuple(itertools.chain(*tuple(_get_axeses(f) for f in field)))
    else:
        assert is_located_field(field)
<<<<<<< HEAD
        return (_get_axes(field),)
=======
        return (field.__gt_dims__,)
>>>>>>> e3c65ccb


def _build_tuple_result(field, indices):
    if isinstance(field, tuple):
        return tuple(_build_tuple_result(f, indices) for f in field)
    else:
        assert is_located_field(field)
        return field[indices]


def _tuple_assign(field, value, indices):
    if isinstance(field, tuple):
        if len(field) != len(value):
            raise RuntimeError(
                f"Tuple of incompatible size, expected tuple of len={len(field)}, got len={len(value)}"
            )
        for f, v in zip(field, value):
            _tuple_assign(f, v, indices)
    else:
        assert is_located_field(field)
        field[indices] = value


class TupleOfFields(TupleField):
    def __init__(self, data):
        if not is_tuple_of_field(data):
            raise TypeError("Can only be instantiated with a tuple of fields")
        self.data = data
        axeses = _get_axeses(data)
        self.__gt_dims__ = axeses[0]

    def field_getitem(self, indices):
        return _build_tuple_result(self.data, indices)

    def field_setitem(self, indices, value):
        if not isinstance(value, tuple):
            raise RuntimeError(f"Value needs to be tuple, got `{value}`.")

        _tuple_assign(self.data, value, indices)


def as_tuple_field(field):
    assert can_be_tuple_field(field)

    if is_tuple_of_field(field):
        return TupleOfFields(field)

    assert isinstance(field, TupleField)  # e.g. field of tuple is already TupleField
    return field


def _column_dtype(elem: Any) -> np.dtype:
    if isinstance(elem, tuple):
        return np.dtype([(f"f{i}", _column_dtype(e)) for i, e in enumerate(elem)])
    else:
        return np.dtype(type(elem))


@builtins.scan.register(EMBEDDED)
def scan(scan_pass, is_forward: bool, init):
    def impl(*iters: ItIterator):
        column_range = column_range_cvar.get()
        if column_range is None:
            raise RuntimeError("Column range is not defined, cannot scan.")

        sorted_column_range = column_range if is_forward else reversed(column_range)
        state = init
        col = Column(column_range.start, np.zeros(len(column_range), dtype=_column_dtype(init)))
        for i in sorted_column_range:
            state = scan_pass(state, *map(shifted_scan_arg(i), iters))
            col[i] = state

        return col

    return impl


def _dimension_to_tag(domain: Domain) -> dict[Tag, range]:
    return {k.value if isinstance(k, common.Dimension) else k: v for k, v in domain.items()}


def _validate_domain(domain: Domain, offset_provider: OffsetProvider) -> None:
    if isinstance(domain, runtime.CartesianDomain):
        if any(isinstance(o, common.Connectivity) for o in offset_provider.values()):
            raise RuntimeError(
                "Got a `CartesianDomain`, but found a `Connectivity` in `offset_provider`, expected `UnstructuredDomain`."
            )


def fendef_embedded(fun: Callable[..., None], *args: Any, **kwargs: Any):
    if "offset_provider" not in kwargs:
        raise RuntimeError("offset_provider not provided")

    offset_provider = kwargs["offset_provider"]

    @runtime.closure.register(EMBEDDED)
    def closure(
        domain_: Domain,
        sten: Callable[..., Any],
        out,  #: MutableLocatedField,
        ins: list[common.Field],
    ) -> None:
        _validate_domain(domain_, kwargs["offset_provider"])
        domain: dict[Tag, range] = _dimension_to_tag(domain_)
        if not (is_located_field(out) or can_be_tuple_field(out)):
            raise TypeError("Out needs to be a located field.")

        column_range = None
        column: Optional[ColumnDescriptor] = None
        if kwargs.get("column_axis") and kwargs["column_axis"].value in domain:
            column_axis = kwargs["column_axis"]
            column = ColumnDescriptor(column_axis.value, domain[column_axis.value])
            del domain[column_axis.value]

            column_range = column.col_range

        # out = as_tuple_field(out) if can_be_tuple_field(out) else out

        def _closure_runner():
            # Set context variables before executing the closure
            column_range_cvar.set(column_range)
            offset_provider_cvar.set(offset_provider)

            for pos in _domain_iterator(domain):
                promoted_ins = [promote_scalars(inp) for inp in ins]
                ins_iters = list(
                    make_in_iterator(
                        inp,
                        pos,
                        column_axis=column.axis if column else None,
                    )
                    for inp in promoted_ins
                )
                res = sten(*ins_iters)

                if column is None:
                    assert _is_concrete_position(pos)
                    ordered_indices = get_ordered_indices(_get_axes(out), pos)
                    out.field_setitem(ordered_indices, res)
                else:
                    col_pos = pos.copy()
                    for k in column.col_range:
                        col_pos[column.axis] = k
                        assert _is_concrete_position(col_pos)
                        ordered_indices = get_ordered_indices(_get_axes(out), col_pos)
                        out.field_setitem(ordered_indices, res[k])

        ctx = cvars.copy_context()
        ctx.run(_closure_runner)

    fun(*args)


runtime.fendef_embedded = fendef_embedded<|MERGE_RESOLUTION|>--- conflicted
+++ resolved
@@ -172,32 +172,19 @@
 # class LocatedField(Protocol):
 #     """A field with named dimensions providing read access."""
 
-<<<<<<< HEAD
 #     @property
 #     @abc.abstractmethod
 #     def __gt_dims__(self) -> tuple[common.Dimension, ...]:
 #         ...
-=======
-    @property
-    @abc.abstractmethod
-    def __gt_dims__(self) -> tuple[common.Dimension, ...]:
-        ...
->>>>>>> e3c65ccb
 
 #     # TODO(havogt): define generic Protocol to provide a concrete return type
 #     @abc.abstractmethod
 #     def field_getitem(self, indices: FieldIndexOrIndices) -> Any:
 #         ...
 
-<<<<<<< HEAD
 #     @property
 #     def __gt_origin__(self) -> tuple[int, ...]:
 #         return tuple([0] * len(self.__gt_dims__))
-=======
-    @property
-    def __gt_origin__(self) -> tuple[int, ...]:
-        return tuple([0] * len(self.__gt_dims__))
->>>>>>> e3c65ccb
 
 
 # class MutableLocatedField(LocatedField, Protocol):
@@ -891,7 +878,6 @@
 builtins.builtin_dispatch.push_key(EMBEDDED)  # makes embedded the default
 
 
-<<<<<<< HEAD
 # class LocatedFieldImpl(MutableLocatedField):
 #     """A Field with named dimensions/axes."""
 
@@ -947,63 +933,6 @@
 #         if self.array is None:
 #             raise TypeError("`shape` not supported for this field")
 #         return self.array().shape
-=======
-class LocatedFieldImpl(MutableLocatedField):
-    """A Field with named dimensions/axes."""
-
-    @property
-    def __gt_dims__(self) -> tuple[common.Dimension, ...]:
-        return self._axes
-
-    def __init__(
-        self,
-        getter: Callable[[FieldIndexOrIndices], Any],
-        axes: tuple[common.Dimension, ...],
-        dtype,
-        *,
-        setter: Callable[[FieldIndexOrIndices, Any], None],
-        array: Callable[[], npt.NDArray],
-        origin: Optional[dict[common.Dimension, int]] = None,
-    ):
-        self.getter = getter
-        self._axes = axes
-        self.setter = setter
-        self.array = array
-        self.dtype = dtype
-        self.origin = origin
-
-    def __getitem__(self, indices: ArrayIndexOrIndices) -> Any:
-        return self.array()[indices]
-
-    # TODO in a stable implementation of the Field concept we should make this behavior the default behavior for __getitem__
-    def field_getitem(self, indices: FieldIndexOrIndices) -> Any:
-        indices = _tupelize(indices)
-        return self.getter(indices)
-
-    def __setitem__(self, indices: ArrayIndexOrIndices, value: Any):
-        self.array()[indices] = value
-
-    def field_setitem(self, indices: FieldIndexOrIndices, value: Any):
-        self.setter(indices, value)
-
-    def __array__(self) -> np.ndarray:
-        return self.array()
-
-    @property
-    def __gt_origin__(self) -> tuple[int, ...]:
-        if not self.origin:
-            return tuple([0] * len(self.__gt_dims__))
-        return cast(
-            tuple[int],
-            get_ordered_indices(self.__gt_dims__, {k.value: v for k, v in self.origin.items()}),
-        )
-
-    @property
-    def shape(self):
-        if self.array is None:
-            raise TypeError("`shape` not supported for this field")
-        return self.array().shape
->>>>>>> e3c65ccb
 
 
 def _is_field_axis(axis: Axis) -> TypeGuard[FieldAxis]:
@@ -1350,11 +1279,7 @@
         return tuple(itertools.chain(*tuple(_get_axeses(f) for f in field)))
     else:
         assert is_located_field(field)
-<<<<<<< HEAD
-        return (_get_axes(field),)
-=======
         return (field.__gt_dims__,)
->>>>>>> e3c65ccb
 
 
 def _build_tuple_result(field, indices):
