--- conflicted
+++ resolved
@@ -913,12 +913,7 @@
                         dtype=stencil_param.dtype,
                         # closure input and stencil param differ in `current_loc`
                         current_loc=ANYWHERE,
-<<<<<<< HEAD
-                        # defined_loc=stencil_param.defined_loc, # TODO if we remove this constraint we cannot conclude the defined_loc from how the iterator is used in a stencil
-=======
-                        # TODO(tehrengruber): Seems to break for scalars. Use `TypeVar.fresh()`?
-                        defined_loc=stencil_param.defined_loc,
->>>>>>> 54732f6c
+                        defined_loc=TypeVar.fresh(),
                     ),
                 )
             )
