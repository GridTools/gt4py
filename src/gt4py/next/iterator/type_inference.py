# GT4Py - GridTools Framework
#
# Copyright (c) 2014-2023, ETH Zurich
# All rights reserved.
#
# This file is part of the GT4Py project and the GridTools framework.
# GT4Py is free software: you can redistribute it and/or modify it under
# the terms of the GNU General Public License as published by the
# Free Software Foundation, either version 3 of the License, or any later
# version. See the LICENSE.txt file at the top-level directory of this
# distribution for a copy of the license or check <https://www.gnu.org/licenses/>.
#
# SPDX-License-Identifier: GPL-3.0-or-later

import typing
from collections import abc

import gt4py.eve as eve
from gt4py.next.common import DimensionKind
from gt4py.next.iterator import ir
from gt4py.next.iterator.embedded import NeighborTableOffsetProvider, StridedNeighborOffsetProvider
from gt4py.next.iterator.runtime import CartesianAxis
from gt4py.next.type_inference import Type, TypeVar, freshen, reindex_vars, unify


"""Constraint-based inference for the iterator IR."""

T = typing.TypeVar("T", bound="Type")


class EmptyTuple(Type):
    def __iter__(self) -> abc.Iterator[Type]:
        return
        yield

    def __len__(self) -> int:
        return 0


class Tuple(Type):
    """Tuple type with arbitrary number of elements."""

    front: Type
    others: Type

    @classmethod
    def from_elems(cls: typing.Type[T], *elems: Type) -> typing.Union[T, EmptyTuple]:
        tup: typing.Union[T, EmptyTuple] = EmptyTuple()
        for e in reversed(elems):
            tup = cls(front=e, others=tup)
        return tup

    def __iter__(self) -> abc.Iterator[Type]:
        yield self.front
        if not isinstance(self.others, (Tuple, EmptyTuple)):
            raise ValueError(f"Can not iterate over partially defined tuple {self}")
        yield from self.others

    def __len__(self) -> int:
        return sum(1 for _ in self)


class FunctionType(Type):
    """Function type.

    Note: the type inference algorithm always infers a tuple-like type for
    `args`, even for single-argument functions.
    """

    args: Type = eve.field(default_factory=TypeVar.fresh)
    ret: Type = eve.field(default_factory=TypeVar.fresh)


class Location(Type):
    """Location type."""

    name: str


ANYWHERE = Location(name="ANYWHERE")


class Val(Type):
    """The main type for representing values and iterators.

    Each `Val` consists of the following three things:
    - A `kind` which is either `Value()`, `Iterator()`, or a variable
    - A `dtype` which is either a `Primitive` or a variable
    - A `size` which is either `Scalar()`, `Column()`, or a variable
    """

    kind: Type = eve.field(default_factory=TypeVar.fresh)
    dtype: Type = eve.field(default_factory=TypeVar.fresh)
    size: Type = eve.field(default_factory=TypeVar.fresh)
    current_loc: Type = ANYWHERE
    defined_loc: Type = ANYWHERE


class ValTuple(Type):
    """A tuple of `Val` where all items have the same `kind` and `size`, but different dtypes."""

    kind: Type = eve.field(default_factory=TypeVar.fresh)
    dtypes: Type = eve.field(default_factory=TypeVar.fresh)
    size: Type = eve.field(default_factory=TypeVar.fresh)
    current_loc: Type = eve.field(default_factory=TypeVar.fresh)
    defined_locs: Type = eve.field(default_factory=TypeVar.fresh)

    def __eq__(self, other: typing.Any) -> bool:
        if (
            isinstance(self.dtypes, Tuple)
            and isinstance(self.defined_locs, Tuple)
            and isinstance(other, Tuple)
        ):
            dtypes: Type = self.dtypes
            defined_locs: Type = self.defined_locs
            elems: Type = other
            while (
                isinstance(dtypes, Tuple)
                and isinstance(defined_locs, Tuple)
                and isinstance(elems, Tuple)
                and Val(
                    kind=self.kind,
                    dtype=dtypes.front,
                    size=self.size,
                    current_loc=self.current_loc,
                    defined_loc=defined_locs.front,
                )
                == elems.front
            ):
                dtypes = dtypes.others
                defined_locs = defined_locs.others
                elems = elems.others
            return dtypes == defined_locs == elems == EmptyTuple()

        return (
            isinstance(other, ValTuple)
            and self.kind == other.kind
            and self.dtypes == other.dtypes
            and self.size == other.size
            and self.current_loc == other.current_loc
            and self.defined_locs == other.defined_locs
        )

    def handle_constraint(
        self, other: Type, add_constraint: abc.Callable[[Type, Type], None]
    ) -> bool:
        if isinstance(other, Tuple):
            dtypes = [TypeVar.fresh() for _ in other]
            defined_locs = [TypeVar.fresh() for _ in other]
            expanded = [
                Val(
                    kind=self.kind,
                    dtype=dtype,
                    size=self.size,
                    current_loc=self.current_loc,
                    defined_loc=defined_loc,
                )
                for dtype, defined_loc in zip(dtypes, defined_locs)
            ]
            add_constraint(self.dtypes, Tuple.from_elems(*dtypes))
            add_constraint(self.defined_locs, Tuple.from_elems(*defined_locs))
            add_constraint(Tuple.from_elems(*expanded), other)
            return True
        if isinstance(other, EmptyTuple):
            add_constraint(self.dtypes, EmptyTuple())
            add_constraint(self.defined_locs, EmptyTuple())
            return True
        return False


class Column(Type):
    """Marker for column-sized values/iterators."""

    ...


class Scalar(Type):
    """Marker for scalar-sized values/iterators."""

    ...


class Primitive(Type):
    """Primitive type used in values/iterators."""

    name: str

    def handle_constraint(
        self, other: Type, add_constraint: abc.Callable[[Type, Type], None]
    ) -> bool:
        if not isinstance(other, Primitive):
            return False

        if self.name != other.name:
            raise TypeError(
                f"Can not satisfy constraint on primitive types: {self.name} ≡ {other.name}"
            )
        return True


class Value(Type):
    """Marker for values."""

    ...


class Iterator(Type):
    """Marker for iterators."""

    ...


class Length(Type):
    length: int


class BoolType(Type):
    value: bool


class ValueList(Type):
    dtype: Type = eve.field(default_factory=TypeVar.fresh)
    max_length: Type = eve.field(default_factory=TypeVar.fresh)
    has_skip_values: Type = eve.field(default_factory=TypeVar.fresh)


class Closure(Type):
    """Stencil closure type."""

    output: Type
    inputs: Type


class FunctionDefinitionType(Type):
    """Function definition type."""

    name: str
    fun: FunctionType


class FencilDefinitionType(Type):
    """Fencil definition type."""

    name: str
    fundefs: Type
    params: Type


class LetPolymorphic(Type):
    """Wrapper for let-polymorphic types.

    Used for fencil-level function definitions.
    """

    dtype: Type


BOOL_DTYPE = Primitive(name="bool")
INT_DTYPE = Primitive(name="int")
FLOAT_DTYPE = Primitive(name="float")
AXIS_DTYPE = Primitive(name="axis")
NAMED_RANGE_DTYPE = Primitive(name="named_range")
DOMAIN_DTYPE = Primitive(name="domain")
OFFSET_TAG_DTYPE = Primitive(name="offset_tag")

# Some helpers to define the builtins’ types
T0 = TypeVar.fresh()
T1 = TypeVar.fresh()
T2 = TypeVar.fresh()
T3 = TypeVar.fresh()
T4 = TypeVar.fresh()
T5 = TypeVar.fresh()
Val_T0_T1 = Val(kind=Value(), dtype=T0, size=T1)
Val_T0_Scalar = Val(kind=Value(), dtype=T0, size=Scalar())
Val_BOOL_T1 = Val(kind=Value(), dtype=BOOL_DTYPE, size=T1)

BUILTIN_TYPES: typing.Final[dict[str, Type]] = {
    "deref": FunctionType(
        args=Tuple.from_elems(
            Val(kind=Iterator(), dtype=T0, size=T1, current_loc=T2, defined_loc=T2)
        ),
        ret=Val_T0_T1,
    ),
    "can_deref": FunctionType(
        args=Tuple.from_elems(
            Val(kind=Iterator(), dtype=T0, size=T1, current_loc=T2, defined_loc=T3)
        ),
        ret=Val_BOOL_T1,
    ),
    "plus": FunctionType(args=Tuple.from_elems(Val_T0_T1, Val_T0_T1), ret=Val_T0_T1),
    "minus": FunctionType(args=Tuple.from_elems(Val_T0_T1, Val_T0_T1), ret=Val_T0_T1),
    "multiplies": FunctionType(args=Tuple.from_elems(Val_T0_T1, Val_T0_T1), ret=Val_T0_T1),
    "divides": FunctionType(args=Tuple.from_elems(Val_T0_T1, Val_T0_T1), ret=Val_T0_T1),
    "mod": FunctionType(args=Tuple.from_elems(Val_T0_T1, Val_T0_T1), ret=Val_T0_T1),
    "eq": FunctionType(args=Tuple.from_elems(Val_T0_T1, Val_T0_T1), ret=Val_BOOL_T1),
    "not_eq": FunctionType(args=Tuple.from_elems(Val_T0_T1, Val_T0_T1), ret=Val_BOOL_T1),
    "less": FunctionType(args=Tuple.from_elems(Val_T0_T1, Val_T0_T1), ret=Val_BOOL_T1),
    "less_equal": FunctionType(args=Tuple.from_elems(Val_T0_T1, Val_T0_T1), ret=Val_BOOL_T1),
    "greater": FunctionType(args=Tuple.from_elems(Val_T0_T1, Val_T0_T1), ret=Val_BOOL_T1),
    "greater_equal": FunctionType(args=Tuple.from_elems(Val_T0_T1, Val_T0_T1), ret=Val_BOOL_T1),
    "and_": FunctionType(args=Tuple.from_elems(Val_BOOL_T1, Val_BOOL_T1), ret=Val_BOOL_T1),
    "or_": FunctionType(args=Tuple.from_elems(Val_BOOL_T1, Val_BOOL_T1), ret=Val_BOOL_T1),
    "xor_": FunctionType(args=Tuple.from_elems(Val_BOOL_T1, Val_BOOL_T1), ret=Val_BOOL_T1),
    "not_": FunctionType(
        args=Tuple.from_elems(
            Val_BOOL_T1,
        ),
        ret=Val_BOOL_T1,
    ),
    "if_": FunctionType(args=Tuple.from_elems(Val_BOOL_T1, Val_T0_T1, Val_T0_T1), ret=Val_T0_T1),
    "lift": FunctionType(
        args=Tuple.from_elems(
            FunctionType(
                args=ValTuple(kind=Iterator(), dtypes=T2, size=T1, current_loc=T3, defined_locs=T4),
                ret=Val_T0_T1,
            )
        ),
        ret=FunctionType(
            args=ValTuple(kind=Iterator(), dtypes=T2, size=T1, current_loc=T5, defined_locs=T4),
            ret=Val(kind=Iterator(), dtype=T0, size=T1, current_loc=T5, defined_loc=T3),
        ),
    ),
    "map_": FunctionType(
        args=Tuple.from_elems(
            FunctionType(
                args=ValTuple(kind=Value(), dtypes=T2, size=T1),
                ret=Val_T0_T1,
            ),
        ),
        ret=FunctionType(
            args=ValTuple(kind=Value(), dtypes=T3, size=T1),
            ret=Val(
                kind=Value(), dtype=ValueList(dtype=T0, max_length=T4, has_skip_values=T5), size=T1
            ),  # underconstrained
        ),
    ),
    "reduce": FunctionType(
        args=Tuple.from_elems(
            FunctionType(
                args=Tuple(front=Val_T0_T1, others=ValTuple(kind=Value(), dtypes=T2, size=T1)),
                ret=Val_T0_T1,
            ),
            Val_T0_T1,
        ),
        ret=FunctionType(
            args=ValTuple(kind=Value(), dtypes=T3, size=T1),  # underconstrained
            ret=Val_T0_T1,
        ),
    ),
    "make_const_list": FunctionType(
        args=Tuple.from_elems(Val_T0_T1),
        ret=Val(
            kind=Value(), dtype=ValueList(dtype=T0, max_length=T2, has_skip_values=T3), size=T1
        ),
    ),
    "scan": FunctionType(
        args=Tuple.from_elems(
            FunctionType(
                args=Tuple(
                    front=Val_T0_Scalar,
                    others=ValTuple(
                        kind=Iterator(), dtypes=T2, size=Scalar(), current_loc=T3, defined_locs=T4
                    ),
                ),
                ret=Val_T0_Scalar,
            ),
            Val(kind=Value(), dtype=BOOL_DTYPE, size=Scalar()),
            Val_T0_Scalar,
        ),
        ret=FunctionType(
            args=ValTuple(
                kind=Iterator(), dtypes=T2, size=Column(), current_loc=T3, defined_locs=T4
            ),
            ret=Val(kind=Value(), dtype=T0, size=Column()),
        ),
    ),
    "named_range": FunctionType(
        args=Tuple.from_elems(
            Val(kind=Value(), dtype=AXIS_DTYPE, size=Scalar()),
            Val(kind=Value(), dtype=INT_DTYPE, size=Scalar()),
            Val(kind=Value(), dtype=INT_DTYPE, size=Scalar()),
        ),
        ret=Val(kind=Value(), dtype=NAMED_RANGE_DTYPE, size=Scalar()),
    ),
}

del T0, T1, T2, T3, T4, T5, Val_T0_T1, Val_T0_Scalar, Val_BOOL_T1


def _infer_shift_location_types(shift_args, offset_provider, constraints):
    current_loc_in = TypeVar.fresh()
    if offset_provider:
        current_loc_out = current_loc_in
        for arg in shift_args:
            if not isinstance(arg, ir.OffsetLiteral):
                continue  # probably some dynamically computed offset, thus we assume it’s a number not an axis and just ignore it (see comment below)
            offset = arg.value
            if isinstance(offset, int):
                continue  # ignore ‘application’ of (partial) shifts
            else:
                assert isinstance(offset, str)
                axis = offset_provider[offset]
                if isinstance(axis, CartesianAxis):
                    continue  # Cartesian shifts don’t change the location type
                elif isinstance(axis, (NeighborTableOffsetProvider, StridedNeighborOffsetProvider)):
                    assert (
                        axis.origin_axis.kind == axis.neighbor_axis.kind == DimensionKind.HORIZONTAL
                    )
                    constraints.add((current_loc_out, Location(name=axis.origin_axis.value)))
                    current_loc_out = Location(name=axis.neighbor_axis.value)
                else:
                    raise NotImplementedError()
    elif not shift_args:
        current_loc_out = current_loc_in
    else:
        current_loc_out = TypeVar.fresh()
    return current_loc_in, current_loc_out


class _TypeInferrer(eve.NodeTranslator):
    """Visit the full iterator IR tree, convert nodes to respective types and generate constraints."""

    def __init__(self, offset_provider):
        self.offset_provider = offset_provider

    def visit_SymRef(
        self, node: ir.SymRef, constraints: set[tuple[Type, Type]], symtypes: dict[str, Type]
    ) -> Type:
        if node.id in symtypes:
            res = symtypes[node.id]
            if isinstance(res, LetPolymorphic):
                return freshen(res.dtype)
            return res
        if node.id in BUILTIN_TYPES:
            return freshen(BUILTIN_TYPES[node.id])
        if node.id in (
            "make_tuple",
            "tuple_get",
            "shift",
            "cartesian_domain",
            "unstructured_domain",
            "cast_",
        ):
            raise TypeError(
                f"Builtin '{node.id}' is only supported as applied/called function by the type checker"
            )
        if node.id in (ir.BUILTINS - ir.TYPEBUILTINS):
            raise NotImplementedError(f"Missing type definition for builtin '{node.id}'")

        return TypeVar.fresh()

    def visit_Literal(
        self, node: ir.Literal, constraints: set[tuple[Type, Type]], symtypes: dict[str, Type]
    ) -> Val:
        return Val(kind=Value(), dtype=Primitive(name=node.type))

    def visit_AxisLiteral(
        self,
        node: ir.AxisLiteral,
        constraints: set[tuple[Type, Type]],
        symtypes: dict[str, Type],
    ) -> Val:
        return Val(kind=Value(), dtype=AXIS_DTYPE, size=Scalar())

    def visit_OffsetLiteral(
        self,
        node: ir.OffsetLiteral,
        constraints: set[tuple[Type, Type]],
        symtypes: dict[str, Type],
    ) -> TypeVar:
        return TypeVar.fresh()

    def visit_Lambda(
        self, node: ir.Lambda, constraints: set[tuple[Type, Type]], symtypes: dict[str, Type]
    ) -> FunctionType:
        ptypes = {p.id: TypeVar.fresh() for p in node.params}
        ret = self.visit(node.expr, constraints=constraints, symtypes=symtypes | ptypes)
        return FunctionType(args=Tuple.from_elems(*(ptypes[p.id] for p in node.params)), ret=ret)

    def visit_FunCall(  # noqa: C901 # TODO too complex
        self, node: ir.FunCall, constraints: set[tuple[Type, Type]], symtypes: dict[str, Type]
    ) -> Type:
        if isinstance(node.fun, ir.SymRef):
            if node.fun.id == "make_tuple":
                # Calls to make_tuple are handled as being part of the grammar,
                # not as function calls
                argtypes = self.visit(node.args, constraints=constraints, symtypes=symtypes)
                kind = TypeVar.fresh()
                size = TypeVar.fresh()
                dtype = Tuple.from_elems(*(TypeVar.fresh() for _ in argtypes))
                for d, a in zip(dtype, argtypes):
                    constraints.add((Val(kind=kind, dtype=d, size=size), a))
                return Val(kind=kind, dtype=dtype, size=size)
            if node.fun.id == "tuple_get":
                # Calls to tuple_get are handled as being part of the grammar,
                # not as function calls
                if len(node.args) != 2:
                    raise TypeError("tuple_get requires exactly two arguments")
                if not isinstance(node.args[0], ir.Literal) or node.args[0].type != "int":
                    raise TypeError("The first argument to tuple_get must be a literal int")
                idx = int(node.args[0].value)
                tup = self.visit(node.args[1], constraints=constraints, symtypes=symtypes)
                kind = TypeVar.fresh()  # TODO can be Value() as we cannot have tuple of iterator?
                elem = TypeVar.fresh()
                size = TypeVar.fresh()

                dtype = Tuple(front=elem, others=TypeVar.fresh())
                for _ in range(idx):
                    dtype = Tuple(front=TypeVar.fresh(), others=dtype)

                val = Val(
                    kind=kind,
                    dtype=dtype,
                    size=size,
                )

                constraints.add((tup, val))
                return Val(kind=kind, dtype=elem, size=size)
<<<<<<< HEAD
            if node.fun.id == "make_list":
                elems = list(
                    self.visit(arg, constraints=constraints, symtypes=symtypes) for arg in node.args
                )
                # TODO constraints between dtypes of args
                lst = ValueList(
                    dtype=elems[0].dtype,
                    max_length=Length(length=len(elems)),
                    has_skip_values=TypeVar.fresh(),
                )
                return Val(kind=Value(), dtype=lst, size=TypeVar.fresh())
            if node.fun.id == "list_get":
                # TODO remove code duplication with tuple_get
                # Calls to list_get are handled as being part of the grammar,
                # not as function calls
                if len(node.args) != 2:
                    raise TypeError("list_get requires exactly two arguments")
                if not isinstance(node.args[0], ir.Literal) or node.args[0].type != "int":
                    raise TypeError("The first argument to list_get must be a literal int")
                idx = int(node.args[0].value)
                lst = self.visit(node.args[1], constraints=constraints, symtypes=symtypes)
                kind = TypeVar.fresh()
                elem = TypeVar.fresh()
                vlst = ValueList(
                    dtype=elem, max_length=TypeVar.fresh(), has_skip_values=TypeVar.fresh()
                )
                size = TypeVar.fresh()

                val_list = Val(
                    kind=Value(),
                    dtype=vlst,
                    size=size,
                )
                constraints.add((lst, val_list))

                return Val(kind=kind, dtype=elem, size=size)
            if node.fun.id == "neighbors":
                if len(node.args) != 2:
                    raise TypeError("neighbors requires exactly two arguments")
                if not isinstance(node.args[0], ir.OffsetLiteral):
                    raise TypeError("The first argument to neighbors must be an OffsetLiteral.")
                if not isinstance(node.args[0].value, str):
                    raise TypeError("The first argument to neighbors must be an OffsetLiteral tag.")
                connectivity = self.offset_provider[node.args[0].value]
                current_loc_in, current_loc_out = _infer_shift_location_types(
                    [node.args[0]], self.offset_provider, constraints
                )
                # TODO add constraint on the iterator
                dtype_ = TypeVar.fresh()
                size = TypeVar.fresh()
                it = self.visit(node.args[1], constraints=constraints, symtypes=symtypes)
                constraints.add(
                    (
                        it,
                        Val(
                            kind=Iterator(),
                            dtype=dtype_,
                            size=size,
                            current_loc=current_loc_in,
                            defined_loc=current_loc_out,  # TODO is this correct? since we are derefing in neighbors it has to?
                        ),
                    )
                )
                lst = ValueList(
                    dtype=dtype_,
                    max_length=Length(length=connectivity.max_neighbors),
                    has_skip_values=BoolType(value=connectivity.has_skip_values),
                )
                return Val(
                    kind=Value(),
                    dtype=lst,
=======
            if node.fun.id == "cast_":
                if len(node.args) != 2:
                    raise TypeError("cast_ requires exactly two arguments.")
                val_arg_type = self.visit(node.args[0], constraints=constraints, symtypes=symtypes)
                type_arg = node.args[1]
                if not isinstance(type_arg, ir.SymRef) or type_arg.id not in ir.TYPEBUILTINS:
                    raise TypeError("The second argument to `cast_` must be a type literal.")

                size = TypeVar.fresh()

                constraints.add(
                    (
                        val_arg_type,
                        Val(
                            kind=Value(),
                            dtype=TypeVar.fresh(),
                            size=size,
                        ),
                    )
                )

                return Val(
                    kind=Value(),
                    dtype=Primitive(name=type_arg.id),
>>>>>>> 7908f273
                    size=size,
                )
            if node.fun.id == "shift":
                # Calls to shift are handled as being part of the grammar, not
                # as function calls, as the type depends on the offset provider
                current_loc_in, current_loc_out = _infer_shift_location_types(
                    node.args, self.offset_provider, constraints
                )
                defined_loc = TypeVar.fresh()
                dtype_ = TypeVar.fresh()
                size = TypeVar.fresh()
                return FunctionType(
                    args=Tuple.from_elems(
                        Val(
                            kind=Iterator(),
                            dtype=dtype_,
                            size=size,
                            current_loc=current_loc_in,
                            defined_loc=defined_loc,
                        ),
                    ),
                    ret=Val(
                        kind=Iterator(),
                        dtype=dtype_,
                        size=size,
                        current_loc=current_loc_out,
                        defined_loc=defined_loc,
                    ),
                )
            if node.fun.id.endswith("domain"):
                for arg in node.args:
                    constraints.add(
                        (
                            Val(kind=Value(), dtype=NAMED_RANGE_DTYPE, size=Scalar()),
                            self.visit(arg, constraints=constraints, symtypes=symtypes),
                        )
                    )
                return Val(kind=Value(), dtype=DOMAIN_DTYPE, size=Scalar())

        fun = self.visit(node.fun, constraints=constraints, symtypes=symtypes)
        args = Tuple.from_elems(*self.visit(node.args, constraints=constraints, symtypes=symtypes))
        ret = TypeVar.fresh()
        constraints.add((fun, FunctionType(args=args, ret=ret)))
        return ret

    def visit_FunctionDefinition(
        self,
        node: ir.FunctionDefinition,
        constraints: set[tuple[Type, Type]],
        symtypes: dict[str, Type],
    ) -> FunctionDefinitionType:
        if node.id in symtypes:
            raise TypeError(f"Multiple definitions of symbol {node.id}")

        fun = self.visit(
            ir.Lambda(params=node.params, expr=node.expr),
            constraints=constraints,
            symtypes=symtypes,
        )
        constraints.add((fun, FunctionType()))
        return FunctionDefinitionType(name=node.id, fun=fun)

    def visit_StencilClosure(
        self,
        node: ir.StencilClosure,
        constraints: set[tuple[Type, Type]],
        symtypes: dict[str, Type],
    ) -> Closure:
        domain = self.visit(node.domain, constraints=constraints, symtypes=symtypes)
        stencil = self.visit(node.stencil, constraints=constraints, symtypes=symtypes)
        output = self.visit(node.output, constraints=constraints, symtypes=symtypes)
        inputs = Tuple.from_elems(
            *self.visit(node.inputs, constraints=constraints, symtypes=symtypes)
        )
        output_dtype = TypeVar.fresh()
        output_loc = TypeVar.fresh()
        constraints.add((domain, Val(kind=Value(), dtype=Primitive(name="domain"), size=Scalar())))
        constraints.add(
            (
                output,
                Val(
                    kind=Iterator(),
                    dtype=output_dtype,
                    size=Column(),
                    current_loc=output_loc,
                    defined_loc=output_loc,
                ),
            )
        )
        constraints.add(
            (
                stencil,
                FunctionType(args=inputs, ret=Val(kind=Value(), dtype=output_dtype, size=Column())),
            )
        )
        return Closure(output=output, inputs=inputs)

    def visit_FencilDefinition(
        self,
        node: ir.FencilDefinition,
        constraints: set[tuple[Type, Type]],
        symtypes: dict[str, Type],
    ) -> FencilDefinitionType:
        ftypes = []
        fmap = dict[str, LetPolymorphic]()
        # Note: functions have to be ordered according to Lisp/Scheme `let*`
        # statements; that is, functions can only reference other functions
        # that are defined before
        for f in node.function_definitions:
            c = set[tuple[Type, Type]]()
            ftype: FunctionDefinitionType = self.visit(f, constraints=c, symtypes=symtypes | fmap)
            ftype = typing.cast(FunctionDefinitionType, unify(ftype, c))
            ftypes.append(ftype)
            fmap[ftype.name] = LetPolymorphic(dtype=ftype.fun)

        params = {p.id: TypeVar.fresh() for p in node.params}
        self.visit(node.closures, constraints=constraints, symtypes=symtypes | fmap | params)
        return FencilDefinitionType(
            name=node.id,
            fundefs=Tuple.from_elems(*ftypes),
            params=Tuple.from_elems(*params.values()),
        )


def infer(
    expr: ir.Node,
    symtypes: typing.Optional[dict[str, Type]] = None,
    offset_provider: typing.Optional[dict[str, typing.Any]] = None,
) -> Type:
    """Infer the type of the given iterator IR expression."""
    if symtypes is None:
        symtypes = dict()

    # Collect constraints
    constraints = set[tuple[Type, Type]]()
    dtype = _TypeInferrer(offset_provider=offset_provider).visit(
        expr, constraints=constraints, symtypes=symtypes
    )
    # Compute the most general type that satisfies all constraints
    unified = unify(dtype, constraints)
    return reindex_vars(unified)


class PrettyPrinter(eve.NodeTranslator):
    """Pretty-printer for type expressions."""

    @staticmethod
    def _subscript(i: int) -> str:
        return "".join("₀₁₂₃₄₅₆₇₈₉"[int(d)] for d in str(i))

    @staticmethod
    def _superscript(i: int) -> str:
        return "".join("⁰¹²³⁴⁵⁶⁷⁸⁹"[int(d)] for d in str(i))

    def _fmt_size(self, size: Type) -> str:
        if size == Column():
            return "ᶜ"
        if size == Scalar():
            return "ˢ"
        assert isinstance(size, TypeVar)
        return self._superscript(size.idx)

    def _fmt_dtype(
        self,
        kind: Type,
        dtype_str: str,
        current_loc: typing.Optional[str] = None,
        defined_loc: typing.Optional[str] = None,
    ) -> str:
        if kind == Value():
            return dtype_str
        if kind == Iterator():
            if current_loc == defined_loc == "ANYWHERE" or current_loc is defined_loc is None:
                locs = ""
            else:
                assert isinstance(current_loc, str) and isinstance(defined_loc, str)
                locs = current_loc + ", " + defined_loc + ", "
            return "It[" + locs + dtype_str + "]"
        assert isinstance(kind, TypeVar)
        return "ItOrVal" + self._subscript(kind.idx) + "[" + dtype_str + "]"

    def visit_EmptyTuple(self, node: EmptyTuple) -> str:
        return "()"

    def visit_Tuple(self, node: Tuple) -> str:
        s = "(" + self.visit(node.front)
        while isinstance(node.others, Tuple):
            node = node.others
            s += ", " + self.visit(node.front)
        s += ")"
        if not isinstance(node.others, EmptyTuple):
            s += ":" + self.visit(node.others)
        return s

    def visit_Location(self, node: Location):
        return node.name

    def visit_FunctionType(self, node: FunctionType) -> str:
        return self.visit(node.args) + " → " + self.visit(node.ret)

    def visit_Val(self, node: Val) -> str:
        return self._fmt_dtype(
            node.kind,
            self.visit(node.dtype) + self._fmt_size(node.size),
            self.visit(node.current_loc),
            self.visit(node.defined_loc),
        )

    def visit_Primitive(self, node: Primitive) -> str:
        return node.name

    def visit_FunctionDefinitionType(self, node: FunctionDefinitionType) -> str:
        return node.name + " :: " + self.visit(node.fun)

    def visit_Closure(self, node: Closure) -> str:
        return self.visit(node.inputs) + " ⇒ " + self.visit(node.output)

    def visit_FencilDefinitionType(self, node: FencilDefinitionType) -> str:
        assert isinstance(node.fundefs, (Tuple, EmptyTuple))
        assert isinstance(node.params, (Tuple, EmptyTuple))
        return (
            "{"
            + "".join(self.visit(f) + ", " for f in node.fundefs)
            + node.name
            + "("
            + ", ".join(self.visit(p) for p in node.params)
            + ")}"
        )

    def visit_ValTuple(self, node: ValTuple) -> str:
        if isinstance(node.dtypes, TypeVar):
            assert isinstance(node.defined_locs, TypeVar)
            return (
                "("
                + self._fmt_dtype(
                    node.kind,
                    "T" + self._fmt_size(node.size),
                    self.visit(node.current_loc),
                    "…" + self._subscript(node.defined_locs.idx),
                )
                + ", …)"
                + self._subscript(node.dtypes.idx)
            )
        assert isinstance(node.dtypes, (Tuple, EmptyTuple))
        if isinstance(node.defined_locs, (Tuple, EmptyTuple)):
            defined_locs = node.defined_locs
        else:
            defined_locs = Tuple.from_elems(*(Location(name="_") for _ in node.dtypes))
        return (
            "("
            + ", ".join(
                self.visit(
                    Val(
                        kind=node.kind,
                        dtype=dtype,
                        size=node.size,
                        current_loc=node.current_loc,
                        defined_loc=defined_loc,
                    )
                )
                for dtype, defined_loc in zip(node.dtypes, defined_locs)
            )
            + ")"
        )

    def visit_TypeVar(self, node: TypeVar) -> str:
        return "T" + self._subscript(node.idx)

    def visit_Type(self, node: Type) -> str:
        return (
            node.__class__.__name__
            + "("
            + ", ".join(f"{k}={v}" for k, v in node.iter_children_items())
            + ")"
        )


pformat = PrettyPrinter().visit


def pprint(x: Type) -> None:
    print(pformat(x))<|MERGE_RESOLUTION|>--- conflicted
+++ resolved
@@ -516,7 +516,6 @@
 
                 constraints.add((tup, val))
                 return Val(kind=kind, dtype=elem, size=size)
-<<<<<<< HEAD
             if node.fun.id == "make_list":
                 elems = list(
                     self.visit(arg, constraints=constraints, symtypes=symtypes) for arg in node.args
@@ -585,10 +584,7 @@
                     max_length=Length(length=connectivity.max_neighbors),
                     has_skip_values=BoolType(value=connectivity.has_skip_values),
                 )
-                return Val(
-                    kind=Value(),
-                    dtype=lst,
-=======
+                return Val(kind=Value(), dtype=lst, size=size)
             if node.fun.id == "cast_":
                 if len(node.args) != 2:
                     raise TypeError("cast_ requires exactly two arguments.")
@@ -613,7 +609,6 @@
                 return Val(
                     kind=Value(),
                     dtype=Primitive(name=type_arg.id),
->>>>>>> 7908f273
                     size=size,
                 )
             if node.fun.id == "shift":
