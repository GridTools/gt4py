# GT4Py - GridTools Framework
#
# Copyright (c) 2014-2023, ETH Zurich
# All rights reserved.
#
# This file is part of the GT4Py project and the GridTools framework.
# GT4Py is free software: you can redistribute it and/or modify it under
# the terms of the GNU General Public License as published by the
# Free Software Foundation, either version 3 of the License, or any later
# version. See the LICENSE.txt file at the top-level directory of this
# distribution for a copy of the license or check <https://www.gnu.org/licenses/>.
#
# SPDX-License-Identifier: GPL-3.0-or-later

import dataclasses
import typing
from collections import abc
from typing import Optional

import gt4py.eve as eve
import gt4py.next as gtx
from gt4py.next.common import Connectivity
from gt4py.next.iterator import ir
from gt4py.next.iterator.transforms.global_tmps import FencilWithTemporaries
from gt4py.next.type_inference import Type, TypeVar, freshen, reindex_vars, unify


"""Constraint-based inference for the iterator IR."""

T = typing.TypeVar("T", bound="Type")

# list of nodes that have a type
TYPED_IR_NODES: typing.Final = (
    ir.Expr,
    ir.FunctionDefinition,
    ir.StencilClosure,
    ir.FencilDefinition,
    ir.Sym,
)


class UnsatisfiableConstraintsError(Exception):
    unsatisfiable_constraints: list[tuple[Type, Type]]

    def __init__(self, unsatisfiable_constraints: list[tuple[Type, Type]]):
        self.unsatisfiable_constraints = unsatisfiable_constraints
        msg = "Type inference failed: Can not satisfy constraints:"
        for lhs, rhs in unsatisfiable_constraints:
            msg += f"\n  {lhs} ≡ {rhs}"
        super().__init__(msg)


class EmptyTuple(Type):
    def __iter__(self) -> abc.Iterator[Type]:
        return
        yield

    def __len__(self) -> int:
        return 0


class Tuple(Type):
    """Tuple type with arbitrary number of elements."""

    front: Type
    others: Type

    @classmethod
    def from_elems(cls: typing.Type[T], *elems: Type) -> typing.Union[T, EmptyTuple]:
        tup: typing.Union[T, EmptyTuple] = EmptyTuple()
        for e in reversed(elems):
            tup = cls(front=e, others=tup)
        return tup

    def __iter__(self) -> abc.Iterator[Type]:
        yield self.front
        if not isinstance(self.others, (Tuple, EmptyTuple)):
            raise ValueError(f"Can not iterate over partially defined tuple '{self}'.")
        yield from self.others

    @property
    def has_known_length(self):
        return isinstance(self.others, EmptyTuple) or (
            isinstance(self.others, Tuple) and self.others.has_known_length
        )

    def __len__(self) -> int:
        return sum(1 for _ in self)


class FunctionType(Type):
    """Function type.

    Note: the type inference algorithm always infers a tuple-like type for
    `args`, even for single-argument functions.
    """

    args: Type = eve.field(default_factory=TypeVar.fresh)
    ret: Type = eve.field(default_factory=TypeVar.fresh)


class Location(Type):
    """Location type."""

    name: str
    # stack_trace: typing.Any = None

    # @datamodels.root_validator
    # @classmethod
    # def save_stack_trace(cls, instance) -> None:
    #    if not instance.stack_trace:
    #        instance.stack_trace = tuple(traceback.format_stack())


ANYWHERE = Location(name="ANYWHERE")


class Val(Type):
    """The main type for representing values and iterators.

    Each `Val` consists of the following three things:
    - A `kind` which is either `Value()`, `Iterator()`, or a variable
    - A `dtype` which is either a `Primitive` or a variable
    - A `size` which is either `Scalar()`, `Column()`, or a variable
    """

    kind: Type = eve.field(default_factory=TypeVar.fresh)
    dtype: Type = eve.field(default_factory=TypeVar.fresh)
    size: Type = eve.field(default_factory=TypeVar.fresh)
    current_loc: Type = eve.field(default_factory=TypeVar.fresh)
    defined_loc: Type = eve.field(default_factory=TypeVar.fresh)
    # current_loc: Type = ANYWHERE
    # defined_loc: Type = ANYWHERE


class ValTuple(Type):
    """A tuple of `Val` where all items have the same `kind` and `size`, but different dtypes."""

    kind: Type = eve.field(default_factory=TypeVar.fresh)
    dtypes: Type = eve.field(default_factory=TypeVar.fresh)
    size: Type = eve.field(default_factory=TypeVar.fresh)
    current_loc: Type = eve.field(default_factory=TypeVar.fresh)
    defined_locs: Type = eve.field(default_factory=TypeVar.fresh)

    def __eq__(self, other: typing.Any) -> bool:
        if (
            isinstance(self.dtypes, Tuple)
            and isinstance(self.defined_locs, Tuple)
            and isinstance(other, Tuple)
        ):
            dtypes: Type = self.dtypes
            defined_locs: Type = self.defined_locs
            elems: Type = other
            while (
                isinstance(dtypes, Tuple)
                and isinstance(defined_locs, Tuple)
                and isinstance(elems, Tuple)
                and Val(
                    kind=self.kind,
                    dtype=dtypes.front,
                    size=self.size,
                    current_loc=self.current_loc,
                    defined_loc=defined_locs.front,
                )
                == elems.front
            ):
                dtypes = dtypes.others
                defined_locs = defined_locs.others
                elems = elems.others
            return dtypes == defined_locs == elems == EmptyTuple()

        return (
            isinstance(other, ValTuple)
            and self.kind == other.kind
            and self.dtypes == other.dtypes
            and self.size == other.size
            and self.current_loc == other.current_loc
            and self.defined_locs == other.defined_locs
        )

    def handle_constraint(
        self, other: Type, add_constraint: abc.Callable[[Type, Type], None]
    ) -> bool:
        if isinstance(other, Tuple):
            dtypes = [TypeVar.fresh() for _ in other]
            defined_locs = [TypeVar.fresh() for _ in other]
            expanded = [
                Val(
                    kind=self.kind,
                    dtype=dtype,
                    size=self.size,
                    current_loc=self.current_loc,
                    defined_loc=defined_loc,
                )
                for dtype, defined_loc in zip(dtypes, defined_locs)
            ]
            add_constraint(self.dtypes, Tuple.from_elems(*dtypes))
            add_constraint(self.defined_locs, Tuple.from_elems(*defined_locs))
            add_constraint(Tuple.from_elems(*expanded), other)
            return True
        if isinstance(other, EmptyTuple):
            add_constraint(self.dtypes, EmptyTuple())
            add_constraint(self.defined_locs, EmptyTuple())
            return True
        return False


class ValListTuple(Type):
    """
    A tuple of `Val` that contains `List`s.

    All items have:
      - the same `kind` and `size`;
      - `dtype` is `List` with different `list_dtypes`, but same `max_length`, and `has_skip_values`.
    """

    kind: Type = eve.field(default_factory=TypeVar.fresh)
    list_dtypes: Type = eve.field(default_factory=TypeVar.fresh)
    max_length: Type = eve.field(default_factory=TypeVar.fresh)
    has_skip_values: Type = eve.field(default_factory=TypeVar.fresh)
    size: Type = eve.field(default_factory=TypeVar.fresh)

    def __eq__(self, other: typing.Any) -> bool:
        if isinstance(self.list_dtypes, Tuple) and isinstance(other, Tuple):
            list_dtypes: Type = self.list_dtypes
            elems: Type = other
            while (
                isinstance(list_dtypes, Tuple)
                and isinstance(elems, Tuple)
                and Val(
                    kind=self.kind,
                    dtype=List(
                        dtype=list_dtypes.front,
                        max_length=self.max_length,
                        has_skip_values=self.has_skip_values,
                    ),
                    size=self.size,
                )
                == elems.front
            ):
                list_dtypes = list_dtypes.others
                elems = elems.others
            return list_dtypes == elems == EmptyTuple()

        return (
            isinstance(other, ValListTuple)
            and self.kind == other.kind
            and self.list_dtypes == other.list_dtypes
            and self.max_length == other.max_length
            and self.has_skip_values == other.has_skip_values
            and self.size == other.size
        )

    def handle_constraint(
        self, other: Type, add_constraint: abc.Callable[[Type, Type], None]
    ) -> bool:
        if isinstance(other, Tuple):
            list_dtypes = [TypeVar.fresh() for _ in other]
            expanded = [
                Val(
                    kind=self.kind,
                    dtype=List(
                        dtype=dtype,
                        max_length=self.max_length,
                        has_skip_values=self.has_skip_values,
                    ),
                    size=self.size,
                )
                for dtype in list_dtypes
            ]
            add_constraint(self.list_dtypes, Tuple.from_elems(*list_dtypes))
            add_constraint(Tuple.from_elems(*expanded), other)
            return True
        if isinstance(other, EmptyTuple):
            add_constraint(self.list_dtypes, EmptyTuple())
            return True
        return False


class Column(Type):
    """Marker for column-sized values/iterators."""

    ...


class Scalar(Type):
    """Marker for scalar-sized values/iterators."""

    ...


class Primitive(Type):
    """Primitive type used in values/iterators."""

    name: str

    def handle_constraint(
        self, other: Type, add_constraint: abc.Callable[[Type, Type], None]
    ) -> bool:
        if not isinstance(other, Primitive):
            return False

        if self.name != other.name:
            raise TypeError(
                f"Can not satisfy constraint on primitive types: '{self.name}' ≡ '{other.name}'."
            )
        return True


class UnionPrimitive(Type):
    """Union of primitive types."""

    names: tuple[str, ...]

    def handle_constraint(
        self, other: Type, add_constraint: abc.Callable[[Type, Type], None]
    ) -> bool:
        if isinstance(other, UnionPrimitive):
            raise AssertionError("'UnionPrimitive' may only appear on one side of a constraint.")
        if not isinstance(other, Primitive):
            return False

        return other.name in self.names


class Value(Type):
    """Marker for values."""

    ...


class Iterator(Type):
    """Marker for iterators."""

    ...


class Length(Type):
    length: int


class BoolType(Type):
    value: bool


class List(Type):
    dtype: Type = eve.field(default_factory=TypeVar.fresh)
    max_length: Type = eve.field(default_factory=TypeVar.fresh)
    has_skip_values: Type = eve.field(default_factory=TypeVar.fresh)


class Closure(Type):
    """Stencil closure type."""

    output: Type
    inputs: Type


class FunctionDefinitionType(Type):
    """Function definition type."""

    name: str
    fun: FunctionType


class FencilDefinitionType(Type):
    """Fencil definition type."""

    name: str
    fundefs: Type
    params: Type


class LetPolymorphic(Type):
    """
    Wrapper for let-polymorphic types.

    Used for fencil-level function definitions.
    """

    dtype: Type


def _default_constraints():
    return {
        (FLOAT_DTYPE, UnionPrimitive(names=("float32", "float64"))),
        (INT_DTYPE, UnionPrimitive(names=("int32", "int64"))),
    }


BOOL_DTYPE = Primitive(name="bool")
INT_DTYPE = TypeVar.fresh()
FLOAT_DTYPE = TypeVar.fresh()
AXIS_DTYPE = Primitive(name="axis")
NAMED_RANGE_DTYPE = Primitive(name="named_range")
DOMAIN_DTYPE = Primitive(name="domain")
OFFSET_TAG_DTYPE = Primitive(name="offset_tag")

# Some helpers to define the builtins' types
T0 = TypeVar.fresh()
T1 = TypeVar.fresh()
T2 = TypeVar.fresh()
T3 = TypeVar.fresh()
T4 = TypeVar.fresh()
T5 = TypeVar.fresh()
Val_T0_T1 = Val(kind=Value(), dtype=T0, size=T1)
Val_T0_Scalar = Val(kind=Value(), dtype=T0, size=Scalar())
Val_BOOL_T1 = Val(kind=Value(), dtype=BOOL_DTYPE, size=T1)

BUILTIN_CATEGORY_MAPPING = (
    (
        ir.UNARY_MATH_FP_BUILTINS,
        FunctionType(
            args=Tuple.from_elems(Val(kind=Value(), dtype=FLOAT_DTYPE, size=T0)),
            ret=Val(kind=Value(), dtype=FLOAT_DTYPE, size=T0),
        ),
    ),
    (
        ir.UNARY_MATH_NUMBER_BUILTINS,
        FunctionType(
            args=Tuple.from_elems(Val_T0_T1),
            ret=Val_T0_T1,
        ),
    ),
    (
        {"power"},
        FunctionType(
            args=Tuple.from_elems(Val_T0_T1, Val(kind=Value(), dtype=T2, size=T1)), ret=Val_T0_T1
        ),
    ),
    (
        ir.BINARY_MATH_NUMBER_BUILTINS,
        FunctionType(args=Tuple.from_elems(Val_T0_T1, Val_T0_T1), ret=Val_T0_T1),
    ),
    (
        ir.UNARY_MATH_FP_PREDICATE_BUILTINS,
        FunctionType(
            args=Tuple.from_elems(Val(kind=Value(), dtype=FLOAT_DTYPE, size=T0)),
            ret=Val(kind=Value(), dtype=BOOL_DTYPE, size=T0),
        ),
    ),
    (
        ir.BINARY_MATH_COMPARISON_BUILTINS,
        FunctionType(args=Tuple.from_elems(Val_T0_T1, Val_T0_T1), ret=Val_BOOL_T1),
    ),
    (
        ir.BINARY_LOGICAL_BUILTINS,
        FunctionType(args=Tuple.from_elems(Val_BOOL_T1, Val_BOOL_T1), ret=Val_BOOL_T1),
    ),
    (
        ir.UNARY_LOGICAL_BUILTINS,
        FunctionType(
            args=Tuple.from_elems(
                Val_BOOL_T1,
            ),
            ret=Val_BOOL_T1,
        ),
    ),
)

BUILTIN_TYPES: dict[str, Type] = {
    **{builtin: type_ for category, type_ in BUILTIN_CATEGORY_MAPPING for builtin in category},
    "deref": FunctionType(
        args=Tuple.from_elems(
            Val(kind=Iterator(), dtype=T0, size=T1, current_loc=T2, defined_loc=T2)
        ),
        ret=Val_T0_T1,
    ),
    "can_deref": FunctionType(
        args=Tuple.from_elems(
            Val(kind=Iterator(), dtype=T0, size=T1, current_loc=T2, defined_loc=T3)
        ),
        ret=Val_BOOL_T1,
    ),
    "if_": FunctionType(
        args=Tuple.from_elems(Val_BOOL_T1, T2, T2),
        ret=T2,
    ),
    "lift": FunctionType(
        args=Tuple.from_elems(
            FunctionType(
                args=ValTuple(kind=Iterator(), dtypes=T2, size=T1, current_loc=T3, defined_locs=T4),
                ret=Val_T0_T1,
            )
        ),
        ret=FunctionType(
            args=ValTuple(kind=Iterator(), dtypes=T2, size=T1, current_loc=T5, defined_locs=T4),
            ret=Val(kind=Iterator(), dtype=T0, size=T1, current_loc=T5, defined_loc=T3),
        ),
    ),
    "map_": FunctionType(
        args=Tuple.from_elems(
            FunctionType(
                args=ValTuple(kind=Value(), dtypes=T2, size=T1),
                ret=Val_T0_T1,
            ),
        ),
        ret=FunctionType(
            args=ValListTuple(kind=Value(), list_dtypes=T2, size=T1),
            ret=Val(kind=Value(), dtype=List(dtype=T0, max_length=T4, has_skip_values=T5), size=T1),
        ),
    ),
    "reduce": FunctionType(
        args=Tuple.from_elems(
            FunctionType(
                args=Tuple(front=Val_T0_T1, others=ValTuple(kind=Value(), dtypes=T2, size=T1)),
                ret=Val_T0_T1,
            ),
            Val_T0_T1,
        ),
        ret=FunctionType(
            args=ValListTuple(
                kind=Value(), list_dtypes=T2, max_length=T4, has_skip_values=T5, size=T1
            ),
            ret=Val_T0_T1,
        ),
    ),
    "make_const_list": FunctionType(
        args=Tuple.from_elems(Val_T0_T1),
        ret=Val(kind=Value(), dtype=List(dtype=T0, max_length=T2, has_skip_values=T3), size=T1),
    ),
    "list_get": FunctionType(
        args=Tuple.from_elems(
            Val(kind=Value(), dtype=INT_DTYPE, size=Scalar()),
            Val(kind=Value(), dtype=List(dtype=T0, max_length=T2, has_skip_values=T3), size=T1),
        ),
        ret=Val_T0_T1,
    ),
    "scan": FunctionType(
        args=Tuple.from_elems(
            FunctionType(
                args=Tuple(
                    front=Val_T0_Scalar,
                    others=ValTuple(
                        kind=Iterator(), dtypes=T2, size=Scalar(), current_loc=T3, defined_locs=T4
                    ),
                ),
                ret=Val_T0_Scalar,
            ),
            Val(kind=Value(), dtype=BOOL_DTYPE, size=Scalar()),
            Val_T0_Scalar,
        ),
        ret=FunctionType(
            args=ValTuple(
                kind=Iterator(), dtypes=T2, size=Column(), current_loc=T3, defined_locs=T4
            ),
            ret=Val(kind=Value(), dtype=T0, size=Column()),
        ),
    ),
    "named_range": FunctionType(
        args=Tuple.from_elems(
            Val(kind=Value(), dtype=AXIS_DTYPE, size=Scalar()),
            Val(kind=Value(), dtype=INT_DTYPE, size=Scalar()),
            Val(kind=Value(), dtype=INT_DTYPE, size=Scalar()),
        ),
        ret=Val(kind=Value(), dtype=NAMED_RANGE_DTYPE, size=Scalar()),
    ),
}


del T0, T1, T2, T3, T4, T5, Val_T0_T1, Val_T0_Scalar, Val_BOOL_T1


def _infer_shift_location_types(shift_args, offset_provider, constraints):
    current_loc_in = TypeVar.fresh()
    if offset_provider:
        current_loc_out = current_loc_in
        for arg in shift_args:
            if not isinstance(arg, ir.OffsetLiteral):
                # probably some dynamically computed offset, thus we assume it's a number not an axis and just ignore it (see comment below)
                continue
            offset = arg.value
            if isinstance(offset, int):
                continue  # ignore 'application' of (partial) shifts
            else:
                assert isinstance(offset, str)
                axis = offset_provider[offset]
                if isinstance(axis, gtx.Dimension):
                    continue  # Cartesian shifts don't change the location type
                elif isinstance(axis, Connectivity):
                    assert (
                        axis.origin_axis.kind
                        == axis.neighbor_axis.kind
                        == gtx.DimensionKind.HORIZONTAL
                    )
                    constraints.add((current_loc_out, Location(name=axis.origin_axis.value)))
                    current_loc_out = Location(name=axis.neighbor_axis.value)
                else:
                    raise NotImplementedError()
    elif not shift_args:
        current_loc_out = current_loc_in
    else:
        current_loc_out = TypeVar.fresh()
    return current_loc_in, current_loc_out


@dataclasses.dataclass
class _TypeInferrer(eve.traits.VisitorWithSymbolTableTrait, eve.NodeTranslator):
    """
    Visit the full iterator IR tree, convert nodes to respective types and generate constraints.

    Attributes:
        collected_types: Mapping from the (Python) id of a node to its type.
        constraints: Set of constraints, where a constraint is a pair of types that need to agree.
            See `unify` for more information.
    """

    offset_provider: Optional[dict[str, Connectivity | gtx.Dimension]]
    collected_types: dict[int, Type] = dataclasses.field(default_factory=dict)
    constraints: set[tuple[Type, Type]] = dataclasses.field(default_factory=_default_constraints)

    def visit(self, node, **kwargs) -> typing.Any:
        result = super().visit(node, **kwargs)
        if isinstance(node, TYPED_IR_NODES):
            assert isinstance(result, Type)
            if not (
                id(node) not in self.collected_types or self.collected_types[id(node)] == result
            ):
                # using the same node in multiple places is fine as long as the type is the same
                # for all occurences
                self.constraints.add((result, self.collected_types[id(node)]))
            self.collected_types[id(node)] = result

        return result

    def visit_Sym(self, node: ir.Sym, **kwargs) -> Type:
        result = TypeVar.fresh()
        if node.kind:
            kind = {"Iterator": Iterator(), "Value": Value()}[node.kind]
            self.constraints.add((
                Val(kind=kind, current_loc=TypeVar.fresh(), defined_loc=TypeVar.fresh()),
                result,
            ))
        if node.dtype:
            assert node.dtype is not None
            dtype: Primitive | List = Primitive(name=node.dtype[0])
            if node.dtype[1]:
                dtype = List(dtype=dtype)
            self.constraints.add((
                Val(
                    dtype=dtype,
                    current_loc=TypeVar.fresh(),
                    defined_loc=TypeVar.fresh(),
                ),
                result,
            ))
        return result

    def visit_SymRef(self, node: ir.SymRef, *, symtable, **kwargs) -> Type:
        if node.id in ir.BUILTINS:
            if node.id in BUILTIN_TYPES:
                return freshen(BUILTIN_TYPES[node.id])
            elif node.id in ir.GRAMMAR_BUILTINS:
                raise TypeError(
                    f"Builtin '{node.id}' is only allowed as applied/called function by the type "
                    "inference."
                )
            elif node.id in ir.TYPEBUILTINS:
                # TODO(tehrengruber): Implement propagating types of values referring to types, e.g.
                #   >>> my_int = int64
                #   ... cast_(expr, my_int)
                #  One way to support this is by introducing a "type of type" similar to pythons
                #  `typing.Type`.
                raise NotImplementedError(
                    f"Type builtin '{node.id}' is only supported as literal argument by the "
                    "type inference."
                )
            else:
                raise NotImplementedError(f"Missing type definition for builtin '{node.id}'.")
        elif node.id in symtable:
            sym_decl = symtable[node.id]
            assert isinstance(sym_decl, TYPED_IR_NODES)
            res = self.collected_types[id(sym_decl)]
            if isinstance(res, LetPolymorphic):
                return freshen(res.dtype)
            return res

        return TypeVar.fresh()

    def visit_Literal(self, node: ir.Literal, **kwargs) -> Val:
        return Val(kind=Value(), dtype=Primitive(name=node.type))

    def visit_AxisLiteral(self, node: ir.AxisLiteral, **kwargs) -> Val:
        return Val(kind=Value(), dtype=AXIS_DTYPE, size=Scalar())

    def visit_OffsetLiteral(self, node: ir.OffsetLiteral, **kwargs) -> TypeVar:
        return TypeVar.fresh()

    def visit_Lambda(
        self,
        node: ir.Lambda,
        **kwargs,
    ) -> FunctionType:
        ptypes = {p.id: self.visit(p, **kwargs) for p in node.params}
        ret = self.visit(node.expr, **kwargs)
        return FunctionType(args=Tuple.from_elems(*(ptypes[p.id] for p in node.params)), ret=ret)

    def _visit_make_tuple(self, node: ir.FunCall, **kwargs) -> Type:
        # Calls to `make_tuple` are handled as being part of the grammar, not as function calls.
        argtypes = self.visit(node.args, **kwargs)
        kind = (
            TypeVar.fresh()
        )  # `kind == Iterator()` means zipping iterators into an iterator of tuples
        size = TypeVar.fresh()
        dtype = Tuple.from_elems(*(TypeVar.fresh() for _ in argtypes))
        for d, a in zip(dtype, argtypes):
            self.constraints.add((Val(kind=kind, dtype=d, size=size), a))
        return Val(kind=kind, dtype=dtype, size=size)

    def _visit_tuple_get(self, node: ir.FunCall, **kwargs) -> Type:
        # Calls to `tuple_get` are handled as being part of the grammar, not as function calls.
        if len(node.args) != 2:
            raise TypeError("'tuple_get' requires exactly two arguments.")
        if (
            not isinstance(node.args[0], ir.Literal)
            or node.args[0].type != ir.INTEGER_INDEX_BUILTIN
        ):
            raise TypeError(
                f"The first argument to 'tuple_get' must be a literal of type '{ir.INTEGER_INDEX_BUILTIN}'."
            )
        self.visit(node.args[0], **kwargs)  # visit index so that its type is collected
        idx = int(node.args[0].value)
        tup = self.visit(node.args[1], **kwargs)
        kind = TypeVar.fresh()  # `kind == Iterator()` means splitting an iterator of tuples
        elem = TypeVar.fresh()
        size = TypeVar.fresh()

        dtype = Tuple(front=elem, others=TypeVar.fresh())
        for _ in range(idx):
            dtype = Tuple(front=TypeVar.fresh(), others=dtype)

        val = Val(
            kind=kind,
            dtype=dtype,
            size=size,
        )
        self.constraints.add((tup, val))
        return Val(kind=kind, dtype=elem, size=size)

    def _visit_neighbors(self, node: ir.FunCall, **kwargs) -> Type:
        if len(node.args) != 2:
            raise TypeError("'neighbors' requires exactly two arguments.")
        if not (isinstance(node.args[0], ir.OffsetLiteral) and isinstance(node.args[0].value, str)):
            raise TypeError("The first argument to 'neighbors' must be an 'OffsetLiteral' tag.")

        # Visit arguments such that their type is also inferred
        self.visit(node.args, **kwargs)

        max_length: Type = TypeVar.fresh()
        has_skip_values: Type = TypeVar.fresh()
        if self.offset_provider:
            connectivity = self.offset_provider[node.args[0].value]
            assert isinstance(connectivity, Connectivity)
            max_length = Length(length=connectivity.max_neighbors)
            has_skip_values = BoolType(value=connectivity.has_skip_values)
        # current_loc_in, current_loc_out = _infer_shift_location_types(
        #    [node.args[0]], self.offset_provider, self.constraints
        # )
        current_loc_in, current_loc_out = TypeVar.fresh(), TypeVar.fresh()
        dtype_ = TypeVar.fresh()
        size = TypeVar.fresh()
        it = self.visit(node.args[1], **kwargs)
        self.constraints.add((
            it,
            Val(
                kind=Iterator(),
                dtype=dtype_,
                size=size,
                current_loc=current_loc_in,
                defined_loc=current_loc_out,
            ),
        ))
        lst = List(
            dtype=dtype_,
            max_length=max_length,
            has_skip_values=has_skip_values,
        )
        return Val(kind=Value(), dtype=lst, size=size)

    def _visit_cast_(self, node: ir.FunCall, **kwargs) -> Type:
        if len(node.args) != 2:
            raise TypeError("'cast_' requires exactly two arguments.")
        val_arg_type = self.visit(node.args[0], **kwargs)
        type_arg = node.args[1]
        if not isinstance(type_arg, ir.SymRef) or type_arg.id not in ir.TYPEBUILTINS:
            raise TypeError("The second argument to 'cast_' must be a type literal.")

        size = TypeVar.fresh()

        self.constraints.add((
            val_arg_type,
            Val(
                kind=Value(),
                dtype=TypeVar.fresh(),
                size=size,
            ),
        ))

        return Val(
            kind=Value(),
            dtype=Primitive(name=type_arg.id),
            size=size,
        )

    def _visit_shift(self, node: ir.FunCall, **kwargs) -> Type:
        # Calls to shift are handled as being part of the grammar, not
        # as function calls, as the type depends on the offset provider.

        # Visit arguments such that their type is also inferred (particularly important for
        # dynamic offsets)
        self.visit(node.args)

        current_loc_in, current_loc_out = _infer_shift_location_types(
            node.args, self.offset_provider, self.constraints
        )
        defined_loc = TypeVar.fresh()
        dtype_ = TypeVar.fresh()
        size = TypeVar.fresh()
        return FunctionType(
            args=Tuple.from_elems(
                Val(
                    kind=Iterator(),
                    dtype=dtype_,
                    size=size,
                    current_loc=current_loc_in,
                    defined_loc=defined_loc,
                ),
            ),
            ret=Val(
                kind=Iterator(),
                dtype=dtype_,
                size=size,
                current_loc=current_loc_out,
                defined_loc=defined_loc,
            ),
        )

    def _visit_domain(self, node: ir.FunCall, **kwargs) -> Type:
        for arg in node.args:
            self.constraints.add((
                Val(kind=Value(), dtype=NAMED_RANGE_DTYPE, size=Scalar()),
                self.visit(arg, **kwargs),
            ))
        return Val(kind=Value(), dtype=DOMAIN_DTYPE, size=Scalar())

    def _visit_cartesian_domain(self, node: ir.FunCall, **kwargs) -> Type:
        return self._visit_domain(node, **kwargs)

    def _visit_unstructured_domain(self, node: ir.FunCall, **kwargs) -> Type:
        return self._visit_domain(node, **kwargs)

    def visit_FunCall(
        self,
        node: ir.FunCall,
        **kwargs,
    ) -> Type:
        if isinstance(node.fun, ir.SymRef) and node.fun.id in ir.GRAMMAR_BUILTINS:
            # builtins that are treated as part of the grammar are handled in `_visit_<builtin_name>`
            return getattr(self, f"_visit_{node.fun.id}")(node, **kwargs)
        elif isinstance(node.fun, ir.SymRef) and node.fun.id in ir.TYPEBUILTINS:
            return Val(kind=Value(), dtype=Primitive(name=node.fun.id))

        fun = self.visit(node.fun, **kwargs)
        args = Tuple.from_elems(*self.visit(node.args, **kwargs))
        ret = TypeVar.fresh()
        self.constraints.add((fun, FunctionType(args=args, ret=ret)))
        return ret

    def visit_FunctionDefinition(
        self,
        node: ir.FunctionDefinition,
        **kwargs,
    ) -> LetPolymorphic:
        fun = ir.Lambda(params=node.params, expr=node.expr)

        # Since functions defined in a function definition are let-polymorphic we don't want
        # their parameters to inherit the constraints of the arguments in a call to them. A simple
        # way to do this is to run the type inference on the function itself and reindex its type
        # vars when referencing the function, i.e. in a `SymRef`.
        collected_types = infer_all(fun, offset_provider=self.offset_provider, reindex=False)
        fun_type = LetPolymorphic(dtype=collected_types.pop(id(fun)))
        assert not set(self.collected_types.keys()) & set(collected_types.keys())
        self.collected_types = {**self.collected_types, **collected_types}

        return fun_type

    def visit_StencilClosure(
        self,
        node: ir.StencilClosure,
        **kwargs,
    ) -> Closure:
        domain = self.visit(node.domain, **kwargs)
        stencil = self.visit(node.stencil, **kwargs)
        output_dtype = TypeVar.fresh()
        output_loc = TypeVar.fresh()
<<<<<<< HEAD
        if isinstance(node.output, ir.SymRef) and node.output.id.startswith("_tmp"):
            output = self.visit(node.output, **kwargs)
            self.constraints.add((
                output,
                Val(
                    kind=Iterator(),
                    dtype=output_dtype,
                    size=Column(),
                    defined_loc=output_loc,
                ),
            ))
        else:
            self.visit(node.output, **kwargs)
            output = Val(
=======
        self.constraints.add((
            domain,
            Val(kind=Value(), dtype=Primitive(name="domain"), size=Scalar()),
        ))
        self.constraints.add((
            output,
            Val(
>>>>>>> c518929f
                kind=Iterator(),
                dtype=output_dtype,
                size=Column(),
                defined_loc=output_loc,
<<<<<<< HEAD
            )
        self.constraints.add((
            domain,
            Val(kind=Value(), dtype=Primitive(name="domain"), size=Scalar()),
=======
            ),
>>>>>>> c518929f
        ))

        inputs: list[Type] = self.visit(node.inputs, **kwargs)
        stencil_params = []
        for input_ in inputs:
            stencil_param = Val(current_loc=output_loc, defined_loc=TypeVar.fresh())
            self.constraints.add((
                input_,
                Val(
                    kind=stencil_param.kind,
                    dtype=stencil_param.dtype,
                    size=stencil_param.size,
                    # closure input and stencil param differ in `current_loc`
<<<<<<< HEAD
                    # current_loc=ANYWHERE,
                    current_loc=TypeVar.fresh(),
                    # TODO(tehrengruber): Seems to break for scalars. Use `TypeVar.fresh()`?
                    # defined_loc=stencil_param.defined_loc,
                    defined_loc=TypeVar.fresh(),
=======
                    current_loc=ANYWHERE,
                    # TODO(tehrengruber): Seems to break for scalars. Use `TypeVar.fresh()`?
                    defined_loc=stencil_param.defined_loc,
>>>>>>> c518929f
                ),
            ))
            stencil_params.append(stencil_param)

        self.constraints.add((
            stencil,
            FunctionType(
                args=Tuple.from_elems(*stencil_params),
                ret=Val(kind=Value(), dtype=output_dtype, size=Column()),
            ),
        ))
        return Closure(output=output, inputs=Tuple.from_elems(*inputs))

    def visit_FencilWithTemporaries(self, node: FencilWithTemporaries, **kwargs):
        return self.visit(node.fencil, **kwargs)

    def visit_FencilDefinition(
        self,
        node: ir.FencilDefinition,
        **kwargs,
    ) -> FencilDefinitionType:
        ftypes = []
        # Note: functions have to be ordered according to Lisp/Scheme `let*`
        # statements; that is, functions can only reference other functions
        # that are defined before
        for fun_def in node.function_definitions:
            fun_type: LetPolymorphic = self.visit(fun_def, **kwargs)
            ftype = FunctionDefinitionType(name=fun_def.id, fun=fun_type.dtype)
            ftypes.append(ftype)

        params = [self.visit(p, **kwargs) for p in node.params]
        self.visit(node.closures, **kwargs)
        return FencilDefinitionType(
            name=str(node.id),
            fundefs=Tuple.from_elems(*ftypes),
            params=Tuple.from_elems(*params),
        )


def _save_types_to_annex(node: ir.Node, types: dict[int, Type]) -> None:
    for child_node in node.pre_walk_values().if_isinstance(*TYPED_IR_NODES):
        try:
            child_node.annex.type = types[id(child_node)]
        except KeyError as ex:
            if not (
                isinstance(child_node, ir.SymRef)
                and child_node.id in ir.GRAMMAR_BUILTINS | ir.TYPEBUILTINS
            ):
                raise AssertionError(
                    f"Expected a type to be inferred for node '{child_node}', but none was found."
                ) from ex


def infer_all(
    node: ir.Node,
    *,
    offset_provider: Optional[dict[str, Connectivity | gtx.Dimension]] = None,
    reindex: bool = True,
    save_to_annex=False,
) -> dict[int, Type]:
    """
    Infer the types of the child expressions of a given iterator IR expression.

    The result is a dictionary mapping the (Python) id of child nodes to their type.

    The `save_to_annex` flag should only be used as a last resort when the  return dictionary is
    not enough.
    """
    # Collect preliminary types of all nodes and constraints on them
    inferrer = _TypeInferrer(offset_provider=offset_provider)
    inferrer.visit(node)

    # Ensure dict order is pre-order of the tree
    collected_types = dict(reversed(inferrer.collected_types.items()))

    # Compute the most general type that satisfies all constraints
    unified_types, unsatisfiable_constraints = unify(
        list(collected_types.values()), inferrer.constraints
    )

    if reindex:
        unified_types, unsatisfiable_constraints = reindex_vars((
            unified_types,
            unsatisfiable_constraints,
        ))

    result = {
        id_: unified_type
        for id_, unified_type in zip(collected_types.keys(), unified_types, strict=True)
    }

    if save_to_annex:
        _save_types_to_annex(node, result)

    if unsatisfiable_constraints:
        raise UnsatisfiableConstraintsError(unsatisfiable_constraints)

    return result


def infer(
    expr: ir.Node,
    offset_provider: typing.Optional[dict[str, typing.Any]] = None,
    save_to_annex: bool = False,
) -> Type:
    """Infer the type of the given iterator IR expression."""
    inferred_types = infer_all(expr, offset_provider=offset_provider, save_to_annex=save_to_annex)
    return inferred_types[id(expr)]


class PrettyPrinter(eve.NodeTranslator):
    """Pretty-printer for type expressions."""

    @staticmethod
    def _subscript(i: int) -> str:
        return "".join("₀₁₂₃₄₅₆₇₈₉"[int(d)] for d in str(i))

    @staticmethod
    def _superscript(i: int) -> str:
        return "".join("⁰¹²³⁴⁵⁶⁷⁸⁹"[int(d)] for d in str(i))

    def _fmt_size(self, size: Type) -> str:
        if size == Column():
            return "ᶜ"
        if size == Scalar():
            return "ˢ"
        assert isinstance(size, TypeVar)
        return self._superscript(size.idx)

    def _fmt_dtype(
        self,
        kind: Type,
        dtype_str: str,
        current_loc: typing.Optional[str] = None,
        defined_loc: typing.Optional[str] = None,
    ) -> str:
        if kind == Value():
            return dtype_str
        if kind == Iterator():
            if current_loc == defined_loc == "ANYWHERE" or current_loc is defined_loc is None:
                locs = ""
            else:
                assert isinstance(current_loc, str) and isinstance(defined_loc, str)
                locs = current_loc + ", " + defined_loc + ", "
            return "It[" + locs + dtype_str + "]"
        assert isinstance(kind, TypeVar)
        return "ItOrVal" + self._subscript(kind.idx) + "[" + dtype_str + "]"

    def visit_EmptyTuple(self, node: EmptyTuple) -> str:
        return "()"

    def visit_Tuple(self, node: Tuple) -> str:
        s = "(" + self.visit(node.front)
        while isinstance(node.others, Tuple):
            node = node.others
            s += ", " + self.visit(node.front)
        s += ")"
        if not isinstance(node.others, EmptyTuple):
            s += ":" + self.visit(node.others)
        return s

    def visit_Location(self, node: Location):
        return node.name

    def visit_FunctionType(self, node: FunctionType) -> str:
        return self.visit(node.args) + " → " + self.visit(node.ret)

    def visit_Val(self, node: Val) -> str:
        return self._fmt_dtype(
            node.kind,
            self.visit(node.dtype) + self._fmt_size(node.size),
            self.visit(node.current_loc),
            self.visit(node.defined_loc),
        )

    def visit_Primitive(self, node: Primitive) -> str:
        return node.name

    def visit_List(self, node: List) -> str:
        return f"L[{self.visit(node.dtype)}, {self.visit(node.max_length)}, {self.visit(node.has_skip_values)}]"

    def visit_FunctionDefinitionType(self, node: FunctionDefinitionType) -> str:
        return node.name + " :: " + self.visit(node.fun)

    def visit_Closure(self, node: Closure) -> str:
        return self.visit(node.inputs) + " ⇒ " + self.visit(node.output)

    def visit_FencilDefinitionType(self, node: FencilDefinitionType) -> str:
        assert isinstance(node.fundefs, (Tuple, EmptyTuple))
        assert isinstance(node.params, (Tuple, EmptyTuple))
        return (
            "{"
            + "".join(self.visit(f) + ", " for f in node.fundefs)
            + node.name
            + "("
            + ", ".join(self.visit(p) for p in node.params)
            + ")}"
        )

    def visit_ValTuple(self, node: ValTuple) -> str:
        if isinstance(node.dtypes, TypeVar):
            assert isinstance(node.defined_locs, TypeVar)
            return (
                "("
                + self._fmt_dtype(
                    node.kind,
                    "T" + self._fmt_size(node.size),
                    self.visit(node.current_loc),
                    "…" + self._subscript(node.defined_locs.idx),
                )
                + ", …)"
                + self._subscript(node.dtypes.idx)
            )
        assert isinstance(node.dtypes, (Tuple, EmptyTuple))
        if isinstance(node.defined_locs, (Tuple, EmptyTuple)):
            defined_locs = node.defined_locs
        else:
            defined_locs = Tuple.from_elems(*(Location(name="_") for _ in node.dtypes))
        return (
            "("
            + ", ".join(
                self.visit(
                    Val(
                        kind=node.kind,
                        dtype=dtype,
                        size=node.size,
                        current_loc=node.current_loc,
                        defined_loc=defined_loc,
                    )
                )
                for dtype, defined_loc in zip(node.dtypes, defined_locs)
            )
            + ")"
        )

    def visit_ValListTuple(self, node: ValListTuple) -> str:
        if isinstance(node.list_dtypes, TypeVar):
            return f"(L[…{self._subscript(node.list_dtypes.idx)}, {self.visit(node.max_length)}, {self.visit(node.has_skip_values)}]{self._fmt_size(node.size)}, …)"
        assert isinstance(node.list_dtypes, (Tuple, EmptyTuple))
        return (
            "("
            + ", ".join(
                self.visit(
                    Val(
                        kind=Value(),
                        dtype=List(
                            dtype=dtype,
                            max_length=node.max_length,
                            has_skip_values=node.has_skip_values,
                        ),
                        size=node.size,
                    )
                )
                for dtype in node.list_dtypes
            )
            + ")"
        )

    def visit_TypeVar(self, node: TypeVar) -> str:
        return "T" + self._subscript(node.idx)

    def visit_Type(self, node: Type) -> str:
        return (
            node.__class__.__name__
            + "("
            + ", ".join(f"{k}={v}" for k, v in node.iter_children_items())
            + ")"
        )


pformat = PrettyPrinter().visit


def pprint(x: Type) -> None:
    print(pformat(x))<|MERGE_RESOLUTION|>--- conflicted
+++ resolved
@@ -893,7 +893,6 @@
         stencil = self.visit(node.stencil, **kwargs)
         output_dtype = TypeVar.fresh()
         output_loc = TypeVar.fresh()
-<<<<<<< HEAD
         if isinstance(node.output, ir.SymRef) and node.output.id.startswith("_tmp"):
             output = self.visit(node.output, **kwargs)
             self.constraints.add((
@@ -908,27 +907,14 @@
         else:
             self.visit(node.output, **kwargs)
             output = Val(
-=======
-        self.constraints.add((
-            domain,
-            Val(kind=Value(), dtype=Primitive(name="domain"), size=Scalar()),
-        ))
-        self.constraints.add((
-            output,
-            Val(
->>>>>>> c518929f
                 kind=Iterator(),
                 dtype=output_dtype,
                 size=Column(),
                 defined_loc=output_loc,
-<<<<<<< HEAD
             )
         self.constraints.add((
             domain,
             Val(kind=Value(), dtype=Primitive(name="domain"), size=Scalar()),
-=======
-            ),
->>>>>>> c518929f
         ))
 
         inputs: list[Type] = self.visit(node.inputs, **kwargs)
@@ -942,17 +928,11 @@
                     dtype=stencil_param.dtype,
                     size=stencil_param.size,
                     # closure input and stencil param differ in `current_loc`
-<<<<<<< HEAD
                     # current_loc=ANYWHERE,
                     current_loc=TypeVar.fresh(),
                     # TODO(tehrengruber): Seems to break for scalars. Use `TypeVar.fresh()`?
                     # defined_loc=stencil_param.defined_loc,
                     defined_loc=TypeVar.fresh(),
-=======
-                    current_loc=ANYWHERE,
-                    # TODO(tehrengruber): Seems to break for scalars. Use `TypeVar.fresh()`?
-                    defined_loc=stencil_param.defined_loc,
->>>>>>> c518929f
                 ),
             ))
             stencil_params.append(stencil_param)
