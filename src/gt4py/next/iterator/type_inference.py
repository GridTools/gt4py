# GT4Py - GridTools Framework
#
# Copyright (c) 2014-2023, ETH Zurich
# All rights reserved.
#
# This file is part of the GT4Py project and the GridTools framework.
# GT4Py is free software: you can redistribute it and/or modify it under
# the terms of the GNU General Public License as published by the
# Free Software Foundation, either version 3 of the License, or any later
# version. See the LICENSE.txt file at the top-level directory of this
# distribution for a copy of the license or check <https://www.gnu.org/licenses/>.
#
# SPDX-License-Identifier: GPL-3.0-or-later

import dataclasses
import typing
from collections import abc
from typing import Optional

import gt4py.eve as eve
import gt4py.next as gtx
from gt4py.next.common import Connectivity
from gt4py.next.iterator import ir
from gt4py.next.iterator.runtime import CartesianAxis
from gt4py.next.type_inference import Type, TypeVar, freshen, reindex_vars, unify


"""Constraint-based inference for the iterator IR."""

T = typing.TypeVar("T", bound="Type")

# list of nodes that have a type
TYPED_IR_NODES: typing.Final = (
    ir.Expr,
    ir.FunctionDefinition,
    ir.StencilClosure,
    ir.FencilDefinition,
    ir.Sym,
)


class EmptyTuple(Type):
    def __iter__(self) -> abc.Iterator[Type]:
        return
        yield

    def __len__(self) -> int:
        return 0


class Tuple(Type):
    """Tuple type with arbitrary number of elements."""

    front: Type
    others: Type

    @classmethod
    def from_elems(cls: typing.Type[T], *elems: Type) -> typing.Union[T, EmptyTuple]:
        tup: typing.Union[T, EmptyTuple] = EmptyTuple()
        for e in reversed(elems):
            tup = cls(front=e, others=tup)
        return tup

    def __iter__(self) -> abc.Iterator[Type]:
        yield self.front
        if not isinstance(self.others, (Tuple, EmptyTuple)):
            raise ValueError(f"Can not iterate over partially defined tuple {self}")
        yield from self.others

    def __len__(self) -> int:
        return sum(1 for _ in self)


class FunctionType(Type):
    """Function type.

    Note: the type inference algorithm always infers a tuple-like type for
    `args`, even for single-argument functions.
    """

    args: Type = eve.field(default_factory=TypeVar.fresh)
    ret: Type = eve.field(default_factory=TypeVar.fresh)


class Location(Type):
    """Location type."""

    name: str


ANYWHERE = Location(name="ANYWHERE")


class Val(Type):
    """The main type for representing values and iterators.

    Each `Val` consists of the following three things:
    - A `kind` which is either `Value()`, `Iterator()`, or a variable
    - A `dtype` which is either a `Primitive` or a variable
    - A `size` which is either `Scalar()`, `Column()`, or a variable
    """

    kind: Type = eve.field(default_factory=TypeVar.fresh)
    dtype: Type = eve.field(default_factory=TypeVar.fresh)
    size: Type = eve.field(default_factory=TypeVar.fresh)
    current_loc: Type = ANYWHERE
    defined_loc: Type = ANYWHERE


class ValTuple(Type):
    """A tuple of `Val` where all items have the same `kind` and `size`, but different dtypes."""

    kind: Type = eve.field(default_factory=TypeVar.fresh)
    dtypes: Type = eve.field(default_factory=TypeVar.fresh)
    size: Type = eve.field(default_factory=TypeVar.fresh)
    current_loc: Type = eve.field(default_factory=TypeVar.fresh)
    defined_locs: Type = eve.field(default_factory=TypeVar.fresh)

    def __eq__(self, other: typing.Any) -> bool:
        if (
            isinstance(self.dtypes, Tuple)
            and isinstance(self.defined_locs, Tuple)
            and isinstance(other, Tuple)
        ):
            dtypes: Type = self.dtypes
            defined_locs: Type = self.defined_locs
            elems: Type = other
            while (
                isinstance(dtypes, Tuple)
                and isinstance(defined_locs, Tuple)
                and isinstance(elems, Tuple)
                and Val(
                    kind=self.kind,
                    dtype=dtypes.front,
                    size=self.size,
                    current_loc=self.current_loc,
                    defined_loc=defined_locs.front,
                )
                == elems.front
            ):
                dtypes = dtypes.others
                defined_locs = defined_locs.others
                elems = elems.others
            return dtypes == defined_locs == elems == EmptyTuple()

        return (
            isinstance(other, ValTuple)
            and self.kind == other.kind
            and self.dtypes == other.dtypes
            and self.size == other.size
            and self.current_loc == other.current_loc
            and self.defined_locs == other.defined_locs
        )

    def handle_constraint(
        self, other: Type, add_constraint: abc.Callable[[Type, Type], None]
    ) -> bool:
        if isinstance(other, Tuple):
            dtypes = [TypeVar.fresh() for _ in other]
            defined_locs = [TypeVar.fresh() for _ in other]
            expanded = [
                Val(
                    kind=self.kind,
                    dtype=dtype,
                    size=self.size,
                    current_loc=self.current_loc,
                    defined_loc=defined_loc,
                )
                for dtype, defined_loc in zip(dtypes, defined_locs)
            ]
            add_constraint(self.dtypes, Tuple.from_elems(*dtypes))
            add_constraint(self.defined_locs, Tuple.from_elems(*defined_locs))
            add_constraint(Tuple.from_elems(*expanded), other)
            return True
        if isinstance(other, EmptyTuple):
            add_constraint(self.dtypes, EmptyTuple())
            add_constraint(self.defined_locs, EmptyTuple())
            return True
        return False


class ValListTuple(Type):
    """
    A tuple of `Val` that contains `List`s.

    All items have:
      - the same `kind` and `size`;
      - `dtype` is `List` with different `list_dtypes`, but same `max_length`, and `has_skip_values`.
    """

    kind: Type = eve.field(default_factory=TypeVar.fresh)
    list_dtypes: Type = eve.field(default_factory=TypeVar.fresh)
    max_length: Type = eve.field(default_factory=TypeVar.fresh)
    has_skip_values: Type = eve.field(default_factory=TypeVar.fresh)
    size: Type = eve.field(default_factory=TypeVar.fresh)

    def __eq__(self, other: typing.Any) -> bool:
        if isinstance(self.list_dtypes, Tuple) and isinstance(other, Tuple):
            list_dtypes: Type = self.list_dtypes
            elems: Type = other
            while (
                isinstance(list_dtypes, Tuple)
                and isinstance(elems, Tuple)
                and Val(
                    kind=self.kind,
                    dtype=List(
                        dtype=list_dtypes.front,
                        max_length=self.max_length,
                        has_skip_values=self.has_skip_values,
                    ),
                    size=self.size,
                )
                == elems.front
            ):
                list_dtypes = list_dtypes.others
                elems = elems.others
            return list_dtypes == elems == EmptyTuple()

        return (
            isinstance(other, ValListTuple)
            and self.kind == other.kind
            and self.list_dtypes == other.list_dtypes
            and self.max_length == other.max_length
            and self.has_skip_values == other.has_skip_values
            and self.size == other.size
        )

    def handle_constraint(
        self, other: Type, add_constraint: abc.Callable[[Type, Type], None]
    ) -> bool:
        if isinstance(other, Tuple):
            list_dtypes = [TypeVar.fresh() for _ in other]
            expanded = [
                Val(
                    kind=self.kind,
                    dtype=List(
                        dtype=dtype,
                        max_length=self.max_length,
                        has_skip_values=self.has_skip_values,
                    ),
                    size=self.size,
                )
                for dtype in list_dtypes
            ]
            add_constraint(self.list_dtypes, Tuple.from_elems(*list_dtypes))
            add_constraint(Tuple.from_elems(*expanded), other)
            return True
        if isinstance(other, EmptyTuple):
            add_constraint(self.list_dtypes, EmptyTuple())
            return True
        return False


class Column(Type):
    """Marker for column-sized values/iterators."""

    ...


class Scalar(Type):
    """Marker for scalar-sized values/iterators."""

    ...


class Primitive(Type):
    """Primitive type used in values/iterators."""

    name: str

    def handle_constraint(
        self, other: Type, add_constraint: abc.Callable[[Type, Type], None]
    ) -> bool:
        if not isinstance(other, Primitive):
            return False

        if self.name != other.name:
            raise TypeError(
                f"Can not satisfy constraint on primitive types: {self.name} ≡ {other.name}"
            )
        return True


class UnionPrimitive(Type):
    """Union of primitive types."""

    names: tuple[str, ...]

    def handle_constraint(
        self, other: Type, add_constraint: abc.Callable[[Type, Type], None]
    ) -> bool:
        if isinstance(other, UnionPrimitive):
            raise AssertionError("`UnionPrimitive` may only appear on one side of a constraint.")
        if not isinstance(other, Primitive):
            return False

        return other.name in self.names


class Value(Type):
    """Marker for values."""

    ...


class Iterator(Type):
    """Marker for iterators."""

    ...


class Length(Type):
    length: int


class BoolType(Type):
    value: bool


class List(Type):
    dtype: Type = eve.field(default_factory=TypeVar.fresh)
    max_length: Type = eve.field(default_factory=TypeVar.fresh)
    has_skip_values: Type = eve.field(default_factory=TypeVar.fresh)


class Closure(Type):
    """Stencil closure type."""

    output: Type
    inputs: Type


class FunctionDefinitionType(Type):
    """Function definition type."""

    name: str
    fun: FunctionType


class FencilDefinitionType(Type):
    """Fencil definition type."""

    name: str
    fundefs: Type
    params: Type


class LetPolymorphic(Type):
    """
    Wrapper for let-polymorphic types.

    Used for fencil-level function definitions.
    """

    dtype: Type


def _default_constraints():
    return {
        (FLOAT_DTYPE, UnionPrimitive(names=("float32", "float64"))),
        (INT_DTYPE, UnionPrimitive(names=("int32", "int64"))),
    }


BOOL_DTYPE = Primitive(name="bool")
INT_DTYPE = TypeVar.fresh()
FLOAT_DTYPE = TypeVar.fresh()
AXIS_DTYPE = Primitive(name="axis")
NAMED_RANGE_DTYPE = Primitive(name="named_range")
DOMAIN_DTYPE = Primitive(name="domain")
OFFSET_TAG_DTYPE = Primitive(name="offset_tag")

# Some helpers to define the builtins’ types
T0 = TypeVar.fresh()
T1 = TypeVar.fresh()
T2 = TypeVar.fresh()
T3 = TypeVar.fresh()
T4 = TypeVar.fresh()
T5 = TypeVar.fresh()
Val_T0_T1 = Val(kind=Value(), dtype=T0, size=T1)
Val_T0_Scalar = Val(kind=Value(), dtype=T0, size=Scalar())
Val_BOOL_T1 = Val(kind=Value(), dtype=BOOL_DTYPE, size=T1)

BUILTIN_CATEGORY_MAPPING = (
    (
        ir.UNARY_MATH_FP_BUILTINS,
        FunctionType(
            args=Tuple.from_elems(Val(kind=Value(), dtype=FLOAT_DTYPE, size=T0)),
            ret=Val(kind=Value(), dtype=FLOAT_DTYPE, size=T0),
        ),
    ),
    (
        ir.UNARY_MATH_NUMBER_BUILTINS,
        FunctionType(
            args=Tuple.from_elems(Val_T0_T1),
            ret=Val_T0_T1,
        ),
    ),
    (
        ir.BINARY_MATH_NUMBER_BUILTINS,
        FunctionType(args=Tuple.from_elems(Val_T0_T1, Val_T0_T1), ret=Val_T0_T1),
    ),
    (
        ir.UNARY_MATH_FP_PREDICATE_BUILTINS,
        FunctionType(
            args=Tuple.from_elems(Val(kind=Value(), dtype=FLOAT_DTYPE, size=T0)),
            ret=Val(kind=Value(), dtype=BOOL_DTYPE, size=T0),
        ),
    ),
    (
        ir.BINARY_MATH_COMPARISON_BUILTINS,
        FunctionType(args=Tuple.from_elems(Val_T0_T1, Val_T0_T1), ret=Val_BOOL_T1),
    ),
    (
        ir.BINARY_LOGICAL_BUILTINS,
        FunctionType(args=Tuple.from_elems(Val_BOOL_T1, Val_BOOL_T1), ret=Val_BOOL_T1),
    ),
    (
        ir.UNARY_LOGICAL_BUILTINS,
        FunctionType(
            args=Tuple.from_elems(
                Val_BOOL_T1,
            ),
            ret=Val_BOOL_T1,
        ),
    ),
)

BUILTIN_TYPES: dict[str, Type] = {
    **{builtin: type_ for category, type_ in BUILTIN_CATEGORY_MAPPING for builtin in category},
    "deref": FunctionType(
        args=Tuple.from_elems(
            Val(kind=Iterator(), dtype=T0, size=T1, current_loc=T2, defined_loc=T2)
        ),
        ret=Val_T0_T1,
    ),
    "can_deref": FunctionType(
        args=Tuple.from_elems(
            Val(kind=Iterator(), dtype=T0, size=T1, current_loc=T2, defined_loc=T3)
        ),
        ret=Val_BOOL_T1,
    ),
    "if_": FunctionType(
        args=Tuple.from_elems(
            Val_BOOL_T1, Val(kind=T2, dtype=T0, size=T1), Val(kind=T2, dtype=T0, size=T1)
        ),
        ret=Val(kind=T2, dtype=T0, size=T1),
    ),
    "lift": FunctionType(
        args=Tuple.from_elems(
            FunctionType(
                args=ValTuple(kind=Iterator(), dtypes=T2, size=T1, current_loc=T3, defined_locs=T4),
                ret=Val_T0_T1,
            )
        ),
        ret=FunctionType(
            args=ValTuple(kind=Iterator(), dtypes=T2, size=T1, current_loc=T5, defined_locs=T4),
            ret=Val(kind=Iterator(), dtype=T0, size=T1, current_loc=T5, defined_loc=T3),
        ),
    ),
    "map_": FunctionType(
        args=Tuple.from_elems(
            FunctionType(
                args=ValTuple(kind=Value(), dtypes=T2, size=T1),
                ret=Val_T0_T1,
            ),
        ),
        ret=FunctionType(
            args=ValListTuple(kind=Value(), list_dtypes=T2, size=T1),
            ret=Val(kind=Value(), dtype=List(dtype=T0, max_length=T4, has_skip_values=T5), size=T1),
        ),
    ),
    "reduce": FunctionType(
        args=Tuple.from_elems(
            FunctionType(
                args=Tuple(front=Val_T0_T1, others=ValTuple(kind=Value(), dtypes=T2, size=T1)),
                ret=Val_T0_T1,
            ),
            Val_T0_T1,
        ),
        ret=FunctionType(
            args=ValListTuple(
                kind=Value(), list_dtypes=T2, max_length=T4, has_skip_values=T5, size=T1
            ),
            ret=Val_T0_T1,
        ),
    ),
    "make_const_list": FunctionType(
        args=Tuple.from_elems(Val_T0_T1),
        ret=Val(kind=Value(), dtype=List(dtype=T0, max_length=T2, has_skip_values=T3), size=T1),
    ),
    "list_get": FunctionType(
        args=Tuple.from_elems(
            Val(kind=Value(), dtype=INT_DTYPE, size=Scalar()),
            Val(kind=Value(), dtype=List(dtype=T0, max_length=T2, has_skip_values=T3), size=T1),
        ),
        ret=Val_T0_T1,
    ),
    "scan": FunctionType(
        args=Tuple.from_elems(
            FunctionType(
                args=Tuple(
                    front=Val_T0_Scalar,
                    others=ValTuple(
                        kind=Iterator(), dtypes=T2, size=Scalar(), current_loc=T3, defined_locs=T4
                    ),
                ),
                ret=Val_T0_Scalar,
            ),
            Val(kind=Value(), dtype=BOOL_DTYPE, size=Scalar()),
            Val_T0_Scalar,
        ),
        ret=FunctionType(
            args=ValTuple(
                kind=Iterator(), dtypes=T2, size=Column(), current_loc=T3, defined_locs=T4
            ),
            ret=Val(kind=Value(), dtype=T0, size=Column()),
        ),
    ),
    "named_range": FunctionType(
        args=Tuple.from_elems(
            Val(kind=Value(), dtype=AXIS_DTYPE, size=Scalar()),
            Val(kind=Value(), dtype=INT_DTYPE, size=Scalar()),
            Val(kind=Value(), dtype=INT_DTYPE, size=Scalar()),
        ),
        ret=Val(kind=Value(), dtype=NAMED_RANGE_DTYPE, size=Scalar()),
    ),
}


del T0, T1, T2, T3, T4, T5, Val_T0_T1, Val_T0_Scalar, Val_BOOL_T1


def _infer_shift_location_types(shift_args, offset_provider, constraints):
    current_loc_in = TypeVar.fresh()
    if offset_provider:
        current_loc_out = current_loc_in
        for arg in shift_args:
            if not isinstance(arg, ir.OffsetLiteral):
                continue  # probably some dynamically computed offset, thus we assume it’s a number not an axis and just ignore it (see comment below)
            offset = arg.value
            if isinstance(offset, int):
                continue  # ignore ‘application’ of (partial) shifts
            else:
                assert isinstance(offset, str)
                axis = offset_provider[offset]
                if isinstance(axis, CartesianAxis):
                    continue  # Cartesian shifts don’t change the location type
                elif isinstance(
                    axis, (gtx.NeighborTableOffsetProvider, gtx.StridedNeighborOffsetProvider)
                ):
                    assert (
                        axis.origin_axis.kind
                        == axis.neighbor_axis.kind
                        == gtx.DimensionKind.HORIZONTAL
                    )
                    constraints.add((current_loc_out, Location(name=axis.origin_axis.value)))
                    current_loc_out = Location(name=axis.neighbor_axis.value)
                else:
                    raise NotImplementedError()
    elif not shift_args:
        current_loc_out = current_loc_in
    else:
        current_loc_out = TypeVar.fresh()
    return current_loc_in, current_loc_out


@dataclasses.dataclass
class _TypeInferrer(eve.traits.VisitorWithSymbolTableTrait, eve.NodeTranslator):
    """
    Visit the full iterator IR tree, convert nodes to respective types and generate constraints.

    Attributes:
        collected_types: Mapping from the (Python) id of a node to its type.
        constraints: Set of constraints, where a constraint is a pair of types that need to agree.
            See `unify` for more information.
    """

    offset_provider: Optional[dict[str, Connectivity | gtx.Dimension]]
    collected_types: dict[int, Type] = dataclasses.field(default_factory=dict)
    constraints: set[tuple[Type, Type]] = dataclasses.field(default_factory=_default_constraints)

    def visit(self, node, **kwargs) -> typing.Any:
        result = super().visit(node, **kwargs)
        if isinstance(node, TYPED_IR_NODES):
            assert isinstance(result, Type)
            self.collected_types[id(node)] = result

        return result

    def visit_Sym(self, node: ir.Sym, **kwargs) -> Type:
        result = TypeVar.fresh()
        if node.kind:
            kind = {"Iterator": Iterator(), "Value": Value()}[node.kind]
            self.constraints.add(
                (Val(kind=kind, current_loc=TypeVar.fresh(), defined_loc=TypeVar.fresh()), result)
            )
        if node.dtype:
            assert node.dtype is not None
            dtype: Primitive | List = Primitive(name=node.dtype[0])
            if node.dtype[1]:
                dtype = List(dtype=dtype)
            self.constraints.add(
                (
                    Val(
                        dtype=dtype,
                        current_loc=TypeVar.fresh(),
                        defined_loc=TypeVar.fresh(),
                    ),
                    result,
                )
            )
        return result

    def visit_SymRef(self, node: ir.SymRef, *, symtable, **kwargs) -> Type:
        if node.id in ir.BUILTINS:
            if node.id in BUILTIN_TYPES:
                return freshen(BUILTIN_TYPES[node.id])
            elif node.id in ir.GRAMMAR_BUILTINS:
                raise TypeError(
                    f"Builtin '{node.id}' is only allowed as applied/called function by the type "
                    f"inference."
                )
            elif node.id in ir.TYPEBUILTINS:
                # TODO(tehrengruber): Implement propagating types of values referring to types, e.g.
                #   >>> my_int = int64
                #   ... cast_(expr, my_int)
                #  One way to support this is by introducing a "type of type" similar to pythons
                #  `typing.Type`.
                raise NotImplementedError(
                    f"Type builtin '{node.id}' is only supported as literal argument by the "
                    f"type inference."
                )
            else:
                raise NotImplementedError(f"Missing type definition for builtin '{node.id}'")
        elif node.id in symtable:
            sym_decl = symtable[node.id]
            assert isinstance(sym_decl, TYPED_IR_NODES)
            res = self.collected_types[id(sym_decl)]
            if isinstance(res, LetPolymorphic):
                return freshen(res.dtype)
            return res

        return TypeVar.fresh()

    def visit_Literal(self, node: ir.Literal, **kwargs) -> Val:
        return Val(kind=Value(), dtype=Primitive(name=node.type))

    def visit_AxisLiteral(self, node: ir.AxisLiteral, **kwargs) -> Val:
        return Val(kind=Value(), dtype=AXIS_DTYPE, size=Scalar())

    def visit_OffsetLiteral(self, node: ir.OffsetLiteral, **kwargs) -> TypeVar:
        return TypeVar.fresh()

    def visit_Lambda(
        self,
        node: ir.Lambda,
        **kwargs,
    ) -> FunctionType:
        ptypes = {p.id: self.visit(p, **kwargs) for p in node.params}
        ret = self.visit(node.expr, **kwargs)
        return FunctionType(args=Tuple.from_elems(*(ptypes[p.id] for p in node.params)), ret=ret)

    def _visit_make_tuple(self, node: ir.FunCall, **kwargs) -> Type:
        # Calls to `make_tuple` are handled as being part of the grammar, not as function calls.
        argtypes = self.visit(node.args, **kwargs)
        kind = (
            TypeVar.fresh()
        )  # `kind == Iterator()` means zipping iterators into an iterator of tuples
        size = TypeVar.fresh()
        dtype = Tuple.from_elems(*(TypeVar.fresh() for _ in argtypes))
        for d, a in zip(dtype, argtypes):
            self.constraints.add((Val(kind=kind, dtype=d, size=size), a))
        return Val(kind=kind, dtype=dtype, size=size)

    def _visit_tuple_get(self, node: ir.FunCall, **kwargs) -> Type:
        # Calls to `tuple_get` are handled as being part of the grammar, not as function calls.
        if len(node.args) != 2:
            raise TypeError("`tuple_get` requires exactly two arguments.")
        if (
            not isinstance(node.args[0], ir.Literal)
            or node.args[0].type != ir.INTEGER_INDEX_BUILTIN
        ):
            raise TypeError(
                f"The first argument to `tuple_get` must be a literal of type `{ir.INTEGER_INDEX_BUILTIN}`."
            )
        self.visit(node.args[0], **kwargs)  # visit index so that its type is collected
        idx = int(node.args[0].value)
        tup = self.visit(node.args[1], **kwargs)
        kind = TypeVar.fresh()  # `kind == Iterator()` means splitting an iterator of tuples
        elem = TypeVar.fresh()
        size = TypeVar.fresh()

        dtype = Tuple(front=elem, others=TypeVar.fresh())
        for _ in range(idx):
            dtype = Tuple(front=TypeVar.fresh(), others=dtype)

        val = Val(
            kind=kind,
            dtype=dtype,
            size=size,
        )
        self.constraints.add((tup, val))
        return Val(kind=kind, dtype=elem, size=size)

    def _visit_neighbors(self, node: ir.FunCall, **kwargs) -> Type:
        if len(node.args) != 2:
            raise TypeError("`neighbors` requires exactly two arguments.")
        if not (isinstance(node.args[0], ir.OffsetLiteral) and isinstance(node.args[0].value, str)):
            raise TypeError("The first argument to `neighbors` must be an `OffsetLiteral` tag.")

        max_length: Type = TypeVar.fresh()
        has_skip_values: Type = TypeVar.fresh()
        if self.offset_provider:
            connectivity = self.offset_provider[node.args[0].value]
            assert isinstance(connectivity, Connectivity)
            max_length = Length(length=connectivity.max_neighbors)
            has_skip_values = BoolType(value=connectivity.has_skip_values)
        current_loc_in, current_loc_out = _infer_shift_location_types(
            [node.args[0]], self.offset_provider, self.constraints
        )
        dtype_ = TypeVar.fresh()
        size = TypeVar.fresh()
        it = self.visit(node.args[1], **kwargs)
        self.constraints.add(
            (
                it,
                Val(
                    kind=Iterator(),
                    dtype=dtype_,
                    size=size,
                    current_loc=current_loc_in,
                    defined_loc=current_loc_out,
                ),
            )
        )
        lst = List(
            dtype=dtype_,
            max_length=max_length,
            has_skip_values=has_skip_values,
        )
        return Val(kind=Value(), dtype=lst, size=size)

    def _visit_cast_(self, node: ir.FunCall, **kwargs) -> Type:
        if len(node.args) != 2:
            raise TypeError("`cast_` requires exactly two arguments.")
        val_arg_type = self.visit(node.args[0], **kwargs)
        type_arg = node.args[1]
        if not isinstance(type_arg, ir.SymRef) or type_arg.id not in ir.TYPEBUILTINS:
            raise TypeError("The second argument to `cast_` must be a type literal.")

        size = TypeVar.fresh()

        self.constraints.add(
            (
                val_arg_type,
                Val(
                    kind=Value(),
                    dtype=TypeVar.fresh(),
                    size=size,
                ),
            )
        )

        return Val(
            kind=Value(),
            dtype=Primitive(name=type_arg.id),
            size=size,
        )

    def _visit_shift(self, node: ir.FunCall, **kwargs) -> Type:
        # Calls to shift are handled as being part of the grammar, not
        # as function calls, as the type depends on the offset provider.

        # Visit arguments such that their type is also inferred (particularly important for
        # dynamic offsets)
        self.visit(node.args)

        current_loc_in, current_loc_out = _infer_shift_location_types(
            node.args, self.offset_provider, self.constraints
        )
        defined_loc = TypeVar.fresh()
        dtype_ = TypeVar.fresh()
        size = TypeVar.fresh()
        return FunctionType(
            args=Tuple.from_elems(
                Val(
                    kind=Iterator(),
                    dtype=dtype_,
                    size=size,
                    current_loc=current_loc_in,
                    defined_loc=defined_loc,
                ),
            ),
            ret=Val(
                kind=Iterator(),
                dtype=dtype_,
                size=size,
                current_loc=current_loc_out,
                defined_loc=defined_loc,
            ),
        )

    def _visit_domain(self, node: ir.FunCall, **kwargs) -> Type:
        for arg in node.args:
            self.constraints.add(
                (
                    Val(kind=Value(), dtype=NAMED_RANGE_DTYPE, size=Scalar()),
                    self.visit(arg, **kwargs),
                )
            )
        return Val(kind=Value(), dtype=DOMAIN_DTYPE, size=Scalar())

    def _visit_cartesian_domain(self, node: ir.FunCall, **kwargs) -> Type:
        return self._visit_domain(node, **kwargs)

    def _visit_unstructured_domain(self, node: ir.FunCall, **kwargs) -> Type:
        return self._visit_domain(node, **kwargs)

    def visit_FunCall(
        self,
        node: ir.FunCall,
        **kwargs,
    ) -> Type:
        if isinstance(node.fun, ir.SymRef) and hasattr(self, f"_visit_{node.fun.id}"):
            # builtins that are treated as part of the grammar are handled in `_visit_<builtin_name>`
            return getattr(self, f"_visit_{node.fun.id}")(node, **kwargs)

        fun = self.visit(node.fun, **kwargs)
        args = Tuple.from_elems(*self.visit(node.args, **kwargs))
        ret = TypeVar.fresh()
        self.constraints.add((fun, FunctionType(args=args, ret=ret)))
        return ret

    def visit_FunctionDefinition(
        self,
        node: ir.FunctionDefinition,
        **kwargs,
    ) -> LetPolymorphic:
        fun = ir.Lambda(params=node.params, expr=node.expr)

        # Since functions defined in a function definition are let-polymorphic we don't want
        # their parameters to inherit the constraints of the arguments in a call to them. A simple
        # way to do this is to run the type inference on the function itself and reindex its type
        # vars when referencing the function, i.e. in a `SymRef`.
        collected_types = infer_all(fun, offset_provider=self.offset_provider, reindex=False)
        fun_type = LetPolymorphic(dtype=collected_types.pop(id(fun)))
        assert not set(self.collected_types.keys()) & set(collected_types.keys())
        self.collected_types = {**self.collected_types, **collected_types}

        return fun_type

    def visit_StencilClosure(
        self,
        node: ir.StencilClosure,
        **kwargs,
    ) -> Closure:
        domain = self.visit(node.domain, **kwargs)
        stencil = self.visit(node.stencil, **kwargs)
        output = self.visit(node.output, **kwargs)
        output_dtype = TypeVar.fresh()
        output_loc = TypeVar.fresh()
        self.constraints.add(
            (domain, Val(kind=Value(), dtype=Primitive(name="domain"), size=Scalar()))
        )
        self.constraints.add(
            (
                output,
                Val(
                    kind=Iterator(),
                    dtype=output_dtype,
                    size=Column(),
                    defined_loc=output_loc,
                ),
            )
        )

        inputs: list[Type] = self.visit(node.inputs, **kwargs)
        stencil_params = []
        for input_ in inputs:
            stencil_param = Val(current_loc=output_loc, defined_loc=TypeVar.fresh())
            self.constraints.add(
                (
                    input_,
                    Val(
                        kind=stencil_param.kind,
                        dtype=stencil_param.dtype,
                        size=stencil_param.size,
                        # closure input and stencil param differ in `current_loc`
                        current_loc=ANYWHERE,
                        defined_loc=stencil_param.defined_loc,
                    ),
                )
            )
            stencil_params.append(stencil_param)

        self.constraints.add(
            (
                stencil,
                FunctionType(
                    args=Tuple.from_elems(*stencil_params),
                    ret=Val(kind=Value(), dtype=output_dtype, size=Column()),
                ),
            )
        )
        return Closure(output=output, inputs=Tuple.from_elems(*inputs))

    def visit_FencilDefinition(
        self,
        node: ir.FencilDefinition,
        **kwargs,
    ) -> FencilDefinitionType:
        ftypes = []
        # Note: functions have to be ordered according to Lisp/Scheme `let*`
        # statements; that is, functions can only reference other functions
        # that are defined before
        for fun_def in node.function_definitions:
            fun_type: LetPolymorphic = self.visit(fun_def, **kwargs)
            ftype = FunctionDefinitionType(name=fun_def.id, fun=fun_type.dtype)
            ftypes.append(ftype)

        params = [self.visit(p, **kwargs) for p in node.params]
        self.visit(node.closures, **kwargs)
        return FencilDefinitionType(
            name=str(node.id),
            fundefs=Tuple.from_elems(*ftypes),
            params=Tuple.from_elems(*params),
        )


def _save_types_to_annex(node: ir.Node, types: dict[int, Type]) -> None:
    for child_node in node.pre_walk_values().if_isinstance(*TYPED_IR_NODES):
        try:
            child_node.annex.type = types[id(child_node)]  # type: ignore[attr-defined]
        except KeyError:
            if not (
                isinstance(child_node, ir.SymRef)
                and child_node.id in ir.GRAMMAR_BUILTINS | ir.TYPEBUILTINS
            ):
                raise AssertionError(
                    f"Expected a type to be inferred for node `{child_node}`, but none was found."
                )


def infer_all(
    node: ir.Node,
    *,
<<<<<<< HEAD
    offset_provider: Optional[dict[str, Connectivity | Dimension]] = None,
=======
    offset_provider: Optional[dict[str, Connectivity | gtx.Dimension]] = None,
>>>>>>> 47d82b65
    reindex: bool = True,
    save_to_annex=False,
) -> dict[int, Type]:
    """
    Infer the types of the child expressions of a given iterator IR expression.

    The result is a dictionary mapping the (Python) id of child nodes to their type.

<<<<<<< HEAD
    The `save_to_annex` flag is experimental and should only be used as a last resort when the
    return dictionary is not enough.
=======
    The `save_to_annex` flag should only be used as a last resort when the  return dictionary is
    not enough.
>>>>>>> 47d82b65
    """
    # Collect preliminary types of all nodes and constraints on them
    inferrer = _TypeInferrer(offset_provider=offset_provider)
    inferrer.visit(node)

    # Ensure dict order is pre-order of the tree
    collected_types = dict(reversed(inferrer.collected_types.items()))

    # Compute the most general type that satisfies all constraints
    unified_types = unify(list(collected_types.values()), inferrer.constraints)

    if reindex:
        unified_types = reindex_vars(list(unified_types))

    result = {
        id_: unified_type
        for id_, unified_type in zip(collected_types.keys(), unified_types, strict=True)
    }

    if save_to_annex:
        _save_types_to_annex(node, result)

    return result


def infer(
    expr: ir.Node,
    offset_provider: typing.Optional[dict[str, typing.Any]] = None,
    save_to_annex: bool = False,
) -> Type:
    """Infer the type of the given iterator IR expression."""
    inferred_types = infer_all(expr, offset_provider=offset_provider, save_to_annex=save_to_annex)
    return inferred_types[id(expr)]


class PrettyPrinter(eve.NodeTranslator):
    """Pretty-printer for type expressions."""

    @staticmethod
    def _subscript(i: int) -> str:
        return "".join("₀₁₂₃₄₅₆₇₈₉"[int(d)] for d in str(i))

    @staticmethod
    def _superscript(i: int) -> str:
        return "".join("⁰¹²³⁴⁵⁶⁷⁸⁹"[int(d)] for d in str(i))

    def _fmt_size(self, size: Type) -> str:
        if size == Column():
            return "ᶜ"
        if size == Scalar():
            return "ˢ"
        assert isinstance(size, TypeVar)
        return self._superscript(size.idx)

    def _fmt_dtype(
        self,
        kind: Type,
        dtype_str: str,
        current_loc: typing.Optional[str] = None,
        defined_loc: typing.Optional[str] = None,
    ) -> str:
        if kind == Value():
            return dtype_str
        if kind == Iterator():
            if current_loc == defined_loc == "ANYWHERE" or current_loc is defined_loc is None:
                locs = ""
            else:
                assert isinstance(current_loc, str) and isinstance(defined_loc, str)
                locs = current_loc + ", " + defined_loc + ", "
            return "It[" + locs + dtype_str + "]"
        assert isinstance(kind, TypeVar)
        return "ItOrVal" + self._subscript(kind.idx) + "[" + dtype_str + "]"

    def visit_EmptyTuple(self, node: EmptyTuple) -> str:
        return "()"

    def visit_Tuple(self, node: Tuple) -> str:
        s = "(" + self.visit(node.front)
        while isinstance(node.others, Tuple):
            node = node.others
            s += ", " + self.visit(node.front)
        s += ")"
        if not isinstance(node.others, EmptyTuple):
            s += ":" + self.visit(node.others)
        return s

    def visit_Location(self, node: Location):
        return node.name

    def visit_FunctionType(self, node: FunctionType) -> str:
        return self.visit(node.args) + " → " + self.visit(node.ret)

    def visit_Val(self, node: Val) -> str:
        return self._fmt_dtype(
            node.kind,
            self.visit(node.dtype) + self._fmt_size(node.size),
            self.visit(node.current_loc),
            self.visit(node.defined_loc),
        )

    def visit_Primitive(self, node: Primitive) -> str:
        return node.name

    def visit_List(self, node: List) -> str:
        return f"L[{self.visit(node.dtype)}, {self.visit(node.max_length)}, {self.visit(node.has_skip_values)}]"

    def visit_FunctionDefinitionType(self, node: FunctionDefinitionType) -> str:
        return node.name + " :: " + self.visit(node.fun)

    def visit_Closure(self, node: Closure) -> str:
        return self.visit(node.inputs) + " ⇒ " + self.visit(node.output)

    def visit_FencilDefinitionType(self, node: FencilDefinitionType) -> str:
        assert isinstance(node.fundefs, (Tuple, EmptyTuple))
        assert isinstance(node.params, (Tuple, EmptyTuple))
        return (
            "{"
            + "".join(self.visit(f) + ", " for f in node.fundefs)
            + node.name
            + "("
            + ", ".join(self.visit(p) for p in node.params)
            + ")}"
        )

    def visit_ValTuple(self, node: ValTuple) -> str:
        if isinstance(node.dtypes, TypeVar):
            assert isinstance(node.defined_locs, TypeVar)
            return (
                "("
                + self._fmt_dtype(
                    node.kind,
                    "T" + self._fmt_size(node.size),
                    self.visit(node.current_loc),
                    "…" + self._subscript(node.defined_locs.idx),
                )
                + ", …)"
                + self._subscript(node.dtypes.idx)
            )
        assert isinstance(node.dtypes, (Tuple, EmptyTuple))
        if isinstance(node.defined_locs, (Tuple, EmptyTuple)):
            defined_locs = node.defined_locs
        else:
            defined_locs = Tuple.from_elems(*(Location(name="_") for _ in node.dtypes))
        return (
            "("
            + ", ".join(
                self.visit(
                    Val(
                        kind=node.kind,
                        dtype=dtype,
                        size=node.size,
                        current_loc=node.current_loc,
                        defined_loc=defined_loc,
                    )
                )
                for dtype, defined_loc in zip(node.dtypes, defined_locs)
            )
            + ")"
        )

    def visit_ValListTuple(self, node: ValListTuple) -> str:
        if isinstance(node.list_dtypes, TypeVar):
            return f"(L[…{self._subscript(node.list_dtypes.idx)}, {self.visit(node.max_length)}, {self.visit(node.has_skip_values)}]{self._fmt_size(node.size)}, …)"
        assert isinstance(node.list_dtypes, (Tuple, EmptyTuple))
        return (
            "("
            + ", ".join(
                self.visit(
                    Val(
                        kind=Value(),
                        dtype=List(
                            dtype=dtype,
                            max_length=node.max_length,
                            has_skip_values=node.has_skip_values,
                        ),
                        size=node.size,
                    )
                )
                for dtype in node.list_dtypes
            )
            + ")"
        )

    def visit_TypeVar(self, node: TypeVar) -> str:
        return "T" + self._subscript(node.idx)

    def visit_Type(self, node: Type) -> str:
        return (
            node.__class__.__name__
            + "("
            + ", ".join(f"{k}={v}" for k, v in node.iter_children_items())
            + ")"
        )


pformat = PrettyPrinter().visit


def pprint(x: Type) -> None:
    print(pformat(x))<|MERGE_RESOLUTION|>--- conflicted
+++ resolved
@@ -945,11 +945,7 @@
 def infer_all(
     node: ir.Node,
     *,
-<<<<<<< HEAD
-    offset_provider: Optional[dict[str, Connectivity | Dimension]] = None,
-=======
     offset_provider: Optional[dict[str, Connectivity | gtx.Dimension]] = None,
->>>>>>> 47d82b65
     reindex: bool = True,
     save_to_annex=False,
 ) -> dict[int, Type]:
@@ -958,13 +954,8 @@
 
     The result is a dictionary mapping the (Python) id of child nodes to their type.
 
-<<<<<<< HEAD
-    The `save_to_annex` flag is experimental and should only be used as a last resort when the
-    return dictionary is not enough.
-=======
     The `save_to_annex` flag should only be used as a last resort when the  return dictionary is
     not enough.
->>>>>>> 47d82b65
     """
     # Collect preliminary types of all nodes and constraints on them
     inferrer = _TypeInferrer(offset_provider=offset_provider)
