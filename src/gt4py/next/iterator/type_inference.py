# GT4Py - GridTools Framework
#
# Copyright (c) 2014-2023, ETH Zurich
# All rights reserved.
#
# This file is part of the GT4Py project and the GridTools framework.
# GT4Py is free software: you can redistribute it and/or modify it under
# the terms of the GNU General Public License as published by the
# Free Software Foundation, either version 3 of the License, or any later
# version. See the LICENSE.txt file at the top-level directory of this
# distribution for a copy of the license or check <https://www.gnu.org/licenses/>.
#
# SPDX-License-Identifier: GPL-3.0-or-later

import dataclasses
import typing
from collections import abc
from typing import Optional

import gt4py.eve as eve
from gt4py.next.common import Connectivity, Dimension, DimensionKind
from gt4py.next.iterator import ir
from gt4py.next.iterator.embedded import NeighborTableOffsetProvider, StridedNeighborOffsetProvider
from gt4py.next.iterator.runtime import CartesianAxis
from gt4py.next.type_inference import Type, TypeVar, freshen, reindex_vars, unify


"""Constraint-based inference for the iterator IR."""

T = typing.TypeVar("T", bound="Type")

# list of nodes that have a type
TYPED_IR_NODES: typing.Final = (
    ir.Expr,
    ir.FunctionDefinition,
    ir.StencilClosure,
    ir.FencilDefinition,
    ir.Sym,
)


class EmptyTuple(Type):
    def __iter__(self) -> abc.Iterator[Type]:
        return
        yield

    def __len__(self) -> int:
        return 0


class Tuple(Type):
    """Tuple type with arbitrary number of elements."""

    front: Type
    others: Type

    @classmethod
    def from_elems(cls: typing.Type[T], *elems: Type) -> typing.Union[T, EmptyTuple]:
        tup: typing.Union[T, EmptyTuple] = EmptyTuple()
        for e in reversed(elems):
            tup = cls(front=e, others=tup)
        return tup

    def __iter__(self) -> abc.Iterator[Type]:
        yield self.front
        if not isinstance(self.others, (Tuple, EmptyTuple)):
            raise ValueError(f"Can not iterate over partially defined tuple {self}")
        yield from self.others

    def __len__(self) -> int:
        return sum(1 for _ in self)


class FunctionType(Type):
    """Function type.

    Note: the type inference algorithm always infers a tuple-like type for
    `args`, even for single-argument functions.
    """

    args: Type = eve.field(default_factory=TypeVar.fresh)
    ret: Type = eve.field(default_factory=TypeVar.fresh)


class Location(Type):
    """Location type."""

    name: str


ANYWHERE = Location(name="ANYWHERE")


class Val(Type):
    """The main type for representing values and iterators.

    Each `Val` consists of the following three things:
    - A `kind` which is either `Value()`, `Iterator()`, or a variable
    - A `dtype` which is either a `Primitive` or a variable
    - A `size` which is either `Scalar()`, `Column()`, or a variable
    """

    kind: Type = eve.field(default_factory=TypeVar.fresh)
    dtype: Type = eve.field(default_factory=TypeVar.fresh)
    size: Type = eve.field(default_factory=TypeVar.fresh)
    current_loc: Type = ANYWHERE
    defined_loc: Type = ANYWHERE


class ValTuple(Type):
    """A tuple of `Val` where all items have the same `kind` and `size`, but different dtypes."""

    kind: Type = eve.field(default_factory=TypeVar.fresh)
    dtypes: Type = eve.field(default_factory=TypeVar.fresh)
    size: Type = eve.field(default_factory=TypeVar.fresh)
    current_loc: Type = eve.field(default_factory=TypeVar.fresh)
    defined_locs: Type = eve.field(default_factory=TypeVar.fresh)

    def __eq__(self, other: typing.Any) -> bool:
        if (
            isinstance(self.dtypes, Tuple)
            and isinstance(self.defined_locs, Tuple)
            and isinstance(other, Tuple)
        ):
            dtypes: Type = self.dtypes
            defined_locs: Type = self.defined_locs
            elems: Type = other
            while (
                isinstance(dtypes, Tuple)
                and isinstance(defined_locs, Tuple)
                and isinstance(elems, Tuple)
                and Val(
                    kind=self.kind,
                    dtype=dtypes.front,
                    size=self.size,
                    current_loc=self.current_loc,
                    defined_loc=defined_locs.front,
                )
                == elems.front
            ):
                dtypes = dtypes.others
                defined_locs = defined_locs.others
                elems = elems.others
            return dtypes == defined_locs == elems == EmptyTuple()

        return (
            isinstance(other, ValTuple)
            and self.kind == other.kind
            and self.dtypes == other.dtypes
            and self.size == other.size
            and self.current_loc == other.current_loc
            and self.defined_locs == other.defined_locs
        )

    def handle_constraint(
        self, other: Type, add_constraint: abc.Callable[[Type, Type], None]
    ) -> bool:
        if isinstance(other, Tuple):
            dtypes = [TypeVar.fresh() for _ in other]
            defined_locs = [TypeVar.fresh() for _ in other]
            expanded = [
                Val(
                    kind=self.kind,
                    dtype=dtype,
                    size=self.size,
                    current_loc=self.current_loc,
                    defined_loc=defined_loc,
                )
                for dtype, defined_loc in zip(dtypes, defined_locs)
            ]
            add_constraint(self.dtypes, Tuple.from_elems(*dtypes))
            add_constraint(self.defined_locs, Tuple.from_elems(*defined_locs))
            add_constraint(Tuple.from_elems(*expanded), other)
            return True
        if isinstance(other, EmptyTuple):
            add_constraint(self.dtypes, EmptyTuple())
            add_constraint(self.defined_locs, EmptyTuple())
            return True
        return False


class ValListTuple(Type):
    """
    A tuple of `Val` that contains `List`s.

    All items have:
      - the same `kind` and `size`;
      - `dtype` is `List` with different `list_dtypes`, but same `max_length`, and `has_skip_values`.
    """

    kind: Type = eve.field(default_factory=TypeVar.fresh)
    list_dtypes: Type = eve.field(default_factory=TypeVar.fresh)
    max_length: Type = eve.field(default_factory=TypeVar.fresh)
    has_skip_values: Type = eve.field(default_factory=TypeVar.fresh)
    size: Type = eve.field(default_factory=TypeVar.fresh)

    def __eq__(self, other: typing.Any) -> bool:
        if isinstance(self.list_dtypes, Tuple) and isinstance(other, Tuple):
            list_dtypes: Type = self.list_dtypes
            elems: Type = other
            while (
                isinstance(list_dtypes, Tuple)
                and isinstance(elems, Tuple)
                and Val(
                    kind=self.kind,
                    dtype=List(
                        dtype=list_dtypes.front,
                        max_length=self.max_length,
                        has_skip_values=self.has_skip_values,
                    ),
                    size=self.size,
                )
                == elems.front
            ):
                list_dtypes = list_dtypes.others
                elems = elems.others
            return list_dtypes == elems == EmptyTuple()

        return (
            isinstance(other, ValListTuple)
            and self.kind == other.kind
            and self.list_dtypes == other.list_dtypes
            and self.max_length == other.max_length
            and self.has_skip_values == other.has_skip_values
            and self.size == other.size
        )

    def handle_constraint(
        self, other: Type, add_constraint: abc.Callable[[Type, Type], None]
    ) -> bool:
        if isinstance(other, Tuple):
            list_dtypes = [TypeVar.fresh() for _ in other]
            expanded = [
                Val(
                    kind=self.kind,
                    dtype=List(
                        dtype=dtype,
                        max_length=self.max_length,
                        has_skip_values=self.has_skip_values,
                    ),
                    size=self.size,
                )
                for dtype in list_dtypes
            ]
            add_constraint(self.list_dtypes, Tuple.from_elems(*list_dtypes))
            add_constraint(Tuple.from_elems(*expanded), other)
            return True
        if isinstance(other, EmptyTuple):
            add_constraint(self.list_dtypes, EmptyTuple())
            return True
        return False


class Column(Type):
    """Marker for column-sized values/iterators."""

    ...


class Scalar(Type):
    """Marker for scalar-sized values/iterators."""

    ...


class Primitive(Type):
    """Primitive type used in values/iterators."""

    name: str

    def handle_constraint(
        self, other: Type, add_constraint: abc.Callable[[Type, Type], None]
    ) -> bool:
        if not isinstance(other, Primitive):
            return False

        if self.name != other.name:
            raise TypeError(
                f"Can not satisfy constraint on primitive types: {self.name} ≡ {other.name}"
            )
        return True


class UnionPrimitive(Type):
    """Union of primitive types."""

    names: tuple[str, ...]

    def handle_constraint(
        self, other: Type, add_constraint: abc.Callable[[Type, Type], None]
    ) -> bool:
        if isinstance(other, UnionPrimitive):
            raise AssertionError("`UnionPrimitive` may only appear on one side of a constraint.")
        if not isinstance(other, Primitive):
            return False

        return other.name in self.names


class Value(Type):
    """Marker for values."""

    ...


class Iterator(Type):
    """Marker for iterators."""

    ...


class Length(Type):
    length: int


class BoolType(Type):
    value: bool


class List(Type):
    dtype: Type = eve.field(default_factory=TypeVar.fresh)
    max_length: Type = eve.field(default_factory=TypeVar.fresh)
    has_skip_values: Type = eve.field(default_factory=TypeVar.fresh)


class Closure(Type):
    """Stencil closure type."""

    output: Type
    inputs: Type


class FunctionDefinitionType(Type):
    """Function definition type."""

    name: str
    fun: FunctionType


class FencilDefinitionType(Type):
    """Fencil definition type."""

    name: str
    fundefs: Type
    params: Type


class LetPolymorphic(Type):
    """
    Wrapper for let-polymorphic types.

    Used for fencil-level function definitions.
    """

    dtype: Type


def _default_constraints():
    return {
        (FLOAT_DTYPE, UnionPrimitive(names=("float32", "float64"))),
        (INT_DTYPE, UnionPrimitive(names=("int32", "int64"))),
    }


BOOL_DTYPE = Primitive(name="bool")
INT_DTYPE = TypeVar.fresh()
FLOAT_DTYPE = TypeVar.fresh()
AXIS_DTYPE = Primitive(name="axis")
NAMED_RANGE_DTYPE = Primitive(name="named_range")
DOMAIN_DTYPE = Primitive(name="domain")
OFFSET_TAG_DTYPE = Primitive(name="offset_tag")

# Some helpers to define the builtins’ types
T0 = TypeVar.fresh()
T1 = TypeVar.fresh()
T2 = TypeVar.fresh()
T3 = TypeVar.fresh()
T4 = TypeVar.fresh()
T5 = TypeVar.fresh()
Val_T0_T1 = Val(kind=Value(), dtype=T0, size=T1)
Val_T0_Scalar = Val(kind=Value(), dtype=T0, size=Scalar())
Val_BOOL_T1 = Val(kind=Value(), dtype=BOOL_DTYPE, size=T1)

BUILTIN_CATEGORY_MAPPING = (
    (
        ir.UNARY_MATH_FP_BUILTINS,
        FunctionType(
            args=Tuple.from_elems(Val(kind=Value(), dtype=FLOAT_DTYPE, size=T0)),
            ret=Val(kind=Value(), dtype=FLOAT_DTYPE, size=T0),
        ),
    ),
    (
        ir.UNARY_MATH_NUMBER_BUILTINS,
        FunctionType(
            args=Tuple.from_elems(Val_T0_T1),
            ret=Val_T0_T1,
        ),
    ),
    (
        ir.BINARY_MATH_NUMBER_BUILTINS,
        FunctionType(args=Tuple.from_elems(Val_T0_T1, Val_T0_T1), ret=Val_T0_T1),
    ),
    (
        ir.UNARY_MATH_FP_PREDICATE_BUILTINS,
        FunctionType(
            args=Tuple.from_elems(Val(kind=Value(), dtype=FLOAT_DTYPE, size=T0)),
            ret=Val(kind=Value(), dtype=BOOL_DTYPE, size=T0),
        ),
    ),
    (
        ir.BINARY_MATH_COMPARISON_BUILTINS,
        FunctionType(args=Tuple.from_elems(Val_T0_T1, Val_T0_T1), ret=Val_BOOL_T1),
    ),
    (
        ir.BINARY_LOGICAL_BUILTINS,
        FunctionType(args=Tuple.from_elems(Val_BOOL_T1, Val_BOOL_T1), ret=Val_BOOL_T1),
    ),
    (
        ir.UNARY_LOGICAL_BUILTINS,
        FunctionType(
            args=Tuple.from_elems(
                Val_BOOL_T1,
            ),
            ret=Val_BOOL_T1,
        ),
    ),
)

BUILTIN_TYPES: dict[str, Type] = {
    **{builtin: type_ for category, type_ in BUILTIN_CATEGORY_MAPPING for builtin in category},
    "deref": FunctionType(
        args=Tuple.from_elems(
            Val(kind=Iterator(), dtype=T0, size=T1, current_loc=T2, defined_loc=T2)
        ),
        ret=Val_T0_T1,
    ),
    "can_deref": FunctionType(
        args=Tuple.from_elems(
            Val(kind=Iterator(), dtype=T0, size=T1, current_loc=T2, defined_loc=T3)
        ),
        ret=Val_BOOL_T1,
    ),
    "if_": FunctionType(
        args=Tuple.from_elems(
            Val_BOOL_T1, Val(kind=T2, dtype=T0, size=T1), Val(kind=T2, dtype=T0, size=T1)
        ),
        ret=Val(kind=T2, dtype=T0, size=T1),
    ),
    "lift": FunctionType(
        args=Tuple.from_elems(
            FunctionType(
                args=ValTuple(kind=Iterator(), dtypes=T2, size=T1, current_loc=T3, defined_locs=T4),
                ret=Val_T0_T1,
            )
        ),
        ret=FunctionType(
            args=ValTuple(kind=Iterator(), dtypes=T2, size=T1, current_loc=T5, defined_locs=T4),
            ret=Val(kind=Iterator(), dtype=T0, size=T1, current_loc=T5, defined_loc=T3),
        ),
    ),
    "map_": FunctionType(
        args=Tuple.from_elems(
            FunctionType(
                args=ValTuple(kind=Value(), dtypes=T2, size=T1),
                ret=Val_T0_T1,
            ),
        ),
        ret=FunctionType(
            args=ValListTuple(kind=Value(), list_dtypes=T2, size=T1),
            ret=Val(kind=Value(), dtype=List(dtype=T0, max_length=T4, has_skip_values=T5), size=T1),
        ),
    ),
    "reduce": FunctionType(
        args=Tuple.from_elems(
            FunctionType(
                args=Tuple(front=Val_T0_T1, others=ValTuple(kind=Value(), dtypes=T2, size=T1)),
                ret=Val_T0_T1,
            ),
            Val_T0_T1,
        ),
        ret=FunctionType(
            args=ValListTuple(
                kind=Value(), list_dtypes=T2, max_length=T4, has_skip_values=T5, size=T1
            ),
            ret=Val_T0_T1,
        ),
    ),
    "make_const_list": FunctionType(
        args=Tuple.from_elems(Val_T0_T1),
        ret=Val(kind=Value(), dtype=List(dtype=T0, max_length=T2, has_skip_values=T3), size=T1),
    ),
    "list_get": FunctionType(
        args=Tuple.from_elems(
            Val(kind=Value(), dtype=INT_DTYPE, size=Scalar()),
            Val(kind=Value(), dtype=List(dtype=T0, max_length=T2, has_skip_values=T3), size=T1),
        ),
        ret=Val_T0_T1,
    ),
    "scan": FunctionType(
        args=Tuple.from_elems(
            FunctionType(
                args=Tuple(
                    front=Val_T0_Scalar,
                    others=ValTuple(
                        kind=Iterator(), dtypes=T2, size=Scalar(), current_loc=T3, defined_locs=T4
                    ),
                ),
                ret=Val_T0_Scalar,
            ),
            Val(kind=Value(), dtype=BOOL_DTYPE, size=Scalar()),
            Val_T0_Scalar,
        ),
        ret=FunctionType(
            args=ValTuple(
                kind=Iterator(), dtypes=T2, size=Column(), current_loc=T3, defined_locs=T4
            ),
            ret=Val(kind=Value(), dtype=T0, size=Column()),
        ),
    ),
    "named_range": FunctionType(
        args=Tuple.from_elems(
            Val(kind=Value(), dtype=AXIS_DTYPE, size=Scalar()),
            Val(kind=Value(), dtype=INT_DTYPE, size=Scalar()),
            Val(kind=Value(), dtype=INT_DTYPE, size=Scalar()),
        ),
        ret=Val(kind=Value(), dtype=NAMED_RANGE_DTYPE, size=Scalar()),
    ),
}


del T0, T1, T2, T3, T4, T5, Val_T0_T1, Val_T0_Scalar, Val_BOOL_T1


def _infer_shift_location_types(shift_args, offset_provider, constraints):
    current_loc_in = TypeVar.fresh()
    if offset_provider:
        current_loc_out = current_loc_in
        for arg in shift_args:
            if not isinstance(arg, ir.OffsetLiteral):
                continue  # probably some dynamically computed offset, thus we assume it’s a number not an axis and just ignore it (see comment below)
            offset = arg.value
            if isinstance(offset, int):
                continue  # ignore ‘application’ of (partial) shifts
            else:
                assert isinstance(offset, str)
                axis = offset_provider[offset]
                if isinstance(axis, CartesianAxis):
                    continue  # Cartesian shifts don’t change the location type
                elif isinstance(axis, (NeighborTableOffsetProvider, StridedNeighborOffsetProvider)):
                    assert (
                        axis.origin_axis.kind == axis.neighbor_axis.kind == DimensionKind.HORIZONTAL
                    )
                    constraints.add((current_loc_out, Location(name=axis.origin_axis.value)))
                    current_loc_out = Location(name=axis.neighbor_axis.value)
                else:
                    raise NotImplementedError()
    elif not shift_args:
        current_loc_out = current_loc_in
    else:
        current_loc_out = TypeVar.fresh()
    return current_loc_in, current_loc_out


@dataclasses.dataclass
class _TypeInferrer(eve.traits.VisitorWithSymbolTableTrait, eve.NodeTranslator):
    """
    Visit the full iterator IR tree, convert nodes to respective types and generate constraints.

    Attributes:
        collected_types: Mapping from the (Python) id of a node to its type.
        constraints: Set of constraints, where a constraint is a pair of types that need to agree.
            See `unify` for more information.
    """

    offset_provider: Optional[dict[str, Connectivity | Dimension]]
    collected_types: dict[int, Type] = dataclasses.field(default_factory=dict)
    constraints: set[tuple[Type, Type]] = dataclasses.field(default_factory=_default_constraints)

    def visit(self, node, **kwargs) -> typing.Any:
        result = super().visit(node, **kwargs)
        if isinstance(node, TYPED_IR_NODES):
            assert isinstance(result, Type)
            self.collected_types[id(node)] = result

        return result

    def visit_Sym(self, node: ir.Sym, **kwargs) -> Type:
        result = TypeVar.fresh()
        if node.kind:
            kind = {"Iterator": Iterator(), "Value": Value()}[node.kind]
            self.constraints.add(
                (Val(kind=kind, current_loc=TypeVar.fresh(), defined_loc=TypeVar.fresh()), result)
            )
        if node.dtype:
            assert node.dtype is not None
            dtype: Primitive | List = Primitive(name=node.dtype[0])
            if node.dtype[1]:
                dtype = List(dtype=dtype)
            self.constraints.add(
                (
                    Val(
                        dtype=dtype,
                        current_loc=TypeVar.fresh(),
                        defined_loc=TypeVar.fresh(),
                    ),
                    result,
                )
            )
        return result

    def visit_SymRef(self, node: ir.SymRef, *, symtable, **kwargs) -> Type:
        if node.id in ir.BUILTINS:
            if node.id in BUILTIN_TYPES:
                return freshen(BUILTIN_TYPES[node.id])
            elif node.id in ir.GRAMMAR_BUILTINS:
                raise TypeError(
                    f"Builtin '{node.id}' is only allowed as applied/called function by the type "
                    f"inference."
                )
            elif node.id in ir.TYPEBUILTINS:
                # TODO(tehrengruber): Implement propagating types of values referring to types, e.g.
                #   >>> my_int = int64
                #   ... cast_(expr, my_int)
                #  One way to support this is by introducing a "type of type" similar to pythons
                #  `typing.Type`.
                raise NotImplementedError(
                    f"Type builtin '{node.id}' is only supported as literal argument by the "
                    f"type inference."
                )
            else:
                raise NotImplementedError(f"Missing type definition for builtin '{node.id}'")
        elif node.id in symtable:
            sym_decl = symtable[node.id]
            assert isinstance(sym_decl, TYPED_IR_NODES)
            res = self.collected_types[id(sym_decl)]
            if isinstance(res, LetPolymorphic):
                return freshen(res.dtype)
            return res

        return TypeVar.fresh()

    def visit_Literal(self, node: ir.Literal, **kwargs) -> Val:
        return Val(kind=Value(), dtype=Primitive(name=node.type))

    def visit_AxisLiteral(self, node: ir.AxisLiteral, **kwargs) -> Val:
        return Val(kind=Value(), dtype=AXIS_DTYPE, size=Scalar())

    def visit_OffsetLiteral(self, node: ir.OffsetLiteral, **kwargs) -> TypeVar:
        return TypeVar.fresh()

    def visit_Lambda(
        self,
        node: ir.Lambda,
        **kwargs,
    ) -> FunctionType:
        ptypes = {p.id: self.visit(p, **kwargs) for p in node.params}
        ret = self.visit(node.expr, **kwargs)
        return FunctionType(args=Tuple.from_elems(*(ptypes[p.id] for p in node.params)), ret=ret)

    def _visit_make_tuple(self, node: ir.FunCall, **kwargs) -> Type:
        # Calls to `make_tuple` are handled as being part of the grammar, not as function calls.
        argtypes = self.visit(node.args, **kwargs)
        kind = (
            TypeVar.fresh()
        )  # `kind == Iterator()` means zipping iterators into an iterator of tuples
        size = TypeVar.fresh()
        dtype = Tuple.from_elems(*(TypeVar.fresh() for _ in argtypes))
        for d, a in zip(dtype, argtypes):
            self.constraints.add((Val(kind=kind, dtype=d, size=size), a))
        return Val(kind=kind, dtype=dtype, size=size)

    def _visit_tuple_get(self, node: ir.FunCall, **kwargs) -> Type:
        # Calls to `tuple_get` are handled as being part of the grammar, not as function calls.
        if len(node.args) != 2:
            raise TypeError("`tuple_get` requires exactly two arguments.")
<<<<<<< HEAD
        if (
            not isinstance(node.args[0], ir.Literal)
            or node.args[0].type != ir.INTEGER_INDEX_BUILTIN
        ):
            raise TypeError(
                f"The first argument to `tuple_get` must be a literal of type `{ir.INTEGER_INDEX_BUILTIN}`."
            )
=======
        if not isinstance(node.args[0], ir.Literal) or node.args[0].type != "int":
            raise TypeError("The first argument to `tuple_get` must be a literal int.")
        self.visit(node.args[0], **kwargs)  # visit index so that its type is collected
>>>>>>> 3066f231
        idx = int(node.args[0].value)
        tup = self.visit(node.args[1], **kwargs)
        kind = TypeVar.fresh()  # `kind == Iterator()` means splitting an iterator of tuples
        elem = TypeVar.fresh()
        size = TypeVar.fresh()

        dtype = Tuple(front=elem, others=TypeVar.fresh())
        for _ in range(idx):
            dtype = Tuple(front=TypeVar.fresh(), others=dtype)

        val = Val(
            kind=kind,
            dtype=dtype,
            size=size,
        )
        self.constraints.add((tup, val))
        return Val(kind=kind, dtype=elem, size=size)

    def _visit_neighbors(self, node: ir.FunCall, **kwargs) -> Type:
        if len(node.args) != 2:
            raise TypeError("`neighbors` requires exactly two arguments.")
        if not (isinstance(node.args[0], ir.OffsetLiteral) and isinstance(node.args[0].value, str)):
            raise TypeError("The first argument to `neighbors` must be an `OffsetLiteral` tag.")

        max_length: Type = TypeVar.fresh()
        has_skip_values: Type = TypeVar.fresh()
        if self.offset_provider:
            connectivity = self.offset_provider[node.args[0].value]
            assert isinstance(connectivity, Connectivity)
            max_length = Length(length=connectivity.max_neighbors)
            has_skip_values = BoolType(value=connectivity.has_skip_values)
        current_loc_in, current_loc_out = _infer_shift_location_types(
            [node.args[0]], self.offset_provider, self.constraints
        )
        dtype_ = TypeVar.fresh()
        size = TypeVar.fresh()
        it = self.visit(node.args[1], **kwargs)
        self.constraints.add(
            (
                it,
                Val(
                    kind=Iterator(),
                    dtype=dtype_,
                    size=size,
                    current_loc=current_loc_in,
                    defined_loc=current_loc_out,
                ),
            )
        )
        lst = List(
            dtype=dtype_,
            max_length=max_length,
            has_skip_values=has_skip_values,
        )
        return Val(kind=Value(), dtype=lst, size=size)

    def _visit_cast_(self, node: ir.FunCall, **kwargs) -> Type:
        if len(node.args) != 2:
            raise TypeError("`cast_` requires exactly two arguments.")
        val_arg_type = self.visit(node.args[0], **kwargs)
        type_arg = node.args[1]
        if not isinstance(type_arg, ir.SymRef) or type_arg.id not in ir.TYPEBUILTINS:
            raise TypeError("The second argument to `cast_` must be a type literal.")

        size = TypeVar.fresh()

        self.constraints.add(
            (
                val_arg_type,
                Val(
                    kind=Value(),
                    dtype=TypeVar.fresh(),
                    size=size,
                ),
            )
        )

        return Val(
            kind=Value(),
            dtype=Primitive(name=type_arg.id),
            size=size,
        )

    def _visit_shift(self, node: ir.FunCall, **kwargs) -> Type:
        # Calls to shift are handled as being part of the grammar, not
        # as function calls, as the type depends on the offset provider.

        # Visit arguments such that their type is also inferred (particularly important for
        # dynamic offsets)
        self.visit(node.args)

        current_loc_in, current_loc_out = _infer_shift_location_types(
            node.args, self.offset_provider, self.constraints
        )
        defined_loc = TypeVar.fresh()
        dtype_ = TypeVar.fresh()
        size = TypeVar.fresh()
        return FunctionType(
            args=Tuple.from_elems(
                Val(
                    kind=Iterator(),
                    dtype=dtype_,
                    size=size,
                    current_loc=current_loc_in,
                    defined_loc=defined_loc,
                ),
            ),
            ret=Val(
                kind=Iterator(),
                dtype=dtype_,
                size=size,
                current_loc=current_loc_out,
                defined_loc=defined_loc,
            ),
        )

    def _visit_domain(self, node: ir.FunCall, **kwargs) -> Type:
        for arg in node.args:
            self.constraints.add(
                (
                    Val(kind=Value(), dtype=NAMED_RANGE_DTYPE, size=Scalar()),
                    self.visit(arg, **kwargs),
                )
            )
        return Val(kind=Value(), dtype=DOMAIN_DTYPE, size=Scalar())

    def _visit_cartesian_domain(self, node: ir.FunCall, **kwargs) -> Type:
        return self._visit_domain(node, **kwargs)

    def _visit_unstructured_domain(self, node: ir.FunCall, **kwargs) -> Type:
        return self._visit_domain(node, **kwargs)

    def visit_FunCall(
        self,
        node: ir.FunCall,
        **kwargs,
    ) -> Type:
        if isinstance(node.fun, ir.SymRef) and hasattr(self, f"_visit_{node.fun.id}"):
            # builtins that are treated as part of the grammar are handled in `_visit_<builtin_name>`
            return getattr(self, f"_visit_{node.fun.id}")(node, **kwargs)

        fun = self.visit(node.fun, **kwargs)
        args = Tuple.from_elems(*self.visit(node.args, **kwargs))
        ret = TypeVar.fresh()
        self.constraints.add((fun, FunctionType(args=args, ret=ret)))
        return ret

    def visit_FunctionDefinition(
        self,
        node: ir.FunctionDefinition,
        **kwargs,
    ) -> LetPolymorphic:
        fun = ir.Lambda(params=node.params, expr=node.expr)

        # Since functions defined in a function definition are let-polymorphic we don't want
        # their parameters to inherit the constraints of the arguments in a call to them. A simple
        # way to do this is to run the type inference on the function itself and reindex its type
        # vars when referencing the function, i.e. in a `SymRef`.
        collected_types = infer_all(fun, offset_provider=self.offset_provider, reindex=False)
        fun_type = LetPolymorphic(dtype=collected_types.pop(id(fun)))
        assert not set(self.collected_types.keys()) & set(collected_types.keys())
        self.collected_types = {**self.collected_types, **collected_types}

        return fun_type

    def visit_StencilClosure(
        self,
        node: ir.StencilClosure,
        **kwargs,
    ) -> Closure:
        domain = self.visit(node.domain, **kwargs)
        stencil = self.visit(node.stencil, **kwargs)
        output = self.visit(node.output, **kwargs)
        output_dtype = TypeVar.fresh()
        output_loc = TypeVar.fresh()
        self.constraints.add(
            (domain, Val(kind=Value(), dtype=Primitive(name="domain"), size=Scalar()))
        )
        self.constraints.add(
            (
                output,
                Val(
                    kind=Iterator(),
                    dtype=output_dtype,
                    size=Column(),
                    defined_loc=output_loc,
                ),
            )
        )

        inputs: list[Type] = self.visit(node.inputs, **kwargs)
        stencil_params = []
        for input_ in inputs:
            stencil_param = Val(current_loc=output_loc, defined_loc=TypeVar.fresh())
            self.constraints.add(
                (
                    input_,
                    Val(
                        kind=stencil_param.kind,
                        dtype=stencil_param.dtype,
                        size=stencil_param.size,
                        # closure input and stencil param differ in `current_loc`
                        current_loc=ANYWHERE,
                        defined_loc=stencil_param.defined_loc,
                    ),
                )
            )
            stencil_params.append(stencil_param)

        self.constraints.add(
            (
                stencil,
                FunctionType(
                    args=Tuple.from_elems(*stencil_params),
                    ret=Val(kind=Value(), dtype=output_dtype, size=Column()),
                ),
            )
        )
        return Closure(output=output, inputs=Tuple.from_elems(*inputs))

    def visit_FencilDefinition(
        self,
        node: ir.FencilDefinition,
        **kwargs,
    ) -> FencilDefinitionType:
        ftypes = []
        # Note: functions have to be ordered according to Lisp/Scheme `let*`
        # statements; that is, functions can only reference other functions
        # that are defined before
        for fun_def in node.function_definitions:
            fun_type: LetPolymorphic = self.visit(fun_def, **kwargs)
            ftype = FunctionDefinitionType(name=fun_def.id, fun=fun_type.dtype)
            ftypes.append(ftype)

        params = [self.visit(p, **kwargs) for p in node.params]
        self.visit(node.closures, **kwargs)
        return FencilDefinitionType(
            name=str(node.id),
            fundefs=Tuple.from_elems(*ftypes),
            params=Tuple.from_elems(*params),
        )


def _save_types_to_annex(node: ir.Node, types: dict[int, Type]) -> None:
    for child_node in node.pre_walk_values().if_isinstance(*TYPED_IR_NODES):
        try:
            child_node.annex.type = types[id(child_node)]  # type: ignore[attr-defined]
        except KeyError:
            if not (
                isinstance(child_node, ir.SymRef)
                and child_node.id in ir.GRAMMAR_BUILTINS | ir.TYPEBUILTINS
            ):
                raise AssertionError(
                    f"Expected a type to be inferred for node `{child_node}`, but none was found."
                )


def infer_all(
    node: ir.Node,
    *,
    offset_provider: Optional[dict[str, Connectivity | Dimension]] = None,
    reindex: bool = True,
    save_to_annex=False,
) -> dict[int, Type]:
    """
    Infer the types of the child expressions of a given iterator IR expression.

    The result is a dictionary mapping the (Python) id of child nodes to their type.

    The `save_to_annex` flag should only be used as a last resort when the  return dictionary is
    not enough.
    """
    # Collect preliminary types of all nodes and constraints on them
    inferrer = _TypeInferrer(offset_provider=offset_provider)
    inferrer.visit(node)

    # Ensure dict order is pre-order of the tree
    collected_types = dict(reversed(inferrer.collected_types.items()))

    # Compute the most general type that satisfies all constraints
    unified_types = unify(list(collected_types.values()), inferrer.constraints)

    if reindex:
        unified_types = reindex_vars(list(unified_types))

    result = {
        id_: unified_type
        for id_, unified_type in zip(collected_types.keys(), unified_types, strict=True)
    }

    if save_to_annex:
        _save_types_to_annex(node, result)

    return result


def infer(
    expr: ir.Node,
    offset_provider: typing.Optional[dict[str, typing.Any]] = None,
    save_to_annex: bool = False,
) -> Type:
    """Infer the type of the given iterator IR expression."""
    inferred_types = infer_all(expr, offset_provider=offset_provider, save_to_annex=save_to_annex)
    return inferred_types[id(expr)]


class PrettyPrinter(eve.NodeTranslator):
    """Pretty-printer for type expressions."""

    @staticmethod
    def _subscript(i: int) -> str:
        return "".join("₀₁₂₃₄₅₆₇₈₉"[int(d)] for d in str(i))

    @staticmethod
    def _superscript(i: int) -> str:
        return "".join("⁰¹²³⁴⁵⁶⁷⁸⁹"[int(d)] for d in str(i))

    def _fmt_size(self, size: Type) -> str:
        if size == Column():
            return "ᶜ"
        if size == Scalar():
            return "ˢ"
        assert isinstance(size, TypeVar)
        return self._superscript(size.idx)

    def _fmt_dtype(
        self,
        kind: Type,
        dtype_str: str,
        current_loc: typing.Optional[str] = None,
        defined_loc: typing.Optional[str] = None,
    ) -> str:
        if kind == Value():
            return dtype_str
        if kind == Iterator():
            if current_loc == defined_loc == "ANYWHERE" or current_loc is defined_loc is None:
                locs = ""
            else:
                assert isinstance(current_loc, str) and isinstance(defined_loc, str)
                locs = current_loc + ", " + defined_loc + ", "
            return "It[" + locs + dtype_str + "]"
        assert isinstance(kind, TypeVar)
        return "ItOrVal" + self._subscript(kind.idx) + "[" + dtype_str + "]"

    def visit_EmptyTuple(self, node: EmptyTuple) -> str:
        return "()"

    def visit_Tuple(self, node: Tuple) -> str:
        s = "(" + self.visit(node.front)
        while isinstance(node.others, Tuple):
            node = node.others
            s += ", " + self.visit(node.front)
        s += ")"
        if not isinstance(node.others, EmptyTuple):
            s += ":" + self.visit(node.others)
        return s

    def visit_Location(self, node: Location):
        return node.name

    def visit_FunctionType(self, node: FunctionType) -> str:
        return self.visit(node.args) + " → " + self.visit(node.ret)

    def visit_Val(self, node: Val) -> str:
        return self._fmt_dtype(
            node.kind,
            self.visit(node.dtype) + self._fmt_size(node.size),
            self.visit(node.current_loc),
            self.visit(node.defined_loc),
        )

    def visit_Primitive(self, node: Primitive) -> str:
        return node.name

    def visit_List(self, node: List) -> str:
        return f"L[{self.visit(node.dtype)}, {self.visit(node.max_length)}, {self.visit(node.has_skip_values)}]"

    def visit_FunctionDefinitionType(self, node: FunctionDefinitionType) -> str:
        return node.name + " :: " + self.visit(node.fun)

    def visit_Closure(self, node: Closure) -> str:
        return self.visit(node.inputs) + " ⇒ " + self.visit(node.output)

    def visit_FencilDefinitionType(self, node: FencilDefinitionType) -> str:
        assert isinstance(node.fundefs, (Tuple, EmptyTuple))
        assert isinstance(node.params, (Tuple, EmptyTuple))
        return (
            "{"
            + "".join(self.visit(f) + ", " for f in node.fundefs)
            + node.name
            + "("
            + ", ".join(self.visit(p) for p in node.params)
            + ")}"
        )

    def visit_ValTuple(self, node: ValTuple) -> str:
        if isinstance(node.dtypes, TypeVar):
            assert isinstance(node.defined_locs, TypeVar)
            return (
                "("
                + self._fmt_dtype(
                    node.kind,
                    "T" + self._fmt_size(node.size),
                    self.visit(node.current_loc),
                    "…" + self._subscript(node.defined_locs.idx),
                )
                + ", …)"
                + self._subscript(node.dtypes.idx)
            )
        assert isinstance(node.dtypes, (Tuple, EmptyTuple))
        if isinstance(node.defined_locs, (Tuple, EmptyTuple)):
            defined_locs = node.defined_locs
        else:
            defined_locs = Tuple.from_elems(*(Location(name="_") for _ in node.dtypes))
        return (
            "("
            + ", ".join(
                self.visit(
                    Val(
                        kind=node.kind,
                        dtype=dtype,
                        size=node.size,
                        current_loc=node.current_loc,
                        defined_loc=defined_loc,
                    )
                )
                for dtype, defined_loc in zip(node.dtypes, defined_locs)
            )
            + ")"
        )

    def visit_ValListTuple(self, node: ValListTuple) -> str:
        if isinstance(node.list_dtypes, TypeVar):
            return f"(L[…{self._subscript(node.list_dtypes.idx)}, {self.visit(node.max_length)}, {self.visit(node.has_skip_values)}]{self._fmt_size(node.size)}, …)"
        assert isinstance(node.list_dtypes, (Tuple, EmptyTuple))
        return (
            "("
            + ", ".join(
                self.visit(
                    Val(
                        kind=Value(),
                        dtype=List(
                            dtype=dtype,
                            max_length=node.max_length,
                            has_skip_values=node.has_skip_values,
                        ),
                        size=node.size,
                    )
                )
                for dtype in node.list_dtypes
            )
            + ")"
        )

    def visit_TypeVar(self, node: TypeVar) -> str:
        return "T" + self._subscript(node.idx)

    def visit_Type(self, node: Type) -> str:
        return (
            node.__class__.__name__
            + "("
            + ", ".join(f"{k}={v}" for k, v in node.iter_children_items())
            + ")"
        )


pformat = PrettyPrinter().visit


def pprint(x: Type) -> None:
    print(pformat(x))<|MERGE_RESOLUTION|>--- conflicted
+++ resolved
@@ -673,7 +673,6 @@
         # Calls to `tuple_get` are handled as being part of the grammar, not as function calls.
         if len(node.args) != 2:
             raise TypeError("`tuple_get` requires exactly two arguments.")
-<<<<<<< HEAD
         if (
             not isinstance(node.args[0], ir.Literal)
             or node.args[0].type != ir.INTEGER_INDEX_BUILTIN
@@ -681,11 +680,7 @@
             raise TypeError(
                 f"The first argument to `tuple_get` must be a literal of type `{ir.INTEGER_INDEX_BUILTIN}`."
             )
-=======
-        if not isinstance(node.args[0], ir.Literal) or node.args[0].type != "int":
-            raise TypeError("The first argument to `tuple_get` must be a literal int.")
         self.visit(node.args[0], **kwargs)  # visit index so that its type is collected
->>>>>>> 3066f231
         idx = int(node.args[0].value)
         tup = self.visit(node.args[1], **kwargs)
         kind = TypeVar.fresh()  # `kind == Iterator()` means splitting an iterator of tuples
