# GT4Py - GridTools Framework
#
# Copyright (c) 2014-2023, ETH Zurich
# All rights reserved.
#
# This file is part of the GT4Py project and the GridTools framework.
# GT4Py is free software: you can redistribute it and/or modify it under
# the terms of the GNU General Public License as published by the
# Free Software Foundation, either version 3 of the License, or any later
# version. See the LICENSE.txt file at the top-level directory of this
# distribution for a copy of the license or check <https://www.gnu.org/licenses/>.
#
# SPDX-License-Identifier: GPL-3.0-or-later

import dataclasses
import typing
from collections import abc
from typing import Optional

import gt4py.eve as eve
from gt4py.next.common import Connectivity, Dimension, DimensionKind
from gt4py.next.iterator import ir
from gt4py.next.iterator.embedded import NeighborTableOffsetProvider, StridedNeighborOffsetProvider
from gt4py.next.iterator.runtime import CartesianAxis
from gt4py.next.type_inference import Type, TypeVar, freshen, reindex_vars, unify


"""Constraint-based inference for the iterator IR."""

T = typing.TypeVar("T", bound="Type")

# list of nodes that have a type
TYPED_IR_NODES: typing.Final = (
    ir.Expr,
    ir.FunctionDefinition,
    ir.StencilClosure,
    ir.FencilDefinition,
    ir.Sym,
)


class EmptyTuple(Type):
    def __iter__(self) -> abc.Iterator[Type]:
        return
        yield

    def __len__(self) -> int:
        return 0


class Tuple(Type):
    """Tuple type with arbitrary number of elements."""

    front: Type
    others: Type

    @classmethod
    def from_elems(cls: typing.Type[T], *elems: Type) -> typing.Union[T, EmptyTuple]:
        tup: typing.Union[T, EmptyTuple] = EmptyTuple()
        for e in reversed(elems):
            tup = cls(front=e, others=tup)
        return tup

    def __iter__(self) -> abc.Iterator[Type]:
        yield self.front
        if not isinstance(self.others, (Tuple, EmptyTuple)):
            raise ValueError(f"Can not iterate over partially defined tuple {self}")
        yield from self.others

    def __len__(self) -> int:
        return sum(1 for _ in self)


class FunctionType(Type):
    """Function type.

    Note: the type inference algorithm always infers a tuple-like type for
    `args`, even for single-argument functions.
    """

    args: Type = eve.field(default_factory=TypeVar.fresh)
    ret: Type = eve.field(default_factory=TypeVar.fresh)


class Location(Type):
    """Location type."""

    name: str


ANYWHERE = Location(name="ANYWHERE")


class Val(Type):
    """The main type for representing values and iterators.

    Each `Val` consists of the following three things:
    - A `kind` which is either `Value()`, `Iterator()`, or a variable
    - A `dtype` which is either a `Primitive` or a variable
    - A `size` which is either `Scalar()`, `Column()`, or a variable
    """

    kind: Type = eve.field(default_factory=TypeVar.fresh)
    dtype: Type = eve.field(default_factory=TypeVar.fresh)
    size: Type = eve.field(default_factory=TypeVar.fresh)
    current_loc: Type = ANYWHERE
    defined_loc: Type = ANYWHERE


class ValTuple(Type):
    """A tuple of `Val` where all items have the same `kind` and `size`, but different dtypes."""

    kind: Type = eve.field(default_factory=TypeVar.fresh)
    dtypes: Type = eve.field(default_factory=TypeVar.fresh)
    size: Type = eve.field(default_factory=TypeVar.fresh)
    current_loc: Type = eve.field(default_factory=TypeVar.fresh)
    defined_locs: Type = eve.field(default_factory=TypeVar.fresh)

    def __eq__(self, other: typing.Any) -> bool:
        if (
            isinstance(self.dtypes, Tuple)
            and isinstance(self.defined_locs, Tuple)
            and isinstance(other, Tuple)
        ):
            dtypes: Type = self.dtypes
            defined_locs: Type = self.defined_locs
            elems: Type = other
            while (
                isinstance(dtypes, Tuple)
                and isinstance(defined_locs, Tuple)
                and isinstance(elems, Tuple)
                and Val(
                    kind=self.kind,
                    dtype=dtypes.front,
                    size=self.size,
                    current_loc=self.current_loc,
                    defined_loc=defined_locs.front,
                )
                == elems.front
            ):
                dtypes = dtypes.others
                defined_locs = defined_locs.others
                elems = elems.others
            return dtypes == defined_locs == elems == EmptyTuple()

        return (
            isinstance(other, ValTuple)
            and self.kind == other.kind
            and self.dtypes == other.dtypes
            and self.size == other.size
            and self.current_loc == other.current_loc
            and self.defined_locs == other.defined_locs
        )

    def handle_constraint(
        self, other: Type, add_constraint: abc.Callable[[Type, Type], None]
    ) -> bool:
        if isinstance(other, Tuple):
            dtypes = [TypeVar.fresh() for _ in other]
            defined_locs = [TypeVar.fresh() for _ in other]
            expanded = [
                Val(
                    kind=self.kind,
                    dtype=dtype,
                    size=self.size,
                    current_loc=self.current_loc,
                    defined_loc=defined_loc,
                )
                for dtype, defined_loc in zip(dtypes, defined_locs)
            ]
            add_constraint(self.dtypes, Tuple.from_elems(*dtypes))
            add_constraint(self.defined_locs, Tuple.from_elems(*defined_locs))
            add_constraint(Tuple.from_elems(*expanded), other)
            return True
        if isinstance(other, EmptyTuple):
            add_constraint(self.dtypes, EmptyTuple())
            add_constraint(self.defined_locs, EmptyTuple())
            return True
        return False


class ValListTuple(Type):
    """
    A tuple of `Val` that contains `List`s.

    All items have:
      - the same `kind` and `size`;
      - `dtype` is `List` with different `list_dtypes`, but same `max_length`, and `has_skip_values`.
    """

    kind: Type = eve.field(default_factory=TypeVar.fresh)
    list_dtypes: Type = eve.field(default_factory=TypeVar.fresh)
    max_length: Type = eve.field(default_factory=TypeVar.fresh)
    has_skip_values: Type = eve.field(default_factory=TypeVar.fresh)
    size: Type = eve.field(default_factory=TypeVar.fresh)

    def __eq__(self, other: typing.Any) -> bool:
        if isinstance(self.list_dtypes, Tuple) and isinstance(other, Tuple):
            list_dtypes: Type = self.list_dtypes
            elems: Type = other
            while (
                isinstance(list_dtypes, Tuple)
                and isinstance(elems, Tuple)
                and Val(
                    kind=self.kind,
                    dtype=List(
                        dtype=list_dtypes.front,
                        max_length=self.max_length,
                        has_skip_values=self.has_skip_values,
                    ),
                    size=self.size,
                )
                == elems.front
            ):
                list_dtypes = list_dtypes.others
                elems = elems.others
            return list_dtypes == elems == EmptyTuple()

        return (
            isinstance(other, ValListTuple)
            and self.kind == other.kind
            and self.list_dtypes == other.list_dtypes
            and self.max_length == other.max_length
            and self.has_skip_values == other.has_skip_values
            and self.size == other.size
        )

    def handle_constraint(
        self, other: Type, add_constraint: abc.Callable[[Type, Type], None]
    ) -> bool:
        if isinstance(other, Tuple):
            list_dtypes = [TypeVar.fresh() for _ in other]
            expanded = [
                Val(
                    kind=self.kind,
                    dtype=List(
                        dtype=dtype,
                        max_length=self.max_length,
                        has_skip_values=self.has_skip_values,
                    ),
                    size=self.size,
                )
                for dtype in list_dtypes
            ]
            add_constraint(self.list_dtypes, Tuple.from_elems(*list_dtypes))
            add_constraint(Tuple.from_elems(*expanded), other)
            return True
        if isinstance(other, EmptyTuple):
            add_constraint(self.list_dtypes, EmptyTuple())
            return True
        return False


class Column(Type):
    """Marker for column-sized values/iterators."""

    ...


class Scalar(Type):
    """Marker for scalar-sized values/iterators."""

    ...


class Primitive(Type):
    """Primitive type used in values/iterators."""

    name: str

    def handle_constraint(
        self, other: Type, add_constraint: abc.Callable[[Type, Type], None]
    ) -> bool:
        if not isinstance(other, Primitive):
            return False

        if self.name != other.name:
            raise TypeError(
                f"Can not satisfy constraint on primitive types: {self.name} ≡ {other.name}"
            )
        return True


class Value(Type):
    """Marker for values."""

    ...


class Iterator(Type):
    """Marker for iterators."""

    ...


class Length(Type):
    length: int


class BoolType(Type):
    value: bool


class List(Type):
    dtype: Type = eve.field(default_factory=TypeVar.fresh)
    max_length: Type = eve.field(default_factory=TypeVar.fresh)
    has_skip_values: Type = eve.field(default_factory=TypeVar.fresh)


class Closure(Type):
    """Stencil closure type."""

    output: Type
    inputs: Type


class FunctionDefinitionType(Type):
    """Function definition type."""

    name: str
    fun: FunctionType


class FencilDefinitionType(Type):
    """Fencil definition type."""

    name: str
    fundefs: Type
    params: Type


class LetPolymorphic(Type):
    """
    Wrapper for let-polymorphic types.

    Used for fencil-level function definitions.
    """

    dtype: Type


BOOL_DTYPE = Primitive(name="bool")
INT_DTYPE = Primitive(name="int")
FLOAT_DTYPE = Primitive(name="float")
AXIS_DTYPE = Primitive(name="axis")
NAMED_RANGE_DTYPE = Primitive(name="named_range")
DOMAIN_DTYPE = Primitive(name="domain")
OFFSET_TAG_DTYPE = Primitive(name="offset_tag")

# Some helpers to define the builtins’ types
T0 = TypeVar.fresh()
T1 = TypeVar.fresh()
T2 = TypeVar.fresh()
T3 = TypeVar.fresh()
T4 = TypeVar.fresh()
T5 = TypeVar.fresh()
Val_T0_T1 = Val(kind=Value(), dtype=T0, size=T1)
Val_T0_Scalar = Val(kind=Value(), dtype=T0, size=Scalar())
Val_BOOL_T1 = Val(kind=Value(), dtype=BOOL_DTYPE, size=T1)

BUILTIN_CATEGORY_MAPPING = (
    (
        ir.UNARY_MATH_FP_BUILTINS,
        FunctionType(
            args=Tuple.from_elems(Val(kind=Value(), dtype=FLOAT_DTYPE, size=T0)),
            ret=Val(kind=Value(), dtype=FLOAT_DTYPE, size=T0),
        ),
    ),
    (
        ir.UNARY_MATH_NUMBER_BUILTINS,
        FunctionType(
            args=Tuple.from_elems(Val_T0_T1),
            ret=Val_T0_T1,
        ),
    ),
    (
        ir.BINARY_MATH_NUMBER_BUILTINS,
        FunctionType(args=Tuple.from_elems(Val_T0_T1, Val_T0_T1), ret=Val_T0_T1),
    ),
    (
        ir.UNARY_MATH_FP_PREDICATE_BUILTINS,
        FunctionType(
            args=Tuple.from_elems(Val(kind=Value(), dtype=FLOAT_DTYPE, size=T0)),
            ret=Val(kind=Value(), dtype=BOOL_DTYPE, size=T0),
        ),
    ),
    (
        ir.BINARY_MATH_COMPARISON_BUILTINS,
        FunctionType(args=Tuple.from_elems(Val_T0_T1, Val_T0_T1), ret=Val_BOOL_T1),
    ),
    (
        ir.BINARY_LOGICAL_BUILTINS,
        FunctionType(args=Tuple.from_elems(Val_BOOL_T1, Val_BOOL_T1), ret=Val_BOOL_T1),
    ),
    (
        ir.UNARY_LOGICAL_BUILTINS,
        FunctionType(
            args=Tuple.from_elems(
                Val_BOOL_T1,
            ),
            ret=Val_BOOL_T1,
        ),
    ),
)

BUILTIN_TYPES: dict[str, Type] = {
    **{builtin: type_ for category, type_ in BUILTIN_CATEGORY_MAPPING for builtin in category},
    "deref": FunctionType(
        args=Tuple.from_elems(
            Val(kind=Iterator(), dtype=T0, size=T1, current_loc=T2, defined_loc=T2)
        ),
        ret=Val_T0_T1,
    ),
    "can_deref": FunctionType(
        args=Tuple.from_elems(
            Val(kind=Iterator(), dtype=T0, size=T1, current_loc=T2, defined_loc=T3)
        ),
        ret=Val_BOOL_T1,
    ),
    "if_": FunctionType(
        args=Tuple.from_elems(
            Val_BOOL_T1, Val(kind=T2, dtype=T0, size=T1), Val(kind=T2, dtype=T0, size=T1)
        ),
        ret=Val(kind=T2, dtype=T0, size=T1),
    ),
    "lift": FunctionType(
        args=Tuple.from_elems(
            FunctionType(
                args=ValTuple(kind=Iterator(), dtypes=T2, size=T1, current_loc=T3, defined_locs=T4),
                ret=Val_T0_T1,
            )
        ),
        ret=FunctionType(
            args=ValTuple(kind=Iterator(), dtypes=T2, size=T1, current_loc=T5, defined_locs=T4),
            ret=Val(kind=Iterator(), dtype=T0, size=T1, current_loc=T5, defined_loc=T3),
        ),
    ),
    "map_": FunctionType(
        args=Tuple.from_elems(
            FunctionType(
                args=ValTuple(kind=Value(), dtypes=T2, size=T1),
                ret=Val_T0_T1,
            ),
        ),
        ret=FunctionType(
            args=ValListTuple(kind=Value(), list_dtypes=T2, size=T1),
            ret=Val(kind=Value(), dtype=List(dtype=T0, max_length=T4, has_skip_values=T5), size=T1),
        ),
    ),
    "reduce": FunctionType(
        args=Tuple.from_elems(
            FunctionType(
                args=Tuple(front=Val_T0_T1, others=ValTuple(kind=Value(), dtypes=T2, size=T1)),
                ret=Val_T0_T1,
            ),
            Val_T0_T1,
        ),
        ret=FunctionType(
            args=ValListTuple(
                kind=Value(), list_dtypes=T2, max_length=T4, has_skip_values=T5, size=T1
            ),
            ret=Val_T0_T1,
        ),
    ),
    "make_const_list": FunctionType(
        args=Tuple.from_elems(Val_T0_T1),
        ret=Val(kind=Value(), dtype=List(dtype=T0, max_length=T2, has_skip_values=T3), size=T1),
    ),
    "list_get": FunctionType(
        args=Tuple.from_elems(
            Val(kind=Value(), dtype=INT_DTYPE, size=Scalar()),
            Val(kind=Value(), dtype=List(dtype=T0, max_length=T2, has_skip_values=T3), size=T1),
        ),
        ret=Val_T0_T1,
    ),
    "scan": FunctionType(
        args=Tuple.from_elems(
            FunctionType(
                args=Tuple(
                    front=Val_T0_Scalar,
                    others=ValTuple(
                        kind=Iterator(), dtypes=T2, size=Scalar(), current_loc=T3, defined_locs=T4
                    ),
                ),
                ret=Val_T0_Scalar,
            ),
            Val(kind=Value(), dtype=BOOL_DTYPE, size=Scalar()),
            Val_T0_Scalar,
        ),
        ret=FunctionType(
            args=ValTuple(
                kind=Iterator(), dtypes=T2, size=Column(), current_loc=T3, defined_locs=T4
            ),
            ret=Val(kind=Value(), dtype=T0, size=Column()),
        ),
    ),
    "named_range": FunctionType(
        args=Tuple.from_elems(
            Val(kind=Value(), dtype=AXIS_DTYPE, size=Scalar()),
            Val(kind=Value(), dtype=INT_DTYPE, size=Scalar()),
            Val(kind=Value(), dtype=INT_DTYPE, size=Scalar()),
        ),
        ret=Val(kind=Value(), dtype=NAMED_RANGE_DTYPE, size=Scalar()),
    ),
}


del T0, T1, T2, T3, T4, T5, Val_T0_T1, Val_T0_Scalar, Val_BOOL_T1


def _infer_shift_location_types(shift_args, offset_provider, constraints):
    current_loc_in = TypeVar.fresh()
    if offset_provider:
        current_loc_out = current_loc_in
        for arg in shift_args:
            if not isinstance(arg, ir.OffsetLiteral):
                continue  # probably some dynamically computed offset, thus we assume it’s a number not an axis and just ignore it (see comment below)
            offset = arg.value
            if isinstance(offset, int):
                continue  # ignore ‘application’ of (partial) shifts
            else:
                assert isinstance(offset, str)
                axis = offset_provider[offset]
                if isinstance(axis, CartesianAxis):
                    continue  # Cartesian shifts don’t change the location type
                elif isinstance(axis, (NeighborTableOffsetProvider, StridedNeighborOffsetProvider)):
                    assert (
                        axis.origin_axis.kind == axis.neighbor_axis.kind == DimensionKind.HORIZONTAL
                    )
                    constraints.add((current_loc_out, Location(name=axis.origin_axis.value)))
                    current_loc_out = Location(name=axis.neighbor_axis.value)
                else:
                    raise NotImplementedError()
    elif not shift_args:
        current_loc_out = current_loc_in
    else:
        current_loc_out = TypeVar.fresh()
    return current_loc_in, current_loc_out


@dataclasses.dataclass
class _TypeInferrer(eve.traits.VisitorWithSymbolTableTrait, eve.NodeTranslator):
    """
    Visit the full iterator IR tree, convert nodes to respective types and generate constraints.

    Attributes:
        collected_types: Mapping from the (Python) id of a node to its type.
        constraints: Set of constraints, where a constraint is a pair of types that need to agree.
            See `unify` for more information.
    """

    offset_provider: Optional[dict[str, Connectivity | Dimension]]
    collected_types: dict[int, Type] = dataclasses.field(default_factory=dict)
    constraints: set[tuple[Type, Type]] = dataclasses.field(default_factory=set)

    def visit(self, node, **kwargs) -> typing.Any:
        result = super().visit(node, **kwargs)
        if isinstance(node, TYPED_IR_NODES):
            assert isinstance(result, Type)
            self.collected_types[id(node)] = result

        return result

    def visit_Sym(self, node: ir.Sym, **kwargs) -> Type:
        result = TypeVar.fresh()
        if node.kind:
            kind = {"Iterator": Iterator(), "Value": Value()}[node.kind]
            self.constraints.add(
                (Val(kind=kind, current_loc=TypeVar.fresh(), defined_loc=TypeVar.fresh()), result)
            )
        if node.dtype:
            assert node.dtype is not None
            dtype: Primitive | List = Primitive(name=node.dtype[0])
            if node.dtype[1]:
                dtype = List(dtype=dtype)
            self.constraints.add(
                (
                    Val(
                        dtype=dtype,
                        current_loc=TypeVar.fresh(),
                        defined_loc=TypeVar.fresh(),
                    ),
                    result,
                )
            )
        return result

    def visit_SymRef(self, node: ir.SymRef, *, symtable, **kwargs) -> Type:
        if node.id in ir.BUILTINS:
            if node.id in BUILTIN_TYPES:
                return freshen(BUILTIN_TYPES[node.id])
            elif node.id in ir.GRAMMAR_BUILTINS:
                raise TypeError(
                    f"Builtin '{node.id}' is only allowed as applied/called function by the type "
                    f"inference."
                )
            elif node.id in ir.TYPEBUILTINS:
                # TODO(tehrengruber): Implement propagating types of values referring to types, e.g.
                #   >>> my_int = int64
                #   ... cast_(expr, my_int)
                #  One way to support this is by introducing a "type of type" similar to pythons
                #  `typing.Type`.
                raise NotImplementedError(
                    f"Type builtin '{node.id}' is only supported as literal argument by the "
                    f"type inference."
                )
            else:
                raise NotImplementedError(f"Missing type definition for builtin '{node.id}'")
        elif node.id in symtable:
            sym_decl = symtable[node.id]
            assert isinstance(sym_decl, TYPED_IR_NODES)
            res = self.collected_types[id(sym_decl)]
            if isinstance(res, LetPolymorphic):
                return freshen(res.dtype)
            return res

        return TypeVar.fresh()

    def visit_Literal(self, node: ir.Literal, **kwargs) -> Val:
        return Val(kind=Value(), dtype=Primitive(name=node.type))

    def visit_AxisLiteral(self, node: ir.AxisLiteral, **kwargs) -> Val:
        return Val(kind=Value(), dtype=AXIS_DTYPE, size=Scalar())

    def visit_OffsetLiteral(self, node: ir.OffsetLiteral, **kwargs) -> TypeVar:
        return TypeVar.fresh()

    def visit_Lambda(
        self,
        node: ir.Lambda,
        **kwargs,
    ) -> FunctionType:
        ptypes = {p.id: self.visit(p, **kwargs) for p in node.params}
        ret = self.visit(node.expr, **kwargs)
        return FunctionType(args=Tuple.from_elems(*(ptypes[p.id] for p in node.params)), ret=ret)

    def _visit_make_tuple(self, node: ir.FunCall, **kwargs) -> Type:
        # Calls to `make_tuple` are handled as being part of the grammar, not as function calls.
        argtypes = self.visit(node.args, **kwargs)
        kind = (
            TypeVar.fresh()
        )  # `kind == Iterator()` means zipping iterators into an iterator of tuples
        size = TypeVar.fresh()
        dtype = Tuple.from_elems(*(TypeVar.fresh() for _ in argtypes))
        for d, a in zip(dtype, argtypes):
            self.constraints.add((Val(kind=kind, dtype=d, size=size), a))
        return Val(kind=kind, dtype=dtype, size=size)

    def _visit_tuple_get(self, node: ir.FunCall, **kwargs) -> Type:
        # Calls to `tuple_get` are handled as being part of the grammar, not as function calls.
        if len(node.args) != 2:
            raise TypeError("`tuple_get` requires exactly two arguments.")
        if not isinstance(node.args[0], ir.Literal) or node.args[0].type != "int":
            raise TypeError("The first argument to `tuple_get` must be a literal int.")
        self.visit(node.args[0], **kwargs)  # visit index so that its type is collected
        idx = int(node.args[0].value)
        tup = self.visit(node.args[1], **kwargs)
        kind = TypeVar.fresh()  # `kind == Iterator()` means splitting an iterator of tuples
        elem = TypeVar.fresh()
        size = TypeVar.fresh()

        dtype = Tuple(front=elem, others=TypeVar.fresh())
        for _ in range(idx):
            dtype = Tuple(front=TypeVar.fresh(), others=dtype)

        val = Val(
            kind=kind,
            dtype=dtype,
            size=size,
        )
        self.constraints.add((tup, val))
        return Val(kind=kind, dtype=elem, size=size)

    def _visit_neighbors(self, node: ir.FunCall, **kwargs) -> Type:
        if len(node.args) != 2:
            raise TypeError("`neighbors` requires exactly two arguments.")
        if not (isinstance(node.args[0], ir.OffsetLiteral) and isinstance(node.args[0].value, str)):
            raise TypeError("The first argument to `neighbors` must be an `OffsetLiteral` tag.")

        max_length: Type = TypeVar.fresh()
        has_skip_values: Type = TypeVar.fresh()
        if self.offset_provider:
            connectivity = self.offset_provider[node.args[0].value]
            assert isinstance(connectivity, Connectivity)
            max_length = Length(length=connectivity.max_neighbors)
            has_skip_values = BoolType(value=connectivity.has_skip_values)
        current_loc_in, current_loc_out = _infer_shift_location_types(
            [node.args[0]], self.offset_provider, self.constraints
        )
        dtype_ = TypeVar.fresh()
        size = TypeVar.fresh()
        it = self.visit(node.args[1], **kwargs)
        self.constraints.add(
            (
                it,
                Val(
                    kind=Iterator(),
                    dtype=dtype_,
                    size=size,
                    current_loc=current_loc_in,
                    defined_loc=current_loc_out,
                ),
            )
        )
        lst = List(
            dtype=dtype_,
            max_length=max_length,
            has_skip_values=has_skip_values,
        )
        return Val(kind=Value(), dtype=lst, size=size)

    def _visit_cast_(self, node: ir.FunCall, **kwargs) -> Type:
        if len(node.args) != 2:
            raise TypeError("`cast_` requires exactly two arguments.")
        val_arg_type = self.visit(node.args[0], **kwargs)
        type_arg = node.args[1]
        if not isinstance(type_arg, ir.SymRef) or type_arg.id not in ir.TYPEBUILTINS:
            raise TypeError("The second argument to `cast_` must be a type literal.")

        size = TypeVar.fresh()

        self.constraints.add(
            (
                val_arg_type,
                Val(
                    kind=Value(),
                    dtype=TypeVar.fresh(),
                    size=size,
                ),
            )
        )

        return Val(
            kind=Value(),
            dtype=Primitive(name=type_arg.id),
            size=size,
        )

    def _visit_shift(self, node: ir.FunCall, **kwargs) -> Type:
        # Calls to shift are handled as being part of the grammar, not
        # as function calls, as the type depends on the offset provider.

        # Visit arguments such that their type is also inferred (particularly important for
        # dynamic offsets)
        self.visit(node.args)

        current_loc_in, current_loc_out = _infer_shift_location_types(
            node.args, self.offset_provider, self.constraints
        )
        defined_loc = TypeVar.fresh()
        dtype_ = TypeVar.fresh()
        size = TypeVar.fresh()
        return FunctionType(
            args=Tuple.from_elems(
                Val(
                    kind=Iterator(),
                    dtype=dtype_,
                    size=size,
                    current_loc=current_loc_in,
                    defined_loc=defined_loc,
                ),
            ),
            ret=Val(
                kind=Iterator(),
                dtype=dtype_,
                size=size,
                current_loc=current_loc_out,
                defined_loc=defined_loc,
            ),
        )

    def _visit_domain(self, node: ir.FunCall, **kwargs) -> Type:
        for arg in node.args:
            self.constraints.add(
                (
                    Val(kind=Value(), dtype=NAMED_RANGE_DTYPE, size=Scalar()),
                    self.visit(arg, **kwargs),
                )
            )
        return Val(kind=Value(), dtype=DOMAIN_DTYPE, size=Scalar())

    def _visit_cartesian_domain(self, node: ir.FunCall, **kwargs) -> Type:
        return self._visit_domain(node, **kwargs)

    def _visit_unstructured_domain(self, node: ir.FunCall, **kwargs) -> Type:
        return self._visit_domain(node, **kwargs)

    def visit_FunCall(
        self,
        node: ir.FunCall,
        **kwargs,
    ) -> Type:
        if isinstance(node.fun, ir.SymRef) and hasattr(self, f"_visit_{node.fun.id}"):
            # builtins that are treated as part of the grammar are handled in `_visit_<builtin_name>`
            return getattr(self, f"_visit_{node.fun.id}")(node, **kwargs)

        fun = self.visit(node.fun, **kwargs)
        args = Tuple.from_elems(*self.visit(node.args, **kwargs))
        ret = TypeVar.fresh()
        self.constraints.add((fun, FunctionType(args=args, ret=ret)))
        return ret

    def visit_FunctionDefinition(
        self,
        node: ir.FunctionDefinition,
        **kwargs,
    ) -> LetPolymorphic:
        fun = ir.Lambda(params=node.params, expr=node.expr)

        # Since functions defined in a function definition are let-polymorphic we don't want
        # their parameters to inherit the constraints of the arguments in a call to them. A simple
        # way to do this is to run the type inference on the function itself and reindex its type
        # vars when referencing the function, i.e. in a `SymRef`.
        collected_types = infer_all(fun, offset_provider=self.offset_provider, reindex=False)
        fun_type = LetPolymorphic(dtype=collected_types.pop(id(fun)))
        assert not set(self.collected_types.keys()) & set(collected_types.keys())
        self.collected_types = {**self.collected_types, **collected_types}

        return fun_type

    def visit_StencilClosure(
        self,
        node: ir.StencilClosure,
        **kwargs,
    ) -> Closure:
        domain = self.visit(node.domain, **kwargs)
        stencil = self.visit(node.stencil, **kwargs)
        output = self.visit(node.output, **kwargs)
        output_dtype = TypeVar.fresh()
        output_loc = TypeVar.fresh()
        self.constraints.add(
            (domain, Val(kind=Value(), dtype=Primitive(name="domain"), size=Scalar()))
        )
        self.constraints.add(
            (
                output,
                Val(
                    kind=Iterator(),
                    dtype=output_dtype,
                    size=Column(),
                    defined_loc=output_loc,
                ),
            )
        )

        inputs: list[Type] = self.visit(node.inputs, **kwargs)
        stencil_params = []
        for input_ in inputs:
            stencil_param = Val(current_loc=output_loc, defined_loc=TypeVar.fresh())
            self.constraints.add(
                (
                    input_,
                    Val(
                        kind=stencil_param.kind,
                        dtype=stencil_param.dtype,
                        size=stencil_param.size,
                        # closure input and stencil param differ in `current_loc`
                        current_loc=ANYWHERE,
                        defined_loc=stencil_param.defined_loc,
                    ),
                )
            )
            stencil_params.append(stencil_param)

        self.constraints.add(
            (
                stencil,
                FunctionType(
                    args=Tuple.from_elems(*stencil_params),
                    ret=Val(kind=Value(), dtype=output_dtype, size=Column()),
                ),
            )
        )
        return Closure(output=output, inputs=Tuple.from_elems(*inputs))

    def visit_FencilDefinition(
        self,
        node: ir.FencilDefinition,
        **kwargs,
    ) -> FencilDefinitionType:
        ftypes = []
        # Note: functions have to be ordered according to Lisp/Scheme `let*`
        # statements; that is, functions can only reference other functions
        # that are defined before
        for fun_def in node.function_definitions:
            fun_type: LetPolymorphic = self.visit(fun_def, **kwargs)
            ftype = FunctionDefinitionType(name=fun_def.id, fun=fun_type.dtype)
            ftypes.append(ftype)

        params = [self.visit(p, **kwargs) for p in node.params]
        self.visit(node.closures, **kwargs)
        return FencilDefinitionType(
            name=str(node.id),
            fundefs=Tuple.from_elems(*ftypes),
            params=Tuple.from_elems(*params),
        )


def _save_types_to_annex(node: ir.Node, types: dict[int, Type]) -> None:
    for child_node in node.pre_walk_values().if_isinstance(*TYPED_IR_NODES):
        try:
            child_node.annex.type = types[id(child_node)]  # type: ignore[attr-defined]
        except KeyError:
            if not (
                isinstance(child_node, ir.SymRef)
                and child_node.id in ir.GRAMMAR_BUILTINS | ir.TYPEBUILTINS
            ):
                raise AssertionError(
                    f"Expected a type to be inferred for node `{child_node}`, but none was found."
                )


def infer_all(
    node: ir.Node,
    *,
    offset_provider: Optional[dict[str, Connectivity | Dimension]] = None,
    reindex: bool = True,
    save_to_annex=False,
) -> dict[int, Type]:
    """
    Infer the types of the child expressions of a given iterator IR expression.

    The result is a dictionary mapping the (Python) id of child nodes to their type.

<<<<<<< HEAD
    The `save_to_annex` flag is experimental and should only be used as a last resort when the
    return dictionary is not enough.
=======
    The `save_to_annex` flag should only be used as a last resort when the  return dictionary is
    not enough.
>>>>>>> 3066f231
    """
    # Collect preliminary types of all nodes and constraints on them
    inferrer = _TypeInferrer(offset_provider=offset_provider)
    inferrer.visit(node)

    # Ensure dict order is pre-order of the tree
    collected_types = dict(reversed(inferrer.collected_types.items()))

    # Compute the most general type that satisfies all constraints
    unified_types = unify(list(collected_types.values()), inferrer.constraints)

    if reindex:
        unified_types = reindex_vars(list(unified_types))

    result = {
        id_: unified_type
        for id_, unified_type in zip(collected_types.keys(), unified_types, strict=True)
    }

    if save_to_annex:
        _save_types_to_annex(node, result)

    return result


def infer(
    expr: ir.Node,
    offset_provider: typing.Optional[dict[str, typing.Any]] = None,
    save_to_annex: bool = False,
) -> Type:
    """Infer the type of the given iterator IR expression."""
    inferred_types = infer_all(expr, offset_provider=offset_provider, save_to_annex=save_to_annex)
    return inferred_types[id(expr)]


class PrettyPrinter(eve.NodeTranslator):
    """Pretty-printer for type expressions."""

    @staticmethod
    def _subscript(i: int) -> str:
        return "".join("₀₁₂₃₄₅₆₇₈₉"[int(d)] for d in str(i))

    @staticmethod
    def _superscript(i: int) -> str:
        return "".join("⁰¹²³⁴⁵⁶⁷⁸⁹"[int(d)] for d in str(i))

    def _fmt_size(self, size: Type) -> str:
        if size == Column():
            return "ᶜ"
        if size == Scalar():
            return "ˢ"
        assert isinstance(size, TypeVar)
        return self._superscript(size.idx)

    def _fmt_dtype(
        self,
        kind: Type,
        dtype_str: str,
        current_loc: typing.Optional[str] = None,
        defined_loc: typing.Optional[str] = None,
    ) -> str:
        if kind == Value():
            return dtype_str
        if kind == Iterator():
            if current_loc == defined_loc == "ANYWHERE" or current_loc is defined_loc is None:
                locs = ""
            else:
                assert isinstance(current_loc, str) and isinstance(defined_loc, str)
                locs = current_loc + ", " + defined_loc + ", "
            return "It[" + locs + dtype_str + "]"
        assert isinstance(kind, TypeVar)
        return "ItOrVal" + self._subscript(kind.idx) + "[" + dtype_str + "]"

    def visit_EmptyTuple(self, node: EmptyTuple) -> str:
        return "()"

    def visit_Tuple(self, node: Tuple) -> str:
        s = "(" + self.visit(node.front)
        while isinstance(node.others, Tuple):
            node = node.others
            s += ", " + self.visit(node.front)
        s += ")"
        if not isinstance(node.others, EmptyTuple):
            s += ":" + self.visit(node.others)
        return s

    def visit_Location(self, node: Location):
        return node.name

    def visit_FunctionType(self, node: FunctionType) -> str:
        return self.visit(node.args) + " → " + self.visit(node.ret)

    def visit_Val(self, node: Val) -> str:
        return self._fmt_dtype(
            node.kind,
            self.visit(node.dtype) + self._fmt_size(node.size),
            self.visit(node.current_loc),
            self.visit(node.defined_loc),
        )

    def visit_Primitive(self, node: Primitive) -> str:
        return node.name

    def visit_List(self, node: List) -> str:
        return f"L[{self.visit(node.dtype)}, {self.visit(node.max_length)}, {self.visit(node.has_skip_values)}]"

    def visit_FunctionDefinitionType(self, node: FunctionDefinitionType) -> str:
        return node.name + " :: " + self.visit(node.fun)

    def visit_Closure(self, node: Closure) -> str:
        return self.visit(node.inputs) + " ⇒ " + self.visit(node.output)

    def visit_FencilDefinitionType(self, node: FencilDefinitionType) -> str:
        assert isinstance(node.fundefs, (Tuple, EmptyTuple))
        assert isinstance(node.params, (Tuple, EmptyTuple))
        return (
            "{"
            + "".join(self.visit(f) + ", " for f in node.fundefs)
            + node.name
            + "("
            + ", ".join(self.visit(p) for p in node.params)
            + ")}"
        )

    def visit_ValTuple(self, node: ValTuple) -> str:
        if isinstance(node.dtypes, TypeVar):
            assert isinstance(node.defined_locs, TypeVar)
            return (
                "("
                + self._fmt_dtype(
                    node.kind,
                    "T" + self._fmt_size(node.size),
                    self.visit(node.current_loc),
                    "…" + self._subscript(node.defined_locs.idx),
                )
                + ", …)"
                + self._subscript(node.dtypes.idx)
            )
        assert isinstance(node.dtypes, (Tuple, EmptyTuple))
        if isinstance(node.defined_locs, (Tuple, EmptyTuple)):
            defined_locs = node.defined_locs
        else:
            defined_locs = Tuple.from_elems(*(Location(name="_") for _ in node.dtypes))
        return (
            "("
            + ", ".join(
                self.visit(
                    Val(
                        kind=node.kind,
                        dtype=dtype,
                        size=node.size,
                        current_loc=node.current_loc,
                        defined_loc=defined_loc,
                    )
                )
                for dtype, defined_loc in zip(node.dtypes, defined_locs)
            )
            + ")"
        )

    def visit_ValListTuple(self, node: ValListTuple) -> str:
        if isinstance(node.list_dtypes, TypeVar):
            return f"(L[…{self._subscript(node.list_dtypes.idx)}, {self.visit(node.max_length)}, {self.visit(node.has_skip_values)}]{self._fmt_size(node.size)}, …)"
        assert isinstance(node.list_dtypes, (Tuple, EmptyTuple))
        return (
            "("
            + ", ".join(
                self.visit(
                    Val(
                        kind=Value(),
                        dtype=List(
                            dtype=dtype,
                            max_length=node.max_length,
                            has_skip_values=node.has_skip_values,
                        ),
                        size=node.size,
                    )
                )
                for dtype in node.list_dtypes
            )
            + ")"
        )

    def visit_TypeVar(self, node: TypeVar) -> str:
        return "T" + self._subscript(node.idx)

    def visit_Type(self, node: Type) -> str:
        return (
            node.__class__.__name__
            + "("
            + ", ".join(f"{k}={v}" for k, v in node.iter_children_items())
            + ")"
        )


pformat = PrettyPrinter().visit


def pprint(x: Type) -> None:
    print(pformat(x))<|MERGE_RESOLUTION|>--- conflicted
+++ resolved
@@ -922,13 +922,8 @@
 
     The result is a dictionary mapping the (Python) id of child nodes to their type.
 
-<<<<<<< HEAD
-    The `save_to_annex` flag is experimental and should only be used as a last resort when the
-    return dictionary is not enough.
-=======
     The `save_to_annex` flag should only be used as a last resort when the  return dictionary is
     not enough.
->>>>>>> 3066f231
     """
     # Collect preliminary types of all nodes and constraints on them
     inferrer = _TypeInferrer(offset_provider=offset_provider)
