# GT4Py - GridTools Framework
#
# Copyright (c) 2014-2023, ETH Zurich
# All rights reserved.
#
# This file is part of the GT4Py project and the GridTools framework.
# GT4Py is free software: you can redistribute it and/or modify it under
# the terms of the GNU General Public License as published by the
# Free Software Foundation, either version 3 of the License, or any later
# version. See the LICENSE.txt file at the top-level directory of this
# distribution for a copy of the license or check <https://www.gnu.org/licenses/>.
#
# SPDX-License-Identifier: GPL-3.0-or-later

import dataclasses
import typing
from collections import abc
from typing import Optional

import gt4py.eve as eve
import gt4py.next as gtx
from gt4py.next.common import Connectivity
from gt4py.next.iterator import ir
from gt4py.next.iterator.transforms.global_tmps import FencilWithTemporaries
from gt4py.next.type_inference import Type, TypeVar, freshen, reindex_vars, unify


"""Constraint-based inference for the iterator IR."""

T = typing.TypeVar("T", bound="Type")

# list of nodes that have a type
TYPED_IR_NODES: typing.Final = (
    ir.Expr,
    ir.FunctionDefinition,
    ir.StencilClosure,
    ir.FencilDefinition,
    ir.Sym,
)


class UnsatisfiableConstraintsError(Exception):
    unsatisfiable_constraints: list[tuple[Type, Type]]

    def __init__(self, unsatisfiable_constraints: list[tuple[Type, Type]]):
        self.unsatisfiable_constraints = unsatisfiable_constraints
        msg = "Type inference failed: Can not satisfy constraints:"
        for lhs, rhs in unsatisfiable_constraints:
            msg += f"\n  {lhs} ≡ {rhs}"
        super().__init__(msg)


class EmptyTuple(Type):
    def __iter__(self) -> abc.Iterator[Type]:
        return
        yield

    def __len__(self) -> int:
        return 0


class Tuple(Type):
    """Tuple type with arbitrary number of elements."""

    front: Type
    others: Type

    @classmethod
    def from_elems(cls: typing.Type[T], *elems: Type) -> typing.Union[T, EmptyTuple]:
        tup: typing.Union[T, EmptyTuple] = EmptyTuple()
        for e in reversed(elems):
            tup = cls(front=e, others=tup)
        return tup

    def __iter__(self) -> abc.Iterator[Type]:
        yield self.front
        if not isinstance(self.others, (Tuple, EmptyTuple)):
            raise ValueError(f"Can not iterate over partially defined tuple '{self}'.")
        yield from self.others

    @property
    def has_known_length(self):
        return isinstance(self.others, EmptyTuple) or (
            isinstance(self.others, Tuple) and self.others.has_known_length
        )

    def __len__(self) -> int:
        return sum(1 for _ in self)


class FunctionType(Type):
    """Function type.

    Note: the type inference algorithm always infers a tuple-like type for
    `args`, even for single-argument functions.
    """

    args: Type = eve.field(default_factory=TypeVar.fresh)
    ret: Type = eve.field(default_factory=TypeVar.fresh)


class Location(Type):
    """Location type."""

    name: str


ANYWHERE = Location(name="ANYWHERE")


class Val(Type):
    """The main type for representing values and iterators.

    Each `Val` consists of the following three things:
    - A `kind` which is either `Value()`, `Iterator()`, or a variable
    - A `dtype` which is either a `Primitive` or a variable
    - A `size` which is either `Scalar()`, `Column()`, or a variable
    """

    kind: Type = eve.field(default_factory=TypeVar.fresh)
    dtype: Type = eve.field(default_factory=TypeVar.fresh)
    size: Type = eve.field(default_factory=TypeVar.fresh)
    current_loc: Type = ANYWHERE
    defined_loc: Type = ANYWHERE


class ValTuple(Type):
    """A tuple of `Val` where all items have the same `kind` and `size`, but different dtypes."""

    kind: Type = eve.field(default_factory=TypeVar.fresh)
    dtypes: Type = eve.field(default_factory=TypeVar.fresh)
    size: Type = eve.field(default_factory=TypeVar.fresh)
    current_loc: Type = eve.field(default_factory=TypeVar.fresh)
    defined_locs: Type = eve.field(default_factory=TypeVar.fresh)

    def __eq__(self, other: typing.Any) -> bool:
        if (
            isinstance(self.dtypes, Tuple)
            and isinstance(self.defined_locs, Tuple)
            and isinstance(other, Tuple)
        ):
            dtypes: Type = self.dtypes
            defined_locs: Type = self.defined_locs
            elems: Type = other
            while (
                isinstance(dtypes, Tuple)
                and isinstance(defined_locs, Tuple)
                and isinstance(elems, Tuple)
                and Val(
                    kind=self.kind,
                    dtype=dtypes.front,
                    size=self.size,
                    current_loc=self.current_loc,
                    defined_loc=defined_locs.front,
                )
                == elems.front
            ):
                dtypes = dtypes.others
                defined_locs = defined_locs.others
                elems = elems.others
            return dtypes == defined_locs == elems == EmptyTuple()

        return (
            isinstance(other, ValTuple)
            and self.kind == other.kind
            and self.dtypes == other.dtypes
            and self.size == other.size
            and self.current_loc == other.current_loc
            and self.defined_locs == other.defined_locs
        )

    def handle_constraint(
        self, other: Type, add_constraint: abc.Callable[[Type, Type], None]
    ) -> bool:
        if isinstance(other, Tuple):
            dtypes = [TypeVar.fresh() for _ in other]
            defined_locs = [TypeVar.fresh() for _ in other]
            expanded = [
                Val(
                    kind=self.kind,
                    dtype=dtype,
                    size=self.size,
                    current_loc=self.current_loc,
                    defined_loc=defined_loc,
                )
                for dtype, defined_loc in zip(dtypes, defined_locs)
            ]
            add_constraint(self.dtypes, Tuple.from_elems(*dtypes))
            add_constraint(self.defined_locs, Tuple.from_elems(*defined_locs))
            add_constraint(Tuple.from_elems(*expanded), other)
            return True
        if isinstance(other, EmptyTuple):
            add_constraint(self.dtypes, EmptyTuple())
            add_constraint(self.defined_locs, EmptyTuple())
            return True
        return False


class ValListTuple(Type):
    """
    A tuple of `Val` that contains `List`s.

    All items have:
      - the same `kind` and `size`;
      - `dtype` is `List` with different `list_dtypes`, but same `max_length`, and `has_skip_values`.
    """

    kind: Type = eve.field(default_factory=TypeVar.fresh)
    list_dtypes: Type = eve.field(default_factory=TypeVar.fresh)
    max_length: Type = eve.field(default_factory=TypeVar.fresh)
    has_skip_values: Type = eve.field(default_factory=TypeVar.fresh)
    size: Type = eve.field(default_factory=TypeVar.fresh)

    def __eq__(self, other: typing.Any) -> bool:
        if isinstance(self.list_dtypes, Tuple) and isinstance(other, Tuple):
            list_dtypes: Type = self.list_dtypes
            elems: Type = other
            while (
                isinstance(list_dtypes, Tuple)
                and isinstance(elems, Tuple)
                and Val(
                    kind=self.kind,
                    dtype=List(
                        dtype=list_dtypes.front,
                        max_length=self.max_length,
                        has_skip_values=self.has_skip_values,
                    ),
                    size=self.size,
                )
                == elems.front
            ):
                list_dtypes = list_dtypes.others
                elems = elems.others
            return list_dtypes == elems == EmptyTuple()

        return (
            isinstance(other, ValListTuple)
            and self.kind == other.kind
            and self.list_dtypes == other.list_dtypes
            and self.max_length == other.max_length
            and self.has_skip_values == other.has_skip_values
            and self.size == other.size
        )

    def handle_constraint(
        self, other: Type, add_constraint: abc.Callable[[Type, Type], None]
    ) -> bool:
        if isinstance(other, Tuple):
            list_dtypes = [TypeVar.fresh() for _ in other]
            expanded = [
                Val(
                    kind=self.kind,
                    dtype=List(
                        dtype=dtype,
                        max_length=self.max_length,
                        has_skip_values=self.has_skip_values,
                    ),
                    size=self.size,
                )
                for dtype in list_dtypes
            ]
            add_constraint(self.list_dtypes, Tuple.from_elems(*list_dtypes))
            add_constraint(Tuple.from_elems(*expanded), other)
            return True
        if isinstance(other, EmptyTuple):
            add_constraint(self.list_dtypes, EmptyTuple())
            return True
        return False


class Column(Type):
    """Marker for column-sized values/iterators."""

    ...


class Scalar(Type):
    """Marker for scalar-sized values/iterators."""

    ...


class Primitive(Type):
    """Primitive type used in values/iterators."""

    name: str

    def handle_constraint(
        self, other: Type, add_constraint: abc.Callable[[Type, Type], None]
    ) -> bool:
        if not isinstance(other, Primitive):
            return False

        if self.name != other.name:
            raise TypeError(
                f"Can not satisfy constraint on primitive types: '{self.name}' ≡ '{other.name}'."
            )
        return True


class UnionPrimitive(Type):
    """Union of primitive types."""

    names: tuple[str, ...]

    def handle_constraint(
        self, other: Type, add_constraint: abc.Callable[[Type, Type], None]
    ) -> bool:
        if isinstance(other, UnionPrimitive):
            raise AssertionError("'UnionPrimitive' may only appear on one side of a constraint.")
        if not isinstance(other, Primitive):
            return False

        return other.name in self.names


class Value(Type):
    """Marker for values."""

    ...


class Iterator(Type):
    """Marker for iterators."""

    ...


class Length(Type):
    length: int


class BoolType(Type):
    value: bool


class List(Type):
    dtype: Type = eve.field(default_factory=TypeVar.fresh)
    max_length: Type = eve.field(default_factory=TypeVar.fresh)
    has_skip_values: Type = eve.field(default_factory=TypeVar.fresh)


class Closure(Type):
    """Stencil closure type."""

    output: Type
    inputs: Type


class FunctionDefinitionType(Type):
    """Function definition type."""

    name: str
    fun: FunctionType


class FencilDefinitionType(Type):
    """Fencil definition type."""

    name: str
    fundefs: Type
    params: Type


class LetPolymorphic(Type):
    """
    Wrapper for let-polymorphic types.

    Used for fencil-level function definitions.
    """

    dtype: Type


def _default_constraints():
    return {
        (FLOAT_DTYPE, UnionPrimitive(names=("float32", "float64"))),
        (INT_DTYPE, UnionPrimitive(names=("int32", "int64"))),
    }


BOOL_DTYPE = Primitive(name="bool")
INT_DTYPE = TypeVar.fresh()
FLOAT_DTYPE = TypeVar.fresh()
AXIS_DTYPE = Primitive(name="axis")
NAMED_RANGE_DTYPE = Primitive(name="named_range")
DOMAIN_DTYPE = Primitive(name="domain")
OFFSET_TAG_DTYPE = Primitive(name="offset_tag")

# Some helpers to define the builtins’ types
T0 = TypeVar.fresh()
T1 = TypeVar.fresh()
T2 = TypeVar.fresh()
T3 = TypeVar.fresh()
T4 = TypeVar.fresh()
T5 = TypeVar.fresh()
Val_T0_T1 = Val(kind=Value(), dtype=T0, size=T1)
Val_T0_Scalar = Val(kind=Value(), dtype=T0, size=Scalar())
Val_BOOL_T1 = Val(kind=Value(), dtype=BOOL_DTYPE, size=T1)

BUILTIN_CATEGORY_MAPPING = (
    (
        ir.UNARY_MATH_FP_BUILTINS,
        FunctionType(
            args=Tuple.from_elems(Val(kind=Value(), dtype=FLOAT_DTYPE, size=T0)),
            ret=Val(kind=Value(), dtype=FLOAT_DTYPE, size=T0),
        ),
    ),
    (
        ir.UNARY_MATH_NUMBER_BUILTINS,
        FunctionType(
            args=Tuple.from_elems(Val_T0_T1),
            ret=Val_T0_T1,
        ),
    ),
    (
        {"power"},
        FunctionType(
            args=Tuple.from_elems(Val_T0_T1, Val(kind=Value(), dtype=T2, size=T1)), ret=Val_T0_T1
        ),
    ),
    (
        ir.BINARY_MATH_NUMBER_BUILTINS,
        FunctionType(args=Tuple.from_elems(Val_T0_T1, Val_T0_T1), ret=Val_T0_T1),
    ),
    (
        ir.UNARY_MATH_FP_PREDICATE_BUILTINS,
        FunctionType(
            args=Tuple.from_elems(Val(kind=Value(), dtype=FLOAT_DTYPE, size=T0)),
            ret=Val(kind=Value(), dtype=BOOL_DTYPE, size=T0),
        ),
    ),
    (
        ir.BINARY_MATH_COMPARISON_BUILTINS,
        FunctionType(args=Tuple.from_elems(Val_T0_T1, Val_T0_T1), ret=Val_BOOL_T1),
    ),
    (
        ir.BINARY_LOGICAL_BUILTINS,
        FunctionType(args=Tuple.from_elems(Val_BOOL_T1, Val_BOOL_T1), ret=Val_BOOL_T1),
    ),
    (
        ir.UNARY_LOGICAL_BUILTINS,
        FunctionType(
            args=Tuple.from_elems(
                Val_BOOL_T1,
            ),
            ret=Val_BOOL_T1,
        ),
    ),
)

BUILTIN_TYPES: dict[str, Type] = {
    **{builtin: type_ for category, type_ in BUILTIN_CATEGORY_MAPPING for builtin in category},
    "deref": FunctionType(
        args=Tuple.from_elems(
            Val(kind=Iterator(), dtype=T0, size=T1, current_loc=T2, defined_loc=T2)
        ),
        ret=Val_T0_T1,
    ),
    "can_deref": FunctionType(
        args=Tuple.from_elems(
            Val(kind=Iterator(), dtype=T0, size=T1, current_loc=T2, defined_loc=T3)
        ),
        ret=Val_BOOL_T1,
    ),
    "if_": FunctionType(
        args=Tuple.from_elems(Val_BOOL_T1, T2, T2),
        ret=T2,
    ),
    "lift": FunctionType(
        args=Tuple.from_elems(
            FunctionType(
                args=ValTuple(kind=Iterator(), dtypes=T2, size=T1, current_loc=T3, defined_locs=T4),
                ret=Val_T0_T1,
            )
        ),
        ret=FunctionType(
            args=ValTuple(kind=Iterator(), dtypes=T2, size=T1, current_loc=T5, defined_locs=T4),
            ret=Val(kind=Iterator(), dtype=T0, size=T1, current_loc=T5, defined_loc=T3),
        ),
    ),
    "map_": FunctionType(
        args=Tuple.from_elems(
            FunctionType(
                args=ValTuple(kind=Value(), dtypes=T2, size=T1),
                ret=Val_T0_T1,
            ),
        ),
        ret=FunctionType(
            args=ValListTuple(kind=Value(), list_dtypes=T2, size=T1),
            ret=Val(kind=Value(), dtype=List(dtype=T0, max_length=T4, has_skip_values=T5), size=T1),
        ),
    ),
    "reduce": FunctionType(
        args=Tuple.from_elems(
            FunctionType(
                args=Tuple(front=Val_T0_T1, others=ValTuple(kind=Value(), dtypes=T2, size=T1)),
                ret=Val_T0_T1,
            ),
            Val_T0_T1,
        ),
        ret=FunctionType(
            args=ValListTuple(
                kind=Value(), list_dtypes=T2, max_length=T4, has_skip_values=T5, size=T1
            ),
            ret=Val_T0_T1,
        ),
    ),
    "make_const_list": FunctionType(
        args=Tuple.from_elems(Val_T0_T1),
        ret=Val(kind=Value(), dtype=List(dtype=T0, max_length=T2, has_skip_values=T3), size=T1),
    ),
    "list_get": FunctionType(
        args=Tuple.from_elems(
            Val(kind=Value(), dtype=INT_DTYPE, size=Scalar()),
            Val(kind=Value(), dtype=List(dtype=T0, max_length=T2, has_skip_values=T3), size=T1),
        ),
        ret=Val_T0_T1,
    ),
    "scan": FunctionType(
        args=Tuple.from_elems(
            FunctionType(
                args=Tuple(
                    front=Val_T0_Scalar,
                    others=ValTuple(
                        kind=Iterator(), dtypes=T2, size=Scalar(), current_loc=T3, defined_locs=T4
                    ),
                ),
                ret=Val_T0_Scalar,
            ),
            Val(kind=Value(), dtype=BOOL_DTYPE, size=Scalar()),
            Val_T0_Scalar,
        ),
        ret=FunctionType(
            args=ValTuple(
                kind=Iterator(), dtypes=T2, size=Column(), current_loc=T3, defined_locs=T4
            ),
            ret=Val(kind=Value(), dtype=T0, size=Column()),
        ),
    ),
    "named_range": FunctionType(
        args=Tuple.from_elems(
            Val(kind=Value(), dtype=AXIS_DTYPE, size=Scalar()),
            Val(kind=Value(), dtype=INT_DTYPE, size=Scalar()),
            Val(kind=Value(), dtype=INT_DTYPE, size=Scalar()),
        ),
        ret=Val(kind=Value(), dtype=NAMED_RANGE_DTYPE, size=Scalar()),
    ),
}


del T0, T1, T2, T3, T4, T5, Val_T0_T1, Val_T0_Scalar, Val_BOOL_T1


def _infer_shift_location_types(shift_args, offset_provider, constraints):
    current_loc_in = TypeVar.fresh()
    if offset_provider:
        current_loc_out = current_loc_in
        for arg in shift_args:
            if not isinstance(arg, ir.OffsetLiteral):
                # probably some dynamically computed offset, thus we assume it’s a number not an axis and just ignore it (see comment below)
                continue
            offset = arg.value
            if isinstance(offset, int):
                continue  # ignore ‘application’ of (partial) shifts
            else:
                assert isinstance(offset, str)
                axis = offset_provider[offset]
                if isinstance(axis, gtx.Dimension):
                    continue  # Cartesian shifts don’t change the location type
                elif isinstance(axis, Connectivity):
                    assert (
                        axis.origin_axis.kind
                        == axis.neighbor_axis.kind
                        == gtx.DimensionKind.HORIZONTAL
                    )
                    constraints.add((current_loc_out, Location(name=axis.origin_axis.value)))
                    current_loc_out = Location(name=axis.neighbor_axis.value)
                else:
                    raise NotImplementedError()
    elif not shift_args:
        current_loc_out = current_loc_in
    else:
        current_loc_out = TypeVar.fresh()
    return current_loc_in, current_loc_out


@dataclasses.dataclass
class _TypeInferrer(eve.traits.VisitorWithSymbolTableTrait, eve.NodeTranslator):
    """
    Visit the full iterator IR tree, convert nodes to respective types and generate constraints.

    Attributes:
        collected_types: Mapping from the (Python) id of a node to its type.
        constraints: Set of constraints, where a constraint is a pair of types that need to agree.
            See `unify` for more information.
    """

    offset_provider: Optional[dict[str, Connectivity | gtx.Dimension]]
    collected_types: dict[int, Type] = dataclasses.field(default_factory=dict)
    constraints: set[tuple[Type, Type]] = dataclasses.field(default_factory=_default_constraints)

    def visit(self, node, **kwargs) -> typing.Any:
        result = super().visit(node, **kwargs)
        if isinstance(node, TYPED_IR_NODES):
            assert isinstance(result, Type)
            if not (
                id(node) not in self.collected_types or self.collected_types[id(node)] == result
            ):
                # using the same node in multiple places is fine as long as the type is the same
                # for all occurences
                self.constraints.add((result, self.collected_types[id(node)]))
            self.collected_types[id(node)] = result

        return result

    def visit_Sym(self, node: ir.Sym, **kwargs) -> Type:
        result = TypeVar.fresh()
        if node.kind:
            kind = {"Iterator": Iterator(), "Value": Value()}[node.kind]
            self.constraints.add(
                (Val(kind=kind, current_loc=TypeVar.fresh(), defined_loc=TypeVar.fresh()), result)
            )
        if node.dtype:
            assert node.dtype is not None
            dtype: Primitive | List = Primitive(name=node.dtype[0])
            if node.dtype[1]:
                dtype = List(dtype=dtype)
            self.constraints.add(
                (
                    Val(
                        dtype=dtype,
                        current_loc=TypeVar.fresh(),
                        defined_loc=TypeVar.fresh(),
                    ),
                    result,
                )
            )
        return result

    def visit_SymRef(self, node: ir.SymRef, *, symtable, **kwargs) -> Type:
        if node.id in ir.BUILTINS:
            if node.id in BUILTIN_TYPES:
                return freshen(BUILTIN_TYPES[node.id])
            elif node.id in ir.GRAMMAR_BUILTINS:
                raise TypeError(
                    f"Builtin '{node.id}' is only allowed as applied/called function by the type "
                    "inference."
                )
            elif node.id in ir.TYPEBUILTINS:
                # TODO(tehrengruber): Implement propagating types of values referring to types, e.g.
                #   >>> my_int = int64
                #   ... cast_(expr, my_int)
                #  One way to support this is by introducing a "type of type" similar to pythons
                #  `typing.Type`.
                raise NotImplementedError(
                    f"Type builtin '{node.id}' is only supported as literal argument by the "
                    "type inference."
                )
            else:
                raise NotImplementedError(f"Missing type definition for builtin '{node.id}'.")
        elif node.id in symtable:
            sym_decl = symtable[node.id]
            assert isinstance(sym_decl, TYPED_IR_NODES)
            res = self.collected_types[id(sym_decl)]
            if isinstance(res, LetPolymorphic):
                return freshen(res.dtype)
            return res

        return TypeVar.fresh()

    def visit_Literal(self, node: ir.Literal, **kwargs) -> Val:
        return Val(kind=Value(), dtype=Primitive(name=node.type))

    def visit_AxisLiteral(self, node: ir.AxisLiteral, **kwargs) -> Val:
        return Val(kind=Value(), dtype=AXIS_DTYPE, size=Scalar())

    def visit_OffsetLiteral(self, node: ir.OffsetLiteral, **kwargs) -> TypeVar:
        return TypeVar.fresh()

    def visit_Lambda(
        self,
        node: ir.Lambda,
        **kwargs,
    ) -> FunctionType:
        ptypes = {p.id: self.visit(p, **kwargs) for p in node.params}
        ret = self.visit(node.expr, **kwargs)
        return FunctionType(args=Tuple.from_elems(*(ptypes[p.id] for p in node.params)), ret=ret)

    def _visit_make_tuple(self, node: ir.FunCall, **kwargs) -> Type:
        # Calls to `make_tuple` are handled as being part of the grammar, not as function calls.
        argtypes = self.visit(node.args, **kwargs)
        kind = (
            TypeVar.fresh()
        )  # `kind == Iterator()` means zipping iterators into an iterator of tuples
        size = TypeVar.fresh()
        dtype = Tuple.from_elems(*(TypeVar.fresh() for _ in argtypes))
        for d, a in zip(dtype, argtypes):
            self.constraints.add((Val(kind=kind, dtype=d, size=size), a))
        return Val(kind=kind, dtype=dtype, size=size)

    def _visit_tuple_get(self, node: ir.FunCall, **kwargs) -> Type:
        # Calls to `tuple_get` are handled as being part of the grammar, not as function calls.
        if len(node.args) != 2:
            raise TypeError("'tuple_get' requires exactly two arguments.")
        if (
            not isinstance(node.args[0], ir.Literal)
            or node.args[0].type != ir.INTEGER_INDEX_BUILTIN
        ):
            raise TypeError(
                f"The first argument to 'tuple_get' must be a literal of type '{ir.INTEGER_INDEX_BUILTIN}'."
            )
        self.visit(node.args[0], **kwargs)  # visit index so that its type is collected
        idx = int(node.args[0].value)
        tup = self.visit(node.args[1], **kwargs)
        kind = TypeVar.fresh()  # `kind == Iterator()` means splitting an iterator of tuples
        elem = TypeVar.fresh()
        size = TypeVar.fresh()

        dtype = Tuple(front=elem, others=TypeVar.fresh())
        for _ in range(idx):
            dtype = Tuple(front=TypeVar.fresh(), others=dtype)

        val = Val(
            kind=kind,
            dtype=dtype,
            size=size,
        )
        self.constraints.add((tup, val))
        return Val(kind=kind, dtype=elem, size=size)

    def _visit_neighbors(self, node: ir.FunCall, **kwargs) -> Type:
        if len(node.args) != 2:
            raise TypeError("'neighbors' requires exactly two arguments.")
        if not (isinstance(node.args[0], ir.OffsetLiteral) and isinstance(node.args[0].value, str)):
            raise TypeError("The first argument to 'neighbors' must be an 'OffsetLiteral' tag.")

        # Visit arguments such that their type is also inferred
        self.visit(node.args, **kwargs)

        max_length: Type = TypeVar.fresh()
        has_skip_values: Type = TypeVar.fresh()
        if self.offset_provider:
            connectivity = self.offset_provider[node.args[0].value]
            assert isinstance(connectivity, Connectivity)
            max_length = Length(length=connectivity.max_neighbors)
            has_skip_values = BoolType(value=connectivity.has_skip_values)
        current_loc_in, current_loc_out = _infer_shift_location_types(
            [node.args[0]], self.offset_provider, self.constraints
        )
        dtype_ = TypeVar.fresh()
        size = TypeVar.fresh()
        it = self.visit(node.args[1], **kwargs)
        self.constraints.add(
            (
                it,
                Val(
                    kind=Iterator(),
                    dtype=dtype_,
                    size=size,
                    current_loc=current_loc_in,
                    defined_loc=current_loc_out,
                ),
            )
        )
        lst = List(
            dtype=dtype_,
            max_length=max_length,
            has_skip_values=has_skip_values,
        )
        return Val(kind=Value(), dtype=lst, size=size)

    def _visit_cast_(self, node: ir.FunCall, **kwargs) -> Type:
        if len(node.args) != 2:
            raise TypeError("'cast_' requires exactly two arguments.")
        val_arg_type = self.visit(node.args[0], **kwargs)
        type_arg = node.args[1]
        if not isinstance(type_arg, ir.SymRef) or type_arg.id not in ir.TYPEBUILTINS:
            raise TypeError("The second argument to 'cast_' must be a type literal.")

        size = TypeVar.fresh()

        self.constraints.add(
            (
                val_arg_type,
                Val(
                    kind=Value(),
                    dtype=TypeVar.fresh(),
                    size=size,
                ),
            )
        )

        return Val(
            kind=Value(),
            dtype=Primitive(name=type_arg.id),
            size=size,
        )

    def _visit_shift(self, node: ir.FunCall, **kwargs) -> Type:
        # Calls to shift are handled as being part of the grammar, not
        # as function calls, as the type depends on the offset provider.

        # Visit arguments such that their type is also inferred (particularly important for
        # dynamic offsets)
        self.visit(node.args)

        current_loc_in, current_loc_out = _infer_shift_location_types(
            node.args, self.offset_provider, self.constraints
        )
        defined_loc = TypeVar.fresh()
        dtype_ = TypeVar.fresh()
        size = TypeVar.fresh()
        return FunctionType(
            args=Tuple.from_elems(
                Val(
                    kind=Iterator(),
                    dtype=dtype_,
                    size=size,
                    current_loc=current_loc_in,
                    defined_loc=defined_loc,
                ),
            ),
            ret=Val(
                kind=Iterator(),
                dtype=dtype_,
                size=size,
                current_loc=current_loc_out,
                defined_loc=defined_loc,
            ),
        )

    def _visit_domain(self, node: ir.FunCall, **kwargs) -> Type:
        for arg in node.args:
            self.constraints.add(
                (
                    Val(kind=Value(), dtype=NAMED_RANGE_DTYPE, size=Scalar()),
                    self.visit(arg, **kwargs),
                )
            )
        return Val(kind=Value(), dtype=DOMAIN_DTYPE, size=Scalar())

    def _visit_cartesian_domain(self, node: ir.FunCall, **kwargs) -> Type:
        return self._visit_domain(node, **kwargs)

    def _visit_unstructured_domain(self, node: ir.FunCall, **kwargs) -> Type:
        return self._visit_domain(node, **kwargs)

    def visit_FunCall(
        self,
        node: ir.FunCall,
        **kwargs,
    ) -> Type:
        if isinstance(node.fun, ir.SymRef) and node.fun.id in ir.GRAMMAR_BUILTINS:
            # builtins that are treated as part of the grammar are handled in `_visit_<builtin_name>`
            return getattr(self, f"_visit_{node.fun.id}")(node, **kwargs)
        elif isinstance(node.fun, ir.SymRef) and node.fun.id in ir.TYPEBUILTINS:
            return Val(kind=Value(), dtype=Primitive(name=node.fun.id))

        fun = self.visit(node.fun, **kwargs)
        args = Tuple.from_elems(*self.visit(node.args, **kwargs))
        ret = TypeVar.fresh()
        self.constraints.add((fun, FunctionType(args=args, ret=ret)))
        return ret

    def visit_FunctionDefinition(
        self,
        node: ir.FunctionDefinition,
        **kwargs,
    ) -> LetPolymorphic:
        fun = ir.Lambda(params=node.params, expr=node.expr)

        # Since functions defined in a function definition are let-polymorphic we don't want
        # their parameters to inherit the constraints of the arguments in a call to them. A simple
        # way to do this is to run the type inference on the function itself and reindex its type
        # vars when referencing the function, i.e. in a `SymRef`.
        collected_types = infer_all(fun, offset_provider=self.offset_provider, reindex=False)
        fun_type = LetPolymorphic(dtype=collected_types.pop(id(fun)))
        assert not set(self.collected_types.keys()) & set(collected_types.keys())
        self.collected_types = {**self.collected_types, **collected_types}

        return fun_type

    def visit_StencilClosure(
        self,
        node: ir.StencilClosure,
        **kwargs,
    ) -> Closure:
        domain = self.visit(node.domain, **kwargs)
        stencil = self.visit(node.stencil, **kwargs)
        output = self.visit(node.output, **kwargs)
        output_dtype = TypeVar.fresh()
        output_loc = TypeVar.fresh()
        self.constraints.add(
            (domain, Val(kind=Value(), dtype=Primitive(name="domain"), size=Scalar()))
        )
        self.constraints.add(
            (
                output,
                Val(
                    kind=Iterator(),
                    dtype=output_dtype,
                    size=Column(),
                    defined_loc=output_loc,
                ),
            )
        )

        inputs: list[Type] = self.visit(node.inputs, **kwargs)
        stencil_params = []
        for input_ in inputs:
            stencil_param = Val(current_loc=output_loc, defined_loc=TypeVar.fresh())
            self.constraints.add(
                (
                    input_,
                    Val(
                        kind=stencil_param.kind,
                        dtype=stencil_param.dtype,
                        size=stencil_param.size,
                        # closure input and stencil param differ in `current_loc`
                        current_loc=ANYWHERE,
                        # TODO(tehrengruber): Seems to break for scalars. Use `TypeVar.fresh()`?
                        defined_loc=stencil_param.defined_loc,
                    ),
                )
            )
            stencil_params.append(stencil_param)

        self.constraints.add(
            (
                stencil,
                FunctionType(
                    args=Tuple.from_elems(*stencil_params),
                    ret=Val(kind=Value(), dtype=output_dtype, size=Column()),
                ),
            )
        )
        return Closure(output=output, inputs=Tuple.from_elems(*inputs))

    def visit_FencilWithTemporaries(self, node: FencilWithTemporaries, **kwargs):
        return self.visit(node.fencil, **kwargs)

    def visit_FencilDefinition(
        self,
        node: ir.FencilDefinition,
        **kwargs,
    ) -> FencilDefinitionType:
        ftypes = []
        # Note: functions have to be ordered according to Lisp/Scheme `let*`
        # statements; that is, functions can only reference other functions
        # that are defined before
        for fun_def in node.function_definitions:
            fun_type: LetPolymorphic = self.visit(fun_def, **kwargs)
            ftype = FunctionDefinitionType(name=fun_def.id, fun=fun_type.dtype)
            ftypes.append(ftype)

        params = [self.visit(p, **kwargs) for p in node.params]
        self.visit(node.closures, **kwargs)
        return FencilDefinitionType(
            name=str(node.id),
            fundefs=Tuple.from_elems(*ftypes),
            params=Tuple.from_elems(*params),
        )


def _save_types_to_annex(node: ir.Node, types: dict[int, Type]) -> None:
    for child_node in node.pre_walk_values().if_isinstance(*TYPED_IR_NODES):
        try:
<<<<<<< HEAD
            child_node.annex.type = types[id(child_node)]  # type: ignore[attr-defined]
        except KeyError as err:
=======
            child_node.annex.type = types[id(child_node)]
        except KeyError:
>>>>>>> ba353d3b
            if not (
                isinstance(child_node, ir.SymRef)
                and child_node.id in ir.GRAMMAR_BUILTINS | ir.TYPEBUILTINS
            ):
                raise AssertionError(
<<<<<<< HEAD
                    f"Expected a type to be inferred for node `{child_node}`, but none was found."
                ) from err
=======
                    f"Expected a type to be inferred for node '{child_node}', but none was found."
                )
>>>>>>> ba353d3b


def infer_all(
    node: ir.Node,
    *,
    offset_provider: Optional[dict[str, Connectivity | gtx.Dimension]] = None,
    reindex: bool = True,
    save_to_annex=False,
) -> dict[int, Type]:
    """
    Infer the types of the child expressions of a given iterator IR expression.

    The result is a dictionary mapping the (Python) id of child nodes to their type.

    The `save_to_annex` flag should only be used as a last resort when the  return dictionary is
    not enough.
    """
    # Collect preliminary types of all nodes and constraints on them
    inferrer = _TypeInferrer(offset_provider=offset_provider)
    inferrer.visit(node)

    # Ensure dict order is pre-order of the tree
    collected_types = dict(reversed(inferrer.collected_types.items()))

    # Compute the most general type that satisfies all constraints
    unified_types, unsatisfiable_constraints = unify(
        list(collected_types.values()), inferrer.constraints
    )

    if reindex:
        unified_types, unsatisfiable_constraints = reindex_vars(
            (unified_types, unsatisfiable_constraints)
        )

    result = {
        id_: unified_type
        for id_, unified_type in zip(collected_types.keys(), unified_types, strict=True)
    }

    if save_to_annex:
        _save_types_to_annex(node, result)

    if unsatisfiable_constraints:
        raise UnsatisfiableConstraintsError(unsatisfiable_constraints)

    return result


def infer(
    expr: ir.Node,
    offset_provider: typing.Optional[dict[str, typing.Any]] = None,
    save_to_annex: bool = False,
) -> Type:
    """Infer the type of the given iterator IR expression."""
    inferred_types = infer_all(expr, offset_provider=offset_provider, save_to_annex=save_to_annex)
    return inferred_types[id(expr)]


class PrettyPrinter(eve.NodeTranslator):
    """Pretty-printer for type expressions."""

    @staticmethod
    def _subscript(i: int) -> str:
        return "".join("₀₁₂₃₄₅₆₇₈₉"[int(d)] for d in str(i))

    @staticmethod
    def _superscript(i: int) -> str:
        return "".join("⁰¹²³⁴⁵⁶⁷⁸⁹"[int(d)] for d in str(i))

    def _fmt_size(self, size: Type) -> str:
        if size == Column():
            return "ᶜ"
        if size == Scalar():
            return "ˢ"
        assert isinstance(size, TypeVar)
        return self._superscript(size.idx)

    def _fmt_dtype(
        self,
        kind: Type,
        dtype_str: str,
        current_loc: typing.Optional[str] = None,
        defined_loc: typing.Optional[str] = None,
    ) -> str:
        if kind == Value():
            return dtype_str
        if kind == Iterator():
            if current_loc == defined_loc == "ANYWHERE" or current_loc is defined_loc is None:
                locs = ""
            else:
                assert isinstance(current_loc, str) and isinstance(defined_loc, str)
                locs = current_loc + ", " + defined_loc + ", "
            return "It[" + locs + dtype_str + "]"
        assert isinstance(kind, TypeVar)
        return "ItOrVal" + self._subscript(kind.idx) + "[" + dtype_str + "]"

    def visit_EmptyTuple(self, node: EmptyTuple) -> str:
        return "()"

    def visit_Tuple(self, node: Tuple) -> str:
        s = "(" + self.visit(node.front)
        while isinstance(node.others, Tuple):
            node = node.others
            s += ", " + self.visit(node.front)
        s += ")"
        if not isinstance(node.others, EmptyTuple):
            s += ":" + self.visit(node.others)
        return s

    def visit_Location(self, node: Location):
        return node.name

    def visit_FunctionType(self, node: FunctionType) -> str:
        return self.visit(node.args) + " → " + self.visit(node.ret)

    def visit_Val(self, node: Val) -> str:
        return self._fmt_dtype(
            node.kind,
            self.visit(node.dtype) + self._fmt_size(node.size),
            self.visit(node.current_loc),
            self.visit(node.defined_loc),
        )

    def visit_Primitive(self, node: Primitive) -> str:
        return node.name

    def visit_List(self, node: List) -> str:
        return f"L[{self.visit(node.dtype)}, {self.visit(node.max_length)}, {self.visit(node.has_skip_values)}]"

    def visit_FunctionDefinitionType(self, node: FunctionDefinitionType) -> str:
        return node.name + " :: " + self.visit(node.fun)

    def visit_Closure(self, node: Closure) -> str:
        return self.visit(node.inputs) + " ⇒ " + self.visit(node.output)

    def visit_FencilDefinitionType(self, node: FencilDefinitionType) -> str:
        assert isinstance(node.fundefs, (Tuple, EmptyTuple))
        assert isinstance(node.params, (Tuple, EmptyTuple))
        return (
            "{"
            + "".join(self.visit(f) + ", " for f in node.fundefs)
            + node.name
            + "("
            + ", ".join(self.visit(p) for p in node.params)
            + ")}"
        )

    def visit_ValTuple(self, node: ValTuple) -> str:
        if isinstance(node.dtypes, TypeVar):
            assert isinstance(node.defined_locs, TypeVar)
            return (
                "("
                + self._fmt_dtype(
                    node.kind,
                    "T" + self._fmt_size(node.size),
                    self.visit(node.current_loc),
                    "…" + self._subscript(node.defined_locs.idx),
                )
                + ", …)"
                + self._subscript(node.dtypes.idx)
            )
        assert isinstance(node.dtypes, (Tuple, EmptyTuple))
        if isinstance(node.defined_locs, (Tuple, EmptyTuple)):
            defined_locs = node.defined_locs
        else:
            defined_locs = Tuple.from_elems(*(Location(name="_") for _ in node.dtypes))
        return (
            "("
            + ", ".join(
                self.visit(
                    Val(
                        kind=node.kind,
                        dtype=dtype,
                        size=node.size,
                        current_loc=node.current_loc,
                        defined_loc=defined_loc,
                    )
                )
                for dtype, defined_loc in zip(node.dtypes, defined_locs)
            )
            + ")"
        )

    def visit_ValListTuple(self, node: ValListTuple) -> str:
        if isinstance(node.list_dtypes, TypeVar):
            return f"(L[…{self._subscript(node.list_dtypes.idx)}, {self.visit(node.max_length)}, {self.visit(node.has_skip_values)}]{self._fmt_size(node.size)}, …)"
        assert isinstance(node.list_dtypes, (Tuple, EmptyTuple))
        return (
            "("
            + ", ".join(
                self.visit(
                    Val(
                        kind=Value(),
                        dtype=List(
                            dtype=dtype,
                            max_length=node.max_length,
                            has_skip_values=node.has_skip_values,
                        ),
                        size=node.size,
                    )
                )
                for dtype in node.list_dtypes
            )
            + ")"
        )

    def visit_TypeVar(self, node: TypeVar) -> str:
        return "T" + self._subscript(node.idx)

    def visit_Type(self, node: Type) -> str:
        return (
            node.__class__.__name__
            + "("
            + ", ".join(f"{k}={v}" for k, v in node.iter_children_items())
            + ")"
        )


pformat = PrettyPrinter().visit


def pprint(x: Type) -> None:
    print(pformat(x))<|MERGE_RESOLUTION|>--- conflicted
+++ resolved
@@ -387,7 +387,7 @@
 DOMAIN_DTYPE = Primitive(name="domain")
 OFFSET_TAG_DTYPE = Primitive(name="offset_tag")
 
-# Some helpers to define the builtins’ types
+# Some helpers to define the builtins' types
 T0 = TypeVar.fresh()
 T1 = TypeVar.fresh()
 T2 = TypeVar.fresh()
@@ -558,16 +558,16 @@
         current_loc_out = current_loc_in
         for arg in shift_args:
             if not isinstance(arg, ir.OffsetLiteral):
-                # probably some dynamically computed offset, thus we assume it’s a number not an axis and just ignore it (see comment below)
+                # probably some dynamically computed offset, thus we assume it's a number not an axis and just ignore it (see comment below)
                 continue
             offset = arg.value
             if isinstance(offset, int):
-                continue  # ignore ‘application’ of (partial) shifts
+                continue  # ignore ‘application' of (partial) shifts
             else:
                 assert isinstance(offset, str)
                 axis = offset_provider[offset]
                 if isinstance(axis, gtx.Dimension):
-                    continue  # Cartesian shifts don’t change the location type
+                    continue  # Cartesian shifts don't change the location type
                 elif isinstance(axis, Connectivity):
                     assert (
                         axis.origin_axis.kind
@@ -966,25 +966,15 @@
 def _save_types_to_annex(node: ir.Node, types: dict[int, Type]) -> None:
     for child_node in node.pre_walk_values().if_isinstance(*TYPED_IR_NODES):
         try:
-<<<<<<< HEAD
-            child_node.annex.type = types[id(child_node)]  # type: ignore[attr-defined]
+            child_node.annex.type = types[id(child_node)]
         except KeyError as err:
-=======
-            child_node.annex.type = types[id(child_node)]
-        except KeyError:
->>>>>>> ba353d3b
             if not (
                 isinstance(child_node, ir.SymRef)
                 and child_node.id in ir.GRAMMAR_BUILTINS | ir.TYPEBUILTINS
             ):
                 raise AssertionError(
-<<<<<<< HEAD
-                    f"Expected a type to be inferred for node `{child_node}`, but none was found."
+                    f"Expected a type to be inferred for node '{child_node}', but none was found."
                 ) from err
-=======
-                    f"Expected a type to be inferred for node '{child_node}', but none was found."
-                )
->>>>>>> ba353d3b
 
 
 def infer_all(
