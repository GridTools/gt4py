--- conflicted
+++ resolved
@@ -63,13 +63,7 @@
 @dataclasses.dataclass(frozen=True)
 class SymbolicDomain:
     grid_type: common.GridType
-<<<<<<< HEAD
-    ranges: dict[
-        common.Dimension, SymbolicRange
-    ]  # TODO(havogt): remove `AxisLiteral` by `Dimension` everywhere
-=======
     ranges: dict[common.Dimension, SymbolicRange]
->>>>>>> 6a1087d1
 
     def __hash__(self) -> int:
         return hash((self.grid_type, frozenset(self.ranges.items())))
@@ -77,10 +71,6 @@
     @classmethod
     def from_expr(cls, node: itir.Node) -> SymbolicDomain:
         assert cpm.is_call_to(node, ("unstructured_domain", "cartesian_domain"))
-<<<<<<< HEAD
-        grid_type = getattr(common.GridType, node.fun.id[: -len("_domain")].upper())
-=======
->>>>>>> 6a1087d1
 
         ranges: dict[common.Dimension, SymbolicRange] = {}
         for named_range in node.args:
@@ -91,11 +81,7 @@
             ranges[common.Dimension(value=axis_literal.value, kind=axis_literal.kind)] = (
                 SymbolicRange(lower_bound, upper_bound)
             )
-<<<<<<< HEAD
-        return cls(grid_type, ranges)
-=======
         return cls(_GRID_TYPE_MAPPING[node.fun.id], ranges)
->>>>>>> 6a1087d1
 
     def as_expr(self) -> itir.FunCall:
         converted_ranges: dict[common.Dimension, tuple[itir.Expr, itir.Expr]] = {
@@ -265,83 +251,12 @@
     return SymbolicDomain(domain.grid_type, dims_dict)
 
 
-<<<<<<< HEAD
-    return SymbolicDomain(domains[0].grid_type, new_domain_ranges)
-
-
-def domain_intersection(*domains: SymbolicDomain) -> SymbolicDomain:
-    """Return the (set) intersection of a list of domains."""
-    new_domain_ranges = {}
-    assert all(domain.grid_type == domains[0].grid_type for domain in domains)
-    for dim in domains[0].ranges.keys():
-        start = functools.reduce(
-            lambda current_expr, el_expr: im.call("maximum")(current_expr, el_expr),
-            [domain.ranges[dim].start for domain in domains],
-        )
-        stop = functools.reduce(
-            lambda current_expr, el_expr: im.call("minimum")(current_expr, el_expr),
-            [domain.ranges[dim].stop for domain in domains],
-        )
-        # constant fold expression to keep the tree small
-        start, stop = ConstantFolding.apply(start), ConstantFolding.apply(stop)  # type: ignore[assignment]  # always an itir.Expr
-        new_domain_ranges[dim] = SymbolicRange(start, stop)
-
-    return SymbolicDomain(domains[0].grid_type, new_domain_ranges)
-
-
-def domain_complement(domain: SymbolicDomain) -> SymbolicDomain:
-    """Return the (set) complement of a domain."""
-    dims_dict = {}
-    for dim in domain.ranges.keys():
-        lb, ub = domain.ranges[dim].start, domain.ranges[dim].stop
-        # `]-inf, a[` -> `[a, inf[`
-        if lb == itir.InfinityLiteral.NEGATIVE:
-            dims_dict[dim] = SymbolicRange(start=ub, stop=itir.InfinityLiteral.POSITIVE)
-        # `[a, inf]` -> `]-inf, a]`
-        elif ub == itir.InfinityLiteral.POSITIVE:
-            dims_dict[dim] = SymbolicRange(start=itir.InfinityLiteral.NEGATIVE, stop=lb)
-        else:
-            raise ValueError("Invalid domain ranges")
-    return SymbolicDomain(domain.grid_type, dims_dict)
-
-
-def promote_to_same_dimensions(
-    domain_small: SymbolicDomain, domain_large: SymbolicDomain
-) -> SymbolicDomain:
-    """Return an extended domain based on a smaller input domain and a larger domain containing the target dimensions."""
-    dims_dict = {}
-    for dim in domain_large.ranges.keys():
-        if dim in domain_small.ranges.keys():
-            lb, ub = domain_small.ranges[dim].start, domain_small.ranges[dim].stop
-            dims_dict[dim] = SymbolicRange(lb, ub)
-        else:
-            dims_dict[dim] = SymbolicRange(
-                itir.InfinityLiteral.NEGATIVE, itir.InfinityLiteral.POSITIVE
-            )
-    return SymbolicDomain(domain_small.grid_type, dims_dict)  # TODO: fix for unstructured
-
-
-=======
->>>>>>> 6a1087d1
 def is_finite(range_or_domain: SymbolicRange | SymbolicDomain) -> bool:
     """
     Return whether a range is unbounded in (at least) one direction.
 
     The expression is required to be constant folded before for the result to be reliable.
     """
-<<<<<<< HEAD
-    if isinstance(range_ := range_or_domain, SymbolicRange):
-        # TODO: assert no infinity literal in here
-        if any(
-            v in [itir.InfinityLiteral.POSITIVE, itir.InfinityLiteral.NEGATIVE]
-            for v in [range_.start, range_.stop]
-        ):
-            return False
-        return True
-    elif isinstance(domain := range_or_domain, SymbolicDomain):
-        return all(is_finite(range_) for range_ in domain.ranges.values())
-    raise ValueError("Expected a SymbolicRange or SymbolicDomain.")
-=======
     match range_or_domain:
         case SymbolicRange() as range_:
             if any(
@@ -353,5 +268,4 @@
         case SymbolicDomain() as domain:
             return all(is_finite(range_) for range_ in domain.ranges.values())
         case _:
-            raise ValueError("Expected a 'SymbolicRange' or 'SymbolicDomain'.")
->>>>>>> 6a1087d1
+            raise ValueError("Expected a 'SymbolicRange' or 'SymbolicDomain'.")