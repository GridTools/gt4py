--- conflicted
+++ resolved
@@ -73,7 +73,6 @@
     )
 
 
-<<<<<<< HEAD
 def canonicalize_as_fieldop(expr: itir.FunCall) -> itir.FunCall:
     """
     Canonicalize applied `as_fieldop`s.
@@ -148,10 +147,10 @@
 
     assert isinstance(stencil, itir.Lambda)
     return stencil, lambda s: s
-=======
+
+
 def with_altered_arg(node: itir.FunCall, arg_idx: int, new_arg: itir.Expr | str) -> itir.FunCall:
     """Given a itir.FunCall return a new call with one of its argument replaced."""
     return im.call(node.fun)(
         *(arg if i != arg_idx else im.ensure_expr(new_arg) for i, arg in enumerate(node.args))
-    )
->>>>>>> 8d6b5388
+    )