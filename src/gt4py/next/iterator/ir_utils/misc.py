# GT4Py - GridTools Framework
#
# Copyright (c) 2014-2024, ETH Zurich
# All rights reserved.
#
# Please, refer to the LICENSE file in the root directory.
# SPDX-License-Identifier: BSD-3-Clause

import dataclasses
from collections import ChainMap
from typing import Callable, Iterable, TypeVar

from gt4py import eve
from gt4py.eve import utils as eve_utils
from gt4py.next import common
from gt4py.next.iterator import ir as itir
from gt4py.next.iterator.ir_utils import common_pattern_matcher as cpm, ir_makers as im
from gt4py.next.iterator.transforms import inline_lambdas


@dataclasses.dataclass(frozen=True)
class CannonicalizeBoundSymbolNames(eve.NodeTranslator):
    """
    Given an iterator expression cannonicalize all bound symbol names.

    If two such expression are in the same scope and equal so are their values.

    >>> testee1 = im.lambda_("a")(im.plus("a", "b"))
    >>> cannonicalized_testee1 = CannonicalizeBoundSymbolNames.apply(testee1)
    >>> str(cannonicalized_testee1)
    'λ(_csym_1) → _csym_1 + b'

    >>> testee2 = im.lambda_("c")(im.plus("c", "b"))
    >>> cannonicalized_testee2 = CannonicalizeBoundSymbolNames.apply(testee2)
    >>> assert cannonicalized_testee1 == cannonicalized_testee2
    """

    _uids: eve_utils.UIDGenerator = dataclasses.field(
        init=False, repr=False, default_factory=lambda: eve_utils.UIDGenerator(prefix="_csym")
    )

    @classmethod
    def apply(cls, node: itir.Expr) -> itir.Expr:
        return cls().visit(node, sym_map=ChainMap({}))

    def visit_Lambda(self, node: itir.Lambda, *, sym_map: ChainMap) -> itir.Lambda:
        sym_map = sym_map.new_child()
        for param in node.params:
            sym_map[str(param.id)] = self._uids.sequential_id()

        return im.lambda_(*sym_map.values())(self.visit(node.expr, sym_map=sym_map))

    def visit_SymRef(self, node: itir.SymRef, *, sym_map: dict[str, str]) -> itir.SymRef:
        return im.ref(sym_map[node.id]) if node.id in sym_map else node


def is_equal(a: itir.Expr, b: itir.Expr) -> bool:
    """
    Return true if two expressions have provably equal values.

    Be aware that this function might return false even though the two expression have the same
    value.

    >>> testee1 = im.lambda_("a")(im.plus("a", "b"))
    >>> testee2 = im.lambda_("c")(im.plus("c", "b"))
    >>> assert is_equal(testee1, testee2)

    >>> testee1 = im.lambda_("a")(im.plus("a", "b"))
    >>> testee2 = im.lambda_("c")(im.plus("c", "d"))
    >>> assert not is_equal(testee1, testee2)
    """
    # TODO(tehrengruber): Extend this function cover more cases than just those with equal
    #  structure, e.g., by also canonicalization of the structure.
    return a == b or (
        CannonicalizeBoundSymbolNames.apply(a) == CannonicalizeBoundSymbolNames.apply(b)
    )


def canonicalize_as_fieldop(expr: itir.FunCall) -> itir.FunCall:
    """
    Canonicalize applied `as_fieldop`s.

    In case the stencil argument is a `deref` wrap it into a lambda such that we have a unified
    format to work with (e.g. each parameter has a name without the need to special case).
    """
    assert cpm.is_applied_as_fieldop(expr)

    stencil = expr.fun.args[0]
    domain = expr.fun.args[1] if len(expr.fun.args) > 1 else None
    if cpm.is_ref_to(stencil, "deref"):
        stencil = im.lambda_("arg")(im.deref("arg"))
        new_expr = im.as_fieldop(stencil, domain)(*expr.args)

        return new_expr

    return expr


def _remove_let_alias(let_expr: itir.FunCall) -> itir.FunCall:
    assert cpm.is_let(let_expr)
    is_aliased_let = True
    for param, arg in zip(let_expr.fun.params, let_expr.args, strict=True):
        is_aliased_let &= cpm.is_ref_to(arg, param.id)
    if is_aliased_let:
        assert isinstance(let_expr.fun.expr, itir.FunCall)
        return let_expr.fun.expr
    return let_expr


def unwrap_scan(
    stencil: itir.Lambda | itir.FunCall,
) -> tuple[itir.Lambda, Callable[[itir.Lambda], itir.FunCall | itir.Lambda]]:
    """
    If given a scan, extract stencil part of its scan pass and a back-transformation into a scan.

    If a regular stencil is given the stencil is left as-is and the back-transformation is the
    identity function. This function allows treating a scan stencil like a regular stencil during
    a transformation avoiding the complexity introduced by the different IR format.

    >>> scan = im.call("scan")(
    ...     im.lambda_("state", "arg")(im.plus("state", im.deref("arg"))), True, 0.0
    ... )
    >>> stencil, back_trafo = unwrap_scan(scan)
    >>> str(stencil)
    'λ(arg) → state + ·arg'
    >>> str(back_trafo(stencil))
    'scan(λ(state, arg) → state + ·arg, True, 0.0)'

    In case a regular stencil is given it is returned as-is:

    >>> deref_stencil = im.lambda_("it")(im.deref("it"))
    >>> stencil, back_trafo = unwrap_scan(deref_stencil)
    >>> assert stencil == deref_stencil
    """
    if cpm.is_call_to(stencil, "scan"):
        scan_pass, direction, init = stencil.args
        assert isinstance(scan_pass, itir.Lambda)
        # remove scan pass state to be used by caller
        state_param = scan_pass.params[0]
        stencil_like = im.lambda_(*scan_pass.params[1:])(scan_pass.expr)

        def restore_scan(transformed_stencil_like: itir.Lambda):
            new_scan_pass = im.lambda_(state_param, *transformed_stencil_like.params)(
                _remove_let_alias(
                    im.call(transformed_stencil_like)(
                        *(param.id for param in transformed_stencil_like.params)
                    )
                )
            )
            return im.call("scan")(new_scan_pass, direction, init)

        return stencil_like, restore_scan

    assert isinstance(stencil, itir.Lambda)
    return stencil, lambda s: s


def with_altered_arg(node: itir.FunCall, arg_idx: int, new_arg: itir.Expr | str) -> itir.FunCall:
    """Given a itir.FunCall return a new call with one of its argument replaced."""
    return im.call(node.fun)(
        *(arg if i != arg_idx else im.ensure_expr(new_arg) for i, arg in enumerate(node.args))
    )


def extract_projector(
    node: itir.Expr, cur_projector=None, _depth=0
) -> tuple[itir.Lambda | None, itir.Expr]:
    """
    Extract the projector from an expression (only useful for `scan`s).

    A projector is an expression that consists only of `make_tuple` of `tuple_get` of the same expression,
    possibly in a let statement.

    This is needed for expressions like `as_fieldop(scan(λ(state, val) → {val, state[0]+val}))(inp)[1]`,
    where only element 1 of the state is used. In this example the projector is `λ(_proj) → _proj[1]`.

    Returns the projector and the expression it is applied to.

    Note: Supports only unary projectors. Extend to multi-parameter projectors if needed.
    """
    projector: itir.Lambda | None = None
    expr = node
    if cpm.is_let(node) and len(node.fun.params) == 1:
        # a single param let, it's a projector if the let value aka `node.fun.expr` is a projector
        # > let val = expr
        # >  val[x]
        # > end
        # ->
        # `λ(val) → val[x]`, `expr`
        is_projector, _ = extract_projector(node.fun.expr)
        if is_projector is not None:
            # we can directly use this as projector
            projector = node.fun
            expr = node.args[0]
        else:
            projector = None
            expr = node
    elif cpm.is_call_to(node, "tuple_get"):
        # `expr[x]` -> `λ(_proj) → _proj[x]`, `expr`
        index = node.args[0]
        assert isinstance(index, itir.Literal), index
        projector = im.lambda_(f"_proj{_depth}")(im.tuple_get(index, f"_proj{_depth}"))
        expr = node.args[1]
    elif cpm.is_call_to(node, "make_tuple"):
        # `make_tuple(expr[x0], expr[x1], ...)` -> `λ(_proj) → {_proj[x0], _proj[x1], ...}`, `expr`
        projectors, exprs = zip(*(extract_projector(arg) for arg in node.args))
        if all(p is not None for p in projectors) and all(e == exprs[0] for e in exprs):
            projector = im.lambda_(f"_proj{_depth}")(
                im.call("make_tuple")(*(im.call(p)(im.ref(f"_proj{_depth}")) for p in projectors))
            )
            expr = exprs[0]

    if projector is None:
        return cur_projector, expr
    else:
        # nested projectors, e.g. `expr[x][y]`
        projector = projector if cur_projector is None else im.compose(cur_projector, projector)
        projector = inline_lambdas.InlineLambdas.apply(projector)
        return extract_projector(expr, projector, _depth + 1)


<<<<<<< HEAD
def grid_type_from_domain(domain: itir.FunCall) -> common.GridType:
    if cpm.is_call_to(domain, "cartesian_domain"):
        return common.GridType.CARTESIAN
    else:
        assert cpm.is_call_to(domain, "unstructured_domain")
        return common.GridType.UNSTRUCTURED


def grid_type_from_program(program: itir.Program) -> common.GridType:
    domains = program.walk_values().if_isinstance(itir.SetAt).getattr("domain").to_set()
    grid_types = {grid_type_from_domain(d) for d in domains}
    if len(grid_types) != 1:
        raise ValueError(
            f"Found 'set_at' with more than one 'GridType': '{grid_types}'. This is currently not supported."
        )
    return grid_types.pop()
=======
SymOrStr = TypeVar("SymOrStr", itir.Sym, str)


def unique_symbol(sym: SymOrStr, reserved_names: Iterable[str]) -> SymOrStr:
    """
    Give a symbol and a list of reserved names return a unique symbol with similar or equal name.
    """
    if isinstance(sym, itir.Sym):
        return im.sym(unique_symbol(sym.id, reserved_names), sym.type)  # type: ignore[return-value]  # mypy not smart enough

    assert isinstance(sym, str)
    name: str = sym
    while name in reserved_names:
        name = name + "_"

    return name
>>>>>>> 86893f44
<|MERGE_RESOLUTION|>--- conflicted
+++ resolved
@@ -219,7 +219,6 @@
         return extract_projector(expr, projector, _depth + 1)
 
 
-<<<<<<< HEAD
 def grid_type_from_domain(domain: itir.FunCall) -> common.GridType:
     if cpm.is_call_to(domain, "cartesian_domain"):
         return common.GridType.CARTESIAN
@@ -236,7 +235,8 @@
             f"Found 'set_at' with more than one 'GridType': '{grid_types}'. This is currently not supported."
         )
     return grid_types.pop()
-=======
+
+
 SymOrStr = TypeVar("SymOrStr", itir.Sym, str)
 
 
@@ -252,5 +252,4 @@
     while name in reserved_names:
         name = name + "_"
 
-    return name
->>>>>>> 86893f44
+    return name