--- conflicted
+++ resolved
@@ -468,11 +468,7 @@
     expr = call(grid_type)(
         *[
             named_range(
-<<<<<<< HEAD
-                axis_literal(d),
-=======
                 d,
->>>>>>> 564ca160
                 r[0],
                 r[1],
             )
@@ -483,9 +479,6 @@
     return expr
 
 
-<<<<<<< HEAD
-def named_range(dim: itir.AxisLiteral, start: itir.Expr, stop: itir.Expr) -> itir.FunCall:
-=======
 def get_field_domain(
     grid_type: Union[common.GridType, str],
     field: str | itir.Expr,
@@ -510,7 +503,6 @@
 def named_range(
     dim: itir.AxisLiteral | common.Dimension, start: itir.Expr, stop: itir.Expr
 ) -> itir.FunCall:
->>>>>>> 564ca160
     return call("named_range")(dim, start, stop)
 
 
