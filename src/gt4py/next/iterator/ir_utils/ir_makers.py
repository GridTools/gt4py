# GT4Py - GridTools Framework
#
# Copyright (c) 2014-2024, ETH Zurich
# All rights reserved.
#
# Please, refer to the LICENSE file in the root directory.
# SPDX-License-Identifier: BSD-3-Clause

import typing
from typing import Callable, Optional, Union

from gt4py._core import definitions as core_defs
from gt4py.next import common
from gt4py.next.iterator import ir as itir
from gt4py.next.type_system import type_specifications as ts, type_translation


def sym(sym_or_name: Union[str, itir.Sym], type_: str | ts.TypeSpec | None = None) -> itir.Sym:
    """
    Convert to Sym if necessary.

    Examples
    --------
    >>> sym("a")
    Sym(id=SymbolName('a'))

    >>> sym(itir.Sym(id="b"))
    Sym(id=SymbolName('b'))

    >>> a = sym("a", "float32")
    >>> a.id, a.type
    (SymbolName('a'), ScalarType(kind=<ScalarKind.FLOAT32: 1032>, shape=None))
    """
    if isinstance(sym_or_name, itir.Sym):
        assert not type_
        return sym_or_name
    return itir.Sym(id=sym_or_name, type=ensure_type(type_))


def ref(
    ref_or_name: Union[str, itir.SymRef], type_: str | ts.TypeSpec | None = None
) -> itir.SymRef:
    """
    Convert to SymRef if necessary.

    Examples
    --------
    >>> ref("a")
    SymRef(id=SymbolRef('a'))

    >>> ref(itir.SymRef(id="b"))
    SymRef(id=SymbolRef('b'))

    >>> a = ref("a", "float32")
    >>> a.id, a.type
    (SymbolRef('a'), ScalarType(kind=<ScalarKind.FLOAT32: 1032>, shape=None))
    """
    if isinstance(ref_or_name, itir.SymRef):
        assert not type_
        return ref_or_name
    return itir.SymRef(id=ref_or_name, type=ensure_type(type_))


def ensure_expr(literal_or_expr: Union[str, core_defs.Scalar, itir.Expr]) -> itir.Expr:
    """
    Convert literals into a SymRef or Literal and let expressions pass unchanged.

    Examples
    --------
    >>> ensure_expr("a")
    SymRef(id=SymbolRef('a'))

    >>> ensure_expr(3)
    Literal(value='3', type=ScalarType(kind=<ScalarKind.INT32: 32>, shape=None))

    >>> ensure_expr(itir.OffsetLiteral(value="i"))
    OffsetLiteral(value='i')
    """
    if isinstance(literal_or_expr, str):
        return ref(literal_or_expr)
    elif core_defs.is_scalar_type(literal_or_expr):
        return literal_from_value(literal_or_expr)
    elif literal_or_expr is None:
        return itir.NoneLiteral()
    assert isinstance(literal_or_expr, itir.Expr)
    return literal_or_expr


def ensure_offset(str_or_offset: Union[str, int, itir.OffsetLiteral]) -> itir.OffsetLiteral:
    """
    Convert Python literals into an OffsetLiteral and let OffsetLiterals pass unchanged.

    Examples
    --------
    >>> ensure_offset("V2E")
    OffsetLiteral(value='V2E')

    >>> ensure_offset(itir.OffsetLiteral(value="J"))
    OffsetLiteral(value='J')
    """
    if isinstance(str_or_offset, (str, int)):
        return itir.OffsetLiteral(value=str_or_offset)
    return str_or_offset


def ensure_type(type_: str | ts.TypeSpec | None) -> ts.TypeSpec | None:
    if isinstance(type_, str):
        return ts.ScalarType(kind=getattr(ts.ScalarKind, type_.upper()))
    assert isinstance(type_, ts.TypeSpec) or type_ is None
    return type_


class lambda_:
    """
    Create a lambda from params and an expression.

    Examples
    --------
    >>> lambda_("a")(deref("a"))  # doctest: +ELLIPSIS
    Lambda(params=[Sym(id=SymbolName('a'))], expr=FunCall(fun=SymRef(id=SymbolRef('deref')), args=[SymRef(id=SymbolRef('a'))]))
    """

    def __init__(self, *args):
        self.args = args

    def __call__(self, expr):
        return itir.Lambda(params=[sym(arg) for arg in self.args], expr=ensure_expr(expr))


class call:
    """
    Create a FunCall from an expression and arguments.

    Examples
    --------
    >>> call("plus")(1, 1)
    FunCall(fun=SymRef(id=SymbolRef('plus')), args=[Literal(value='1', type=ScalarType(kind=<ScalarKind.INT32: 32>, shape=None)), Literal(value='1', type=ScalarType(kind=<ScalarKind.INT32: 32>, shape=None))])
    """

    def __init__(self, expr):
        self.fun = ensure_expr(expr)

    def __call__(self, *exprs):
        return itir.FunCall(fun=self.fun, args=[ensure_expr(expr) for expr in exprs])


def deref(expr):
    """Create a deref FunCall, shorthand for ``call("deref")(expr)``."""
    return call("deref")(expr)


def plus(left, right):
    """Create a plus FunCall, shorthand for ``call("plus")(left, right)``."""
    return call("plus")(left, right)


def minus(left, right):
    """Create a minus FunCall, shorthand for ``call("minus")(left, right)``."""
    return call("minus")(left, right)


def multiplies_(left, right):
    """Create a multiplies FunCall, shorthand for ``call("multiplies")(left, right)``."""
    return call("multiplies")(left, right)


def divides_(left, right):
    """Create a divides FunCall, shorthand for ``call("divides")(left, right)``."""
    return call("divides")(left, right)


def floordiv_(left, right):
    """Create a floor division FunCall, shorthand for ``call("floordiv")(left, right)``."""
    # TODO(tehrengruber): Use int(floor(left/right)) as soon as we support integer casting
    #  and remove the `floordiv` builtin again.
    return call("floordiv")(left, right)


def mod(left, right):
    """Create a modulo FunCall, shorthand for ``call("mod")(left, right)``."""
    return call("mod")(left, right)


def and_(left, right):
    """Create an and_ FunCall, shorthand for ``call("and_")(left, right)``."""
    return call("and_")(left, right)


def or_(left, right):
    """Create an or_ FunCall, shorthand for ``call("or_")(left, right)``."""
    return call("or_")(left, right)


def xor_(left, right):
    """Create an xor_ FunCall, shorthand for ``call("xor_")(left, right)``."""
    return call("xor_")(left, right)


def greater(left, right):
    """Create a greater FunCall, shorthand for ``call("greater")(left, right)``."""
    return call("greater")(left, right)


def less(left, right):
    """Create a less FunCall, shorthand for ``call("less")(left, right)``."""
    return call("less")(left, right)


def less_equal(left, right):
    """Create a less_equal FunCall, shorthand for ``call("less_equal")(left, right)``."""
    return call("less_equal")(left, right)


def greater_equal(left, right):
    """Create a greater_equal FunCall, shorthand for ``call("greater_equal")(left, right)``."""
    return call("greater_equal")(left, right)


def not_eq(left, right):
    """Create a not_eq FunCall, shorthand for ``call("not_eq")(left, right)``."""
    return call("not_eq")(left, right)


def eq(left, right):
    """Create a eq FunCall, shorthand for ``call("eq")(left, right)``."""
    return call("eq")(left, right)


def not_(expr):
    """Create a not_ FunCall, shorthand for ``call("not_")(expr)``."""
    return call("not_")(expr)


def make_tuple(*args):
    """Create a make_tuple FunCall, shorthand for ``call("make_tuple")(*args)``."""
    return call("make_tuple")(*args)


def tuple_get(index: str | int, tuple_expr):
    """Create a tuple_get FunCall, shorthand for ``call("tuple_get")(index, tuple_expr)``."""
    return call("tuple_get")(literal(str(index), itir.INTEGER_INDEX_BUILTIN), tuple_expr)


def if_(cond, true_val, false_val):
    """Create a if_ FunCall, shorthand for ``call("if_")(expr)``."""
    return call("if_")(cond, true_val, false_val)


def lift(expr):
    """Create a lift FunCall, shorthand for ``call(call("lift")(expr))``."""
    return call(call("lift")(expr))


class let:
    """
    Create a lambda expression that works as a let.

    Examples
    --------
    >>> str(let("a", "b")("a"))  # doctest: +ELLIPSIS
    '(λ(a) → a)(b)'
    >>> str(let(("a", 1), ("b", 2))(plus("a", "b")))
    '(λ(a, b) → a + b)(1, 2)'
    """

    @typing.overload
    def __init__(self, var: str | itir.Sym, init_form: itir.Expr | str): ...

    @typing.overload
    def __init__(self, *args: tuple[str | itir.Sym, itir.Expr | str]): ...

    def __init__(self, *args):
        if all(isinstance(arg, tuple) and len(arg) == 2 for arg in args):
            assert isinstance(args, tuple)
            assert all(isinstance(arg, tuple) and len(arg) == 2 for arg in args)
            self.vars = [var for var, _ in args]
            self.init_forms = [init_form for _, init_form in args]
        elif len(args) == 2:
            self.vars = [args[0]]
            self.init_forms = [args[1]]
        else:
            raise TypeError(
                "Invalid arguments: expected a variable name and an init form or a list thereof."
            )

    def __call__(self, form):
        return call(lambda_(*self.vars)(form))(*self.init_forms)


def shift(offset, value=None):
    """
    Create a shift call.

    Examples
    --------
    >>> shift("i", 0)("a")
    FunCall(fun=FunCall(fun=SymRef(id=SymbolRef('shift')), args=[OffsetLiteral(value='i'), OffsetLiteral(value=0)]), args=[SymRef(id=SymbolRef('a'))])

    >>> shift("V2E")("b")
    FunCall(fun=FunCall(fun=SymRef(id=SymbolRef('shift')), args=[OffsetLiteral(value='V2E')]), args=[SymRef(id=SymbolRef('b'))])
    """
    offset = ensure_offset(offset)
    args = [offset]
    if value is not None:
        value = ensure_offset(value)
        args.append(value)
    return call(call("shift")(*args))


def literal(value: str, typename: str) -> itir.Literal:
    return itir.Literal(value=value, type=ensure_type(typename))


def literal_from_value(val: core_defs.Scalar) -> itir.Literal:
    """
    Make a literal node from a value.

    >>> literal_from_value(1.0)
    Literal(value='1.0', type=ScalarType(kind=<ScalarKind.FLOAT64: 1064>, shape=None))
    >>> literal_from_value(1)
    Literal(value='1', type=ScalarType(kind=<ScalarKind.INT32: 32>, shape=None))
    >>> literal_from_value(2147483648)
    Literal(value='2147483648', type=ScalarType(kind=<ScalarKind.INT64: 64>, shape=None))
    >>> literal_from_value(True)
    Literal(value='True', type=ScalarType(kind=<ScalarKind.BOOL: 1>, shape=None))
    """
    if not isinstance(val, core_defs.Scalar):  # type: ignore[arg-type] # mypy bug #11673
        raise ValueError(f"Value must be a scalar, got '{type(val).__name__}'.")

    # At the time this has been written the iterator module has its own type system that is
    # uncoupled from the one used in the frontend. However since we decided to eventually replace
    # it with the frontend type system we already use it here (avoiding unnecessary code
    # duplication).
    type_spec = type_translation.from_value(val)
    assert isinstance(type_spec, ts.ScalarType)

    typename = type_spec.kind.name.lower()
    assert typename in itir.TYPEBUILTINS

    return literal(str(val), typename)


def neighbors(offset, it):
    offset = ensure_offset(offset)
    return call("neighbors")(offset, it)


def lifted_neighbors(offset, it) -> itir.Expr:
    """
    Create a lifted neighbors call.

    Examples
    --------
    >>> str(lifted_neighbors("off", "a"))
    '(↑(λ(it) → neighbors(offₒ, it)))(a)'
    """
    return lift(lambda_("it")(neighbors(offset, "it")))(it)


def as_fieldop_neighbors(
    offset: str | itir.OffsetLiteral, it: str | itir.Expr, domain: Optional[itir.FunCall] = None
) -> itir.Expr:
    """
    Create a fieldop for neighbors call.

    Examples
    --------
    >>> str(as_fieldop_neighbors("off", "a"))
    '(⇑(λ(it) → neighbors(offₒ, it)))(a)'
    """
    return as_fieldop(lambda_("it")(neighbors(offset, "it")), domain)(it)


def promote_to_const_iterator(expr: str | itir.Expr) -> itir.Expr:
    """
    Create a lifted nullary lambda that captures `expr`.

    Examples
    --------
    >>> str(promote_to_const_iterator("foo"))
    '(↑(λ() → foo))()'
    """
    return lift(lambda_()(expr))()


def promote_to_lifted_stencil(op: str | itir.SymRef | Callable) -> Callable[..., itir.FunCall]:
    """
    Promotes a function `op` from values to iterators.

    `op` is a function from values to value.

    Returns:
        A lifted stencil, a function from iterators to iterator.

    Examples
    --------
    >>> str(promote_to_lifted_stencil("op")("a", "b"))
    '(↑(λ(__arg0, __arg1) → op(·__arg0, ·__arg1)))(a, b)'
    """
    if isinstance(op, (str, itir.SymRef, itir.Lambda)):
        op = call(op)

    def _impl(*its: itir.Expr) -> itir.FunCall:
        args = [
            f"__arg{i}" for i in range(len(its))
        ]  # TODO: `op` must not contain `SymRef(id="__argX")`
        return lift(lambda_(*args)(op(*[deref(arg) for arg in args])))(*its)

    return _impl


def domain(
    grid_type: Union[common.GridType, str],
    ranges: dict[Union[common.Dimension, str], tuple[itir.Expr, itir.Expr]],
) -> itir.FunCall:
    """
    >>> str(
    ...     domain(
    ...         common.GridType.CARTESIAN,
    ...         {
    ...             common.Dimension(value="IDim", kind=common.DimensionKind.HORIZONTAL): (0, 10),
    ...             common.Dimension(value="JDim", kind=common.DimensionKind.HORIZONTAL): (0, 20),
    ...         },
    ...     )
    ... )
    'c⟨ IDimₕ: [0, 10), JDimₕ: [0, 20) ⟩'
    >>> str(domain(common.GridType.CARTESIAN, {"IDim": (0, 10), "JDim": (0, 20)}))
    'c⟨ IDimₕ: [0, 10), JDimₕ: [0, 20) ⟩'
    >>> str(domain(common.GridType.UNSTRUCTURED, {"IDim": (0, 10), "JDim": (0, 20)}))
    'u⟨ IDimₕ: [0, 10), JDimₕ: [0, 20) ⟩'
    """
    if isinstance(grid_type, common.GridType):
        grid_type = f"{grid_type!s}_domain"
    return call(grid_type)(
        *[
            call("named_range")(
                itir.AxisLiteral(value=d.value, kind=d.kind)
                if isinstance(d, common.Dimension)
                else itir.AxisLiteral(value=d),
                r[0],
                r[1],
            )
            for d, r in ranges.items()
        ]
    )


def as_fieldop(expr: itir.Expr | str, domain: Optional[itir.Expr] = None) -> call:
    """
    Create an `as_fieldop` call.

    Examples
    --------
    >>> str(as_fieldop(lambda_("it1", "it2")(plus(deref("it1"), deref("it2"))))("field1", "field2"))
    '(⇑(λ(it1, it2) → ·it1 + ·it2))(field1, field2)'
    """
    return call(
        call("as_fieldop")(
            *(
                (
                    expr,
                    domain,
                )
                if domain
                else (expr,)
            )
        )
    )


def op_as_fieldop(
    op: str | itir.SymRef | Callable, domain: Optional[itir.FunCall] = None
) -> Callable[..., itir.FunCall]:
    """
    Promotes a function `op` to a field_operator.

    Args:
        op: a function from values to value.
        domain: the domain of the returned field.

    Returns:
        A function from Fields to Field.

    Examples:
        >>> str(op_as_fieldop("op")("a", "b"))
        '(⇑(λ(__arg0, __arg1) → op(·__arg0, ·__arg1)))(a, b)'
    """
    if isinstance(op, (str, itir.SymRef, itir.Lambda)):
        op = call(op)

    def _impl(*its: itir.Expr) -> itir.FunCall:
        args = [
            f"__arg{i}" for i in range(len(its))
        ]  # TODO: `op` must not contain `SymRef(id="__argX")`
        return as_fieldop(lambda_(*args)(op(*[deref(arg) for arg in args])), domain)(*its)

    return _impl


<<<<<<< HEAD
def index(dim: common.Dimension) -> itir.FunCall:
    """Create a call to the `index` builtin on a given dimension, shorthand for `call("index")(dim)`."""
    return call("index")(itir.AxisLiteral(value=dim.value, kind=dim.kind))
=======
def cast_as_fieldop(type_: str, domain: Optional[itir.FunCall] = None):
    """
    Promotes the function `cast_` to a field_operator.

    Args:
        type_: the target type to be passed as argument to `cast_` function.
        domain: the domain of the returned field.

    Returns:
        A function from Fields to Field.

    Examples:
        >>> str(cast_as_fieldop("float32")("a"))
        '(⇑(λ(__arg0) → cast_(·__arg0, float32)))(a)'
    """

    def _impl(it: itir.Expr) -> itir.FunCall:
        return op_as_fieldop(lambda v: call("cast_")(v, type_), domain)(it)

    return _impl
>>>>>>> 370b0900


def map_(op):
    """Create a `map_` call."""
    return call(call("map_")(op))<|MERGE_RESOLUTION|>--- conflicted
+++ resolved
@@ -497,32 +497,31 @@
     return _impl
 
 
-<<<<<<< HEAD
+def cast_as_fieldop(type_: str, domain: Optional[itir.FunCall] = None):
+    """
+    Promotes the function `cast_` to a field_operator.
+
+    Args:
+        type_: the target type to be passed as argument to `cast_` function.
+        domain: the domain of the returned field.
+
+    Returns:
+        A function from Fields to Field.
+
+    Examples:
+        >>> str(cast_as_fieldop("float32")("a"))
+        '(⇑(λ(__arg0) → cast_(·__arg0, float32)))(a)'
+    """
+
+    def _impl(it: itir.Expr) -> itir.FunCall:
+        return op_as_fieldop(lambda v: call("cast_")(v, type_), domain)(it)
+
+    return _impl
+
+
 def index(dim: common.Dimension) -> itir.FunCall:
     """Create a call to the `index` builtin on a given dimension, shorthand for `call("index")(dim)`."""
     return call("index")(itir.AxisLiteral(value=dim.value, kind=dim.kind))
-=======
-def cast_as_fieldop(type_: str, domain: Optional[itir.FunCall] = None):
-    """
-    Promotes the function `cast_` to a field_operator.
-
-    Args:
-        type_: the target type to be passed as argument to `cast_` function.
-        domain: the domain of the returned field.
-
-    Returns:
-        A function from Fields to Field.
-
-    Examples:
-        >>> str(cast_as_fieldop("float32")("a"))
-        '(⇑(λ(__arg0) → cast_(·__arg0, float32)))(a)'
-    """
-
-    def _impl(it: itir.Expr) -> itir.FunCall:
-        return op_as_fieldop(lambda v: call("cast_")(v, type_), domain)(it)
-
-    return _impl
->>>>>>> 370b0900
 
 
 def map_(op):
