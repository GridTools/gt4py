# GT4Py - GridTools Framework
#
# Copyright (c) 2014-2024, ETH Zurich
# All rights reserved.
#
# Please, refer to the LICENSE file in the root directory.
# SPDX-License-Identifier: BSD-3-Clause

import typing
from typing import Callable, Optional, Union

from gt4py._core import definitions as core_defs
from gt4py.eve.extended_typing import Dict, Tuple
from gt4py.next import common
from gt4py.next.iterator import ir as itir
from gt4py.next.type_system import type_specifications as ts, type_translation


def sym(sym_or_name: Union[str, itir.Sym], type_: str | ts.TypeSpec | None = None) -> itir.Sym:
    """
    Convert to Sym if necessary.

    Examples
    --------
    >>> sym("a")
    Sym(id=SymbolName('a'))

    >>> sym(itir.Sym(id="b"))
    Sym(id=SymbolName('b'))

    >>> a = sym("a", "float32")
    >>> a.id, a.type
    (SymbolName('a'), ScalarType(kind=<ScalarKind.FLOAT32: 1032>, shape=None))
    """
    if isinstance(sym_or_name, itir.Sym):
        assert not type_
        return sym_or_name
    return itir.Sym(id=sym_or_name, type=ensure_type(type_))


def ref(
    ref_or_name: Union[str, itir.SymRef], type_: str | ts.TypeSpec | None = None
) -> itir.SymRef:
    """
    Convert to SymRef if necessary.

    Examples
    --------
    >>> ref("a")
    SymRef(id=SymbolRef('a'))

    >>> ref(itir.SymRef(id="b"))
    SymRef(id=SymbolRef('b'))

    >>> a = ref("a", "float32")
    >>> a.id, a.type
    (SymbolRef('a'), ScalarType(kind=<ScalarKind.FLOAT32: 1032>, shape=None))
    """
    if isinstance(ref_or_name, itir.SymRef):
        assert not type_
        return ref_or_name
    return itir.SymRef(id=ref_or_name, type=ensure_type(type_))


def ensure_expr(literal_or_expr: Union[str, core_defs.Scalar, itir.Expr]) -> itir.Expr:
    """
    Convert literals into a SymRef or Literal and let expressions pass unchanged.

    Examples
    --------
    >>> ensure_expr("a")
    SymRef(id=SymbolRef('a'))

    >>> ensure_expr(3)
    Literal(value='3', type=ScalarType(kind=<ScalarKind.INT32: 32>, shape=None))

    >>> ensure_expr(itir.OffsetLiteral(value="i"))
    OffsetLiteral(value='i')
    """
    if isinstance(literal_or_expr, str):
        return ref(literal_or_expr)
    elif core_defs.is_scalar_type(literal_or_expr):
        return literal_from_value(literal_or_expr)
    elif literal_or_expr is None:
        return itir.NoneLiteral()
    assert isinstance(literal_or_expr, itir.Expr)
    return literal_or_expr


def ensure_offset(str_or_offset: Union[str, int, itir.OffsetLiteral]) -> itir.OffsetLiteral:
    """
    Convert Python literals into an OffsetLiteral and let OffsetLiterals pass unchanged.

    Examples
    --------
    >>> ensure_offset("V2E")
    OffsetLiteral(value='V2E')

    >>> ensure_offset(itir.OffsetLiteral(value="J"))
    OffsetLiteral(value='J')
    """
    if isinstance(str_or_offset, (str, int)):
        return itir.OffsetLiteral(value=str_or_offset)
    return str_or_offset


def ensure_type(type_: str | ts.TypeSpec | None) -> ts.TypeSpec | None:
    if isinstance(type_, str):
        return ts.ScalarType(kind=getattr(ts.ScalarKind, type_.upper()))
    assert isinstance(type_, ts.TypeSpec) or type_ is None
    return type_


class lambda_:
    """
    Create a lambda from params and an expression.

    Examples
    --------
    >>> lambda_("a")(deref("a"))  # doctest: +ELLIPSIS
    Lambda(params=[Sym(id=SymbolName('a'))], expr=FunCall(fun=SymRef(id=SymbolRef('deref')), args=[SymRef(id=SymbolRef('a'))]))
    """

    def __init__(self, *args):
        self.args = args

    def __call__(self, expr):
        return itir.Lambda(params=[sym(arg) for arg in self.args], expr=ensure_expr(expr))


class call:
    """
    Create a FunCall from an expression and arguments.

    Examples
    --------
    >>> call("plus")(1, 1)
    FunCall(fun=SymRef(id=SymbolRef('plus')), args=[Literal(value='1', type=ScalarType(kind=<ScalarKind.INT32: 32>, shape=None)), Literal(value='1', type=ScalarType(kind=<ScalarKind.INT32: 32>, shape=None))])
    """

    def __init__(self, expr):
        self.fun = ensure_expr(expr)

    def __call__(self, *exprs):
        return itir.FunCall(fun=self.fun, args=[ensure_expr(expr) for expr in exprs])


def deref(expr):
    """Create a deref FunCall, shorthand for ``call("deref")(expr)``."""
    return call("deref")(expr)


def plus(left, right):
    """Create a plus FunCall, shorthand for ``call("plus")(left, right)``."""
    return call("plus")(left, right)


def minus(left, right):
    """Create a minus FunCall, shorthand for ``call("minus")(left, right)``."""
    return call("minus")(left, right)


def multiplies_(left, right):
    """Create a multiplies FunCall, shorthand for ``call("multiplies")(left, right)``."""
    return call("multiplies")(left, right)


def divides_(left, right):
    """Create a divides FunCall, shorthand for ``call("divides")(left, right)``."""
    return call("divides")(left, right)


def floordiv_(left, right):
    """Create a floor division FunCall, shorthand for ``call("floordiv")(left, right)``."""
    # TODO(tehrengruber): Use int(floor(left/right)) as soon as we support integer casting
    #  and remove the `floordiv` builtin again.
    return call("floordiv")(left, right)


def mod(left, right):
    """Create a modulo FunCall, shorthand for ``call("mod")(left, right)``."""
    return call("mod")(left, right)


def and_(left, right):
    """Create an and_ FunCall, shorthand for ``call("and_")(left, right)``."""
    return call("and_")(left, right)


def or_(left, right):
    """Create an or_ FunCall, shorthand for ``call("or_")(left, right)``."""
    return call("or_")(left, right)


def xor_(left, right):
    """Create an xor_ FunCall, shorthand for ``call("xor_")(left, right)``."""
    return call("xor_")(left, right)


def greater(left, right):
    """Create a greater FunCall, shorthand for ``call("greater")(left, right)``."""
    return call("greater")(left, right)


def less(left, right):
    """Create a less FunCall, shorthand for ``call("less")(left, right)``."""
    return call("less")(left, right)


def less_equal(left, right):
    """Create a less_equal FunCall, shorthand for ``call("less_equal")(left, right)``."""
    return call("less_equal")(left, right)


def greater_equal(left, right):
    """Create a greater_equal FunCall, shorthand for ``call("greater_equal")(left, right)``."""
    return call("greater_equal")(left, right)


def not_eq(left, right):
    """Create a not_eq FunCall, shorthand for ``call("not_eq")(left, right)``."""
    return call("not_eq")(left, right)


def eq(left, right):
    """Create a eq FunCall, shorthand for ``call("eq")(left, right)``."""
    return call("eq")(left, right)


def not_(expr):
    """Create a not_ FunCall, shorthand for ``call("not_")(expr)``."""
    return call("not_")(expr)


def make_tuple(*args):
    """Create a make_tuple FunCall, shorthand for ``call("make_tuple")(*args)``."""
    return call("make_tuple")(*args)


def tuple_get(index: str | int, tuple_expr):
    """Create a tuple_get FunCall, shorthand for ``call("tuple_get")(index, tuple_expr)``."""
    return call("tuple_get")(literal(str(index), itir.INTEGER_INDEX_BUILTIN), tuple_expr)


def if_(cond, true_val, false_val):
    """Create a if_ FunCall, shorthand for ``call("if_")(expr)``."""
    return call("if_")(cond, true_val, false_val)


def cond(cond, true_val, false_val):
    """Create a cond FunCall, shorthand for ``call("cond")(expr)``."""
    return call("cond")(cond, true_val, false_val)


def lift(expr):
    """Create a lift FunCall, shorthand for ``call(call("lift")(expr))``."""
    return call(call("lift")(expr))


def as_fieldop(expr: itir.Expr, domain: Optional[itir.FunCall] = None) -> call:
    """
    Create an `as_fieldop` call.
    Examples
    --------
    >>> str(as_fieldop(lambda_("it1", "it2")(plus(deref("it1"), deref("it2"))))("field1", "field2"))
    '(⇑(λ(it1, it2) → ·it1 + ·it2))(field1, field2)'
    """
    return call(
        call("as_fieldop")(
            *(
                (
                    expr,
                    domain,
                )
                if domain
                else (expr,)
            )
        )
    )


class let:
    """
    Create a lambda expression that works as a let.

    Examples
    --------
    >>> str(let("a", "b")("a"))  # doctest: +ELLIPSIS
    '(λ(a) → a)(b)'
    >>> str(let(("a", 1), ("b", 2))(plus("a", "b")))
    '(λ(a, b) → a + b)(1, 2)'
    """

    @typing.overload
    def __init__(self, var: str | itir.Sym, init_form: itir.Expr | str): ...

    @typing.overload
    def __init__(self, *args: tuple[str | itir.Sym, itir.Expr | str]): ...

    def __init__(self, *args):
        if all(isinstance(arg, tuple) and len(arg) == 2 for arg in args):
            assert isinstance(args, tuple)
            assert all(isinstance(arg, tuple) and len(arg) == 2 for arg in args)
            self.vars = [var for var, _ in args]
            self.init_forms = [init_form for _, init_form in args]
        elif len(args) == 2:
            self.vars = [args[0]]
            self.init_forms = [args[1]]
        else:
            raise TypeError(
                "Invalid arguments: expected a variable name and an init form or a list thereof."
            )

    def __call__(self, form):
        return call(lambda_(*self.vars)(form))(*self.init_forms)


def shift(offset, value=None):
    """
    Create a shift call.

    Examples
    --------
    >>> shift("i", 0)("a")
    FunCall(fun=FunCall(fun=SymRef(id=SymbolRef('shift')), args=[OffsetLiteral(value='i'), OffsetLiteral(value=0)]), args=[SymRef(id=SymbolRef('a'))])

    >>> shift("V2E")("b")
    FunCall(fun=FunCall(fun=SymRef(id=SymbolRef('shift')), args=[OffsetLiteral(value='V2E')]), args=[SymRef(id=SymbolRef('b'))])
    """
    offset = ensure_offset(offset)
    args = [offset]
    if value is not None:
        value = ensure_offset(value)
        args.append(value)
    return call(call("shift")(*args))


def literal(value: str, typename: str) -> itir.Literal:
    return itir.Literal(value=value, type=ensure_type(typename))


def literal_from_value(val: core_defs.Scalar) -> itir.Literal:
    """
    Make a literal node from a value.

    >>> literal_from_value(1.0)
    Literal(value='1.0', type=ScalarType(kind=<ScalarKind.FLOAT64: 1064>, shape=None))
    >>> literal_from_value(1)
    Literal(value='1', type=ScalarType(kind=<ScalarKind.INT32: 32>, shape=None))
    >>> literal_from_value(2147483648)
    Literal(value='2147483648', type=ScalarType(kind=<ScalarKind.INT64: 64>, shape=None))
    >>> literal_from_value(True)
    Literal(value='True', type=ScalarType(kind=<ScalarKind.BOOL: 1>, shape=None))
    """
    if not isinstance(val, core_defs.Scalar):  # type: ignore[arg-type] # mypy bug #11673
        raise ValueError(f"Value must be a scalar, got '{type(val).__name__}'.")

    # At the time this has been written the iterator module has its own type system that is
    # uncoupled from the one used in the frontend. However since we decided to eventually replace
    # it with the frontend type system we already use it here (avoiding unnecessary code
    # duplication).
    type_spec = type_translation.from_value(val)
    assert isinstance(type_spec, ts.ScalarType)

    typename = type_spec.kind.name.lower()
    assert typename in itir.TYPEBUILTINS

    return literal(str(val), typename)


def neighbors(offset, it):
    offset = ensure_offset(offset)
    return call("neighbors")(offset, it)


def lifted_neighbors(offset, it) -> itir.Expr:
    """
    Create a lifted neighbors call.

    Examples
    --------
    >>> str(lifted_neighbors("off", "a"))
    '(↑(λ(it) → neighbors(offₒ, it)))(a)'
    """
    return lift(lambda_("it")(neighbors(offset, "it")))(it)


def as_fieldop_neighbors(offset, it) -> itir.Expr:
    """
    Create a fieldop for neighbors call.

    Examples
    --------
    >>> str(as_fieldop_neighbors("off", "a"))
    '(⇑(λ(it) → neighbors(offₒ, it)))(a)'
    """
    return as_fieldop(lambda_("it")(neighbors(offset, "it")))(it)


def promote_to_const_iterator(expr: str | itir.Expr) -> itir.Expr:
    """
    Create a lifted nullary lambda that captures `expr`.

    Examples
    --------
    >>> str(promote_to_const_iterator("foo"))
    '(↑(λ() → foo))()'
    """
    return lift(lambda_()(expr))()


def promote_to_lifted_stencil(op: str | itir.SymRef | Callable) -> Callable[..., itir.FunCall]:
    """
    Promotes a function `op` from values to iterators.

    `op` is a function from values to value.

    Returns:
        A lifted stencil, a function from iterators to iterator.

    Examples
    --------
    >>> str(promote_to_lifted_stencil("op")("a", "b"))
    '(↑(λ(__arg0, __arg1) → op(·__arg0, ·__arg1)))(a, b)'
    """
    if isinstance(op, (str, itir.SymRef, itir.Lambda)):
        op = call(op)

    def _impl(*its: itir.Expr) -> itir.FunCall:
        args = [
            f"__arg{i}" for i in range(len(its))
        ]  # TODO: `op` must not contain `SymRef(id="__argX")`
        return lift(lambda_(*args)(op(*[deref(arg) for arg in args])))(*its)

    return _impl


<<<<<<< HEAD
=======
def map_(op):
    """Create a `map_` call."""
    return call(call("map_")(op))


def domain(
    grid_type: Union[common.GridType, str],
    ranges: Dict[Union[common.Dimension, str], Tuple[itir.Expr, itir.Expr]],
) -> itir.FunCall:
    """
    >>> str(
    ...     domain(
    ...         common.GridType.CARTESIAN,
    ...         {
    ...             common.Dimension(value="IDim", kind=common.DimensionKind.HORIZONTAL): (0, 10),
    ...             common.Dimension(value="JDim", kind=common.DimensionKind.HORIZONTAL): (0, 20),
    ...         },
    ...     )
    ... )
    'c⟨ IDimₕ: [0, 10), JDimₕ: [0, 20) ⟩'
    >>> str(domain(common.GridType.CARTESIAN, {"IDim": (0, 10), "JDim": (0, 20)}))
    'c⟨ IDimₕ: [0, 10), JDimₕ: [0, 20) ⟩'
    >>> str(domain(common.GridType.UNSTRUCTURED, {"IDim": (0, 10), "JDim": (0, 20)}))
    'u⟨ IDimₕ: [0, 10), JDimₕ: [0, 20) ⟩'
    """
    if isinstance(grid_type, common.GridType):
        grid_type = f"{grid_type!s}_domain"
    return call(grid_type)(
        *[
            call("named_range")(
                itir.AxisLiteral(value=d.value, kind=d.kind)
                if isinstance(d, common.Dimension)
                else itir.AxisLiteral(value=d),
                r[0],
                r[1],
            )
            for d, r in ranges.items()
        ]
    )


def as_fieldop(expr: itir.Expr, domain: Optional[itir.FunCall] = None) -> call:
    """
    Create an `as_fieldop` call.

    Examples
    --------
    >>> str(as_fieldop(lambda_("it1", "it2")(plus(deref("it1"), deref("it2"))))("field1", "field2"))
    '(⇑(λ(it1, it2) → ·it1 + ·it2))(field1, field2)'
    """
    return call(
        call("as_fieldop")(
            *(
                (
                    expr,
                    domain,
                )
                if domain
                else (expr,)
            )
        )
    )


>>>>>>> 196cc5f7
def op_as_fieldop(
    op: str | itir.SymRef | Callable, domain: Optional[itir.FunCall] = None
) -> Callable[..., itir.FunCall]:
    """
    Promotes a function `op` to a field_operator.

    Args:
        op: a function from values to value.
        domain: the domain of the returned field.

    Returns:
        A function from Fields to Field.

    Examples:
        >>> str(op_as_fieldop("op")("a", "b"))
        '(⇑(λ(__arg0, __arg1) → op(·__arg0, ·__arg1)))(a, b)'
    """
    if isinstance(op, (str, itir.SymRef, itir.Lambda)):
        op = call(op)

    def _impl(*its: itir.Expr) -> itir.FunCall:
        args = [
            f"__arg{i}" for i in range(len(its))
        ]  # TODO: `op` must not contain `SymRef(id="__argX")`
        return as_fieldop(lambda_(*args)(op(*[deref(arg) for arg in args])), domain)(*its)

    return _impl


def map_(op):
    """Create a `map_` call."""
    return call(call("map_")(op))<|MERGE_RESOLUTION|>--- conflicted
+++ resolved
@@ -255,28 +255,6 @@
 def lift(expr):
     """Create a lift FunCall, shorthand for ``call(call("lift")(expr))``."""
     return call(call("lift")(expr))
-
-
-def as_fieldop(expr: itir.Expr, domain: Optional[itir.FunCall] = None) -> call:
-    """
-    Create an `as_fieldop` call.
-    Examples
-    --------
-    >>> str(as_fieldop(lambda_("it1", "it2")(plus(deref("it1"), deref("it2"))))("field1", "field2"))
-    '(⇑(λ(it1, it2) → ·it1 + ·it2))(field1, field2)'
-    """
-    return call(
-        call("as_fieldop")(
-            *(
-                (
-                    expr,
-                    domain,
-                )
-                if domain
-                else (expr,)
-            )
-        )
-    )
 
 
 class let:
@@ -433,13 +411,6 @@
         return lift(lambda_(*args)(op(*[deref(arg) for arg in args])))(*its)
 
     return _impl
-
-
-<<<<<<< HEAD
-=======
-def map_(op):
-    """Create a `map_` call."""
-    return call(call("map_")(op))
 
 
 def domain(
@@ -501,7 +472,6 @@
     )
 
 
->>>>>>> 196cc5f7
 def op_as_fieldop(
     op: str | itir.SymRef | Callable, domain: Optional[itir.FunCall] = None
 ) -> Callable[..., itir.FunCall]:
