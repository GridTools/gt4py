--- conflicted
+++ resolved
@@ -27,19 +27,6 @@
     )
 
 
-<<<<<<< HEAD
-def is_applied_reduce(arg: itir.Node) -> TypeGuard[itir.FunCall]:
-    """Match expressions of the form `reduce(λ(...) → ...)(...)`."""
-    return (
-        isinstance(arg, itir.FunCall)
-        and isinstance(arg.fun, itir.FunCall)
-        and isinstance(arg.fun.fun, itir.SymRef)
-        and arg.fun.fun.id == "reduce"
-    )
-
-
-=======
->>>>>>> 20fae77a
 def is_applied_shift(arg: itir.Node) -> TypeGuard[itir.FunCall]:
     """Match expressions of the form `shift(λ(...) → ...)(...)`."""
     return (
