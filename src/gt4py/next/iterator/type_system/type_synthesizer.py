--- conflicted
+++ resolved
@@ -213,7 +213,25 @@
 
 @_register_builtin_type_synthesizer
 def broadcast(
-<<<<<<< HEAD
+    arg: ts.FieldType | ts.ScalarType | ts.DeferredType, dims: tuple[ts.DimensionType]
+) -> ts.FieldType | ts.DeferredType:
+    if isinstance(arg, ts.DeferredType):
+        return arg
+
+    dims_ = [dim.dim for dim in dims]
+
+    if isinstance(arg, ts.FieldType):
+        dtype = arg.dtype
+    elif isinstance(arg, ts.ScalarType):
+        dtype = arg
+    else:
+        raise AssertionError("`args` need to be either `ts.FieldType` or `ts.ScalarType`.")
+
+    return ts.FieldType(dims=dims_, dtype=dtype)
+
+
+@_register_builtin_type_synthesizer
+def broadcast(
     arg: ts.FieldType | ts.ScalarType, dims: ts.DimensionType | tuple[ts.DimensionType]
 ) -> ts.FieldType:  # TODO: tuple[itir.AxisLiteral]?
     if isinstance(dims, (tuple, ts.TupleType)):
@@ -226,27 +244,10 @@
         dtype = arg.dtype
     elif isinstance(arg, ts.ScalarType):
         dtype = ts.ScalarType(kind=getattr(ts.ScalarKind, arg.kind.name))
-=======
-    arg: ts.FieldType | ts.ScalarType | ts.DeferredType, dims: tuple[ts.DimensionType]
-) -> ts.FieldType | ts.DeferredType:
-    if isinstance(arg, ts.DeferredType):
-        return arg
-
-    dims_ = [dim.dim for dim in dims]
-
-    if isinstance(arg, ts.FieldType):
-        dtype = arg.dtype
-    elif isinstance(arg, ts.ScalarType):
-        dtype = arg
-    else:
-        raise AssertionError("`args` need to be either `ts.FieldType` or `ts.ScalarType`.")
-
->>>>>>> 397bb7e7
     return ts.FieldType(dims=dims_, dtype=dtype)
 
 
 @_register_builtin_type_synthesizer
-<<<<<<< HEAD
 def neighbors(
     offset_literal: it_ts.OffsetLiteralType,
     it: it_ts.IteratorType,
@@ -254,13 +255,6 @@
 ) -> ts.ListType:
     assert isinstance(offset_literal, it_ts.OffsetLiteralType) and isinstance(
         offset_literal.value, str
-=======
-def neighbors(offset_literal: it_ts.OffsetLiteralType, it: it_ts.IteratorType) -> ts.ListType:
-    assert (
-        isinstance(offset_literal, it_ts.OffsetLiteralType)
-        and isinstance(offset_literal.value, common.Dimension)
-        and offset_literal.value.kind == common.DimensionKind.LOCAL
->>>>>>> 397bb7e7
     )
     assert isinstance(it, it_ts.IteratorType)
     conn_type = offset_provider_type[offset_literal.value]
