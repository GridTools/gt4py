--- conflicted
+++ resolved
@@ -299,15 +299,11 @@
 
     @TypeSynthesizer
     def applied_as_fieldop(*fields) -> ts.FieldType | ts.DeferredType:
-<<<<<<< HEAD
         if any(
             isinstance(el, ts.DeferredType)
             for f in fields
             for el in type_info.primitive_constituents(f)
         ):
-=======
-        if any(isinstance(f, ts.DeferredType) for f in fields):
->>>>>>> eea1fb63
             return ts.DeferredType(constraint=None)
 
         stencil_return = stencil(
