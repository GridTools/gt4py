# GT4Py - GridTools Framework
#
# Copyright (c) 2014-2024, ETH Zurich
# All rights reserved.
#
# Please, refer to the LICENSE file in the root directory.
# SPDX-License-Identifier: BSD-3-Clause

from __future__ import annotations

import dataclasses
import functools
import inspect

from gt4py.eve.extended_typing import Callable, Iterable, Optional, Union
from gt4py.next import common
from gt4py.next.iterator import ir as itir
from gt4py.next.iterator.type_system import type_specifications as it_ts
from gt4py.next.type_system import type_info, type_specifications as ts
from gt4py.next.utils import tree_map


@dataclasses.dataclass
class TypeSynthesizer:
    """
    Callable that given the type of the arguments to a function derives its return type.

    In case the function is a higher-order function the returned value is not a type, but another
    function type-synthesizer.

    In addition to the derivation of the return type a function type-synthesizer can perform checks
    on the argument types.

    The motivation for this class instead of a simple callable is to allow
     - isinstance checks to determine if an object is actually (meant to be) a type
       synthesizer and not just any callable.
     - writing simple type synthesizers without cluttering the signature with the additional
       offset_provider argument that is only needed by some.
    """

    type_synthesizer: Callable[..., TypeOrTypeSynthesizer]

    def __post_init__(self):
        if "offset_provider" not in inspect.signature(self.type_synthesizer).parameters:
            synthesizer = self.type_synthesizer
            self.type_synthesizer = lambda *args, offset_provider: synthesizer(*args)

    def __call__(
        self, *args: TypeOrTypeSynthesizer, offset_provider: common.OffsetProvider
    ) -> TypeOrTypeSynthesizer:
        return self.type_synthesizer(*args, offset_provider=offset_provider)


TypeOrTypeSynthesizer = Union[ts.TypeSpec, TypeSynthesizer]

#: dictionary from name of a builtin to its type synthesizer
builtin_type_synthesizers: dict[str, TypeSynthesizer] = {}


def _is_derefable_iterator_type(it_type: it_ts.IteratorType, *, default: bool = True) -> bool:
    # for an iterator with unknown position we can not tell if it is derefable,
    # so we just return the default
    if it_type.position_dims == "unknown":
        return default
    return set(it_type.defined_dims).issubset(set(it_type.position_dims))


def _register_builtin_type_synthesizer(
    synthesizer: Optional[Callable[..., TypeOrTypeSynthesizer]] = None,
    *,
    fun_names: Optional[Iterable[str]] = None,
):
    def wrapper(synthesizer: Callable[..., TypeOrTypeSynthesizer]) -> None:
        # store names in function object for better debuggability
        synthesizer.fun_names = fun_names or [synthesizer.__name__]  # type: ignore[attr-defined]
        for f in synthesizer.fun_names:  # type: ignore[attr-defined]
            builtin_type_synthesizers[f] = TypeSynthesizer(type_synthesizer=synthesizer)

    return wrapper(synthesizer) if synthesizer else wrapper


@_register_builtin_type_synthesizer(
    fun_names=itir.UNARY_MATH_NUMBER_BUILTINS | itir.UNARY_MATH_FP_BUILTINS
)
def _(val: ts.ScalarType) -> ts.ScalarType:
    return val


@_register_builtin_type_synthesizer
def power(base: ts.ScalarType, exponent: ts.ScalarType) -> ts.ScalarType:
    return base


@_register_builtin_type_synthesizer(fun_names=itir.BINARY_MATH_NUMBER_BUILTINS)
def _(lhs: ts.ScalarType, rhs: ts.ScalarType) -> ts.ScalarType:
    assert lhs == rhs
    return lhs


@_register_builtin_type_synthesizer(
    fun_names=itir.UNARY_MATH_FP_PREDICATE_BUILTINS | itir.UNARY_LOGICAL_BUILTINS
)
def _(arg: ts.ScalarType) -> ts.ScalarType:
    return ts.ScalarType(kind=ts.ScalarKind.BOOL)


@_register_builtin_type_synthesizer(
    fun_names=itir.BINARY_MATH_COMPARISON_BUILTINS | itir.BINARY_LOGICAL_BUILTINS
)
def _(lhs: ts.ScalarType, rhs: ts.ScalarType) -> ts.ScalarType | ts.TupleType:
    return ts.ScalarType(kind=ts.ScalarKind.BOOL)


@_register_builtin_type_synthesizer
def deref(it: it_ts.IteratorType) -> ts.DataType:
    assert isinstance(it, it_ts.IteratorType)
    assert _is_derefable_iterator_type(it)
    return it.element_type


@_register_builtin_type_synthesizer
def can_deref(it: it_ts.IteratorType) -> ts.ScalarType:
    assert isinstance(it, it_ts.IteratorType)
    # note: We don't check if the iterator is derefable here as the iterator only needs to
    # to have a valid position. Consider a nested reduction, e.g.
    #  `reduce(plus, 0)(neighbors(V2Eₒ, (↑(λ(a) → reduce(plus, 0)(neighbors(E2Vₒ, a))))(it))`
    # When written using a `can_deref` we only care if the edge neighbor of the vertex of `it`
    # is valid, i.e. we want `can_deref(shift(V2Eₒ, i)(it))` to return true. But since `it` is an
    # iterator backed by a vertex field, the iterator is not derefable in the sense that
    # its position is a valid position of the backing field.
    # TODO(tehrengruber): Consider renaming can_deref to something that better reflects its
    #  meaning.
    return ts.ScalarType(kind=ts.ScalarKind.BOOL)


@_register_builtin_type_synthesizer
def if_(cond: ts.ScalarType, true_branch: ts.DataType, false_branch: ts.DataType) -> ts.DataType:
    assert isinstance(cond, ts.ScalarType) and cond.kind == ts.ScalarKind.BOOL
    # TODO(tehrengruber): Enable this or a similar check. In case the true- and false-branch are
    #  iterators defined on different positions this fails. For the GTFN backend we also don't
    #  want this, but for roundtrip it is totally fine.
    # assert true_branch == false_branch  # noqa: ERA001
    return true_branch


@_register_builtin_type_synthesizer
def make_const_list(scalar: ts.ScalarType) -> it_ts.ListType:
    assert isinstance(scalar, ts.ScalarType)
    return it_ts.ListType(element_type=scalar)


@_register_builtin_type_synthesizer
def list_get(index: ts.ScalarType | it_ts.OffsetLiteralType, list_: it_ts.ListType) -> ts.DataType:
    if isinstance(index, it_ts.OffsetLiteralType):
        assert isinstance(index.value, ts.ScalarType)
        index = index.value
    assert isinstance(index, ts.ScalarType) and type_info.is_integral(index)
    assert isinstance(list_, it_ts.ListType)
    return list_.element_type


@_register_builtin_type_synthesizer
def named_range(
    dim: ts.DimensionType, start: ts.ScalarType, stop: ts.ScalarType
) -> it_ts.NamedRangeType:
    assert isinstance(dim, ts.DimensionType)
    return it_ts.NamedRangeType(dim=dim.dim)


@_register_builtin_type_synthesizer(fun_names=["cartesian_domain", "unstructured_domain"])
def _(*args: it_ts.NamedRangeType) -> it_ts.DomainType:
    assert all(isinstance(arg, it_ts.NamedRangeType) for arg in args)
    return it_ts.DomainType(dims=[arg.dim for arg in args])


@_register_builtin_type_synthesizer
def make_tuple(*args: ts.DataType) -> ts.TupleType:
    return ts.TupleType(types=list(args))


@_register_builtin_type_synthesizer
def neighbors(offset_literal: it_ts.OffsetLiteralType, it: it_ts.IteratorType) -> it_ts.ListType:
    assert (
        isinstance(offset_literal, it_ts.OffsetLiteralType)
        and isinstance(offset_literal.value, common.Dimension)
        and offset_literal.value.kind == common.DimensionKind.LOCAL
    )
    assert isinstance(it, it_ts.IteratorType)
    return it_ts.ListType(element_type=it.element_type)


@_register_builtin_type_synthesizer
def lift(stencil: TypeSynthesizer) -> TypeSynthesizer:
    @TypeSynthesizer
    def apply_lift(
        *its: it_ts.IteratorType, offset_provider: common.OffsetProvider
    ) -> it_ts.IteratorType:
        assert all(isinstance(it, it_ts.IteratorType) for it in its)
        stencil_args = [
            it_ts.IteratorType(
                # the positions are only known when we deref
                position_dims="unknown",
                defined_dims=it.defined_dims,
                element_type=it.element_type,
            )
            for it in its
        ]
        stencil_return_type = stencil(*stencil_args, offset_provider=offset_provider)
        assert isinstance(stencil_return_type, ts.DataType)

        position_dims = its[0].position_dims if its else []
        # we would need to look inside the stencil to find out where the resulting iterator
        # is defined, e.g. using trace shift, instead just use an empty list which means
        # everywhere
        defined_dims: list[common.Dimension] = []
        return it_ts.IteratorType(
            position_dims=position_dims, defined_dims=defined_dims, element_type=stencil_return_type
        )

    return apply_lift


def _convert_as_fieldop_input_to_iterator(
    domain: it_ts.DomainType, input_: ts.TypeSpec
) -> it_ts.IteratorType:
    # get the dimensions of all non-zero-dimensional field inputs and check they agree
    all_input_dims = (
        type_info.primitive_constituents(input_)
        .if_isinstance(ts.FieldType)
        .getattr("dims")
        .filter(lambda dims: len(dims) > 0)
        .to_list()
    )
    input_dims: list[common.Dimension]
    if all_input_dims:
        assert all(cur_input_dims == all_input_dims[0] for cur_input_dims in all_input_dims)
        input_dims = all_input_dims[0]
    else:
        input_dims = []

    element_type: ts.DataType
    element_type = type_info.apply_to_primitive_constituents(type_info.extract_dtype, input_)

    # handle neighbor / sparse input fields
    defined_dims = []
    is_nb_field = False
    for dim in input_dims:
        if dim.kind == common.DimensionKind.LOCAL:
            assert not is_nb_field
            is_nb_field = True
        else:
            defined_dims.append(dim)
    if is_nb_field:
        element_type = it_ts.ListType(element_type=element_type)

    return it_ts.IteratorType(
        position_dims=domain.dims, defined_dims=defined_dims, element_type=element_type
    )


@_register_builtin_type_synthesizer
def as_fieldop(
    stencil: TypeSynthesizer, domain: it_ts.DomainType, offset_provider: common.OffsetProvider
) -> TypeSynthesizer:
    @TypeSynthesizer
    def applied_as_fieldop(*fields) -> ts.FieldType:
        stencil_return = stencil(
            *(_convert_as_fieldop_input_to_iterator(domain, field) for field in fields),
            offset_provider=offset_provider,
        )
        assert isinstance(stencil_return, ts.DataType)
        return type_info.apply_to_primitive_constituents(
            lambda el_type: ts.FieldType(dims=domain.dims, dtype=el_type), stencil_return
        )

    return applied_as_fieldop


@_register_builtin_type_synthesizer
<<<<<<< HEAD
def cond(pred: ts.ScalarType, true_branch: ts.DataType, false_branch: ts.DataType) -> ts.DataType:
    assert isinstance(pred, ts.ScalarType) and pred.kind == ts.ScalarKind.BOOL
    assert true_branch == false_branch

    return true_branch
=======
def cond(
    pred: ts.ScalarType,
    true_branch: ts.DataType,
    false_branch: ts.DataType,
) -> ts.FieldType | ts.DeferredType:
    def type_synthesizer_per_element(
        pred: ts.ScalarType,
        true_branch: ts.FieldType | ts.DeferredType,
        false_branch: ts.FieldType | ts.DeferredType,
    ):
        assert isinstance(pred, ts.ScalarType) and pred.kind == ts.ScalarKind.BOOL
        assert true_branch == false_branch
        assert isinstance(true_branch, (ts.FieldType, ts.DeferredType))

        return true_branch

    return tree_map(
        collection_type=ts.TupleType,
        result_collection_constructor=lambda elts: ts.TupleType(types=[*elts]),
    )(functools.partial(type_synthesizer_per_element, pred))(true_branch, false_branch)
>>>>>>> 723d7d56


@_register_builtin_type_synthesizer
def scan(
    scan_pass: TypeSynthesizer, direction: ts.ScalarType, init: ts.ScalarType
) -> TypeSynthesizer:
    assert isinstance(direction, ts.ScalarType) and direction.kind == ts.ScalarKind.BOOL

    @TypeSynthesizer
    def apply_scan(*its: it_ts.IteratorType, offset_provider: common.OffsetProvider) -> ts.DataType:
        result = scan_pass(init, *its, offset_provider=offset_provider)
        assert isinstance(result, ts.DataType)
        return result

    return apply_scan


@_register_builtin_type_synthesizer
def map_(op: TypeSynthesizer) -> TypeSynthesizer:
    @TypeSynthesizer
    def applied_map(
        *args: it_ts.ListType, offset_provider: common.OffsetProvider
    ) -> it_ts.ListType:
        assert len(args) > 0
        assert all(isinstance(arg, it_ts.ListType) for arg in args)
        arg_el_types = [arg.element_type for arg in args]
        el_type = op(*arg_el_types, offset_provider=offset_provider)
        assert isinstance(el_type, ts.DataType)
        return it_ts.ListType(element_type=el_type)

    return applied_map


@_register_builtin_type_synthesizer
def reduce(op: TypeSynthesizer, init: ts.TypeSpec) -> TypeSynthesizer:
    @TypeSynthesizer
    def applied_reduce(*args: it_ts.ListType, offset_provider: common.OffsetProvider):
        assert all(isinstance(arg, it_ts.ListType) for arg in args)
        return op(init, *(arg.element_type for arg in args), offset_provider=offset_provider)

    return applied_reduce


@_register_builtin_type_synthesizer
def shift(*offset_literals, offset_provider) -> TypeSynthesizer:
    @TypeSynthesizer
    def apply_shift(it: it_ts.IteratorType) -> it_ts.IteratorType:
        assert isinstance(it, it_ts.IteratorType)
        if it.position_dims == "unknown":  # nothing to do here
            return it
        new_position_dims = [*it.position_dims]
        assert len(offset_literals) % 2 == 0
        for offset_axis, _ in zip(offset_literals[:-1:2], offset_literals[1::2], strict=True):
            assert isinstance(offset_axis, it_ts.OffsetLiteralType) and isinstance(
                offset_axis.value, common.Dimension
            )
            provider = offset_provider[offset_axis.value.value]  # TODO: naming
            if isinstance(provider, common.Dimension):
                pass
            elif isinstance(provider, common.Connectivity):
                found = False
                for i, dim in enumerate(new_position_dims):
                    if dim.value == provider.origin_axis.value:
                        assert not found
                        new_position_dims[i] = provider.neighbor_axis
                        found = True
                assert found
            else:
                raise NotImplementedError()
        return it_ts.IteratorType(
            position_dims=new_position_dims,
            defined_dims=it.defined_dims,
            element_type=it.element_type,
        )

    return apply_shift<|MERGE_RESOLUTION|>--- conflicted
+++ resolved
@@ -277,26 +277,14 @@
 
 
 @_register_builtin_type_synthesizer
-<<<<<<< HEAD
 def cond(pred: ts.ScalarType, true_branch: ts.DataType, false_branch: ts.DataType) -> ts.DataType:
-    assert isinstance(pred, ts.ScalarType) and pred.kind == ts.ScalarKind.BOOL
-    assert true_branch == false_branch
-
-    return true_branch
-=======
-def cond(
-    pred: ts.ScalarType,
-    true_branch: ts.DataType,
-    false_branch: ts.DataType,
-) -> ts.FieldType | ts.DeferredType:
     def type_synthesizer_per_element(
         pred: ts.ScalarType,
-        true_branch: ts.FieldType | ts.DeferredType,
-        false_branch: ts.FieldType | ts.DeferredType,
+        true_branch: ts.DataType,
+        false_branch: ts.DataType,
     ):
         assert isinstance(pred, ts.ScalarType) and pred.kind == ts.ScalarKind.BOOL
         assert true_branch == false_branch
-        assert isinstance(true_branch, (ts.FieldType, ts.DeferredType))
 
         return true_branch
 
@@ -304,7 +292,6 @@
         collection_type=ts.TupleType,
         result_collection_constructor=lambda elts: ts.TupleType(types=[*elts]),
     )(functools.partial(type_synthesizer_per_element, pred))(true_branch, false_branch)
->>>>>>> 723d7d56
 
 
 @_register_builtin_type_synthesizer
