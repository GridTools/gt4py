# GT4Py - GridTools Framework
#
# Copyright (c) 2014-2024, ETH Zurich
# All rights reserved.
#
# Please, refer to the LICENSE file in the root directory.
# SPDX-License-Identifier: BSD-3-Clause

from __future__ import annotations

import dataclasses
import functools
import inspect

from gt4py.eve.extended_typing import Callable, Iterable, Optional, Union
from gt4py.next import common
from gt4py.next.ffront import fbuiltins
from gt4py.next.iterator import builtins, ir as itir
from gt4py.next.iterator.transforms import symbol_ref_utils, trace_shifts
from gt4py.next.iterator.type_system import type_specifications as it_ts
from gt4py.next.type_system import type_info, type_specifications as ts
from gt4py.next.utils import tree_map


@dataclasses.dataclass
class TypeSynthesizer:
    """
    Callable that given the type of the arguments to a function derives its return type.

    In case the function is a higher-order function the returned value is not a type, but another
    function type-synthesizer.

    In addition to the derivation of the return type a function type-synthesizer can perform checks
    on the argument types.

    The motivation for this class instead of a simple callable is to allow
     - isinstance checks to determine if an object is actually (meant to be) a type
       synthesizer and not just any callable.
     - writing simple type synthesizers without cluttering the signature with the additional
       offset_provider_type argument that is only needed by some.
    """

    type_synthesizer: Callable[..., TypeOrTypeSynthesizer]

    def __post_init__(self):
        if "offset_provider_type" not in inspect.signature(self.type_synthesizer).parameters:
            synthesizer = self.type_synthesizer
            self.type_synthesizer = lambda *args, offset_provider_type: synthesizer(*args)

    def __call__(
        self, *args: TypeOrTypeSynthesizer, offset_provider_type: common.OffsetProviderType
    ) -> TypeOrTypeSynthesizer:
        return self.type_synthesizer(*args, offset_provider_type=offset_provider_type)


TypeOrTypeSynthesizer = Union[ts.TypeSpec, TypeSynthesizer]

#: dictionary from name of a builtin to its type synthesizer
builtin_type_synthesizers: dict[str, TypeSynthesizer] = {}


def _is_derefable_iterator_type(it_type: it_ts.IteratorType, *, default: bool = True) -> bool:
    # for an iterator with unknown position we can not tell if it is derefable,
    # so we just return the default
    if it_type.position_dims == "unknown":
        return default
    return set(it_type.defined_dims).issubset(set(it_type.position_dims))


def _register_builtin_type_synthesizer(
    synthesizer: Optional[Callable[..., TypeOrTypeSynthesizer]] = None,
    *,
    fun_names: Optional[Iterable[str]] = None,
):
    if synthesizer is None:
        return functools.partial(_register_builtin_type_synthesizer, fun_names=fun_names)

    # store names in function object for better debuggability
    synthesizer.fun_names = fun_names or [synthesizer.__name__]  # type: ignore[attr-defined]
    for f in synthesizer.fun_names:  # type: ignore[attr-defined]
        builtin_type_synthesizers[f] = TypeSynthesizer(type_synthesizer=synthesizer)
    return synthesizer


@_register_builtin_type_synthesizer(
    fun_names=builtins.UNARY_MATH_NUMBER_BUILTINS | builtins.UNARY_MATH_FP_BUILTINS
)
def _(val: ts.ScalarType) -> ts.ScalarType:
    return val


@_register_builtin_type_synthesizer
def power(base: ts.ScalarType, exponent: ts.ScalarType) -> ts.ScalarType:
    return base


@_register_builtin_type_synthesizer(fun_names=builtins.BINARY_MATH_NUMBER_BUILTINS)
def _(lhs: ts.ScalarType, rhs: ts.ScalarType) -> ts.ScalarType:
    if isinstance(lhs, ts.DeferredType):
        return rhs
    if isinstance(rhs, ts.DeferredType):
        return lhs
    assert lhs == rhs
    return lhs


@_register_builtin_type_synthesizer(
    fun_names=builtins.UNARY_MATH_FP_PREDICATE_BUILTINS | builtins.UNARY_LOGICAL_BUILTINS
)
def _(arg: ts.ScalarType) -> ts.ScalarType:
    return ts.ScalarType(kind=ts.ScalarKind.BOOL)


@_register_builtin_type_synthesizer(
    fun_names=builtins.BINARY_MATH_COMPARISON_BUILTINS | builtins.BINARY_LOGICAL_BUILTINS
)
def _(lhs: ts.ScalarType, rhs: ts.ScalarType) -> ts.ScalarType | ts.TupleType:
    return ts.ScalarType(kind=ts.ScalarKind.BOOL)


@_register_builtin_type_synthesizer
def deref(it: it_ts.IteratorType | ts.DeferredType) -> ts.DataType | ts.DeferredType:
    if isinstance(it, ts.DeferredType):
        return ts.DeferredType(constraint=None)
    assert isinstance(it, it_ts.IteratorType)
    assert _is_derefable_iterator_type(it)
    return it.element_type


@_register_builtin_type_synthesizer
def can_deref(it: it_ts.IteratorType | ts.DeferredType) -> ts.ScalarType:
    assert isinstance(it, ts.DeferredType) or isinstance(it, it_ts.IteratorType)
    # note: We don't check if the iterator is derefable here as the iterator only needs to
    # to have a valid position. Consider a nested reduction, e.g.
    #  `reduce(plus, 0)(neighbors(V2Eₒ, (↑(λ(a) → reduce(plus, 0)(neighbors(E2Vₒ, a))))(it))`
    # When written using a `can_deref` we only care if the edge neighbor of the vertex of `it`
    # is valid, i.e. we want `can_deref(shift(V2Eₒ, i)(it))` to return true. But since `it` is an
    # iterator backed by a vertex field, the iterator is not derefable in the sense that
    # its position is a valid position of the backing field.
    # TODO(tehrengruber): Consider renaming can_deref to something that better reflects its
    #  meaning.
    return ts.ScalarType(kind=ts.ScalarKind.BOOL)


@_register_builtin_type_synthesizer
def if_(
    pred: ts.ScalarType | ts.DeferredType, true_branch: ts.DataType, false_branch: ts.DataType
) -> ts.DataType:
    if isinstance(true_branch, ts.TupleType) and isinstance(false_branch, ts.TupleType):
        return tree_map(
            collection_type=ts.TupleType,
            result_collection_constructor=lambda elts: ts.TupleType(types=[*elts]),
        )(functools.partial(if_, pred))(true_branch, false_branch)

    assert not isinstance(true_branch, ts.TupleType) and not isinstance(false_branch, ts.TupleType)
    assert isinstance(pred, ts.DeferredType) or (
        isinstance(pred, ts.ScalarType) and pred.kind == ts.ScalarKind.BOOL
    )
    # TODO(tehrengruber): Enable this or a similar check. In case the true- and false-branch are
    #  iterators defined on different positions this fails. For the GTFN backend we also don't
    #  want this, but for roundtrip it is totally fine.
    # assert true_branch == false_branch  # noqa: ERA001

    return true_branch


@_register_builtin_type_synthesizer
def make_const_list(scalar: ts.ScalarType) -> ts.ListType:
    assert isinstance(scalar, ts.ScalarType)
    return ts.ListType(element_type=scalar)


@_register_builtin_type_synthesizer
def list_get(index: ts.ScalarType | it_ts.OffsetLiteralType, list_: ts.ListType) -> ts.DataType:
    if isinstance(index, it_ts.OffsetLiteralType):
        assert isinstance(index.value, ts.ScalarType)
        index = index.value
    assert isinstance(index, ts.ScalarType) and type_info.is_integral(index)
    assert isinstance(list_, ts.ListType)
    return list_.element_type


@_register_builtin_type_synthesizer
def named_range(
    dim: ts.DimensionType, start: ts.ScalarType, stop: ts.ScalarType
) -> it_ts.NamedRangeType:
    assert isinstance(dim, ts.DimensionType)
    return it_ts.NamedRangeType(dim=dim.dim)


@_register_builtin_type_synthesizer(fun_names=["cartesian_domain", "unstructured_domain"])
def _(*args: it_ts.NamedRangeType) -> it_ts.DomainType:
    assert all(isinstance(arg, it_ts.NamedRangeType) for arg in args)
    return it_ts.DomainType(dims=[arg.dim for arg in args])


@_register_builtin_type_synthesizer
def make_tuple(*args: ts.DataType) -> ts.TupleType:
    return ts.TupleType(types=list(args))


@_register_builtin_type_synthesizer
def index(arg: ts.DimensionType) -> ts.FieldType:
    return ts.FieldType(
        dims=[arg.dim],
        dtype=ts.ScalarType(kind=getattr(ts.ScalarKind, builtins.INTEGER_INDEX_BUILTIN.upper())),
    )


@_register_builtin_type_synthesizer
def neighbors(
    offset_literal: it_ts.OffsetLiteralType,
    it: it_ts.IteratorType,
    offset_provider_type: common.OffsetProviderType,
) -> ts.ListType:
    assert isinstance(offset_literal, it_ts.OffsetLiteralType) and isinstance(
        offset_literal.value, str
    )
    assert isinstance(it, it_ts.IteratorType)
    conn_type = offset_provider_type[offset_literal.value]
    assert isinstance(conn_type, common.NeighborConnectivityType)
    return ts.ListType(element_type=it.element_type, offset_type=conn_type.neighbor_dim)


@_register_builtin_type_synthesizer
def lift(stencil: TypeSynthesizer) -> TypeSynthesizer:
    @TypeSynthesizer
    def apply_lift(
        *its: it_ts.IteratorType, offset_provider_type: common.OffsetProviderType
    ) -> it_ts.IteratorType:
        assert all(isinstance(it, it_ts.IteratorType) for it in its)
        stencil_args = [
            it_ts.IteratorType(
                # the positions are only known when we deref
                position_dims="unknown",
                defined_dims=it.defined_dims,
                element_type=it.element_type,
            )
            for it in its
        ]
        stencil_return_type = stencil(*stencil_args, offset_provider_type=offset_provider_type)
        assert isinstance(stencil_return_type, ts.DataType)

        position_dims = its[0].position_dims if its else []
        # we would need to look inside the stencil to find out where the resulting iterator
        # is defined, e.g. using trace shift, instead just use an empty list which means
        # everywhere
        defined_dims: list[common.Dimension] = []
        return it_ts.IteratorType(
            position_dims=position_dims, defined_dims=defined_dims, element_type=stencil_return_type
        )

    return apply_lift


def _collect_and_check_dimensions(input_: ts.TypeSpec) -> list[common.Dimension]:
    """
    Extracts dimensions from non-zero-dimensional field inputs and ensures they match.
    """
    all_input_dims = (
        type_info.primitive_constituents(input_)
        .if_isinstance(ts.FieldType)
        .getattr("dims")
        .filter(lambda dims: len(dims) > 0)
        .to_list()
    )
    if not all_input_dims:
        return []
    else:
<<<<<<< HEAD
        assert all(cur_input_dims == all_input_dims[0] for cur_input_dims in all_input_dims)
        return all_input_dims[0]


def _convert_as_fieldop_input_to_iterator(
    domain: it_ts.DomainType, input_: ts.TypeSpec
) -> it_ts.IteratorType:
    """
    Converts a field operation input into an iterator type, preserving its dimensions and data type.
    """
    input_dims = _collect_and_check_dimensions(input_)
    element_type: ts.DataType = type_info.apply_to_primitive_constituents(
        type_info.extract_dtype, input_
    )
=======
        input_dims = []

    element_type: ts.DataType
    element_type = type_info.apply_to_primitive_constituents(type_info.extract_dtype, input_)

    # handle neighbor / sparse input fields
    defined_dims = []
    neighbor_dim = None
    for dim in input_dims:
        if dim.kind == common.DimensionKind.LOCAL:
            assert neighbor_dim is None
            neighbor_dim = dim
        else:
            defined_dims.append(dim)
    if neighbor_dim:
        element_type = ts.ListType(element_type=element_type, offset_type=neighbor_dim)
>>>>>>> 1dc01364

    return it_ts.IteratorType(
        position_dims=domain.dims, defined_dims=input_dims, element_type=element_type
    )


def _handle_sparse_fields(input_: ts.FieldType | ts.TupleType | tuple[ts.FieldType, ts.TupleType]):
    """
    Processes sparse field inputs by removing LOCAL dimensions and converting the data type to ListType.
    """
    if isinstance(input_, (tuple, ts.TupleType)):
        return ts.TupleType(types=[_handle_sparse_fields(field) for field in input_])
    elif isinstance(input_, ts.FieldType):
        input_dims = _collect_and_check_dimensions(input_)
        element_type: ts.DataType = type_info.apply_to_primitive_constituents(
            type_info.extract_dtype, input_
        )

        defined_dims = [dim for dim in input_dims if dim.kind != common.DimensionKind.LOCAL]
        if any(dim.kind == common.DimensionKind.LOCAL for dim in input_dims):
            element_type = ts.ListType(element_type=element_type)

        return ts.FieldType(dims=defined_dims, dtype=element_type)
    elif isinstance(input_, ts.ScalarType):
        return input_
    else:
        raise TypeError(f"Unexpected field type: {type(input_)}")


@_register_builtin_type_synthesizer
def as_fieldop(
    stencil: TypeSynthesizer,
    domain: Optional[it_ts.DomainType] = None,
    *,
    offset_provider_type: common.OffsetProviderType,
) -> TypeSynthesizer:
    def _resolve_shift(
        input_dim: common.Dimension, shift_tuple: tuple[itir.OffsetLiteral, ...]
    ) -> common.Dimension | ts.DeferredType:
        """
        Resolves the final dimension by applying shifts from the given shift tuple.

        Iterates through the shift tuple, updating `input_dim` based on matching offsets.

        Parameters:
        - input_dim (common.Dimension): The initial dimension to resolve.
        - shift_tuple (tuple[itir.OffsetLiteral, ...]): A tuple of offset literals defining the shift.

        Returns:
        - common.Dimension: The resolved dimension or `input_dim` if no shift is applied.
        """

        final_target: common.Dimension = input_dim

        for off_literal in reversed(shift_tuple[::2]):
            offset_type = offset_provider_type[off_literal.value]  # type: ignore [index] # ensured by accessing only every second element
            if isinstance(offset_type, common.Dimension) and input_dim == offset_type:
                return offset_type  # No shift applied
            if isinstance(offset_type, (fbuiltins.FieldOffset, common.NeighborConnectivityType)):
                off_source = offset_type.codomain
                off_targets = offset_type.domain

                if input_dim == off_source:  # Check if input fits to offset
                    final_target = off_targets[0]
                    input_dim = off_targets[0]  # Update input_dim for next iteration
        return final_target

    @TypeSynthesizer
    def applied_as_fieldop(*fields) -> ts.FieldType | ts.DeferredType:
        if any(
            isinstance(el, ts.DeferredType)
            for f in fields
            for el in type_info.primitive_constituents(f)
        ):
            return ts.DeferredType(constraint=None)
        nonlocal domain

        new_fields = _handle_sparse_fields(fields)

        deduced_domain = None
        if offset_provider_type is not None:
            node = None
            if isinstance(stencil.node, itir.Expr):
                node = stencil.node
            elif isinstance(stencil.aliases[0], itir.Expr):
                node = stencil.aliases[0]
            if node is not None:
                referenced_fun_names = symbol_ref_utils.collect_symbol_refs(node)
                if referenced_fun_names:
                    assert domain is not None
                else:
                    output_dims = set()
                    shifts_results = trace_shifts.trace_stencil(
                        node, num_args=len(fields)
                    )  # TODO: access node differently?
                    for i, field in enumerate(new_fields):
                        for el in type_info.primitive_constituents(field):
                            input_dims = el.dims if isinstance(el, ts.FieldType) else []
                            for shift_tuple in shifts_results[
                                i
                            ]:  # Use shift tuple corresponding to the input field
                                for input_dim in input_dims:
                                    output_dims.add(_resolve_shift(input_dim, shift_tuple))

                    output_dims_sorted = common.ordered_dims(output_dims)  # TODO: use promote_dims
                    deduced_domain = it_ts.DomainType(dims=list(output_dims_sorted))

        if deduced_domain:
            if domain:
                # assert list(output_dims_) == domain.dims TODO: add some check to compare with domain
                pass
            else:
                domain = deduced_domain

        if not domain:
            return ts.DeferredType(constraint=None)

        stencil_return = stencil(
            *(_convert_as_fieldop_input_to_iterator(domain, field) for field in new_fields),
            offset_provider_type=offset_provider_type,
        )

        assert isinstance(stencil_return, ts.DataType)

        return type_info.apply_to_primitive_constituents(
            lambda el_type: ts.FieldType(
                dims=domain.dims,
                dtype=el_type,
            ),
            stencil_return,
        )

    return applied_as_fieldop


@_register_builtin_type_synthesizer
def scan(
    scan_pass: TypeSynthesizer, direction: ts.ScalarType, init: ts.ScalarType
) -> TypeSynthesizer:
    assert isinstance(direction, ts.ScalarType) and direction.kind == ts.ScalarKind.BOOL

    @TypeSynthesizer
    def apply_scan(
        *its: it_ts.IteratorType, offset_provider_type: common.OffsetProviderType
    ) -> ts.DataType:
        result = scan_pass(init, *its, offset_provider_type=offset_provider_type)
        assert isinstance(result, ts.DataType)
        return result

    return apply_scan


@_register_builtin_type_synthesizer
def map_(op: TypeSynthesizer) -> TypeSynthesizer:
    @TypeSynthesizer
    def applied_map(
        *args: ts.ListType, offset_provider_type: common.OffsetProviderType
    ) -> ts.ListType:
        assert len(args) > 0
        assert all(isinstance(arg, ts.ListType) for arg in args)
        arg_el_types = [arg.element_type for arg in args]
        el_type = op(*arg_el_types, offset_provider_type=offset_provider_type)
        assert isinstance(el_type, ts.DataType)
        offset_types = [arg.offset_type for arg in args if arg.offset_type]
        offset_type = offset_types[0] if offset_types else None
        assert all(offset_type == arg for arg in offset_types)
        return ts.ListType(element_type=el_type, offset_type=offset_type)

    return applied_map


@_register_builtin_type_synthesizer
def reduce(op: TypeSynthesizer, init: ts.TypeSpec) -> TypeSynthesizer:
    @TypeSynthesizer
    def applied_reduce(*args: ts.ListType, offset_provider_type: common.OffsetProviderType):
        assert all(isinstance(arg, ts.ListType) for arg in args)
        return op(
            init, *(arg.element_type for arg in args), offset_provider_type=offset_provider_type
        )

    return applied_reduce


@_register_builtin_type_synthesizer
def shift(*offset_literals, offset_provider_type: common.OffsetProviderType) -> TypeSynthesizer:
    @TypeSynthesizer
    def apply_shift(
        it: it_ts.IteratorType | ts.DeferredType,
    ) -> it_ts.IteratorType | ts.DeferredType:
        if isinstance(it, ts.DeferredType):
            return ts.DeferredType(constraint=None)
        assert isinstance(it, it_ts.IteratorType)
        if it.position_dims == "unknown":  # nothing to do here
            return it
        new_position_dims: list[common.Dimension] | str
        if offset_provider_type:
            new_position_dims = [*it.position_dims]
            assert len(offset_literals) % 2 == 0
            for offset_axis, _ in zip(offset_literals[:-1:2], offset_literals[1::2], strict=True):
                assert isinstance(offset_axis, it_ts.OffsetLiteralType) and isinstance(
                    offset_axis.value, str
                )
                type_ = offset_provider_type[offset_axis.value]
                if isinstance(type_, common.Dimension):
                    pass
                elif isinstance(type_, common.NeighborConnectivityType):
                    found = False
                    for i, dim in enumerate(new_position_dims):
                        if dim.value == type_.source_dim.value:
                            assert not found
                            new_position_dims[i] = type_.codomain
                            found = True
                    assert found
                else:
                    raise NotImplementedError(f"{type_} is not a supported Connectivity type.")
        else:
            # during re-inference we don't have an offset provider type
            new_position_dims = "unknown"
        return it_ts.IteratorType(
            position_dims=new_position_dims,
            defined_dims=it.defined_dims,
            element_type=it.element_type,
        )

    return apply_shift<|MERGE_RESOLUTION|>--- conflicted
+++ resolved
@@ -267,7 +267,6 @@
     if not all_input_dims:
         return []
     else:
-<<<<<<< HEAD
         assert all(cur_input_dims == all_input_dims[0] for cur_input_dims in all_input_dims)
         return all_input_dims[0]
 
@@ -282,24 +281,6 @@
     element_type: ts.DataType = type_info.apply_to_primitive_constituents(
         type_info.extract_dtype, input_
     )
-=======
-        input_dims = []
-
-    element_type: ts.DataType
-    element_type = type_info.apply_to_primitive_constituents(type_info.extract_dtype, input_)
-
-    # handle neighbor / sparse input fields
-    defined_dims = []
-    neighbor_dim = None
-    for dim in input_dims:
-        if dim.kind == common.DimensionKind.LOCAL:
-            assert neighbor_dim is None
-            neighbor_dim = dim
-        else:
-            defined_dims.append(dim)
-    if neighbor_dim:
-        element_type = ts.ListType(element_type=element_type, offset_type=neighbor_dim)
->>>>>>> 1dc01364
 
     return it_ts.IteratorType(
         position_dims=domain.dims, defined_dims=input_dims, element_type=element_type
@@ -318,9 +299,16 @@
             type_info.extract_dtype, input_
         )
 
-        defined_dims = [dim for dim in input_dims if dim.kind != common.DimensionKind.LOCAL]
-        if any(dim.kind == common.DimensionKind.LOCAL for dim in input_dims):
-            element_type = ts.ListType(element_type=element_type)
+        defined_dims = []
+        neighbor_dim = None
+        for dim in input_dims:
+            if dim.kind == common.DimensionKind.LOCAL:
+                assert neighbor_dim is None
+                neighbor_dim = dim
+            else:
+                defined_dims.append(dim)
+        if neighbor_dim:
+            element_type = ts.ListType(element_type=element_type, offset_type=neighbor_dim)
 
         return ts.FieldType(dims=defined_dims, dtype=element_type)
     elif isinstance(input_, ts.ScalarType):
