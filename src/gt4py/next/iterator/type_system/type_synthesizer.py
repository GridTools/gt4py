--- conflicted
+++ resolved
@@ -11,11 +11,7 @@
 import dataclasses
 import functools
 import inspect
-<<<<<<< HEAD
-from typing import cast, overload
-=======
-from typing import TypeVar, overload
->>>>>>> 6b84ec13
+from typing import TypeVar, cast, overload
 
 from gt4py.eve import utils as eve_utils
 from gt4py.eve.extended_typing import Callable, Iterable, Optional, Union
@@ -58,11 +54,8 @@
     def __post_init__(self):
         if "offset_provider_type" not in inspect.signature(self.type_synthesizer).parameters:
             synthesizer = self.type_synthesizer
-<<<<<<< HEAD
             self.type_synthesizer = lambda *args, offset_provider_type, **kwargs: synthesizer(
                 *args, **kwargs
-=======
-            self.type_synthesizer = lambda *args, offset_provider_type: synthesizer(*args)
         if self.cache:
             self.type_synthesizer = eve_utils.lru_cache(
                 self.type_synthesizer,
@@ -70,7 +63,6 @@
                 # the same arguments. Hence, the cache only needs a size of one.
                 maxsize=1,
                 key=_type_synth_arg_cache_key,
->>>>>>> 6b84ec13
             )
 
     def __call__(
@@ -484,31 +476,13 @@
     *,
     offset_provider_type: common.OffsetProviderType,
 ) -> TypeSynthesizer:
-<<<<<<< HEAD
-    @TypeSynthesizer
+    @type_synthesizer
     def applied_as_fieldop(
         *fields: ts.TupleType,
         # For each stencil parameter all locations it is `deref`ed on
         #  see :func:`gt4py.next.iterator.transforms.trace_stencil`.
         shift_sequences_per_param: list[set[tuple[itir.OffsetLiteral, ...]]],
     ) -> ts.FieldType | ts.DeferredType:
-=======
-    # In case we don't have a domain argument to `as_fieldop` we can not infer the exact result
-    # type. In order to still allow some passes which don't need this information to run before the
-    # domain inference, we continue with a dummy domain. One example is the CollapseTuple pass
-    # which only needs information about the structure, e.g. how many tuple elements does this node
-    # have, but not the dimensions of a field.
-    # Note that it might appear as if using the TraceShift pass would allow us to deduce the return
-    # type of `as_fieldop` without a domain, but this is not the case, since we don't have
-    # information on the ordering of dimensions. In this example
-    #   `as_fieldop(it1, it2 -> deref(it1) + deref(it2))(i_field, j_field)`
-    # it is unclear if the result has dimension I, J or J, I.
-    if domain is None:
-        domain = it_ts.DomainType(dims="unknown")
-
-    @type_synthesizer
-    def applied_as_fieldop(*fields) -> ts.FieldType | ts.DeferredType:
->>>>>>> 6b84ec13
         if any(
             isinstance(el, ts.DeferredType)
             for f in fields
