# GT4Py - GridTools Framework
#
# Copyright (c) 2014-2024, ETH Zurich
# All rights reserved.
#
# Please, refer to the LICENSE file in the root directory.
# SPDX-License-Identifier: BSD-3-Clause

from typing import Literal

from gt4py.next import common
from gt4py.next.type_system import type_specifications as ts


class NamedRangeType(ts.TypeSpec):
    dim: common.Dimension


class DomainType(ts.DataType):
    dims: list[common.Dimension] | Literal["unknown"]


class OffsetLiteralType(ts.TypeSpec):
    value: ts.ScalarType | common.Dimension


class IteratorType(ts.DataType, ts.CallableType):
    position_dims: list[common.Dimension] | Literal["unknown"]
    defined_dims: list[common.Dimension]
    element_type: ts.DataType


<<<<<<< HEAD
class StencilClosureType(ts.TypeSpec):
    domain: DomainType
    stencil: ts.FunctionType
    output: ts.FieldType | ts.TupleType
    inputs: list[ts.FieldType]

    def __post_init__(self):
        # local import to avoid importing type_info from a type_specification module
        from gt4py.next.type_system import type_info

        for i, el_type in enumerate(type_info.primitive_constituents(self.output)):
            assert isinstance(
                el_type, ts.FieldType
            ), f"All constituent types must be field types, but the {i}-th element is of type '{el_type}'."


# TODO(tehrengruber): Remove after new ITIR format with apply_stencil is used everywhere
class FencilType(ts.TypeSpec):
    params: dict[str, ts.DataType]
    closures: list[StencilClosureType]


=======
@dataclasses.dataclass(frozen=True)
>>>>>>> 54f176f1
class ProgramType(ts.TypeSpec):
    params: dict[str, ts.DataType]<|MERGE_RESOLUTION|>--- conflicted
+++ resolved
@@ -30,31 +30,5 @@
     element_type: ts.DataType
 
 
-<<<<<<< HEAD
-class StencilClosureType(ts.TypeSpec):
-    domain: DomainType
-    stencil: ts.FunctionType
-    output: ts.FieldType | ts.TupleType
-    inputs: list[ts.FieldType]
-
-    def __post_init__(self):
-        # local import to avoid importing type_info from a type_specification module
-        from gt4py.next.type_system import type_info
-
-        for i, el_type in enumerate(type_info.primitive_constituents(self.output)):
-            assert isinstance(
-                el_type, ts.FieldType
-            ), f"All constituent types must be field types, but the {i}-th element is of type '{el_type}'."
-
-
-# TODO(tehrengruber): Remove after new ITIR format with apply_stencil is used everywhere
-class FencilType(ts.TypeSpec):
-    params: dict[str, ts.DataType]
-    closures: list[StencilClosureType]
-
-
-=======
-@dataclasses.dataclass(frozen=True)
->>>>>>> 54f176f1
 class ProgramType(ts.TypeSpec):
     params: dict[str, ts.DataType]