--- conflicted
+++ resolved
@@ -37,13 +37,10 @@
         assert type_info.is_compatible_type(
             node.type, type_
         ), "Node already has a type which differs."
-<<<<<<< HEAD
-=======
     # Also populate the type of the parameters of a lambda. That way the one can access the type
     # of a parameter by a lookup in the symbol table. As long as `_set_node_type` is used
     # exclusively, the information stays consistent with the types stored in the `FunctionType`
     # of the lambda itself.
->>>>>>> 57abfafc
     if isinstance(node, itir.Lambda):
         assert isinstance(type_, ts.FunctionType)
         for param, param_type in zip(node.params, type_.pos_only_args):
