--- conflicted
+++ resolved
@@ -160,8 +160,5 @@
 Program.__hash__ = Node.__hash__  # type: ignore[method-assign]
 SetAt.__hash__ = Node.__hash__  # type: ignore[method-assign]
 IfStmt.__hash__ = Node.__hash__  # type: ignore[method-assign]
-<<<<<<< HEAD
 InfinityLiteral.__hash__ = Node.__hash__  # type: ignore[method-assign]
-=======
-Temporary.__hash__ = Node.__hash__  # type: ignore[method-assign]
->>>>>>> 86893f44
+Temporary.__hash__ = Node.__hash__  # type: ignore[method-assign]