--- conflicted
+++ resolved
@@ -152,6 +152,7 @@
     "multiplies",
     "divides",
     "mod",
+    "floordiv",  # TODO see https://github.com/GridTools/gt4py/issues/1136
 }
 BINARY_MATH_COMPARISON_BUILTINS = {
     "eq",
@@ -206,10 +207,6 @@
     "can_deref",
     "scan",
     "if_",
-<<<<<<< HEAD
-    *ARITHMETIC_BUILTINS,
-=======
-    "floordiv",  # TODO see https://github.com/GridTools/gt4py/issues/1136
     *UNARY_MATH_NUMBER_BUILTINS,
     *UNARY_LOGICAL_BUILTINS,
     *UNARY_MATH_FP_BUILTINS,
@@ -217,7 +214,7 @@
     *BINARY_MATH_NUMBER_BUILTINS,
     *BINARY_MATH_COMPARISON_BUILTINS,
     *BINARY_LOGICAL_BUILTINS,
->>>>>>> fe7ca931
+    *ARITHMETIC_BUILTINS,
     *TYPEBUILTINS,
 }
 
