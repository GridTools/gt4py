--- conflicted
+++ resolved
@@ -23,14 +23,11 @@
 
 
 @builtin_dispatch
-<<<<<<< HEAD
-=======
 def index(*args):
     raise BackendNotSelectedError()
 
 
 @builtin_dispatch
->>>>>>> 77cad7c8
 def deref(*args):
     raise BackendNotSelectedError()
 
@@ -438,10 +435,7 @@
     "unstructured_domain",
     "named_range",
     "as_fieldop",
-<<<<<<< HEAD
-=======
     "index",
->>>>>>> 77cad7c8
     *MATH_BUILTINS,
 }
 
