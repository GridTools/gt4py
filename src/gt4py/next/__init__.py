--- conflicted
+++ resolved
@@ -41,15 +41,7 @@
 from .ffront.decorator import field_operator, program, scan_operator
 from .ffront.fbuiltins import *  # noqa: F403 [undefined-local-with-import-star]  explicitly reexport all from fbuiltins.__all__
 from .ffront.fbuiltins import FieldOffset
-<<<<<<< HEAD
-from .iterator.embedded import (
-    NeighborTableOffsetProvider,  # TODO(havogt): deprecated
-    index_field,
-    np_as_located_field,
-)
 from .otf.compiled_program import wait_for_compilation
-=======
->>>>>>> a6095678
 from .program_processors.runners.gtfn import (
     run_gtfn_cached as gtfn_cpu,
     run_gtfn_gpu_cached as gtfn_gpu,
