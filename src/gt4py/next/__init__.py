# GT4Py - GridTools Framework
#
# Copyright (c) 2014-2023, ETH Zurich
# All rights reserved.
#
# This file is part of the GT4Py project and the GridTools framework.
# GT4Py is free software: you can redistribute it and/or modify it under
# the terms of the GNU General Public License as published by the
# Free Software Foundation, either version 3 of the License, or any later
# version. See the LICENSE.txt file at the top-level directory of this
# distribution for a copy of the license or check <https://www.gnu.org/licenses/>.
#
# SPDX-License-Identifier: GPL-3.0-or-later
"""
GT4Py-NEXT - Performance portable and composable weather & climate stencils.

This module deviates from the project coding style (Google Python style) in the following way:

[style guide link](https://google.github.io/styleguide/pyguide.html#22-imports):

Fnctions and classes are imported from other modules in order to explicitly re-export them
to create a streamlined user experience. `from module import *` can be used but only if the
module in question is a submodule, defines `__all__` and exports many public API objects.
"""

from . import common, ffront, iterator, program_processors, type_inference
<<<<<<< HEAD
from .common import Dimension, DimensionKind, Field, GridType
from .constructors import as_connectivity, as_field, empty, full, ones, zeros
=======
from .common import Dimension, DimensionKind, Domain, Field, GridType, UnitRange, domain, unit_range
from .constructors import as_field, empty, full, ones, zeros
>>>>>>> f1414088
from .embedded import (  # Just for registering field implementations
    nd_array_field as _nd_array_field,
)
from .ffront import fbuiltins
from .ffront.decorator import field_operator, program, scan_operator
from .ffront.fbuiltins import *  # noqa: F403  # fbuiltins defines __all__ and we explicitly want to reexport everything here
from .ffront.fbuiltins import FieldOffset
from .iterator.embedded import (
    NeighborTableOffsetProvider,
    StridedNeighborOffsetProvider,
    index_field,
    np_as_located_field,
)


__all__ = [
    # submodules
    "common",
    "ffront",
    "iterator",
    "program_processors",
    "type_inference",
    # from common
    "Dimension",
    "DimensionKind",
    "Field",
    "GridType",
    "domain",
    "Domain",
    "unit_range",
    "UnitRange",
    # from constructors
    "empty",
    "zeros",
    "ones",
    "full",
    "as_field",
    "as_connectivity",
    # from iterator
    "NeighborTableOffsetProvider",
    "StridedNeighborOffsetProvider",
    "index_field",
    "np_as_located_field",
    # from ffront
    "FieldOffset",
    "field_operator",
    "program",
    "scan_operator",
    *fbuiltins.__all__,
]<|MERGE_RESOLUTION|>--- conflicted
+++ resolved
@@ -24,13 +24,8 @@
 """
 
 from . import common, ffront, iterator, program_processors, type_inference
-<<<<<<< HEAD
-from .common import Dimension, DimensionKind, Field, GridType
+from .common import Dimension, DimensionKind, Domain, Field, GridType, UnitRange, domain, unit_range
 from .constructors import as_connectivity, as_field, empty, full, ones, zeros
-=======
-from .common import Dimension, DimensionKind, Domain, Field, GridType, UnitRange, domain, unit_range
-from .constructors import as_field, empty, full, ones, zeros
->>>>>>> f1414088
 from .embedded import (  # Just for registering field implementations
     nd_array_field as _nd_array_field,
 )
