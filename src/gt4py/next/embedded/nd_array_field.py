--- conflicted
+++ resolved
@@ -26,14 +26,9 @@
 from gt4py._core import definitions as core_defs
 from gt4py.eve.extended_typing import Any, Never, Optional, ParamSpec, TypeAlias, TypeVar
 from gt4py.next import common
-<<<<<<< HEAD
-from gt4py.next.embedded import common as embedded_common
+from gt4py.next.embedded import common as embedded_common, context as embedded_context
 from gt4py.next.ffront import experimental, fbuiltins
-=======
-from gt4py.next.embedded import common as embedded_common, context as embedded_context
-from gt4py.next.ffront import fbuiltins
 from gt4py.next.iterator import embedded as itir_embedded
->>>>>>> ea852984
 
 
 try:
