# GT4Py - GridTools Framework
#
# Copyright (c) 2014-2023, ETH Zurich
# All rights reserved.
#
# This file is part of the GT4Py project and the GridTools framework.
# GT4Py is free software: you can redistribute it and/or modify it under
# the terms of the GNU General Public License as published by the
# Free Software Foundation, either version 3 of the License, or any later
# version. See the LICENSE.txt file at the top-level directory of this
# distribution for a copy of the license or check <https://www.gnu.org/licenses/>.
#
# SPDX-License-Identifier: GPL-3.0-or-later

from __future__ import annotations

import dataclasses
import functools
import itertools
from collections.abc import Callable, Sequence
from types import EllipsisType, ModuleType
from typing import Any, ClassVar, Optional, ParamSpec, TypeAlias, TypeVar, cast, overload

import numpy as np
from numpy import typing as npt

from gt4py._core import definitions as core_defs
from gt4py.next import common
from gt4py.next.ffront import fbuiltins


try:
    import cupy as cp
except ImportError:
    cp: Optional[ModuleType] = None  # type:ignore[no-redef]

try:
    from jax import numpy as jnp
except ImportError:
    jnp: Optional[ModuleType] = None  # type:ignore[no-redef]


<<<<<<< HEAD
from gt4py._core import definitions
from gt4py._core.definitions import ScalarT
from gt4py.next.common import DimsT, Domain
from gt4py.next.ffront import fbuiltins


def _make_builtin(builtin_name: str, array_builtin_name: str) -> Callable:
    def _builtin_op(*fields: common.Field) -> common.Field:
        first = fields[0]
        assert isinstance(first, _BaseNdArrayField)
        xp = first.__class__.array_ns
=======
def _make_unary_array_field_intrinsic_func(builtin_name: str, array_builtin_name: str) -> Callable:
    def _builtin_unary_op(a: _BaseNdArrayField) -> common.Field:
        xp = a.__class__.array_ns
>>>>>>> c8dbffdc
        op = getattr(xp, array_builtin_name)

        others_transformed = []
        if len(fields) > 1:
            for other in fields[1:]:
                if hasattr(other, "__gt_builtin_func__"):  # isinstance(b, common.Field):
                    if not first.domain == other.domain:
                        raise NotImplementedError(
                            f"support for different domain not implemented: {first.domain}, {other.domain}"
                        )
                    others_transformed.append(xp.asarray(other.ndarray))
                else:
                    assert isinstance(other, definitions.SCALAR_TYPES)
                    others_transformed.append(other)

        new_data = op(first.ndarray, *others_transformed)
        return first.__class__.from_array(new_data, domain=first.domain)

<<<<<<< HEAD
    _builtin_op.__name__ = builtin_name
    return _builtin_op
=======

def _make_binary_array_field_intrinsic_func(builtin_name: str, array_builtin_name: str) -> Callable:
    def _builtin_binary_op(a: _BaseNdArrayField, b: common.Field) -> common.Field:
        xp = a.__class__.array_ns
        op = getattr(xp, array_builtin_name)
        if hasattr(b, "__gt_builtin_func__"):  # isinstance(b, common.Field):
            if not a.domain == b.domain:
                domain_intersection = a.domain & b.domain
                a_broadcasted = _broadcast(a, domain_intersection.dims)
                b_broadcasted = _broadcast(b, domain_intersection.dims)
                a_slices = _get_slices_from_domain_slice(a_broadcasted.domain, domain_intersection)
                b_slices = _get_slices_from_domain_slice(b_broadcasted.domain, domain_intersection)
                new_data = op(a_broadcasted.ndarray[a_slices], b_broadcasted.ndarray[b_slices])
                return a.__class__.from_array(new_data, domain=domain_intersection)
            new_data = op(a.ndarray, xp.asarray(b.ndarray))
        else:
            assert isinstance(b, core_defs.SCALAR_TYPES)
            new_data = op(a.ndarray, b)

        return a.__class__.from_array(new_data, domain=a.domain)

    _builtin_binary_op.__name__ = builtin_name
    return _builtin_binary_op
>>>>>>> c8dbffdc


_Value: TypeAlias = common.Field | core_defs.ScalarT
_P = ParamSpec("_P")
_R = TypeVar("_R", _Value, tuple[_Value, ...])


@dataclasses.dataclass(frozen=True)
class _BaseNdArrayField(common.FieldABC[common.DimsT, core_defs.ScalarT]):
    """
    Shared field implementation for NumPy-like fields.

    Builtin function implementations are registered in a dictionary.
    Note: Currently, all concrete NdArray-implementations share
    the same implementation, dispatching is handled inside of the registered
    function via its namespace.
    """

    _domain: common.Domain
    _ndarray: core_defs.NDArrayObject
    _value_type: type[core_defs.ScalarT]

    array_ns: ClassVar[
        ModuleType
    ]  # TODO(havogt) after storage PR is merged, update to the NDArrayNamespace protocol

    _builtin_func_map: ClassVar[dict[fbuiltins.BuiltInFunction, Callable]] = {}

    @classmethod
    def __gt_builtin_func__(cls, func: fbuiltins.BuiltInFunction[_R, _P], /) -> Callable[_P, _R]:
        return cls._builtin_func_map.get(func, NotImplemented)

    @overload
    @classmethod
    def register_builtin_func(
        cls, op: fbuiltins.BuiltInFunction[_R, _P], op_func: None
    ) -> functools.partial[Callable[_P, _R]]:
        ...

    @overload
    @classmethod
    def register_builtin_func(
        cls, op: fbuiltins.BuiltInFunction[_R, _P], op_func: Callable[_P, _R]
    ) -> Callable[_P, _R]:
        ...

    @classmethod
    def register_builtin_func(
        cls, op: fbuiltins.BuiltInFunction[_R, _P], op_func: Optional[Callable[_P, _R]] = None
    ) -> Callable[_P, _R] | functools.partial[Callable[_P, _R]]:
        assert op not in cls._builtin_func_map
        if op_func is None:  # when used as a decorator
            return functools.partial(cls.register_builtin_func, op)  # type: ignore[arg-type]
        return cls._builtin_func_map.setdefault(op, op_func)

    @property
    def domain(self) -> common.Domain:
        return self._domain

    @property
    def ndarray(self) -> core_defs.NDArrayObject:
        return self._ndarray

    @property
    def value_type(self) -> type[core_defs.ScalarT]:
        return self._value_type

    @classmethod
    def from_array(
        cls,
        data: npt.ArrayLike
        | core_defs.NDArrayObject,  # TODO: NDArrayObject should be part of ArrayLike
        /,
        *,
        domain: common.Domain,
        value_type: Optional[type] = None,
    ) -> _BaseNdArrayField:
        xp = cls.array_ns
        dtype = None
        if value_type is not None:
            dtype = xp.dtype(value_type)
        array = xp.asarray(data, dtype=dtype)

        value_type = array.dtype.type  # TODO add support for Dimensions as value_type

        assert issubclass(array.dtype.type, core_defs.SCALAR_TYPES)

        assert all(isinstance(d, common.Dimension) for d, r in domain), domain
        assert len(domain) == array.ndim
        assert all(
            len(nr[1]) == s or (s == 1 and nr[1] == common.UnitRange.infinity())
            for nr, s in zip(domain, array.shape)
        )

        assert value_type is not None  # for mypy
        return cls(domain, array, value_type)

    def remap(self: _BaseNdArrayField, connectivity) -> _BaseNdArrayField:
        raise NotImplementedError()

    __call__ = None  # type: ignore[assignment]  # TODO: remap

<<<<<<< HEAD
    __getitem__ = None  # type: ignore[assignment]  # TODO: restrict

    __abs__ = _make_builtin("abs", "abs")
=======
    __abs__ = _make_unary_array_field_intrinsic_func("abs", "abs")
>>>>>>> c8dbffdc

    __neg__ = _make_builtin("neg", "negative")

    __add__ = __radd__ = _make_builtin("add", "add")

    __sub__ = __rsub__ = _make_builtin("sub", "subtract")

    __mul__ = __rmul__ = _make_builtin("mul", "multiply")

    __truediv__ = __rtruediv__ = _make_builtin("div", "divide")

    __floordiv__ = __rfloordiv__ = _make_builtin("floordiv", "floor_divide")

    __pow__ = _make_builtin("pow", "power")

    def __getitem__(self, index: common.FieldSlice) -> common.Field | core_defs.ScalarT:
        if (
            not isinstance(index, tuple)
            and not common.is_domain_slice(index)
            or common.is_named_index(index)
            or common.is_named_range(index)
        ):
            index = cast(common.FieldSlice, (index,))

        if common.is_domain_slice(index):
            return self._getitem_absolute_slice(index)

        assert isinstance(index, tuple)
        if all(isinstance(idx, (slice, int)) or idx is Ellipsis for idx in index):
            return self._getitem_relative_slice(index)

        raise IndexError(f"Unsupported index type: {index}")

    restrict = (
        __getitem__  # type:ignore[assignment] # TODO(havogt) I don't see the problem that mypy has
    )

    def _getitem_absolute_slice(
        self, index: common.DomainSlice
    ) -> common.Field | core_defs.ScalarT:
        slices = _get_slices_from_domain_slice(self.domain, index)
        new_ranges = []
        new_dims = []
        new = self.ndarray[slices]

        for i, dim in enumerate(self.domain.dims):
            if (pos := _find_index_of_dim(dim, index)) is not None:
                index_or_range = index[pos][1]
                if isinstance(index_or_range, common.UnitRange):
                    new_ranges.append(index_or_range)
                    new_dims.append(dim)
            else:
                # dimension not mentioned in slice
                new_ranges.append(self.domain.ranges[i])
                new_dims.append(dim)

        new_domain = common.Domain(dims=tuple(new_dims), ranges=tuple(new_ranges))

        if len(new_domain) == 0:
            assert core_defs.is_scalar_type(new)
            return new  # type: ignore[return-value] # I don't think we can express that we return `ScalarT` here
        else:
            return self.__class__.from_array(new, domain=new_domain, value_type=self.value_type)

    def _getitem_relative_slice(
        self, indices: tuple[slice | int | EllipsisType, ...]
    ) -> common.Field | core_defs.ScalarT:
        new = self.ndarray[indices]
        new_dims = []
        new_ranges = []

        for (dim, rng), idx in itertools.zip_longest(  # type: ignore[misc] # "slice" object is not iterable, not sure which slice...
            self.domain, _expand_ellipsis(indices, len(self.domain)), fillvalue=slice(None)
        ):
            if isinstance(idx, slice):
                new_dims.append(dim)
                new_ranges.append(_slice_range(rng, idx))
            else:
                assert isinstance(idx, int)  # not in new_domain

        new_domain = common.Domain(dims=tuple(new_dims), ranges=tuple(new_ranges))

        if len(new_domain) == 0:
            assert core_defs.is_scalar_type(new), new
            return new  # type: ignore[return-value] # I don't think we can express that we return `ScalarT` here
        else:
            return self.__class__.from_array(new, domain=new_domain, value_type=self.value_type)


# -- Specialized implementations for builtin operations on array fields --

_BaseNdArrayField.register_builtin_func(fbuiltins.abs, _BaseNdArrayField.__abs__)  # type: ignore[attr-defined]
_BaseNdArrayField.register_builtin_func(fbuiltins.power, _BaseNdArrayField.__pow__)  # type: ignore[attr-defined]
# TODO gamma

for name in (
    fbuiltins.UNARY_MATH_FP_BUILTIN_NAMES
    + fbuiltins.UNARY_MATH_FP_PREDICATE_BUILTIN_NAMES
    + fbuiltins.UNARY_MATH_NUMBER_BUILTIN_NAMES
):
    if name in ["abs", "power", "gamma"]:
        continue
    _BaseNdArrayField.register_builtin_func(getattr(fbuiltins, name), _make_builtin(name, name))

_BaseNdArrayField.register_builtin_func(
    fbuiltins.minimum, _make_builtin("minimum", "minimum")  # type: ignore[attr-defined]
)
_BaseNdArrayField.register_builtin_func(
    fbuiltins.maximum, _make_builtin("maximum", "maximum")  # type: ignore[attr-defined]
)
_BaseNdArrayField.register_builtin_func(
    fbuiltins.fmod, _make_builtin("fmod", "fmod")  # type: ignore[attr-defined]
)
_BaseNdArrayField.register_builtin_func(fbuiltins.where, _make_builtin("where", "where"))

# -- Concrete array implementations --
# NumPy
_nd_array_implementations = [np]


@dataclasses.dataclass(frozen=True)
class NumPyArrayField(_BaseNdArrayField):
    array_ns: ClassVar[ModuleType] = np


common.field.register(np.ndarray, NumPyArrayField.from_array)

# CuPy
if cp:
    _nd_array_implementations.append(cp)

    @dataclasses.dataclass(frozen=True)
    class CuPyArrayField(_BaseNdArrayField):
        array_ns: ClassVar[ModuleType] = cp

    common.field.register(cp.ndarray, CuPyArrayField.from_array)

# JAX
if jnp:
    _nd_array_implementations.append(jnp)

    @dataclasses.dataclass(frozen=True)
    class JaxArrayField(_BaseNdArrayField):
        array_ns: ClassVar[ModuleType] = jnp

    common.field.register(jnp.ndarray, JaxArrayField.from_array)


def _find_index_of_dim(
    dim: common.Dimension,
    domain_slice: common.Domain | Sequence[common.NamedRange | common.NamedIndex | Any],
) -> Optional[int]:
    for i, (d, _) in enumerate(domain_slice):
        if dim == d:
            return i
    return None


def _broadcast(field: common.Field, new_dimensions: tuple[common.Dimension, ...]) -> common.Field:
    domain_slice: list[slice | None] = []
    new_domain_dims = []
    new_domain_ranges = []
    for dim in new_dimensions:
        if (pos := _find_index_of_dim(dim, field.domain)) is not None:
            domain_slice.append(slice(None))
            new_domain_dims.append(dim)
            new_domain_ranges.append(field.domain[pos][1])
        else:
            domain_slice.append(np.newaxis)
            new_domain_dims.append(dim)
            new_domain_ranges.append(
                common.UnitRange(common.Infinity.negative(), common.Infinity.positive())
            )
    return common.field(
        field.ndarray[tuple(domain_slice)],
        domain=common.Domain(tuple(new_domain_dims), tuple(new_domain_ranges)),
    )


def _builtins_broadcast(
    field: common.Field | core_defs.Scalar, new_dimensions: tuple[common.Dimension, ...]
) -> common.Field:  # separated for typing reasons
    if common.is_field(field):
        return _broadcast(field, new_dimensions)
    raise AssertionError("Scalar case not reachable from `fbuiltins.broadcast`.")


_BaseNdArrayField.register_builtin_func(fbuiltins.broadcast, _builtins_broadcast)


def _get_slices_from_domain_slice(
    domain: common.Domain,
    domain_slice: common.Domain | Sequence[common.NamedRange | common.NamedIndex | Any],
) -> tuple[slice | int | None, ...]:
    """Generate slices for sub-array extraction based on named ranges or named indices within a Domain.

    This function generates a tuple of slices that can be used to extract sub-arrays from a field. The provided
    named ranges or indices specify the dimensions and ranges of the sub-arrays to be extracted.

    Args:
        domain (common.Domain): The Domain object representing the original field.
        domain_slice (DomainSlice): A sequence of dimension names and associated ranges.

    Returns:
        tuple[slice | int | None, ...]: A tuple of slices representing the sub-array extraction along each dimension
                                       specified in the Domain. If a dimension is not included in the named indices
                                       or ranges, a None is used to indicate expansion along that axis.
    """
    slice_indices: list[slice | int | None] = []

    for pos_old, (dim, _) in enumerate(domain):
        if (pos := _find_index_of_dim(dim, domain_slice)) is not None:
            index_or_range = domain_slice[pos][1]
            slice_indices.append(_compute_slice(index_or_range, domain, pos_old))
        else:
            slice_indices.append(slice(None))
    return tuple(slice_indices)


def _compute_slice(rng: common.DomainRange, domain: common.Domain, pos: int) -> slice | int:
    """Compute a slice or integer based on the provided range, domain, and position.

    Args:
        rng (DomainRange): The range to be computed as a slice or integer.
        domain (common.Domain): The domain containing dimension information.
        pos (int): The position of the dimension in the domain.

    Returns:
        slice | int: Slice if `new_rng` is a UnitRange, otherwise an integer.

    Raises:
        ValueError: If `new_rng` is not an integer or a UnitRange.
    """
    if isinstance(rng, common.UnitRange):
        if domain.ranges[pos] == common.UnitRange.infinity():
            return slice(None)
        else:
            return slice(
                rng.start - domain.ranges[pos].start,
                rng.stop - domain.ranges[pos].start,
            )
    elif isinstance(rng, int):
        return rng - domain.ranges[pos].start
    else:
        raise ValueError(f"Can only use integer or UnitRange ranges, provided type: {type(rng)}")


def _slice_range(input_range: common.UnitRange, slice_obj: slice) -> common.UnitRange:
    # handle slice(None) case
    if slice_obj == slice(None):
        return common.UnitRange(input_range.start, input_range.stop)

    start = (
        input_range.start if slice_obj.start is None or slice_obj.start >= 0 else input_range.stop
    ) + (slice_obj.start or 0)
    stop = (
        input_range.start if slice_obj.stop is None or slice_obj.stop >= 0 else input_range.stop
    ) + (slice_obj.stop or len(input_range))

    return common.UnitRange(start, stop)


def _expand_ellipsis(
    indices: tuple[int | slice | EllipsisType, ...], target_size: int
) -> tuple[int | slice, ...]:
    expanded_indices: list[int | slice] = []
    for idx in indices:
        if idx is Ellipsis:
            expanded_indices.extend([slice(None)] * (target_size - (len(indices) - 1)))
        else:
            expanded_indices.append(idx)
    return tuple(expanded_indices)<|MERGE_RESOLUTION|>--- conflicted
+++ resolved
@@ -17,6 +17,7 @@
 import dataclasses
 import functools
 import itertools
+import operator
 from collections.abc import Callable, Sequence
 from types import EllipsisType, ModuleType
 from typing import Any, ClassVar, Optional, ParamSpec, TypeAlias, TypeVar, cast, overload
@@ -38,13 +39,6 @@
     from jax import numpy as jnp
 except ImportError:
     jnp: Optional[ModuleType] = None  # type:ignore[no-redef]
-
-
-<<<<<<< HEAD
-from gt4py._core import definitions
-from gt4py._core.definitions import ScalarT
-from gt4py.next.common import DimsT, Domain
-from gt4py.next.ffront import fbuiltins
 
 
 def _make_builtin(builtin_name: str, array_builtin_name: str) -> Callable:
@@ -52,57 +46,33 @@
         first = fields[0]
         assert isinstance(first, _BaseNdArrayField)
         xp = first.__class__.array_ns
-=======
-def _make_unary_array_field_intrinsic_func(builtin_name: str, array_builtin_name: str) -> Callable:
-    def _builtin_unary_op(a: _BaseNdArrayField) -> common.Field:
-        xp = a.__class__.array_ns
->>>>>>> c8dbffdc
         op = getattr(xp, array_builtin_name)
 
-        others_transformed = []
-        if len(fields) > 1:
-            for other in fields[1:]:
-                if hasattr(other, "__gt_builtin_func__"):  # isinstance(b, common.Field):
-                    if not first.domain == other.domain:
-                        raise NotImplementedError(
-                            f"support for different domain not implemented: {first.domain}, {other.domain}"
-                        )
-                    others_transformed.append(xp.asarray(other.ndarray))
+        transformed = []
+        domain_intersection = functools.reduce(
+            operator.and_,
+            [f.domain for f in fields if common.is_field(f)],
+            common.Domain(tuple(), tuple()),
+        )
+        for f in fields:
+            if common.is_field(f):
+                if f.domain == domain_intersection:
+                    transformed.append(xp.asarray(f.ndarray))
                 else:
-                    assert isinstance(other, definitions.SCALAR_TYPES)
-                    others_transformed.append(other)
-
-        new_data = op(first.ndarray, *others_transformed)
-        return first.__class__.from_array(new_data, domain=first.domain)
-
-<<<<<<< HEAD
+                    f_broadcasted = _broadcast(f, domain_intersection.dims)
+                    f_slices = _get_slices_from_domain_slice(
+                        f_broadcasted.domain, domain_intersection
+                    )
+                    transformed.append(xp.asarray(f_broadcasted.ndarray[f_slices]))
+            else:
+                assert isinstance(f, core_defs.SCALAR_TYPES)
+                transformed.append(f)
+
+        new_data = op(*transformed)
+        return first.__class__.from_array(new_data, domain=domain_intersection)
+
     _builtin_op.__name__ = builtin_name
     return _builtin_op
-=======
-
-def _make_binary_array_field_intrinsic_func(builtin_name: str, array_builtin_name: str) -> Callable:
-    def _builtin_binary_op(a: _BaseNdArrayField, b: common.Field) -> common.Field:
-        xp = a.__class__.array_ns
-        op = getattr(xp, array_builtin_name)
-        if hasattr(b, "__gt_builtin_func__"):  # isinstance(b, common.Field):
-            if not a.domain == b.domain:
-                domain_intersection = a.domain & b.domain
-                a_broadcasted = _broadcast(a, domain_intersection.dims)
-                b_broadcasted = _broadcast(b, domain_intersection.dims)
-                a_slices = _get_slices_from_domain_slice(a_broadcasted.domain, domain_intersection)
-                b_slices = _get_slices_from_domain_slice(b_broadcasted.domain, domain_intersection)
-                new_data = op(a_broadcasted.ndarray[a_slices], b_broadcasted.ndarray[b_slices])
-                return a.__class__.from_array(new_data, domain=domain_intersection)
-            new_data = op(a.ndarray, xp.asarray(b.ndarray))
-        else:
-            assert isinstance(b, core_defs.SCALAR_TYPES)
-            new_data = op(a.ndarray, b)
-
-        return a.__class__.from_array(new_data, domain=a.domain)
-
-    _builtin_binary_op.__name__ = builtin_name
-    return _builtin_binary_op
->>>>>>> c8dbffdc
 
 
 _Value: TypeAlias = common.Field | core_defs.ScalarT
@@ -205,13 +175,7 @@
 
     __call__ = None  # type: ignore[assignment]  # TODO: remap
 
-<<<<<<< HEAD
-    __getitem__ = None  # type: ignore[assignment]  # TODO: restrict
-
     __abs__ = _make_builtin("abs", "abs")
-=======
-    __abs__ = _make_unary_array_field_intrinsic_func("abs", "abs")
->>>>>>> c8dbffdc
 
     __neg__ = _make_builtin("neg", "negative")
 
