--- conflicted
+++ resolved
@@ -48,15 +48,8 @@
         xp = first.__class__.array_ns
         op = getattr(xp, array_builtin_name)
 
-<<<<<<< HEAD
-        domain_intersection: common.Domain[common.UnitRange] = functools.reduce(
-            operator.and_,
-            [f.domain for f in fields if common.is_field(f)],
-            common.Domain(dims=tuple(), ranges=tuple()),
-=======
         domain_intersection = embedded_common.intersect_domains(
             *[f.domain for f in fields if common.is_field(f)]
->>>>>>> a14ad09f
         )
 
         transformed: list[core_defs.NDArrayObject | core_defs.Scalar] = []
