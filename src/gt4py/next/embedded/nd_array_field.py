# GT4Py - GridTools Framework
#
# Copyright (c) 2014-2023, ETH Zurich
# All rights reserved.
#
# This file is part of the GT4Py project and the GridTools framework.
# GT4Py is free software: you can redistribute it and/or modify it under
# the terms of the GNU General Public License as published by the
# Free Software Foundation, either version 3 of the License, or any later
# version. See the LICENSE.txt file at the top-level directory of this
# distribution for a copy of the license or check <https://www.gnu.org/licenses/>.
#
# SPDX-License-Identifier: GPL-3.0-or-later

from __future__ import annotations

import dataclasses
<<<<<<< HEAD
import functools
from collections.abc import Callable, Sequence
from types import ModuleType
from typing import Any, ClassVar, Optional, ParamSpec, TypeAlias, TypeVar, overload
=======
import itertools
from collections.abc import Callable, Sequence
from types import EllipsisType, ModuleType
from typing import Any, ClassVar, Optional, ParamSpec, TypeAlias, TypeVar, cast
>>>>>>> af5aa118

import numpy as np
from numpy import typing as npt

from gt4py._core import definitions as core_defs
from gt4py.next import common
<<<<<<< HEAD
from gt4py.next.embedded import common as embedded_common
=======
from gt4py.next.common import FieldBuiltinFuncRegistry
>>>>>>> af5aa118
from gt4py.next.ffront import fbuiltins


try:
    import cupy as cp
except ImportError:
    cp: Optional[ModuleType] = None  # type:ignore[no-redef]

try:
    from jax import numpy as jnp
except ImportError:
    jnp: Optional[ModuleType] = None  # type:ignore[no-redef]


def _make_unary_array_field_intrinsic_func(builtin_name: str, array_builtin_name: str) -> Callable:
    def _builtin_unary_op(a: _BaseNdArrayField) -> common.Field:
        xp = a.__class__.array_ns
        op = getattr(xp, array_builtin_name)
        new_data = op(a.ndarray)

        return a.__class__.from_array(new_data, domain=a.domain)

    _builtin_unary_op.__name__ = builtin_name
    return _builtin_unary_op


def _make_binary_array_field_intrinsic_func(builtin_name: str, array_builtin_name: str) -> Callable:
    def _builtin_binary_op(a: _BaseNdArrayField, b: common.Field) -> common.Field:
        xp = a.__class__.array_ns
        op = getattr(xp, array_builtin_name)
        if hasattr(b, "__gt_builtin_func__"):  # common.is_field(b):
            if not a.domain == b.domain:
                domain_intersection = a.domain & b.domain
                a_broadcasted = _broadcast(a, domain_intersection.dims)
                b_broadcasted = _broadcast(b, domain_intersection.dims)
                a_slices = _get_slices_from_domain_slice(a_broadcasted.domain, domain_intersection)
                b_slices = _get_slices_from_domain_slice(b_broadcasted.domain, domain_intersection)
                new_data = op(a_broadcasted.ndarray[a_slices], b_broadcasted.ndarray[b_slices])
                return a.__class__.from_array(new_data, domain=domain_intersection)
            new_data = op(a.ndarray, xp.asarray(b.ndarray))
        else:
            assert isinstance(b, core_defs.SCALAR_TYPES)
            new_data = op(a.ndarray, b)

        return a.__class__.from_array(new_data, domain=a.domain)

    _builtin_binary_op.__name__ = builtin_name
    return _builtin_binary_op


_Value: TypeAlias = common.Field | core_defs.ScalarT
_P = ParamSpec("_P")
_R = TypeVar("_R", _Value, tuple[_Value, ...])


@dataclasses.dataclass(frozen=True)
<<<<<<< HEAD
class _BaseNdArrayField(common.MutableField[common.DimsT, core_defs.ScalarT]):
=======
class _BaseNdArrayField(common.FieldABC[common.DimsT, core_defs.ScalarT], FieldBuiltinFuncRegistry):
>>>>>>> af5aa118
    """
    Shared field implementation for NumPy-like fields.

    Builtin function implementations are registered in a dictionary.
    Note: Currently, all concrete NdArray-implementations share
    the same implementation, dispatching is handled inside of the registered
    function via its namespace.
    """

    _domain: common.Domain
    _ndarray: core_defs.NDArrayObject

    array_ns: ClassVar[
        ModuleType
    ]  # TODO(havogt) after storage PR is merged, update to the NDArrayNamespace protocol

    @property
    def domain(self) -> common.Domain:
        return self._domain

    @property
    def shape(self) -> tuple[int, ...]:
        return self._ndarray.shape

    @property
    def __gt_dims__(self) -> tuple[common.Dimension, ...]:
        return self._domain.dims

    @property
    def __gt_origin__(self) -> tuple[int, ...]:
        return tuple(-r.start for _, r in self._domain)

    @property
    def ndarray(self) -> core_defs.NDArrayObject:
        return self._ndarray

    def __array__(self, dtype: npt.DTypeLike = None) -> np.ndarray:
        return np.asarray(self._ndarray, dtype)

    @property
    def dtype(self) -> core_defs.DType[core_defs.ScalarT]:
        return core_defs.dtype(self._ndarray.dtype.type)

    @classmethod
    def from_array(
        cls,
        data: npt.ArrayLike
        | core_defs.NDArrayObject,  # TODO: NDArrayObject should be part of ArrayLike
        /,
        *,
        domain: common.DomainLike,
        dtype_like: Optional[core_defs.DType] = None,  # TODO define DTypeLike
    ) -> _BaseNdArrayField:
        domain = common.domain(domain)
        xp = cls.array_ns

        xp_dtype = None if dtype_like is None else xp.dtype(core_defs.dtype(dtype_like).scalar_type)
        array = xp.asarray(data, dtype=xp_dtype)

        if dtype_like is not None:
            assert array.dtype.type == core_defs.dtype(dtype_like).scalar_type

        assert issubclass(array.dtype.type, core_defs.SCALAR_TYPES)

        assert all(isinstance(d, common.Dimension) for d in domain.dims), domain
        assert len(domain) == array.ndim
        assert all(
            len(r) == s or (s == 1 and r == common.UnitRange.infinity())
            for r, s in zip(domain.ranges, array.shape)
        )

        return cls(domain, array)

    def remap(self: _BaseNdArrayField, connectivity) -> _BaseNdArrayField:
        raise NotImplementedError()

    def restrict(self, index: common.AnyIndex) -> common.Field | core_defs.ScalarT:
        new_domain, buffer_slice = self._slice(index)

        new_buffer = self.ndarray[buffer_slice]
        if len(new_domain) == 0:
            assert core_defs.is_scalar_type(new_buffer)
            return new_buffer  # type: ignore[return-value] # I don't think we can express that we return `ScalarT` here
        else:
            return self.__class__.from_array(new_buffer, domain=new_domain)

    __getitem__ = restrict

    __call__ = None  # type: ignore[assignment]  # TODO: remap

    __abs__ = _make_unary_array_field_intrinsic_func("abs", "abs")

    __neg__ = _make_unary_array_field_intrinsic_func("neg", "negative")

    __pos__ = _make_unary_array_field_intrinsic_func("pos", "positive")

    __add__ = __radd__ = _make_binary_array_field_intrinsic_func("add", "add")

    __sub__ = __rsub__ = _make_binary_array_field_intrinsic_func("sub", "subtract")

    __mul__ = __rmul__ = _make_binary_array_field_intrinsic_func("mul", "multiply")

    __truediv__ = __rtruediv__ = _make_binary_array_field_intrinsic_func("div", "divide")

    __floordiv__ = __rfloordiv__ = _make_binary_array_field_intrinsic_func(
        "floordiv", "floor_divide"
    )

    __pow__ = _make_binary_array_field_intrinsic_func("pow", "power")

    __mod__ = __rmod__ = _make_binary_array_field_intrinsic_func("mod", "mod")

    def __and__(self, other: common.Field | core_defs.ScalarT) -> _BaseNdArrayField:
        if self.dtype == core_defs.BoolDType():
            return _make_binary_array_field_intrinsic_func("logical_and", "logical_and")(
                self, other
            )
        raise NotImplementedError("`__and__` not implemented for non-`bool` fields.")

    __rand__ = __and__

    def __or__(self, other: common.Field | core_defs.ScalarT) -> _BaseNdArrayField:
        if self.dtype == core_defs.BoolDType():
            return _make_binary_array_field_intrinsic_func("logical_or", "logical_or")(self, other)
        raise NotImplementedError("`__or__` not implemented for non-`bool` fields.")

    __ror__ = __or__

    def __xor__(self, other: common.Field | core_defs.ScalarT) -> _BaseNdArrayField:
        if self.dtype == core_defs.BoolDType():
            return _make_binary_array_field_intrinsic_func("logical_xor", "logical_xor")(
                self, other
            )
        raise NotImplementedError("`__xor__` not implemented for non-`bool` fields.")

    __rxor__ = __xor__

    def __invert__(self) -> _BaseNdArrayField:
        if self.dtype == core_defs.BoolDType():
            return _make_unary_array_field_intrinsic_func("invert", "invert")(self)
        raise NotImplementedError("`__invert__` not implemented for non-`bool` fields.")

    def _slice(self, index: common.AnyIndex) -> tuple[common.Domain, common.RelativeIndexSequence]:
        new_domain = embedded_common.sub_domain(self.domain, index)

        index_sequence = common.as_any_index_sequence(index)
        slice_ = (
            _get_slices_from_domain_slice(self.domain, index_sequence)
            if common.is_absolute_index_sequence(index_sequence)
            else index_sequence
        )
        assert common.is_relative_index_sequence(slice_)
        return new_domain, slice_


# -- Specialized implementations for intrinsic operations on array fields --

_BaseNdArrayField.register_builtin_func(fbuiltins.abs, _BaseNdArrayField.__abs__)  # type: ignore[attr-defined]
_BaseNdArrayField.register_builtin_func(fbuiltins.power, _BaseNdArrayField.__pow__)  # type: ignore[attr-defined]
# TODO gamma

for name in (
    fbuiltins.UNARY_MATH_FP_BUILTIN_NAMES
    + fbuiltins.UNARY_MATH_FP_PREDICATE_BUILTIN_NAMES
    + fbuiltins.UNARY_MATH_NUMBER_BUILTIN_NAMES
):
    if name in ["abs", "power", "gamma"]:
        continue
    _BaseNdArrayField.register_builtin_func(
        getattr(fbuiltins, name), _make_unary_array_field_intrinsic_func(name, name)
    )

_BaseNdArrayField.register_builtin_func(
    fbuiltins.minimum, _make_binary_array_field_intrinsic_func("minimum", "minimum")  # type: ignore[attr-defined]
)
_BaseNdArrayField.register_builtin_func(
    fbuiltins.maximum, _make_binary_array_field_intrinsic_func("maximum", "maximum")  # type: ignore[attr-defined]
)
_BaseNdArrayField.register_builtin_func(
    fbuiltins.fmod, _make_binary_array_field_intrinsic_func("fmod", "fmod")  # type: ignore[attr-defined]
)


def _np_cp_setitem(
    self: _BaseNdArrayField[common.DimsT, core_defs.ScalarT],
    index: common.AnyIndex,
    value: common.Field | core_defs.NDArrayObject | core_defs.ScalarT,
) -> None:
    target_domain, target_slice = self._slice(index)

    if common.is_field(value):
        if not value.domain == target_domain:
            raise ValueError(
                f"Incompatible `Domain` in assignment. Source domain = {value.domain}, target domain = {target_domain}."
            )
        value = value.ndarray

    assert hasattr(self.ndarray, "__setitem__")
    self.ndarray[target_slice] = value


# -- Concrete array implementations --
# NumPy
_nd_array_implementations = [np]


@dataclasses.dataclass(frozen=True)
class NumPyArrayField(_BaseNdArrayField):
    array_ns: ClassVar[ModuleType] = np

    __setitem__ = _np_cp_setitem


common.field.register(np.ndarray, NumPyArrayField.from_array)

# CuPy
if cp:
    _nd_array_implementations.append(cp)

    @dataclasses.dataclass(frozen=True)
    class CuPyArrayField(_BaseNdArrayField):
        array_ns: ClassVar[ModuleType] = cp

        __setitem__ = _np_cp_setitem

    common.field.register(cp.ndarray, CuPyArrayField.from_array)

# JAX
if jnp:
    _nd_array_implementations.append(jnp)

    @dataclasses.dataclass(frozen=True)
    class JaxArrayField(_BaseNdArrayField):
        array_ns: ClassVar[ModuleType] = jnp

        def __setitem__(
            self,
            index: common.AnyIndex,
            value: common.Field | core_defs.NDArrayObject | core_defs.ScalarT,
        ) -> None:
            # TODO(havogt): use something like `self.ndarray = self.ndarray.at(index).set(value)`
            raise NotImplementedError("`__setitem__` for JaxArrayField not yet implemented.")

    common.field.register(jnp.ndarray, JaxArrayField.from_array)


def _broadcast(field: common.Field, new_dimensions: tuple[common.Dimension, ...]) -> common.Field:
    domain_slice: list[slice | None] = []
    named_ranges = []
    for dim in new_dimensions:
        if (pos := embedded_common._find_index_of_dim(dim, field.domain)) is not None:
            domain_slice.append(slice(None))
            named_ranges.append((dim, field.domain[pos][1]))
        else:
            domain_slice.append(np.newaxis)
            named_ranges.append(
                (dim, common.UnitRange(common.Infinity.negative(), common.Infinity.positive()))
            )
    return common.field(field.ndarray[tuple(domain_slice)], domain=common.Domain(*named_ranges))


def _builtins_broadcast(
    field: common.Field | core_defs.Scalar, new_dimensions: tuple[common.Dimension, ...]
) -> common.Field:  # separated for typing reasons
    if common.is_field(field):
        return _broadcast(field, new_dimensions)
    raise AssertionError("Scalar case not reachable from `fbuiltins.broadcast`.")


_BaseNdArrayField.register_builtin_func(fbuiltins.broadcast, _builtins_broadcast)


def _get_slices_from_domain_slice(
    domain: common.Domain,
    domain_slice: common.Domain | Sequence[common.NamedRange | common.NamedIndex | Any],
) -> common.RelativeIndexSequence:
    """Generate slices for sub-array extraction based on named ranges or named indices within a Domain.

    This function generates a tuple of slices that can be used to extract sub-arrays from a field. The provided
    named ranges or indices specify the dimensions and ranges of the sub-arrays to be extracted.

    Args:
        domain (common.Domain): The Domain object representing the original field.
        domain_slice (DomainSlice): A sequence of dimension names and associated ranges.

    Returns:
        tuple[slice | int | None, ...]: A tuple of slices representing the sub-array extraction along each dimension
                                       specified in the Domain. If a dimension is not included in the named indices
                                       or ranges, a None is used to indicate expansion along that axis.
    """
    slice_indices: list[slice | common.IntIndex] = []

    for pos_old, (dim, _) in enumerate(domain):
        if (pos := embedded_common._find_index_of_dim(dim, domain_slice)) is not None:
            index_or_range = domain_slice[pos][1]
            slice_indices.append(_compute_slice(index_or_range, domain, pos_old))
        else:
            slice_indices.append(slice(None))
    return tuple(slice_indices)


def _compute_slice(
    rng: common.UnitRange | common.IntIndex, domain: common.Domain, pos: int
) -> slice | common.IntIndex:
    """Compute a slice or integer based on the provided range, domain, and position.

    Args:
        rng (DomainRange): The range to be computed as a slice or integer.
        domain (common.Domain): The domain containing dimension information.
        pos (int): The position of the dimension in the domain.

    Returns:
        slice | int: Slice if `new_rng` is a UnitRange, otherwise an integer.

    Raises:
        ValueError: If `new_rng` is not an integer or a UnitRange.
    """
    if isinstance(rng, common.UnitRange):
        if domain.ranges[pos] == common.UnitRange.infinity():
            return slice(None)
        else:
            return slice(
                rng.start - domain.ranges[pos].start,
                rng.stop - domain.ranges[pos].start,
            )
    elif common.is_int_index(rng):
        return rng - domain.ranges[pos].start
    else:
        raise ValueError(f"Can only use integer or UnitRange ranges, provided type: {type(rng)}")<|MERGE_RESOLUTION|>--- conflicted
+++ resolved
@@ -15,28 +15,16 @@
 from __future__ import annotations
 
 import dataclasses
-<<<<<<< HEAD
-import functools
 from collections.abc import Callable, Sequence
 from types import ModuleType
-from typing import Any, ClassVar, Optional, ParamSpec, TypeAlias, TypeVar, overload
-=======
-import itertools
-from collections.abc import Callable, Sequence
-from types import EllipsisType, ModuleType
-from typing import Any, ClassVar, Optional, ParamSpec, TypeAlias, TypeVar, cast
->>>>>>> af5aa118
+from typing import Any, ClassVar, Optional, ParamSpec, TypeAlias, TypeVar
 
 import numpy as np
 from numpy import typing as npt
 
 from gt4py._core import definitions as core_defs
 from gt4py.next import common
-<<<<<<< HEAD
 from gt4py.next.embedded import common as embedded_common
-=======
-from gt4py.next.common import FieldBuiltinFuncRegistry
->>>>>>> af5aa118
 from gt4py.next.ffront import fbuiltins
 
 
@@ -93,11 +81,9 @@
 
 
 @dataclasses.dataclass(frozen=True)
-<<<<<<< HEAD
-class _BaseNdArrayField(common.MutableField[common.DimsT, core_defs.ScalarT]):
-=======
-class _BaseNdArrayField(common.FieldABC[common.DimsT, core_defs.ScalarT], FieldBuiltinFuncRegistry):
->>>>>>> af5aa118
+class _BaseNdArrayField(
+    common.MutableField[common.DimsT, core_defs.ScalarT], common.FieldBuiltinFuncRegistry
+):
     """
     Shared field implementation for NumPy-like fields.
 
