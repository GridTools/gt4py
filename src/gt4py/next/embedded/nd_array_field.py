# GT4Py - GridTools Framework
#
# Copyright (c) 2014-2023, ETH Zurich
# All rights reserved.
#
# This file is part of the GT4Py project and the GridTools framework.
# GT4Py is free software: you can redistribute it and/or modify it under
# the terms of the GNU General Public License as published by the
# Free Software Foundation, either version 3 of the License, or any later
# version. See the LICENSE.txt file at the top-level directory of this
# distribution for a copy of the license or check <https://www.gnu.org/licenses/>.
#
# SPDX-License-Identifier: GPL-3.0-or-later

from __future__ import annotations

import dataclasses
import functools
import itertools
from collections.abc import Callable, Sequence
from types import EllipsisType, ModuleType
from typing import Any, ClassVar, Optional, ParamSpec, TypeAlias, TypeVar, cast, overload

import numpy as np
from numpy import typing as npt

from gt4py._core import definitions as core_defs
from gt4py.next import common
from gt4py.next.ffront import fbuiltins


try:
    import cupy as cp
except ImportError:
    cp: Optional[ModuleType] = None  # type:ignore[no-redef]

try:
    from jax import numpy as jnp
except ImportError:
    jnp: Optional[ModuleType] = None  # type:ignore[no-redef]


def _make_unary_array_field_intrinsic_func(builtin_name: str, array_builtin_name: str) -> Callable:
    def _builtin_unary_op(a: _BaseNdArrayField) -> common.Field:
        xp = a.__class__.array_ns
        op = getattr(xp, array_builtin_name)
        new_data = op(a.ndarray)

        return a.__class__.from_array(new_data, domain=a.domain)

    _builtin_unary_op.__name__ = builtin_name
    return _builtin_unary_op


def _make_binary_array_field_intrinsic_func(builtin_name: str, array_builtin_name: str) -> Callable:
    def _builtin_binary_op(a: _BaseNdArrayField, b: common.Field) -> common.Field:
        xp = a.__class__.array_ns
        op = getattr(xp, array_builtin_name)
        if hasattr(b, "__gt_builtin_func__"):  # isinstance(b, common.Field):
            if not a.domain == b.domain:
                domain_intersection = a.domain & b.domain
                a_broadcasted = _broadcast(a, domain_intersection.dims)
                b_broadcasted = _broadcast(b, domain_intersection.dims)
                a_slices = _get_slices_from_domain_slice(a_broadcasted.domain, domain_intersection)
                b_slices = _get_slices_from_domain_slice(b_broadcasted.domain, domain_intersection)
                new_data = op(a_broadcasted.ndarray[a_slices], b_broadcasted.ndarray[b_slices])
                return a.__class__.from_array(new_data, domain=domain_intersection)
            new_data = op(a.ndarray, xp.asarray(b.ndarray))
        else:
            assert isinstance(b, core_defs.SCALAR_TYPES)
            new_data = op(a.ndarray, b)

        return a.__class__.from_array(new_data, domain=a.domain)

    _builtin_binary_op.__name__ = builtin_name
    return _builtin_binary_op


_Value: TypeAlias = common.Field | core_defs.ScalarT
_P = ParamSpec("_P")
_R = TypeVar("_R", _Value, tuple[_Value, ...])


@dataclasses.dataclass(frozen=True)
class _BaseNdArrayField(common.FieldABC[common.DimsT, core_defs.ScalarT]):
    """
    Shared field implementation for NumPy-like fields.

    Builtin function implementations are registered in a dictionary.
    Note: Currently, all concrete NdArray-implementations share
    the same implementation, dispatching is handled inside of the registered
    function via its namespace.
    """

    _domain: common.Domain
    _ndarray: core_defs.NDArrayObject
    _value_type: type[core_defs.ScalarT]

    array_ns: ClassVar[
        ModuleType
    ]  # TODO(havogt) after storage PR is merged, update to the NDArrayNamespace protocol

    _builtin_func_map: ClassVar[dict[fbuiltins.BuiltInFunction, Callable]] = {}

    @classmethod
    def __gt_builtin_func__(cls, func: fbuiltins.BuiltInFunction[_R, _P], /) -> Callable[_P, _R]:
        return cls._builtin_func_map.get(func, NotImplemented)

    @overload
    @classmethod
    def register_builtin_func(
        cls, op: fbuiltins.BuiltInFunction[_R, _P], op_func: None
    ) -> functools.partial[Callable[_P, _R]]:
        ...

    @overload
    @classmethod
    def register_builtin_func(
        cls, op: fbuiltins.BuiltInFunction[_R, _P], op_func: Callable[_P, _R]
    ) -> Callable[_P, _R]:
        ...

    @classmethod
    def register_builtin_func(
        cls, op: fbuiltins.BuiltInFunction[_R, _P], op_func: Optional[Callable[_P, _R]] = None
    ) -> Callable[_P, _R] | functools.partial[Callable[_P, _R]]:
        assert op not in cls._builtin_func_map
        if op_func is None:  # when used as a decorator
            return functools.partial(cls.register_builtin_func, op)  # type: ignore[arg-type]
        return cls._builtin_func_map.setdefault(op, op_func)

    @property
    def domain(self) -> common.Domain:
        return self._domain

    @property
    def ndarray(self) -> core_defs.NDArrayObject:
        return self._ndarray

    @property
    def value_type(self) -> type[core_defs.ScalarT]:
        return self._value_type

    @classmethod
    def from_array(
        cls,
        data: npt.ArrayLike
<<<<<<< HEAD
        | definitions.NDArrayObject,  # TODO why is NDArrayObject no npt.ArrayLike?
=======
        | core_defs.NDArrayObject,  # TODO: NDArrayObject should be part of ArrayLike
>>>>>>> 3aaca756
        /,
        *,
        domain: common.Domain,
        value_type: Optional[type] = None,
    ) -> _BaseNdArrayField:
        xp = cls.array_ns
        dtype = None
        if value_type is not None:
            dtype = xp.dtype(value_type)
        array = xp.asarray(data, dtype=dtype)

        value_type = array.dtype.type  # TODO add support for Dimensions as value_type

        assert issubclass(array.dtype.type, core_defs.SCALAR_TYPES)

        assert all(isinstance(d, common.Dimension) for d, r in domain), domain
        assert len(domain) == array.ndim
        assert all(
            len(nr[1]) == s or (s == 1 and nr[1] == common.UnitRange.infinity())
            for nr, s in zip(domain, array.shape)
        )

        assert value_type is not None  # for mypy
        return cls(domain, array, value_type)

    def _dim_index(self, dim: common.Dimension):
        for i, v in enumerate(self.domain):
            d, _ = v
            if d == dim:
                return i
        return None

    def _compute_idx_array(self, r: common.UnitRange, connectivity) -> definitions.NDArrayObject:
        if hasattr(connectivity, "ndarray") and connectivity.ndarray is not None:
            return NotImplemented  # TODO
        else:
            new_idx_array = np.empty(len(r), dtype=int)
            for i in r:
                new_idx_array[i - r.start] = connectivity[i]
            return new_idx_array

    def remap(self: _BaseNdArrayField, connectivity) -> _BaseNdArrayField:
        # restrict index field
        # dim_idx = self.domain.tag_index(connectivity.value_type.tag)
        dim = connectivity.value_type
        dim_idx = self._dim_index(dim)  # TODO move to `Domain`
        if dim_idx is None:
            raise ValueError(f"Incompatible index field, expected a field with dimension {dim}.")
        current_range: common.UnitRange = self.domain[dim_idx][1]

        new_range = connectivity.inverse_image(current_range)
        # print(new_range)

        restricted_domain = tuple((d, (r if d != dim else new_range)) for d, r in self.domain)

        if isinstance(connectivity, common.CartesianConnectivity):
            # shortcut for CartesianConnectivity: they don't change the array, only the domain
            return self.__class__.from_array(
                self._ndarray, domain=restricted_domain, value_type=self._value_type
            )

        # restricted_connectivity = (
        #     connectivity.restrict(restricted_domain)
        #     if restricted_domain != connectivity.domain
        #     else connectivity
        # )

        # # perform contramap
        xp = self.array_ns
        new_domain = restricted_domain  # TODO

        new_idx_array = self._compute_idx_array(new_range, connectivity)
        new_idx_array -= current_range.start

        new_buffer = xp.take(self._ndarray, new_idx_array, axis=dim_idx)
        # print(new_buffer)
        return self.__class__.from_array(new_buffer, domain=new_domain, value_type=self.value_type)

        # dim_idx = self.domain.tag_index(restricted_connectivity.value_type.tag)
        # new_domain = self._domain.replace_at(dim_idx, restricted_connectivity.domain)
        # new_idx_array = (
        #     xp.asarray(restricted_connectivity.ndarray) - self.domain[dim_idx].extent.start
        # )
        # new_data = xp.take(self._ndarray, new_idx_array, axis=dim_idx)

        # return self.__class__.from_array(new_data, domain=new_domain, value_type=self.value_type)

<<<<<<< HEAD
    def restrict(self: _BaseNdArrayField, domain) -> _BaseNdArrayField:
        raise NotImplementedError()

    __call__ = remap  # type: ignore[assignment]  # TODO: remap
=======
    __call__ = None  # type: ignore[assignment]  # TODO: remap
>>>>>>> 3aaca756

    __abs__ = _make_unary_array_field_intrinsic_func("abs", "abs")

    __neg__ = _make_unary_array_field_intrinsic_func("neg", "negative")

    __add__ = __radd__ = _make_binary_array_field_intrinsic_func("add", "add")

    __sub__ = __rsub__ = _make_binary_array_field_intrinsic_func("sub", "subtract")

    __mul__ = __rmul__ = _make_binary_array_field_intrinsic_func("mul", "multiply")

    __truediv__ = __rtruediv__ = _make_binary_array_field_intrinsic_func("div", "divide")

    __floordiv__ = __rfloordiv__ = _make_binary_array_field_intrinsic_func(
        "floordiv", "floor_divide"
    )

    __pow__ = _make_binary_array_field_intrinsic_func("pow", "power")

    def __getitem__(self, index: common.FieldSlice) -> common.Field | core_defs.ScalarT:
        if (
            not isinstance(index, tuple)
            and not common.is_domain_slice(index)
            or common.is_named_index(index)
            or common.is_named_range(index)
        ):
            index = cast(common.FieldSlice, (index,))

        if common.is_domain_slice(index):
            return self._getitem_absolute_slice(index)

        assert isinstance(index, tuple)
        if all(isinstance(idx, (slice, int)) or idx is Ellipsis for idx in index):
            return self._getitem_relative_slice(index)

        raise IndexError(f"Unsupported index type: {index}")

    restrict = (
        __getitem__  # type:ignore[assignment] # TODO(havogt) I don't see the problem that mypy has
    )

    def _getitem_absolute_slice(
        self, index: common.DomainSlice
    ) -> common.Field | core_defs.ScalarT:
        slices = _get_slices_from_domain_slice(self.domain, index)
        new_ranges = []
        new_dims = []
        new = self.ndarray[slices]

        for i, dim in enumerate(self.domain.dims):
            if (pos := _find_index_of_dim(dim, index)) is not None:
                index_or_range = index[pos][1]
                if isinstance(index_or_range, common.UnitRange):
                    new_ranges.append(index_or_range)
                    new_dims.append(dim)
            else:
                # dimension not mentioned in slice
                new_ranges.append(self.domain.ranges[i])
                new_dims.append(dim)

        new_domain = common.Domain(dims=tuple(new_dims), ranges=tuple(new_ranges))

        if len(new_domain) == 0:
            assert core_defs.is_scalar_type(new)
            return new  # type: ignore[return-value] # I don't think we can express that we return `ScalarT` here
        else:
            return self.__class__.from_array(new, domain=new_domain, value_type=self.value_type)

    def _getitem_relative_slice(
        self, indices: tuple[slice | int | EllipsisType, ...]
    ) -> common.Field | core_defs.ScalarT:
        new = self.ndarray[indices]
        new_dims = []
        new_ranges = []

        for (dim, rng), idx in itertools.zip_longest(  # type: ignore[misc] # "slice" object is not iterable, not sure which slice...
            self.domain, _expand_ellipsis(indices, len(self.domain)), fillvalue=slice(None)
        ):
            if isinstance(idx, slice):
                new_dims.append(dim)
                new_ranges.append(_slice_range(rng, idx))
            else:
                assert isinstance(idx, int)  # not in new_domain

        new_domain = common.Domain(dims=tuple(new_dims), ranges=tuple(new_ranges))

        if len(new_domain) == 0:
            assert core_defs.is_scalar_type(new), new
            return new  # type: ignore[return-value] # I don't think we can express that we return `ScalarT` here
        else:
            return self.__class__.from_array(new, domain=new_domain, value_type=self.value_type)


# -- Specialized implementations for intrinsic operations on array fields --

_BaseNdArrayField.register_builtin_func(fbuiltins.abs, _BaseNdArrayField.__abs__)  # type: ignore[attr-defined]
_BaseNdArrayField.register_builtin_func(fbuiltins.power, _BaseNdArrayField.__pow__)  # type: ignore[attr-defined]
# TODO gamma

for name in (
    fbuiltins.UNARY_MATH_FP_BUILTIN_NAMES
    + fbuiltins.UNARY_MATH_FP_PREDICATE_BUILTIN_NAMES
    + fbuiltins.UNARY_MATH_NUMBER_BUILTIN_NAMES
):
    if name in ["abs", "power", "gamma"]:
        continue
    _BaseNdArrayField.register_builtin_func(
        getattr(fbuiltins, name), _make_unary_array_field_intrinsic_func(name, name)
    )

_BaseNdArrayField.register_builtin_func(
    fbuiltins.minimum, _make_binary_array_field_intrinsic_func("minimum", "minimum")  # type: ignore[attr-defined]
)
_BaseNdArrayField.register_builtin_func(
    fbuiltins.maximum, _make_binary_array_field_intrinsic_func("maximum", "maximum")  # type: ignore[attr-defined]
)
_BaseNdArrayField.register_builtin_func(
    fbuiltins.fmod, _make_binary_array_field_intrinsic_func("fmod", "fmod")  # type: ignore[attr-defined]
)

# -- Concrete array implementations --
# NumPy
_nd_array_implementations = [np]


@dataclasses.dataclass(frozen=True)
class NumPyArrayField(_BaseNdArrayField):
    array_ns: ClassVar[ModuleType] = np


common.field.register(np.ndarray, NumPyArrayField.from_array)

# CuPy
if cp:
    _nd_array_implementations.append(cp)

    @dataclasses.dataclass(frozen=True)
    class CuPyArrayField(_BaseNdArrayField):
        array_ns: ClassVar[ModuleType] = cp

    common.field.register(cp.ndarray, CuPyArrayField.from_array)

# JAX
if jnp:
    _nd_array_implementations.append(jnp)

    @dataclasses.dataclass(frozen=True)
    class JaxArrayField(_BaseNdArrayField):
        array_ns: ClassVar[ModuleType] = jnp

    common.field.register(jnp.ndarray, JaxArrayField.from_array)


def _find_index_of_dim(
    dim: common.Dimension,
    domain_slice: common.Domain | Sequence[common.NamedRange | common.NamedIndex | Any],
) -> Optional[int]:
    for i, (d, _) in enumerate(domain_slice):
        if dim == d:
            return i
    return None


def _broadcast(field: common.Field, new_dimensions: tuple[common.Dimension, ...]) -> common.Field:
    domain_slice: list[slice | None] = []
    new_domain_dims = []
    new_domain_ranges = []
    for dim in new_dimensions:
        if (pos := _find_index_of_dim(dim, field.domain)) is not None:
            domain_slice.append(slice(None))
            new_domain_dims.append(dim)
            new_domain_ranges.append(field.domain[pos][1])
        else:
            domain_slice.append(np.newaxis)
            new_domain_dims.append(dim)
            new_domain_ranges.append(
                common.UnitRange(common.Infinity.negative(), common.Infinity.positive())
            )
    return common.field(
        field.ndarray[tuple(domain_slice)],
        domain=common.Domain(tuple(new_domain_dims), tuple(new_domain_ranges)),
    )


def _builtins_broadcast(
    field: common.Field | core_defs.Scalar, new_dimensions: tuple[common.Dimension, ...]
) -> common.Field:  # separated for typing reasons
    if common.is_field(field):
        return _broadcast(field, new_dimensions)
    raise AssertionError("Scalar case not reachable from `fbuiltins.broadcast`.")


_BaseNdArrayField.register_builtin_func(fbuiltins.broadcast, _builtins_broadcast)


def _get_slices_from_domain_slice(
    domain: common.Domain,
    domain_slice: common.Domain | Sequence[common.NamedRange | common.NamedIndex | Any],
) -> tuple[slice | int | None, ...]:
    """Generate slices for sub-array extraction based on named ranges or named indices within a Domain.

    This function generates a tuple of slices that can be used to extract sub-arrays from a field. The provided
    named ranges or indices specify the dimensions and ranges of the sub-arrays to be extracted.

    Args:
        domain (common.Domain): The Domain object representing the original field.
        domain_slice (DomainSlice): A sequence of dimension names and associated ranges.

    Returns:
        tuple[slice | int | None, ...]: A tuple of slices representing the sub-array extraction along each dimension
                                       specified in the Domain. If a dimension is not included in the named indices
                                       or ranges, a None is used to indicate expansion along that axis.
    """
    slice_indices: list[slice | int | None] = []

    for pos_old, (dim, _) in enumerate(domain):
        if (pos := _find_index_of_dim(dim, domain_slice)) is not None:
            index_or_range = domain_slice[pos][1]
            slice_indices.append(_compute_slice(index_or_range, domain, pos_old))
        else:
            slice_indices.append(slice(None))
    return tuple(slice_indices)


def _compute_slice(rng: common.DomainRange, domain: common.Domain, pos: int) -> slice | int:
    """Compute a slice or integer based on the provided range, domain, and position.

    Args:
        rng (DomainRange): The range to be computed as a slice or integer.
        domain (common.Domain): The domain containing dimension information.
        pos (int): The position of the dimension in the domain.

    Returns:
        slice | int: Slice if `new_rng` is a UnitRange, otherwise an integer.

    Raises:
        ValueError: If `new_rng` is not an integer or a UnitRange.
    """
    if isinstance(rng, common.UnitRange):
        if domain.ranges[pos] == common.UnitRange.infinity():
            return slice(None)
        else:
            return slice(
                rng.start - domain.ranges[pos].start,
                rng.stop - domain.ranges[pos].start,
            )
    elif isinstance(rng, int):
        return rng - domain.ranges[pos].start
    else:
        raise ValueError(f"Can only use integer or UnitRange ranges, provided type: {type(rng)}")


def _slice_range(input_range: common.UnitRange, slice_obj: slice) -> common.UnitRange:
    # handle slice(None) case
    if slice_obj == slice(None):
        return common.UnitRange(input_range.start, input_range.stop)

    start = (
        input_range.start if slice_obj.start is None or slice_obj.start >= 0 else input_range.stop
    ) + (slice_obj.start or 0)
    stop = (
        input_range.start if slice_obj.stop is None or slice_obj.stop >= 0 else input_range.stop
    ) + (slice_obj.stop or len(input_range))

    return common.UnitRange(start, stop)


def _expand_ellipsis(
    indices: tuple[int | slice | EllipsisType, ...], target_size: int
) -> tuple[int | slice, ...]:
    expanded_indices: list[int | slice] = []
    for idx in indices:
        if idx is Ellipsis:
            expanded_indices.extend([slice(None)] * (target_size - (len(indices) - 1)))
        else:
            expanded_indices.append(idx)
    return tuple(expanded_indices)<|MERGE_RESOLUTION|>--- conflicted
+++ resolved
@@ -145,11 +145,7 @@
     def from_array(
         cls,
         data: npt.ArrayLike
-<<<<<<< HEAD
-        | definitions.NDArrayObject,  # TODO why is NDArrayObject no npt.ArrayLike?
-=======
         | core_defs.NDArrayObject,  # TODO: NDArrayObject should be part of ArrayLike
->>>>>>> 3aaca756
         /,
         *,
         domain: common.Domain,
@@ -237,14 +233,7 @@
 
         # return self.__class__.from_array(new_data, domain=new_domain, value_type=self.value_type)
 
-<<<<<<< HEAD
-    def restrict(self: _BaseNdArrayField, domain) -> _BaseNdArrayField:
-        raise NotImplementedError()
-
     __call__ = remap  # type: ignore[assignment]  # TODO: remap
-=======
-    __call__ = None  # type: ignore[assignment]  # TODO: remap
->>>>>>> 3aaca756
 
     __abs__ = _make_unary_array_field_intrinsic_func("abs", "abs")
 
