--- conflicted
+++ resolved
@@ -27,7 +27,7 @@
 from gt4py.eve.extended_typing import Any, Never, Optional, ParamSpec, TypeAlias, TypeVar
 from gt4py.next import common
 from gt4py.next.embedded import common as embedded_common, context as embedded_context
-from gt4py.next.ffront import experimental, fbuiltins
+from gt4py.next.ffront import fbuiltins
 from gt4py.next.iterator import embedded as itir_embedded
 
 
@@ -211,11 +211,8 @@
             # then compute the index array
             xp = self.array_ns
             new_idx_array = xp.asarray(restricted_connectivity.ndarray) - current_range.start
-            if self._ndarray.ndim > 1 and restricted_connectivity_domain == new_domain:
-                new_buffer = self._take_mdim(new_idx_array, axis=dim_idx)
-            else:
-                # finally, take the new array
-                new_buffer = xp.take(self._ndarray, new_idx_array, axis=dim_idx)
+            # finally, take the new array
+            new_buffer = xp.take(self._ndarray, new_idx_array, axis=dim_idx)
 
         return self.__class__.from_array(
             new_buffer,
@@ -326,24 +323,6 @@
         )
         assert common.is_relative_index_sequence(slice_)
         return new_domain, slice_
-
-    def _take_mdim(
-        self,
-        restricted_connectivity: core_defs.NDArrayObject,
-        axis: int,
-    ) -> core_defs.NDArrayObject:
-        xp = self.array_ns
-        dim = self.domain.dims[axis]
-        offset_abs = [
-            restricted_connectivity if d == dim else xp.indices(restricted_connectivity.shape)[d_i]
-            for d_i, d in enumerate(self.domain.dims)
-        ]
-        new_buffer_flat = xp.take(
-            xp.asarray(self._ndarray).flatten(),
-            xp.ravel_multi_index(tuple(offset_abs), self._ndarray.shape).flatten(),
-        )
-        new_buffer = new_buffer_flat.reshape(restricted_connectivity.shape)
-        return new_buffer
 
 
 @dataclasses.dataclass(frozen=True)
@@ -507,21 +486,12 @@
 # -- Specialized implementations for builtin operations on array fields --
 
 NdArrayField.register_builtin_func(
-<<<<<<< HEAD
-    fbuiltins.abs,
-    NdArrayField.__abs__,  # type: ignore[attr-defined]
-)
-NdArrayField.register_builtin_func(
-    fbuiltins.power,
-    NdArrayField.__pow__,  # type: ignore[attr-defined]
-=======
     fbuiltins.abs,  # type: ignore[attr-defined]
     NdArrayField.__abs__,
 )
 NdArrayField.register_builtin_func(
     fbuiltins.power,  # type: ignore[attr-defined]
     NdArrayField.__pow__,
->>>>>>> 77a205b6
 )
 # TODO gamma
 
@@ -535,18 +505,6 @@
     NdArrayField.register_builtin_func(getattr(fbuiltins, name), _make_builtin(name, name))
 
 NdArrayField.register_builtin_func(
-<<<<<<< HEAD
-    fbuiltins.minimum,
-    _make_builtin("minimum", "minimum"),  # type: ignore[attr-defined]
-)
-NdArrayField.register_builtin_func(
-    fbuiltins.maximum,
-    _make_builtin("maximum", "maximum"),  # type: ignore[attr-defined]
-)
-NdArrayField.register_builtin_func(
-    fbuiltins.fmod,
-    _make_builtin("fmod", "fmod"),  # type: ignore[attr-defined]
-=======
     fbuiltins.minimum,  # type: ignore[attr-defined]
     _make_builtin("minimum", "minimum"),
 )
@@ -557,7 +515,6 @@
 NdArrayField.register_builtin_func(
     fbuiltins.fmod,  # type: ignore[attr-defined]
     _make_builtin("fmod", "fmod"),
->>>>>>> 77a205b6
 )
 NdArrayField.register_builtin_func(fbuiltins.where, _make_builtin("where", "where"))
 
@@ -711,20 +668,6 @@
 
 
 NdArrayField.register_builtin_func(fbuiltins.astype, _astype)
-
-
-def _as_offset(offset_: fbuiltins.FieldOffset, field: common.Field) -> common.ConnectivityField:
-    if isinstance(field, NdArrayField):
-        # change field.ndarray from relative to absolute
-        offset_dim = field.domain.dims.index(offset_.source)
-        new_connectivity = field.array_ns.indices(field.ndarray.shape)[offset_dim] + field.ndarray
-        return common.connectivity(new_connectivity, codomain=offset_.source, domain=field.domain)
-    raise AssertionError(
-        "This is the NdArrayConnectivityField implementation of `experimental.as_offset`."
-    )
-
-
-NdArrayField.register_builtin_func(experimental.as_offset, _as_offset)  # type: ignore[has-type] #type specified in experimental
 
 
 def _get_slices_from_domain_slice(
