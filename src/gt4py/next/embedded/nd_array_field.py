--- conflicted
+++ resolved
@@ -455,10 +455,12 @@
 # -- Specialized implementations for builtin operations on array fields --
 
 NdArrayField.register_builtin_func(
-    fbuiltins.abs, NdArrayField.__abs__  # type: ignore[attr-defined]
+    fbuiltins.abs,  # type: ignore[attr-defined]
+    NdArrayField.__abs__,
 )
 NdArrayField.register_builtin_func(
-    fbuiltins.power, NdArrayField.__pow__  # type: ignore[attr-defined]
+    fbuiltins.power,  # type: ignore[attr-defined]
+    NdArrayField.__pow__,
 )
 # TODO gamma
 
@@ -472,31 +474,23 @@
     NdArrayField.register_builtin_func(getattr(fbuiltins, name), _make_builtin(name, name))
 
 NdArrayField.register_builtin_func(
-<<<<<<< HEAD
-    fbuiltins.minimum,
-    _make_binary_array_field_intrinsic_func("minimum", "minimum"),  # type: ignore[attr-defined]
+    fbuiltins.minimum,  # type: ignore[attr-defined]
+    _make_builtin("minimum", "minimum"),
 )
 NdArrayField.register_builtin_func(
-    fbuiltins.maximum,
-    _make_binary_array_field_intrinsic_func("maximum", "maximum"),  # type: ignore[attr-defined]
+    fbuiltins.maximum,  # type: ignore[attr-defined]
+    _make_builtin("maximum", "maximum"),
 )
 NdArrayField.register_builtin_func(
-    fbuiltins.fmod,
-    _make_binary_array_field_intrinsic_func("fmod", "fmod"),  # type: ignore[attr-defined]
-=======
-    fbuiltins.minimum, _make_builtin("minimum", "minimum")  # type: ignore[attr-defined]
-)
-NdArrayField.register_builtin_func(
-    fbuiltins.maximum, _make_builtin("maximum", "maximum")  # type: ignore[attr-defined]
-)
-NdArrayField.register_builtin_func(
-    fbuiltins.fmod, _make_builtin("fmod", "fmod")  # type: ignore[attr-defined]
->>>>>>> ba353d3b
+    fbuiltins.fmod,  # type: ignore[attr-defined]
+    _make_builtin("fmod", "fmod"),
 )
 NdArrayField.register_builtin_func(fbuiltins.where, _make_builtin("where", "where"))
 
 
-def _make_reduction(builtin_name: str, array_builtin_name: str) -> Callable[
+def _make_reduction(
+    builtin_name: str, array_builtin_name: str
+) -> Callable[
     ...,
     NdArrayField[common.DimsT, core_defs.ScalarT],
 ]:
