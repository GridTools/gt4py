# GT4Py - GridTools Framework
#
# Copyright (c) 2014-2024, ETH Zurich
# All rights reserved.
#
# Please, refer to the LICENSE file in the root directory.
# SPDX-License-Identifier: BSD-3-Clause

from __future__ import annotations

import collections
import dataclasses
import functools
from collections.abc import Callable, Sequence
from types import ModuleType
from typing import Any

import numpy as np
from numpy import typing as npt

from gt4py._core import definitions as core_defs
from gt4py.eve.extended_typing import (
    ClassVar,
    Iterable,
    Never,
    Optional,
    ParamSpec,
    TypeAlias,
    TypeVar,
    cast,
)
from gt4py.next import common
from gt4py.next.embedded import (
    common as embedded_common,
    context as embedded_context,
    exceptions as embedded_exceptions,
)
from gt4py.next.ffront import experimental, fbuiltins


try:
    import cupy as cp
except ImportError:
    cp: Optional[ModuleType] = None  # type: ignore[no-redef]

try:
    from jax import numpy as jnp
except ImportError:
    jnp: Optional[ModuleType] = None  # type: ignore[no-redef]

try:
    import dace
except ImportError:
    dace: Optional[ModuleType] = None  # type: ignore[no-redef]


def _get_nd_array_class(*fields: common.Field | core_defs.Scalar) -> type[NdArrayField]:
    for f in fields:
        if isinstance(f, NdArrayField):
            return f.__class__
    raise AssertionError("No 'NdArrayField' found in the arguments.")


def _make_builtin(
    builtin_name: str, array_builtin_name: str, reverse: bool = False
) -> Callable[..., NdArrayField]:
    def _builtin_op(*fields: common.Field | core_defs.Scalar) -> NdArrayField:
        cls_ = _get_nd_array_class(*fields)
        xp = cls_.array_ns
        op = getattr(xp, array_builtin_name)

        domain_intersection = embedded_common.domain_intersection(
            *[f.domain for f in fields if isinstance(f, common.Field)]
        )

        transformed: list[core_defs.NDArrayObject | core_defs.Scalar] = []
        for f in fields:
            if isinstance(f, common.Field):
                if f.domain == domain_intersection:
                    transformed.append(xp.asarray(f.ndarray))
                else:
                    f_broadcasted = _broadcast(f, domain_intersection.dims)
                    f_slices = _get_slices_from_domain_slice(
                        f_broadcasted.domain, domain_intersection
                    )
                    transformed.append(xp.asarray(f_broadcasted.ndarray[f_slices]))
            else:
                assert core_defs.is_scalar_type(f)
                transformed.append(f)
        if reverse:
            transformed.reverse()
        new_data = op(*transformed)
        return cls_.from_array(new_data, domain=domain_intersection)

    _builtin_op.__name__ = builtin_name
    return _builtin_op


_Value: TypeAlias = common.Field | core_defs.ScalarT
_P = ParamSpec("_P")
_R = TypeVar("_R", _Value, tuple[_Value, ...])


@dataclasses.dataclass(frozen=True)
class NdArrayField(
    common.MutableField[common.DimsT, core_defs.ScalarT], common.FieldBuiltinFuncRegistry
):
    """
    Shared field implementation for NumPy-like fields.

    Builtin function implementations are registered in a dictionary.
    Note: Currently, all concrete NdArray-implementations share
    the same implementation, dispatching is handled inside of the registered
    function via its namespace.
    """

    _domain: common.Domain
    _ndarray: core_defs.NDArrayObject

    array_ns: ClassVar[ModuleType]  # TODO(havogt) introduce a NDArrayNamespace protocol

    @property
    def domain(self) -> common.Domain:
        return self._domain

    @property
    def shape(self) -> tuple[int, ...]:
        return self._ndarray.shape

    @property
    def __gt_origin__(self) -> tuple[int, ...]:
        assert common.Domain.is_finite(self._domain)
        return tuple(-r.start for r in self._domain.ranges)

    @property
    def ndarray(self) -> core_defs.NDArrayObject:
        return self._ndarray

    def asnumpy(self) -> np.ndarray:
        if self.array_ns == cp:
            return cp.asnumpy(self._ndarray)
        else:
            return np.asarray(self._ndarray)

    def as_scalar(self) -> core_defs.ScalarT:
        if self.domain.ndim != 0:
            raise ValueError(
                f"'as_scalar' is only valid on 0-dimensional 'Field's, got a {self.domain.ndim}-dimensional 'Field'."
            )
        # note: `.item()` will return a Python type, therefore we use indexing with an empty tuple
        return self.asnumpy()[()]  # type: ignore[return-value] # should be ensured by the 0-d check

    @property
    def codomain(self) -> type[core_defs.ScalarT]:
        return self.dtype.scalar_type

    @property
    def dtype(self) -> core_defs.DType[core_defs.ScalarT]:
        return core_defs.dtype(self._ndarray.dtype.type)

    @classmethod
    def from_array(
        cls,
        data: (
            npt.ArrayLike | core_defs.NDArrayObject
        ),  # TODO: NDArrayObject should be part of ArrayLike
        /,
        *,
        domain: common.DomainLike,
        dtype: Optional[core_defs.DTypeLike] = None,
    ) -> NdArrayField:
        domain = common.domain(domain)
        xp = cls.array_ns

        xp_dtype = None if dtype is None else xp.dtype(core_defs.dtype(dtype).scalar_type)
        array = xp.asarray(data, dtype=xp_dtype)

        if dtype is not None:
            assert array.dtype.type == core_defs.dtype(dtype).scalar_type

        assert issubclass(array.dtype.type, core_defs.SCALAR_TYPES)

        assert all(isinstance(d, common.Dimension) for d in domain.dims), domain
        assert len(domain) == array.ndim
        assert all(s == 1 or len(r) == s for r, s in zip(domain.ranges, array.shape))

        return cls(domain, array)

    def premap(
        self: NdArrayField,
        *connectivities: common.Connectivity | fbuiltins.FieldOffset,
    ) -> NdArrayField:
        """
        Rearrange the field content using the provided connectivities (index mappings).

        This operation is conceptually equivalent to a regular composition of mappings
        `f∘c`, being `c` the `connectivity` argument and `f` the `self` data field.
        Note that the connectivity field appears at the right of the composition
        operator and the data field at the left.

        The composition operation is only well-defined when the codomain of `c: A → B`
        matches the domain of `f: B → ℝ` and it would then result in a new mapping
        `f∘c: A → ℝ` defined as `(f∘c)(x) = f(c(x))`. When remaping a field whose
        domain has multiple dimensions `f: A × B → ℝ`, the domain of the connectivity
        argument used in the right hand side of the operator should therefore have the
        same product of dimensions `c: S × T → A × B`. Such a mapping can also be
        expressed as a pair of mappings `c1: S × T → A` and `c2: S × T → B`, and this
        is actually the only supported form in GT4Py because `Connectivity` instances
        can only deal with a single dimension in its codomain. This approach makes
        connectivities reusable for any combination of dimensions in a field domain
        and matches the NumPy advanced indexing API, which basically is a
        composition of mappings of natural numbers representing tensor indices.

        In general, the `premap()` function is able to deal with data fields with multiple
        dimensions even if only one connectivity is passed. Connectivity arguments are then
        expanded to fully defined connectivities for each dimension in the domain of the
        field according to some rules covering the most common use cases.

        Assuming a field `f: Field[Dims[A, B], DT]` the following cases are supported:

        - If the connectivity domain only contains dimensions which are NOT part of the
          field domain (new dimensions), this function will use the same rules of
          advanced-indexing and replace the connectivity codomain dimension by its domain
          dimensions. A way to think about this is that the data field is transformed into
          a curried mapping whose domain only contains the connectivity codomain dimension,
          then composed as usual with the connectivity, and finally uncurried again:

            `f: A × B → ℝ` => `f': A → (B → ℝ)`
            `c: X × Y → A`
            `(f'∘c): X × Y → (B → ℝ)` => `(f∘c): X × Y × B → ℝ`

        - If the connectivity domain only contains dimensions which are ALREADY part of the
          data field domain, the connectivity field would be interpreted as an homomorphic
          function which preserves the domain dimensions. A way to think about this is that
          the connectivity defines how the current field data gets translated and rearranged
          into new domain ranges, and the mappings for the missing domain dimensions
          are assumed to be identities:

            `f: A × B × C → ℝ`
            `c: A × B → A` => `c0: A × B × C → A`, `c1: A × B × C → B`, `c2: A × B × C → C`
            `(f∘c): A × B × C → ℝ` => `(f∘(c0 × c1 × c2)): A × B × C → ℝ)`

        Note that cartesian shifts (e.g. `I → I_half`, `(I+1): I → I`) are just simpler
        versions of these cases where the internal structure of the data (codomain) is
        preserved and therefore the `premap` operation can be implemented as a compact
        domain translation (i.e. only transform the domain without altering the data).

        A table showing the relation between the connectivity kind and the supported cases
        is shown in :class:`common.ConnectivityKind`.

        Args:
            *connectivities: connectivities to be used for the `premap` operation. If only one
                connectivity is passed, it will be expanded to fully defined connectivities for
                each dimension in the domain of the field according to the rules described above.
                If more than one connectivity is passed, they all must satisfy:
                - be of the same kind or encode only compact domain transformations
                - the codomain of each connectivity must be different
                - for reshuffling operations, all connectivities must have the same domain
                (Note that remapping operations only support a single connectivity argument.)

        """  # noqa: RUF002  # TODO(egparedes): move docstring to the `premap` builtin function when it exists

        conn_fields: list[common.Connectivity] = []
        codomains_counter: collections.Counter[common.Dimension] = collections.Counter()

        for connectivity in connectivities:
            # For neighbor reductions, a FieldOffset is passed instead of an actual Connectivity
            if not isinstance(connectivity, common.Connectivity):
                assert isinstance(connectivity, fbuiltins.FieldOffset)
                connectivity = connectivity.as_connectivity_field()
            assert isinstance(connectivity, common.Connectivity)

            # Current implementation relies on skip_value == -1:
            # if we assume the indexed array has at least one element,
            # we wrap around without out of bounds access
            assert connectivity.skip_value is None or connectivity.skip_value == -1

            conn_fields.append(connectivity)
            codomains_counter[connectivity.codomain] += 1

        if unknown_dims := [dim for dim in codomains_counter.keys() if dim not in self.domain.dims]:
            raise ValueError(
                f"Incompatible dimensions in the connectivity codomain(s) {unknown_dims}"
                f"while pre-mapping a field with domain {self.domain}."
            )

        if repeated_codomain_dims := [dim for dim, count in codomains_counter.items() if count > 1]:
            raise ValueError(
                "All connectivities must have different codomains but some are repeated:"
                f" {repeated_codomain_dims}."
            )

        if any(c.kind & common.ConnectivityKind.ALTER_STRUCT for c in conn_fields) and any(
            (~c.kind & common.ConnectivityKind.ALTER_STRUCT) for c in conn_fields
        ):
            raise ValueError(
                "Mixing connectivities that change the data structure with connectivities that do not is not allowed."
            )

        # Select actual implementation of the transformation
        if not (conn_fields[0].kind & common.ConnectivityKind.ALTER_STRUCT):
            return _domain_premap(self, *conn_fields)

        if any(c.kind & common.ConnectivityKind.ALTER_DIMS for c in conn_fields) and any(
            (~c.kind & common.ConnectivityKind.ALTER_DIMS) for c in conn_fields
        ):
            raise ValueError(
                "Mixing connectivities that change the dimensions in the domain with connectivities that do not is not allowed."
            )

        if not (conn_fields[0].kind & common.ConnectivityKind.ALTER_DIMS):
            assert all(isinstance(c, NdArrayConnectivityField) for c in conn_fields)
            return _reshuffling_premap(self, *cast(list[NdArrayConnectivityField], conn_fields))

        assert len(conn_fields) == 1
        return _remapping_premap(self, conn_fields[0])

    def __call__(
        self,
        index_field: common.Connectivity | fbuiltins.FieldOffset,
        *args: common.Connectivity | fbuiltins.FieldOffset,
    ) -> common.Field:
        return functools.reduce(
            lambda field, current_index_field: field.premap(current_index_field),
            [index_field, *args],
            self,
        )

    def restrict(self, index: common.AnyIndexSpec) -> NdArrayField:
        new_domain, buffer_slice = self._slice(index)
        new_buffer = self.ndarray[buffer_slice]
        new_buffer = self.__class__.array_ns.asarray(new_buffer)
        return self.__class__.from_array(new_buffer, domain=new_domain)

    __getitem__ = restrict

    def __setitem__(
        self: NdArrayField[common.DimsT, core_defs.ScalarT],
        index: common.AnyIndexSpec,
        value: common.Field | core_defs.NDArrayObject | core_defs.ScalarT,
    ) -> None:
        target_domain, target_slice = self._slice(index)

        if isinstance(value, common.Field):
            if not value.domain == target_domain:
                raise ValueError(
                    f"Incompatible 'Domain' in assignment. Source domain = '{value.domain}', target domain = '{target_domain}'."
                )
            value = value.ndarray

        assert hasattr(self.ndarray, "__setitem__")
        self._ndarray[target_slice] = value  # type: ignore[index] # np and cp allow index assignment, jax overrides

    __abs__ = _make_builtin("abs", "abs")

    __neg__ = _make_builtin("neg", "negative")

    __add__ = __radd__ = _make_builtin("add", "add")

    __pos__ = _make_builtin("pos", "positive")

    __sub__ = _make_builtin("sub", "subtract")
    __rsub__ = _make_builtin("sub", "subtract", reverse=True)

    __mul__ = __rmul__ = _make_builtin("mul", "multiply")

    __truediv__ = _make_builtin("div", "divide")
    __rtruediv__ = _make_builtin("div", "divide", reverse=True)

    __floordiv__ = _make_builtin("floordiv", "floor_divide")
    __rfloordiv__ = _make_builtin("floordiv", "floor_divide", reverse=True)

    __pow__ = _make_builtin("pow", "power")

    __mod__ = _make_builtin("mod", "mod")
    __rmod__ = _make_builtin("mod", "mod", reverse=True)

    __ne__ = _make_builtin("not_equal", "not_equal")  # type: ignore # mypy wants return `bool`

    __eq__ = _make_builtin("equal", "equal")  # type: ignore # mypy wants return `bool`

    __gt__ = _make_builtin("greater", "greater")

    __ge__ = _make_builtin("greater_equal", "greater_equal")

    __lt__ = _make_builtin("less", "less")

    __le__ = _make_builtin("less_equal", "less_equal")

    def __and__(self, other: common.Field | core_defs.ScalarT) -> NdArrayField:
        if self.dtype == core_defs.BoolDType():
            return _make_builtin("logical_and", "logical_and")(self, other)
        raise NotImplementedError("'__and__' not implemented for non-'bool' fields.")

    __rand__ = __and__

    def __or__(self, other: common.Field | core_defs.ScalarT) -> NdArrayField:
        if self.dtype == core_defs.BoolDType():
            return _make_builtin("logical_or", "logical_or")(self, other)
        raise NotImplementedError("'__or__' not implemented for non-'bool' fields.")

    __ror__ = __or__

    def __xor__(self, other: common.Field | core_defs.ScalarT) -> NdArrayField:
        if self.dtype == core_defs.BoolDType():
            return _make_builtin("logical_xor", "logical_xor")(self, other)
        raise NotImplementedError("'__xor__' not implemented for non-'bool' fields.")

    __rxor__ = __xor__

    def __invert__(self) -> NdArrayField:
        if self.dtype == core_defs.BoolDType():
            return _make_builtin("invert", "invert")(self)
        raise NotImplementedError("'__invert__' not implemented for non-'bool' fields.")

    def _slice(
        self, index: common.AnyIndexSpec
    ) -> tuple[common.Domain, common.RelativeIndexSequence]:
        index = embedded_common.canonicalize_any_index_sequence(index)
        new_domain = embedded_common.sub_domain(self.domain, index)

        index_sequence = common.as_any_index_sequence(index)
        slice_ = (
            _get_slices_from_domain_slice(self.domain, index_sequence)
            if common.is_absolute_index_sequence(index_sequence)
            else index_sequence
        )
        assert common.is_relative_index_sequence(slice_)
        return new_domain, slice_

    if dace:
        # Extension of NdArrayField adding SDFGConvertible support in GT4Py Programs
        def _dace_data_ptr(self) -> int:
            array_ns = self.array_ns
            array_byte_bounds = (  # TODO(egparedes): make this part of some Array namespace protocol
                array_ns.byte_bounds
                if hasattr(array_ns, "byte_bounds")
                else array_ns.lib.array_utils.byte_bounds
            )
            return array_byte_bounds(self.ndarray)[0]

        def _dace_descriptor(self) -> dace.data.Data:
            return dace.data.create_datadescriptor(self.ndarray)
    else:

        def _dace_data_ptr(self) -> int:
            raise NotImplementedError(
                "data_ptr is only supported when the 'dace' module is available."
            )

        def _dace_descriptor(self) -> Any:
            raise NotImplementedError(
                "__descriptor__ is only supported when the 'dace' module is available."
            )

    data_ptr = _dace_data_ptr
    __descriptor__ = _dace_descriptor


@dataclasses.dataclass(frozen=True)
class NdArrayConnectivityField(  # type: ignore[misc] # for __ne__, __eq__
    common.Connectivity[common.DimsT, common.DimT],
    NdArrayField[common.DimsT, core_defs.IntegralScalar],
):
    _codomain: common.DimT
    _skip_value: Optional[core_defs.IntegralScalar]
    _kind: Optional[common.ConnectivityKind] = None

    def __post_init__(self) -> None:
        assert self._kind is None or bool(self._kind & common.ConnectivityKind.ALTER_DIMS) == (
            self.domain.dim_index(self.codomain) is not None
        )

    @functools.cached_property
    def _cache(self) -> dict:
        return {}

    @classmethod
    def __gt_builtin_func__(cls, _: fbuiltins.BuiltInFunction) -> Never:  # type: ignore[override]
        raise NotImplementedError()

    @property
    # type: ignore[override] # TODO(havogt): instead of inheriting from NdArrayField, steal implementation or common base
    def codomain(self) -> common.DimT:
        return self._codomain

    @property
    def skip_value(self) -> Optional[core_defs.IntegralScalar]:
        return self._skip_value

    @property
    def kind(self) -> common.ConnectivityKind:
        if self._kind is None:
            object.__setattr__(
                self,
                "_kind",
                common.ConnectivityKind.ALTER_STRUCT
                | (
                    common.ConnectivityKind.ALTER_DIMS
                    if any(dim.kind == common.DimensionKind.LOCAL for dim in self.domain.dims)
                    else common.ConnectivityKind(0)
                ),
            )
            assert self._kind is not None

        return self._kind

    @classmethod
    def from_array(  # type: ignore[override]
        cls,
        data: npt.ArrayLike | core_defs.NDArrayObject,
        /,
        codomain: common.DimT,
        *,
        domain: common.DomainLike,
        dtype: Optional[core_defs.DTypeLike] = None,
        skip_value: Optional[core_defs.IntegralScalar] = None,
    ) -> NdArrayConnectivityField:
        domain = common.domain(domain)
        xp = cls.array_ns

        xp_dtype = None if dtype is None else xp.dtype(core_defs.dtype(dtype).scalar_type)
        array = xp.asarray(data, dtype=xp_dtype)

        if dtype is not None:
            assert array.dtype.type == core_defs.dtype(dtype).scalar_type

        assert issubclass(array.dtype.type, core_defs.INTEGRAL_TYPES)

        assert all(isinstance(d, common.Dimension) for d in domain.dims), domain
        assert len(domain) == array.ndim
        assert all(len(r) == s or s == 1 for r, s in zip(domain.ranges, array.shape))

        assert isinstance(codomain, common.Dimension)

        return cls(domain, array, codomain, _skip_value=skip_value)

    def inverse_image(self, image_range: common.UnitRange | common.NamedRange) -> common.Domain:
        cache_key = hash((id(self.ndarray), self.domain, image_range))

        if (new_domain := self._cache.get(cache_key, None)) is None:
            if not isinstance(
                image_range, common.UnitRange
            ):  # TODO(havogt): cleanup duplication with CartesianConnectivity
                if image_range.dim != self.codomain:
                    raise ValueError(
                        f"Dimension '{image_range.dim}' does not match the codomain dimension '{self.codomain}'."
                    )

                image_range = image_range.unit_range

            assert isinstance(image_range, common.UnitRange)
            assert common.UnitRange.is_finite(image_range)

            xp = self.array_ns
            slices = _hyperslice(self._ndarray, image_range, xp, self.skip_value)
            if slices is None:
                raise ValueError("Restriction generates non-contiguous dimensions.")

            new_domain = self.domain.slice_at[slices]
            self._cache[cache_key] = new_domain

        return new_domain

    def restrict(self, index: common.AnyIndexSpec) -> NdArrayConnectivityField:
        cache_key = (id(self.ndarray), self.domain, index)

        if (restricted_connectivity := self._cache.get(cache_key, None)) is None:
            cls = self.__class__
            xp = cls.array_ns
            new_domain, buffer_slice = self._slice(index)
            new_buffer = xp.asarray(self.ndarray[buffer_slice])
            restricted_connectivity = cls(new_domain, new_buffer, self.codomain, self.skip_value)
            self._cache[cache_key] = restricted_connectivity

        return restricted_connectivity

    __getitem__ = restrict


def _domain_premap(data: NdArrayField, *connectivities: common.Connectivity) -> NdArrayField:
    """`premap` implementation transforming only the field domain not the data (i.e. translation and relocation)."""
    new_domain = data.domain
    for connectivity in connectivities:
        dim = connectivity.codomain
        dim_idx = data.domain.dim_index(dim)
        if dim_idx is None:
            raise ValueError(
                f"Incompatible index field expects a data field with dimension '{dim}'"
                f"but got '{data.domain}'."
            )

        current_range: common.UnitRange = data.domain[dim_idx].unit_range
        new_ranges = connectivity.inverse_image(current_range)
        new_domain = new_domain.replace(dim_idx, *new_ranges)

    return data.__class__.from_array(data._ndarray, domain=new_domain, dtype=data.dtype)


def _reshuffling_premap(
    data: NdArrayField, *connectivities: NdArrayConnectivityField
) -> NdArrayField:
    # Check that all connectivities have the same domain
    assert len(connectivities) == 1 or all(
        c.domain == connectivities[0].domain for c in connectivities[1:]
    )

    connectivity = connectivities[0]
    xp = data.array_ns

    # Reorder and complete connectivity dimensions to match the field domain
    # It should be enough to check this only the first connectivity
    # since all connectivities must have the same domain
    transposed_axes = []
    expanded_axes: list[int] = []
    transpose_needed = False
    for new_dim_idx, dim in enumerate(data.domain.dims):
        if (dim_idx := connectivity.domain.dim_index(dim)) is None:
            expanded_axes.append(connectivity.domain.ndim + len(expanded_axes))
            dim_idx = expanded_axes[-1]
        transposed_axes.append(dim_idx)
        transpose_needed = transpose_needed | (dim_idx != new_dim_idx)

    # Broadcast connectivity arrays to match the full domain
    conn_map = {}
    new_ranges = data.domain.ranges
    for conn in connectivities:
        conn_ndarray = conn.ndarray
        if expanded_axes:
            conn_ndarray = xp.expand_dims(conn_ndarray, axis=expanded_axes)
        if transpose_needed:
            conn_ndarray = xp.transpose(conn_ndarray, transposed_axes)
        if conn_ndarray.shape != data.domain.shape:
            conn_ndarray = xp.broadcast_to(conn_ndarray, data.domain.shape)
        if conn_ndarray is not conn.ndarray:
            conn = conn.__class__.from_array(
                conn_ndarray, domain=data.domain, codomain=conn.codomain
            )
        conn_map[conn.codomain] = conn
        dim_idx = data.domain.dim_index(conn.codomain, allow_missing=False)
        current_range: common.UnitRange = data.domain.ranges[dim_idx]
        new_conn_ranges = connectivity.inverse_image(current_range).ranges
        new_ranges = tuple(r & s for r, s in zip(new_ranges, new_conn_ranges))

    conns_dims = [c.domain.dims for c in conn_map.values()]
    for i in range(len(conns_dims) - 1):
        if conns_dims[i] != conns_dims[i + 1]:
            raise ValueError(
                f"All premapping connectivities must have the same dimensions, got: {conns_dims}."
            )

    new_domain = common.Domain(dims=data.domain.dims, ranges=new_ranges)

    # Create identity connectivities for the missing domain dimensions
    for dim in data.domain.dims:
        if dim not in conn_map:
            conn_map[dim] = _identity_connectivity(new_domain, dim, cls=type(connectivity))

    # Take data
    take_indices = tuple(
<<<<<<< HEAD
        conn_map[dim].ndarray - data.domain[dim].unit_range.start for dim in data.domain.dims
=======
        conn_map[dim].ndarray - data.domain[dim].unit_range.start  # shift to 0-based indexing
        for dim in data.domain.dims
>>>>>>> ac253b6b
    )
    new_buffer = data._ndarray.__getitem__(take_indices)

    return data.__class__.from_array(
        new_buffer,
        domain=new_domain,
        dtype=data.dtype,
    )


def _remapping_premap(data: NdArrayField, connectivity: common.Connectivity) -> NdArrayField:
    new_dims = {*connectivity.domain.dims} - {connectivity.codomain}
    if repeated_dims := (new_dims & {*data.domain.dims}):
        raise ValueError(f"Remapped field will contain repeated dimensions '{repeated_dims}'.")

    # Compute the new domain
    dim = connectivity.codomain
    dim_idx = data.domain.dim_index(dim)
    if dim_idx is None:
        raise ValueError(f"Incompatible index field, expected a field with dimension '{dim}'.")

    current_range: common.UnitRange = data.domain[dim_idx][1]
    new_ranges = connectivity.inverse_image(current_range)
    new_domain = data.domain.replace(dim_idx, *new_ranges)

    # Perform premap:
    xp = data.array_ns

    # 1- first restrict the connectivity to the new domain
    restricted_connectivity_domain = common.Domain(*new_ranges)
    restricted_connectivity = (
        connectivity.restrict(restricted_connectivity_domain)
        if restricted_connectivity_domain != connectivity.domain
        else connectivity
    )
    assert isinstance(restricted_connectivity, common.Connectivity)

    # 2- then compute the index array
    new_idx_array = xp.asarray(restricted_connectivity.ndarray) - current_range.start

    # 3- finally, take the new array
    new_buffer = xp.take(data._ndarray, new_idx_array, axis=dim_idx)

    return data.__class__.from_array(
        new_buffer,
        domain=new_domain,
        dtype=data.dtype,
    )


_NdConnT = TypeVar("_NdConnT", bound=NdArrayConnectivityField)


def _identity_connectivity(
    domain: common.Domain, codomain: common.DimT, *, cls: type[_NdConnT]
) -> _NdConnT:
    assert codomain in domain.dims
    xp = cls.array_ns
    shape = domain.shape
    d_idx = domain.dim_index(codomain, allow_missing=False)
    indices = xp.arange(domain[d_idx].unit_range.start, domain[d_idx].unit_range.stop)
    result = cls.from_array(
        xp.broadcast_to(
            indices[
                tuple(slice(None) if i == d_idx else None for i, dim in enumerate(domain.dims))
            ],
            shape,
        ),
        codomain=codomain,
        domain=domain,
        dtype=int,
    )

    return cast(_NdConnT, result)


def _hyperslice(
    index_array: core_defs.NDArrayObject,
    image_range: common.UnitRange,
    xp: ModuleType,
    skip_value: Optional[core_defs.IntegralScalar] = None,
) -> Optional[tuple[slice, ...]]:
    """
    Return the hypercube slice that contains all indices in `index_array` that are within `image_range`, or `None` if no such hypercube exists.

    If `skip_value` is given, the selected values are ignored. It returns the smallest hypercube.
    A bigger hypercube could be constructed by adding lines that contain only `skip_value`s.

    Example:
        index_array =  0  1 -1
                       3  4 -1
                      -1 -1 -1
        skip_value = -1

        would currently select the 2x2 range [0,2], [0,2], but could also select the 3x3 range [0,3], [0,3].
    """
    select_mask = (index_array >= image_range.start) & (index_array < image_range.stop)

    nnz: tuple[core_defs.NDArrayObject, ...] = xp.nonzero(select_mask)

    slices = tuple(
        slice(xp.min(dim_nnz_indices), xp.max(dim_nnz_indices) + 1) for dim_nnz_indices in nnz
    )
    hcube = select_mask[tuple(slices)]
    if skip_value is not None:
        ignore_mask = index_array == skip_value
        hcube |= ignore_mask[tuple(slices)]
    if not xp.all(hcube):
        return None

    return slices


# -- Specialized implementations for builtin operations on array fields --

NdArrayField.register_builtin_func(
    fbuiltins.abs,  # type: ignore[attr-defined]
    NdArrayField.__abs__,
)
NdArrayField.register_builtin_func(
    fbuiltins.power,  # type: ignore[attr-defined]
    NdArrayField.__pow__,
)
# TODO gamma

for name in (
    fbuiltins.UNARY_MATH_FP_BUILTIN_NAMES
    + fbuiltins.UNARY_MATH_FP_PREDICATE_BUILTIN_NAMES
    + fbuiltins.UNARY_MATH_NUMBER_BUILTIN_NAMES
):
    if name in ["abs", "power", "gamma"]:
        continue
    NdArrayField.register_builtin_func(getattr(fbuiltins, name), _make_builtin(name, name))

NdArrayField.register_builtin_func(
    fbuiltins.minimum,  # type: ignore[attr-defined]
    _make_builtin("minimum", "minimum"),
)
NdArrayField.register_builtin_func(
    fbuiltins.maximum,  # type: ignore[attr-defined]
    _make_builtin("maximum", "maximum"),
)
NdArrayField.register_builtin_func(
    fbuiltins.fmod,  # type: ignore[attr-defined]
    _make_builtin("fmod", "fmod"),
)
NdArrayField.register_builtin_func(fbuiltins.where, _make_builtin("where", "where"))


def _compute_mask_slices(
    mask: core_defs.NDArrayObject,
) -> list[tuple[bool, slice]]:
    """Take a 1-dimensional mask and return a sequence of mappings from boolean values to slices."""
    # TODO: does it make sense to upgrade this naive algorithm to numpy?
    assert mask.ndim == 1
    cur = bool(mask[0].item())
    ind = 0
    res = []
    for i in range(1, mask.shape[0]):
        # Use `.item()` to extract the scalar from a 0-d array in case of e.g. cupy
        if (mask_i := bool(mask[i].item())) != cur:
            res.append((cur, slice(ind, i)))
            cur = mask_i
            ind = i
    res.append((cur, slice(ind, mask.shape[0])))
    return res


def _trim_empty_domains(
    lst: Iterable[tuple[bool, common.Domain]],
) -> list[tuple[bool, common.Domain]]:
    """Remove empty domains from beginning and end of the list."""
    lst = list(lst)
    if not lst:
        return lst
    if lst[0][1].is_empty():
        return _trim_empty_domains(lst[1:])
    if lst[-1][1].is_empty():
        return _trim_empty_domains(lst[:-1])
    return lst


def _to_field(
    value: common.Field | core_defs.Scalar, nd_array_field_type: type[NdArrayField]
) -> common.Field:
    # TODO(havogt): this function is only to workaround broadcasting of scalars, once we have a ConstantField, we can broadcast to that directly
    return (
        value
        if isinstance(value, common.Field)
        else nd_array_field_type.from_array(
            nd_array_field_type.array_ns.asarray(value), domain=common.Domain()
        )
    )


def _intersect_fields(
    *fields: common.Field | core_defs.Scalar,
    ignore_dims: Optional[common.Dimension | tuple[common.Dimension, ...]] = None,
) -> tuple[common.Field, ...]:
    # TODO(havogt): this function could be moved to common, but then requires a broadcast implementation for all field implementations;
    # currently blocked, because requiring the `_to_field` function, see comment there.
    nd_array_class = _get_nd_array_class(*fields)
    promoted_dims = common.promote_dims(
        *(f.domain.dims for f in fields if isinstance(f, common.Field))
    )
    broadcasted_fields = [_broadcast(_to_field(f, nd_array_class), promoted_dims) for f in fields]

    intersected_domains = embedded_common.restrict_to_intersection(
        *[f.domain for f in broadcasted_fields], ignore_dims=ignore_dims
    )

    return tuple(
        nd_array_class.from_array(
            f.ndarray[_get_slices_from_domain_slice(f.domain, intersected_domain)],
            domain=intersected_domain,
        )
        for f, intersected_domain in zip(broadcasted_fields, intersected_domains, strict=True)
    )


def _stack_domains(*domains: common.Domain, dim: common.Dimension) -> Optional[common.Domain]:
    if not domains:
        return common.Domain()
    dim_start = domains[0][dim].unit_range.start
    dim_stop = dim_start
    for domain in domains:
        if not domain[dim].unit_range.start == dim_stop:
            return None
        else:
            dim_stop = domain[dim].unit_range.stop
    return domains[0].replace(dim, common.NamedRange(dim, common.UnitRange(dim_start, dim_stop)))


def _concat(*fields: common.Field, dim: common.Dimension) -> common.Field:
    # TODO(havogt): this function could be extended to a general concat
    # currently only concatenate along the given dimension and requires the fields to be ordered

    if (
        len(fields) > 1
        and not embedded_common.domain_intersection(*[f.domain for f in fields]).is_empty()
    ):
        raise ValueError("Fields to concatenate must not overlap.")
    new_domain = _stack_domains(*[f.domain for f in fields], dim=dim)
    if new_domain is None:
        raise embedded_exceptions.NonContiguousDomain(f"Cannot concatenate fields along {dim}.")
    nd_array_class = _get_nd_array_class(*fields)
    return nd_array_class.from_array(
        nd_array_class.array_ns.concatenate(
            [nd_array_class.array_ns.broadcast_to(f.ndarray, f.domain.shape) for f in fields],
            axis=new_domain.dim_index(dim, allow_missing=False),
        ),
        domain=new_domain,
    )


def _concat_where(
    mask_field: common.Field, true_field: common.Field, false_field: common.Field
) -> common.Field:
    cls_ = _get_nd_array_class(mask_field, true_field, false_field)
    xp = cls_.array_ns
    if mask_field.domain.ndim != 1:
        raise NotImplementedError(
            "'concat_where': Can only concatenate fields with a 1-dimensional mask."
        )
    mask_dim = mask_field.domain.dims[0]

    # intersect the field in dimensions orthogonal to the mask, then all slices in the mask field have same domain
    t_broadcasted, f_broadcasted = _intersect_fields(true_field, false_field, ignore_dims=mask_dim)

    # TODO(havogt): for clarity, most of it could be implemented on named_range in the masked dimension, but we currently lack the utils
    # compute the consecutive ranges (first relative, then domain) of true and false values
    mask_values_to_slices_mapping: Iterable[tuple[bool, slice]] = _compute_mask_slices(
        mask_field.ndarray
    )
    mask_values_to_domain_mapping: Iterable[tuple[bool, common.Domain]] = (
        (mask, mask_field.domain.slice_at[domain_slice])
        for mask, domain_slice in mask_values_to_slices_mapping
    )
    # mask domains intersected with the respective fields
    mask_values_to_intersected_domains_mapping: Iterable[tuple[bool, common.Domain]] = (
        (
            mask_value,
            embedded_common.domain_intersection(
                t_broadcasted.domain if mask_value else f_broadcasted.domain, mask_domain
            ),
        )
        for mask_value, mask_domain in mask_values_to_domain_mapping
    )

    # remove the empty domains from the beginning and end
    mask_values_to_intersected_domains_mapping = _trim_empty_domains(
        mask_values_to_intersected_domains_mapping
    )
    if any(d.is_empty() for _, d in mask_values_to_intersected_domains_mapping):
        raise embedded_exceptions.NonContiguousDomain(
            f"In 'concat_where', cannot concatenate the following 'Domain's: {[d for _, d in mask_values_to_intersected_domains_mapping]}."
        )

    # slice the fields with the domain ranges
    transformed = [
        t_broadcasted[d] if v else f_broadcasted[d]
        for v, d in mask_values_to_intersected_domains_mapping
    ]

    # stack the fields together
    if transformed:
        return _concat(*transformed, dim=mask_dim)
    else:
        result_domain = common.Domain(common.NamedRange(mask_dim, common.UnitRange(0, 0)))
        result_array = xp.empty(result_domain.shape)
    return cls_.from_array(result_array, domain=result_domain)


NdArrayField.register_builtin_func(experimental.concat_where, _concat_where)  # type: ignore[arg-type]


def _make_reduction(
    builtin_name: str, array_builtin_name: str, initial_value_op: Callable
) -> Callable[..., NdArrayField[common.DimsT, core_defs.ScalarT]]:
    def _builtin_op(
        field: NdArrayField[common.DimsT, core_defs.ScalarT], axis: common.Dimension
    ) -> NdArrayField[common.DimsT, core_defs.ScalarT]:
        xp = field.array_ns

        if not axis.kind == common.DimensionKind.LOCAL:
            raise ValueError("Can only reduce local dimensions.")
        if axis not in field.domain.dims:
            raise ValueError(f"Field can not be reduced as it doesn't have dimension '{axis}'.")
        if len([d for d in field.domain.dims if d.kind is common.DimensionKind.LOCAL]) > 1:
            raise NotImplementedError(
                "Reducing a field with more than one local dimension is not supported."
            )
        reduce_dim_index = field.domain.dims.index(axis)
        current_offset_provider = embedded_context.offset_provider.get(None)
        assert current_offset_provider is not None
        offset_definition = current_offset_provider[
            axis.value
        ]  # assumes offset and local dimension have same name
        assert common.is_neighbor_table(offset_definition)
        new_domain = common.Domain(*[nr for nr in field.domain if nr.dim != axis])

        broadcast_slice = tuple(
            slice(None) if d in [axis, offset_definition.domain.dims[0]] else xp.newaxis
            for d in field.domain.dims
        )
        masked_array = xp.where(
            xp.asarray(offset_definition.ndarray[broadcast_slice]) != common._DEFAULT_SKIP_VALUE,
            field.ndarray,
            initial_value_op(field),
        )

        return field.__class__.from_array(
            getattr(xp, array_builtin_name)(masked_array, axis=reduce_dim_index), domain=new_domain
        )

    _builtin_op.__name__ = builtin_name
    return _builtin_op


NdArrayField.register_builtin_func(
    fbuiltins.neighbor_sum, _make_reduction("neighbor_sum", "sum", lambda x: x.dtype.scalar_type(0))
)
NdArrayField.register_builtin_func(
    fbuiltins.max_over, _make_reduction("max_over", "max", lambda x: x.array_ns.min(x._ndarray))
)
NdArrayField.register_builtin_func(
    fbuiltins.min_over, _make_reduction("min_over", "min", lambda x: x.array_ns.max(x._ndarray))
)


# -- Concrete array implementations --
# NumPy
_nd_array_implementations = [np]


@dataclasses.dataclass(frozen=True, eq=False)
class NumPyArrayField(NdArrayField):
    array_ns: ClassVar[ModuleType] = np


common._field.register(np.ndarray, NumPyArrayField.from_array)


@dataclasses.dataclass(frozen=True, eq=False)
class NumPyArrayConnectivityField(NdArrayConnectivityField):
    array_ns: ClassVar[ModuleType] = np


common._connectivity.register(np.ndarray, NumPyArrayConnectivityField.from_array)

# CuPy
if cp:
    _nd_array_implementations.append(cp)

    @dataclasses.dataclass(frozen=True, eq=False)
    class CuPyArrayField(NdArrayField):
        array_ns: ClassVar[ModuleType] = cp

    common._field.register(cp.ndarray, CuPyArrayField.from_array)

    @dataclasses.dataclass(frozen=True, eq=False)
    class CuPyArrayConnectivityField(NdArrayConnectivityField):
        array_ns: ClassVar[ModuleType] = cp

    common._connectivity.register(cp.ndarray, CuPyArrayConnectivityField.from_array)

# JAX
if jnp:
    _nd_array_implementations.append(jnp)

    @dataclasses.dataclass(frozen=True, eq=False)
    class JaxArrayField(NdArrayField):
        array_ns: ClassVar[ModuleType] = jnp

        def __setitem__(
            self,
            index: common.AnyIndexSpec,
            value: common.Field | core_defs.NDArrayObject | core_defs.ScalarT,
        ) -> None:
            # TODO(havogt): use something like `self.ndarray = self.ndarray.at(index).set(value)`
            raise NotImplementedError("'__setitem__' for JaxArrayField not yet implemented.")

    common._field.register(jnp.ndarray, JaxArrayField.from_array)


def _broadcast(field: common.Field, new_dimensions: Sequence[common.Dimension]) -> common.Field:
    if field.domain.dims == new_dimensions:
        return field
    domain_slice: list[slice | None] = []
    named_ranges = []
    for dim in new_dimensions:
        if (pos := embedded_common._find_index_of_dim(dim, field.domain)) is not None:
            domain_slice.append(slice(None))
            named_ranges.append(common.NamedRange(dim, field.domain[pos].unit_range))
        else:
            domain_slice.append(None)  # np.newaxis
            named_ranges.append(common.NamedRange(dim, common.UnitRange.infinite()))
    return common._field(field.ndarray[tuple(domain_slice)], domain=common.Domain(*named_ranges))


def _builtins_broadcast(
    field: common.Field | core_defs.Scalar, new_dimensions: tuple[common.Dimension, ...]
) -> common.Field:  # separated for typing reasons
    if isinstance(field, common.Field):
        return _broadcast(field, new_dimensions)
    raise AssertionError("Scalar case not reachable from 'fbuiltins.broadcast'.")


NdArrayField.register_builtin_func(fbuiltins.broadcast, _builtins_broadcast)


def _astype(field: common.Field | core_defs.ScalarT | tuple, type_: type) -> NdArrayField:
    if isinstance(field, NdArrayField):
        return field.__class__.from_array(field.ndarray.astype(type_), domain=field.domain)
    raise AssertionError("This is the NdArrayField implementation of 'fbuiltins.astype'.")


NdArrayField.register_builtin_func(fbuiltins.astype, _astype)


def _get_slices_from_domain_slice(
    domain: common.Domain,
    domain_slice: common.Domain | Sequence[common.NamedRange | common.NamedIndex],
) -> common.RelativeIndexSequence:
    """Generate slices for sub-array extraction based on named ranges or named indices within a Domain.

    This function generates a tuple of slices that can be used to extract sub-arrays from a field. The provided
    named ranges or indices specify the dimensions and ranges of the sub-arrays to be extracted.

    Args:
        domain (common.Domain): The Domain object representing the original field.
        domain_slice (DomainSlice): A sequence of dimension names and associated ranges.

    Returns:
        tuple[slice | int | None, ...]: A tuple of slices representing the sub-array extraction along each dimension
                                       specified in the Domain. If a dimension is not included in the named indices
                                       or ranges, a None is used to indicate expansion along that axis.
    """
    slice_indices: list[slice | common.IntIndex] = []

    for pos_old, (dim, _) in enumerate(domain):
        if (pos := embedded_common._find_index_of_dim(dim, domain_slice)) is not None:
            _, index_or_range = domain_slice[pos]
            slice_indices.append(_compute_slice(index_or_range, domain, pos_old))
        else:
            slice_indices.append(slice(None))
    return tuple(slice_indices)


def _compute_slice(
    rng: common.UnitRange | common.IntIndex, domain: common.Domain, pos: int
) -> slice | common.IntIndex:
    """Compute a slice or integer based on the provided range, domain, and position.

    Args:
        rng (DomainRange): The range to be computed as a slice or integer.
        domain (common.Domain): The domain containing dimension information.
        pos (int): The position of the dimension in the domain.

    Returns:
        slice | int: Slice if `new_rng` is a UnitRange, otherwise an integer.

    Raises:
        ValueError: If `new_rng` is not an integer or a UnitRange.
    """
    if isinstance(rng, common.UnitRange):
        start = (
            rng.start - domain.ranges[pos].start
            if common.UnitRange.is_left_finite(domain.ranges[pos])
            else None
        )
        stop = (
            rng.stop - domain.ranges[pos].start
            if common.UnitRange.is_right_finite(domain.ranges[pos])
            else None
        )
        return slice(start, stop)
    elif common.is_int_index(rng):
        assert common.Domain.is_finite(domain)
        return rng - domain.ranges[pos].start
    else:
        raise ValueError(f"Can only use integer or UnitRange ranges, provided type: '{type(rng)}'.")<|MERGE_RESOLUTION|>--- conflicted
+++ resolved
@@ -658,12 +658,8 @@
 
     # Take data
     take_indices = tuple(
-<<<<<<< HEAD
-        conn_map[dim].ndarray - data.domain[dim].unit_range.start for dim in data.domain.dims
-=======
         conn_map[dim].ndarray - data.domain[dim].unit_range.start  # shift to 0-based indexing
         for dim in data.domain.dims
->>>>>>> ac253b6b
     )
     new_buffer = data._ndarray.__getitem__(take_indices)
 
