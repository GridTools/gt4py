# GT4Py - GridTools Framework
#
# Copyright (c) 2014-2023, ETH Zurich
# All rights reserved.
#
# This file is part of the GT4Py project and the GridTools framework.
# GT4Py is free software: you can redistribute it and/or modify it under
# the terms of the GNU General Public License as published by the
# Free Software Foundation, either version 3 of the License, or any later
# version. See the LICENSE.txt file at the top-level directory of this
# distribution for a copy of the license or check <https://www.gnu.org/licenses/>.
#
# SPDX-License-Identifier: GPL-3.0-or-later

from __future__ import annotations

import dataclasses
from collections.abc import Callable, Sequence
<<<<<<< HEAD
from types import EllipsisType, ModuleType
from typing import ClassVar, Optional, ParamSpec, TypeAlias, TypeVar, cast, overload
=======
from types import ModuleType
from typing import Any, ClassVar, Optional, ParamSpec, TypeAlias, TypeVar
>>>>>>> 9ca0b530

import numpy as np
from numpy import typing as npt
from typing_extensions import Any, ClassVar

from gt4py._core import definitions as core_defs
from gt4py.next import common
from gt4py.next.embedded import common as embedded_common
from gt4py.next.ffront import fbuiltins


try:
    import cupy as cp
except ImportError:
    cp: Optional[ModuleType] = None  # type:ignore[no-redef]

try:
    from jax import numpy as jnp
except ImportError:
    jnp: Optional[ModuleType] = None  # type:ignore[no-redef]


def _make_unary_array_field_intrinsic_func(builtin_name: str, array_builtin_name: str) -> Callable:
    def _builtin_unary_op(a: _BaseNdArrayField) -> common.Field:
        xp = a.__class__.array_ns
        op = getattr(xp, array_builtin_name)
        new_data = op(a.ndarray)

        return a.__class__.from_array(new_data, domain=a.domain)

    _builtin_unary_op.__name__ = builtin_name
    return _builtin_unary_op


def _make_binary_array_field_intrinsic_func(builtin_name: str, array_builtin_name: str) -> Callable:
    def _builtin_binary_op(a: _BaseNdArrayField, b: common.Field) -> common.Field:
        xp = a.__class__.array_ns
        op = getattr(xp, array_builtin_name)
        if hasattr(b, "__gt_builtin_func__"):  # common.is_field(b):
            if not a.domain == b.domain:
                domain_intersection = a.domain & b.domain
                a_broadcasted = _broadcast(a, domain_intersection.dims)
                b_broadcasted = _broadcast(b, domain_intersection.dims)
                a_slices = _get_slices_from_domain_slice(a_broadcasted.domain, domain_intersection)
                b_slices = _get_slices_from_domain_slice(b_broadcasted.domain, domain_intersection)
                new_data = op(a_broadcasted.ndarray[a_slices], b_broadcasted.ndarray[b_slices])
                return a.__class__.from_array(new_data, domain=domain_intersection)
            new_data = op(a.ndarray, xp.asarray(b.ndarray))
        else:
            assert isinstance(b, core_defs.SCALAR_TYPES)
            new_data = op(a.ndarray, b)

        return a.__class__.from_array(new_data, domain=a.domain)

    _builtin_binary_op.__name__ = builtin_name
    return _builtin_binary_op


_Value: TypeAlias = common.Field | core_defs.ScalarT
_P = ParamSpec("_P")
_R = TypeVar("_R", _Value, tuple[_Value, ...])


@dataclasses.dataclass(frozen=True)
class _BaseNdArrayField(
    common.MutableField[common.DimsT, core_defs.ScalarT], common.FieldBuiltinFuncRegistry
):
    """
    Shared field implementation for NumPy-like fields.

    Builtin function implementations are registered in a dictionary.
    Note: Currently, all concrete NdArray-implementations share
    the same implementation, dispatching is handled inside of the registered
    function via its namespace.
    """

    _domain: common.Domain
    _ndarray: core_defs.NDArrayObject

    array_ns: ClassVar[
        ModuleType
    ]  # TODO(havogt) after storage PR is merged, update to the NDArrayNamespace protocol

    @property
    def domain(self) -> common.Domain:
        return self._domain

    @property
    def shape(self) -> tuple[int, ...]:
        return self._ndarray.shape

    @property
    def __gt_dims__(self) -> tuple[common.Dimension, ...]:
        return self._domain.dims

    @property
    def __gt_origin__(self) -> tuple[int, ...]:
        return tuple(-r.start for _, r in self._domain)

    @property
    def ndarray(self) -> core_defs.NDArrayObject:
        return self._ndarray

    def __array__(self, dtype: npt.DTypeLike = None) -> np.ndarray:
        return np.asarray(self._ndarray, dtype)

    @property
    def dtype(self) -> core_defs.DType[core_defs.ScalarT]:
        return core_defs.dtype(self._ndarray.dtype.type)

    @classmethod
    def from_array(
        cls,
        data: npt.ArrayLike
        | core_defs.NDArrayObject,  # TODO: NDArrayObject should be part of ArrayLike
        /,
        *,
        domain: common.DomainLike,
        dtype_like: Optional[core_defs.DType] = None,  # TODO define DTypeLike
    ) -> _BaseNdArrayField:
        domain = common.domain(domain)
        xp = cls.array_ns

        xp_dtype = None if dtype_like is None else xp.dtype(core_defs.dtype(dtype_like).scalar_type)
        array = xp.asarray(data, dtype=xp_dtype)

        if dtype_like is not None:
            assert array.dtype.type == core_defs.dtype(dtype_like).scalar_type

        assert issubclass(array.dtype.type, core_defs.SCALAR_TYPES)

        assert all(isinstance(d, common.Dimension) for d in domain.dims), domain
        assert len(domain) == array.ndim
        assert all(
            len(r) == s or (s == 1 and r == common.UnitRange.infinity())
            for r, s in zip(domain.ranges, array.shape)
        )

        return cls(domain, array)

    def remap(self: _BaseNdArrayField, connectivity) -> _BaseNdArrayField:
        raise NotImplementedError()

    def restrict(self, index: common.AnyIndex) -> common.Field | core_defs.ScalarT:
        new_domain, buffer_slice = self._slice(index)

        new_buffer = self.ndarray[buffer_slice]
        if len(new_domain) == 0:
            assert core_defs.is_scalar_type(new_buffer)
            return new_buffer  # type: ignore[return-value] # I don't think we can express that we return `ScalarT` here
        else:
            return self.__class__.from_array(new_buffer, domain=new_domain)

    __getitem__ = restrict

    __call__ = None  # type: ignore[assignment]  # TODO: remap

    __abs__ = _make_unary_array_field_intrinsic_func("abs", "abs")

    __neg__ = _make_unary_array_field_intrinsic_func("neg", "negative")

    __pos__ = _make_unary_array_field_intrinsic_func("pos", "positive")

    __add__ = __radd__ = _make_binary_array_field_intrinsic_func("add", "add")

    __sub__ = __rsub__ = _make_binary_array_field_intrinsic_func("sub", "subtract")

    __mul__ = __rmul__ = _make_binary_array_field_intrinsic_func("mul", "multiply")

    __truediv__ = __rtruediv__ = _make_binary_array_field_intrinsic_func("div", "divide")

    __floordiv__ = __rfloordiv__ = _make_binary_array_field_intrinsic_func(
        "floordiv", "floor_divide"
    )

    __pow__ = _make_binary_array_field_intrinsic_func("pow", "power")

    __mod__ = __rmod__ = _make_binary_array_field_intrinsic_func("mod", "mod")

    def __and__(self, other: common.Field | core_defs.ScalarT) -> _BaseNdArrayField:
        if self.dtype == core_defs.BoolDType():
            return _make_binary_array_field_intrinsic_func("logical_and", "logical_and")(
                self, other
            )
        raise NotImplementedError("`__and__` not implemented for non-`bool` fields.")

    __rand__ = __and__

    def __or__(self, other: common.Field | core_defs.ScalarT) -> _BaseNdArrayField:
        if self.dtype == core_defs.BoolDType():
            return _make_binary_array_field_intrinsic_func("logical_or", "logical_or")(self, other)
        raise NotImplementedError("`__or__` not implemented for non-`bool` fields.")

    __ror__ = __or__

    def __xor__(self, other: common.Field | core_defs.ScalarT) -> _BaseNdArrayField:
        if self.dtype == core_defs.BoolDType():
            return _make_binary_array_field_intrinsic_func("logical_xor", "logical_xor")(
                self, other
            )
        raise NotImplementedError("`__xor__` not implemented for non-`bool` fields.")

    __rxor__ = __xor__

    def __invert__(self) -> _BaseNdArrayField:
        if self.dtype == core_defs.BoolDType():
            return _make_unary_array_field_intrinsic_func("invert", "invert")(self)
        raise NotImplementedError("`__invert__` not implemented for non-`bool` fields.")

    def _slice(self, index: common.AnyIndex) -> tuple[common.Domain, common.RelativeIndexSequence]:
        new_domain = embedded_common.sub_domain(self.domain, index)

        index_sequence = common.as_any_index_sequence(index)
        slice_ = (
            _get_slices_from_domain_slice(self.domain, index_sequence)
            if common.is_absolute_index_sequence(index_sequence)
            else index_sequence
        )
        assert common.is_relative_index_sequence(slice_)
        return new_domain, slice_


# -- Specialized implementations for intrinsic operations on array fields --

_BaseNdArrayField.register_builtin_func(fbuiltins.abs, _BaseNdArrayField.__abs__)  # type: ignore[attr-defined]
_BaseNdArrayField.register_builtin_func(fbuiltins.power, _BaseNdArrayField.__pow__)  # type: ignore[attr-defined]
# TODO gamma

for name in (
    fbuiltins.UNARY_MATH_FP_BUILTIN_NAMES
    + fbuiltins.UNARY_MATH_FP_PREDICATE_BUILTIN_NAMES
    + fbuiltins.UNARY_MATH_NUMBER_BUILTIN_NAMES
):
    if name in ["abs", "power", "gamma"]:
        continue
    _BaseNdArrayField.register_builtin_func(
        getattr(fbuiltins, name), _make_unary_array_field_intrinsic_func(name, name)
    )

_BaseNdArrayField.register_builtin_func(
    fbuiltins.minimum, _make_binary_array_field_intrinsic_func("minimum", "minimum")  # type: ignore[attr-defined]
)
_BaseNdArrayField.register_builtin_func(
    fbuiltins.maximum, _make_binary_array_field_intrinsic_func("maximum", "maximum")  # type: ignore[attr-defined]
)
_BaseNdArrayField.register_builtin_func(
    fbuiltins.fmod, _make_binary_array_field_intrinsic_func("fmod", "fmod")  # type: ignore[attr-defined]
)


def _np_cp_setitem(
    self: _BaseNdArrayField[common.DimsT, core_defs.ScalarT],
    index: common.AnyIndex,
    value: common.Field | core_defs.NDArrayObject | core_defs.ScalarT,
) -> None:
    target_domain, target_slice = self._slice(index)

    if common.is_field(value):
        if not value.domain == target_domain:
            raise ValueError(
                f"Incompatible `Domain` in assignment. Source domain = {value.domain}, target domain = {target_domain}."
            )
        value = value.ndarray

    assert hasattr(self.ndarray, "__setitem__")
    self.ndarray[target_slice] = value


# -- Concrete array implementations --
# NumPy
_nd_array_implementations = [np]


@dataclasses.dataclass(frozen=True)
class NumPyArrayField(_BaseNdArrayField):
    array_ns: ClassVar[ModuleType] = np

    __setitem__ = _np_cp_setitem


common.field.register(np.ndarray, NumPyArrayField.from_array)

# CuPy
if cp:
    _nd_array_implementations.append(cp)

    @dataclasses.dataclass(frozen=True)
    class CuPyArrayField(_BaseNdArrayField):
        array_ns: ClassVar[ModuleType] = cp

        __setitem__ = _np_cp_setitem

    common.field.register(cp.ndarray, CuPyArrayField.from_array)

# JAX
if jnp:
    _nd_array_implementations.append(jnp)

    @dataclasses.dataclass(frozen=True)
    class JaxArrayField(_BaseNdArrayField):
        array_ns: ClassVar[ModuleType] = jnp

        def __setitem__(
            self,
            index: common.AnyIndex,
            value: common.Field | core_defs.NDArrayObject | core_defs.ScalarT,
        ) -> None:
            # TODO(havogt): use something like `self.ndarray = self.ndarray.at(index).set(value)`
            raise NotImplementedError("`__setitem__` for JaxArrayField not yet implemented.")

<<<<<<< HEAD
=======
    common.field.register(jnp.ndarray, JaxArrayField.from_array)


def _broadcast(field: common.Field, new_dimensions: tuple[common.Dimension, ...]) -> common.Field:
    domain_slice: list[slice | None] = []
    named_ranges = []
    for dim in new_dimensions:
        if (pos := embedded_common._find_index_of_dim(dim, field.domain)) is not None:
            domain_slice.append(slice(None))
            named_ranges.append((dim, field.domain[pos][1]))
        else:
            domain_slice.append(np.newaxis)
            named_ranges.append(
                (dim, common.UnitRange(common.Infinity.negative(), common.Infinity.positive()))
            )
    return common.field(field.ndarray[tuple(domain_slice)], domain=common.Domain(*named_ranges))


>>>>>>> 9ca0b530
def _builtins_broadcast(
    field: common.Field | core_defs.Scalar, new_dimensions: tuple[common.Dimension, ...]
) -> common.Field:  # separated for typing reasons
    if common.is_field(field):
        return _broadcast(field, new_dimensions)
    raise AssertionError("Scalar case not reachable from `fbuiltins.broadcast`.")


_BaseNdArrayField.register_builtin_func(fbuiltins.broadcast, _builtins_broadcast)


def _get_slices_from_domain_slice(
    domain: common.Domain,
    domain_slice: common.Domain | Sequence[common.NamedRange | common.NamedIndex | Any],
) -> common.RelativeIndexSequence:
    """Generate slices for sub-array extraction based on named ranges or named indices within a Domain.

    This function generates a tuple of slices that can be used to extract sub-arrays from a field. The provided
    named ranges or indices specify the dimensions and ranges of the sub-arrays to be extracted.

    Args:
        domain (common.Domain): The Domain object representing the original field.
        domain_slice (DomainSlice): A sequence of dimension names and associated ranges.

    Returns:
        tuple[slice | int | None, ...]: A tuple of slices representing the sub-array extraction along each dimension
                                       specified in the Domain. If a dimension is not included in the named indices
                                       or ranges, a None is used to indicate expansion along that axis.
    """
    slice_indices: list[slice | common.IntIndex] = []

    for pos_old, (dim, _) in enumerate(domain):
        if (pos := embedded_common._find_index_of_dim(dim, domain_slice)) is not None:
            index_or_range = domain_slice[pos][1]
            slice_indices.append(_compute_slice(index_or_range, domain, pos_old))
        else:
            slice_indices.append(slice(None))
    return tuple(slice_indices)


def _compute_slice(
    rng: common.UnitRange | common.IntIndex, domain: common.Domain, pos: int
) -> slice | common.IntIndex:
    """Compute a slice or integer based on the provided range, domain, and position.

    Args:
        rng (DomainRange): The range to be computed as a slice or integer.
        domain (common.Domain): The domain containing dimension information.
        pos (int): The position of the dimension in the domain.

    Returns:
        slice | int: Slice if `new_rng` is a UnitRange, otherwise an integer.

    Raises:
        ValueError: If `new_rng` is not an integer or a UnitRange.
    """
    if isinstance(rng, common.UnitRange):
        if domain.ranges[pos] == common.UnitRange.infinity():
            return slice(None)
        else:
            return slice(
                rng.start - domain.ranges[pos].start,
                rng.stop - domain.ranges[pos].start,
            )
    elif common.is_int_index(rng):
        return rng - domain.ranges[pos].start
    else:
<<<<<<< HEAD
        raise ValueError(f"Can only use integer or UnitRange ranges, provided type: {type(rng)}")


def _slice_range(input_range: common.UnitRange, slice_obj: slice) -> common.UnitRange:
    # handle slice(None) case
    if slice_obj == slice(None):
        return common.UnitRange(input_range.start, input_range.stop)

    start = (
        input_range.start if slice_obj.start is None or slice_obj.start >= 0 else input_range.stop
    ) + (slice_obj.start or 0)
    stop = (
        input_range.start if slice_obj.stop is None or slice_obj.stop >= 0 else input_range.stop
    ) + (slice_obj.stop or len(input_range))

    return common.UnitRange(start, stop)


def _expand_ellipsis(
    indices: tuple[int | slice | EllipsisType, ...], target_size: int
) -> tuple[int | slice, ...]:
    expanded_indices: list[int | slice] = []
    for idx in indices:
        if idx is Ellipsis:
            expanded_indices.extend([slice(None)] * (target_size - (len(indices) - 1)))
        else:
            expanded_indices.append(idx)
    return tuple(expanded_indices)


def _find_index_of_dim(
    dim: common.Dimension,
    domain_slice: common.Domain | Sequence[common.NamedRange | common.NamedIndex | Any],
) -> Optional[int]:
    if len(domain_slice) > 0:
        for i, (d, _) in enumerate(domain_slice):
            if dim == d:
                return i
    return None


def _broadcast(
    field_to_broadcast: common.Field, new_dimensions: tuple[common.Dimension, ...]
) -> common.Field:
    domain_slice: list[slice | None] = []
    new_domain_dims = []
    new_domain_ranges = []
    for dim in new_dimensions:
        if (pos := _find_index_of_dim(dim, field_to_broadcast.domain)) is not None:
            domain_slice.append(slice(None))
            new_domain_dims.append(dim)
            new_domain_ranges.append(field_to_broadcast.domain[pos][1])
        else:
            domain_slice.append(np.newaxis)
            new_domain_dims.append(dim)
            new_domain_ranges.append(
                common.UnitRange(common.Infinity.negative(), common.Infinity.positive())
            )
    return common.field(
        field_to_broadcast.ndarray[tuple(domain_slice)],
        domain=common.Domain(tuple(new_domain_dims), tuple(new_domain_ranges)),
    )
=======
        raise ValueError(f"Can only use integer or UnitRange ranges, provided type: {type(rng)}")
>>>>>>> 9ca0b530
<|MERGE_RESOLUTION|>--- conflicted
+++ resolved
@@ -16,17 +16,11 @@
 
 import dataclasses
 from collections.abc import Callable, Sequence
-<<<<<<< HEAD
-from types import EllipsisType, ModuleType
-from typing import ClassVar, Optional, ParamSpec, TypeAlias, TypeVar, cast, overload
-=======
 from types import ModuleType
 from typing import Any, ClassVar, Optional, ParamSpec, TypeAlias, TypeVar
->>>>>>> 9ca0b530
 
 import numpy as np
 from numpy import typing as npt
-from typing_extensions import Any, ClassVar
 
 from gt4py._core import definitions as core_defs
 from gt4py.next import common
@@ -333,8 +327,6 @@
             # TODO(havogt): use something like `self.ndarray = self.ndarray.at(index).set(value)`
             raise NotImplementedError("`__setitem__` for JaxArrayField not yet implemented.")
 
-<<<<<<< HEAD
-=======
     common.field.register(jnp.ndarray, JaxArrayField.from_array)
 
 
@@ -353,7 +345,6 @@
     return common.field(field.ndarray[tuple(domain_slice)], domain=common.Domain(*named_ranges))
 
 
->>>>>>> 9ca0b530
 def _builtins_broadcast(
     field: common.Field | core_defs.Scalar, new_dimensions: tuple[common.Dimension, ...]
 ) -> common.Field:  # separated for typing reasons
@@ -421,69 +412,4 @@
     elif common.is_int_index(rng):
         return rng - domain.ranges[pos].start
     else:
-<<<<<<< HEAD
-        raise ValueError(f"Can only use integer or UnitRange ranges, provided type: {type(rng)}")
-
-
-def _slice_range(input_range: common.UnitRange, slice_obj: slice) -> common.UnitRange:
-    # handle slice(None) case
-    if slice_obj == slice(None):
-        return common.UnitRange(input_range.start, input_range.stop)
-
-    start = (
-        input_range.start if slice_obj.start is None or slice_obj.start >= 0 else input_range.stop
-    ) + (slice_obj.start or 0)
-    stop = (
-        input_range.start if slice_obj.stop is None or slice_obj.stop >= 0 else input_range.stop
-    ) + (slice_obj.stop or len(input_range))
-
-    return common.UnitRange(start, stop)
-
-
-def _expand_ellipsis(
-    indices: tuple[int | slice | EllipsisType, ...], target_size: int
-) -> tuple[int | slice, ...]:
-    expanded_indices: list[int | slice] = []
-    for idx in indices:
-        if idx is Ellipsis:
-            expanded_indices.extend([slice(None)] * (target_size - (len(indices) - 1)))
-        else:
-            expanded_indices.append(idx)
-    return tuple(expanded_indices)
-
-
-def _find_index_of_dim(
-    dim: common.Dimension,
-    domain_slice: common.Domain | Sequence[common.NamedRange | common.NamedIndex | Any],
-) -> Optional[int]:
-    if len(domain_slice) > 0:
-        for i, (d, _) in enumerate(domain_slice):
-            if dim == d:
-                return i
-    return None
-
-
-def _broadcast(
-    field_to_broadcast: common.Field, new_dimensions: tuple[common.Dimension, ...]
-) -> common.Field:
-    domain_slice: list[slice | None] = []
-    new_domain_dims = []
-    new_domain_ranges = []
-    for dim in new_dimensions:
-        if (pos := _find_index_of_dim(dim, field_to_broadcast.domain)) is not None:
-            domain_slice.append(slice(None))
-            new_domain_dims.append(dim)
-            new_domain_ranges.append(field_to_broadcast.domain[pos][1])
-        else:
-            domain_slice.append(np.newaxis)
-            new_domain_dims.append(dim)
-            new_domain_ranges.append(
-                common.UnitRange(common.Infinity.negative(), common.Infinity.positive())
-            )
-    return common.field(
-        field_to_broadcast.ndarray[tuple(domain_slice)],
-        domain=common.Domain(tuple(new_domain_dims), tuple(new_domain_ranges)),
-    )
-=======
-        raise ValueError(f"Can only use integer or UnitRange ranges, provided type: {type(rng)}")
->>>>>>> 9ca0b530
+        raise ValueError(f"Can only use integer or UnitRange ranges, provided type: {type(rng)}")