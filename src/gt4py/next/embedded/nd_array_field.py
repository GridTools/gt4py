# GT4Py - GridTools Framework
#
# Copyright (c) 2014-2023, ETH Zurich
# All rights reserved.
#
# This file is part of the GT4Py project and the GridTools framework.
# GT4Py is free software: you can redistribute it and/or modify it under
# the terms of the GNU General Public License as published by the
# Free Software Foundation, either version 3 of the License, or any later
# version. See the LICENSE.txt file at the top-level directory of this
# distribution for a copy of the license or check <https://www.gnu.org/licenses/>.
#
# SPDX-License-Identifier: GPL-3.0-or-later

from __future__ import annotations

import dataclasses
import functools
import operator
from collections.abc import Callable, Sequence
from types import ModuleType
from typing import Any, ClassVar, Optional, ParamSpec, TypeAlias, TypeVar

import numpy as np
from numpy import typing as npt

from gt4py._core import definitions as core_defs
from gt4py.next import common
from gt4py.next.embedded import common as embedded_common
from gt4py.next.ffront import fbuiltins


try:
    import cupy as cp
except ImportError:
    cp: Optional[ModuleType] = None  # type:ignore[no-redef]

try:
    from jax import numpy as jnp
except ImportError:
    jnp: Optional[ModuleType] = None  # type:ignore[no-redef]


def _make_builtin(builtin_name: str, array_builtin_name: str) -> Callable[..., NdArrayField]:
    def _builtin_op(*fields: common.Field | core_defs.Scalar) -> NdArrayField:
        first = fields[0]
        assert isinstance(first, NdArrayField)
        xp = first.__class__.array_ns
        op = getattr(xp, array_builtin_name)

        domain_intersection = functools.reduce(
            operator.and_,
            [f.domain for f in fields if common.is_field(f)],
            common.Domain(dims=tuple(), ranges=tuple()),
        )
        transformed: list[core_defs.NDArrayObject | core_defs.Scalar] = []
        for f in fields:
            if common.is_field(f):
                if f.domain == domain_intersection:
                    transformed.append(xp.asarray(f.ndarray))
                else:
                    f_broadcasted = _broadcast(f, domain_intersection.dims)
                    f_slices = _get_slices_from_domain_slice(
                        f_broadcasted.domain, domain_intersection
                    )
                    transformed.append(xp.asarray(f_broadcasted.ndarray[f_slices]))
            else:
                assert core_defs.is_scalar_type(f)
                transformed.append(f)

        new_data = op(*transformed)
        return first.__class__.from_array(new_data, domain=domain_intersection)

    _builtin_op.__name__ = builtin_name
    return _builtin_op


_Value: TypeAlias = common.Field | core_defs.ScalarT
_P = ParamSpec("_P")
_R = TypeVar("_R", _Value, tuple[_Value, ...])


@dataclasses.dataclass(frozen=True)
class NdArrayField(
    common.MutableField[common.DimsT, core_defs.ScalarT], common.FieldBuiltinFuncRegistry
):
    """
    Shared field implementation for NumPy-like fields.

    Builtin function implementations are registered in a dictionary.
    Note: Currently, all concrete NdArray-implementations share
    the same implementation, dispatching is handled inside of the registered
    function via its namespace.
    """

    _domain: common.Domain
    _ndarray: core_defs.NDArrayObject

    array_ns: ClassVar[
        ModuleType
    ]  # TODO(havogt) after storage PR is merged, update to the NDArrayNamespace protocol

    @property
    def domain(self) -> common.Domain:
        return self._domain

    @property
    def shape(self) -> tuple[int, ...]:
        return self._ndarray.shape

    @property
    def __gt_dims__(self) -> tuple[common.Dimension, ...]:
        return self._domain.dims

    @property
    def __gt_origin__(self) -> tuple[int, ...]:
        return tuple(-r.start for _, r in self._domain)

    @property
    def ndarray(self) -> core_defs.NDArrayObject:
        return self._ndarray

    def __array__(self, dtype: npt.DTypeLike = None) -> np.ndarray:
        return np.asarray(self._ndarray, dtype)

    @property
    def dtype(self) -> core_defs.DType[core_defs.ScalarT]:
        return core_defs.dtype(self._ndarray.dtype.type)

    @classmethod
    def from_array(
        cls,
        data: npt.ArrayLike
        | core_defs.NDArrayObject,  # TODO: NDArrayObject should be part of ArrayLike
        /,
        *,
        domain: common.DomainLike,
        dtype_like: Optional[core_defs.DType] = None,  # TODO define DTypeLike
    ) -> NdArrayField:
        domain = common.domain(domain)
        xp = cls.array_ns

        xp_dtype = None if dtype_like is None else xp.dtype(core_defs.dtype(dtype_like).scalar_type)
        array = xp.asarray(data, dtype=xp_dtype)

        if dtype_like is not None:
            assert array.dtype.type == core_defs.dtype(dtype_like).scalar_type

        assert issubclass(array.dtype.type, core_defs.SCALAR_TYPES)

        assert all(isinstance(d, common.Dimension) for d in domain.dims), domain
        assert len(domain) == array.ndim
        assert all(
            len(r) == s or (s == 1 and r == common.UnitRange.infinity())
            for r, s in zip(domain.ranges, array.shape)
        )

        return cls(domain, array)

<<<<<<< HEAD
    def _dim_index(self, dim: common.Dimension):
        for i, v in enumerate(self.domain):
            d, _ = v
            if d == dim:
                return i
        return None

    def _compute_idx_array(self, r: common.UnitRange, connectivity) -> definitions.NDArrayObject:
        if hasattr(connectivity, "ndarray") and connectivity.ndarray is not None:
            return NotImplemented  # TODO
        else:
            new_idx_array = np.empty(len(r), dtype=int)
            for i in r:
                new_idx_array[i - r.start] = connectivity[i]
            return new_idx_array

    def remap(self: _BaseNdArrayField, connectivity) -> _BaseNdArrayField:
        # restrict index field
        # dim_idx = self.domain.tag_index(connectivity.value_type.tag)
        dim = connectivity.value_type
        dim_idx = self._dim_index(dim)  # TODO move to `Domain`
        if dim_idx is None:
            raise ValueError(f"Incompatible index field, expected a field with dimension {dim}.")
        current_range: common.UnitRange = self.domain[dim_idx][1]

        new_range = connectivity.inverse_image(current_range)
        # print(new_range)

        restricted_domain = tuple((d, (r if d != dim else new_range)) for d, r in self.domain)

        if isinstance(connectivity, common.CartesianConnectivity):
            # shortcut for CartesianConnectivity: they don't change the array, only the domain
            return self.__class__.from_array(
                self._ndarray, domain=restricted_domain, value_type=self._value_type
            )

        # restricted_connectivity = (
        #     connectivity.restrict(restricted_domain)
        #     if restricted_domain != connectivity.domain
        #     else connectivity
        # )

        # # perform contramap
        xp = self.array_ns
        new_domain = restricted_domain  # TODO

        new_idx_array = self._compute_idx_array(new_range, connectivity)
        new_idx_array -= current_range.start

        new_buffer = xp.take(self._ndarray, new_idx_array, axis=dim_idx)
        # print(new_buffer)
        return self.__class__.from_array(new_buffer, domain=new_domain, value_type=self.value_type)

        # dim_idx = self.domain.tag_index(restricted_connectivity.value_type.tag)
        # new_domain = self._domain.replace_at(dim_idx, restricted_connectivity.domain)
        # new_idx_array = (
        #     xp.asarray(restricted_connectivity.ndarray) - self.domain[dim_idx].extent.start
        # )
        # new_data = xp.take(self._ndarray, new_idx_array, axis=dim_idx)

        # return self.__class__.from_array(new_data, domain=new_domain, value_type=self.value_type)

    __call__ = remap  # type: ignore[assignment]  # TODO: remap
=======
    def remap(self: NdArrayField, connectivity) -> NdArrayField:
        raise NotImplementedError()

    def restrict(self, index: common.AnyIndexSpec) -> common.Field | core_defs.ScalarT:
        new_domain, buffer_slice = self._slice(index)

        new_buffer = self.ndarray[buffer_slice]
        if len(new_domain) == 0:
            # TODO: assert core_defs.is_scalar_type(new_buffer), new_buffer
            return new_buffer  # type: ignore[return-value] # I don't think we can express that we return `ScalarT` here
        else:
            return self.__class__.from_array(new_buffer, domain=new_domain)

    __getitem__ = restrict

    __call__ = None  # type: ignore[assignment]  # TODO: remap
>>>>>>> b8cda74e

    __abs__ = _make_builtin("abs", "abs")

    __neg__ = _make_builtin("neg", "negative")

    __add__ = __radd__ = _make_builtin("add", "add")

    __pos__ = _make_builtin("pos", "positive")

    __sub__ = __rsub__ = _make_builtin("sub", "subtract")

    __mul__ = __rmul__ = _make_builtin("mul", "multiply")

    __truediv__ = __rtruediv__ = _make_builtin("div", "divide")

    __floordiv__ = __rfloordiv__ = _make_builtin("floordiv", "floor_divide")

    __pow__ = _make_builtin("pow", "power")

    __mod__ = __rmod__ = _make_builtin("mod", "mod")

    def __and__(self, other: common.Field | core_defs.ScalarT) -> NdArrayField:
        if self.dtype == core_defs.BoolDType():
            return _make_builtin("logical_and", "logical_and")(self, other)
        raise NotImplementedError("`__and__` not implemented for non-`bool` fields.")

    __rand__ = __and__

    def __or__(self, other: common.Field | core_defs.ScalarT) -> NdArrayField:
        if self.dtype == core_defs.BoolDType():
            return _make_builtin("logical_or", "logical_or")(self, other)
        raise NotImplementedError("`__or__` not implemented for non-`bool` fields.")

    __ror__ = __or__

    def __xor__(self, other: common.Field | core_defs.ScalarT) -> NdArrayField:
        if self.dtype == core_defs.BoolDType():
            return _make_builtin("logical_xor", "logical_xor")(self, other)
        raise NotImplementedError("`__xor__` not implemented for non-`bool` fields.")

    __rxor__ = __xor__

    def __invert__(self) -> NdArrayField:
        if self.dtype == core_defs.BoolDType():
            return _make_builtin("invert", "invert")(self)
        raise NotImplementedError("`__invert__` not implemented for non-`bool` fields.")

    def _slice(
        self, index: common.AnyIndexSpec
    ) -> tuple[common.Domain, common.RelativeIndexSequence]:
        new_domain = embedded_common.sub_domain(self.domain, index)

        index_sequence = common.as_any_index_sequence(index)
        slice_ = (
            _get_slices_from_domain_slice(self.domain, index_sequence)
            if common.is_absolute_index_sequence(index_sequence)
            else index_sequence
        )
        assert common.is_relative_index_sequence(slice_)
        return new_domain, slice_


# -- Specialized implementations for builtin operations on array fields --

NdArrayField.register_builtin_func(fbuiltins.abs, NdArrayField.__abs__)  # type: ignore[attr-defined]
NdArrayField.register_builtin_func(fbuiltins.power, NdArrayField.__pow__)  # type: ignore[attr-defined]
# TODO gamma

for name in (
    fbuiltins.UNARY_MATH_FP_BUILTIN_NAMES
    + fbuiltins.UNARY_MATH_FP_PREDICATE_BUILTIN_NAMES
    + fbuiltins.UNARY_MATH_NUMBER_BUILTIN_NAMES
):
    if name in ["abs", "power", "gamma"]:
        continue
    NdArrayField.register_builtin_func(getattr(fbuiltins, name), _make_builtin(name, name))

NdArrayField.register_builtin_func(
    fbuiltins.minimum, _make_builtin("minimum", "minimum")  # type: ignore[attr-defined]
)
NdArrayField.register_builtin_func(
    fbuiltins.maximum, _make_builtin("maximum", "maximum")  # type: ignore[attr-defined]
)
NdArrayField.register_builtin_func(
    fbuiltins.fmod, _make_builtin("fmod", "fmod")  # type: ignore[attr-defined]
)
NdArrayField.register_builtin_func(fbuiltins.where, _make_builtin("where", "where"))


def _np_cp_setitem(
    self: NdArrayField[common.DimsT, core_defs.ScalarT],
    index: common.AnyIndexSpec,
    value: common.Field | core_defs.NDArrayObject | core_defs.ScalarT,
) -> None:
    target_domain, target_slice = self._slice(index)

    if common.is_field(value):
        if not value.domain == target_domain:
            raise ValueError(
                f"Incompatible `Domain` in assignment. Source domain = {value.domain}, target domain = {target_domain}."
            )
        value = value.ndarray

    assert hasattr(self.ndarray, "__setitem__")
    self.ndarray[target_slice] = value


# -- Concrete array implementations --
# NumPy
_nd_array_implementations = [np]


@dataclasses.dataclass(frozen=True)
class NumPyArrayField(NdArrayField):
    array_ns: ClassVar[ModuleType] = np

    __setitem__ = _np_cp_setitem


common.field.register(np.ndarray, NumPyArrayField.from_array)

# CuPy
if cp:
    _nd_array_implementations.append(cp)

    @dataclasses.dataclass(frozen=True)
    class CuPyArrayField(NdArrayField):
        array_ns: ClassVar[ModuleType] = cp

        __setitem__ = _np_cp_setitem

    common.field.register(cp.ndarray, CuPyArrayField.from_array)

# JAX
if jnp:
    _nd_array_implementations.append(jnp)

    @dataclasses.dataclass(frozen=True)
    class JaxArrayField(NdArrayField):
        array_ns: ClassVar[ModuleType] = jnp

        def __setitem__(
            self,
            index: common.AnyIndexSpec,
            value: common.Field | core_defs.NDArrayObject | core_defs.ScalarT,
        ) -> None:
            # TODO(havogt): use something like `self.ndarray = self.ndarray.at(index).set(value)`
            raise NotImplementedError("`__setitem__` for JaxArrayField not yet implemented.")

    common.field.register(jnp.ndarray, JaxArrayField.from_array)


def _broadcast(field: common.Field, new_dimensions: tuple[common.Dimension, ...]) -> common.Field:
    domain_slice: list[slice | None] = []
    named_ranges = []
    for dim in new_dimensions:
        if (pos := embedded_common._find_index_of_dim(dim, field.domain)) is not None:
            domain_slice.append(slice(None))
            named_ranges.append((dim, field.domain[pos][1]))
        else:
            domain_slice.append(np.newaxis)
            named_ranges.append(
                (dim, common.UnitRange(common.Infinity.negative(), common.Infinity.positive()))
            )
    return common.field(field.ndarray[tuple(domain_slice)], domain=common.Domain(*named_ranges))


def _builtins_broadcast(
    field: common.Field | core_defs.Scalar, new_dimensions: tuple[common.Dimension, ...]
) -> common.Field:  # separated for typing reasons
    if common.is_field(field):
        return _broadcast(field, new_dimensions)
    raise AssertionError("Scalar case not reachable from `fbuiltins.broadcast`.")


NdArrayField.register_builtin_func(fbuiltins.broadcast, _builtins_broadcast)


def _get_slices_from_domain_slice(
    domain: common.Domain,
    domain_slice: common.Domain | Sequence[common.NamedRange | common.NamedIndex | Any],
) -> common.RelativeIndexSequence:
    """Generate slices for sub-array extraction based on named ranges or named indices within a Domain.

    This function generates a tuple of slices that can be used to extract sub-arrays from a field. The provided
    named ranges or indices specify the dimensions and ranges of the sub-arrays to be extracted.

    Args:
        domain (common.Domain): The Domain object representing the original field.
        domain_slice (DomainSlice): A sequence of dimension names and associated ranges.

    Returns:
        tuple[slice | int | None, ...]: A tuple of slices representing the sub-array extraction along each dimension
                                       specified in the Domain. If a dimension is not included in the named indices
                                       or ranges, a None is used to indicate expansion along that axis.
    """
    slice_indices: list[slice | common.IntIndex] = []

    for pos_old, (dim, _) in enumerate(domain):
        if (pos := embedded_common._find_index_of_dim(dim, domain_slice)) is not None:
            index_or_range = domain_slice[pos][1]
            slice_indices.append(_compute_slice(index_or_range, domain, pos_old))
        else:
            slice_indices.append(slice(None))
    return tuple(slice_indices)


def _compute_slice(
    rng: common.UnitRange | common.IntIndex, domain: common.Domain, pos: int
) -> slice | common.IntIndex:
    """Compute a slice or integer based on the provided range, domain, and position.

    Args:
        rng (DomainRange): The range to be computed as a slice or integer.
        domain (common.Domain): The domain containing dimension information.
        pos (int): The position of the dimension in the domain.

    Returns:
        slice | int: Slice if `new_rng` is a UnitRange, otherwise an integer.

    Raises:
        ValueError: If `new_rng` is not an integer or a UnitRange.
    """
    if isinstance(rng, common.UnitRange):
        if domain.ranges[pos] == common.UnitRange.infinity():
            return slice(None)
        else:
            return slice(
                rng.start - domain.ranges[pos].start,
                rng.stop - domain.ranges[pos].start,
            )
    elif common.is_int_index(rng):
        return rng - domain.ranges[pos].start
    else:
        raise ValueError(f"Can only use integer or UnitRange ranges, provided type: {type(rng)}")<|MERGE_RESOLUTION|>--- conflicted
+++ resolved
@@ -157,7 +157,6 @@
 
         return cls(domain, array)
 
-<<<<<<< HEAD
     def _dim_index(self, dim: common.Dimension):
         for i, v in enumerate(self.domain):
             d, _ = v
@@ -174,7 +173,7 @@
                 new_idx_array[i - r.start] = connectivity[i]
             return new_idx_array
 
-    def remap(self: _BaseNdArrayField, connectivity) -> _BaseNdArrayField:
+    def remap(self: NdArrayField, connectivity) -> NdArrayField:
         # restrict index field
         # dim_idx = self.domain.tag_index(connectivity.value_type.tag)
         dim = connectivity.value_type
@@ -221,9 +220,6 @@
         # return self.__class__.from_array(new_data, domain=new_domain, value_type=self.value_type)
 
     __call__ = remap  # type: ignore[assignment]  # TODO: remap
-=======
-    def remap(self: NdArrayField, connectivity) -> NdArrayField:
-        raise NotImplementedError()
 
     def restrict(self, index: common.AnyIndexSpec) -> common.Field | core_defs.ScalarT:
         new_domain, buffer_slice = self._slice(index)
@@ -236,9 +232,6 @@
             return self.__class__.from_array(new_buffer, domain=new_domain)
 
     __getitem__ = restrict
-
-    __call__ = None  # type: ignore[assignment]  # TODO: remap
->>>>>>> b8cda74e
 
     __abs__ = _make_builtin("abs", "abs")
 
