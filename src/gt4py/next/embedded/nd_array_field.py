# GT4Py - GridTools Framework
#
# Copyright (c) 2014-2023, ETH Zurich
# All rights reserved.
#
# This file is part of the GT4Py project and the GridTools framework.
# GT4Py is free software: you can redistribute it and/or modify it under
# the terms of the GNU General Public License as published by the
# Free Software Foundation, either version 3 of the License, or any later
# version. See the LICENSE.txt file at the top-level directory of this
# distribution for a copy of the license or check <https://www.gnu.org/licenses/>.
#
# SPDX-License-Identifier: GPL-3.0-or-later

from __future__ import annotations

import dataclasses
<<<<<<< HEAD
import functools
import itertools
import operator
=======
>>>>>>> c8ff8ed3
from collections.abc import Callable, Sequence
from types import ModuleType
from typing import Any, ClassVar, Optional, ParamSpec, TypeAlias, TypeVar

import numpy as np
from numpy import typing as npt

from gt4py._core import definitions as core_defs
from gt4py.next import common
from gt4py.next.embedded import common as embedded_common
from gt4py.next.ffront import fbuiltins


try:
    import cupy as cp
except ImportError:
    cp: Optional[ModuleType] = None  # type:ignore[no-redef]

try:
    from jax import numpy as jnp
except ImportError:
    jnp: Optional[ModuleType] = None  # type:ignore[no-redef]


<<<<<<< HEAD
def _make_builtin(builtin_name: str, array_builtin_name: str) -> Callable:
    def _builtin_op(*fields: common.Field) -> common.Field:
        first = fields[0]
        assert isinstance(first, _BaseNdArrayField)
        xp = first.__class__.array_ns
=======
def _make_unary_array_field_intrinsic_func(builtin_name: str, array_builtin_name: str) -> Callable:
    def _builtin_unary_op(a: NdArrayField) -> common.Field:
        xp = a.__class__.array_ns
>>>>>>> c8ff8ed3
        op = getattr(xp, array_builtin_name)

<<<<<<< HEAD
        transformed = []
        domain_intersection = functools.reduce(
            operator.and_,
            [f.domain for f in fields if common.is_field(f)],
            common.Domain(tuple(), tuple()),
        )
        for f in fields:
            if common.is_field(f):
                if f.domain == domain_intersection:
                    transformed.append(xp.asarray(f.ndarray))
                else:
                    f_broadcasted = _broadcast(f, domain_intersection.dims)
                    f_slices = _get_slices_from_domain_slice(
                        f_broadcasted.domain, domain_intersection
                    )
                    transformed.append(xp.asarray(f_broadcasted.ndarray[f_slices]))
            else:
                assert isinstance(f, core_defs.SCALAR_TYPES)
                transformed.append(f)
=======
        return a.__class__.from_array(new_data, domain=a.domain)

    _builtin_unary_op.__name__ = builtin_name
    return _builtin_unary_op


def _make_binary_array_field_intrinsic_func(builtin_name: str, array_builtin_name: str) -> Callable:
    def _builtin_binary_op(a: NdArrayField, b: common.Field) -> common.Field:
        xp = a.__class__.array_ns
        op = getattr(xp, array_builtin_name)
        if hasattr(b, "__gt_builtin_func__"):  # common.is_field(b):
            if not a.domain == b.domain:
                domain_intersection = a.domain & b.domain
                a_broadcasted = _broadcast(a, domain_intersection.dims)
                b_broadcasted = _broadcast(b, domain_intersection.dims)
                a_slices = _get_slices_from_domain_slice(a_broadcasted.domain, domain_intersection)
                b_slices = _get_slices_from_domain_slice(b_broadcasted.domain, domain_intersection)
                new_data = op(a_broadcasted.ndarray[a_slices], b_broadcasted.ndarray[b_slices])
                return a.__class__.from_array(new_data, domain=domain_intersection)
            new_data = op(a.ndarray, xp.asarray(b.ndarray))
        else:
            assert isinstance(b, core_defs.SCALAR_TYPES)
            new_data = op(a.ndarray, b)
>>>>>>> c8ff8ed3

        new_data = op(*transformed)
        return first.__class__.from_array(new_data, domain=domain_intersection)

    _builtin_op.__name__ = builtin_name
    return _builtin_op


_Value: TypeAlias = common.Field | core_defs.ScalarT
_P = ParamSpec("_P")
_R = TypeVar("_R", _Value, tuple[_Value, ...])


@dataclasses.dataclass(frozen=True)
class NdArrayField(
    common.MutableField[common.DimsT, core_defs.ScalarT], common.FieldBuiltinFuncRegistry
):
    """
    Shared field implementation for NumPy-like fields.

    Builtin function implementations are registered in a dictionary.
    Note: Currently, all concrete NdArray-implementations share
    the same implementation, dispatching is handled inside of the registered
    function via its namespace.
    """

    _domain: common.Domain
    _ndarray: core_defs.NDArrayObject

    array_ns: ClassVar[
        ModuleType
    ]  # TODO(havogt) after storage PR is merged, update to the NDArrayNamespace protocol

    @property
    def domain(self) -> common.Domain:
        return self._domain

    @property
    def shape(self) -> tuple[int, ...]:
        return self._ndarray.shape

    @property
    def __gt_dims__(self) -> tuple[common.Dimension, ...]:
        return self._domain.dims

    @property
    def __gt_origin__(self) -> tuple[int, ...]:
        return tuple(-r.start for _, r in self._domain)

    @property
    def ndarray(self) -> core_defs.NDArrayObject:
        return self._ndarray

    def __array__(self, dtype: npt.DTypeLike = None) -> np.ndarray:
        return np.asarray(self._ndarray, dtype)

    @property
    def dtype(self) -> core_defs.DType[core_defs.ScalarT]:
        return core_defs.dtype(self._ndarray.dtype.type)

    @classmethod
    def from_array(
        cls,
        data: npt.ArrayLike
        | core_defs.NDArrayObject,  # TODO: NDArrayObject should be part of ArrayLike
        /,
        *,
        domain: common.DomainLike,
        dtype_like: Optional[core_defs.DType] = None,  # TODO define DTypeLike
    ) -> NdArrayField:
        domain = common.domain(domain)
        xp = cls.array_ns

        xp_dtype = None if dtype_like is None else xp.dtype(core_defs.dtype(dtype_like).scalar_type)
        array = xp.asarray(data, dtype=xp_dtype)

        if dtype_like is not None:
            assert array.dtype.type == core_defs.dtype(dtype_like).scalar_type

        assert issubclass(array.dtype.type, core_defs.SCALAR_TYPES)

        assert all(isinstance(d, common.Dimension) for d in domain.dims), domain
        assert len(domain) == array.ndim
        assert all(
            len(r) == s or (s == 1 and r == common.UnitRange.infinity())
            for r, s in zip(domain.ranges, array.shape)
        )

        return cls(domain, array)

    def remap(self: NdArrayField, connectivity) -> NdArrayField:
        raise NotImplementedError()

    def restrict(self, index: common.AnyIndexSpec) -> common.Field | core_defs.ScalarT:
        new_domain, buffer_slice = self._slice(index)

        new_buffer = self.ndarray[buffer_slice]
        if len(new_domain) == 0:
            # TODO: assert core_defs.is_scalar_type(new_buffer), new_buffer
            return new_buffer  # type: ignore[return-value] # I don't think we can express that we return `ScalarT` here
        else:
            return self.__class__.from_array(new_buffer, domain=new_domain)

    __getitem__ = restrict

    __call__ = None  # type: ignore[assignment]  # TODO: remap

    __abs__ = _make_builtin("abs", "abs")

    __neg__ = _make_builtin("neg", "negative")

<<<<<<< HEAD
    __add__ = __radd__ = _make_builtin("add", "add")
=======
    __pos__ = _make_unary_array_field_intrinsic_func("pos", "positive")

    __add__ = __radd__ = _make_binary_array_field_intrinsic_func("add", "add")
>>>>>>> c8ff8ed3

    __sub__ = __rsub__ = _make_builtin("sub", "subtract")

    __mul__ = __rmul__ = _make_builtin("mul", "multiply")

    __truediv__ = __rtruediv__ = _make_builtin("div", "divide")

    __floordiv__ = __rfloordiv__ = _make_builtin("floordiv", "floor_divide")

    __pow__ = _make_builtin("pow", "power")

    __mod__ = __rmod__ = _make_binary_array_field_intrinsic_func("mod", "mod")

    def __and__(self, other: common.Field | core_defs.ScalarT) -> NdArrayField:
        if self.dtype == core_defs.BoolDType():
            return _make_binary_array_field_intrinsic_func("logical_and", "logical_and")(
                self, other
            )
        raise NotImplementedError("`__and__` not implemented for non-`bool` fields.")

    __rand__ = __and__

    def __or__(self, other: common.Field | core_defs.ScalarT) -> NdArrayField:
        if self.dtype == core_defs.BoolDType():
            return _make_binary_array_field_intrinsic_func("logical_or", "logical_or")(self, other)
        raise NotImplementedError("`__or__` not implemented for non-`bool` fields.")

    __ror__ = __or__

    def __xor__(self, other: common.Field | core_defs.ScalarT) -> NdArrayField:
        if self.dtype == core_defs.BoolDType():
            return _make_binary_array_field_intrinsic_func("logical_xor", "logical_xor")(
                self, other
            )
        raise NotImplementedError("`__xor__` not implemented for non-`bool` fields.")

    __rxor__ = __xor__

    def __invert__(self) -> NdArrayField:
        if self.dtype == core_defs.BoolDType():
            return _make_unary_array_field_intrinsic_func("invert", "invert")(self)
        raise NotImplementedError("`__invert__` not implemented for non-`bool` fields.")

    def _slice(
        self, index: common.AnyIndexSpec
    ) -> tuple[common.Domain, common.RelativeIndexSequence]:
        new_domain = embedded_common.sub_domain(self.domain, index)

        index_sequence = common.as_any_index_sequence(index)
        slice_ = (
            _get_slices_from_domain_slice(self.domain, index_sequence)
            if common.is_absolute_index_sequence(index_sequence)
            else index_sequence
        )
        assert common.is_relative_index_sequence(slice_)
        return new_domain, slice_


# -- Specialized implementations for builtin operations on array fields --

NdArrayField.register_builtin_func(fbuiltins.abs, NdArrayField.__abs__)  # type: ignore[attr-defined]
NdArrayField.register_builtin_func(fbuiltins.power, NdArrayField.__pow__)  # type: ignore[attr-defined]
# TODO gamma

for name in (
    fbuiltins.UNARY_MATH_FP_BUILTIN_NAMES
    + fbuiltins.UNARY_MATH_FP_PREDICATE_BUILTIN_NAMES
    + fbuiltins.UNARY_MATH_NUMBER_BUILTIN_NAMES
):
    if name in ["abs", "power", "gamma"]:
        continue
<<<<<<< HEAD
    _BaseNdArrayField.register_builtin_func(getattr(fbuiltins, name), _make_builtin(name, name))

_BaseNdArrayField.register_builtin_func(
    fbuiltins.minimum, _make_builtin("minimum", "minimum")  # type: ignore[attr-defined]
)
_BaseNdArrayField.register_builtin_func(
    fbuiltins.maximum, _make_builtin("maximum", "maximum")  # type: ignore[attr-defined]
)
_BaseNdArrayField.register_builtin_func(
    fbuiltins.fmod, _make_builtin("fmod", "fmod")  # type: ignore[attr-defined]
=======
    NdArrayField.register_builtin_func(
        getattr(fbuiltins, name), _make_unary_array_field_intrinsic_func(name, name)
    )

NdArrayField.register_builtin_func(
    fbuiltins.minimum, _make_binary_array_field_intrinsic_func("minimum", "minimum")  # type: ignore[attr-defined]
)
NdArrayField.register_builtin_func(
    fbuiltins.maximum, _make_binary_array_field_intrinsic_func("maximum", "maximum")  # type: ignore[attr-defined]
)
NdArrayField.register_builtin_func(
    fbuiltins.fmod, _make_binary_array_field_intrinsic_func("fmod", "fmod")  # type: ignore[attr-defined]
>>>>>>> c8ff8ed3
)
_BaseNdArrayField.register_builtin_func(fbuiltins.where, _make_builtin("where", "where"))


def _np_cp_setitem(
    self: NdArrayField[common.DimsT, core_defs.ScalarT],
    index: common.AnyIndexSpec,
    value: common.Field | core_defs.NDArrayObject | core_defs.ScalarT,
) -> None:
    target_domain, target_slice = self._slice(index)

    if common.is_field(value):
        if not value.domain == target_domain:
            raise ValueError(
                f"Incompatible `Domain` in assignment. Source domain = {value.domain}, target domain = {target_domain}."
            )
        value = value.ndarray

    assert hasattr(self.ndarray, "__setitem__")
    self.ndarray[target_slice] = value


# -- Concrete array implementations --
# NumPy
_nd_array_implementations = [np]


@dataclasses.dataclass(frozen=True)
class NumPyArrayField(NdArrayField):
    array_ns: ClassVar[ModuleType] = np

    __setitem__ = _np_cp_setitem


common.field.register(np.ndarray, NumPyArrayField.from_array)

# CuPy
if cp:
    _nd_array_implementations.append(cp)

    @dataclasses.dataclass(frozen=True)
    class CuPyArrayField(NdArrayField):
        array_ns: ClassVar[ModuleType] = cp

        __setitem__ = _np_cp_setitem

    common.field.register(cp.ndarray, CuPyArrayField.from_array)

# JAX
if jnp:
    _nd_array_implementations.append(jnp)

    @dataclasses.dataclass(frozen=True)
    class JaxArrayField(NdArrayField):
        array_ns: ClassVar[ModuleType] = jnp

        def __setitem__(
            self,
            index: common.AnyIndexSpec,
            value: common.Field | core_defs.NDArrayObject | core_defs.ScalarT,
        ) -> None:
            # TODO(havogt): use something like `self.ndarray = self.ndarray.at(index).set(value)`
            raise NotImplementedError("`__setitem__` for JaxArrayField not yet implemented.")

    common.field.register(jnp.ndarray, JaxArrayField.from_array)


def _broadcast(field: common.Field, new_dimensions: tuple[common.Dimension, ...]) -> common.Field:
    domain_slice: list[slice | None] = []
    named_ranges = []
    for dim in new_dimensions:
        if (pos := embedded_common._find_index_of_dim(dim, field.domain)) is not None:
            domain_slice.append(slice(None))
            named_ranges.append((dim, field.domain[pos][1]))
        else:
            domain_slice.append(np.newaxis)
            named_ranges.append(
                (dim, common.UnitRange(common.Infinity.negative(), common.Infinity.positive()))
            )
    return common.field(field.ndarray[tuple(domain_slice)], domain=common.Domain(*named_ranges))


def _builtins_broadcast(
    field: common.Field | core_defs.Scalar, new_dimensions: tuple[common.Dimension, ...]
) -> common.Field:  # separated for typing reasons
    if common.is_field(field):
        return _broadcast(field, new_dimensions)
    raise AssertionError("Scalar case not reachable from `fbuiltins.broadcast`.")


NdArrayField.register_builtin_func(fbuiltins.broadcast, _builtins_broadcast)


def _get_slices_from_domain_slice(
    domain: common.Domain,
    domain_slice: common.Domain | Sequence[common.NamedRange | common.NamedIndex | Any],
) -> common.RelativeIndexSequence:
    """Generate slices for sub-array extraction based on named ranges or named indices within a Domain.

    This function generates a tuple of slices that can be used to extract sub-arrays from a field. The provided
    named ranges or indices specify the dimensions and ranges of the sub-arrays to be extracted.

    Args:
        domain (common.Domain): The Domain object representing the original field.
        domain_slice (DomainSlice): A sequence of dimension names and associated ranges.

    Returns:
        tuple[slice | int | None, ...]: A tuple of slices representing the sub-array extraction along each dimension
                                       specified in the Domain. If a dimension is not included in the named indices
                                       or ranges, a None is used to indicate expansion along that axis.
    """
    slice_indices: list[slice | common.IntIndex] = []

    for pos_old, (dim, _) in enumerate(domain):
        if (pos := embedded_common._find_index_of_dim(dim, domain_slice)) is not None:
            index_or_range = domain_slice[pos][1]
            slice_indices.append(_compute_slice(index_or_range, domain, pos_old))
        else:
            slice_indices.append(slice(None))
    return tuple(slice_indices)


def _compute_slice(
    rng: common.UnitRange | common.IntIndex, domain: common.Domain, pos: int
) -> slice | common.IntIndex:
    """Compute a slice or integer based on the provided range, domain, and position.

    Args:
        rng (DomainRange): The range to be computed as a slice or integer.
        domain (common.Domain): The domain containing dimension information.
        pos (int): The position of the dimension in the domain.

    Returns:
        slice | int: Slice if `new_rng` is a UnitRange, otherwise an integer.

    Raises:
        ValueError: If `new_rng` is not an integer or a UnitRange.
    """
    if isinstance(rng, common.UnitRange):
        if domain.ranges[pos] == common.UnitRange.infinity():
            return slice(None)
        else:
            return slice(
                rng.start - domain.ranges[pos].start,
                rng.stop - domain.ranges[pos].start,
            )
    elif common.is_int_index(rng):
        return rng - domain.ranges[pos].start
    else:
        raise ValueError(f"Can only use integer or UnitRange ranges, provided type: {type(rng)}")<|MERGE_RESOLUTION|>--- conflicted
+++ resolved
@@ -15,12 +15,8 @@
 from __future__ import annotations
 
 import dataclasses
-<<<<<<< HEAD
 import functools
-import itertools
 import operator
-=======
->>>>>>> c8ff8ed3
 from collections.abc import Callable, Sequence
 from types import ModuleType
 from typing import Any, ClassVar, Optional, ParamSpec, TypeAlias, TypeVar
@@ -45,25 +41,18 @@
     jnp: Optional[ModuleType] = None  # type:ignore[no-redef]
 
 
-<<<<<<< HEAD
 def _make_builtin(builtin_name: str, array_builtin_name: str) -> Callable:
     def _builtin_op(*fields: common.Field) -> common.Field:
         first = fields[0]
-        assert isinstance(first, _BaseNdArrayField)
+        assert isinstance(first, NdArrayField)
         xp = first.__class__.array_ns
-=======
-def _make_unary_array_field_intrinsic_func(builtin_name: str, array_builtin_name: str) -> Callable:
-    def _builtin_unary_op(a: NdArrayField) -> common.Field:
-        xp = a.__class__.array_ns
->>>>>>> c8ff8ed3
         op = getattr(xp, array_builtin_name)
 
-<<<<<<< HEAD
         transformed = []
         domain_intersection = functools.reduce(
             operator.and_,
             [f.domain for f in fields if common.is_field(f)],
-            common.Domain(tuple(), tuple()),
+            common.Domain(dims=tuple(), ranges=tuple()),
         )
         for f in fields:
             if common.is_field(f):
@@ -78,31 +67,6 @@
             else:
                 assert isinstance(f, core_defs.SCALAR_TYPES)
                 transformed.append(f)
-=======
-        return a.__class__.from_array(new_data, domain=a.domain)
-
-    _builtin_unary_op.__name__ = builtin_name
-    return _builtin_unary_op
-
-
-def _make_binary_array_field_intrinsic_func(builtin_name: str, array_builtin_name: str) -> Callable:
-    def _builtin_binary_op(a: NdArrayField, b: common.Field) -> common.Field:
-        xp = a.__class__.array_ns
-        op = getattr(xp, array_builtin_name)
-        if hasattr(b, "__gt_builtin_func__"):  # common.is_field(b):
-            if not a.domain == b.domain:
-                domain_intersection = a.domain & b.domain
-                a_broadcasted = _broadcast(a, domain_intersection.dims)
-                b_broadcasted = _broadcast(b, domain_intersection.dims)
-                a_slices = _get_slices_from_domain_slice(a_broadcasted.domain, domain_intersection)
-                b_slices = _get_slices_from_domain_slice(b_broadcasted.domain, domain_intersection)
-                new_data = op(a_broadcasted.ndarray[a_slices], b_broadcasted.ndarray[b_slices])
-                return a.__class__.from_array(new_data, domain=domain_intersection)
-            new_data = op(a.ndarray, xp.asarray(b.ndarray))
-        else:
-            assert isinstance(b, core_defs.SCALAR_TYPES)
-            new_data = op(a.ndarray, b)
->>>>>>> c8ff8ed3
 
         new_data = op(*transformed)
         return first.__class__.from_array(new_data, domain=domain_intersection)
@@ -214,13 +178,9 @@
 
     __neg__ = _make_builtin("neg", "negative")
 
-<<<<<<< HEAD
     __add__ = __radd__ = _make_builtin("add", "add")
-=======
-    __pos__ = _make_unary_array_field_intrinsic_func("pos", "positive")
-
-    __add__ = __radd__ = _make_binary_array_field_intrinsic_func("add", "add")
->>>>>>> c8ff8ed3
+
+    __pos__ = _make_builtin("pos", "positive")
 
     __sub__ = __rsub__ = _make_builtin("sub", "subtract")
 
@@ -232,36 +192,32 @@
 
     __pow__ = _make_builtin("pow", "power")
 
-    __mod__ = __rmod__ = _make_binary_array_field_intrinsic_func("mod", "mod")
+    __mod__ = __rmod__ = _make_builtin("mod", "mod")
 
     def __and__(self, other: common.Field | core_defs.ScalarT) -> NdArrayField:
         if self.dtype == core_defs.BoolDType():
-            return _make_binary_array_field_intrinsic_func("logical_and", "logical_and")(
-                self, other
-            )
+            return _make_builtin("logical_and", "logical_and")(self, other)
         raise NotImplementedError("`__and__` not implemented for non-`bool` fields.")
 
     __rand__ = __and__
 
     def __or__(self, other: common.Field | core_defs.ScalarT) -> NdArrayField:
         if self.dtype == core_defs.BoolDType():
-            return _make_binary_array_field_intrinsic_func("logical_or", "logical_or")(self, other)
+            return _make_builtin("logical_or", "logical_or")(self, other)
         raise NotImplementedError("`__or__` not implemented for non-`bool` fields.")
 
     __ror__ = __or__
 
     def __xor__(self, other: common.Field | core_defs.ScalarT) -> NdArrayField:
         if self.dtype == core_defs.BoolDType():
-            return _make_binary_array_field_intrinsic_func("logical_xor", "logical_xor")(
-                self, other
-            )
+            return _make_builtin("logical_xor", "logical_xor")(self, other)
         raise NotImplementedError("`__xor__` not implemented for non-`bool` fields.")
 
     __rxor__ = __xor__
 
     def __invert__(self) -> NdArrayField:
         if self.dtype == core_defs.BoolDType():
-            return _make_unary_array_field_intrinsic_func("invert", "invert")(self)
+            return _make_builtin("invert", "invert")(self)
         raise NotImplementedError("`__invert__` not implemented for non-`bool` fields.")
 
     def _slice(
@@ -292,33 +248,18 @@
 ):
     if name in ["abs", "power", "gamma"]:
         continue
-<<<<<<< HEAD
-    _BaseNdArrayField.register_builtin_func(getattr(fbuiltins, name), _make_builtin(name, name))
-
-_BaseNdArrayField.register_builtin_func(
+    NdArrayField.register_builtin_func(getattr(fbuiltins, name), _make_builtin(name, name))
+
+NdArrayField.register_builtin_func(
     fbuiltins.minimum, _make_builtin("minimum", "minimum")  # type: ignore[attr-defined]
 )
-_BaseNdArrayField.register_builtin_func(
+NdArrayField.register_builtin_func(
     fbuiltins.maximum, _make_builtin("maximum", "maximum")  # type: ignore[attr-defined]
 )
-_BaseNdArrayField.register_builtin_func(
+NdArrayField.register_builtin_func(
     fbuiltins.fmod, _make_builtin("fmod", "fmod")  # type: ignore[attr-defined]
-=======
-    NdArrayField.register_builtin_func(
-        getattr(fbuiltins, name), _make_unary_array_field_intrinsic_func(name, name)
-    )
-
-NdArrayField.register_builtin_func(
-    fbuiltins.minimum, _make_binary_array_field_intrinsic_func("minimum", "minimum")  # type: ignore[attr-defined]
 )
-NdArrayField.register_builtin_func(
-    fbuiltins.maximum, _make_binary_array_field_intrinsic_func("maximum", "maximum")  # type: ignore[attr-defined]
-)
-NdArrayField.register_builtin_func(
-    fbuiltins.fmod, _make_binary_array_field_intrinsic_func("fmod", "fmod")  # type: ignore[attr-defined]
->>>>>>> c8ff8ed3
-)
-_BaseNdArrayField.register_builtin_func(fbuiltins.where, _make_builtin("where", "where"))
+NdArrayField.register_builtin_func(fbuiltins.where, _make_builtin("where", "where"))
 
 
 def _np_cp_setitem(
