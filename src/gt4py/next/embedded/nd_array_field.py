# GT4Py - GridTools Framework
#
# Copyright (c) 2014-2023, ETH Zurich
# All rights reserved.
#
# This file is part of the GT4Py project and the GridTools framework.
# GT4Py is free software: you can redistribute it and/or modify it under
# the terms of the GNU General Public License as published by the
# Free Software Foundation, either version 3 of the License, or any later
# version. See the LICENSE.txt file at the top-level directory of this
# distribution for a copy of the license or check <https://www.gnu.org/licenses/>.
#
# SPDX-License-Identifier: GPL-3.0-or-later

from __future__ import annotations

import dataclasses
import functools
from collections.abc import Callable, Sequence
from types import ModuleType
from typing import ClassVar

import numpy as np
from numpy import typing as npt

from gt4py._core import definitions as core_defs
from gt4py.eve.extended_typing import Any, Never, Optional, ParamSpec, TypeAlias, TypeVar
from gt4py.next import common
from gt4py.next.embedded import common as embedded_common, context as embedded_context
from gt4py.next.ffront import fbuiltins
from gt4py.next.iterator import embedded as itir_embedded


try:
    import cupy as cp
except ImportError:
    cp: Optional[ModuleType] = None  # type:ignore[no-redef]

try:
    from jax import numpy as jnp
except ImportError:
    jnp: Optional[ModuleType] = None  # type:ignore[no-redef]


def _make_builtin(
    builtin_name: str, array_builtin_name: str, reversed=False
) -> Callable[..., NdArrayField]:
    def _builtin_op(*fields: common.Field | core_defs.Scalar) -> NdArrayField:
        first = None
        for f in fields:
            if isinstance(f, NdArrayField):
                first = f
                break
        assert first is not None
        xp = first.__class__.array_ns
        op = getattr(xp, array_builtin_name)

        domain_intersection = embedded_common.intersect_domains(
            *[f.domain for f in fields if common.is_field(f)]
        )

        transformed: list[core_defs.NDArrayObject | core_defs.Scalar] = []
        for f in fields:
            if common.is_field(f):
                if f.domain == domain_intersection:
                    transformed.append(xp.asarray(f.ndarray))
                else:
                    f_broadcasted = (
                        _broadcast(f, domain_intersection.dims)
                        if f.domain.dims != domain_intersection.dims
                        else f
                    )
                    f_slices = _get_slices_from_domain_slice(
                        f_broadcasted.domain, domain_intersection
                    )
                    transformed.append(xp.asarray(f_broadcasted.ndarray[f_slices]))
            else:
                assert core_defs.is_scalar_type(f)
                transformed.append(f)
        if reversed:
            transformed = transformed[::-1]
        new_data = op(*transformed)
        return first.__class__.from_array(new_data, domain=domain_intersection)

    _builtin_op.__name__ = builtin_name
    return _builtin_op


_Value: TypeAlias = common.Field | core_defs.ScalarT
_P = ParamSpec("_P")
_R = TypeVar("_R", _Value, tuple[_Value, ...])


@dataclasses.dataclass(frozen=True)
class NdArrayField(
    common.MutableField[common.DimsT, core_defs.ScalarT], common.FieldBuiltinFuncRegistry
):
    """
    Shared field implementation for NumPy-like fields.

    Builtin function implementations are registered in a dictionary.
    Note: Currently, all concrete NdArray-implementations share
    the same implementation, dispatching is handled inside of the registered
    function via its namespace.
    """

    _domain: common.Domain
    _ndarray: core_defs.NDArrayObject

    array_ns: ClassVar[ModuleType]  # TODO(havogt) introduce a NDArrayNamespace protocol

    @property
    def domain(self) -> common.Domain:
        return self._domain

    @property
    def shape(self) -> tuple[int, ...]:
        return self._ndarray.shape

    @property
    def __gt_origin__(self) -> tuple[int, ...]:
        assert common.Domain.is_finite(self._domain)
        return tuple(-r.start for _, r in self._domain)

    @property
    def ndarray(self) -> core_defs.NDArrayObject:
        return self._ndarray

    def asnumpy(self) -> np.ndarray:
        if self.array_ns == cp:
            return cp.asnumpy(self._ndarray)
        else:
            return np.asarray(self._ndarray)

    def as_scalar(self) -> core_defs.ScalarT:
        if self.domain.ndim != 0:
            raise ValueError(
                "'as_scalar' is only valid on 0-dimensional 'Field's, got a {self.domain.ndim}-dimensional 'Field'."
            )
        return self.ndarray.item()

    @property
    def codomain(self) -> type[core_defs.ScalarT]:
        return self.dtype.scalar_type

    @property
    def dtype(self) -> core_defs.DType[core_defs.ScalarT]:
        return core_defs.dtype(self._ndarray.dtype.type)

    @classmethod
    def from_array(
        cls,
        data: (
            npt.ArrayLike | core_defs.NDArrayObject
        ),  # TODO: NDArrayObject should be part of ArrayLike
        /,
        *,
        domain: common.DomainLike,
        dtype: Optional[core_defs.DTypeLike] = None,
    ) -> NdArrayField:
        domain = common.domain(domain)
        xp = cls.array_ns

        xp_dtype = None if dtype is None else xp.dtype(core_defs.dtype(dtype).scalar_type)
        array = xp.asarray(data, dtype=xp_dtype)

        if dtype is not None:
            assert array.dtype.type == core_defs.dtype(dtype).scalar_type

        assert issubclass(array.dtype.type, core_defs.SCALAR_TYPES)

        assert all(isinstance(d, common.Dimension) for d in domain.dims), domain
        assert len(domain) == array.ndim
        assert all(s == 1 or len(r) == s for r, s in zip(domain.ranges, array.shape))

        return cls(domain, array)

    def remap(
        self: NdArrayField, connectivity: common.ConnectivityField | fbuiltins.FieldOffset
    ) -> NdArrayField:
        # For neighbor reductions, a FieldOffset is passed instead of an actual ConnectivityField
        if not common.is_connectivity_field(connectivity):
            assert isinstance(connectivity, fbuiltins.FieldOffset)
            connectivity = connectivity.as_connectivity_field()
        assert common.is_connectivity_field(connectivity)

        # Current implementation relies on skip_value == -1:
        # if we assume the indexed array has at least one element, we wrap around without out of bounds
        assert connectivity.skip_value is None or connectivity.skip_value == -1

        # Compute the new domain
        dim = connectivity.codomain
        dim_idx = self.domain.dim_index(dim)
        if dim_idx is None:
            raise ValueError(f"Incompatible index field, expected a field with dimension '{dim}'.")

        current_range: common.UnitRange = self.domain[dim_idx][1]
        new_ranges = connectivity.inverse_image(current_range)
        new_domain = self.domain.replace(dim_idx, *new_ranges)

        # perform contramap
        if not (connectivity.kind & common.ConnectivityKind.MODIFY_STRUCTURE):
            # shortcut for compact remap: don't change the array, only the domain
            new_buffer = self._ndarray
        else:
            # general case: first restrict the connectivity to the new domain
            restricted_connectivity_domain = common.Domain(*new_ranges)
            restricted_connectivity = (
                connectivity.restrict(restricted_connectivity_domain)
                if restricted_connectivity_domain != connectivity.domain
                else connectivity
            )
            assert common.is_connectivity_field(restricted_connectivity)

            # then compute the index array
            xp = self.array_ns
            new_idx_array = xp.asarray(restricted_connectivity.ndarray) - current_range.start
            # finally, take the new array
            new_buffer = xp.take(self._ndarray, new_idx_array, axis=dim_idx)

        return self.__class__.from_array(
            new_buffer,
            domain=new_domain,
            dtype=self.dtype,
        )

    __call__ = remap  # type: ignore[assignment]

    def restrict(self, index: common.AnyIndexSpec) -> common.Field:
        new_domain, buffer_slice = self._slice(index)
        new_buffer = self.ndarray[buffer_slice]
        new_buffer = self.__class__.array_ns.asarray(new_buffer)
        return self.__class__.from_array(new_buffer, domain=new_domain)

    __getitem__ = restrict

    def __setitem__(
        self: NdArrayField[common.DimsT, core_defs.ScalarT],
        index: common.AnyIndexSpec,
        value: common.Field | core_defs.NDArrayObject | core_defs.ScalarT,
    ) -> None:
        target_domain, target_slice = self._slice(index)

        if common.is_field(value):
            if not value.domain == target_domain:
                raise ValueError(
                    f"Incompatible 'Domain' in assignment. Source domain = '{value.domain}', target domain = '{target_domain}'."
                )
            value = value.ndarray

        assert hasattr(self.ndarray, "__setitem__")
        self._ndarray[target_slice] = value  # type: ignore[index] # np and cp allow index assignment, jax overrides

    __abs__ = _make_builtin("abs", "abs")

    __neg__ = _make_builtin("neg", "negative")

    __add__ = __radd__ = _make_builtin("add", "add")

    __pos__ = _make_builtin("pos", "positive")

    __sub__ = _make_builtin("sub", "subtract")
    __rsub__ = _make_builtin("sub", "subtract", reversed=True)

    __mul__ = __rmul__ = _make_builtin("mul", "multiply")

    __truediv__ = _make_builtin("div", "divide")
    __rtruediv__ = _make_builtin("div", "divide", reversed=True)

    __floordiv__ = _make_builtin("floordiv", "floor_divide")
    __rfloordiv__ = _make_builtin("floordiv", "floor_divide", reversed=True)

    __pow__ = _make_builtin("pow", "power")

    __mod__ = __rmod__ = _make_builtin("mod", "mod")

    __ne__ = _make_builtin("not_equal", "not_equal")  # type: ignore # mypy wants return `bool`

    __eq__ = _make_builtin("equal", "equal")  # type: ignore # mypy wants return `bool`

    __gt__ = _make_builtin("greater", "greater")

    __ge__ = _make_builtin("greater_equal", "greater_equal")

    __lt__ = _make_builtin("less", "less")

    __le__ = _make_builtin("less_equal", "less_equal")

    def __and__(self, other: common.Field | core_defs.ScalarT) -> NdArrayField:
        if self.dtype == core_defs.BoolDType():
            return _make_builtin("logical_and", "logical_and")(self, other)
        raise NotImplementedError("'__and__' not implemented for non-'bool' fields.")

    __rand__ = __and__

    def __or__(self, other: common.Field | core_defs.ScalarT) -> NdArrayField:
        if self.dtype == core_defs.BoolDType():
            return _make_builtin("logical_or", "logical_or")(self, other)
        raise NotImplementedError("'__or__' not implemented for non-'bool' fields.")

    __ror__ = __or__

    def __xor__(self, other: common.Field | core_defs.ScalarT) -> NdArrayField:
        if self.dtype == core_defs.BoolDType():
            return _make_builtin("logical_xor", "logical_xor")(self, other)
        raise NotImplementedError("'__xor__' not implemented for non-'bool' fields.")

    __rxor__ = __xor__

    def __invert__(self) -> NdArrayField:
        if self.dtype == core_defs.BoolDType():
            return _make_builtin("invert", "invert")(self)
        raise NotImplementedError("'__invert__' not implemented for non-'bool' fields.")

    def _slice(
        self, index: common.AnyIndexSpec
    ) -> tuple[common.Domain, common.RelativeIndexSequence]:
        new_domain = embedded_common.sub_domain(self.domain, index)

        index_sequence = common.as_any_index_sequence(index)
        slice_ = (
            _get_slices_from_domain_slice(self.domain, index_sequence)
            if common.is_absolute_index_sequence(index_sequence)
            else index_sequence
        )
        assert common.is_relative_index_sequence(slice_)
        return new_domain, slice_


@dataclasses.dataclass(frozen=True)
class NdArrayConnectivityField(  # type: ignore[misc] # for __ne__, __eq__
    common.ConnectivityField[common.DimsT, common.DimT],
    NdArrayField[common.DimsT, core_defs.IntegralScalar],
):
    _codomain: common.DimT
    _skip_value: Optional[core_defs.IntegralScalar]

    @functools.cached_property
    def _cache(self) -> dict:
        return {}

    @classmethod
    def __gt_builtin_func__(cls, _: fbuiltins.BuiltInFunction) -> Never:  # type: ignore[override]
        raise NotImplementedError()

    @property
    # type: ignore[override] # TODO(havogt): instead of inheriting from NdArrayField, steal implementation or common base
    def codomain(self) -> common.DimT:
        return self._codomain

    @property
    def skip_value(self) -> Optional[core_defs.IntegralScalar]:
        return self._skip_value

    @functools.cached_property
    def kind(self) -> common.ConnectivityKind:
        kind = common.ConnectivityKind.MODIFY_STRUCTURE
        if self.domain.ndim > 1:
            kind |= common.ConnectivityKind.MODIFY_RANK
            kind |= common.ConnectivityKind.MODIFY_DIMS
        if self.domain.dim_index(self.codomain) is None:
            kind |= common.ConnectivityKind.MODIFY_DIMS

        return kind

    @classmethod
    def from_array(  # type: ignore[override]
        cls,
        data: npt.ArrayLike | core_defs.NDArrayObject,
        /,
        codomain: common.DimT,
        *,
        domain: common.DomainLike,
        dtype: Optional[core_defs.DTypeLike] = None,
        skip_value: Optional[core_defs.IntegralScalar] = None,
    ) -> NdArrayConnectivityField:
        domain = common.domain(domain)
        xp = cls.array_ns

        xp_dtype = None if dtype is None else xp.dtype(core_defs.dtype(dtype).scalar_type)
        array = xp.asarray(data, dtype=xp_dtype)

        if dtype is not None:
            assert array.dtype.type == core_defs.dtype(dtype).scalar_type

        assert issubclass(array.dtype.type, core_defs.INTEGRAL_TYPES)

        assert all(isinstance(d, common.Dimension) for d in domain.dims), domain
        assert len(domain) == array.ndim
        assert all(len(r) == s or s == 1 for r, s in zip(domain.ranges, array.shape))

        assert isinstance(codomain, common.Dimension)

        return cls(
            domain,
            array,
            codomain,
            _skip_value=skip_value,
        )

    def inverse_image(
        self, image_range: common.UnitRange | common.NamedRange
    ) -> Sequence[common.NamedRange]:
        cache_key = hash((id(self.ndarray), self.domain, image_range))

        if (new_dims := self._cache.get(cache_key, None)) is None:
            xp = self.array_ns

            if not isinstance(
                image_range, common.UnitRange
            ):  # TODO(havogt): cleanup duplication with CartesianConnectivity
                if image_range[0] != self.codomain:
                    raise ValueError(
                        f"Dimension '{image_range[0]}' does not match the codomain dimension '{self.codomain}'."
                    )

                image_range = image_range[1]

            assert isinstance(image_range, common.UnitRange)

            assert common.UnitRange.is_finite(image_range)

            relative_ranges = _hypercube(self._ndarray, image_range, xp, self.skip_value)

            if relative_ranges is None:
                raise ValueError("Restriction generates non-contiguous dimensions.")

<<<<<<< HEAD
            new_dims = _relative_ranges_to_domain(relative_ranges, self.domain)
=======
            new_dims = [
                common.named_range((d, rr + ar.start))
                for d, ar, rr in zip(self.domain.dims, self.domain.ranges, relative_ranges)
            ]
>>>>>>> 117de0ae

            self._cache[cache_key] = new_dims

        return new_dims

    def restrict(self, index: common.AnyIndexSpec) -> common.Field:
        cache_key = (id(self.ndarray), self.domain, index)

        if (restricted_connectivity := self._cache.get(cache_key, None)) is None:
            cls = self.__class__
            xp = cls.array_ns
            new_domain, buffer_slice = self._slice(index)
            new_buffer = xp.asarray(self.ndarray[buffer_slice])
            restricted_connectivity = cls(new_domain, new_buffer, self.codomain, self.skip_value)
            self._cache[cache_key] = restricted_connectivity

        return restricted_connectivity

    __getitem__ = restrict


<<<<<<< HEAD
def _relative_ranges_to_domain(
    relative_ranges: tuple[common.UnitRange, ...], domain: common.Domain
) -> common.Domain:
    return common.Domain(
        dims=domain.dims, ranges=[rr + ar.start for ar, rr in zip(domain.ranges, relative_ranges)]
    )


=======
>>>>>>> 117de0ae
def _hypercube(
    index_array: core_defs.NDArrayObject,
    image_range: common.UnitRange,
    xp: ModuleType,
    skip_value: Optional[core_defs.IntegralScalar] = None,
) -> Optional[list[common.UnitRange]]:
    """
    Return the hypercube that contains all indices in `index_array` that are within `image_range`, or `None` if no such hypercube exists.

    If `skip_value` is given, the selected values are ignored. It returns the smallest hypercube.
    A bigger hypercube could be constructed by adding lines that contain only `skip_value`s.
    Example:
    index_array =  0  1 -1
                   3  4 -1
                  -1 -1 -1
    skip_value = -1
    would currently select the 2x2 range [0,2], [0,2], but could also select the 3x3 range [0,3], [0,3].
    """
    select_mask = (index_array >= image_range.start) & (index_array < image_range.stop)
<<<<<<< HEAD
    ignore_mask = None if skip_value is None else index_array == skip_value
    return _hypercube_from_mask(select_mask, xp, ignore_mask)


def _hypercube_from_mask(
    select_mask: core_defs.NDArrayObject,
    xp: ModuleType,
    ignore_mask: Optional[core_defs.NDArrayObject] = None,
) -> list[common.UnitRange]:
    nnz: tuple[core_defs.NDArrayObject, ...] = xp.nonzero(select_mask)
    slices = tuple(
        slice(xp.min(dim_nnz_indices), xp.max(dim_nnz_indices) + 1)
        if dim_nnz_indices.size > 0
        else slice(0, 0)  # TODO test this code path
        for dim_nnz_indices in nnz
    )
    hcube = select_mask[tuple(slices)]
    if ignore_mask is not None:
=======

    nnz: tuple[core_defs.NDArrayObject, ...] = xp.nonzero(select_mask)

    slices = tuple(
        slice(xp.min(dim_nnz_indices), xp.max(dim_nnz_indices) + 1) for dim_nnz_indices in nnz
    )
    hcube = select_mask[tuple(slices)]
    if skip_value is not None:
        ignore_mask = index_array == skip_value
>>>>>>> 117de0ae
        hcube |= ignore_mask[tuple(slices)]
    if not xp.all(hcube):
        return None

    return [common.UnitRange(s.start, s.stop) for s in slices]


# -- Specialized implementations for builtin operations on array fields --

NdArrayField.register_builtin_func(
    fbuiltins.abs, NdArrayField.__abs__  # type: ignore[attr-defined]
)
NdArrayField.register_builtin_func(
    fbuiltins.power, NdArrayField.__pow__  # type: ignore[attr-defined]
)
# TODO gamma

for name in (
    fbuiltins.UNARY_MATH_FP_BUILTIN_NAMES
    + fbuiltins.UNARY_MATH_FP_PREDICATE_BUILTIN_NAMES
    + fbuiltins.UNARY_MATH_NUMBER_BUILTIN_NAMES
):
    if name in ["abs", "power", "gamma"]:
        continue
    NdArrayField.register_builtin_func(getattr(fbuiltins, name), _make_builtin(name, name))

NdArrayField.register_builtin_func(
    fbuiltins.minimum, _make_builtin("minimum", "minimum")  # type: ignore[attr-defined]
)
NdArrayField.register_builtin_func(
    fbuiltins.maximum, _make_builtin("maximum", "maximum")  # type: ignore[attr-defined]
)
NdArrayField.register_builtin_func(
    fbuiltins.fmod, _make_builtin("fmod", "fmod")  # type: ignore[attr-defined]
)
NdArrayField.register_builtin_func(fbuiltins.where, _make_builtin("where", "where"))


<<<<<<< HEAD
def _mask_ranges(mask: core_defs.NDArrayObject) -> list[tuple[bool, common.UnitRange]]:
    # TODO: does it make sense to upgrade this naive algorithm to numpy?
    assert mask.ndim == 1
    cur = mask[0]
    ind = 0
    res = []
    for i in range(1, mask.shape[0]):
        if mask[i] != cur:
            res.append((cur, common.UnitRange(ind, i)))
            cur = mask[i]
            ind = i
    res.append((cur, common.UnitRange(ind, mask.shape[0])))
    return res


def _trim(lst: list[tuple[bool, common.Domain]]) -> list[tuple[bool, common.Domain]]:
    res = []
    found = False
    for v, d in lst:
        if d != common.Domain():
            res.append((v, d))
            found = True
        else:
            if found:
                raise ValueError("Out of bounds.")
    return res


def _concat_where(m, t, f):
    xp = t.__class__.array_ns
    if m.domain.ndim != 1:
        raise ValueError("Can only concatenate fields with a 1-dimensional mask.")
    mask_dim = m.domain.dims[0]

    relative_mask_ranges = _mask_ranges(m.ndarray)
    mask_domains = [
        (v, _relative_ranges_to_domain((mr,), m.domain)) for v, mr in relative_mask_ranges
    ]
    t_domain = t.domain if common.is_field(t) else common.Domain()
    f_domain = f.domain if common.is_field(f) else common.Domain()
    intersected_domains = [
        (v, embedded_common.intersect_domains(t_domain if v else f_domain, d))
        for v, d in mask_domains
    ]

    assert t.domain.dims == f.domain.dims  # TODO implement broadcasting

    transformed = []
    for v, d in _trim(intersected_domains):
        if v:
            if common.is_field(t):
                slices = _get_slices_from_domain_slice(t.domain, d)
                transformed.append(xp.asarray(t.ndarray[slices]))
            else:
                transformed.append(t)
        else:
            if common.is_field(f):
                slices = _get_slices_from_domain_slice(f.domain, d)
                transformed.append(xp.asarray(f.ndarray[slices]))
            else:
                transformed.append(f)
    mask_index = t_domain.dim_index(mask_dim)
    result = xp.concatenate(transformed, axis=mask_index)
    result_domain = t_domain.replace(
        mask_dim,
        (
            mask_dim,
            common.UnitRange(
                intersected_domains[0][1][mask_index][1].start,
                intersected_domains[-1][1][mask_index][1].stop,
            ),
        ),
    )
    return t.__class__.from_array(result, domain=result_domain)


# def _concat_where(m, t, f):
#     xp = t.__class__.array_ns
#     if m.domain.ndim != 1:
#         raise ValueError("Can only concatenate fields with a 1-dimensional mask.")
#     mask_dim = m.domain.dims[0]
#     mask_true_domain = _relative_ranges_to_domain(_hypercube_from_mask(m.ndarray, xp), m.domain)
#     t_domain = t.domain if common.is_field(t) else common.Domain()
#     true_domain = embedded_common.intersect_domains(t_domain, mask_true_domain)
#     mask_false_domain = _relative_ranges_to_domain(_hypercube_from_mask(~m.ndarray, xp), m.domain)
#     f_domain = f.domain if common.is_field(f) else common.Domain()
#     false_domain = embedded_common.intersect_domains(f_domain, mask_false_domain)

#     if common.is_field(t):
#         true_slices = _get_slices_from_domain_slice(t.domain, true_domain)
#         true_transformed = xp.asarray(t.ndarray[true_slices])
#     else:
#         true_transformed = t
#     if common.is_field(f):
#         false_slices = _get_slices_from_domain_slice(f.domain, false_domain)
#         false_transformed = xp.asarray(f.ndarray[false_slices])
#     else:
#         false_transformed = f

#     assert true_domain.dims == false_domain.dims  # TODO implement broadcasting
#     mask_index = true_domain.dim_index(mask_dim)
#     if true_domain[mask_dim][1].stop == false_domain[mask_dim][1].start:
#         result = xp.concatenate((true_transformed, false_transformed), axis=mask_index)
#         result_domain = true_domain.replace(
#             mask_dim,
#             (
#                 mask_dim,
#                 common.UnitRange(true_domain[mask_dim][1].start, false_domain[mask_dim][1].stop),
#             ),
#         )
#     elif false_domain[mask_dim][1].stop == true_domain[mask_dim][1].start:
#         result = xp.concatenate((false_transformed, true_transformed), axis=mask_index)
#         result_domain = true_domain.replace(
#             mask_dim,
#             (
#                 mask_dim,
#                 common.UnitRange(false_domain[mask_dim][1].start, true_domain[mask_dim][1].stop),
#             ),
#         )
#         # concatenate false then true
#     else:
#         raise ValueError("Mask does not split the domain into two non-overlapping parts.")

#     return t.__class__.from_array(result, domain=result_domain)


NdArrayField.register_builtin_func(fbuiltins.concat_where, _concat_where)


def _make_reduction(
    builtin_name: str, array_builtin_name: str, initial_value_op: Callable
) -> Callable[..., NdArrayField[common.DimsT, core_defs.ScalarT],]:
=======
def _make_reduction(
    builtin_name: str, array_builtin_name: str, initial_value_op: Callable
) -> Callable[
    ...,
    NdArrayField[common.DimsT, core_defs.ScalarT],
]:
>>>>>>> 117de0ae
    def _builtin_op(
        field: NdArrayField[common.DimsT, core_defs.ScalarT], axis: common.Dimension
    ) -> NdArrayField[common.DimsT, core_defs.ScalarT]:
        xp = field.array_ns

        if not axis.kind == common.DimensionKind.LOCAL:
            raise ValueError("Can only reduce local dimensions.")
        if axis not in field.domain.dims:
            raise ValueError(f"Field can not be reduced as it doesn't have dimension '{axis}'.")
        if len([d for d in field.domain.dims if d.kind is common.DimensionKind.LOCAL]) > 1:
            raise NotImplementedError(
                "Reducing a field with more than one local dimension is not supported."
            )
        reduce_dim_index = field.domain.dims.index(axis)
        current_offset_provider = embedded_context.offset_provider.get(None)
        assert current_offset_provider is not None
        offset_definition = current_offset_provider[
            axis.value
        ]  # assumes offset and local dimension have same name
        assert isinstance(offset_definition, itir_embedded.NeighborTableOffsetProvider)
        new_domain = common.Domain(*[nr for nr in field.domain if nr[0] != axis])

        broadcast_slice = tuple(
            slice(None) if d in [axis, offset_definition.origin_axis] else xp.newaxis
            for d in field.domain.dims
        )
        masked_array = xp.where(
            xp.asarray(offset_definition.table[broadcast_slice]) != common._DEFAULT_SKIP_VALUE,
            field.ndarray,
            initial_value_op(field),
        )

        return field.__class__.from_array(
            getattr(xp, array_builtin_name)(
                masked_array,
                axis=reduce_dim_index,
            ),
            domain=new_domain,
        )

    _builtin_op.__name__ = builtin_name
    return _builtin_op


NdArrayField.register_builtin_func(
    fbuiltins.neighbor_sum, _make_reduction("neighbor_sum", "sum", lambda x: x.dtype.scalar_type(0))
)
NdArrayField.register_builtin_func(
    fbuiltins.max_over, _make_reduction("max_over", "max", lambda x: x.array_ns.min(x._ndarray))
)
NdArrayField.register_builtin_func(
    fbuiltins.min_over, _make_reduction("min_over", "min", lambda x: x.array_ns.max(x._ndarray))
)


# -- Concrete array implementations --
# NumPy
_nd_array_implementations = [np]


@dataclasses.dataclass(frozen=True, eq=False)
class NumPyArrayField(NdArrayField):
    array_ns: ClassVar[ModuleType] = np


common._field.register(np.ndarray, NumPyArrayField.from_array)


@dataclasses.dataclass(frozen=True, eq=False)
class NumPyArrayConnectivityField(NdArrayConnectivityField):
    array_ns: ClassVar[ModuleType] = np


common._connectivity.register(np.ndarray, NumPyArrayConnectivityField.from_array)

# CuPy
if cp:
    _nd_array_implementations.append(cp)

    @dataclasses.dataclass(frozen=True, eq=False)
    class CuPyArrayField(NdArrayField):
        array_ns: ClassVar[ModuleType] = cp

    common._field.register(cp.ndarray, CuPyArrayField.from_array)

    @dataclasses.dataclass(frozen=True, eq=False)
    class CuPyArrayConnectivityField(NdArrayConnectivityField):
        array_ns: ClassVar[ModuleType] = cp

    common._connectivity.register(cp.ndarray, CuPyArrayConnectivityField.from_array)

# JAX
if jnp:
    _nd_array_implementations.append(jnp)

    @dataclasses.dataclass(frozen=True, eq=False)
    class JaxArrayField(NdArrayField):
        array_ns: ClassVar[ModuleType] = jnp

        def __setitem__(
            self,
            index: common.AnyIndexSpec,
            value: common.Field | core_defs.NDArrayObject | core_defs.ScalarT,
        ) -> None:
            # TODO(havogt): use something like `self.ndarray = self.ndarray.at(index).set(value)`
            raise NotImplementedError("'__setitem__' for JaxArrayField not yet implemented.")

    common._field.register(jnp.ndarray, JaxArrayField.from_array)


def _broadcast(field: common.Field, new_dimensions: tuple[common.Dimension, ...]) -> common.Field:
    domain_slice: list[slice | None] = []
    named_ranges = []
    for dim in new_dimensions:
        if (pos := embedded_common._find_index_of_dim(dim, field.domain)) is not None:
            domain_slice.append(slice(None))
            named_ranges.append((dim, field.domain[pos][1]))
        else:
            domain_slice.append(field.__class__.array_ns.newaxis)
            named_ranges.append((dim, common.UnitRange.infinite()))
    return common._field(field.ndarray[tuple(domain_slice)], domain=common.Domain(*named_ranges))


def _builtins_broadcast(
    field: common.Field | core_defs.Scalar, new_dimensions: tuple[common.Dimension, ...]
) -> common.Field:  # separated for typing reasons
    if common.is_field(field):
        return _broadcast(field, new_dimensions)
    raise AssertionError("Scalar case not reachable from 'fbuiltins.broadcast'.")


NdArrayField.register_builtin_func(fbuiltins.broadcast, _builtins_broadcast)


def _astype(field: common.Field | core_defs.ScalarT | tuple, type_: type) -> NdArrayField:
    if isinstance(field, NdArrayField):
        return field.__class__.from_array(field.ndarray.astype(type_), domain=field.domain)
    raise AssertionError("This is the NdArrayField implementation of 'fbuiltins.astype'.")


NdArrayField.register_builtin_func(fbuiltins.astype, _astype)


def _get_slices_from_domain_slice(
    domain: common.Domain,
    domain_slice: common.Domain | Sequence[common.NamedRange | common.NamedIndex | Any],
) -> common.RelativeIndexSequence:
    """Generate slices for sub-array extraction based on named ranges or named indices within a Domain.

    This function generates a tuple of slices that can be used to extract sub-arrays from a field. The provided
    named ranges or indices specify the dimensions and ranges of the sub-arrays to be extracted.

    Args:
        domain (common.Domain): The Domain object representing the original field.
        domain_slice (DomainSlice): A sequence of dimension names and associated ranges.

    Returns:
        tuple[slice | int | None, ...]: A tuple of slices representing the sub-array extraction along each dimension
                                       specified in the Domain. If a dimension is not included in the named indices
                                       or ranges, a None is used to indicate expansion along that axis.
    """
    slice_indices: list[slice | common.IntIndex] = []

    for pos_old, (dim, _) in enumerate(domain):
        if (pos := embedded_common._find_index_of_dim(dim, domain_slice)) is not None:
            index_or_range = domain_slice[pos][1]
            slice_indices.append(_compute_slice(index_or_range, domain, pos_old))
        else:
            slice_indices.append(slice(None))
    return tuple(slice_indices)


def _compute_slice(
    rng: common.UnitRange | common.IntIndex, domain: common.Domain, pos: int
) -> slice | common.IntIndex:
    """Compute a slice or integer based on the provided range, domain, and position.

    Args:
        rng (DomainRange): The range to be computed as a slice or integer.
        domain (common.Domain): The domain containing dimension information.
        pos (int): The position of the dimension in the domain.

    Returns:
        slice | int: Slice if `new_rng` is a UnitRange, otherwise an integer.

    Raises:
        ValueError: If `new_rng` is not an integer or a UnitRange.
    """
    if isinstance(rng, common.UnitRange):
        start = (
            rng.start - domain.ranges[pos].start
            if common.UnitRange.is_left_finite(domain.ranges[pos])
            else None
        )
        stop = (
            rng.stop - domain.ranges[pos].start
            if common.UnitRange.is_right_finite(domain.ranges[pos])
            else None
        )
        return slice(start, stop)
    elif common.is_int_index(rng):
        assert common.Domain.is_finite(domain)
        return rng - domain.ranges[pos].start
    else:
        raise ValueError(f"Can only use integer or UnitRange ranges, provided type: '{type(rng)}'.")<|MERGE_RESOLUTION|>--- conflicted
+++ resolved
@@ -425,14 +425,7 @@
             if relative_ranges is None:
                 raise ValueError("Restriction generates non-contiguous dimensions.")
 
-<<<<<<< HEAD
             new_dims = _relative_ranges_to_domain(relative_ranges, self.domain)
-=======
-            new_dims = [
-                common.named_range((d, rr + ar.start))
-                for d, ar, rr in zip(self.domain.dims, self.domain.ranges, relative_ranges)
-            ]
->>>>>>> 117de0ae
 
             self._cache[cache_key] = new_dims
 
@@ -454,7 +447,6 @@
     __getitem__ = restrict
 
 
-<<<<<<< HEAD
 def _relative_ranges_to_domain(
     relative_ranges: tuple[common.UnitRange, ...], domain: common.Domain
 ) -> common.Domain:
@@ -463,8 +455,6 @@
     )
 
 
-=======
->>>>>>> 117de0ae
 def _hypercube(
     index_array: core_defs.NDArrayObject,
     image_range: common.UnitRange,
@@ -484,26 +474,6 @@
     would currently select the 2x2 range [0,2], [0,2], but could also select the 3x3 range [0,3], [0,3].
     """
     select_mask = (index_array >= image_range.start) & (index_array < image_range.stop)
-<<<<<<< HEAD
-    ignore_mask = None if skip_value is None else index_array == skip_value
-    return _hypercube_from_mask(select_mask, xp, ignore_mask)
-
-
-def _hypercube_from_mask(
-    select_mask: core_defs.NDArrayObject,
-    xp: ModuleType,
-    ignore_mask: Optional[core_defs.NDArrayObject] = None,
-) -> list[common.UnitRange]:
-    nnz: tuple[core_defs.NDArrayObject, ...] = xp.nonzero(select_mask)
-    slices = tuple(
-        slice(xp.min(dim_nnz_indices), xp.max(dim_nnz_indices) + 1)
-        if dim_nnz_indices.size > 0
-        else slice(0, 0)  # TODO test this code path
-        for dim_nnz_indices in nnz
-    )
-    hcube = select_mask[tuple(slices)]
-    if ignore_mask is not None:
-=======
 
     nnz: tuple[core_defs.NDArrayObject, ...] = xp.nonzero(select_mask)
 
@@ -513,7 +483,6 @@
     hcube = select_mask[tuple(slices)]
     if skip_value is not None:
         ignore_mask = index_array == skip_value
->>>>>>> 117de0ae
         hcube |= ignore_mask[tuple(slices)]
     if not xp.all(hcube):
         return None
@@ -552,147 +521,9 @@
 NdArrayField.register_builtin_func(fbuiltins.where, _make_builtin("where", "where"))
 
 
-<<<<<<< HEAD
-def _mask_ranges(mask: core_defs.NDArrayObject) -> list[tuple[bool, common.UnitRange]]:
-    # TODO: does it make sense to upgrade this naive algorithm to numpy?
-    assert mask.ndim == 1
-    cur = mask[0]
-    ind = 0
-    res = []
-    for i in range(1, mask.shape[0]):
-        if mask[i] != cur:
-            res.append((cur, common.UnitRange(ind, i)))
-            cur = mask[i]
-            ind = i
-    res.append((cur, common.UnitRange(ind, mask.shape[0])))
-    return res
-
-
-def _trim(lst: list[tuple[bool, common.Domain]]) -> list[tuple[bool, common.Domain]]:
-    res = []
-    found = False
-    for v, d in lst:
-        if d != common.Domain():
-            res.append((v, d))
-            found = True
-        else:
-            if found:
-                raise ValueError("Out of bounds.")
-    return res
-
-
-def _concat_where(m, t, f):
-    xp = t.__class__.array_ns
-    if m.domain.ndim != 1:
-        raise ValueError("Can only concatenate fields with a 1-dimensional mask.")
-    mask_dim = m.domain.dims[0]
-
-    relative_mask_ranges = _mask_ranges(m.ndarray)
-    mask_domains = [
-        (v, _relative_ranges_to_domain((mr,), m.domain)) for v, mr in relative_mask_ranges
-    ]
-    t_domain = t.domain if common.is_field(t) else common.Domain()
-    f_domain = f.domain if common.is_field(f) else common.Domain()
-    intersected_domains = [
-        (v, embedded_common.intersect_domains(t_domain if v else f_domain, d))
-        for v, d in mask_domains
-    ]
-
-    assert t.domain.dims == f.domain.dims  # TODO implement broadcasting
-
-    transformed = []
-    for v, d in _trim(intersected_domains):
-        if v:
-            if common.is_field(t):
-                slices = _get_slices_from_domain_slice(t.domain, d)
-                transformed.append(xp.asarray(t.ndarray[slices]))
-            else:
-                transformed.append(t)
-        else:
-            if common.is_field(f):
-                slices = _get_slices_from_domain_slice(f.domain, d)
-                transformed.append(xp.asarray(f.ndarray[slices]))
-            else:
-                transformed.append(f)
-    mask_index = t_domain.dim_index(mask_dim)
-    result = xp.concatenate(transformed, axis=mask_index)
-    result_domain = t_domain.replace(
-        mask_dim,
-        (
-            mask_dim,
-            common.UnitRange(
-                intersected_domains[0][1][mask_index][1].start,
-                intersected_domains[-1][1][mask_index][1].stop,
-            ),
-        ),
-    )
-    return t.__class__.from_array(result, domain=result_domain)
-
-
-# def _concat_where(m, t, f):
-#     xp = t.__class__.array_ns
-#     if m.domain.ndim != 1:
-#         raise ValueError("Can only concatenate fields with a 1-dimensional mask.")
-#     mask_dim = m.domain.dims[0]
-#     mask_true_domain = _relative_ranges_to_domain(_hypercube_from_mask(m.ndarray, xp), m.domain)
-#     t_domain = t.domain if common.is_field(t) else common.Domain()
-#     true_domain = embedded_common.intersect_domains(t_domain, mask_true_domain)
-#     mask_false_domain = _relative_ranges_to_domain(_hypercube_from_mask(~m.ndarray, xp), m.domain)
-#     f_domain = f.domain if common.is_field(f) else common.Domain()
-#     false_domain = embedded_common.intersect_domains(f_domain, mask_false_domain)
-
-#     if common.is_field(t):
-#         true_slices = _get_slices_from_domain_slice(t.domain, true_domain)
-#         true_transformed = xp.asarray(t.ndarray[true_slices])
-#     else:
-#         true_transformed = t
-#     if common.is_field(f):
-#         false_slices = _get_slices_from_domain_slice(f.domain, false_domain)
-#         false_transformed = xp.asarray(f.ndarray[false_slices])
-#     else:
-#         false_transformed = f
-
-#     assert true_domain.dims == false_domain.dims  # TODO implement broadcasting
-#     mask_index = true_domain.dim_index(mask_dim)
-#     if true_domain[mask_dim][1].stop == false_domain[mask_dim][1].start:
-#         result = xp.concatenate((true_transformed, false_transformed), axis=mask_index)
-#         result_domain = true_domain.replace(
-#             mask_dim,
-#             (
-#                 mask_dim,
-#                 common.UnitRange(true_domain[mask_dim][1].start, false_domain[mask_dim][1].stop),
-#             ),
-#         )
-#     elif false_domain[mask_dim][1].stop == true_domain[mask_dim][1].start:
-#         result = xp.concatenate((false_transformed, true_transformed), axis=mask_index)
-#         result_domain = true_domain.replace(
-#             mask_dim,
-#             (
-#                 mask_dim,
-#                 common.UnitRange(false_domain[mask_dim][1].start, true_domain[mask_dim][1].stop),
-#             ),
-#         )
-#         # concatenate false then true
-#     else:
-#         raise ValueError("Mask does not split the domain into two non-overlapping parts.")
-
-#     return t.__class__.from_array(result, domain=result_domain)
-
-
-NdArrayField.register_builtin_func(fbuiltins.concat_where, _concat_where)
-
-
 def _make_reduction(
     builtin_name: str, array_builtin_name: str, initial_value_op: Callable
 ) -> Callable[..., NdArrayField[common.DimsT, core_defs.ScalarT],]:
-=======
-def _make_reduction(
-    builtin_name: str, array_builtin_name: str, initial_value_op: Callable
-) -> Callable[
-    ...,
-    NdArrayField[common.DimsT, core_defs.ScalarT],
-]:
->>>>>>> 117de0ae
     def _builtin_op(
         field: NdArrayField[common.DimsT, core_defs.ScalarT], axis: common.Dimension
     ) -> NdArrayField[common.DimsT, core_defs.ScalarT]:
