# GT4Py - GridTools Framework
#
# Copyright (c) 2014-2023, ETH Zurich
# All rights reserved.
#
# This file is part of the GT4Py project and the GridTools framework.
# GT4Py is free software: you can redistribute it and/or modify it under
# the terms of the GNU General Public License as published by the
# Free Software Foundation, either version 3 of the License, or any later
# version. See the LICENSE.txt file at the top-level directory of this
# distribution for a copy of the license or check <https://www.gnu.org/licenses/>.
#
# SPDX-License-Identifier: GPL-3.0-or-later

from __future__ import annotations

import dataclasses
import functools
from collections.abc import Callable, Sequence
from types import ModuleType
from typing import ClassVar

import numpy as np
from numpy import typing as npt

from gt4py._core import definitions as core_defs
from gt4py.eve.extended_typing import Any, Never, Optional, ParamSpec, TypeAlias, TypeVar
from gt4py.next import common
from gt4py.next.embedded import (
    common as embedded_common,
    context as embedded_context,
    exceptions as embedded_exceptions,
)
from gt4py.next.ffront import fbuiltins
from gt4py.next.iterator import embedded as itir_embedded


try:
    import cupy as cp
except ImportError:
    cp: Optional[ModuleType] = None  # type:ignore[no-redef]

try:
    from jax import numpy as jnp
except ImportError:
    jnp: Optional[ModuleType] = None  # type:ignore[no-redef]


def _get_nd_array_class(*fields: common.Field | core_defs.Scalar) -> type[NdArrayField]:
    for f in fields:
        if isinstance(f, NdArrayField):
            return f.__class__
    raise AssertionError("No 'NdArrayField' found in the arguments.")


def _make_builtin(
    builtin_name: str, array_builtin_name: str, reverse=False
) -> Callable[..., NdArrayField]:
    def _builtin_op(*fields: common.Field | core_defs.Scalar) -> NdArrayField:
        cls_ = _get_nd_array_class(*fields)
        xp = cls_.array_ns
        op = getattr(xp, array_builtin_name)

        domain_intersection = embedded_common.domain_intersection(
            *[f.domain for f in fields if common.is_field(f)]
        )

        transformed: list[core_defs.NDArrayObject | core_defs.Scalar] = []
        for f in fields:
            if common.is_field(f):
                if f.domain == domain_intersection:
                    transformed.append(xp.asarray(f.ndarray))
                else:
                    f_broadcasted = _broadcast(f, domain_intersection.dims)
                    f_slices = _get_slices_from_domain_slice(
                        f_broadcasted.domain, domain_intersection
                    )
                    transformed.append(xp.asarray(f_broadcasted.ndarray[f_slices]))
            else:
                assert core_defs.is_scalar_type(f)
                transformed.append(f)
        if reverse:
            transformed.reverse()
        new_data = op(*transformed)
        return cls_.from_array(new_data, domain=domain_intersection)

    _builtin_op.__name__ = builtin_name
    return _builtin_op


_Value: TypeAlias = common.Field | core_defs.ScalarT
_P = ParamSpec("_P")
_R = TypeVar("_R", _Value, tuple[_Value, ...])


@dataclasses.dataclass(frozen=True)
class NdArrayField(
    common.MutableField[common.DimsT, core_defs.ScalarT], common.FieldBuiltinFuncRegistry
):
    """
    Shared field implementation for NumPy-like fields.

    Builtin function implementations are registered in a dictionary.
    Note: Currently, all concrete NdArray-implementations share
    the same implementation, dispatching is handled inside of the registered
    function via its namespace.
    """

    _domain: common.Domain
    _ndarray: core_defs.NDArrayObject

    array_ns: ClassVar[ModuleType]  # TODO(havogt) introduce a NDArrayNamespace protocol

    @property
    def domain(self) -> common.Domain:
        return self._domain

    @property
    def shape(self) -> tuple[int, ...]:
        return self._ndarray.shape

    @property
    def __gt_origin__(self) -> tuple[int, ...]:
        assert common.Domain.is_finite(self._domain)
        return tuple(-r.start for _, r in self._domain)

    @property
    def ndarray(self) -> core_defs.NDArrayObject:
        return self._ndarray

    def asnumpy(self) -> np.ndarray:
        if self.array_ns == cp:
            return cp.asnumpy(self._ndarray)
        else:
            return np.asarray(self._ndarray)

    def as_scalar(self) -> core_defs.ScalarT:
        if self.domain.ndim != 0:
            raise ValueError(
                "'as_scalar' is only valid on 0-dimensional 'Field's, got a {self.domain.ndim}-dimensional 'Field'."
            )
        return self.ndarray.item()

    @property
    def codomain(self) -> type[core_defs.ScalarT]:
        return self.dtype.scalar_type

    @property
    def dtype(self) -> core_defs.DType[core_defs.ScalarT]:
        return core_defs.dtype(self._ndarray.dtype.type)

    @classmethod
    def from_array(
        cls,
        data: (
            npt.ArrayLike | core_defs.NDArrayObject
        ),  # TODO: NDArrayObject should be part of ArrayLike
        /,
        *,
        domain: common.DomainLike,
        dtype: Optional[core_defs.DTypeLike] = None,
    ) -> NdArrayField:
        domain = common.domain(domain)
        xp = cls.array_ns

        xp_dtype = None if dtype is None else xp.dtype(core_defs.dtype(dtype).scalar_type)
        array = xp.asarray(data, dtype=xp_dtype)

        if dtype is not None:
            assert array.dtype.type == core_defs.dtype(dtype).scalar_type

        assert issubclass(array.dtype.type, core_defs.SCALAR_TYPES)

        assert all(isinstance(d, common.Dimension) for d in domain.dims), domain
        assert len(domain) == array.ndim
        assert all(s == 1 or len(r) == s for r, s in zip(domain.ranges, array.shape))

        return cls(domain, array)

    def remap(
        self: NdArrayField, connectivity: common.ConnectivityField | fbuiltins.FieldOffset
    ) -> NdArrayField:
        # For neighbor reductions, a FieldOffset is passed instead of an actual ConnectivityField
        if not common.is_connectivity_field(connectivity):
            assert isinstance(connectivity, fbuiltins.FieldOffset)
            connectivity = connectivity.as_connectivity_field()
        assert common.is_connectivity_field(connectivity)

        # Current implementation relies on skip_value == -1:
        # if we assume the indexed array has at least one element, we wrap around without out of bounds
        assert connectivity.skip_value is None or connectivity.skip_value == -1

        # Compute the new domain
        dim = connectivity.codomain
        dim_idx = self.domain.dim_index(dim)
        if dim_idx is None:
            raise ValueError(f"Incompatible index field, expected a field with dimension '{dim}'.")

        current_range: common.UnitRange = self.domain[dim_idx][1]
        new_ranges = connectivity.inverse_image(current_range)
        new_domain = self.domain.replace(dim_idx, *new_ranges)

        # perform contramap
        if not (connectivity.kind & common.ConnectivityKind.MODIFY_STRUCTURE):
            # shortcut for compact remap: don't change the array, only the domain
            new_buffer = self._ndarray
        else:
            # general case: first restrict the connectivity to the new domain
            restricted_connectivity_domain = common.Domain(*new_ranges)
            restricted_connectivity = (
                connectivity.restrict(restricted_connectivity_domain)
                if restricted_connectivity_domain != connectivity.domain
                else connectivity
            )
            assert common.is_connectivity_field(restricted_connectivity)

            # then compute the index array
            xp = self.array_ns
            new_idx_array = xp.asarray(restricted_connectivity.ndarray) - current_range.start
            # finally, take the new array
            new_buffer = xp.take(self._ndarray, new_idx_array, axis=dim_idx)

        return self.__class__.from_array(
            new_buffer,
            domain=new_domain,
            dtype=self.dtype,
        )

    __call__ = remap  # type: ignore[assignment]

    def restrict(self, index: common.AnyIndexSpec) -> common.Field:
        new_domain, buffer_slice = self._slice(index)
        new_buffer = self.ndarray[buffer_slice]
        new_buffer = self.__class__.array_ns.asarray(new_buffer)
        return self.__class__.from_array(new_buffer, domain=new_domain)

    __getitem__ = restrict

    def __setitem__(
        self: NdArrayField[common.DimsT, core_defs.ScalarT],
        index: common.AnyIndexSpec,
        value: common.Field | core_defs.NDArrayObject | core_defs.ScalarT,
    ) -> None:
        target_domain, target_slice = self._slice(index)

        if common.is_field(value):
            if not value.domain == target_domain:
                raise ValueError(
                    f"Incompatible 'Domain' in assignment. Source domain = '{value.domain}', target domain = '{target_domain}'."
                )
            value = value.ndarray

        assert hasattr(self.ndarray, "__setitem__")
        self._ndarray[target_slice] = value  # type: ignore[index] # np and cp allow index assignment, jax overrides

    __abs__ = _make_builtin("abs", "abs")

    __neg__ = _make_builtin("neg", "negative")

    __add__ = __radd__ = _make_builtin("add", "add")

    __pos__ = _make_builtin("pos", "positive")

    __sub__ = _make_builtin("sub", "subtract")
    __rsub__ = _make_builtin("sub", "subtract", reverse=True)

    __mul__ = __rmul__ = _make_builtin("mul", "multiply")

    __truediv__ = _make_builtin("div", "divide")
    __rtruediv__ = _make_builtin("div", "divide", reverse=True)

    __floordiv__ = _make_builtin("floordiv", "floor_divide")
    __rfloordiv__ = _make_builtin("floordiv", "floor_divide", reverse=True)

    __pow__ = _make_builtin("pow", "power")

    __mod__ = _make_builtin("mod", "mod")
    __rmod__ = _make_builtin("mod", "mod", reverse=True)

    __ne__ = _make_builtin("not_equal", "not_equal")  # type: ignore # mypy wants return `bool`

    __eq__ = _make_builtin("equal", "equal")  # type: ignore # mypy wants return `bool`

    __gt__ = _make_builtin("greater", "greater")

    __ge__ = _make_builtin("greater_equal", "greater_equal")

    __lt__ = _make_builtin("less", "less")

    __le__ = _make_builtin("less_equal", "less_equal")

    def __and__(self, other: common.Field | core_defs.ScalarT) -> NdArrayField:
        if self.dtype == core_defs.BoolDType():
            return _make_builtin("logical_and", "logical_and")(self, other)
        raise NotImplementedError("'__and__' not implemented for non-'bool' fields.")

    __rand__ = __and__

    def __or__(self, other: common.Field | core_defs.ScalarT) -> NdArrayField:
        if self.dtype == core_defs.BoolDType():
            return _make_builtin("logical_or", "logical_or")(self, other)
        raise NotImplementedError("'__or__' not implemented for non-'bool' fields.")

    __ror__ = __or__

    def __xor__(self, other: common.Field | core_defs.ScalarT) -> NdArrayField:
        if self.dtype == core_defs.BoolDType():
            return _make_builtin("logical_xor", "logical_xor")(self, other)
        raise NotImplementedError("'__xor__' not implemented for non-'bool' fields.")

    __rxor__ = __xor__

    def __invert__(self) -> NdArrayField:
        if self.dtype == core_defs.BoolDType():
            return _make_builtin("invert", "invert")(self)
        raise NotImplementedError("'__invert__' not implemented for non-'bool' fields.")

    def _slice(
        self, index: common.AnyIndexSpec
    ) -> tuple[common.Domain, common.RelativeIndexSequence]:
        index = embedded_common.canonicalize_any_index_sequence(index)
        new_domain = embedded_common.sub_domain(self.domain, index)

        index_sequence = common.as_any_index_sequence(index)
        slice_ = (
            _get_slices_from_domain_slice(self.domain, index_sequence)
            if common.is_absolute_index_sequence(index_sequence)
            else index_sequence
        )
        assert common.is_relative_index_sequence(slice_)
        return new_domain, slice_


@dataclasses.dataclass(frozen=True)
class NdArrayConnectivityField(  # type: ignore[misc] # for __ne__, __eq__
    common.ConnectivityField[common.DimsT, common.DimT],
    NdArrayField[common.DimsT, core_defs.IntegralScalar],
):
    _codomain: common.DimT
    _skip_value: Optional[core_defs.IntegralScalar]

    @functools.cached_property
    def _cache(self) -> dict:
        return {}

    @classmethod
    def __gt_builtin_func__(cls, _: fbuiltins.BuiltInFunction) -> Never:  # type: ignore[override]
        raise NotImplementedError()

    @property
    # type: ignore[override] # TODO(havogt): instead of inheriting from NdArrayField, steal implementation or common base
    def codomain(self) -> common.DimT:
        return self._codomain

    @property
    def skip_value(self) -> Optional[core_defs.IntegralScalar]:
        return self._skip_value

    @functools.cached_property
    def kind(self) -> common.ConnectivityKind:
        kind = common.ConnectivityKind.MODIFY_STRUCTURE
        if self.domain.ndim > 1:
            kind |= common.ConnectivityKind.MODIFY_RANK
            kind |= common.ConnectivityKind.MODIFY_DIMS
        if self.domain.dim_index(self.codomain) is None:
            kind |= common.ConnectivityKind.MODIFY_DIMS

        return kind

    @classmethod
    def from_array(  # type: ignore[override]
        cls,
        data: npt.ArrayLike | core_defs.NDArrayObject,
        /,
        codomain: common.DimT,
        *,
        domain: common.DomainLike,
        dtype: Optional[core_defs.DTypeLike] = None,
        skip_value: Optional[core_defs.IntegralScalar] = None,
    ) -> NdArrayConnectivityField:
        domain = common.domain(domain)
        xp = cls.array_ns

        xp_dtype = None if dtype is None else xp.dtype(core_defs.dtype(dtype).scalar_type)
        array = xp.asarray(data, dtype=xp_dtype)

        if dtype is not None:
            assert array.dtype.type == core_defs.dtype(dtype).scalar_type

        assert issubclass(array.dtype.type, core_defs.INTEGRAL_TYPES)

        assert all(isinstance(d, common.Dimension) for d in domain.dims), domain
        assert len(domain) == array.ndim
        assert all(len(r) == s or s == 1 for r, s in zip(domain.ranges, array.shape))

        assert isinstance(codomain, common.Dimension)

        return cls(
            domain,
            array,
            codomain,
            _skip_value=skip_value,
        )

    def inverse_image(
        self, image_range: common.UnitRange | common.NamedRange
    ) -> Sequence[common.NamedRange]:
        cache_key = hash((id(self.ndarray), self.domain, image_range))

        if (new_dims := self._cache.get(cache_key, None)) is None:
            xp = self.array_ns

            if not isinstance(
                image_range, common.UnitRange
            ):  # TODO(havogt): cleanup duplication with CartesianConnectivity
                if image_range[0] != self.codomain:
                    raise ValueError(
                        f"Dimension '{image_range[0]}' does not match the codomain dimension '{self.codomain}'."
                    )

                image_range = image_range[1]

            assert isinstance(image_range, common.UnitRange)

            assert common.UnitRange.is_finite(image_range)

            relative_ranges = _hypercube(self._ndarray, image_range, xp, self.skip_value)

            if relative_ranges is None:
                raise ValueError("Restriction generates non-contiguous dimensions.")

            new_dims = _relative_ranges_to_domain(relative_ranges, self.domain)

            self._cache[cache_key] = new_dims

        return new_dims

    def restrict(self, index: common.AnyIndexSpec) -> common.Field:
        cache_key = (id(self.ndarray), self.domain, index)

        if (restricted_connectivity := self._cache.get(cache_key, None)) is None:
            cls = self.__class__
            xp = cls.array_ns
            new_domain, buffer_slice = self._slice(index)
            new_buffer = xp.asarray(self.ndarray[buffer_slice])
            restricted_connectivity = cls(new_domain, new_buffer, self.codomain, self.skip_value)
            self._cache[cache_key] = restricted_connectivity

        return restricted_connectivity

    __getitem__ = restrict


def _relative_ranges_to_domain(
    relative_ranges: Sequence[common.UnitRange], domain: common.Domain
) -> common.Domain:
    return common.Domain(
        dims=domain.dims, ranges=[rr + ar.start for ar, rr in zip(domain.ranges, relative_ranges)]
    )


def _hypercube(
    index_array: core_defs.NDArrayObject,
    image_range: common.UnitRange,
    xp: ModuleType,
    skip_value: Optional[core_defs.IntegralScalar] = None,
) -> Optional[list[common.UnitRange]]:
    """
    Return the hypercube that contains all indices in `index_array` that are within `image_range`, or `None` if no such hypercube exists.

    If `skip_value` is given, the selected values are ignored. It returns the smallest hypercube.
    A bigger hypercube could be constructed by adding lines that contain only `skip_value`s.
    Example:
    index_array =  0  1 -1
                   3  4 -1
                  -1 -1 -1
    skip_value = -1
    would currently select the 2x2 range [0,2], [0,2], but could also select the 3x3 range [0,3], [0,3].
    """
    select_mask = (index_array >= image_range.start) & (index_array < image_range.stop)

    nnz: tuple[core_defs.NDArrayObject, ...] = xp.nonzero(select_mask)

    slices = tuple(
        slice(xp.min(dim_nnz_indices), xp.max(dim_nnz_indices) + 1) for dim_nnz_indices in nnz
    )
    hcube = select_mask[tuple(slices)]
    if skip_value is not None:
        ignore_mask = index_array == skip_value
        hcube |= ignore_mask[tuple(slices)]
    if not xp.all(hcube):
        return None

    return [common.UnitRange(s.start, s.stop) for s in slices]


# -- Specialized implementations for builtin operations on array fields --

NdArrayField.register_builtin_func(
    fbuiltins.abs, NdArrayField.__abs__  # type: ignore[attr-defined]
)
NdArrayField.register_builtin_func(
    fbuiltins.power, NdArrayField.__pow__  # type: ignore[attr-defined]
)
# TODO gamma

for name in (
    fbuiltins.UNARY_MATH_FP_BUILTIN_NAMES
    + fbuiltins.UNARY_MATH_FP_PREDICATE_BUILTIN_NAMES
    + fbuiltins.UNARY_MATH_NUMBER_BUILTIN_NAMES
):
    if name in ["abs", "power", "gamma"]:
        continue
    NdArrayField.register_builtin_func(getattr(fbuiltins, name), _make_builtin(name, name))

NdArrayField.register_builtin_func(
    fbuiltins.minimum, _make_builtin("minimum", "minimum")  # type: ignore[attr-defined]
)
NdArrayField.register_builtin_func(
    fbuiltins.maximum, _make_builtin("maximum", "maximum")  # type: ignore[attr-defined]
)
NdArrayField.register_builtin_func(
    fbuiltins.fmod, _make_builtin("fmod", "fmod")  # type: ignore[attr-defined]
)
NdArrayField.register_builtin_func(fbuiltins.where, _make_builtin("where", "where"))


def _compute_mask_ranges(
    mask: core_defs.NDArrayObject,
) -> list[tuple[bool, common.UnitRange]]:
    """Take a 1-dimensional mask and return a sequence of mappings from boolean values to ranges."""
    # TODO: does it make sense to upgrade this naive algorithm to numpy?
    assert mask.ndim == 1
    cur = bool(mask[0].item())
    ind = 0
    res = []
    for i in range(1, mask.shape[0]):
        if (mask_i := bool(mask[i].item())) != cur:
            res.append((cur, common.UnitRange(ind, i)))
            cur = mask_i
            ind = i
    res.append((cur, common.UnitRange(ind, mask.shape[0])))
    return res


def _trim_empty_domains(lst: list[tuple[bool, common.Domain]]) -> list[tuple[bool, common.Domain]]:
    """Remove empty domains from beginning and end of the list."""
    if not lst:
        return lst
    if lst[0][1].is_empty:
        return _trim_empty_domains(lst[1:])
    if lst[-1][1].is_empty:
        return _trim_empty_domains(lst[:-1])
    return lst


def _to_field(
    value: common.Field | core_defs.Scalar, nd_array_field_type: type[NdArrayField]
) -> common.Field:
    # TODO(havogt): this function is only to workaround broadcasting of scalars, once we have a ConstantField, we can broadcast to that directly
    return (
        value
        if common.is_field(value)
        else nd_array_field_type.from_array(
            nd_array_field_type.array_ns.asarray(value), domain=common.Domain()
        )
    )


# TODO move to common and test
def _intersect_fields(
    *fields: common.Field | core_defs.Scalar,
    ignore_dims: Optional[common.Dimension | tuple[common.Dimension, ...]] = None,
) -> tuple[common.Field, ...]:
    nd_array_class = _get_nd_array_class(*fields)
    promoted_dims = common.promote_dims(*[f.domain.dims for f in fields if common.is_field(f)])
    broadcasted_fields = [_broadcast(_to_field(f, nd_array_class), promoted_dims) for f in fields]

    intersected_domains = embedded_common.intersect_domains(
        *[f.domain for f in broadcasted_fields], ignore_dims=ignore_dims
    )

    return tuple(
        nd_array_class.from_array(
            f.ndarray[_get_slices_from_domain_slice(f.domain, intersected_domain)],
            domain=intersected_domain,
        )
        for f, intersected_domain in zip(broadcasted_fields, intersected_domains, strict=True)
    )


def _concat_domains(*domains: common.Domain, dim: common.Dimension) -> Optional[common.Domain]:
    if not domains:
        return common.Domain()
    dim_start = domains[0][dim][1].start
    dim_stop = dim_start
    for domain in domains:
        if not domain[dim][1].start == dim_stop:
            return None
        else:
            dim_stop = domain[dim][1].stop
    return domains[0].replace(dim, (dim, common.UnitRange(dim_start, dim_stop)))


def _concat(*fields: common.Field, dim: common.Dimension) -> common.Field:
    # TODO(havogt): this function could be extended to a general concat
    # currently only concatenate along the given dimension and requires the fields to be ordered

    if (
        len(fields) > 1
        and not embedded_common.domain_intersection(*[f.domain for f in fields]).is_empty
    ):
        raise ValueError("Fields to concatenate must not overlap.")
    new_domain = _concat_domains(*[f.domain for f in fields], dim=dim)
    if new_domain is None:
        raise embedded_exceptions.NonContiguousDomain(f"Cannot concatenate fields along {dim}.")
    nd_array_class = _get_nd_array_class(*fields)
    return nd_array_class.from_array(
        nd_array_class.array_ns.concatenate(
            [nd_array_class.array_ns.broadcast_to(f.ndarray, f.domain.shape) for f in fields],
            axis=new_domain.dim_index(dim),
        ),
        domain=new_domain,
    )


def _concat_where(
    mask_field: common.Field, true_field: common.Field, false_field: common.Field
) -> common.Field:
    cls_ = _get_nd_array_class(mask_field, true_field, false_field)
    xp = cls_.array_ns
    if mask_field.domain.ndim != 1:
        raise NotImplementedError(
            "'concat_where': Can only concatenate fields with a 1-dimensional mask."
        )
    mask_dim = mask_field.domain.dims[0]

    t_broadcasted, f_broadcasted = _intersect_fields(true_field, false_field, ignore_dims=mask_dim)

    mask_values, mask_relative_ranges = zip(*_compute_mask_ranges(mask_field.ndarray))
    mask_domains = (
        _relative_ranges_to_domain((relative_range,), mask_field.domain)
        for relative_range in mask_relative_ranges
    )
    intersected_domains = (
        embedded_common.domain_intersection(
            t_broadcasted.domain if mask_value else f_broadcasted.domain, mask_domain
        )
        for mask_value, mask_domain in zip(mask_values, mask_domains)
    )

    mask_values, intersected_domains = tuple(
        zip(*_trim_empty_domains(list(zip(mask_values, intersected_domains))))
    ) or ([], [])
    if any(d.is_empty for d in intersected_domains):
        raise embedded_exceptions.NonContiguousDomain(
            f"In 'concat_where', cannot concatenate the following 'Domain's: {list(intersected_domains)}."
        )

    transformed = [
        t_broadcasted[d] if v else f_broadcasted[d]
        for v, d in zip(mask_values, intersected_domains)
    ]

    if transformed:
        return _concat(*transformed, dim=mask_dim)
    else:
        result_domain = common.Domain((mask_dim, common.UnitRange(0, 0)))
        result_array = xp.empty(result_domain.shape)
    return cls_.from_array(result_array, domain=result_domain)


NdArrayField.register_builtin_func(fbuiltins.concat_where, _concat_where)  # type: ignore[arg-type] # tuples are handled in the base implementation


def _make_reduction(
    builtin_name: str, array_builtin_name: str, initial_value_op: Callable
) -> Callable[
    ...,
    NdArrayField[common.DimsT, core_defs.ScalarT],
]:
    def _builtin_op(
        field: NdArrayField[common.DimsT, core_defs.ScalarT], axis: common.Dimension
    ) -> NdArrayField[common.DimsT, core_defs.ScalarT]:
        xp = field.array_ns

        if not axis.kind == common.DimensionKind.LOCAL:
            raise ValueError("Can only reduce local dimensions.")
        if axis not in field.domain.dims:
            raise ValueError(f"Field can not be reduced as it doesn't have dimension '{axis}'.")
        if len([d for d in field.domain.dims if d.kind is common.DimensionKind.LOCAL]) > 1:
            raise NotImplementedError(
                "Reducing a field with more than one local dimension is not supported."
            )
        reduce_dim_index = field.domain.dims.index(axis)
        current_offset_provider = embedded_context.offset_provider.get(None)
        assert current_offset_provider is not None
        offset_definition = current_offset_provider[
            axis.value
        ]  # assumes offset and local dimension have same name
        assert isinstance(offset_definition, itir_embedded.NeighborTableOffsetProvider)
        new_domain = common.Domain(*[nr for nr in field.domain if nr[0] != axis])

        broadcast_slice = tuple(
            slice(None) if d in [axis, offset_definition.origin_axis] else xp.newaxis
            for d in field.domain.dims
        )
        masked_array = xp.where(
            xp.asarray(offset_definition.table[broadcast_slice]) != common._DEFAULT_SKIP_VALUE,
            field.ndarray,
            initial_value_op(field),
        )

        return field.__class__.from_array(
            getattr(xp, array_builtin_name)(
                masked_array,
                axis=reduce_dim_index,
            ),
            domain=new_domain,
        )

    _builtin_op.__name__ = builtin_name
    return _builtin_op


NdArrayField.register_builtin_func(
    fbuiltins.neighbor_sum, _make_reduction("neighbor_sum", "sum", lambda x: x.dtype.scalar_type(0))
)
NdArrayField.register_builtin_func(
    fbuiltins.max_over, _make_reduction("max_over", "max", lambda x: x.array_ns.min(x._ndarray))
)
NdArrayField.register_builtin_func(
    fbuiltins.min_over, _make_reduction("min_over", "min", lambda x: x.array_ns.max(x._ndarray))
)


# -- Concrete array implementations --
# NumPy
_nd_array_implementations = [np]


@dataclasses.dataclass(frozen=True, eq=False)
class NumPyArrayField(NdArrayField):
    array_ns: ClassVar[ModuleType] = np


common._field.register(np.ndarray, NumPyArrayField.from_array)


@dataclasses.dataclass(frozen=True, eq=False)
class NumPyArrayConnectivityField(NdArrayConnectivityField):
    array_ns: ClassVar[ModuleType] = np


common._connectivity.register(np.ndarray, NumPyArrayConnectivityField.from_array)

# CuPy
if cp:
    _nd_array_implementations.append(cp)

    @dataclasses.dataclass(frozen=True, eq=False)
    class CuPyArrayField(NdArrayField):
        array_ns: ClassVar[ModuleType] = cp

    common._field.register(cp.ndarray, CuPyArrayField.from_array)

    @dataclasses.dataclass(frozen=True, eq=False)
    class CuPyArrayConnectivityField(NdArrayConnectivityField):
        array_ns: ClassVar[ModuleType] = cp

    common._connectivity.register(cp.ndarray, CuPyArrayConnectivityField.from_array)

# JAX
if jnp:
    _nd_array_implementations.append(jnp)

    @dataclasses.dataclass(frozen=True, eq=False)
    class JaxArrayField(NdArrayField):
        array_ns: ClassVar[ModuleType] = jnp

        def __setitem__(
            self,
            index: common.AnyIndexSpec,
            value: common.Field | core_defs.NDArrayObject | core_defs.ScalarT,
        ) -> None:
            # TODO(havogt): use something like `self.ndarray = self.ndarray.at(index).set(value)`
            raise NotImplementedError("'__setitem__' for JaxArrayField not yet implemented.")

    common._field.register(jnp.ndarray, JaxArrayField.from_array)


<<<<<<< HEAD
def _broadcast(field: common.Field, new_dimensions: Sequence[common.Dimension]) -> common.Field:
=======
def _broadcast(field: common.Field, new_dimensions: tuple[common.Dimension, ...]) -> common.Field:
    if field.domain.dims == new_dimensions:
        return field
>>>>>>> 5c81c035
    domain_slice: list[slice | None] = []
    named_ranges = []
    for dim in new_dimensions:
        if (pos := embedded_common._find_index_of_dim(dim, field.domain)) is not None:
            domain_slice.append(slice(None))
            named_ranges.append((dim, field.domain[pos][1]))
        else:
            domain_slice.append(None)  # np.newaxis
            named_ranges.append((dim, common.UnitRange.infinite()))
    return common._field(field.ndarray[tuple(domain_slice)], domain=common.Domain(*named_ranges))


def _builtins_broadcast(
    field: common.Field | core_defs.Scalar, new_dimensions: tuple[common.Dimension, ...]
) -> common.Field:  # separated for typing reasons
    if common.is_field(field):
        return _broadcast(field, new_dimensions)
    raise AssertionError("Scalar case not reachable from 'fbuiltins.broadcast'.")


NdArrayField.register_builtin_func(fbuiltins.broadcast, _builtins_broadcast)


def _astype(field: common.Field | core_defs.ScalarT | tuple, type_: type) -> NdArrayField:
    if isinstance(field, NdArrayField):
        return field.__class__.from_array(field.ndarray.astype(type_), domain=field.domain)
    raise AssertionError("This is the NdArrayField implementation of 'fbuiltins.astype'.")


NdArrayField.register_builtin_func(fbuiltins.astype, _astype)


def _get_slices_from_domain_slice(
    domain: common.Domain,
    domain_slice: common.Domain | Sequence[common.NamedRange | common.NamedIndex | Any],
) -> common.RelativeIndexSequence:
    """Generate slices for sub-array extraction based on named ranges or named indices within a Domain.

    This function generates a tuple of slices that can be used to extract sub-arrays from a field. The provided
    named ranges or indices specify the dimensions and ranges of the sub-arrays to be extracted.

    Args:
        domain (common.Domain): The Domain object representing the original field.
        domain_slice (DomainSlice): A sequence of dimension names and associated ranges.

    Returns:
        tuple[slice | int | None, ...]: A tuple of slices representing the sub-array extraction along each dimension
                                       specified in the Domain. If a dimension is not included in the named indices
                                       or ranges, a None is used to indicate expansion along that axis.
    """
    slice_indices: list[slice | common.IntIndex] = []

    for pos_old, (dim, _) in enumerate(domain):
        if (pos := embedded_common._find_index_of_dim(dim, domain_slice)) is not None:
            index_or_range = domain_slice[pos][1]
            slice_indices.append(_compute_slice(index_or_range, domain, pos_old))
        else:
            slice_indices.append(slice(None))
    return tuple(slice_indices)


def _compute_slice(
    rng: common.UnitRange | common.IntIndex, domain: common.Domain, pos: int
) -> slice | common.IntIndex:
    """Compute a slice or integer based on the provided range, domain, and position.

    Args:
        rng (DomainRange): The range to be computed as a slice or integer.
        domain (common.Domain): The domain containing dimension information.
        pos (int): The position of the dimension in the domain.

    Returns:
        slice | int: Slice if `new_rng` is a UnitRange, otherwise an integer.

    Raises:
        ValueError: If `new_rng` is not an integer or a UnitRange.
    """
    if isinstance(rng, common.UnitRange):
        start = (
            rng.start - domain.ranges[pos].start
            if common.UnitRange.is_left_finite(domain.ranges[pos])
            else None
        )
        stop = (
            rng.stop - domain.ranges[pos].start
            if common.UnitRange.is_right_finite(domain.ranges[pos])
            else None
        )
        return slice(start, stop)
    elif common.is_int_index(rng):
        assert common.Domain.is_finite(domain)
        return rng - domain.ranges[pos].start
    else:
        raise ValueError(f"Can only use integer or UnitRange ranges, provided type: '{type(rng)}'.")<|MERGE_RESOLUTION|>--- conflicted
+++ resolved
@@ -789,13 +789,9 @@
     common._field.register(jnp.ndarray, JaxArrayField.from_array)
 
 
-<<<<<<< HEAD
 def _broadcast(field: common.Field, new_dimensions: Sequence[common.Dimension]) -> common.Field:
-=======
-def _broadcast(field: common.Field, new_dimensions: tuple[common.Dimension, ...]) -> common.Field:
     if field.domain.dims == new_dimensions:
         return field
->>>>>>> 5c81c035
     domain_slice: list[slice | None] = []
     named_ranges = []
     for dim in new_dimensions:
