# GT4Py - GridTools Framework
#
# Copyright (c) 2014-2023, ETH Zurich
# All rights reserved.
#
# This file is part of the GT4Py project and the GridTools framework.
# GT4Py is free software: you can redistribute it and/or modify it under
# the terms of the GNU General Public License as published by the
# Free Software Foundation, either version 3 of the License, or any later
# version. See the LICENSE.txt file at the top-level directory of this
# distribution for a copy of the license or check <https://www.gnu.org/licenses/>.
#
# SPDX-License-Identifier: GPL-3.0-or-later

import dataclasses
from types import ModuleType
from typing import Any, Callable, Generic, Optional, ParamSpec, Sequence, TypeVar

import numpy as np

from gt4py import eve
from gt4py._core import definitions as core_defs
from gt4py.next import common, errors, utils
from gt4py.next.embedded import common as embedded_common, context as embedded_context


_P = ParamSpec("_P")
_R = TypeVar("_R")


@dataclasses.dataclass(frozen=True)
class EmbeddedOperator(Generic[_R, _P]):
    fun: Callable[_P, _R]

    def __call__(self, *args: _P.args, **kwargs: _P.kwargs) -> _R:
        return self.fun(*args, **kwargs)


@dataclasses.dataclass(frozen=True)
class ScanOperator(EmbeddedOperator[core_defs.ScalarT | tuple[core_defs.ScalarT | tuple, ...], _P]):
    forward: bool
    init: core_defs.ScalarT | tuple[core_defs.ScalarT | tuple, ...]
    axis: common.Dimension

    def __call__(  # type: ignore[override]
        self,
        *args: common.Field | core_defs.Scalar,
        **kwargs: common.Field | core_defs.Scalar,  # type: ignore[override]
    ) -> (
        common.Field[Any, core_defs.ScalarT]
        | tuple[common.Field[Any, core_defs.ScalarT] | tuple, ...]
    ):
        scan_range = embedded_context.closure_column_range.get()
        assert self.axis == scan_range.dim
        scan_axis = scan_range.dim
        all_args = [*args, *kwargs.values()]
        domain_intersection = _intersect_scan_args(*all_args)
        non_scan_domain = common.Domain(*[nr for nr in domain_intersection if nr.dim != scan_axis])

        out_domain = common.Domain(*[
            scan_range if nr.dim == scan_axis else nr for nr in domain_intersection
        ])
        if scan_axis not in out_domain.dims:
            # even if the scan dimension is not in the input, we can scan over it
            out_domain = common.Domain(*out_domain, (scan_range))

        xp = _get_array_ns(*all_args)
        res = _construct_scan_array(out_domain, xp)(self.init)

<<<<<<< HEAD
        def scan_loop(hpos):
            acc = self.init
            for k in scan_range.unit_range if self.forward else reversed(scan_range.unit_range):
=======
        def scan_loop(hpos: Sequence[common.NamedIndex]) -> None:
            acc: core_defs.ScalarT | tuple[core_defs.ScalarT | tuple, ...] = self.init
            for k in scan_range[1] if self.forward else reversed(scan_range[1]):
>>>>>>> b26e6a3b
                pos = (*hpos, (scan_axis, k))
                new_args = [_tuple_at(pos, arg) for arg in args]
                new_kwargs = {k: _tuple_at(pos, v) for k, v in kwargs.items()}
                acc = self.fun(acc, *new_args, **new_kwargs)  # type: ignore[arg-type] # need to express that the first argument is the same type as the return
                _tuple_assign_value(pos, res, acc)

        if len(non_scan_domain) == 0:
            # if we don't have any dimension orthogonal to scan_axis, we need to do one scan_loop
            scan_loop(())
        else:
            for hpos in embedded_common.iterate_domain(non_scan_domain):
                scan_loop(hpos)

        return res


def _get_out_domain(
    out: common.MutableField | tuple[common.MutableField | tuple, ...],
) -> common.Domain:
    return embedded_common.domain_intersection(*[
        f.domain for f in utils.flatten_nested_tuple((out,))
    ])


def field_operator_call(op: EmbeddedOperator[_R, _P], args: Any, kwargs: Any) -> Optional[_R]:
    if "out" in kwargs:
        # called from program or direct field_operator as program
        new_context_kwargs = {}
        if embedded_context.within_context():
            # called from program
            assert "offset_provider" not in kwargs
        else:
            # field_operator as program
            if "offset_provider" not in kwargs:
                raise errors.MissingArgumentError(None, "offset_provider", True)
            offset_provider = kwargs.pop("offset_provider", None)

            new_context_kwargs["offset_provider"] = offset_provider

        out = kwargs.pop("out")

        domain = kwargs.pop("domain", None)

        out_domain = common.domain(domain) if domain is not None else _get_out_domain(out)

        new_context_kwargs["closure_column_range"] = _get_vertical_range(out_domain)

        with embedded_context.new_context(**new_context_kwargs) as ctx:
            res = ctx.run(op, *args, **kwargs)
            _tuple_assign_field(
                out,
                res,  # type: ignore[arg-type] # maybe can't be inferred properly because decorator.py is not properly typed yet
                domain=out_domain,
            )
        return None
    else:
        # called from other field_operator or missing `out` argument
        if "offset_provider" in kwargs:
            # assuming we wanted to call the field_operator as program, otherwise `offset_provider` would not be there
            raise errors.MissingArgumentError(None, "out", True)
        return op(*args, **kwargs)


def _get_vertical_range(domain: common.Domain) -> common.NamedRange | eve.NothingType:
    vertical_dim_filtered = [nr for nr in domain if nr.dim.kind == common.DimensionKind.VERTICAL]
    assert len(vertical_dim_filtered) <= 1
    return vertical_dim_filtered[0] if vertical_dim_filtered else eve.NOTHING


def _tuple_assign_field(
    target: tuple[common.MutableField | tuple, ...] | common.MutableField,
    source: tuple[common.Field | tuple, ...] | common.Field,
    domain: common.Domain,
) -> None:
    @utils.tree_map
    def impl(target: common.MutableField, source: common.Field) -> None:
        if common.is_field(source):
            target[domain] = source[domain]
        else:
            assert core_defs.is_scalar_type(source)
            target[domain] = source

    impl(target, source)


def _intersect_scan_args(
    *args: core_defs.Scalar | common.Field | tuple[core_defs.Scalar | common.Field | tuple, ...],
) -> common.Domain:
    return embedded_common.domain_intersection(*[
        arg.domain for arg in utils.flatten_nested_tuple(args) if common.is_field(arg)
    ])


def _get_array_ns(
    *args: core_defs.Scalar | common.Field | tuple[core_defs.Scalar | common.Field | tuple, ...],
) -> ModuleType:
    for arg in utils.flatten_nested_tuple(args):
        if hasattr(arg, "array_ns"):
            return arg.array_ns
    return np


def _construct_scan_array(
    domain: common.Domain,
    xp: ModuleType,  # TODO(havogt) introduce a NDArrayNamespace protocol
) -> Callable[
    [core_defs.Scalar | tuple[core_defs.Scalar | tuple, ...]],
    common.MutableField | tuple[common.MutableField | tuple, ...],
]:
    @utils.tree_map
    def impl(init: core_defs.Scalar) -> common.MutableField:
        res = common._field(xp.empty(domain.shape, dtype=type(init)), domain=domain)
        assert common.is_mutable_field(res)
        return res

    return impl


def _tuple_assign_value(
    pos: Sequence[common.NamedIndex],
    target: common.MutableField | tuple[common.MutableField | tuple, ...],
    source: core_defs.Scalar | tuple[core_defs.Scalar | tuple, ...],
) -> None:
    @utils.tree_map
    def impl(target: common.MutableField, source: core_defs.Scalar) -> None:
        target[pos] = source

    impl(target, source)


def _tuple_at(
    pos: Sequence[common.NamedIndex],
    field: common.Field | core_defs.Scalar | tuple[common.Field | core_defs.Scalar | tuple, ...],
) -> core_defs.Scalar | tuple[core_defs.ScalarT | tuple, ...]:
    @utils.tree_map
    def impl(field: common.Field | core_defs.Scalar) -> core_defs.Scalar:
        res = field[pos].as_scalar() if common.is_field(field) else field
        assert core_defs.is_scalar_type(res)
        return res

    return impl(field)  # type: ignore[return-value]<|MERGE_RESOLUTION|>--- conflicted
+++ resolved
@@ -67,16 +67,10 @@
         xp = _get_array_ns(*all_args)
         res = _construct_scan_array(out_domain, xp)(self.init)
 
-<<<<<<< HEAD
-        def scan_loop(hpos):
-            acc = self.init
-            for k in scan_range.unit_range if self.forward else reversed(scan_range.unit_range):
-=======
         def scan_loop(hpos: Sequence[common.NamedIndex]) -> None:
             acc: core_defs.ScalarT | tuple[core_defs.ScalarT | tuple, ...] = self.init
-            for k in scan_range[1] if self.forward else reversed(scan_range[1]):
->>>>>>> b26e6a3b
-                pos = (*hpos, (scan_axis, k))
+            for k in scan_range.unit_range if self.forward else reversed(scan_range.unit_range):
+                pos = (*hpos, common.NamedIndex(scan_axis, k))
                 new_args = [_tuple_at(pos, arg) for arg in args]
                 new_kwargs = {k: _tuple_at(pos, v) for k, v in kwargs.items()}
                 acc = self.fun(acc, *new_args, **new_kwargs)  # type: ignore[arg-type] # need to express that the first argument is the same type as the return
