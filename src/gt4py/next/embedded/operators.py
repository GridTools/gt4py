# GT4Py - GridTools Framework
#
# Copyright (c) 2014-2023, ETH Zurich
# All rights reserved.
#
# This file is part of the GT4Py project and the GridTools framework.
# GT4Py is free software: you can redistribute it and/or modify it under
# the terms of the GNU General Public License as published by the
# Free Software Foundation, either version 3 of the License, or any later
# version. See the LICENSE.txt file at the top-level directory of this
# distribution for a copy of the license or check <https://www.gnu.org/licenses/>.
#
# SPDX-License-Identifier: GPL-3.0-or-later

import dataclasses
from types import ModuleType
from typing import Any, Callable, Generic, ParamSpec, Sequence, TypeVar

import numpy as np

from gt4py import eve
from gt4py._core import definitions as core_defs
from gt4py.next import common, errors, utils
from gt4py.next.embedded import common as embedded_common, context as embedded_context


_P = ParamSpec("_P")
_R = TypeVar("_R")


@dataclasses.dataclass(frozen=True)
class EmbeddedOperator(Generic[_R, _P]):
    fun: Callable[_P, _R]

    def __call__(self, *args: _P.args, **kwargs: _P.kwargs) -> _R:
        return self.fun(*args, **kwargs)


@dataclasses.dataclass(frozen=True)
class ScanOperator(EmbeddedOperator[_R, _P]):
    forward: bool
    init: core_defs.Scalar | tuple[core_defs.Scalar | tuple, ...]
    axis: common.Dimension

<<<<<<< HEAD
    def __call__(
        self, *args: common.Field | core_defs.Scalar, **kwargs: common.Field | core_defs.Scalar
    ) -> common.Field:  # type: ignore[override] # we cannot properly type annotate relative to self.fun
=======
    def __call__(  # type: ignore[override]
        self,
        *args: common.Field | core_defs.Scalar,
        **kwargs: common.Field | core_defs.Scalar,  # type: ignore[override]
    ) -> common.Field:
>>>>>>> c518929f
        scan_range = embedded_context.closure_column_range.get()
        assert self.axis == scan_range[0]
        scan_axis = scan_range[0]
        all_args = [*args, *kwargs.values()]
        domain_intersection = _intersect_scan_args(*all_args)
        non_scan_domain = common.Domain(*[nr for nr in domain_intersection if nr[0] != scan_axis])

        out_domain = common.Domain(*[
            scan_range if nr[0] == scan_axis else nr for nr in domain_intersection
        ])
        if scan_axis not in out_domain.dims:
            # even if the scan dimension is not in the input, we can scan over it
            out_domain = common.Domain(*out_domain, (scan_range))

        xp = _get_array_ns(*all_args)
        res = _construct_scan_array(out_domain, xp)(self.init)

        def scan_loop(hpos):
            acc = self.init
            for k in scan_range[1] if self.forward else reversed(scan_range[1]):
                pos = (*hpos, (scan_axis, k))
                new_args = [_tuple_at(pos, arg) for arg in args]
                new_kwargs = {k: _tuple_at(pos, v) for k, v in kwargs.items()}
                acc = self.fun(acc, *new_args, **new_kwargs)
                _tuple_assign_value(pos, res, acc)

        if len(non_scan_domain) == 0:
            # if we don't have any dimension orthogonal to scan_axis, we need to do one scan_loop
            scan_loop(())
        else:
            for hpos in embedded_common.iterate_domain(non_scan_domain):
                scan_loop(hpos)

        return res


def field_operator_call(op: EmbeddedOperator, args: Any, kwargs: Any):
    if "out" in kwargs:
        # called from program or direct field_operator as program
        new_context_kwargs = {}
        if embedded_context.within_context():
            # called from program
            assert "offset_provider" not in kwargs
        else:
            # field_operator as program
            if "offset_provider" not in kwargs:
                raise errors.MissingArgumentError(None, "offset_provider", True)
            offset_provider = kwargs.pop("offset_provider", None)

            new_context_kwargs["offset_provider"] = offset_provider

        out = kwargs.pop("out")

        domain = kwargs.pop("domain", None)

        flattened_out: tuple[common.Field, ...] = utils.flatten_nested_tuple((out,))
        assert all(f.domain == flattened_out[0].domain for f in flattened_out)

        out_domain = common.domain(domain) if domain is not None else flattened_out[0].domain

        new_context_kwargs["closure_column_range"] = _get_vertical_range(out_domain)

        with embedded_context.new_context(**new_context_kwargs) as ctx:
            res = ctx.run(op, *args, **kwargs)
            _tuple_assign_field(
                out,
                res,
                domain=out_domain,
            )
    else:
        # called from other field_operator or missing `out` argument
        if "offset_provider" in kwargs:
            # assuming we wanted to call the field_operator as program, otherwise `offset_provider` would not be there
            raise errors.MissingArgumentError(None, "out", True)
        return op(*args, **kwargs)


def _get_vertical_range(domain: common.Domain) -> common.NamedRange | eve.NothingType:
    vertical_dim_filtered = [nr for nr in domain if nr[0].kind == common.DimensionKind.VERTICAL]
    assert len(vertical_dim_filtered) <= 1
    return vertical_dim_filtered[0] if vertical_dim_filtered else eve.NOTHING


def _tuple_assign_field(
    target: tuple[common.MutableField | tuple, ...] | common.MutableField,
    source: tuple[common.Field | tuple, ...] | common.Field,
    domain: common.Domain,
):
    @utils.tree_map
    def impl(target: common.MutableField, source: common.Field):
        if common.is_field(source):
            target[domain] = source[domain]
        else:
            assert core_defs.is_scalar_type(source)
            target[domain] = source

    impl(target, source)


def _intersect_scan_args(
    *args: core_defs.Scalar | common.Field | tuple[core_defs.Scalar | common.Field | tuple, ...],
) -> common.Domain:
    return embedded_common.intersect_domains(*[
        arg.domain for arg in utils.flatten_nested_tuple(args) if common.is_field(arg)
    ])


def _get_array_ns(
    *args: core_defs.Scalar | common.Field | tuple[core_defs.Scalar | common.Field | tuple, ...],
) -> ModuleType:
    for arg in utils.flatten_nested_tuple(args):
        if hasattr(arg, "array_ns"):
            return arg.array_ns
    return np


def _construct_scan_array(
    domain: common.Domain, xp: ModuleType
):  # TODO(havogt) introduce a NDArrayNamespace protocol
    @utils.tree_map
    def impl(init: core_defs.Scalar) -> common.Field:
        return common._field(xp.empty(domain.shape, dtype=type(init)), domain=domain)

    return impl


def _tuple_assign_value(
    pos: Sequence[common.NamedIndex],
    target: common.MutableField | tuple[common.MutableField | tuple, ...],
    source: core_defs.Scalar | tuple[core_defs.Scalar | tuple, ...],
) -> None:
    @utils.tree_map
    def impl(target: common.MutableField, source: core_defs.Scalar):
        target[pos] = source

    impl(target, source)


def _tuple_at(
    pos: Sequence[common.NamedIndex],
    field: common.Field | core_defs.Scalar | tuple[common.Field | core_defs.Scalar | tuple, ...],
) -> core_defs.Scalar | tuple[core_defs.ScalarT | tuple, ...]:
    @utils.tree_map
    def impl(field: common.Field | core_defs.Scalar) -> core_defs.Scalar:
        res = field[pos].as_scalar() if common.is_field(field) else field
        assert core_defs.is_scalar_type(res)
        return res

    return impl(field)  # type: ignore[return-value]<|MERGE_RESOLUTION|>--- conflicted
+++ resolved
@@ -42,17 +42,11 @@
     init: core_defs.Scalar | tuple[core_defs.Scalar | tuple, ...]
     axis: common.Dimension
 
-<<<<<<< HEAD
-    def __call__(
-        self, *args: common.Field | core_defs.Scalar, **kwargs: common.Field | core_defs.Scalar
-    ) -> common.Field:  # type: ignore[override] # we cannot properly type annotate relative to self.fun
-=======
     def __call__(  # type: ignore[override]
         self,
         *args: common.Field | core_defs.Scalar,
         **kwargs: common.Field | core_defs.Scalar,  # type: ignore[override]
     ) -> common.Field:
->>>>>>> c518929f
         scan_range = embedded_context.closure_column_range.get()
         assert self.axis == scan_range[0]
         scan_axis = scan_range[0]
