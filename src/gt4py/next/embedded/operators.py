# GT4Py - GridTools Framework
#
# Copyright (c) 2014-2024, ETH Zurich
# All rights reserved.
#
# Please, refer to the LICENSE file in the root directory.
# SPDX-License-Identifier: BSD-3-Clause

import dataclasses
from typing import Any, Callable, Generic, Optional, ParamSpec, Sequence, TypeVar

from gt4py import eve
from gt4py._core import definitions as core_defs
from gt4py.eve import extended_typing as xtyping
from gt4py.next import common, errors, field_utils, utils
from gt4py.next.embedded import common as embedded_common, context as embedded_context
from gt4py.next.field_utils import get_array_ns
from gt4py.next.otf import arguments
from gt4py.next.type_system import type_specifications as ts, type_translation


_P = ParamSpec("_P")
_R = TypeVar("_R")


@dataclasses.dataclass(frozen=True)
class EmbeddedOperator(Generic[_R, _P]):
    fun: Callable[_P, _R]

    def __call__(self, *args: _P.args, **kwargs: _P.kwargs) -> _R:
        return self.fun(*args, **kwargs)


@dataclasses.dataclass(frozen=True)
class ScanOperator(EmbeddedOperator[core_defs.ScalarT | tuple[core_defs.ScalarT | tuple, ...], _P]):
    forward: bool
    init: core_defs.ScalarT | tuple[core_defs.ScalarT | tuple, ...]
    axis: common.Dimension

    def __call__(  # type: ignore[override]
        self,
        *args: common.Field | core_defs.Scalar,
        **kwargs: common.Field | core_defs.Scalar,
    ) -> (
        common.Field[Any, core_defs.ScalarT]
        | tuple[common.Field[Any, core_defs.ScalarT] | tuple, ...]
    ):
        scan_range = embedded_context.get_closure_column_range()
        assert self.axis == scan_range.dim
        scan_axis = scan_range.dim
        all_args = [*args, *kwargs.values()]
        domain_intersection = _intersect_scan_args(*all_args)
        non_scan_domain = common.Domain(*[nr for nr in domain_intersection if nr.dim != scan_axis])

        out_domain = common.Domain(
            *[scan_range if nr.dim == scan_axis else nr for nr in domain_intersection]
        )
        if scan_axis not in out_domain.dims:
            # even if the scan dimension is not in the input, we can scan over it
            out_domain = common.Domain(*out_domain, (scan_range))

        xp = get_array_ns(*all_args)
        init_type = type_translation.from_value(self.init)
        assert isinstance(init_type, ts.TupleType | ts.ScalarType)
        res = field_utils.field_from_typespec(init_type, out_domain, xp)

        def scan_loop(hpos: Sequence[common.NamedIndex]) -> None:
            acc: core_defs.ScalarT | tuple[core_defs.ScalarT | tuple, ...] = self.init
            for k in scan_range.unit_range if self.forward else reversed(scan_range.unit_range):
                pos = (*hpos, common.NamedIndex(scan_axis, k))
                new_args = [_tuple_at(pos, arg) for arg in args]
                new_kwargs = {k: _tuple_at(pos, v) for k, v in kwargs.items()}
                acc = self.fun(acc, *new_args, **new_kwargs)  # type: ignore[arg-type] # need to express that the first argument is the same type as the return
                # convert Containers to plain tuples for assignment
                acc_extracted = arguments.extract(acc)
                res_extracted = arguments.extract(res)
                _tuple_assign_value(pos, res_extracted, acc_extracted)

        if len(non_scan_domain) == 0:
            # if we don't have any dimension orthogonal to scan_axis, we need to do one scan_loop
            scan_loop(())
        else:
            for hpos in embedded_common.iterate_domain(non_scan_domain):
                scan_loop(hpos)

        return res


def _get_out_domain(
    out: common.MutableField | tuple[common.MutableField | tuple, ...],
) -> common.Domain:
    return embedded_common.domain_intersection(
        *[f.domain for f in utils.flatten_nested_tuple((out,))]
    )


def field_operator_call(op: EmbeddedOperator[_R, _P], args: Any, kwargs: Any) -> Optional[_R]:
    if "out" in kwargs:
        # called from program or direct field_operator as program
        new_context_kwargs = {}
        if embedded_context.within_valid_context():
            # called from program
            assert "offset_provider" not in kwargs
        else:
            # field_operator as program
            if "offset_provider" not in kwargs:
                raise errors.MissingArgumentError(None, "offset_provider", True)
            offset_provider = kwargs.pop("offset_provider", None)

            new_context_kwargs["offset_provider"] = offset_provider

        out = kwargs.pop("out")

        domain = kwargs.pop("domain", None)

<<<<<<< HEAD
        # TODO(havogt): To do the assignment of the resulting fields we extract containers and act on plain tuples.
        # We currently apply the extract on both the rhs (`res`) computed by the operator and the lhs (`out`, provided by the user)
        # without checking if the types are consistent. However, these errors are caught in linting if enabled.
        container_extracted_out = arguments.extract(out)
        out_domain = (
            common.domain(domain)
            if domain is not None
            else _get_out_domain(container_extracted_out)
=======
        out_domain = (
            utils.tree_map(common.domain)(domain) if domain is not None else _get_out_domain(out)
>>>>>>> bb3b0714
        )

        new_context_kwargs["closure_column_range"] = _get_vertical_range(out_domain)

        with embedded_context.update(**new_context_kwargs):
            res = op(*args, **kwargs)
        container_extracted_res = arguments.extract(res)  # TODO(havogt): see notes above
        _tuple_assign_field(container_extracted_out, container_extracted_res, domain=out_domain)
        return None
    else:
        # called from other field_operator or missing `out` argument
        if "offset_provider" in kwargs:
            # assuming we wanted to call the field_operator as program, otherwise `offset_provider` would not be there
            raise errors.MissingArgumentError(None, "out", True)
        return op(*args, **kwargs)


@utils.tree_map
def _get_vertical_range(domain: common.Domain) -> common.NamedRange | eve.NothingType:
    vertical_dim_filtered = [nr for nr in domain if nr.dim.kind == common.DimensionKind.VERTICAL]
    assert len(vertical_dim_filtered) <= 1
    return vertical_dim_filtered[0] if vertical_dim_filtered else eve.NOTHING


def _tuple_assign_field(
    target: tuple[common.MutableField | tuple, ...] | common.MutableField,
    source: tuple[common.Field | tuple, ...] | common.Field,
    domain: xtyping.MaybeNestedInTuple[common.Domain],
) -> None:
    @utils.tree_map
    def impl(target: common.MutableField, source: common.Field, domain: common.Domain) -> None:
        if isinstance(source, common.Field):
            target[domain] = source[domain]
        else:
            assert core_defs.is_scalar_type(source)
            target[domain] = source

    if not isinstance(domain, tuple):
        domain = utils.tree_map(lambda _: domain)(target)
    impl(target, source, domain)


def _intersect_scan_args(
    *args: core_defs.Scalar | common.Field | tuple[core_defs.Scalar | common.Field | tuple, ...],
) -> common.Domain:
    return embedded_common.domain_intersection(
        *[arg.domain for arg in utils.flatten_nested_tuple(args) if isinstance(arg, common.Field)]
    )


def _tuple_assign_value(
    pos: Sequence[common.NamedIndex],
    target: common.MutableField | tuple[common.MutableField | tuple, ...],
    source: core_defs.Scalar | tuple[core_defs.Scalar | tuple, ...],
) -> None:
    @utils.tree_map
    def impl(target: common.MutableField, source: core_defs.Scalar) -> None:
        target[pos] = source

    impl(target, source)


def _tuple_at(
    pos: Sequence[common.NamedIndex],
    field: common.Field | core_defs.Scalar | tuple[common.Field | core_defs.Scalar | tuple, ...],
) -> core_defs.Scalar | tuple[core_defs.ScalarT | tuple, ...]:
    @utils.tree_map
    def impl(field: common.Field | core_defs.Scalar) -> core_defs.Scalar:
        res = field[pos].as_scalar() if isinstance(field, common.Field) else field
        assert core_defs.is_scalar_type(res)
        return res

    return impl(field)  # type: ignore[return-value]<|MERGE_RESOLUTION|>--- conflicted
+++ resolved
@@ -113,19 +113,14 @@
 
         domain = kwargs.pop("domain", None)
 
-<<<<<<< HEAD
         # TODO(havogt): To do the assignment of the resulting fields we extract containers and act on plain tuples.
         # We currently apply the extract on both the rhs (`res`) computed by the operator and the lhs (`out`, provided by the user)
         # without checking if the types are consistent. However, these errors are caught in linting if enabled.
         container_extracted_out = arguments.extract(out)
         out_domain = (
-            common.domain(domain)
+            utils.tree_map(common.domain)(domain)
             if domain is not None
             else _get_out_domain(container_extracted_out)
-=======
-        out_domain = (
-            utils.tree_map(common.domain)(domain) if domain is not None else _get_out_domain(out)
->>>>>>> bb3b0714
         )
 
         new_context_kwargs["closure_column_range"] = _get_vertical_range(out_domain)
