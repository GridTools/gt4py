--- conflicted
+++ resolved
@@ -14,11 +14,8 @@
 from gt4py.next import common, errors, field_utils, utils
 from gt4py.next.embedded import common as embedded_common, context as embedded_context
 from gt4py.next.field_utils import get_array_ns
-<<<<<<< HEAD
-from gt4py.next.type_system import type_translation
-=======
 from gt4py.next.type_system import type_specifications as ts, type_translation
->>>>>>> 77cad7c8
+
 
 
 _P = ParamSpec("_P")
@@ -62,15 +59,9 @@
             out_domain = common.Domain(*out_domain, (scan_range))
 
         xp = get_array_ns(*all_args)
-<<<<<<< HEAD
-        res = field_utils.field_from_typespec(out_domain, xp)(
-            type_translation.from_value(self.init)
-        )
-=======
         init_type = type_translation.from_value(self.init)
         assert isinstance(init_type, ts.TupleType | ts.ScalarType)
         res = field_utils.field_from_typespec(init_type, out_domain, xp)
->>>>>>> 77cad7c8
 
         def scan_loop(hpos: Sequence[common.NamedIndex]) -> None:
             acc: core_defs.ScalarT | tuple[core_defs.ScalarT | tuple, ...] = self.init
