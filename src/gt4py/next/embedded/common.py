--- conflicted
+++ resolved
@@ -164,19 +164,11 @@
     assert hasattr(idx, "start") and hasattr(idx, "stop")
     if common.is_named_slice(idx):
         idx_start_0, idx_start_1, idx_stop_0, idx_stop_1 = (
-<<<<<<< HEAD
-            idx.start[0],
-            idx.start[1],
-            idx.stop[0],
-            idx.stop[1],
-        )  # type: ignore[attr-defined]
-=======
             idx.start[0],  # type: ignore[attr-defined]
             idx.start[1],  # type: ignore[attr-defined]
             idx.stop[0],  # type: ignore[attr-defined]
             idx.stop[1],  # type: ignore[attr-defined]
         )
->>>>>>> c518929f
         if idx_start_0 != idx_stop_0:
             raise IndexError(
                 f"Dimensions slicing mismatch between '{idx_start_0.value}' and '{idx_stop_0.value}'."
