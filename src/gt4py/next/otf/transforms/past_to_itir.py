# GT4Py - GridTools Framework
#
# Copyright (c) 2014-2023, ETH Zurich
# All rights reserved.
#
# This file is part of the GT4Py project and the GridTools framework.
# GT4Py is free software: you can redistribute it and/or modify it under
# the terms of the GNU General Public License as published by the
# Free Software Foundation, either version 3 of the License, or any later
# version. See the LICENSE.txt file at the top-level directory of this
# distribution for a copy of the license or check <https://www.gnu.org/licenses/>.
#
# SPDX-License-Identifier: GPL-3.0-or-later

import dataclasses

import devtools
import factory

from gt4py.next import common, config
from gt4py.next.ffront.fbuiltins import FieldOffset
from gt4py.next.ffront.gtcallable import GTCallable
from gt4py.next.ffront.past_to_itir import ProgramLowering
from gt4py.next.otf import stages, workflow
from gt4py.next.otf.stages import ProgramCall

from . import utils


@dataclasses.dataclass(frozen=True)
class PastToItir(workflow.ChainableWorkflowMixin):
    def __call__(self, inp: stages.PastClosure) -> ProgramCall:
<<<<<<< HEAD
        closure_vars = utils._get_closure_vars_recursively(
            get_closure_vars_from_function(inp.definition)
        )
=======
        all_closure_vars = utils._get_closure_vars_recursively(inp.closure_vars)
>>>>>>> 625c3372
        offsets_and_dimensions = utils._filter_closure_vars_by_type(
            all_closure_vars, FieldOffset, common.Dimension
        )
        grid_type = utils._deduce_grid_type(inp.grid_type, offsets_and_dimensions.values())

        gt_callables = utils._filter_closure_vars_by_type(all_closure_vars, GTCallable).values()
        lowered_funcs = [gt_callable.__gt_itir__() for gt_callable in gt_callables]

        itir_program = ProgramLowering.apply(
            inp.past_node, function_definitions=lowered_funcs, grid_type=grid_type
        )

        if config.DEBUG or "debug" in inp.kwargs:
            devtools.debug(itir_program)

        return ProgramCall(
            itir_program,
            inp.args,
            inp.kwargs,
        )


class PastToItirFactory(factory.Factory):
    class Meta:
        model = PastToItir<|MERGE_RESOLUTION|>--- conflicted
+++ resolved
@@ -14,7 +14,6 @@
 
 import dataclasses
 
-import devtools
 import factory
 
 from gt4py.next import common, config
@@ -30,20 +29,18 @@
 @dataclasses.dataclass(frozen=True)
 class PastToItir(workflow.ChainableWorkflowMixin):
     def __call__(self, inp: stages.PastClosure) -> ProgramCall:
-<<<<<<< HEAD
-        closure_vars = utils._get_closure_vars_recursively(
-            get_closure_vars_from_function(inp.definition)
-        )
-=======
-        all_closure_vars = utils._get_closure_vars_recursively(inp.closure_vars)
->>>>>>> 625c3372
+        all_closure_vars = utils._get_closure_vars_recursively(
+            inp.closure_vars)
         offsets_and_dimensions = utils._filter_closure_vars_by_type(
             all_closure_vars, FieldOffset, common.Dimension
         )
-        grid_type = utils._deduce_grid_type(inp.grid_type, offsets_and_dimensions.values())
+        grid_type = utils._deduce_grid_type(
+            inp.grid_type, offsets_and_dimensions.values())
 
-        gt_callables = utils._filter_closure_vars_by_type(all_closure_vars, GTCallable).values()
-        lowered_funcs = [gt_callable.__gt_itir__() for gt_callable in gt_callables]
+        gt_callables = utils._filter_closure_vars_by_type(
+            all_closure_vars, GTCallable).values()
+        lowered_funcs = [gt_callable.__gt_itir__()
+                         for gt_callable in gt_callables]
 
         itir_program = ProgramLowering.apply(
             inp.past_node, function_definitions=lowered_funcs, grid_type=grid_type
