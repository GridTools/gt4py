# GT4Py - GridTools Framework
#
# Copyright (c) 2014-2023, ETH Zurich
# All rights reserved.
#
# This file is part of the GT4Py project and the GridTools framework.
# GT4Py is free software: you can redistribute it and/or modify it under
# the terms of the GNU General Public License as published by the
# Free Software Foundation, either version 3 of the License, or any later
# version. See the LICENSE.txt file at the top-level directory of this
# distribution for a copy of the license or check <https://www.gnu.org/licenses/>.
#
# SPDX-License-Identifier: GPL-3.0-or-later

"""Python bindings generator for C++ functions."""


from __future__ import annotations

from typing import Any, Sequence, Union

import gt4py.eve as eve
import gt4py.next.type_system.type_specifications as ts
from gt4py.eve.codegen import JinjaTemplate as as_jinja, TemplatedGenerator
from gt4py.next.otf import languages, stages, workflow
from gt4py.next.otf.binding import cpp_interface, interface


class Expr(eve.Node):
    pass


class DimensionType(Expr):
    name: str


class BufferSID(Expr):
    source_buffer: str
    dimensions: Sequence[DimensionType]
    scalar_type: ts.ScalarType
    dim_config: int


class CompositeSID(Expr):
    elems: Sequence[Union[BufferSID, CompositeSID]]


class FunctionCall(Expr):
    target: interface.Function
    args: Sequence[Any]


class ReturnStmt(eve.Node):
    expr: Expr


class FunctionParameter(eve.Node):
    name: str
    type_: ts.TypeSpec


class WrapperFunction(eve.Node):
    name: str
    parameters: Sequence[FunctionParameter]
    body: ReturnStmt


class BindingFunction(eve.Node):
    exported_name: str
    wrapper_name: str
    doc: str


class BindingModule(eve.Node):
    name: str
    doc: str
    functions: Sequence[BindingFunction]


class BindingFile(eve.Node):
    callee_header_file: str
    header_files: Sequence[str]
    wrapper: WrapperFunction
    binding_module: BindingModule


def _type_string(type_: ts.TypeSpec) -> str:
    if isinstance(type_, ts.TupleType):
        return f"std::tuple<{','.join(_type_string(t) for t in type_.types)}>"
    elif isinstance(type_, ts.FieldType):
        return "pybind11::buffer"
    elif isinstance(type_, ts.ScalarType):
        return cpp_interface.render_scalar_type(type_)
    else:
        raise ValueError(f"Type '{type_}' is not supported in pybind11 interfaces.")


class BindingCodeGenerator(TemplatedGenerator):
    BindingFile = as_jinja(
        """\
        #include "{{callee_header_file}}"

        {% for header_file in header_files: %}\
        #include <{{header_file}}>
        {% endfor %}

        {{wrapper}}

        {{binding_module}}\
        """
    )

    WrapperFunction = as_jinja(
        """\
        decltype(auto) {{name}}(
            {{"\n,".join(parameters)}}
        )
        {
            {{body}}
        }\
        """
    )

    def visit_FunctionParameter(self, param: FunctionParameter):
        return f"{_type_string(param.type_)} {param.name}"

    ReturnStmt = as_jinja("""return {{expr}};""")

    BindingModule = as_jinja(
        """\
        PYBIND11_MODULE({{name}}, module) {
            module.doc() = "{{doc}}";
            {{"\n".join(functions)}}
        }\
        """
    )

    BindingFunction = as_jinja("""module.def("{{exported_name}}", &{{wrapper_name}}, "{{doc}}");""")

    def visit_FunctionCall(self, call: FunctionCall):
        args = [self.visit(arg) for arg in call.args]
        return cpp_interface.render_function_call(call.target, args)

    def visit_BufferSID(self, sid: BufferSID, **kwargs):
        return self.generic_visit(
            sid, rendered_scalar_type=cpp_interface.render_scalar_type(sid.scalar_type)
        )

    BufferSID = as_jinja(
        """gridtools::sid::rename_numbered_dimensions<{{", ".join(dimensions)}}>(
                gridtools::as_sid<{{rendered_scalar_type}},\
                                  {{dimensions.__len__()}},\
                                  gridtools::integral_constant<int, {{dim_config}}>,\
                                  999'999'999>({{source_buffer}})
            )"""
    )

    def visit_CompositeSID(self, node: CompositeSID, **kwargs):
        if "ids" in kwargs:
            kwargs.pop("ids")
        return self.generic_visit(
            node,
            ids=(f"gridtools::integral_constant<int,{i}>" for i in range(len(node.elems))),
            **kwargs,
        )

    CompositeSID = as_jinja(
        "gridtools::sid::composite::keys<{{','.join(ids)}}>::make_values({{','.join(elems)}})"
    )

    DimensionType = as_jinja("""generated::{{name}}_t""")


<<<<<<< HEAD
def make_parameter(
    parameter: interface.Parameter,
) -> FunctionParameter:
    return FunctionParameter(name=parameter.name, type_=parameter.type_)


def _tuple_get(index: int, var: str) -> str:
    return f"gridtools::tuple_util::get<{index}>({var})"


def make_argument(index: int, name: str, type_: ts.TypeSpec) -> str | BufferSID | CompositeSID:
    if isinstance(type_, ts.FieldType):
=======
def make_argument(index: int, param: interface.Parameter) -> str | BufferSID:
    if isinstance(param.type_, ts.FieldType):
>>>>>>> 7df905d2
        return BufferSID(
            source_buffer=name,
            dimensions=[DimensionType(name=dim.value) for dim in type_.dims],
            scalar_type=type_.dtype,
            dim_config=index,
        )
    if isinstance(type_, ts.TupleType):
        return CompositeSID(
            elems=[
                make_argument(index * 1000 + i, _tuple_get(i, name), t)
                for i, t in enumerate(type_.types)
            ]
        )
    else:
        return name


def create_bindings(
    program_source: stages.ProgramSource[languages.Cpp, languages.LanguageWithHeaderFilesSettings],
) -> stages.BindingSource[languages.Cpp, languages.Python]:
    """
    Generate Python bindings through which a C++ function can be called.

    Parameters
    ----------
    program_source
        The program source for which the bindings are created
    """
    if program_source.language is not languages.Cpp:
        raise ValueError(
            f"Can only create bindings for C++ program sources, received {program_source.language}."
        )
    wrapper_name = program_source.entry_point.name + "_wrapper"

    file_binding = BindingFile(
        callee_header_file=f"{program_source.entry_point.name}.{program_source.language_settings.header_extension}",
        header_files=[
            "pybind11/pybind11.h",
            "pybind11/stl.h",
            "gridtools/storage/adapter/python_sid_adapter.hpp",
            "gridtools/sid/composite.hpp",
            "gridtools/sid/rename_dimensions.hpp",
            "gridtools/common/defs.hpp",
            "gridtools/common/tuple_util.hpp",
            "gridtools/fn/unstructured.hpp",
            "gridtools/fn/cartesian.hpp",
            "gridtools/fn/backend/naive.hpp",
        ],
        wrapper=WrapperFunction(
            name=wrapper_name,
            parameters=[
                FunctionParameter(name=param.name, type_=param.type_)
                for param in program_source.entry_point.parameters
            ],
            body=ReturnStmt(
                expr=FunctionCall(
                    target=program_source.entry_point,
                    args=[
                        make_argument(index, param.name, param.type_)
                        for index, param in enumerate(program_source.entry_point.parameters)
                    ],
                )
            ),
        ),
        binding_module=BindingModule(
            name=program_source.entry_point.name,
            doc="",
            functions=[
                BindingFunction(
                    exported_name=program_source.entry_point.name,
                    wrapper_name=wrapper_name,
                    doc="",
                )
            ],
        ),
    )

    src = interface.format_source(
        program_source.language_settings,
        BindingCodeGenerator.apply(file_binding),
    )

    return stages.BindingSource(
        src,
        (interface.LibraryDependency("pybind11", "2.9.2"),),
    )


@workflow.make_step
def bind_source(
    inp: stages.ProgramSource[languages.Cpp, languages.LanguageWithHeaderFilesSettings],
) -> stages.CompilableSource[
    languages.Cpp, languages.LanguageWithHeaderFilesSettings, languages.Python
]:
    return stages.CompilableSource(program_source=inp, binding_source=create_bindings(inp))<|MERGE_RESOLUTION|>--- conflicted
+++ resolved
@@ -171,23 +171,12 @@
     DimensionType = as_jinja("""generated::{{name}}_t""")
 
 
-<<<<<<< HEAD
-def make_parameter(
-    parameter: interface.Parameter,
-) -> FunctionParameter:
-    return FunctionParameter(name=parameter.name, type_=parameter.type_)
-
-
 def _tuple_get(index: int, var: str) -> str:
     return f"gridtools::tuple_util::get<{index}>({var})"
 
 
 def make_argument(index: int, name: str, type_: ts.TypeSpec) -> str | BufferSID | CompositeSID:
     if isinstance(type_, ts.FieldType):
-=======
-def make_argument(index: int, param: interface.Parameter) -> str | BufferSID:
-    if isinstance(param.type_, ts.FieldType):
->>>>>>> 7df905d2
         return BufferSID(
             source_buffer=name,
             dimensions=[DimensionType(name=dim.value) for dim in type_.dims],
