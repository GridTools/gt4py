# GT4Py - GridTools Framework
#
# Copyright (c) 2014-2023, ETH Zurich
# All rights reserved.
#
# This file is part of the GT4Py project and the GridTools framework.
# GT4Py is free software: you can redistribute it and/or modify it under
# the terms of the GNU General Public License as published by the
# Free Software Foundation, either version 3 of the License, or any later
# version. See the LICENSE.txt file at the top-level directory of this
# distribution for a copy of the license or check <https://www.gnu.org/licenses/>.
#
# SPDX-License-Identifier: GPL-3.0-or-later

"""Python bindings generator for C++ functions."""


from __future__ import annotations

from typing import Any, Sequence, Union

import gt4py.eve as eve
import gt4py.next.type_system.type_specifications as ts
from gt4py.eve.codegen import JinjaTemplate as as_jinja, TemplatedGenerator
from gt4py.next.otf import languages, stages, workflow
from gt4py.next.otf.binding import cpp_interface, interface


class Expr(eve.Node):
    pass


class DimensionType(Expr):
    name: str


class BufferSID(Expr):
    source_buffer: str
    dimensions: Sequence[DimensionType]
    scalar_type: ts.ScalarType
    # strides_kind: int # TODO(havogt): implement strides_kind once we have the "frozen stencil" mechanism


class CompositeSID(Expr):
    elems: Sequence[Union[BufferSID, CompositeSID]]


class FunctionCall(Expr):
    target: interface.Function
    args: Sequence[Any]


class ReturnStmt(eve.Node):
    expr: Expr


class FunctionParameter(eve.Node):
    name: str
    type_: ts.TypeSpec


class WrapperFunction(eve.Node):
    name: str
    parameters: Sequence[FunctionParameter]
    body: ReturnStmt


class BindingFunction(eve.Node):
    exported_name: str
    wrapper_name: str
    doc: str


class BindingModule(eve.Node):
    name: str
    doc: str
    functions: Sequence[BindingFunction]


class BindingFile(eve.Node):
    callee_header_file: str
    header_files: Sequence[str]
    wrapper: WrapperFunction
    binding_module: BindingModule


def _type_string(type_: ts.TypeSpec) -> str:
    if isinstance(type_, ts.TupleType):
        return f"std::tuple<{','.join(_type_string(t) for t in type_.types)}>"
    elif isinstance(type_, ts.FieldType):
        return "pybind11::buffer"
    elif isinstance(type_, ts.ScalarType):
        return cpp_interface.render_scalar_type(type_)
    else:
        raise ValueError(f"Type '{type_}' is not supported in pybind11 interfaces.")


class BindingCodeGenerator(TemplatedGenerator):
    BindingFile = as_jinja(
        """\
        #include "{{callee_header_file}}"

        {% for header_file in header_files: %}\
        #include <{{header_file}}>
        {% endfor %}

        {{wrapper}}

        {{binding_module}}\
        """
    )

    WrapperFunction = as_jinja(
        """\
        decltype(auto) {{name}}(
            {{"\n,".join(parameters)}}
        )
        {
            {{body}}
        }\
        """
    )

    def visit_FunctionParameter(self, param: FunctionParameter):
        return f"{_type_string(param.type_)} {param.name}"

    ReturnStmt = as_jinja("""return {{expr}};""")

    BindingModule = as_jinja(
        """\
        PYBIND11_MODULE({{name}}, module) {
            module.doc() = "{{doc}}";
            {{"\n".join(functions)}}
        }\
        """
    )

    BindingFunction = as_jinja("""module.def("{{exported_name}}", &{{wrapper_name}}, "{{doc}}");""")

    def visit_FunctionCall(self, call: FunctionCall):
        args = [self.visit(arg) for arg in call.args]
        return cpp_interface.render_function_call(call.target, args)

    def visit_BufferSID(self, sid: BufferSID, **kwargs):
        return self.generic_visit(
            sid, rendered_scalar_type=cpp_interface.render_scalar_type(sid.scalar_type)
        )

    BufferSID = as_jinja(
        """gridtools::sid::rename_numbered_dimensions<{{", ".join(dimensions)}}>(
                gridtools::as_sid<{{rendered_scalar_type}},\
                                  {{dimensions.__len__()}},\
                                  gridtools::sid::unknown_kind>({{source_buffer}})
            )"""
    )

    def visit_CompositeSID(self, node: CompositeSID, **kwargs):
        if "ids" in kwargs:
            kwargs.pop("ids")
        return self.generic_visit(
            node,
            ids=(f"gridtools::integral_constant<int,{i}>" for i in range(len(node.elems))),
            **kwargs,
        )

    CompositeSID = as_jinja(
        "gridtools::sid::composite::keys<{{','.join(ids)}}>::make_values({{','.join(elems)}})"
    )

    DimensionType = as_jinja("""generated::{{name}}_t""")


<<<<<<< HEAD
def _tuple_get(index: int, var: str) -> str:
    return f"gridtools::tuple_util::get<{index}>({var})"


def make_argument(index: int, name: str, type_: ts.TypeSpec) -> str | BufferSID | CompositeSID:
    if isinstance(type_, ts.FieldType):
=======
def make_argument(param: interface.Parameter) -> str | BufferSID:
    if isinstance(param.type_, ts.FieldType):
>>>>>>> f70bbe46
        return BufferSID(
            source_buffer=name,
            dimensions=[DimensionType(name=dim.value) for dim in type_.dims],
            scalar_type=type_.dtype,
        )
    if isinstance(type_, ts.TupleType):
        return CompositeSID(
            elems=[
                make_argument(index * 1000 + i, _tuple_get(i, name), t)
                for i, t in enumerate(type_.types)
            ]
        )
    else:
        return name


def create_bindings(
    program_source: stages.ProgramSource[languages.Cpp, languages.LanguageWithHeaderFilesSettings],
) -> stages.BindingSource[languages.Cpp, languages.Python]:
    """
    Generate Python bindings through which a C++ function can be called.

    Parameters
    ----------
    program_source
        The program source for which the bindings are created
    """
    if program_source.language is not languages.Cpp:
        raise ValueError(
            f"Can only create bindings for C++ program sources, received {program_source.language}."
        )
    wrapper_name = program_source.entry_point.name + "_wrapper"

    file_binding = BindingFile(
        callee_header_file=f"{program_source.entry_point.name}.{program_source.language_settings.header_extension}",
        header_files=[
            "pybind11/pybind11.h",
            "pybind11/stl.h",
            "gridtools/storage/adapter/python_sid_adapter.hpp",
            "gridtools/sid/composite.hpp",
            "gridtools/sid/unknown_kind.hpp",
            "gridtools/sid/rename_dimensions.hpp",
            "gridtools/common/defs.hpp",
            "gridtools/common/tuple_util.hpp",
            "gridtools/fn/unstructured.hpp",
            "gridtools/fn/cartesian.hpp",
            "gridtools/fn/backend/naive.hpp",
        ],
        wrapper=WrapperFunction(
            name=wrapper_name,
            parameters=[
                FunctionParameter(name=param.name, type_=param.type_)
                for param in program_source.entry_point.parameters
            ],
            body=ReturnStmt(
                expr=FunctionCall(
                    target=program_source.entry_point,
<<<<<<< HEAD
                    args=[
                        make_argument(index, param.name, param.type_)
                        for index, param in enumerate(program_source.entry_point.parameters)
                    ],
=======
                    args=[make_argument(param) for param in program_source.entry_point.parameters],
>>>>>>> f70bbe46
                )
            ),
        ),
        binding_module=BindingModule(
            name=program_source.entry_point.name,
            doc="",
            functions=[
                BindingFunction(
                    exported_name=program_source.entry_point.name,
                    wrapper_name=wrapper_name,
                    doc="",
                )
            ],
        ),
    )

    src = interface.format_source(
        program_source.language_settings,
        BindingCodeGenerator.apply(file_binding),
    )

    return stages.BindingSource(
        src,
        (interface.LibraryDependency("pybind11", "2.9.2"),),
    )


@workflow.make_step
def bind_source(
    inp: stages.ProgramSource[languages.Cpp, languages.LanguageWithHeaderFilesSettings],
) -> stages.CompilableSource[
    languages.Cpp, languages.LanguageWithHeaderFilesSettings, languages.Python
]:
    return stages.CompilableSource(program_source=inp, binding_source=create_bindings(inp))<|MERGE_RESOLUTION|>--- conflicted
+++ resolved
@@ -170,17 +170,12 @@
     DimensionType = as_jinja("""generated::{{name}}_t""")
 
 
-<<<<<<< HEAD
 def _tuple_get(index: int, var: str) -> str:
     return f"gridtools::tuple_util::get<{index}>({var})"
 
 
-def make_argument(index: int, name: str, type_: ts.TypeSpec) -> str | BufferSID | CompositeSID:
+def make_argument(name: str, type_: ts.TypeSpec) -> str | BufferSID | CompositeSID:
     if isinstance(type_, ts.FieldType):
-=======
-def make_argument(param: interface.Parameter) -> str | BufferSID:
-    if isinstance(param.type_, ts.FieldType):
->>>>>>> f70bbe46
         return BufferSID(
             source_buffer=name,
             dimensions=[DimensionType(name=dim.value) for dim in type_.dims],
@@ -188,10 +183,7 @@
         )
     if isinstance(type_, ts.TupleType):
         return CompositeSID(
-            elems=[
-                make_argument(index * 1000 + i, _tuple_get(i, name), t)
-                for i, t in enumerate(type_.types)
-            ]
+            elems=[make_argument(_tuple_get(i, name), t) for i, t in enumerate(type_.types)]
         )
     else:
         return name
@@ -238,14 +230,10 @@
             body=ReturnStmt(
                 expr=FunctionCall(
                     target=program_source.entry_point,
-<<<<<<< HEAD
                     args=[
-                        make_argument(index, param.name, param.type_)
-                        for index, param in enumerate(program_source.entry_point.parameters)
+                        make_argument(param.name, param.type_)
+                        for param in program_source.entry_point.parameters
                     ],
-=======
-                    args=[make_argument(param) for param in program_source.entry_point.parameters],
->>>>>>> f70bbe46
                 )
             ),
         ),
