--- conflicted
+++ resolved
@@ -177,16 +177,9 @@
 def make_argument(index: int, name: str, type_: ts.TypeSpec) -> str | BufferSID | CompositeSID:
     if isinstance(type_, ts.FieldType):
         return BufferSID(
-<<<<<<< HEAD
             source_buffer=name,
             dimensions=[DimensionType(name=dim.value) for dim in type_.dims],
             scalar_type=type_.dtype,
-            dim_config=index,
-=======
-            source_buffer=param.name,
-            dimensions=[DimensionType(name=dim.value) for dim in param.type_.dims],
-            scalar_type=param.type_.dtype,
->>>>>>> 9970bf6b
         )
     if isinstance(type_, ts.TupleType):
         return CompositeSID(
@@ -222,11 +215,8 @@
             "pybind11/pybind11.h",
             "pybind11/stl.h",
             "gridtools/storage/adapter/python_sid_adapter.hpp",
-<<<<<<< HEAD
             "gridtools/sid/composite.hpp",
-=======
             "gridtools/sid/unknown_kind.hpp",
->>>>>>> 9970bf6b
             "gridtools/sid/rename_dimensions.hpp",
             "gridtools/common/defs.hpp",
             "gridtools/common/tuple_util.hpp",
