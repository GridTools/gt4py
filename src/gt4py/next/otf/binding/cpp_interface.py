--- conflicted
+++ resolved
@@ -18,45 +18,6 @@
 )
 
 
-<<<<<<< HEAD
-def render_scalar_type(scalar_type: ts.ScalarType) -> str:
-    match scalar_type.kind:  # TODO: merge with dict in itir_tp_gtfn
-        case ts.ScalarKind.BOOL:
-            return "bool"
-        case ts.ScalarKind.INT8:
-            return "std::int8_t"
-        case ts.ScalarKind.UINT8:
-            return "std::uint8_t"
-        case ts.ScalarKind.INT16:
-            return "std::int16_t"
-        case ts.ScalarKind.UINT16:
-            return "std::uint16_t"
-        case ts.ScalarKind.INT32:
-            return "std::int32_t"
-        case ts.ScalarKind.UINT32:
-            return "std::uint32_t"
-        case ts.ScalarKind.INT64:
-            return "std::int64_t"
-        case ts.ScalarKind.UINT64:
-            return "std::uint64_t"
-        case ts.ScalarKind.FLOAT16:
-            return "std::float16_t"
-        case ts.ScalarKind.BFLOAT16:
-            return "std::bfloat16_t"
-        case ts.ScalarKind.FLOAT32:
-            return "float"
-        case ts.ScalarKind.FLOAT64:
-            return "double"
-        case ts.ScalarKind.STRING:
-            return "std::string"
-        case _:
-            raise AssertionError(
-                f"Scalar kind '{scalar_type}' is not implemented when it should be."
-            )
-
-
-=======
->>>>>>> 022a73c8
 def render_function_declaration(function: interface.Function, body: str) -> str:
     template_params: list[str] = []
     rendered_params: list[str] = []
