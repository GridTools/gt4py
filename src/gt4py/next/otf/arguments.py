--- conflicted
+++ resolved
@@ -12,8 +12,9 @@
 import dataclasses
 import enum
 import typing
-<<<<<<< HEAD
-from collections.abc import Callable
+from typing import Any, Generic, Mapping, Optional, final
+
+from typing_extensions import Self
 
 from gt4py._core import definitions as core_defs
 from gt4py.eve.extended_typing import (
@@ -29,16 +30,7 @@
     TypeVarTuple,
     Unpack,
 )
-from gt4py.next import common, containers
-=======
-from typing import Any, Generic, Mapping, Optional, final
-
-from typing_extensions import Self
-
-from gt4py._core import definitions as core_defs
-from gt4py.eve.extended_typing import MaybeNestedInTuple
 from gt4py.next import common, errors
->>>>>>> 81ab8ee1
 from gt4py.next.otf import toolchain, workflow
 from gt4py.next.type_system import type_info, type_specifications as ts, type_translation
 
@@ -184,22 +176,7 @@
     toolchain.CompilableProgram[DATA_T, CompileTimeArgs],
 ]:
     """Wrap `jit_to_aot` into a workflow adapter to fit into backend transform workflows."""
-<<<<<<< HEAD
     return toolchain.ArgsOnlyAdapter(jit_to_aot_args)
-
-
-def find_first_field(tuple_arg: tuple[Any, ...]) -> Optional[common.Field]:
-    for element in tuple_arg:
-        match element:
-            case tuple():
-                found = find_first_field(element)
-                if found:
-                    return found
-            case common.Field():
-                return element
-            case _:
-                pass
-    return None
 
 
 Ts = TypeVarTuple("Ts")
@@ -313,7 +290,4 @@
 
         return eval(extractor_func_src)
 
-    return None
-=======
-    return toolchain.ArgsOnlyAdapter(jit_to_aot_args)
->>>>>>> 81ab8ee1
+    return None