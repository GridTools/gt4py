--- conflicted
+++ resolved
@@ -214,25 +214,18 @@
 device_allocators: dict[core_defs.DeviceType, FieldBufferAllocatorProtocol] = {}
 
 
-<<<<<<< HEAD
-assert core_allocators.is_valid_nplike_allocation_ns(np)
-np_alloc_ns: core_allocators.ValidNumPyLikeAllocationNS = np  # Just for static type checking
-
-
 class CLayoutCPUFieldBufferAllocator(BaseFieldBufferAllocator[core_defs.CPUDeviceTyping]):
     """A field buffer allocator for CPU devices that uses a C-style layout."""
 
     def __init__(self) -> None:
         super().__init__(
             device_type=core_defs.DeviceType.CPU,
-            array_ns=np_alloc_ns,
+            array_utils=core_allocators.numpy_array_utils,
             layout_mapper=c_layout_mapper,
             byte_alignment=1,
         )
 
 
-=======
->>>>>>> eea1fb63
 class StandardCPUFieldBufferAllocator(BaseFieldBufferAllocator[core_defs.CPUDeviceTyping]):
     """A field buffer allocator for CPU devices that uses a horizontal-first layout mapper and 64-byte alignment."""
 
@@ -259,9 +252,6 @@
     from jax import config
 
     config.update("jax_enable_x64", True)
-
-    jax_alloc_ns: core_allocators.ValidNumPyLikeAllocationNS = jnp  # Just for static type checking
-    assert core_allocators.is_valid_nplike_allocation_ns(jax_alloc_ns)
 
     class StandardJAXCPUFieldBufferAllocator(
         FieldBufferAllocatorProtocol[core_defs.CPUDeviceTyping]
