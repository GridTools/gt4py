--- conflicted
+++ resolved
@@ -82,16 +82,14 @@
     os.environ.get("GT4PY_CMAKE_BUILD_TYPE", "debug" if DEBUG else "release").upper()
 ]
 
-<<<<<<< HEAD
+#: Experimental, use at your own risk: assume horizontal dimension has stride 1
+UNSTRUCTURED_HORIZONTAL_HAS_UNIT_STRIDE: bool = env_flag_to_bool(
+    "GT4PY_UNSTRUCTURED_HORIZONTAL_HAS_UNIT_STRIDE", default=False
+)
+
 #: Number of threads to use to use for compilation.
 #: Default:
 #: - use os.cpu_count(), TODO(havogt): in Python >= 3.13 use `process_cpu_count()`
 #: - if os.cpu_count() is None we are conservative and use 1 job,
 #: - if the number is huge (e.g. HPC system) we limit to a smaller number
-BUILD_JOBS: int = int(os.environ.get("GT4PY_BUILD_JOBS", min(os.cpu_count() or 1, 32)))
-=======
-#: Experimental, use at your own risk: assume horizontal dimension has stride 1
-UNSTRUCTURED_HORIZONTAL_HAS_UNIT_STRIDE: bool = env_flag_to_bool(
-    "GT4PY_UNSTRUCTURED_HORIZONTAL_HAS_UNIT_STRIDE", default=False
-)
->>>>>>> cb68007d
+BUILD_JOBS: int = int(os.environ.get("GT4PY_BUILD_JOBS", min(os.cpu_count() or 1, 32)))