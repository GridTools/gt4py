# GT4Py - GridTools Framework
#
# Copyright (c) 2014-2023, ETH Zurich
# All rights reserved.
#
# This file is part of the GT4Py project and the GridTools framework.
# GT4Py is free software: you can redistribute it and/or modify it under
# the terms of the GNU General Public License as published by the
# Free Software Foundation, either version 3 of the License, or any later
# version. See the LICENSE.txt file at the top-level directory of this
# distribution for a copy of the license or check <https://www.gnu.org/licenses/>.
#
# SPDX-License-Identifier: GPL-3.0-or-later

from __future__ import annotations

<<<<<<< HEAD
import dataclasses
import enum
from collections.abc import Sequence
from typing import (
=======
import abc
import dataclasses
import enum
import functools
import sys
from collections.abc import Sequence, Set
from typing import overload

import numpy as np
import numpy.typing as npt

from gt4py._core import definitions as core_defs
from gt4py.eve.extended_typing import (
    TYPE_CHECKING,
>>>>>>> e3586edd
    Any,
    Callable,
    ClassVar,
    Optional,
    ParamSpec,
    Protocol,
    TypeAlias,
    TypeVar,
    Union,
    extended_runtime_checkable,
    final,
    runtime_checkable,
)
from gt4py.eve.type_definitions import StrEnum


DimT = TypeVar("DimT", bound="Dimension")
DimsT = TypeVar("DimsT", bound=Sequence["Dimension"], covariant=True)


class Infinity(int):
    @classmethod
    def positive(cls) -> "Infinity":
        return cls(sys.maxsize)

    @classmethod
    def negative(cls) -> "Infinity":
        return cls(-sys.maxsize)


@enum.unique
class DimensionKind(StrEnum):
    HORIZONTAL = "horizontal"
    VERTICAL = "vertical"
    LOCAL = "local"

    def __str__(self):
        return f"{type(self).__name__}.{self.name}"


@dataclasses.dataclass(frozen=True)
class Dimension:
    value: str
    kind: DimensionKind = dataclasses.field(default=DimensionKind.HORIZONTAL)

    def __str__(self):
        return f'Dimension(value="{self.value}", kind={self.kind})'


DomainLike: TypeAlias = Union[
    Sequence[Dimension], Dimension, str
]  # TODO(havogt): revisit once embedded implementation is concluded


@dataclasses.dataclass(frozen=True)
class UnitRange(Sequence[int], Set[int]):
    """Range from `start` to `stop` with step size one."""

    start: int
    stop: int

    def __post_init__(self):
        if self.stop <= self.start:
            # make UnitRange(0,0) the single empty UnitRange
            object.__setattr__(self, "start", 0)
            object.__setattr__(self, "stop", 0)

    def __len__(self) -> int:
        if Infinity.positive() in (abs(self.start), abs(self.stop)):
            return Infinity.positive()
        return max(0, self.stop - self.start)

    def __repr__(self) -> str:
        return f"UnitRange({self.start}, {self.stop})"

    @overload
    def __getitem__(self, index: int) -> int:
        ...

    @overload
    def __getitem__(self, index: slice) -> UnitRange:
        ...

    def __getitem__(self, index: int | slice) -> int | UnitRange:
        if isinstance(index, slice):
            start, stop, step = index.indices(len(self))
            if step != 1:
                raise ValueError("UnitRange: step required to be `1`.")
            new_start = self.start + (start or 0)
            new_stop = (self.start if stop > 0 else self.stop) + stop
            return UnitRange(new_start, new_stop)
        else:
            if index < 0:
                index += len(self)

            if 0 <= index < len(self):
                return self.start + index
            else:
                raise IndexError("UnitRange index out of range")

    def __and__(self, other: Set[Any]) -> UnitRange:
        if isinstance(other, UnitRange):
            start = max(self.start, other.start)
            stop = min(self.stop, other.stop)
            return UnitRange(start, stop)
        else:
            raise NotImplementedError("Can only find the intersection between UnitRange instances.")


NamedRange: TypeAlias = tuple[Dimension, UnitRange]


@dataclasses.dataclass(frozen=True)
class Domain(Sequence[NamedRange]):
    dims: tuple[Dimension, ...]
    ranges: tuple[UnitRange, ...]

    def __post_init__(self):
        if len(set(self.dims)) != len(self.dims):
            raise NotImplementedError(f"Domain dimensions must be unique, not {self.dims}.")

    def __len__(self) -> int:
        return len(self.ranges)

    @overload
    def __getitem__(self, index: int) -> NamedRange:
        ...

    @overload
    def __getitem__(self, index: slice) -> "Domain":
        ...

    @overload
    def __getitem__(self, index: Dimension) -> NamedRange:
        ...

    def __getitem__(self, index: int | slice | Dimension) -> NamedRange | Domain:
        if isinstance(index, int):
            return self.dims[index], self.ranges[index]
        elif isinstance(index, slice):
            dims_slice = self.dims[index]
            ranges_slice = self.ranges[index]
            return Domain(dims_slice, ranges_slice)
        elif isinstance(index, Dimension):
            try:
                index_pos = self.dims.index(index)
                return self.dims[index_pos], self.ranges[index_pos]
            except ValueError:
                raise KeyError(f"No Dimension of type {index} is present in the Domain.")
        else:
            raise KeyError("Invalid index type, must be either int, slice, or Dimension.")

    def __and__(self, other: "Domain") -> "Domain":
        broadcast_dims = tuple(promote_dims(self.dims, other.dims))
        intersected_ranges = tuple(
            rng1 & rng2
            for rng1, rng2 in zip(
                _broadcast_ranges(broadcast_dims, self.dims, self.ranges),
                _broadcast_ranges(broadcast_dims, other.dims, other.ranges),
            )
        )
        return Domain(broadcast_dims, intersected_ranges)


def _broadcast_ranges(
    broadcast_dims: Sequence[Dimension], dims: Sequence[Dimension], ranges: Sequence[UnitRange]
) -> tuple[UnitRange, ...]:
    return tuple(
        ranges[dims.index(d)] if d in dims else UnitRange(Infinity.negative(), Infinity.positive())
        for d in broadcast_dims
    )


if TYPE_CHECKING:
    import gt4py.next.ffront.fbuiltins as fbuiltins

    _Value: TypeAlias = "Field" | core_defs.ScalarT
    _P = ParamSpec("_P")
    _R = TypeVar("_R", _Value, tuple[_Value, ...])

    class GTBuiltInFuncDispatcher(Protocol):
        def __call__(self, func: fbuiltins.BuiltInFunction[_R, _P], /) -> Callable[_P, _R]:
            ...


@extended_runtime_checkable
class Field(Protocol[DimsT, core_defs.ScalarT]):
    __gt_builtin_func__: ClassVar[GTBuiltInFuncDispatcher]

    @property
    def domain(self) -> Domain:
        ...

<<<<<<< HEAD
=======
    @property
    def dtype(self) -> core_defs.DType[core_defs.ScalarT]:
        ...

    @property
    def value_type(self) -> type[core_defs.ScalarT]:
        ...

    @property
    def ndarray(self) -> core_defs.NDArrayObject:
        ...

    def __str__(self) -> str:
        codomain = self.value_type.__name__
        return f"⟨{self.domain!s} → {codomain}⟩"

    @abc.abstractmethod
    def remap(self, index_field: Field) -> Field:
        ...

    @abc.abstractmethod
    def restrict(self, item: "DomainLike") -> Field:
        ...

    # Operators
    @abc.abstractmethod
    def __call__(self, index_field: Field) -> Field:
        ...

    @abc.abstractmethod
    def __getitem__(self, item: "DomainLike") -> Field:
        ...

    @abc.abstractmethod
    def __abs__(self) -> Field:
        ...

    @abc.abstractmethod
    def __neg__(self) -> Field:
        ...

    @abc.abstractmethod
    def __add__(self, other: Field | core_defs.ScalarT) -> Field:
        ...

    @abc.abstractmethod
    def __radd__(self, other: Field | core_defs.ScalarT) -> Field:
        ...

    @abc.abstractmethod
    def __sub__(self, other: Field | core_defs.ScalarT) -> Field:
        ...

    @abc.abstractmethod
    def __rsub__(self, other: Field | core_defs.ScalarT) -> Field:
        ...

    @abc.abstractmethod
    def __mul__(self, other: Field | core_defs.ScalarT) -> Field:
        ...

    @abc.abstractmethod
    def __rmul__(self, other: Field | core_defs.ScalarT) -> Field:
        ...

    @abc.abstractmethod
    def __floordiv__(self, other: Field | core_defs.ScalarT) -> Field:
        ...

    @abc.abstractmethod
    def __rfloordiv__(self, other: Field | core_defs.ScalarT) -> Field:
        ...

    @abc.abstractmethod
    def __truediv__(self, other: Field | core_defs.ScalarT) -> Field:
        ...

    @abc.abstractmethod
    def __rtruediv__(self, other: Field | core_defs.ScalarT) -> Field:
        ...

    @abc.abstractmethod
    def __pow__(self, other: Field | core_defs.ScalarT) -> Field:
        ...


class FieldABC(Field[DimsT, core_defs.ScalarT]):
    """Abstract base class for implementations of the :class:`Field` protocol."""

    @final
    def __setattr__(self, key, value) -> None:
        raise TypeError("Immutable type")

    @final
    def __setitem__(self, key, value) -> None:
        raise TypeError("Immutable type")


@functools.singledispatch
def field(
    definition: Any,
    /,
    *,
    domain: Optional[Any] = None,  # TODO(havogt): provide domain_like to Domain conversion
    value_type: Optional[type] = None,
) -> Field:
    raise NotImplementedError


>>>>>>> e3586edd
@dataclasses.dataclass(frozen=True)
class GTInfo:
    definition: Any
    ir: Any


@dataclasses.dataclass(frozen=True)
class Backend:
    def __init__(self, **kwargs: Any) -> None:
        super().__init__(**kwargs)

    # TODO : proper definition and implementation
    def generate_operator(self, ir):
        return ir


@runtime_checkable
class Connectivity(Protocol):
    max_neighbors: int
    has_skip_values: bool
    origin_axis: Dimension
    neighbor_axis: Dimension
    index_type: type[int] | type[np.int32] | type[np.int64]

    def mapped_index(
        self, cur_index: int | np.integer, neigh_index: int | np.integer
    ) -> Optional[int | np.integer]:
        """Return neighbor index."""


@runtime_checkable
class NeighborTable(Connectivity, Protocol):
    table: npt.NDArray


@enum.unique
class GridType(StrEnum):
    CARTESIAN = "cartesian"
    UNSTRUCTURED = "unstructured"


def promote_dims(*dims_list: Sequence[Dimension]) -> list[Dimension]:
    """
    Find a unique ordering of multiple (individually ordered) lists of dimensions.

    The resulting list of dimensions contains all dimensions of the arguments
    in the order they originally appear. If no unique order exists or a
    contradicting order is found an exception is raised.

    A modified version (ensuring uniqueness of the order) of
    `Kahn's algorithm <https://en.wikipedia.org/wiki/Topological_sorting#Kahn's_algorithm>`_
    is used to topologically sort the arguments.
    >>> from gt4py.next.common import Dimension
    >>> I, J, K = (Dimension(value=dim) for dim in ["I", "J", "K"])
    >>> promote_dims([I, J], [I, J, K]) == [I, J, K]
    True
    >>> promote_dims([I, J], [K]) # doctest: +ELLIPSIS
    Traceback (most recent call last):
     ...
    ValueError: Dimensions can not be promoted. Could not determine order of the following dimensions: J, K.
    >>> promote_dims([I, J], [J, I]) # doctest: +ELLIPSIS
    Traceback (most recent call last):
     ...
    ValueError: Dimensions can not be promoted. The following dimensions appear in contradicting order: I, J.
    """
    # build a graph with the vertices being dimensions and edges representing
    #  the order between two dimensions. The graph is encoded as a dictionary
    #  mapping dimensions to their predecessors, i.e. a dictionary containing
    #  adjacency lists. Since graphlib.TopologicalSorter uses predecessors
    #  (contrary to successors) we also use this directionality here.
    graph: dict[Dimension, set[Dimension]] = {}
    for dims in dims_list:
        if len(dims) == 0:
            continue
        # create a vertex for each dimension
        for dim in dims:
            graph.setdefault(dim, set())
        # add edges
        predecessor = dims[0]
        for dim in dims[1:]:
            graph[dim].add(predecessor)
            predecessor = dim

    # modified version of Kahn's algorithm
    topologically_sorted_list: list[Dimension] = []

    # compute in-degree for each vertex
    in_degree = {v: 0 for v in graph.keys()}
    for v1 in graph:
        for v2 in graph[v1]:
            in_degree[v2] += 1

    # process vertices with in-degree == 0
    # TODO(tehrengruber): avoid recomputation of zero_in_degree_vertex_list
    while zero_in_degree_vertex_list := [v for v, d in in_degree.items() if d == 0]:
        if len(zero_in_degree_vertex_list) != 1:
            raise ValueError(
                f"Dimensions can not be promoted. Could not determine "
                f"order of the following dimensions: "
                f"{', '.join((dim.value for dim in zero_in_degree_vertex_list))}."
            )
        v = zero_in_degree_vertex_list[0]
        del in_degree[v]
        topologically_sorted_list.insert(0, v)
        # update in-degree
        for predecessor in graph[v]:
            in_degree[predecessor] -= 1

    if len(in_degree.items()) > 0:
        raise ValueError(
            f"Dimensions can not be promoted. The following dimensions "
            f"appear in contradicting order: {', '.join((dim.value for dim in in_degree.keys()))}."
        )

    return topologically_sorted_list<|MERGE_RESOLUTION|>--- conflicted
+++ resolved
@@ -14,12 +14,6 @@
 
 from __future__ import annotations
 
-<<<<<<< HEAD
-import dataclasses
-import enum
-from collections.abc import Sequence
-from typing import (
-=======
 import abc
 import dataclasses
 import enum
@@ -34,7 +28,6 @@
 from gt4py._core import definitions as core_defs
 from gt4py.eve.extended_typing import (
     TYPE_CHECKING,
->>>>>>> e3586edd
     Any,
     Callable,
     ClassVar,
@@ -228,8 +221,6 @@
     def domain(self) -> Domain:
         ...
 
-<<<<<<< HEAD
-=======
     @property
     def dtype(self) -> core_defs.DType[core_defs.ScalarT]:
         ...
@@ -339,7 +330,6 @@
     raise NotImplementedError
 
 
->>>>>>> e3586edd
 @dataclasses.dataclass(frozen=True)
 class GTInfo:
     definition: Any
