# GT4Py - GridTools Framework
#
# Copyright (c) 2014-2023, ETH Zurich
# All rights reserved.
#
# This file is part of the GT4Py project and the GridTools framework.
# GT4Py is free software: you can redistribute it and/or modify it under
# the terms of the GNU General Public License as published by the
# Free Software Foundation, either version 3 of the License, or any later
# version. See the LICENSE.txt file at the top-level directory of this
# distribution for a copy of the license or check <https://www.gnu.org/licenses/>.
#
# SPDX-License-Identifier: GPL-3.0-or-later

from __future__ import annotations

import abc
import collections
import dataclasses
import enum
import functools
import numbers
import sys
import types
from collections.abc import Mapping, Sequence, Set

import numpy as np
import numpy.typing as npt

from gt4py._core import definitions as core_defs
from gt4py.eve.extended_typing import (
    TYPE_CHECKING,
    Any,
    Callable,
    ClassVar,
    Never,
    Optional,
    ParamSpec,
    Protocol,
    TypeAlias,
    TypeGuard,
    TypeVar,
    cast,
    extended_runtime_checkable,
    overload,
    runtime_checkable,
)
from gt4py.eve.type_definitions import StrEnum


DimT = TypeVar("DimT", bound="Dimension")  # , covariant=True)
DimsT = TypeVar("DimsT", bound=Sequence["Dimension"], covariant=True)


class Infinity(int):
    @classmethod
    def positive(cls) -> Infinity:
        return cls(sys.maxsize)

    @classmethod
    def negative(cls) -> Infinity:
        return cls(-sys.maxsize)


Tag: TypeAlias = str


@enum.unique
class DimensionKind(StrEnum):
    HORIZONTAL = "horizontal"
    VERTICAL = "vertical"
    LOCAL = "local"

    def __str__(self):
        return self.value


@dataclasses.dataclass(frozen=True)
class Dimension:
    value: str
    kind: DimensionKind = dataclasses.field(default=DimensionKind.HORIZONTAL)

    def __str__(self):
        return f"{self.value}[{self.kind}]"


@dataclasses.dataclass(frozen=True, init=False)
class UnitRange(Sequence[int], Set[int]):
    """Range from `start` to `stop` with step size one."""

    start: int
    stop: int

    def __init__(self, start: core_defs.IntegralScalar, stop: core_defs.IntegralScalar) -> None:
        if start < stop:
            object.__setattr__(self, "start", int(start))
            object.__setattr__(self, "stop", int(stop))
        else:
            # make UnitRange(0,0) the single empty UnitRange
            object.__setattr__(self, "start", 0)
            object.__setattr__(self, "stop", 0)

    # TODO: the whole infinity idea and implementation is broken and should be replaced
    @classmethod
    def infinity(cls) -> UnitRange:
        return cls(Infinity.negative(), Infinity.positive())

    def __len__(self) -> int:
        if Infinity.positive() in (abs(self.start), abs(self.stop)):
            return Infinity.positive()
        return max(0, self.stop - self.start)

    def __repr__(self) -> str:
        return f"UnitRange({self.start}, {self.stop})"

    @overload
    def __getitem__(self, index: int) -> int:
        ...

    @overload
    def __getitem__(self, index: slice) -> UnitRange:  # noqa: F811 # redefine unused
        ...

    def __getitem__(self, index: int | slice) -> int | UnitRange:  # noqa: F811 # redefine unused
        if isinstance(index, slice):
            start, stop, step = index.indices(len(self))
            if step != 1:
                raise ValueError("UnitRange: step required to be `1`.")
            new_start = self.start + (start or 0)
            new_stop = (self.start if stop > 0 else self.stop) + stop
            return UnitRange(new_start, new_stop)
        else:
            if index < 0:
                index += len(self)

            if 0 <= index < len(self):
                return self.start + index
            else:
                raise IndexError("UnitRange index out of range")

    def __and__(self, other: Set[int]) -> UnitRange:
        if isinstance(other, UnitRange):
            start = max(self.start, other.start)
            stop = min(self.stop, other.stop)
            return UnitRange(start, stop)
        else:
            raise NotImplementedError("Can only find the intersection between UnitRange instances.")

    def __contains__(self, value: Any) -> bool:
        if not isinstance(value, core_defs.INTEGRAL_TYPES):
            return False
        if value == Infinity.positive() or value == Infinity.negative():
            # raising error was an adhoc decision, feel free to improve
            raise ValueError("Cannot check if Infinity is in UnitRange.")
        return value >= self.start and value < self.stop

    def __le__(self, other: Set[int]) -> bool:
        if isinstance(other, UnitRange):
            return self.start >= other.start and self.stop <= other.stop
        elif len(self) == Infinity.positive():
            return False
        else:
            return Set.__le__(self, other)

<<<<<<< HEAD
    def __lt__(self, other: Set[int]) -> bool:
        if isinstance(other, UnitRange):
            return (self.start > other.start and self.stop <= other.stop) or (
                self.start >= other.start and self.stop < other.stop
            )
        elif len(self) == Infinity.positive():
            return False
        else:
            return Set.__lt__(self, other)

    def __ge__(self, other: Set[int]) -> bool:
        if isinstance(other, UnitRange):
            return self.start <= other.start and self.stop >= other.stop
        elif len(self) == Infinity.positive():
            for v in other:
                if v not in self:
                    return False
            return True
        else:
            return Set.__ge__(self, other)

    def __gt__(self, other: Set[int]) -> bool:
        if isinstance(other, UnitRange):
            return (self.start < other.start and self.stop >= other.stop) or (
                self.start <= other.start and self.stop > other.stop
            )
        elif len(self) == Infinity.positive():
            for v in other:
                if v not in self:
                    return False
            return True
        else:
            return Set.__gt__(self, other)

    def __eq__(self, other: Any) -> bool:
        if isinstance(other, UnitRange):
            return self.start == other.start and self.stop == other.stop
        elif len(self) == Infinity.positive():
            return False
        elif isinstance(other, Set):
            return Set.__eq__(self, other)
        else:
            return False

    def __ne__(self, other: Any) -> bool:
        return not self.__eq__(other)
=======
    def __add__(self, other: int | Set[int]) -> UnitRange:
        if isinstance(other, int):
            if other == Infinity.positive():
                return UnitRange.infinity()
            elif other == Infinity.negative():
                return UnitRange(0, 0)
            return UnitRange(
                *(
                    s if s in [Infinity.negative(), Infinity.positive()] else s + other
                    for s in (self.start, self.stop)
                )
            )
        else:
            raise NotImplementedError("Can only compute union with int instances.")

    def __sub__(self, other: int | Set[int]) -> UnitRange:
        if isinstance(other, int):
            if other == Infinity.negative():
                return self + Infinity.positive()
            elif other == Infinity.positive():
                return self + Infinity.negative()
            else:
                return self + (-other)
        else:
            raise NotImplementedError("Can only compute substraction with int instances.")

    __ge__ = __lt__ = __gt__ = lambda self, other: NotImplemented
>>>>>>> 6e133543

    def __str__(self) -> str:
        return f"({self.start}:{self.stop})"


RangeLike: TypeAlias = (
    UnitRange
    | range
    | tuple[core_defs.IntegralScalar, core_defs.IntegralScalar]
    | core_defs.IntegralScalar
)


def unit_range(r: RangeLike) -> UnitRange:
    if isinstance(r, UnitRange):
        return r
    if isinstance(r, range):
        if r.step != 1:
            raise ValueError(f"`UnitRange` requires step size 1, got `{r.step}`.")
        return UnitRange(r.start, r.stop)
    # TODO(egparedes): use core_defs.IntegralScalar for `isinstance()` checks (see PEP 604)
    #   once the related mypy bug (#16358) gets fixed
    if (
        isinstance(r, tuple)
        and isinstance(r[0], core_defs.INTEGRAL_TYPES)
        and isinstance(r[1], core_defs.INTEGRAL_TYPES)
    ):
        return UnitRange(r[0], r[1])
    if isinstance(r, core_defs.INTEGRAL_TYPES):
        return UnitRange(0, cast(core_defs.IntegralScalar, r))
    raise ValueError(f"`{r!r}` cannot be interpreted as `UnitRange`.")


IntIndex: TypeAlias = int | core_defs.IntegralScalar
NamedIndex: TypeAlias = tuple[Dimension, IntIndex]  # TODO: convert to NamedTuple
NamedRange: TypeAlias = tuple[Dimension, UnitRange]  # TODO: convert to NamedTuple
RelativeIndexElement: TypeAlias = IntIndex | slice | types.EllipsisType
AbsoluteIndexElement: TypeAlias = NamedIndex | NamedRange
AnyIndexElement: TypeAlias = RelativeIndexElement | AbsoluteIndexElement
AbsoluteIndexSequence: TypeAlias = Sequence[NamedRange | NamedIndex]
RelativeIndexSequence: TypeAlias = tuple[
    slice | IntIndex | types.EllipsisType, ...
]  # is a tuple but called Sequence for symmetry
AnyIndexSequence: TypeAlias = RelativeIndexSequence | AbsoluteIndexSequence
AnyIndexSpec: TypeAlias = AnyIndexElement | AnyIndexSequence


def is_int_index(p: Any) -> TypeGuard[IntIndex]:
    # should be replaced by isinstance(p, IntIndex), but mypy complains with
    # `Argument 2 to "isinstance" has incompatible type "<typing special form>"; expected "_ClassInfo"  [arg-type]`
    return isinstance(p, (int, core_defs.INTEGRAL_TYPES))


def is_named_range(v: AnyIndexSpec) -> TypeGuard[NamedRange]:
    return (
        isinstance(v, tuple)
        and len(v) == 2
        and isinstance(v[0], Dimension)
        and isinstance(v[1], UnitRange)
    )


def is_named_index(v: AnyIndexSpec) -> TypeGuard[NamedRange]:
    return (
        isinstance(v, tuple) and len(v) == 2 and isinstance(v[0], Dimension) and is_int_index(v[1])
    )


def is_any_index_element(v: AnyIndexSpec) -> TypeGuard[AnyIndexElement]:
    return (
        is_int_index(v)
        or is_named_range(v)
        or is_named_index(v)
        or isinstance(v, slice)
        or v is Ellipsis
    )


def is_absolute_index_sequence(v: AnyIndexSequence) -> TypeGuard[AbsoluteIndexSequence]:
    return isinstance(v, Sequence) and all(is_named_range(e) or is_named_index(e) for e in v)


def is_relative_index_sequence(v: AnyIndexSequence) -> TypeGuard[RelativeIndexSequence]:
    return isinstance(v, tuple) and all(
        isinstance(e, slice) or is_int_index(e) or e is Ellipsis for e in v
    )


def as_any_index_sequence(index: AnyIndexSpec) -> AnyIndexSequence:
    # `cast` because mypy/typing doesn't special case 1-element tuples, i.e. `tuple[A|B] != tuple[A]|tuple[B]`
    return cast(
        AnyIndexSequence,
        (index,) if is_any_index_element(index) else index,
    )


def named_range(v: tuple[Dimension, RangeLike]) -> NamedRange:
    return (v[0], unit_range(v[1]))


@dataclasses.dataclass(frozen=True, init=False)
class Domain(Sequence[NamedRange]):
    """Describes the `Domain` of a `Field` as a `Sequence` of `NamedRange` s."""

    dims: tuple[Dimension, ...]
    ranges: tuple[UnitRange, ...]

    def __init__(
        self,
        *args: NamedRange,
        dims: Optional[Sequence[Dimension]] = None,
        ranges: Optional[Sequence[UnitRange]] = None,
    ) -> None:
        if dims is not None or ranges is not None:
            if dims is None and ranges is None:
                raise ValueError("Either both none of `dims` and `ranges` must be specified.")
            if len(args) > 0:
                raise ValueError(
                    "No extra `args` allowed when constructing fomr `dims` and `ranges`."
                )

            assert dims is not None and ranges is not None  # for mypy
            if not all(isinstance(dim, Dimension) for dim in dims):
                raise ValueError(
                    f"`dims` argument needs to be a `tuple[Dimension, ...], got `{dims}`."
                )
            if not all(isinstance(rng, UnitRange) for rng in ranges):
                raise ValueError(
                    f"`ranges` argument needs to be a `tuple[UnitRange, ...], got `{ranges}`."
                )
            if len(dims) != len(ranges):
                raise ValueError(
                    f"Number of provided dimensions ({len(dims)}) does not match number of provided ranges ({len(ranges)})."
                )

            object.__setattr__(self, "dims", tuple(dims))
            object.__setattr__(self, "ranges", tuple(ranges))
        else:
            if not all(is_named_range(arg) for arg in args):
                raise ValueError(f"Elements of `Domain` need to be `NamedRange`s, got `{args}`.")
            dims, ranges = zip(*args) if args else ((), ())
            object.__setattr__(self, "dims", tuple(dims))
            object.__setattr__(self, "ranges", tuple(ranges))

        if len(set(self.dims)) != len(self.dims):
            raise NotImplementedError(f"Domain dimensions must be unique, not {self.dims}.")

    def __len__(self) -> int:
        return len(self.ranges)

    @property
    def ndim(self) -> int:
        return len(self.dims)

    @property
    def shape(self) -> tuple[int, ...]:
        return tuple(len(r) for r in self.ranges)

    @overload
    def __getitem__(self, index: int) -> NamedRange:
        ...

    @overload
    def __getitem__(self, index: slice) -> Domain:  # noqa: F811 # redefine unused
        ...

    @overload
    def __getitem__(self, index: Dimension) -> NamedRange:  # noqa: F811 # redefine unused
        ...

    def __getitem__(  # noqa: F811 # redefine unused
        self, index: int | slice | Dimension
    ) -> NamedRange | Domain:  # noqa: F811 # redefine unused
        if isinstance(index, int):
            return self.dims[index], self.ranges[index]
        elif isinstance(index, slice):
            dims_slice = self.dims[index]
            ranges_slice = self.ranges[index]
            return Domain(dims=dims_slice, ranges=ranges_slice)
        elif isinstance(index, Dimension):
            try:
                index_pos = self.dims.index(index)
                return self.dims[index_pos], self.ranges[index_pos]
            except ValueError:
                raise KeyError(f"No Dimension of type {index} is present in the Domain.")
        else:
            raise KeyError("Invalid index type, must be either int, slice, or Dimension.")

    def __and__(self, other: Domain) -> Domain:
        """
        Intersect `Domain`s, missing `Dimension`s are considered infinite.

        Examples:
        ---------
        >>> I = Dimension("I")
        >>> J = Dimension("J")

        >>> Domain((I, UnitRange(-1, 3))) & Domain((I, UnitRange(1, 6)))
        Domain(dims=(Dimension(value='I', kind=<DimensionKind.HORIZONTAL: 'horizontal'>),), ranges=(UnitRange(1, 3),))

        >>> Domain((I, UnitRange(-1, 3)), (J, UnitRange(2, 4))) & Domain((I, UnitRange(1, 6)))
        Domain(dims=(Dimension(value='I', kind=<DimensionKind.HORIZONTAL: 'horizontal'>), Dimension(value='J', kind=<DimensionKind.HORIZONTAL: 'horizontal'>)), ranges=(UnitRange(1, 3), UnitRange(2, 4)))
        """
        broadcast_dims = tuple(promote_dims(self.dims, other.dims))
        intersected_ranges = tuple(
            rng1 & rng2
            for rng1, rng2 in zip(
                _broadcast_ranges(broadcast_dims, self.dims, self.ranges),
                _broadcast_ranges(broadcast_dims, other.dims, other.ranges),
            )
        )
        return Domain(dims=broadcast_dims, ranges=intersected_ranges)

    def __str__(self) -> str:
        return f"Domain({', '.join(f'{e[0]}={e[1]}' for e in self)})"

    def dim_index(self, dim: Dimension) -> Optional[int]:
        return self.dims.index(dim) if dim in self.dims else None

    def pop(self, index: int | Dimension = -1) -> Domain:
        return self.replace(index)

    def insert(self, index: int | Dimension, *named_ranges: NamedRange) -> Domain:
        if isinstance(index, int) and index == len(self.dims):
            new_dims, new_ranges = zip(*named_ranges)
            return Domain(dims=self.dims + new_dims, ranges=self.ranges + new_ranges)
        else:
            return self.replace(index, *named_ranges)

    def replace(self, index: int | Dimension, *named_ranges: NamedRange) -> Domain:
        assert all(is_named_range(nr) for nr in named_ranges)
        if isinstance(index, Dimension):
            dim_index = self.dim_index(index)
            if dim_index is None:
                raise ValueError(f"Dimension {index} not found in Domain.")
            index = dim_index
        if not (-len(self.dims) <= index < len(self.dims)):
            raise IndexError(f"Index {index} out of bounds for Domain of length {len(self.dims)}.")
        if index < 0:
            index += len(self.dims)
        new_dims, new_ranges = zip(*named_ranges) if len(named_ranges) > 0 else ((), ())
        dims = self.dims[:index] + new_dims + self.dims[index + 1 :]
        ranges = self.ranges[:index] + new_ranges + self.ranges[index + 1 :]

        return Domain(dims=dims, ranges=ranges)


DomainLike: TypeAlias = (
    Sequence[tuple[Dimension, RangeLike]] | Mapping[Dimension, RangeLike]
)  # `Domain` is `Sequence[NamedRange]` and therefore a subset


def domain(domain_like: DomainLike) -> Domain:
    """
    Construct `Domain` from `DomainLike` object.

    Examples:
    ---------
    >>> I = Dimension("I")
    >>> J = Dimension("J")

    >>> domain(((I, (2, 4)), (J, (3, 5))))
    Domain(dims=(Dimension(value='I', kind=<DimensionKind.HORIZONTAL: 'horizontal'>), Dimension(value='J', kind=<DimensionKind.HORIZONTAL: 'horizontal'>)), ranges=(UnitRange(2, 4), UnitRange(3, 5)))

    >>> domain({I: (2, 4), J: (3, 5)})
    Domain(dims=(Dimension(value='I', kind=<DimensionKind.HORIZONTAL: 'horizontal'>), Dimension(value='J', kind=<DimensionKind.HORIZONTAL: 'horizontal'>)), ranges=(UnitRange(2, 4), UnitRange(3, 5)))

    >>> domain(((I, 2), (J, 4)))
    Domain(dims=(Dimension(value='I', kind=<DimensionKind.HORIZONTAL: 'horizontal'>), Dimension(value='J', kind=<DimensionKind.HORIZONTAL: 'horizontal'>)), ranges=(UnitRange(0, 2), UnitRange(0, 4)))

    >>> domain({I: 2, J: 4})
    Domain(dims=(Dimension(value='I', kind=<DimensionKind.HORIZONTAL: 'horizontal'>), Dimension(value='J', kind=<DimensionKind.HORIZONTAL: 'horizontal'>)), ranges=(UnitRange(0, 2), UnitRange(0, 4)))
    """
    if isinstance(domain_like, Domain):
        return domain_like
    if isinstance(domain_like, Sequence):
        return Domain(*tuple(named_range(d) for d in domain_like))
    if isinstance(domain_like, Mapping):
        if all(isinstance(elem, core_defs.INTEGRAL_TYPES) for elem in domain_like.values()):
            return Domain(
                dims=tuple(domain_like.keys()),
                ranges=tuple(UnitRange(0, s) for s in domain_like.values()),  # type: ignore[arg-type] # type of `s` is checked in condition
            )
        return Domain(
            dims=tuple(domain_like.keys()),
            ranges=tuple(unit_range(r) for r in domain_like.values()),
        )
    raise ValueError(f"`{domain_like}` is not `DomainLike`.")


def _broadcast_ranges(
    broadcast_dims: Sequence[Dimension], dims: Sequence[Dimension], ranges: Sequence[UnitRange]
) -> tuple[UnitRange, ...]:
    return tuple(
        ranges[dims.index(d)] if d in dims else UnitRange.infinity() for d in broadcast_dims
    )


if TYPE_CHECKING:
    import gt4py.next.ffront.fbuiltins as fbuiltins

    _Value: TypeAlias = "Field" | core_defs.ScalarT
    _P = ParamSpec("_P")
    _R = TypeVar("_R", _Value, tuple[_Value, ...])

    class GTBuiltInFuncDispatcher(Protocol):
        def __call__(self, func: fbuiltins.BuiltInFunction[_R, _P], /) -> Callable[_P, _R]:
            ...


# TODO(havogt): replace this protocol with the new `GTFieldInterface` protocol
class NextGTDimsInterface(Protocol):
    """
    Protocol for objects providing the `__gt_dims__` property, naming :class:`Field` dimensions.

    The dimension names are objects of type :class:`Dimension`, in contrast to
    :mod:`gt4py.cartesian`, where the labels are `str` s with implied semantics,
    see :class:`~gt4py._core.definitions.GTDimsInterface` .
    """

    @property
    def __gt_dims__(self) -> tuple[Dimension, ...]:
        ...


# TODO(egparedes): add support for this new protocol in the cartesian module
class GTFieldInterface(Protocol):
    """Protocol for object providing the `__gt_domain__` property, specifying the :class:`Domain` of a :class:`Field`."""

    @property
    def __gt_domain__(self) -> Domain:
        ...


@extended_runtime_checkable
class Field(NextGTDimsInterface, core_defs.GTOriginInterface, Protocol[DimsT, core_defs.ScalarT]):
    __gt_builtin_func__: ClassVar[GTBuiltInFuncDispatcher]

    @property
    def domain(self) -> Domain:
        ...

    @property
    def codomain(self) -> type[core_defs.ScalarT] | Dimension:
        ...

    @property
    def dtype(self) -> core_defs.DType[core_defs.ScalarT]:
        ...

    @property
    def ndarray(self) -> core_defs.NDArrayObject:
        ...

    def __str__(self) -> str:
        return f"⟨{self.domain!s} → {self.dtype}⟩"

    @abc.abstractmethod
    def asnumpy(self) -> np.ndarray:
        ...

    @abc.abstractmethod
    def remap(self, index_field: ConnectivityField | fbuiltins.FieldOffset) -> Field:
        ...

    @abc.abstractmethod
    def restrict(self, item: AnyIndexSpec) -> Field | core_defs.ScalarT:
        ...

    # Operators
    @abc.abstractmethod
    def __call__(self, index_field: ConnectivityField | fbuiltins.FieldOffset) -> Field:
        ...

    @abc.abstractmethod
    def __getitem__(self, item: AnyIndexSpec) -> Field | core_defs.ScalarT:
        ...

    @abc.abstractmethod
    def __abs__(self) -> Field:
        ...

    @abc.abstractmethod
    def __neg__(self) -> Field:
        ...

    @abc.abstractmethod
    def __invert__(self) -> Field:
        """Only defined for `Field` of value type `bool`."""

    @abc.abstractmethod
    def __eq__(self, other: Any) -> Field:  # type: ignore[override] # mypy wants return `bool`
        ...

    @abc.abstractmethod
    def __ne__(self, other: Any) -> Field:  # type: ignore[override] # mypy wants return `bool`
        ...

    @abc.abstractmethod
    def __add__(self, other: Field | core_defs.ScalarT) -> Field:
        ...

    @abc.abstractmethod
    def __radd__(self, other: Field | core_defs.ScalarT) -> Field:
        ...

    @abc.abstractmethod
    def __sub__(self, other: Field | core_defs.ScalarT) -> Field:
        ...

    @abc.abstractmethod
    def __rsub__(self, other: Field | core_defs.ScalarT) -> Field:
        ...

    @abc.abstractmethod
    def __mul__(self, other: Field | core_defs.ScalarT) -> Field:
        ...

    @abc.abstractmethod
    def __rmul__(self, other: Field | core_defs.ScalarT) -> Field:
        ...

    @abc.abstractmethod
    def __floordiv__(self, other: Field | core_defs.ScalarT) -> Field:
        ...

    @abc.abstractmethod
    def __rfloordiv__(self, other: Field | core_defs.ScalarT) -> Field:
        ...

    @abc.abstractmethod
    def __truediv__(self, other: Field | core_defs.ScalarT) -> Field:
        ...

    @abc.abstractmethod
    def __rtruediv__(self, other: Field | core_defs.ScalarT) -> Field:
        ...

    @abc.abstractmethod
    def __pow__(self, other: Field | core_defs.ScalarT) -> Field:
        ...

    @abc.abstractmethod
    def __and__(self, other: Field | core_defs.ScalarT) -> Field:
        """Only defined for `Field` of value type `bool`."""

    @abc.abstractmethod
    def __or__(self, other: Field | core_defs.ScalarT) -> Field:
        """Only defined for `Field` of value type `bool`."""

    @abc.abstractmethod
    def __xor__(self, other: Field | core_defs.ScalarT) -> Field:
        """Only defined for `Field` of value type `bool`."""


def is_field(
    v: Any,
) -> TypeGuard[Field]:
    # This function is introduced to localize the `type: ignore` because
    # extended_runtime_checkable does not make the protocol runtime_checkable
    # for mypy.
    # TODO(egparedes): remove it when extended_runtime_checkable is fixed
    return isinstance(v, Field)  # type: ignore[misc] # we use extended_runtime_checkable


@extended_runtime_checkable
class MutableField(Field[DimsT, core_defs.ScalarT], Protocol[DimsT, core_defs.ScalarT]):
    @abc.abstractmethod
    def __setitem__(self, index: AnyIndexSpec, value: Field | core_defs.ScalarT) -> None:
        ...


def is_mutable_field(
    v: Field,
) -> TypeGuard[MutableField]:
    # This function is introduced to localize the `type: ignore` because
    # extended_runtime_checkable does not make the protocol runtime_checkable
    # for mypy.
    # TODO(egparedes): remove it when extended_runtime_checkable is fixed
    return isinstance(v, MutableField)  # type: ignore[misc] # we use extended_runtime_checkable


class ConnectivityKind(enum.Flag):
    MODIFY_DIMS = enum.auto()
    MODIFY_RANK = enum.auto()
    MODIFY_STRUCTURE = enum.auto()


@extended_runtime_checkable
class ConnectivityField(Field[DimsT, core_defs.IntegralScalar], Protocol[DimsT, DimT]):  # type: ignore[misc] # DimT should be covariant, but break in another place
    @property
    @abc.abstractmethod
    def codomain(self) -> DimT:
        ...

    @property
    def kind(self) -> ConnectivityKind:
        return (
            ConnectivityKind.MODIFY_DIMS
            | ConnectivityKind.MODIFY_RANK
            | ConnectivityKind.MODIFY_STRUCTURE
        )

    @abc.abstractmethod
    def inverse_image(self, image_range: UnitRange | NamedRange) -> Sequence[NamedRange]:
        ...

    # Operators
    def __abs__(self) -> Never:
        raise TypeError("ConnectivityField does not support this operation")

    def __neg__(self) -> Never:
        raise TypeError("ConnectivityField does not support this operation")

    def __invert__(self) -> Never:
        raise TypeError("ConnectivityField does not support this operation")

    def __eq__(self, other: Any) -> Never:
        raise TypeError("ConnectivityField does not support this operation")

    def __ne__(self, other: Any) -> Never:
        raise TypeError("ConnectivityField does not support this operation")

    def __add__(self, other: Field | core_defs.IntegralScalar) -> Never:
        raise TypeError("ConnectivityField does not support this operation")

    def __radd__(self, other: Field | core_defs.IntegralScalar) -> Never:  # type: ignore[misc] # Forward operator not callalbe
        raise TypeError("ConnectivityField does not support this operation")

    def __sub__(self, other: Field | core_defs.IntegralScalar) -> Never:
        raise TypeError("ConnectivityField does not support this operation")

    def __rsub__(self, other: Field | core_defs.IntegralScalar) -> Never:  # type: ignore[misc] # Forward operator not callalbe
        raise TypeError("ConnectivityField does not support this operation")

    def __mul__(self, other: Field | core_defs.IntegralScalar) -> Never:
        raise TypeError("ConnectivityField does not support this operation")

    def __rmul__(self, other: Field | core_defs.IntegralScalar) -> Never:  # type: ignore[misc] # Forward operator not callalbe
        raise TypeError("ConnectivityField does not support this operation")

    def __truediv__(self, other: Field | core_defs.IntegralScalar) -> Never:
        raise TypeError("ConnectivityField does not support this operation")

    def __rtruediv__(self, other: Field | core_defs.IntegralScalar) -> Never:  # type: ignore[misc] # Forward operator not callalbe
        raise TypeError("ConnectivityField does not support this operation")

    def __floordiv__(self, other: Field | core_defs.IntegralScalar) -> Never:
        raise TypeError("ConnectivityField does not support this operation")

    def __rfloordiv__(self, other: Field | core_defs.IntegralScalar) -> Never:  # type: ignore[misc] # Forward operator not callalbe
        raise TypeError("ConnectivityField does not support this operation")

    def __pow__(self, other: Field | core_defs.IntegralScalar) -> Never:
        raise TypeError("ConnectivityField does not support this operation")

    def __and__(self, other: Field | core_defs.IntegralScalar) -> Never:
        raise TypeError("ConnectivityField does not support this operation")

    def __or__(self, other: Field | core_defs.IntegralScalar) -> Never:
        raise TypeError("ConnectivityField does not support this operation")

    def __xor__(self, other: Field | core_defs.IntegralScalar) -> Never:
        raise TypeError("ConnectivityField does not support this operation")


def is_connectivity_field(
    v: Any,
) -> TypeGuard[ConnectivityField]:
    # This function is introduced to localize the `type: ignore` because
    # extended_runtime_checkable does not make the protocol runtime_checkable
    # for mypy.
    # TODO(egparedes): remove it when extended_runtime_checkable is fixed
    return isinstance(v, ConnectivityField)  # type: ignore[misc] # we use extended_runtime_checkable


@functools.singledispatch
def field(
    definition: Any,
    /,
    *,
    domain: Optional[DomainLike] = None,
    dtype: Optional[core_defs.DType] = None,
) -> Field:
    raise NotImplementedError


@functools.singledispatch
def connectivity(
    definition: Any,
    /,
    codomain: Dimension,
    *,
    domain: Optional[DomainLike] = None,
    dtype: Optional[core_defs.DType] = None,
) -> ConnectivityField:
    raise NotImplementedError


@dataclasses.dataclass(frozen=True)
class GTInfo:
    definition: Any
    ir: Any


@dataclasses.dataclass(frozen=True)
class Backend:
    def __init__(self, **kwargs: Any) -> None:
        super().__init__(**kwargs)

    # TODO : proper definition and implementation
    def generate_operator(self, ir):
        return ir


@runtime_checkable
class Connectivity(Protocol):
    max_neighbors: int
    has_skip_values: bool
    origin_axis: Dimension
    neighbor_axis: Dimension
    index_type: type[int] | type[np.int32] | type[np.int64]

    def mapped_index(
        self, cur_index: int | np.integer, neigh_index: int | np.integer
    ) -> Optional[int | np.integer]:
        """Return neighbor index."""


@runtime_checkable
class NeighborTable(Connectivity, Protocol):
    table: npt.NDArray


OffsetProviderElem: TypeAlias = Dimension | Connectivity
OffsetProvider: TypeAlias = Mapping[Tag, OffsetProviderElem]


@dataclasses.dataclass(frozen=True, eq=False)
class CartesianConnectivity(ConnectivityField[DimsT, DimT]):
    dimension: DimT
    offset: int = 0

    @classmethod
    def __gt_builtin_func__(cls, _: fbuiltins.BuiltInFunction) -> Never:  # type: ignore[override]
        raise NotImplementedError()

    @property
    def ndarray(self) -> Never:
        raise NotImplementedError()

    def asnumpy(self) -> Never:
        raise NotImplementedError()

    @functools.cached_property
    def domain(self) -> Domain:
        return Domain(dims=(self.dimension,), ranges=(UnitRange.infinity(),))

    @property
    def __gt_dims__(self) -> tuple[Dimension, ...]:
        return self.domain.dims

    @property
    def __gt_origin__(self) -> Never:
        raise TypeError("CartesianConnectivity does not support this operation")

    @property
    def dtype(self) -> core_defs.DType[core_defs.IntegralScalar]:
        return core_defs.Int32DType()  # type: ignore[return-value]

    @functools.cached_property
    def codomain(self) -> DimT:
        return self.dimension

    @functools.cached_property
    def kind(self) -> ConnectivityKind:
        return ConnectivityKind(0)

    @classmethod
    def from_offset(
        cls,
        definition: int,
        /,
        codomain: DimT,
        *,
        domain: Optional[DomainLike] = None,
        dtype: Optional[core_defs.DTypeLike] = None,
    ) -> CartesianConnectivity:
        assert domain is None
        assert dtype is None
        return cls(codomain, definition)

    def inverse_image(self, image_range: UnitRange | NamedRange) -> Sequence[NamedRange]:
        if not isinstance(image_range, UnitRange):
            if image_range[0] != self.codomain:
                raise ValueError(
                    f"Dimension {image_range[0]} does not match the codomain dimension {self.codomain}"
                )

            image_range = image_range[1]

        assert isinstance(image_range, UnitRange)
        return ((self.codomain, image_range - self.offset),)

    def remap(self, index_field: ConnectivityField | fbuiltins.FieldOffset) -> ConnectivityField:
        raise NotImplementedError()

    __call__ = remap

    def restrict(self, index: AnyIndexSpec) -> core_defs.IntegralScalar:
        if is_int_index(index):
            return index + self.offset
        raise NotImplementedError()  # we could possibly implement with a FunctionField, but we don't have a use-case

    __getitem__ = restrict


connectivity.register(numbers.Integral, CartesianConnectivity.from_offset)


@enum.unique
class GridType(StrEnum):
    CARTESIAN = "cartesian"
    UNSTRUCTURED = "unstructured"


def promote_dims(*dims_list: Sequence[Dimension]) -> list[Dimension]:
    """
    Find a unique ordering of multiple (individually ordered) lists of dimensions.

    The resulting list of dimensions contains all dimensions of the arguments
    in the order they originally appear. If no unique order exists or a
    contradicting order is found an exception is raised.

    A modified version (ensuring uniqueness of the order) of
    `Kahn's algorithm <https://en.wikipedia.org/wiki/Topological_sorting#Kahn's_algorithm>`_
    is used to topologically sort the arguments.
    >>> from gt4py.next.common import Dimension
    >>> I, J, K = (Dimension(value=dim) for dim in ["I", "J", "K"])
    >>> promote_dims([I, J], [I, J, K]) == [I, J, K]
    True
    >>> promote_dims([I, J], [K]) # doctest: +ELLIPSIS
    Traceback (most recent call last):
     ...
    ValueError: Dimensions can not be promoted. Could not determine order of the following dimensions: J, K.
    >>> promote_dims([I, J], [J, I]) # doctest: +ELLIPSIS
    Traceback (most recent call last):
     ...
    ValueError: Dimensions can not be promoted. The following dimensions appear in contradicting order: I, J.
    """
    # build a graph with the vertices being dimensions and edges representing
    #  the order between two dimensions. The graph is encoded as a dictionary
    #  mapping dimensions to their predecessors, i.e. a dictionary containing
    #  adjacency lists. Since graphlib.TopologicalSorter uses predecessors
    #  (contrary to successors) we also use this directionality here.
    graph: dict[Dimension, set[Dimension]] = {}
    for dims in dims_list:
        if len(dims) == 0:
            continue
        # create a vertex for each dimension
        for dim in dims:
            graph.setdefault(dim, set())
        # add edges
        predecessor = dims[0]
        for dim in dims[1:]:
            graph[dim].add(predecessor)
            predecessor = dim

    # modified version of Kahn's algorithm
    topologically_sorted_list: list[Dimension] = []

    # compute in-degree for each vertex
    in_degree = {v: 0 for v in graph.keys()}
    for v1 in graph:
        for v2 in graph[v1]:
            in_degree[v2] += 1

    # process vertices with in-degree == 0
    # TODO(tehrengruber): avoid recomputation of zero_in_degree_vertex_list
    while zero_in_degree_vertex_list := [v for v, d in in_degree.items() if d == 0]:
        if len(zero_in_degree_vertex_list) != 1:
            raise ValueError(
                f"Dimensions can not be promoted. Could not determine "
                f"order of the following dimensions: "
                f"{', '.join((dim.value for dim in zero_in_degree_vertex_list))}."
            )
        v = zero_in_degree_vertex_list[0]
        del in_degree[v]
        topologically_sorted_list.insert(0, v)
        # update in-degree
        for predecessor in graph[v]:
            in_degree[predecessor] -= 1

    if len(in_degree.items()) > 0:
        raise ValueError(
            f"Dimensions can not be promoted. The following dimensions "
            f"appear in contradicting order: {', '.join((dim.value for dim in in_degree.keys()))}."
        )

    return topologically_sorted_list


class FieldBuiltinFuncRegistry:
    """
    Mixin for adding `fbuiltins` registry to a `Field`.

    Subclasses of a `Field` with `FieldBuiltinFuncRegistry` get their own registry,
    dispatching (via ChainMap) to its parent's registries.
    """

    _builtin_func_map: collections.ChainMap[
        fbuiltins.BuiltInFunction, Callable
    ] = collections.ChainMap()

    def __init_subclass__(cls, **kwargs):
        cls._builtin_func_map = collections.ChainMap(
            {},  # New empty `dict` for new registrations on this class
            *[
                c.__dict__["_builtin_func_map"].maps[0]  # adding parent `dict`s in mro order
                for c in cls.__mro__
                if "_builtin_func_map" in c.__dict__
            ],
        )

    @classmethod
    def register_builtin_func(
        cls, /, op: fbuiltins.BuiltInFunction[_R, _P], op_func: Optional[Callable[_P, _R]] = None
    ) -> Any:
        assert op not in cls._builtin_func_map
        if op_func is None:  # when used as a decorator
            return functools.partial(cls.register_builtin_func, op)
        return cls._builtin_func_map.setdefault(op, op_func)

    @classmethod
    def __gt_builtin_func__(cls, /, func: fbuiltins.BuiltInFunction[_R, _P]) -> Callable[_P, _R]:
        return cls._builtin_func_map.get(func, NotImplemented)<|MERGE_RESOLUTION|>--- conflicted
+++ resolved
@@ -162,7 +162,6 @@
         else:
             return Set.__le__(self, other)
 
-<<<<<<< HEAD
     def __lt__(self, other: Set[int]) -> bool:
         if isinstance(other, UnitRange):
             return (self.start > other.start and self.stop <= other.stop) or (
@@ -209,7 +208,7 @@
 
     def __ne__(self, other: Any) -> bool:
         return not self.__eq__(other)
-=======
+
     def __add__(self, other: int | Set[int]) -> UnitRange:
         if isinstance(other, int):
             if other == Infinity.positive():
@@ -235,9 +234,6 @@
                 return self + (-other)
         else:
             raise NotImplementedError("Can only compute substraction with int instances.")
-
-    __ge__ = __lt__ = __gt__ = lambda self, other: NotImplemented
->>>>>>> 6e133543
 
     def __str__(self) -> str:
         return f"({self.start}:{self.stop})"
