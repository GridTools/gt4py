# GT4Py - GridTools Framework
#
# Copyright (c) 2014-2023, ETH Zurich
# All rights reserved.
#
# This file is part of the GT4Py project and the GridTools framework.
# GT4Py is free software: you can redistribute it and/or modify it under
# the terms of the GNU General Public License as published by the
# Free Software Foundation, either version 3 of the License, or any later
# version. See the LICENSE.txt file at the top-level directory of this
# distribution for a copy of the license or check <https://www.gnu.org/licenses/>.
#
# SPDX-License-Identifier: GPL-3.0-or-later

from __future__ import annotations

import abc
import dataclasses
import enum
import functools
import sys
from collections.abc import Sequence, Set
<<<<<<< HEAD
=======
from types import EllipsisType
>>>>>>> cdab8aab
from typing import TypeGuard, overload

import numpy as np
import numpy.typing as npt

from gt4py._core import definitions as core_defs
from gt4py.eve.extended_typing import (
    TYPE_CHECKING,
    Any,
    Callable,
    ClassVar,
    Optional,
    ParamSpec,
    Protocol,
    TypeAlias,
    TypeVar,
    extended_runtime_checkable,
    final,
    runtime_checkable,
)
from gt4py.eve.type_definitions import StrEnum


DimT = TypeVar("DimT", bound="Dimension")
DimsT = TypeVar("DimsT", bound=Sequence["Dimension"], covariant=True)


class Infinity(int):
    @classmethod
    def positive(cls) -> Infinity:
        return cls(sys.maxsize)

    @classmethod
    def negative(cls) -> Infinity:
        return cls(-sys.maxsize)


@enum.unique
class DimensionKind(StrEnum):
    HORIZONTAL = "horizontal"
    VERTICAL = "vertical"
    LOCAL = "local"

    def __str__(self):
        return f"{type(self).__name__}.{self.name}"


@dataclasses.dataclass(frozen=True)
class Dimension:
    value: str
    kind: DimensionKind = dataclasses.field(default=DimensionKind.HORIZONTAL)

    def __str__(self):
        return f'Dimension(value="{self.value}", kind={self.kind})'


<<<<<<< HEAD
DomainLike: TypeAlias = Union[
    Sequence[Dimension], Dimension, str
]  # TODO(havogt): revisit once embedded implementation is concluded

SelfShiftable = TypeVar("SelfShiftable", bound="Shiftable", covariant=True)


class Shiftable(Protocol):
    def __add__(self: SelfShiftable, offset: int) -> SelfShiftable:
        ...

    def __sub__(self: SelfShiftable, offset: int) -> SelfShiftable:
        ...


=======
>>>>>>> cdab8aab
@dataclasses.dataclass(frozen=True)
class UnitRange(Sequence[int], Set[int], Shiftable):
    """Range from `start` to `stop` with step size one."""

    start: int
    stop: int

    def __post_init__(self):
        if self.stop <= self.start:
            # make UnitRange(0,0) the single empty UnitRange
            object.__setattr__(self, "start", 0)
            object.__setattr__(self, "stop", 0)

    @classmethod
    def infinity(cls) -> UnitRange:
        return cls(Infinity.negative(), Infinity.positive())

    def __len__(self) -> int:
        if Infinity.positive() in (abs(self.start), abs(self.stop)):
            return Infinity.positive()
        return max(0, self.stop - self.start)

    def __repr__(self) -> str:
        return f"UnitRange({self.start}, {self.stop})"

    @overload
    def __getitem__(self, index: int) -> int:
        ...

    @overload
    def __getitem__(self, index: slice) -> UnitRange:
        ...

    def __getitem__(self, index: int | slice) -> int | UnitRange:
        if isinstance(index, slice):
            start, stop, step = index.indices(len(self))
            if step != 1:
                raise ValueError("UnitRange: step required to be `1`.")
            new_start = self.start + (start or 0)
            new_stop = (self.start if stop > 0 else self.stop) + stop
            return UnitRange(new_start, new_stop)
        else:
            if index < 0:
                index += len(self)

            if 0 <= index < len(self):
                return self.start + index
            else:
                raise IndexError("UnitRange index out of range")

    def __add__(self, offset: int) -> UnitRange:
        return UnitRange(self.start + offset, self.stop + offset)

    def __sub__(self, offset: int | Set[Any]) -> UnitRange:
        if isinstance(offset, int):
            # Shiftable implementation
            return self.__add__(-offset)
        else:
            # Set implementation
            raise NotImplementedError()

    def __and__(self, other: Set[Any]) -> UnitRange:
        if isinstance(other, UnitRange):
            start = max(self.start, other.start)
            stop = min(self.stop, other.stop)
            return UnitRange(start, stop)
        else:
            raise NotImplementedError("Can only find the intersection between UnitRange instances.")


IntIndex: TypeAlias = int | np.integer
DomainRange: TypeAlias = UnitRange | int
NamedRange: TypeAlias = tuple[Dimension, UnitRange]
<<<<<<< HEAD
NamedIndex: TypeAlias = tuple[Dimension, IntIndex]
DomainSlice: TypeAlias = Sequence[NamedRange | NamedIndex]
FieldSlice: TypeAlias = DomainSlice | tuple[slice | int, ...]
=======
NamedIndex: TypeAlias = tuple[Dimension, int]
DomainSlice: TypeAlias = Sequence[NamedRange | NamedIndex]
FieldSlice: TypeAlias = (
    DomainSlice | tuple[slice | int | EllipsisType, ...] | slice | int | EllipsisType
)
>>>>>>> cdab8aab


def is_int_index(p: Any) -> TypeGuard[IntIndex]:
    return isinstance(p, (int, np.integer))


def is_named_range(v: Any) -> TypeGuard[NamedRange]:
    return isinstance(v, tuple) and isinstance(v[0], Dimension) and isinstance(v[1], UnitRange)


def is_named_index(v: Any) -> TypeGuard[NamedRange]:
    return isinstance(v, tuple) and isinstance(v[0], Dimension) and is_int_index(v[1])


def is_domain_slice(v: Any) -> TypeGuard[DomainSlice]:
    return isinstance(v, Sequence) and all(is_named_range(e) or is_named_index(e) for e in v)


@dataclasses.dataclass(frozen=True)
class Domain(Sequence[NamedRange]):
    dims: tuple[Dimension, ...]
    ranges: tuple[UnitRange, ...]

    def __post_init__(self):
        if len(set(self.dims)) != len(self.dims):
            raise NotImplementedError(f"Domain dimensions must be unique, not {self.dims}.")

        if len(self.dims) != len(self.ranges):
            raise ValueError(
                f"Number of provided dimensions ({len(self.dims)}) does not match number of provided ranges ({len(self.ranges)})."
            )

    def __len__(self) -> int:
        return len(self.ranges)

    @overload
    def __getitem__(self, index: int) -> NamedRange:
        ...

    @overload
    def __getitem__(self, index: slice) -> "Domain":
        ...

    @overload
    def __getitem__(self, index: Dimension) -> NamedRange:
        ...

    def __getitem__(self, index: int | slice | Dimension) -> NamedRange | Domain:
        if isinstance(index, int):
            return self.dims[index], self.ranges[index]
        elif isinstance(index, slice):
            dims_slice = self.dims[index]
            ranges_slice = self.ranges[index]
            return Domain(dims_slice, ranges_slice)
        elif isinstance(index, Dimension):
            try:
                index_pos = self.dims.index(index)
                return self.dims[index_pos], self.ranges[index_pos]
            except ValueError:
                raise KeyError(f"No Dimension of type {index} is present in the Domain.")
        else:
            raise KeyError("Invalid index type, must be either int, slice, or Dimension.")

    def __and__(self, other: "Domain") -> "Domain":
        broadcast_dims = tuple(promote_dims(self.dims, other.dims))
        intersected_ranges = tuple(
            rng1 & rng2
            for rng1, rng2 in zip(
                _broadcast_ranges(broadcast_dims, self.dims, self.ranges),
                _broadcast_ranges(broadcast_dims, other.dims, other.ranges),
            )
        )
        return Domain(broadcast_dims, intersected_ranges)


def _broadcast_ranges(
    broadcast_dims: Sequence[Dimension], dims: Sequence[Dimension], ranges: Sequence[UnitRange]
) -> tuple[UnitRange, ...]:
    return tuple(
        ranges[dims.index(d)] if d in dims else UnitRange.infinite() for d in broadcast_dims
    )


if TYPE_CHECKING:
    import gt4py.next.ffront.fbuiltins as fbuiltins

    _Value: TypeAlias = "Field" | core_defs.ScalarT
    _P = ParamSpec("_P")
    _R = TypeVar("_R", _Value, tuple[_Value, ...])

    class GTBuiltInFuncDispatcher(Protocol):
        def __call__(self, func: fbuiltins.BuiltInFunction[_R, _P], /) -> Callable[_P, _R]:
            ...


class NextGTDimsInferface(Protocol):
    @property
    def __gt_dims__(self) -> tuple[Dimension, ...]:
        ...


@extended_runtime_checkable
class Field(NextGTDimsInferface, Protocol[DimsT, core_defs.ScalarT]):
    __gt_builtin_func__: ClassVar[GTBuiltInFuncDispatcher]

    @property
    def domain(self) -> Domain:
        ...

    @property
    def shape(self) -> tuple[int, ...]:  # TODO discuss this
        return tuple(len(r) for r in self.domain.ranges)

    @property
    def dtype(self) -> core_defs.DType[core_defs.ScalarT]:
        ...

    @property
    def value_type(self) -> type[core_defs.ScalarT]:
        ...

    @property
    def ndarray(self) -> core_defs.NDArrayObject:
        ...

    def __str__(self) -> str:
        codomain = self.value_type.__name__
        return f"⟨{self.domain!s} → {codomain}⟩"

    @abc.abstractmethod
    def remap(self, index_field: Field) -> Field:
        ...

    @abc.abstractmethod
    def restrict(self, item: FieldSlice) -> Field | core_defs.ScalarT:
        ...

    # Operators
    @abc.abstractmethod
    def __call__(self, index_field: Field) -> Field:
        ...

    @abc.abstractmethod
    def __getitem__(self, item: FieldSlice) -> Field | core_defs.ScalarT:
        ...

    @abc.abstractmethod
    def __abs__(self) -> Field:
        ...

    @abc.abstractmethod
    def __neg__(self) -> Field:
        ...

    @abc.abstractmethod
    def __add__(self, other: Field | core_defs.ScalarT) -> Field:
        ...

    @abc.abstractmethod
    def __radd__(self, other: Field | core_defs.ScalarT) -> Field:
        ...

    @abc.abstractmethod
    def __sub__(self, other: Field | core_defs.ScalarT) -> Field:
        ...

    @abc.abstractmethod
    def __rsub__(self, other: Field | core_defs.ScalarT) -> Field:
        ...

    @abc.abstractmethod
    def __mul__(self, other: Field | core_defs.ScalarT) -> Field:
        ...

    @abc.abstractmethod
    def __rmul__(self, other: Field | core_defs.ScalarT) -> Field:
        ...

    @abc.abstractmethod
    def __floordiv__(self, other: Field | core_defs.ScalarT) -> Field:
        ...

    @abc.abstractmethod
    def __rfloordiv__(self, other: Field | core_defs.ScalarT) -> Field:
        ...

    @abc.abstractmethod
    def __truediv__(self, other: Field | core_defs.ScalarT) -> Field:
        ...

    @abc.abstractmethod
    def __rtruediv__(self, other: Field | core_defs.ScalarT) -> Field:
        ...

    @abc.abstractmethod
    def __pow__(self, other: Field | core_defs.ScalarT) -> Field:
        ...


<<<<<<< HEAD
class MutableField(Field[DimsT, core_defs.ScalarT]):
    @abc.abstractmethod
    def __setitem__(self, key, value) -> None:
        ...
=======
def is_field(
    v: Any,
) -> TypeGuard[Field]:  # this function is introduced to localize the `type: ignore``
    return isinstance(v, Field)  # type: ignore[misc] # we use extended_runtime_checkable
>>>>>>> cdab8aab


class FieldABC(Field[DimsT, core_defs.ScalarT]):
    """Abstract base class for implementations of the :class:`Field` protocol."""

    @final
    def __setattr__(self, key, value) -> None:
        raise TypeError("Immutable type")


@functools.singledispatch
def field(
    definition: Any,
    /,
    *,
    domain: Optional[Any] = None,  # TODO(havogt): provide domain_like to Domain conversion
    value_type: Optional[type] = None,
) -> Field:
    raise NotImplementedError


@dataclasses.dataclass(frozen=True)
class GTInfo:
    definition: Any
    ir: Any


@dataclasses.dataclass(frozen=True)
class Backend:
    def __init__(self, **kwargs: Any) -> None:
        super().__init__(**kwargs)

    # TODO : proper definition and implementation
    def generate_operator(self, ir):
        return ir


@runtime_checkable
class Connectivity(Protocol):
    max_neighbors: int
    has_skip_values: bool
    origin_axis: Dimension
    neighbor_axis: Dimension
    index_type: type[int] | type[np.int32] | type[np.int64]

    def mapped_index(
        self, cur_index: int | np.integer, neigh_index: int | np.integer
    ) -> Optional[int | np.integer]:
        """Return neighbor index."""


@runtime_checkable
class NeighborTable(Connectivity, Protocol):
    table: npt.NDArray


@enum.unique
class GridType(StrEnum):
    CARTESIAN = "cartesian"
    UNSTRUCTURED = "unstructured"


def promote_dims(*dims_list: Sequence[Dimension]) -> list[Dimension]:
    """
    Find a unique ordering of multiple (individually ordered) lists of dimensions.

    The resulting list of dimensions contains all dimensions of the arguments
    in the order they originally appear. If no unique order exists or a
    contradicting order is found an exception is raised.

    A modified version (ensuring uniqueness of the order) of
    `Kahn's algorithm <https://en.wikipedia.org/wiki/Topological_sorting#Kahn's_algorithm>`_
    is used to topologically sort the arguments.
    >>> from gt4py.next.common import Dimension
    >>> I, J, K = (Dimension(value=dim) for dim in ["I", "J", "K"])
    >>> promote_dims([I, J], [I, J, K]) == [I, J, K]
    True
    >>> promote_dims([I, J], [K]) # doctest: +ELLIPSIS
    Traceback (most recent call last):
     ...
    ValueError: Dimensions can not be promoted. Could not determine order of the following dimensions: J, K.
    >>> promote_dims([I, J], [J, I]) # doctest: +ELLIPSIS
    Traceback (most recent call last):
     ...
    ValueError: Dimensions can not be promoted. The following dimensions appear in contradicting order: I, J.
    """
    # build a graph with the vertices being dimensions and edges representing
    #  the order between two dimensions. The graph is encoded as a dictionary
    #  mapping dimensions to their predecessors, i.e. a dictionary containing
    #  adjacency lists. Since graphlib.TopologicalSorter uses predecessors
    #  (contrary to successors) we also use this directionality here.
    graph: dict[Dimension, set[Dimension]] = {}
    for dims in dims_list:
        if len(dims) == 0:
            continue
        # create a vertex for each dimension
        for dim in dims:
            graph.setdefault(dim, set())
        # add edges
        predecessor = dims[0]
        for dim in dims[1:]:
            graph[dim].add(predecessor)
            predecessor = dim

    # modified version of Kahn's algorithm
    topologically_sorted_list: list[Dimension] = []

    # compute in-degree for each vertex
    in_degree = {v: 0 for v in graph.keys()}
    for v1 in graph:
        for v2 in graph[v1]:
            in_degree[v2] += 1

    # process vertices with in-degree == 0
    # TODO(tehrengruber): avoid recomputation of zero_in_degree_vertex_list
    while zero_in_degree_vertex_list := [v for v, d in in_degree.items() if d == 0]:
        if len(zero_in_degree_vertex_list) != 1:
            raise ValueError(
                f"Dimensions can not be promoted. Could not determine "
                f"order of the following dimensions: "
                f"{', '.join((dim.value for dim in zero_in_degree_vertex_list))}."
            )
        v = zero_in_degree_vertex_list[0]
        del in_degree[v]
        topologically_sorted_list.insert(0, v)
        # update in-degree
        for predecessor in graph[v]:
            in_degree[predecessor] -= 1

    if len(in_degree.items()) > 0:
        raise ValueError(
            f"Dimensions can not be promoted. The following dimensions "
            f"appear in contradicting order: {', '.join((dim.value for dim in in_degree.keys()))}."
        )

    return topologically_sorted_list


def is_named_range(v: Any) -> TypeGuard[NamedRange]:
    return isinstance(v, tuple) and isinstance(v[0], Dimension) and isinstance(v[1], UnitRange)


def is_named_index(v: Any) -> TypeGuard[NamedIndex]:
    return isinstance(v, tuple) and isinstance(v[0], Dimension) and is_int_index(v[1])


def is_domain_slice(index: Any) -> TypeGuard[DomainSlice]:
    return isinstance(index, Sequence) and all(
        is_named_range(idx) or is_named_index(idx) for idx in index
<<<<<<< HEAD
    )


def index_tuple_with_indices(target_tuple, indices_to_use):
    indexed_elements = [target_tuple[i] for i in indices_to_use]
    return tuple(indexed_elements)
=======
    )
>>>>>>> cdab8aab
<|MERGE_RESOLUTION|>--- conflicted
+++ resolved
@@ -20,10 +20,7 @@
 import functools
 import sys
 from collections.abc import Sequence, Set
-<<<<<<< HEAD
-=======
 from types import EllipsisType
->>>>>>> cdab8aab
 from typing import TypeGuard, overload
 
 import numpy as np
@@ -80,11 +77,6 @@
         return f'Dimension(value="{self.value}", kind={self.kind})'
 
 
-<<<<<<< HEAD
-DomainLike: TypeAlias = Union[
-    Sequence[Dimension], Dimension, str
-]  # TODO(havogt): revisit once embedded implementation is concluded
-
 SelfShiftable = TypeVar("SelfShiftable", bound="Shiftable", covariant=True)
 
 
@@ -96,8 +88,6 @@
         ...
 
 
-=======
->>>>>>> cdab8aab
 @dataclasses.dataclass(frozen=True)
 class UnitRange(Sequence[int], Set[int], Shiftable):
     """Range from `start` to `stop` with step size one."""
@@ -171,17 +161,11 @@
 IntIndex: TypeAlias = int | np.integer
 DomainRange: TypeAlias = UnitRange | int
 NamedRange: TypeAlias = tuple[Dimension, UnitRange]
-<<<<<<< HEAD
 NamedIndex: TypeAlias = tuple[Dimension, IntIndex]
-DomainSlice: TypeAlias = Sequence[NamedRange | NamedIndex]
-FieldSlice: TypeAlias = DomainSlice | tuple[slice | int, ...]
-=======
-NamedIndex: TypeAlias = tuple[Dimension, int]
 DomainSlice: TypeAlias = Sequence[NamedRange | NamedIndex]
 FieldSlice: TypeAlias = (
     DomainSlice | tuple[slice | int | EllipsisType, ...] | slice | int | EllipsisType
 )
->>>>>>> cdab8aab
 
 
 def is_int_index(p: Any) -> TypeGuard[IntIndex]:
@@ -261,7 +245,7 @@
     broadcast_dims: Sequence[Dimension], dims: Sequence[Dimension], ranges: Sequence[UnitRange]
 ) -> tuple[UnitRange, ...]:
     return tuple(
-        ranges[dims.index(d)] if d in dims else UnitRange.infinite() for d in broadcast_dims
+        ranges[dims.index(d)] if d in dims else UnitRange.infinity() for d in broadcast_dims
     )
 
 
@@ -381,17 +365,16 @@
         ...
 
 
-<<<<<<< HEAD
-class MutableField(Field[DimsT, core_defs.ScalarT]):
-    @abc.abstractmethod
-    def __setitem__(self, key, value) -> None:
-        ...
-=======
 def is_field(
     v: Any,
 ) -> TypeGuard[Field]:  # this function is introduced to localize the `type: ignore``
     return isinstance(v, Field)  # type: ignore[misc] # we use extended_runtime_checkable
->>>>>>> cdab8aab
+
+
+class MutableField(Field[DimsT, core_defs.ScalarT]):
+    @abc.abstractmethod
+    def __setitem__(self, key, value) -> None:
+        ...
 
 
 class FieldABC(Field[DimsT, core_defs.ScalarT]):
@@ -530,24 +513,6 @@
     return topologically_sorted_list
 
 
-def is_named_range(v: Any) -> TypeGuard[NamedRange]:
-    return isinstance(v, tuple) and isinstance(v[0], Dimension) and isinstance(v[1], UnitRange)
-
-
-def is_named_index(v: Any) -> TypeGuard[NamedIndex]:
-    return isinstance(v, tuple) and isinstance(v[0], Dimension) and is_int_index(v[1])
-
-
-def is_domain_slice(index: Any) -> TypeGuard[DomainSlice]:
-    return isinstance(index, Sequence) and all(
-        is_named_range(idx) or is_named_index(idx) for idx in index
-<<<<<<< HEAD
-    )
-
-
 def index_tuple_with_indices(target_tuple, indices_to_use):
     indexed_elements = [target_tuple[i] for i in indices_to_use]
-    return tuple(indexed_elements)
-=======
-    )
->>>>>>> cdab8aab
+    return tuple(indexed_elements)