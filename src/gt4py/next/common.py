--- conflicted
+++ resolved
@@ -199,9 +199,6 @@
     )
 
 
-<<<<<<< HEAD
-@dataclasses.dataclass(frozen=True)
-=======
 def is_unit_range_like(v: Any) -> TypeGuard[UnitRangeLike]:
     return (
         isinstance(v, UnitRange)
@@ -228,7 +225,6 @@
 
 
 @dataclasses.dataclass(frozen=True, init=False)
->>>>>>> e85abe46
 class Domain(Sequence[NamedRange]):
     """Describes the `Domain` of a `Field` as a `Sequence` of `NamedRange` s."""
 
