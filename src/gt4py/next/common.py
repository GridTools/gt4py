# GT4Py - GridTools Framework
#
# Copyright (c) 2014-2023, ETH Zurich
# All rights reserved.
#
# This file is part of the GT4Py project and the GridTools framework.
# GT4Py is free software: you can redistribute it and/or modify it under
# the terms of the GNU General Public License as published by the
# Free Software Foundation, either version 3 of the License, or any later
# version. See the LICENSE.txt file at the top-level directory of this
# distribution for a copy of the license or check <https://www.gnu.org/licenses/>.
#
# SPDX-License-Identifier: GPL-3.0-or-later

from __future__ import annotations

import abc
import collections
import dataclasses
import enum
import functools
import sys
import types
from collections.abc import Hashable, Mapping, Sequence, Set

import numpy as np
import numpy.typing as npt

from gt4py._core import definitions as core_defs
from gt4py.eve.extended_typing import (
    TYPE_CHECKING,
    Any,
    Callable,
    ClassVar,
    Never,
    Optional,
    ParamSpec,
    Protocol,
    TypeAlias,
    TypeGuard,
    TypeVar,
    cast,
    extended_runtime_checkable,
    overload,
    runtime_checkable,
)
from gt4py.eve.type_definitions import StrEnum


DimT = TypeVar("DimT", bound="Dimension")
DimsT = TypeVar("DimsT", bound=Sequence["Dimension"], covariant=True)


class Infinity(int):
    @classmethod
    def positive(cls) -> Infinity:
        return cls(sys.maxsize)

    @classmethod
    def negative(cls) -> Infinity:
        return cls(-sys.maxsize)


Tag: TypeAlias = str


@enum.unique
class DimensionKind(StrEnum):
    HORIZONTAL = "horizontal"
    VERTICAL = "vertical"
    LOCAL = "local"

    def __str__(self):
        return self.value


@dataclasses.dataclass(frozen=True)
class Dimension:
    value: str
    kind: DimensionKind = dataclasses.field(default=DimensionKind.HORIZONTAL)

    def __str__(self):
        return f"{self.value}[{self.kind}]"


@dataclasses.dataclass(frozen=True, init=False)
class UnitRange(Sequence[int], Set[int]):
    """Range from `start` to `stop` with step size one."""

    start: int
    stop: int

    def __init__(self, start: core_defs.IntegralScalar, stop: core_defs.IntegralScalar) -> None:
        if start < stop:
            object.__setattr__(self, "start", int(start))
            object.__setattr__(self, "stop", int(stop))
        else:
            # make UnitRange(0,0) the single empty UnitRange
            object.__setattr__(self, "start", 0)
            object.__setattr__(self, "stop", 0)

    @classmethod
    def infinity(cls) -> UnitRange:
        return cls(Infinity.negative(), Infinity.positive())

    def __len__(self) -> int:
        if Infinity.positive() in (abs(self.start), abs(self.stop)):
            return Infinity.positive()
        return max(0, self.stop - self.start)

    def __repr__(self) -> str:
        return f"UnitRange({self.start}, {self.stop})"

    @overload
    def __getitem__(self, index: int) -> int:
        ...

    @overload
    def __getitem__(self, index: slice) -> UnitRange:  # noqa: F811 # redefine unused
        ...

    def __getitem__(self, index: int | slice) -> int | UnitRange:  # noqa: F811 # redefine unused
        if isinstance(index, slice):
            start, stop, step = index.indices(len(self))
            if step != 1:
                raise ValueError("UnitRange: step required to be `1`.")
            new_start = self.start + (start or 0)
            new_stop = (self.start if stop > 0 else self.stop) + stop
            return UnitRange(new_start, new_stop)
        else:
            if index < 0:
                index += len(self)

            if 0 <= index < len(self):
                return self.start + index
            else:
                raise IndexError("UnitRange index out of range")

    def __and__(self, other: Set[int]) -> UnitRange:
        if isinstance(other, UnitRange):
            start = max(self.start, other.start)
            stop = min(self.stop, other.stop)
            return UnitRange(start, stop)
        else:
            raise NotImplementedError("Can only find the intersection between UnitRange instances.")

<<<<<<< HEAD
    def __add__(self, other: int | Set[int]) -> UnitRange:
        if isinstance(other, int):
            return UnitRange(self.start + other, self.stop + other)
        if isinstance(other, UnitRange):
            if self.stop != other.start:
                raise ValueError(
                    f"Cannot add UnitRanges with non-matching start and stop values: {self} + {other}"
                )
            return UnitRange(self.start, other.stop)
        else:
            raise NotImplementedError("Can only compute union with int or UnitRange instances.")

    def __sub__(self, other: int) -> UnitRange:
        if isinstance(other, int):
            return UnitRange(self.start - other, self.stop - other)
        else:
            raise NotImplementedError("Can only compute substraction with int instances.")
=======
    def __le__(self, other: Set[int]):
        if isinstance(other, UnitRange):
            return self.start >= other.start and self.stop <= other.stop
        elif len(self) == Infinity.positive():
            return False
        else:
            return Set.__le__(self, other)

    __ge__ = __lt__ = __gt__ = lambda self, other: NotImplemented
>>>>>>> ecd0b68a

    def __str__(self) -> str:
        return f"({self.start}:{self.stop})"


RangeLike: TypeAlias = (
    UnitRange
    | range
    | tuple[core_defs.IntegralScalar, core_defs.IntegralScalar]
    | core_defs.IntegralScalar
)


def unit_range(r: RangeLike) -> UnitRange:
    if isinstance(r, UnitRange):
        return r
    if isinstance(r, range):
        if r.step != 1:
            raise ValueError(f"`UnitRange` requires step size 1, got `{r.step}`.")
        return UnitRange(r.start, r.stop)
    # TODO(egparedes): use core_defs.IntegralScalar for `isinstance()` checks (see PEP 604)
    #   once the related mypy bug (#16358) gets fixed
    if (
        isinstance(r, tuple)
        and isinstance(r[0], core_defs.INTEGRAL_TYPES)
        and isinstance(r[1], core_defs.INTEGRAL_TYPES)
    ):
        return UnitRange(r[0], r[1])
    if isinstance(r, core_defs.INTEGRAL_TYPES):
        return UnitRange(0, cast(core_defs.IntegralScalar, r))
    raise ValueError(f"`{r!r}` cannot be interpreted as `UnitRange`.")


IntIndex: TypeAlias = int | core_defs.IntegralScalar
NamedIndex: TypeAlias = tuple[Dimension, IntIndex]  # TODO: convert to NamedTuple
NamedRange: TypeAlias = tuple[Dimension, UnitRange]  # TODO: convert to NamedTuple
RelativeIndexElement: TypeAlias = IntIndex | slice | types.EllipsisType
AbsoluteIndexElement: TypeAlias = NamedIndex | NamedRange
AnyIndexElement: TypeAlias = RelativeIndexElement | AbsoluteIndexElement
AbsoluteIndexSequence: TypeAlias = Sequence[NamedRange | NamedIndex]
RelativeIndexSequence: TypeAlias = tuple[
    slice | IntIndex | types.EllipsisType, ...
]  # is a tuple but called Sequence for symmetry
AnyIndexSequence: TypeAlias = RelativeIndexSequence | AbsoluteIndexSequence
AnyIndexSpec: TypeAlias = AnyIndexElement | AnyIndexSequence


def is_int_index(p: Any) -> TypeGuard[IntIndex]:
    # should be replaced by isinstance(p, IntIndex), but mypy complains with
    # `Argument 2 to "isinstance" has incompatible type "<typing special form>"; expected "_ClassInfo"  [arg-type]`
    return isinstance(p, (int, core_defs.INTEGRAL_TYPES))


def is_named_range(v: AnyIndexSpec) -> TypeGuard[NamedRange]:
    return (
        isinstance(v, tuple)
        and len(v) == 2
        and isinstance(v[0], Dimension)
        and isinstance(v[1], UnitRange)
    )


def is_named_index(v: AnyIndexSpec) -> TypeGuard[NamedRange]:
    return (
        isinstance(v, tuple) and len(v) == 2 and isinstance(v[0], Dimension) and is_int_index(v[1])
    )


def is_any_index_element(v: AnyIndexSpec) -> TypeGuard[AnyIndexElement]:
    return (
        is_int_index(v)
        or is_named_range(v)
        or is_named_index(v)
        or isinstance(v, slice)
        or v is Ellipsis
    )


def is_absolute_index_sequence(v: AnyIndexSequence) -> TypeGuard[AbsoluteIndexSequence]:
    return isinstance(v, Sequence) and all(is_named_range(e) or is_named_index(e) for e in v)


def is_relative_index_sequence(v: AnyIndexSequence) -> TypeGuard[RelativeIndexSequence]:
    return isinstance(v, tuple) and all(
        isinstance(e, slice) or is_int_index(e) or e is Ellipsis for e in v
    )


def as_any_index_sequence(index: AnyIndexSpec) -> AnyIndexSequence:
    # `cast` because mypy/typing doesn't special case 1-element tuples, i.e. `tuple[A|B] != tuple[A]|tuple[B]`
    return cast(
        AnyIndexSequence,
        (index,) if is_any_index_element(index) else index,
    )


def named_range(v: tuple[Dimension, RangeLike]) -> NamedRange:
    return (v[0], unit_range(v[1]))


@dataclasses.dataclass(frozen=True, init=False)
class Domain(Sequence[NamedRange]):
    """Describes the `Domain` of a `Field` as a `Sequence` of `NamedRange` s."""

    dims: tuple[Dimension, ...]
    ranges: tuple[UnitRange, ...]

    def __init__(
        self,
        *args: NamedRange,
        dims: Optional[Sequence[Dimension]] = None,
        ranges: Optional[Sequence[UnitRange]] = None,
    ) -> None:
        if dims is not None or ranges is not None:
            if dims is None and ranges is None:
                raise ValueError("Either both none of `dims` and `ranges` must be specified.")
            if len(args) > 0:
                raise ValueError(
                    "No extra `args` allowed when constructing fomr `dims` and `ranges`."
                )

            assert dims is not None and ranges is not None  # for mypy
            if not all(isinstance(dim, Dimension) for dim in dims):
                raise ValueError(
                    f"`dims` argument needs to be a `tuple[Dimension, ...], got `{dims}`."
                )
            if not all(isinstance(rng, UnitRange) for rng in ranges):
                raise ValueError(
                    f"`ranges` argument needs to be a `tuple[UnitRange, ...], got `{ranges}`."
                )
            if len(dims) != len(ranges):
                raise ValueError(
                    f"Number of provided dimensions ({len(dims)}) does not match number of provided ranges ({len(ranges)})."
                )

            object.__setattr__(self, "dims", tuple(dims))
            object.__setattr__(self, "ranges", tuple(ranges))
        else:
            if not all(is_named_range(arg) for arg in args):
                raise ValueError(f"Elements of `Domain` need to be `NamedRange`s, got `{args}`.")
            dims, ranges = zip(*args) if args else ((), ())
            object.__setattr__(self, "dims", tuple(dims))
            object.__setattr__(self, "ranges", tuple(ranges))

        if len(set(self.dims)) != len(self.dims):
            raise NotImplementedError(f"Domain dimensions must be unique, not {self.dims}.")

    def __len__(self) -> int:
        return len(self.ranges)

    @property
    def ndim(self) -> int:
        return len(self.dims)

    @property
    def shape(self) -> tuple[int, ...]:
        return tuple(len(r) for r in self.ranges)

    @overload
    def __getitem__(self, index: int) -> NamedRange:
        ...

    @overload
    def __getitem__(self, index: slice) -> Domain:  # noqa: F811 # redefine unused
        ...

    @overload
    def __getitem__(self, index: Dimension) -> NamedRange:  # noqa: F811 # redefine unused
        ...

    def __getitem__(  # noqa: F811 # redefine unused
        self, index: int | slice | Dimension
    ) -> NamedRange | Domain:  # noqa: F811 # redefine unused
        if isinstance(index, int):
            return self.dims[index], self.ranges[index]
        elif isinstance(index, slice):
            dims_slice = self.dims[index]
            ranges_slice = self.ranges[index]
            return Domain(dims=dims_slice, ranges=ranges_slice)
        elif isinstance(index, Dimension):
            try:
                index_pos = self.dims.index(index)
                return self.dims[index_pos], self.ranges[index_pos]
            except ValueError:
                raise KeyError(f"No Dimension of type {index} is present in the Domain.")
        else:
            raise KeyError("Invalid index type, must be either int, slice, or Dimension.")

    def __and__(self, other: Domain) -> Domain:
        """
        Intersect `Domain`s, missing `Dimension`s are considered infinite.

        Examples:
        ---------
        >>> I = Dimension("I")
        >>> J = Dimension("J")

        >>> Domain((I, UnitRange(-1, 3))) & Domain((I, UnitRange(1, 6)))
        Domain(dims=(Dimension(value='I', kind=<DimensionKind.HORIZONTAL: 'horizontal'>),), ranges=(UnitRange(1, 3),))

        >>> Domain((I, UnitRange(-1, 3)), (J, UnitRange(2, 4))) & Domain((I, UnitRange(1, 6)))
        Domain(dims=(Dimension(value='I', kind=<DimensionKind.HORIZONTAL: 'horizontal'>), Dimension(value='J', kind=<DimensionKind.HORIZONTAL: 'horizontal'>)), ranges=(UnitRange(1, 3), UnitRange(2, 4)))
        """
        broadcast_dims = tuple(promote_dims(self.dims, other.dims))
        intersected_ranges = tuple(
            rng1 & rng2
            for rng1, rng2 in zip(
                _broadcast_ranges(broadcast_dims, self.dims, self.ranges),
                _broadcast_ranges(broadcast_dims, other.dims, other.ranges),
            )
        )
        return Domain(dims=broadcast_dims, ranges=intersected_ranges)

    def __str__(self) -> str:
        return f"Domain({', '.join(f'{e[0]}={e[1]}' for e in self)})"

    def dim_index(self, dim: Dimension) -> Optional[int]:
        return self.dims.index(dim) if dim in self.dims else None

    def replace_at(self, index: int, *named_ranges: NamedRange) -> Domain:
        assert all(is_named_range(nr) for nr in named_ranges)
        new_dims, new_ranges = zip(*named_ranges)
        dims = self.dims[:index] + new_dims + self.dims[index + 1 :]
        ranges = self.ranges[:index] + new_ranges + self.ranges[index + 1 :]

        return Domain(dims=dims, ranges=ranges)


DomainLike: TypeAlias = (
    Sequence[tuple[Dimension, RangeLike]] | Mapping[Dimension, RangeLike]
)  # `Domain` is `Sequence[NamedRange]` and therefore a subset


def domain(domain_like: DomainLike) -> Domain:
    """
    Construct `Domain` from `DomainLike` object.

    Examples:
    ---------
    >>> I = Dimension("I")
    >>> J = Dimension("J")

    >>> domain(((I, (2, 4)), (J, (3, 5))))
    Domain(dims=(Dimension(value='I', kind=<DimensionKind.HORIZONTAL: 'horizontal'>), Dimension(value='J', kind=<DimensionKind.HORIZONTAL: 'horizontal'>)), ranges=(UnitRange(2, 4), UnitRange(3, 5)))

    >>> domain({I: (2, 4), J: (3, 5)})
    Domain(dims=(Dimension(value='I', kind=<DimensionKind.HORIZONTAL: 'horizontal'>), Dimension(value='J', kind=<DimensionKind.HORIZONTAL: 'horizontal'>)), ranges=(UnitRange(2, 4), UnitRange(3, 5)))

    >>> domain(((I, 2), (J, 4)))
    Domain(dims=(Dimension(value='I', kind=<DimensionKind.HORIZONTAL: 'horizontal'>), Dimension(value='J', kind=<DimensionKind.HORIZONTAL: 'horizontal'>)), ranges=(UnitRange(0, 2), UnitRange(0, 4)))

    >>> domain({I: 2, J: 4})
    Domain(dims=(Dimension(value='I', kind=<DimensionKind.HORIZONTAL: 'horizontal'>), Dimension(value='J', kind=<DimensionKind.HORIZONTAL: 'horizontal'>)), ranges=(UnitRange(0, 2), UnitRange(0, 4)))
    """
    if isinstance(domain_like, Domain):
        return domain_like
    if isinstance(domain_like, Sequence):
        return Domain(*tuple(named_range(d) for d in domain_like))
    if isinstance(domain_like, Mapping):
        if all(isinstance(elem, core_defs.INTEGRAL_TYPES) for elem in domain_like.values()):
            return Domain(
                dims=tuple(domain_like.keys()),
                ranges=tuple(UnitRange(0, s) for s in domain_like.values()),  # type: ignore[arg-type] # type of `s` is checked in condition
            )
        return Domain(
            dims=tuple(domain_like.keys()),
            ranges=tuple(unit_range(r) for r in domain_like.values()),
        )
    raise ValueError(f"`{domain_like}` is not `DomainLike`.")


def _broadcast_ranges(
    broadcast_dims: Sequence[Dimension], dims: Sequence[Dimension], ranges: Sequence[UnitRange]
) -> tuple[UnitRange, ...]:
    return tuple(
        ranges[dims.index(d)] if d in dims else UnitRange.infinity() for d in broadcast_dims
    )


if TYPE_CHECKING:
    import gt4py.next.ffront.fbuiltins as fbuiltins

    _Value: TypeAlias = "Field" | core_defs.ScalarT
    _P = ParamSpec("_P")
    _R = TypeVar("_R", _Value, tuple[_Value, ...])

    class GTBuiltInFuncDispatcher(Protocol):
        def __call__(self, func: fbuiltins.BuiltInFunction[_R, _P], /) -> Callable[_P, _R]:
            ...


# TODO(havogt): replace this protocol with the new `GTFieldInterface` protocol
class NextGTDimsInterface(Protocol):
    """
    Protocol for objects providing the `__gt_dims__` property, naming :class:`Field` dimensions.

    The dimension names are objects of type :class:`Dimension`, in contrast to
    :mod:`gt4py.cartesian`, where the labels are `str` s with implied semantics,
    see :class:`~gt4py._core.definitions.GTDimsInterface` .
    """

    @property
    def __gt_dims__(self) -> tuple[Dimension, ...]:
        ...


# TODO(egparedes): add support for this new protocol in the cartesian module
class GTFieldInterface(Protocol):
    """Protocol for object providing the `__gt_domain__` property, specifying the :class:`Domain` of a :class:`Field`."""

    @property
    def __gt_domain__(self) -> Domain:
        ...


@extended_runtime_checkable
class Field(NextGTDimsInterface, core_defs.GTOriginInterface, Protocol[DimsT, core_defs.ScalarT]):
    __gt_builtin_func__: ClassVar[GTBuiltInFuncDispatcher]

    @property
    def domain(self) -> Domain:
        ...

    @property
    def codomain(self) -> core_defs.DType[core_defs.ScalarT] | Dimension:
        ...

    @property
    def dtype(self) -> core_defs.DType[core_defs.ScalarT]:
        ...

    @property
    def ndarray(self) -> core_defs.NDArrayObject:
        ...

    def __str__(self) -> str:
        return f"⟨{self.domain!s} → {self.dtype}⟩"

    @abc.abstractmethod
    def remap(self, index_field: Field) -> Field:
        ...

    @abc.abstractmethod
    def restrict(self, item: AnyIndexSpec) -> Field | core_defs.ScalarT:
        ...

    # Operators
    @abc.abstractmethod
    def __call__(self, index_field: Field) -> Field:
        ...

    @abc.abstractmethod
    def __getitem__(self, item: AnyIndexSpec) -> Field | core_defs.ScalarT:
        ...

    @abc.abstractmethod
    def __abs__(self) -> Field:
        ...

    @abc.abstractmethod
    def __neg__(self) -> Field:
        ...

    @abc.abstractmethod
    def __invert__(self) -> Field:
        """Only defined for `Field` of value type `bool`."""

    @abc.abstractmethod
    def __eq__(self, other: Any) -> Field:  # type: ignore[override] # mypy wants return `bool`
        ...

    @abc.abstractmethod
    def __ne__(self, other: Any) -> Field:  # type: ignore[override] # mypy wants return `bool`
        ...

    @abc.abstractmethod
    def __add__(self, other: Field | core_defs.ScalarT) -> Field:
        ...

    @abc.abstractmethod
    def __radd__(self, other: Field | core_defs.ScalarT) -> Field:
        ...

    @abc.abstractmethod
    def __sub__(self, other: Field | core_defs.ScalarT) -> Field:
        ...

    @abc.abstractmethod
    def __rsub__(self, other: Field | core_defs.ScalarT) -> Field:
        ...

    @abc.abstractmethod
    def __mul__(self, other: Field | core_defs.ScalarT) -> Field:
        ...

    @abc.abstractmethod
    def __rmul__(self, other: Field | core_defs.ScalarT) -> Field:
        ...

    @abc.abstractmethod
    def __floordiv__(self, other: Field | core_defs.ScalarT) -> Field:
        ...

    @abc.abstractmethod
    def __rfloordiv__(self, other: Field | core_defs.ScalarT) -> Field:
        ...

    @abc.abstractmethod
    def __truediv__(self, other: Field | core_defs.ScalarT) -> Field:
        ...

    @abc.abstractmethod
    def __rtruediv__(self, other: Field | core_defs.ScalarT) -> Field:
        ...

    @abc.abstractmethod
    def __pow__(self, other: Field | core_defs.ScalarT) -> Field:
        ...

    @abc.abstractmethod
    def __and__(self, other: Field | core_defs.ScalarT) -> Field:
        """Only defined for `Field` of value type `bool`."""

    @abc.abstractmethod
    def __or__(self, other: Field | core_defs.ScalarT) -> Field:
        """Only defined for `Field` of value type `bool`."""

    @abc.abstractmethod
    def __xor__(self, other: Field | core_defs.ScalarT) -> Field:
        """Only defined for `Field` of value type `bool`."""


def is_field(
    v: Any,
) -> TypeGuard[Field]:
    # This function is introduced to localize the `type: ignore` because
    # extended_runtime_checkable does not make the protocol runtime_checkable
    # for mypy.
    # TODO(egparedes): remove it when extended_runtime_checkable is fixed
    return isinstance(v, Field)  # type: ignore[misc] # we use extended_runtime_checkable


@extended_runtime_checkable
class MutableField(Field[DimsT, core_defs.ScalarT], Protocol[DimsT, core_defs.ScalarT]):
    @abc.abstractmethod
    def __setitem__(self, index: AnyIndexSpec, value: Field | core_defs.ScalarT) -> None:
        ...


def is_mutable_field(
    v: Field,
) -> TypeGuard[MutableField]:
    # This function is introduced to localize the `type: ignore` because
    # extended_runtime_checkable does not make the protocol runtime_checkable
    # for mypy.
    # TODO(egparedes): remove it when extended_runtime_checkable is fixed
    return isinstance(v, MutableField)  # type: ignore[misc] # we use extended_runtime_checkable


@dataclasses.dataclass(frozen=True, order=True, slots=True)
class DimensionIndex:  # (Generic[DimT]):
    value: int
    # dim: Dimension

    # def __init_subclass__(cls) -> None:
    #     cls.dim = get_args(cls.__orig_bases__[0])[0]  # type: ignore


class ConnectivityKind(enum.Flag):
    MODIFY_DIMS = enum.auto()
    MODIFY_RANK = enum.auto()
    MODIFY_STRUCTURE = enum.auto()


class ConnectivityField(Field[DimsT, core_defs.IntegralScalar], Hashable, Protocol[DimsT, DimT]):
    @property
    @abc.abstractmethod
    def codomain(self) -> DimT:
        ...

    @property
    @abc.abstractmethod
    def kind(self) -> ConnectivityKind:
        ...

    @abc.abstractmethod
    def inverse_image(self, image_range: UnitRange | NamedRange) -> Sequence[NamedRange]:
        ...

    # Operators
    def __abs__(self) -> Never:
        raise TypeError("ConnectivityField does not support this operation")

    def __neg__(self) -> Never:
        raise TypeError("ConnectivityField does not support this operation")

    def __invert__(self) -> Field:
        raise TypeError("ConnectivityField does not support this operation")

    def __add__(self, other: Field | DimT) -> Never:
        raise TypeError("ConnectivityField does not support this operation")

    def __radd__(self, other: Field | DimT) -> Never:
        raise TypeError("ConnectivityField does not support this operation")

    def __sub__(self, other: Field | DimT) -> Never:
        raise TypeError("ConnectivityField does not support this operation")

    def __rsub__(self, other: Field | DimT) -> Never:
        raise TypeError("ConnectivityField does not support this operation")

    def __mul__(self, other: Field | DimT) -> Never:
        raise TypeError("ConnectivityField does not support this operation")

    def __rmul__(self, other: Field | DimT) -> Never:
        raise TypeError("ConnectivityField does not support this operation")

    def __truediv__(self, other: Field | DimT) -> Never:
        raise TypeError("ConnectivityField does not support this operation")

    def __rtruediv__(self, other: Field | DimT) -> Never:
        raise TypeError("ConnectivityField does not support this operation")

    def __floordiv__(self, other: Field | DimT) -> Never:
        raise TypeError("ConnectivityField does not support this operation")

    def __rfloordiv__(self, other: Field | DimT) -> Never:
        raise TypeError("ConnectivityField does not support this operation")

    def __pow__(self, other: Field | DimT) -> Never:
        raise TypeError("ConnectivityField does not support this operation")

    def __and__(self, other: Field | core_defs.ScalarT) -> Field:
        raise TypeError("ConnectivityField does not support this operation")

    def __or__(self, other: Field | core_defs.ScalarT) -> Field:
        raise TypeError("ConnectivityField does not support this operation")

    def __xor__(self, other: Field | core_defs.ScalarT) -> Field:
        raise TypeError("ConnectivityField does not support this operation")


@functools.singledispatch
def field(
    definition: Any,
    /,
    *,
    domain: Optional[DomainLike] = None,
    dtype: Optional[core_defs.DType] = None,
) -> Field:
    raise NotImplementedError


@dataclasses.dataclass(frozen=True)
class GTInfo:
    definition: Any
    ir: Any


@dataclasses.dataclass(frozen=True)
class Backend:
    def __init__(self, **kwargs: Any) -> None:
        super().__init__(**kwargs)

    # TODO : proper definition and implementation
    def generate_operator(self, ir):
        return ir


@runtime_checkable
class Connectivity(Protocol):
    max_neighbors: int
    has_skip_values: bool
    origin_axis: Dimension
    neighbor_axis: Dimension
    index_type: type[int] | type[np.int32] | type[np.int64]

    def mapped_index(
        self, cur_index: int | np.integer, neigh_index: int | np.integer
    ) -> Optional[int | np.integer]:
        """Return neighbor index."""


@runtime_checkable
class NeighborTable(Connectivity, Protocol):
    table: npt.NDArray


OffsetProviderElem: TypeAlias = Dimension | Connectivity
OffsetProvider: TypeAlias = Mapping[Tag, OffsetProviderElem]


@dataclasses.dataclass(frozen=True, eq=True)
class CartesianConnectivity(ConnectivityField[DimsT, DimT]):
    dimension: Dimension
    offset: int = 0

    def __gt_builtin_func__(self, _: fbuiltins.BuiltInFunction) -> Never:
        raise NotImplementedError()

    ndarray = None

    @functools.cached_property
    def domain(self) -> Domain:
        return Domain((self.dimension,), (UnitRange(None, None),))

    @functools.cached_property
    def codomain(self) -> DimT:
        return self.dimension

    @functools.cached_property
    def kind(self) -> ConnectivityKind:
        return ConnectivityKind(0)

    def inverse_image(self, image_range: UnitRange | NamedRange) -> Sequence[NamedRange]:
        if is_named_range(image_range):
            if image_range[0] != self.codomain:
                raise ValueError(
                    f"Dimension {image_range[0]} does not match the codomain dimension {self.codomain}"
                )

            image_range = image_range[1]

        return ((self.codomain, image_range - self.offset),)

    # TODO: implement this
    def remap(self, conn):
        raise NotImplementedError()

    __call__ = remap

    # TODO: implement this properly
    def restrict(self, index) -> DimensionIndex:
        return index + self.offset

    __getitem__ = restrict


@enum.unique
class GridType(StrEnum):
    CARTESIAN = "cartesian"
    UNSTRUCTURED = "unstructured"


def promote_dims(*dims_list: Sequence[Dimension]) -> list[Dimension]:
    """
    Find a unique ordering of multiple (individually ordered) lists of dimensions.

    The resulting list of dimensions contains all dimensions of the arguments
    in the order they originally appear. If no unique order exists or a
    contradicting order is found an exception is raised.

    A modified version (ensuring uniqueness of the order) of
    `Kahn's algorithm <https://en.wikipedia.org/wiki/Topological_sorting#Kahn's_algorithm>`_
    is used to topologically sort the arguments.
    >>> from gt4py.next.common import Dimension
    >>> I, J, K = (Dimension(value=dim) for dim in ["I", "J", "K"])
    >>> promote_dims([I, J], [I, J, K]) == [I, J, K]
    True
    >>> promote_dims([I, J], [K]) # doctest: +ELLIPSIS
    Traceback (most recent call last):
     ...
    ValueError: Dimensions can not be promoted. Could not determine order of the following dimensions: J, K.
    >>> promote_dims([I, J], [J, I]) # doctest: +ELLIPSIS
    Traceback (most recent call last):
     ...
    ValueError: Dimensions can not be promoted. The following dimensions appear in contradicting order: I, J.
    """
    # build a graph with the vertices being dimensions and edges representing
    #  the order between two dimensions. The graph is encoded as a dictionary
    #  mapping dimensions to their predecessors, i.e. a dictionary containing
    #  adjacency lists. Since graphlib.TopologicalSorter uses predecessors
    #  (contrary to successors) we also use this directionality here.
    graph: dict[Dimension, set[Dimension]] = {}
    for dims in dims_list:
        if len(dims) == 0:
            continue
        # create a vertex for each dimension
        for dim in dims:
            graph.setdefault(dim, set())
        # add edges
        predecessor = dims[0]
        for dim in dims[1:]:
            graph[dim].add(predecessor)
            predecessor = dim

    # modified version of Kahn's algorithm
    topologically_sorted_list: list[Dimension] = []

    # compute in-degree for each vertex
    in_degree = {v: 0 for v in graph.keys()}
    for v1 in graph:
        for v2 in graph[v1]:
            in_degree[v2] += 1

    # process vertices with in-degree == 0
    # TODO(tehrengruber): avoid recomputation of zero_in_degree_vertex_list
    while zero_in_degree_vertex_list := [v for v, d in in_degree.items() if d == 0]:
        if len(zero_in_degree_vertex_list) != 1:
            raise ValueError(
                f"Dimensions can not be promoted. Could not determine "
                f"order of the following dimensions: "
                f"{', '.join((dim.value for dim in zero_in_degree_vertex_list))}."
            )
        v = zero_in_degree_vertex_list[0]
        del in_degree[v]
        topologically_sorted_list.insert(0, v)
        # update in-degree
        for predecessor in graph[v]:
            in_degree[predecessor] -= 1

    if len(in_degree.items()) > 0:
        raise ValueError(
            f"Dimensions can not be promoted. The following dimensions "
            f"appear in contradicting order: {', '.join((dim.value for dim in in_degree.keys()))}."
        )

    return topologically_sorted_list


class FieldBuiltinFuncRegistry:
    """
    Mixin for adding `fbuiltins` registry to a `Field`.

    Subclasses of a `Field` with `FieldBuiltinFuncRegistry` get their own registry,
    dispatching (via ChainMap) to its parent's registries.
    """

    _builtin_func_map: collections.ChainMap[
        fbuiltins.BuiltInFunction, Callable
    ] = collections.ChainMap()

    def __init_subclass__(cls, **kwargs):
        cls._builtin_func_map = collections.ChainMap(
            {},  # New empty `dict` for new registrations on this class
            *[
                c.__dict__["_builtin_func_map"].maps[0]  # adding parent `dict`s in mro order
                for c in cls.__mro__
                if "_builtin_func_map" in c.__dict__
            ],
        )

    @classmethod
    def register_builtin_func(
        cls, /, op: fbuiltins.BuiltInFunction[_R, _P], op_func: Optional[Callable[_P, _R]] = None
    ) -> Any:
        assert op not in cls._builtin_func_map
        if op_func is None:  # when used as a decorator
            return functools.partial(cls.register_builtin_func, op)
        return cls._builtin_func_map.setdefault(op, op_func)

    @classmethod
    def __gt_builtin_func__(cls, /, func: fbuiltins.BuiltInFunction[_R, _P]) -> Callable[_P, _R]:
        return cls._builtin_func_map.get(func, NotImplemented)<|MERGE_RESOLUTION|>--- conflicted
+++ resolved
@@ -144,7 +144,14 @@
         else:
             raise NotImplementedError("Can only find the intersection between UnitRange instances.")
 
-<<<<<<< HEAD
+    def __le__(self, other: Set[int]):
+        if isinstance(other, UnitRange):
+            return self.start >= other.start and self.stop <= other.stop
+        elif len(self) == Infinity.positive():
+            return False
+        else:
+            return Set.__le__(self, other)
+
     def __add__(self, other: int | Set[int]) -> UnitRange:
         if isinstance(other, int):
             return UnitRange(self.start + other, self.stop + other)
@@ -162,17 +169,8 @@
             return UnitRange(self.start - other, self.stop - other)
         else:
             raise NotImplementedError("Can only compute substraction with int instances.")
-=======
-    def __le__(self, other: Set[int]):
-        if isinstance(other, UnitRange):
-            return self.start >= other.start and self.stop <= other.stop
-        elif len(self) == Infinity.positive():
-            return False
-        else:
-            return Set.__le__(self, other)
 
     __ge__ = __lt__ = __gt__ = lambda self, other: NotImplemented
->>>>>>> ecd0b68a
 
     def __str__(self) -> str:
         return f"({self.start}:{self.stop})"
