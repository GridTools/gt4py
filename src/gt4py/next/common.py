# GT4Py - GridTools Framework
#
# Copyright (c) 2014-2023, ETH Zurich
# All rights reserved.
#
# This file is part of the GT4Py project and the GridTools framework.
# GT4Py is free software: you can redistribute it and/or modify it under
# the terms of the GNU General Public License as published by the
# Free Software Foundation, either version 3 of the License, or any later
# version. See the LICENSE.txt file at the top-level directory of this
# distribution for a copy of the license or check <https://www.gnu.org/licenses/>.
#
# SPDX-License-Identifier: GPL-3.0-or-later

from __future__ import annotations

import abc
import dataclasses
import enum
import functools
import sys
from collections.abc import Sequence, Set
from typing import overload

import numpy as np
import numpy.typing as npt

from gt4py._core import definitions as core_defs
from gt4py.eve.extended_typing import (
    TYPE_CHECKING,
    Any,
    Callable,
    ClassVar,
    Optional,
    ParamSpec,
    Protocol,
    TypeAlias,
    TypeVar,
    Union,
    extended_runtime_checkable,
    final,
    runtime_checkable,
)
from gt4py.eve.type_definitions import StrEnum


DimT = TypeVar("DimT", bound="Dimension")
DimsT = TypeVar("DimsT", bound=Sequence["Dimension"], covariant=True)


class Infinity(int):
    @classmethod
    def positive(cls) -> "Infinity":
        return cls(sys.maxsize)

    @classmethod
    def negative(cls) -> "Infinity":
        return cls(-sys.maxsize)


@enum.unique
class DimensionKind(StrEnum):
    HORIZONTAL = "horizontal"
    VERTICAL = "vertical"
    LOCAL = "local"

    def __str__(self):
        return f"{type(self).__name__}.{self.name}"


@dataclasses.dataclass(frozen=True)
class Dimension:
    value: str
    kind: DimensionKind = dataclasses.field(
        default=DimensionKind.HORIZONTAL,
        hash=False,
        compare=False,  # TODO(havogt): include kind in hash and comparison, disabled because for itir dimension is just the tag
    )

    def __str__(self):
        return f'Dimension(value="{self.value}", kind={self.kind})'


DomainLike: TypeAlias = Union[
    Sequence[Dimension], Dimension, str
]  # TODO(havogt): revisit once embedded implementation is concluded


@dataclasses.dataclass(frozen=True)
class UnitRange(Sequence[int], Set[int]):
    """Range from `start` to `stop` with step size one."""

    start: int
    stop: int

    def __post_init__(self):
        if self.stop <= self.start:
            # make UnitRange(0,0) the single empty UnitRange
            object.__setattr__(self, "start", 0)
            object.__setattr__(self, "stop", 0)

    def __len__(self) -> int:
        if Infinity.positive() in (abs(self.start), abs(self.stop)):
            return Infinity.positive()
        return max(0, self.stop - self.start)

    def __repr__(self) -> str:
        return f"UnitRange({self.start}, {self.stop})"

    @overload
    def __getitem__(self, index: int) -> int:
        ...

    @overload
    def __getitem__(self, index: slice) -> UnitRange:
        ...

    def __getitem__(self, index: int | slice) -> int | UnitRange:
        if isinstance(index, slice):
            start, stop, step = index.indices(len(self))
            if step != 1:
                raise ValueError("UnitRange: step required to be `1`.")
            new_start = self.start + (start or 0)
            new_stop = (self.start if stop > 0 else self.stop) + stop
            return UnitRange(new_start, new_stop)
        else:
            if index < 0:
                index += len(self)

            if 0 <= index < len(self):
                return self.start + index
            else:
                raise IndexError("UnitRange index out of range")

<<<<<<< HEAD
    def __add__(self, offset: int) -> UnitRange:
        return UnitRange(self.start + offset, self.stop + offset)

    def __sub__(self, offset: int) -> UnitRange:
        return self.__add__(-offset)


DomainT: TypeAlias = tuple[tuple[Dimension, UnitRange], ...]
DomainSlice: TypeAlias = tuple[tuple[Dimension, slice], ...]
Position: TypeAlias = tuple[tuple[Dimension, int], ...]
=======
    def __and__(self, other: Set[Any]) -> UnitRange:
        if isinstance(other, UnitRange):
            start = max(self.start, other.start)
            stop = min(self.stop, other.stop)
            return UnitRange(start, stop)
        else:
            raise NotImplementedError("Can only find the intersection between UnitRange instances.")


NamedRange: TypeAlias = tuple[Dimension, UnitRange]


@dataclasses.dataclass(frozen=True)
class Domain(Sequence[NamedRange]):
    dims: Sequence[Dimension]
    ranges: Sequence[UnitRange]

    def __post_init__(self):
        if len(set(self.dims)) != len(self.dims):
            raise NotImplementedError(f"Domain dimensions must be unique, not {self.dims}.")

    def __len__(self) -> int:
        return len(self.ranges)

    @overload
    def __getitem__(self, index: int) -> NamedRange:
        ...

    @overload
    def __getitem__(self, index: slice) -> "Domain":
        ...

    @overload
    def __getitem__(self, index: Dimension) -> NamedRange:
        ...

    def __getitem__(self, index):
        if isinstance(index, int):
            return self.dims[index], self.ranges[index]
        elif isinstance(index, slice):
            dims_slice = self.dims[index]
            ranges_slice = self.ranges[index]
            return Domain(dims_slice, ranges_slice)
        elif isinstance(index, Dimension):
            try:
                index_pos = self.dims.index(index)
                return self.dims[index_pos], self.ranges[index_pos]
            except ValueError:
                raise KeyError(f"No Dimension of type {index} is present in the Domain.")
        else:
            raise KeyError("Invalid index type, must be either int, slice, or Dimension.")

    def __and__(self, other: "Domain") -> "Domain":
        broadcast_dims = promote_dims(self.dims, other.dims)
        intersected_ranges = [
            rng1 & rng2
            for rng1, rng2 in zip(
                _broadcast_ranges(broadcast_dims, self.dims, self.ranges),
                _broadcast_ranges(broadcast_dims, other.dims, other.ranges),
            )
        ]
        return Domain(broadcast_dims, intersected_ranges)


def _broadcast_ranges(
    broadcast_dims: Sequence[Dimension], dims: Sequence[Dimension], ranges: Sequence[UnitRange]
) -> Sequence[UnitRange]:
    if len(dims) == len(broadcast_dims):
        return ranges

    broadcasted_ranges = list(ranges)
    for _ in range(len(broadcast_dims) - len(dims)):
        broadcasted_ranges.append(UnitRange(Infinity.negative(), Infinity.positive()))

    return broadcasted_ranges
>>>>>>> 60b2534a


if TYPE_CHECKING:
    import gt4py.next.ffront.fbuiltins as fbuiltins

    _Value: TypeAlias = "Field" | core_defs.ScalarT
    _P = ParamSpec("_P")
    _R = TypeVar("_R", _Value, tuple[_Value, ...])

    class GTBuiltInFuncDispatcher(Protocol):
        def __call__(self, func: fbuiltins.BuiltInFunction[_R, _P], /) -> Callable[_P, _R]:
            ...


@extended_runtime_checkable
class Field(Protocol[DimsT, core_defs.ScalarT]):
    __gt_builtin_func__: ClassVar[GTBuiltInFuncDispatcher]

    @property
    def domain(self) -> Domain:
        ...

    @property
    def dtype(self) -> core_defs.DType[core_defs.ScalarT]:
        ...

    @property
    def value_type(self) -> type[core_defs.ScalarT]:
        ...

    @property
    def ndarray(self) -> core_defs.NDArrayObject:
        ...

    def __str__(self) -> str:
        codomain = self.value_type.__name__
        return f"⟨{self.domain!s} → {codomain}⟩"

    @abc.abstractmethod
    def remap(self, index_field: Field) -> Field:
        ...

    @abc.abstractmethod
    def restrict(self, item: "DomainLike") -> Field:
        ...

    # Operators
    @abc.abstractmethod
    def __call__(self, index_field: Field) -> Field:
        ...

    @abc.abstractmethod
    def __getitem__(self, item: "DomainLike") -> Field:
        ...

    @abc.abstractmethod
    def __abs__(self) -> Field:
        ...

    @abc.abstractmethod
    def __neg__(self) -> Field:
        ...

    @abc.abstractmethod
    def __add__(self, other: Field | core_defs.ScalarT) -> Field:
        ...

    @abc.abstractmethod
    def __radd__(self, other: Field | core_defs.ScalarT) -> Field:
        ...

    @abc.abstractmethod
    def __sub__(self, other: Field | core_defs.ScalarT) -> Field:
        ...

    @abc.abstractmethod
    def __rsub__(self, other: Field | core_defs.ScalarT) -> Field:
        ...

    @abc.abstractmethod
    def __mul__(self, other: Field | core_defs.ScalarT) -> Field:
        ...

    @abc.abstractmethod
    def __rmul__(self, other: Field | core_defs.ScalarT) -> Field:
        ...

    @abc.abstractmethod
    def __floordiv__(self, other: Field | core_defs.ScalarT) -> Field:
        ...

    @abc.abstractmethod
    def __rfloordiv__(self, other: Field | core_defs.ScalarT) -> Field:
        ...

    @abc.abstractmethod
    def __truediv__(self, other: Field | core_defs.ScalarT) -> Field:
        ...

    @abc.abstractmethod
    def __rtruediv__(self, other: Field | core_defs.ScalarT) -> Field:
        ...

    @abc.abstractmethod
    def __pow__(self, other: Field | core_defs.ScalarT) -> Field:
        ...


class FieldABC(Field[DimsT, core_defs.ScalarT]):
    """Abstract base class for implementations of the :class:`Field` protocol."""

    @final
    def __setattr__(self, key, value) -> None:
        raise TypeError("Immutable type")

    @final
    def __setitem__(self, key, value) -> None:
        raise TypeError("Immutable type")


@functools.singledispatch
def field(
    definition: Any,
    /,
    *,
    domain: Optional[Any] = None,  # TODO(havogt): provide domain_like to Domain conversion
    value_type: Optional[type] = None,
) -> Field:
    raise NotImplementedError


@dataclasses.dataclass(frozen=True)
class GTInfo:
    definition: Any
    ir: Any


@dataclasses.dataclass(frozen=True)
class Backend:
    def __init__(self, **kwargs: Any) -> None:
        super().__init__(**kwargs)

    # TODO : proper definition and implementation
    def generate_operator(self, ir):
        return ir


@runtime_checkable
class Connectivity(Protocol):
    max_neighbors: int
    has_skip_values: bool
    origin_axis: Dimension
    neighbor_axis: Dimension
    index_type: type[int] | type[np.int32] | type[np.int64]

    def mapped_index(
        self, cur_index: int | np.integer, neigh_index: int | np.integer
    ) -> Optional[int | np.integer]:
        """Return neighbor index."""


@runtime_checkable
class NeighborTable(Connectivity, Protocol):
    table: npt.NDArray


@enum.unique
class GridType(StrEnum):
    CARTESIAN = "cartesian"
    UNSTRUCTURED = "unstructured"


def promote_dims(*dims_list: Sequence[Dimension]) -> list[Dimension]:
    """
    Find a unique ordering of multiple (individually ordered) lists of dimensions.

    The resulting list of dimensions contains all dimensions of the arguments
    in the order they originally appear. If no unique order exists or a
    contradicting order is found an exception is raised.

    A modified version (ensuring uniqueness of the order) of
    `Kahn's algorithm <https://en.wikipedia.org/wiki/Topological_sorting#Kahn's_algorithm>`_
    is used to topologically sort the arguments.
    >>> from gt4py.next.common import Dimension
    >>> I, J, K = (Dimension(value=dim) for dim in ["I", "J", "K"])
    >>> promote_dims([I, J], [I, J, K]) == [I, J, K]
    True
    >>> promote_dims([I, J], [K]) # doctest: +ELLIPSIS
    Traceback (most recent call last):
     ...
    ValueError: Dimensions can not be promoted. Could not determine order of the following dimensions: J, K.
    >>> promote_dims([I, J], [J, I]) # doctest: +ELLIPSIS
    Traceback (most recent call last):
     ...
    ValueError: Dimensions can not be promoted. The following dimensions appear in contradicting order: I, J.
    """
    # build a graph with the vertices being dimensions and edges representing
    #  the order between two dimensions. The graph is encoded as a dictionary
    #  mapping dimensions to their predecessors, i.e. a dictionary containing
    #  adjacency lists. Since graphlib.TopologicalSorter uses predecessors
    #  (contrary to successors) we also use this directionality here.
    graph: dict[Dimension, set[Dimension]] = {}
    for dims in dims_list:
        if len(dims) == 0:
            continue
        # create a vertex for each dimension
        for dim in dims:
            graph.setdefault(dim, set())
        # add edges
        predecessor = dims[0]
        for dim in dims[1:]:
            graph[dim].add(predecessor)
            predecessor = dim

    # modified version of Kahn's algorithm
    topologically_sorted_list: list[Dimension] = []

    # compute in-degree for each vertex
    in_degree = {v: 0 for v in graph.keys()}
    for v1 in graph:
        for v2 in graph[v1]:
            in_degree[v2] += 1

    # process vertices with in-degree == 0
    # TODO(tehrengruber): avoid recomputation of zero_in_degree_vertex_list
    while zero_in_degree_vertex_list := [v for v, d in in_degree.items() if d == 0]:
        if len(zero_in_degree_vertex_list) != 1:
            raise ValueError(
                f"Dimensions can not be promoted. Could not determine "
                f"order of the following dimensions: "
                f"{', '.join((dim.value for dim in zero_in_degree_vertex_list))}."
            )
        v = zero_in_degree_vertex_list[0]
        del in_degree[v]
        topologically_sorted_list.insert(0, v)
        # update in-degree
        for predecessor in graph[v]:
            in_degree[predecessor] -= 1

    if len(in_degree.items()) > 0:
        raise ValueError(
            f"Dimensions can not be promoted. The following dimensions "
            f"appear in contradicting order: {', '.join((dim.value for dim in in_degree.keys()))}."
        )

    return topologically_sorted_list<|MERGE_RESOLUTION|>--- conflicted
+++ resolved
@@ -132,18 +132,12 @@
             else:
                 raise IndexError("UnitRange index out of range")
 
-<<<<<<< HEAD
     def __add__(self, offset: int) -> UnitRange:
         return UnitRange(self.start + offset, self.stop + offset)
 
     def __sub__(self, offset: int) -> UnitRange:
         return self.__add__(-offset)
 
-
-DomainT: TypeAlias = tuple[tuple[Dimension, UnitRange], ...]
-DomainSlice: TypeAlias = tuple[tuple[Dimension, slice], ...]
-Position: TypeAlias = tuple[tuple[Dimension, int], ...]
-=======
     def __and__(self, other: Set[Any]) -> UnitRange:
         if isinstance(other, UnitRange):
             start = max(self.start, other.start)
@@ -153,6 +147,8 @@
             raise NotImplementedError("Can only find the intersection between UnitRange instances.")
 
 
+DomainSlice: TypeAlias = tuple[tuple[Dimension, slice], ...]
+Position: TypeAlias = tuple[tuple[Dimension, int], ...]
 NamedRange: TypeAlias = tuple[Dimension, UnitRange]
 
 
@@ -219,7 +215,6 @@
         broadcasted_ranges.append(UnitRange(Infinity.negative(), Infinity.positive()))
 
     return broadcasted_ranges
->>>>>>> 60b2534a
 
 
 if TYPE_CHECKING:
