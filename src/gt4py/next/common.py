# GT4Py - GridTools Framework
#
# Copyright (c) 2014-2024, ETH Zurich
# All rights reserved.
#
# Please, refer to the LICENSE file in the root directory.
# SPDX-License-Identifier: BSD-3-Clause

from __future__ import annotations

import abc
import collections
import dataclasses
import enum
import functools
import math
import types
from collections.abc import Mapping, Sequence

import numpy as np

from gt4py._core import definitions as core_defs
from gt4py.eve import utils
from gt4py.eve.extended_typing import (
    TYPE_CHECKING,
    Any,
    Callable,
    ClassVar,
    Final,
    Generic,
    Literal,
    NamedTuple,
    Never,
    Optional,
    ParamSpec,
    Protocol,
    Self,
    TypeAlias,
    TypeGuard,
    TypeVar,
    TypeVarTuple,
    Unpack,
    cast,
    overload,
    runtime_checkable,
)
from gt4py.eve.type_definitions import StrEnum


DimT = TypeVar("DimT", bound="Dimension")  # , covariant=True)
ShapeTs = TypeVarTuple("ShapeTs")


class Dims(tuple[Unpack[ShapeTs]]): ...


DimsT = TypeVar("DimsT", bound=Dims, covariant=True)

Tag: TypeAlias = str


@enum.unique
class DimensionKind(StrEnum):
    HORIZONTAL = "horizontal"
    VERTICAL = "vertical"
    LOCAL = "local"

    def __str__(self) -> str:
        return self.value


dims_kind_order = {DimensionKind.HORIZONTAL: 1, DimensionKind.VERTICAL: 2, DimensionKind.LOCAL: 3}


def dimension_to_implicit_offset(dim: str) -> str:
    """
    Return name of offset implicitly defined by a dimension.

    Each dimension implicitly also defines an offset, such that we can allow syntax like::

        field(TDim + 1)

    without having to explicitly define an offset for ``TDim``. This function defines the respective
    naming convention.
    """
    return f"_{dim}Off"


@dataclasses.dataclass(frozen=True)
class Dimension:
    value: str
    kind: DimensionKind = dataclasses.field(default=DimensionKind.HORIZONTAL)

    def __str__(self) -> str:
        return f"{self.value}[{self.kind}]"

    def __call__(self, val: int) -> NamedIndex:
        return NamedIndex(self, val)

    def __add__(self, offset: int) -> Connectivity:
        # TODO(sf-n): just to avoid circular import. Move or refactor the FieldOffset to avoid this.
        from gt4py.next.ffront import fbuiltins

        assert isinstance(self.value, str)
        return fbuiltins.FieldOffset(
            dimension_to_implicit_offset(self.value), source=self, target=(self,)
        )[offset]

    def __sub__(self, offset: int) -> Connectivity:
        return self + (-offset)


class Infinity(enum.Enum):
    """Describes an unbounded `UnitRange`."""

    NEGATIVE = enum.auto()
    POSITIVE = enum.auto()

    def __add__(self, _: int) -> Self:
        return self

    __radd__ = __add__

    def __sub__(self, _: int) -> Self:
        return self

    __rsub__ = __sub__

    def __le__(self, other: int | Infinity) -> bool:
        return self is self.NEGATIVE or other is self.POSITIVE

    def __lt__(self, other: int | Infinity) -> bool:
        return self is self.NEGATIVE and other is not self

    def __ge__(self, other: int | Infinity) -> bool:
        return self is self.POSITIVE or other is self.NEGATIVE

    def __gt__(self, other: int | Infinity) -> bool:
        return self is self.POSITIVE and other is not self


def _as_int(v: core_defs.IntegralScalar | Infinity) -> int | Infinity:
    return v if isinstance(v, Infinity) else int(v)


_Left = TypeVar("_Left", int, Infinity)
_Right = TypeVar("_Right", int, Infinity)


@dataclasses.dataclass(frozen=True, init=False)
class UnitRange(Sequence[int], Generic[_Left, _Right]):
    """Range from `start` to `stop` with step size one."""

    start: _Left
    stop: _Right

    def __init__(
        self, start: core_defs.IntegralScalar | Infinity, stop: core_defs.IntegralScalar | Infinity
    ) -> None:
        if start < stop:
            object.__setattr__(self, "start", _as_int(start))
            object.__setattr__(self, "stop", _as_int(stop))
        else:
            # make UnitRange(0,0) the single empty UnitRange
            object.__setattr__(self, "start", 0)
            object.__setattr__(self, "stop", 0)

    @classmethod
    def infinite(cls) -> UnitRange:
        return cls(Infinity.NEGATIVE, Infinity.POSITIVE)

    def __len__(self) -> int:
        if UnitRange.is_finite(self):
            return max(0, self.stop - self.start)
        raise ValueError("Cannot compute length of open 'UnitRange'.")

    @classmethod
    def is_finite(cls, obj: UnitRange) -> TypeGuard[FiniteUnitRange]:
        # classmethod since TypeGuards requires the guarded obj as separate argument
        return obj.start is not Infinity.NEGATIVE and obj.stop is not Infinity.POSITIVE

    @classmethod
    def is_right_finite(cls, obj: UnitRange) -> TypeGuard[UnitRange[_Left, int]]:
        # classmethod since TypeGuards requires the guarded obj as separate argument
        return obj.stop is not Infinity.POSITIVE

    @classmethod
    def is_left_finite(cls, obj: UnitRange) -> TypeGuard[UnitRange[int, _Right]]:
        # classmethod since TypeGuards requires the guarded obj as separate argument
        return obj.start is not Infinity.NEGATIVE

    def is_empty(self) -> bool:
        return (
            self.start == 0 and self.stop == 0
        )  # post_init ensures that empty is represented as UnitRange(0, 0)

    def __repr__(self) -> str:
        return f"UnitRange({self.start}, {self.stop})"

    @overload
    def __getitem__(self, index: int) -> int: ...

    @overload
    def __getitem__(self, index: slice) -> UnitRange: ...

    def __getitem__(self, index: int | slice) -> int | UnitRange:
        assert UnitRange.is_finite(self)
        if isinstance(index, slice):
            start, stop, step = index.indices(len(self))
            if step != 1:
                raise ValueError("'UnitRange': step required to be '1'.")
            new_start = self.start + (start or 0)
            new_stop = (self.start if stop > 0 else self.stop) + stop
            return UnitRange(new_start, new_stop)
        else:
            if index < 0:
                index += len(self)

            if 0 <= index < len(self):
                return self.start + index
            else:
                raise IndexError("'UnitRange' index out of range")

    def __and__(self, other: UnitRange) -> UnitRange:
        return UnitRange(max(self.start, other.start), min(self.stop, other.stop))

    def __contains__(self, value: Any) -> bool:
        # TODO(egparedes): use core_defs.IntegralScalar for `isinstance()` checks (see PEP 604)
        #   and remove int cast, once the related mypy bug (#16358) gets fixed
        if isinstance(value, core_defs.INTEGRAL_TYPES):
            return self.start <= cast(int, value) < self.stop
        else:
            return False

    def __le__(self, other: UnitRange) -> bool:
        return self.start >= other.start and self.stop <= other.stop

    def __lt__(self, other: UnitRange) -> bool:
        return (self.start > other.start and self.stop <= other.stop) or (
            self.start >= other.start and self.stop < other.stop
        )

    def __ge__(self, other: UnitRange) -> bool:
        return self.start <= other.start and self.stop >= other.stop

    def __gt__(self, other: UnitRange) -> bool:
        return (self.start < other.start and self.stop >= other.stop) or (
            self.start <= other.start and self.stop > other.stop
        )

    def __eq__(self, other: Any) -> bool:
        if isinstance(other, UnitRange):
            return self.start == other.start and self.stop == other.stop
        else:
            return False

    def __ne__(self, other: Any) -> bool:
        return not self.__eq__(other)

    def __add__(self, other: int) -> UnitRange:
        return UnitRange(self.start + other, self.stop + other)

    def __sub__(self, other: int) -> UnitRange:
        return UnitRange(self.start - other, self.stop - other)

    def __str__(self) -> str:
        return f"({self.start}:{self.stop})"


FiniteUnitRange: TypeAlias = UnitRange[int, int]

_Rng = TypeVar(
    "_Rng",
    FiniteUnitRange,
    UnitRange[Infinity, int],
    UnitRange[int, Infinity],
    UnitRange[Infinity, Infinity],
)

RangeLike: TypeAlias = (
    _Rng
    | range
    | tuple[core_defs.IntegralScalar, core_defs.IntegralScalar]
    | core_defs.IntegralScalar
    | None
)


def unit_range(r: RangeLike) -> UnitRange:
    if isinstance(r, UnitRange):
        return r
    if isinstance(r, range):
        if r.step != 1:
            raise ValueError(f"'UnitRange' requires step size 1, got '{r.step}'.")
        return UnitRange(r.start, r.stop)
    # TODO(egparedes): use core_defs.IntegralScalar for `isinstance()` checks (see PEP 604)
    #   once the related mypy bug (#16358) gets fixed
    if (
        isinstance(r, tuple)
        and (isinstance(r[0], core_defs.INTEGRAL_TYPES) or r[0] in (None, Infinity.NEGATIVE))
        and (isinstance(r[1], core_defs.INTEGRAL_TYPES) or r[1] in (None, Infinity.POSITIVE))
    ):
        start = r[0] if r[0] is not None else Infinity.NEGATIVE
        stop = r[1] if r[1] is not None else Infinity.POSITIVE
        return UnitRange(start, stop)
    if isinstance(r, core_defs.INTEGRAL_TYPES):
        return UnitRange(0, cast(core_defs.IntegralScalar, r))
    if r is None:
        return UnitRange.infinite()
    raise ValueError(f"'{r!r}' cannot be interpreted as 'UnitRange'.")


class NamedRange(NamedTuple, Generic[_Rng]):
    dim: Dimension
    unit_range: _Rng

    def __str__(self) -> str:
        return f"{self.dim}={self.unit_range}"


IntIndex: TypeAlias = int | core_defs.IntegralScalar


class NamedIndex(NamedTuple):
    dim: Dimension
    value: IntIndex

    def __str__(self) -> str:
        return f"{self.dim}={self.value}"


FiniteNamedRange: TypeAlias = NamedRange[FiniteUnitRange]
RelativeIndexElement: TypeAlias = IntIndex | slice | types.EllipsisType
NamedSlice: TypeAlias = slice  # once slice is generic we should do: slice[NamedIndex, NamedIndex, Literal[1]], see https://peps.python.org/pep-0696/
AbsoluteIndexElement: TypeAlias = NamedIndex | NamedRange | NamedSlice
AnyIndexElement: TypeAlias = RelativeIndexElement | AbsoluteIndexElement
AbsoluteIndexSequence: TypeAlias = Sequence[NamedRange | NamedIndex]
RelativeIndexSequence: TypeAlias = tuple[
    slice | IntIndex | types.EllipsisType, ...
]  # is a tuple but called Sequence for symmetry
AnyIndexSequence: TypeAlias = RelativeIndexSequence | AbsoluteIndexSequence
AnyIndexSpec: TypeAlias = AnyIndexElement | AnyIndexSequence


def is_int_index(p: Any) -> TypeGuard[IntIndex]:
    # should be replaced by isinstance(p, IntIndex), but mypy complains with
    # `Argument 2 to "isinstance" has incompatible type "<typing special form>"; expected "_ClassInfo"  [arg-type]`
    return isinstance(p, (int, core_defs.INTEGRAL_TYPES))


def is_finite_named_range(v: NamedRange) -> TypeGuard[FiniteNamedRange]:
    return UnitRange.is_finite(v.unit_range)


def is_named_slice(obj: AnyIndexSpec) -> TypeGuard[slice]:
    return isinstance(obj, slice) and (
        isinstance(obj.start, NamedIndex) and isinstance(obj.stop, NamedIndex)
    )


def is_any_index_element(v: AnyIndexSpec) -> TypeGuard[AnyIndexElement]:
    return is_int_index(v) or isinstance(v, (NamedRange, NamedIndex, slice)) or v is Ellipsis


def is_absolute_index_sequence(v: AnyIndexSequence) -> TypeGuard[AbsoluteIndexSequence]:
    return isinstance(v, Sequence) and all(isinstance(e, (NamedRange, NamedIndex)) for e in v)


def is_relative_index_sequence(v: AnyIndexSequence) -> TypeGuard[RelativeIndexSequence]:
    return isinstance(v, tuple) and all(
        isinstance(e, slice) or is_int_index(e) or e is Ellipsis for e in v
    )


def as_any_index_sequence(index: AnyIndexSpec) -> AnyIndexSequence:
    # `cast` because mypy/typing doesn't special case 1-element tuples, i.e. `tuple[A|B] != tuple[A]|tuple[B]`
    return cast(AnyIndexSequence, (index,) if is_any_index_element(index) else index)


def named_range(v: tuple[Dimension, RangeLike]) -> NamedRange:
    if isinstance(v, NamedRange):
        return v
    return NamedRange(v[0], unit_range(v[1]))


@dataclasses.dataclass(frozen=True, init=False)
class Domain(Sequence[NamedRange[_Rng]], Generic[_Rng]):
    """Describes the `Domain` of a `Field` as a `Sequence` of `NamedRange` s."""

    dims: tuple[Dimension, ...]
    ranges: tuple[_Rng, ...]

    def __init__(
        self,
        *args: NamedRange[_Rng],
        dims: Optional[Sequence[Dimension]] = None,
        ranges: Optional[Sequence[_Rng]] = None,
    ) -> None:
        if dims is not None or ranges is not None:
            if dims is None and ranges is None:
                raise ValueError("Either specify both 'dims' and 'ranges' or neither.")
            if len(args) > 0:
                raise ValueError(
                    "No extra 'args' allowed when constructing from 'dims' and 'ranges'."
                )

            assert dims is not None and ranges is not None  # for mypy
            if not all(isinstance(dim, Dimension) for dim in dims):
                raise ValueError(
                    f"'dims' argument needs to be a 'tuple[Dimension, ...]', got '{dims}'."
                )
            if not all(isinstance(rng, UnitRange) for rng in ranges):
                raise ValueError(
                    f"'ranges' argument needs to be a 'tuple[UnitRange, ...]', got '{ranges}'."
                )
            if len(dims) != len(ranges):
                raise ValueError(
                    f"Number of provided dimensions ({len(dims)}) does not match number of provided ranges ({len(ranges)})."
                )

            object.__setattr__(self, "dims", tuple(dims))
            object.__setattr__(self, "ranges", tuple(ranges))
        else:
            if not all(isinstance(arg, NamedRange) for arg in args):
                raise ValueError(
                    f"Elements of 'Domain' need to be instances of 'NamedRange', got '{args}'."
                )
            dims, ranges = zip(*args) if args else ((), ())
            object.__setattr__(self, "dims", tuple(dims))
            object.__setattr__(self, "ranges", tuple(ranges))

        if len(set(self.dims)) != len(self.dims):
            raise NotImplementedError(f"Domain dimensions must be unique, not '{self.dims}'.")

    @property
    def ndim(self) -> int:
        return len(self.dims)

    @property
    def shape(self) -> tuple[int, ...]:
        return tuple(len(r) for r in self.ranges)

    @property
    def size(self) -> Optional[int]:
        return math.prod(self.shape) if all(UnitRange.is_finite(r) for r in self.ranges) else None

    def __len__(self) -> int:
        return len(self.ranges)

    def __str__(self) -> str:
        return f"Domain({', '.join(f'{e}' for e in self)})"

    @overload
    def __getitem__(self, index: int) -> NamedRange: ...

    @overload
    def __getitem__(self, index: slice) -> Self: ...

    @overload
    def __getitem__(self, index: Dimension) -> NamedRange: ...

    def __getitem__(self, index: int | slice | Dimension) -> NamedRange | Domain:
        if isinstance(index, Dimension):
            try:
                index = self.dims.index(index)
            except ValueError as ex:
                raise KeyError(f"No Dimension of type '{index}' is present in the Domain.") from ex
        if isinstance(index, int):
            return NamedRange(dim=self.dims[index], unit_range=self.ranges[index])
        if isinstance(index, slice):
            dims_slice = self.dims[index]
            ranges_slice = self.ranges[index]
            return Domain(dims=dims_slice, ranges=ranges_slice)

        raise KeyError("Invalid index type, must be either int, slice, or Dimension.")

    def __and__(self, other: Domain) -> Domain:
        """
        Intersect `Domain`s, missing `Dimension`s are considered infinite.

        Examples:
            >>> I = Dimension("I")
            >>> J = Dimension("J")

            >>> Domain(NamedRange(I, UnitRange(-1, 3))) & Domain(NamedRange(I, UnitRange(1, 6)))
            Domain(dims=(Dimension(value='I', kind=<DimensionKind.HORIZONTAL: 'horizontal'>),), ranges=(UnitRange(1, 3),))

            >>> Domain(NamedRange(I, UnitRange(-1, 3)), NamedRange(J, UnitRange(2, 4))) & Domain(
            ...     NamedRange(I, UnitRange(1, 6))
            ... )
            Domain(dims=(Dimension(value='I', kind=<DimensionKind.HORIZONTAL: 'horizontal'>), Dimension(value='J', kind=<DimensionKind.HORIZONTAL: 'horizontal'>)), ranges=(UnitRange(1, 3), UnitRange(2, 4)))
        """
        broadcast_dims = tuple(promote_dims(self.dims, other.dims))
        intersected_ranges = tuple(
            rng1 & rng2
            for rng1, rng2 in zip(
                _broadcast_ranges(broadcast_dims, self.dims, self.ranges),
                _broadcast_ranges(broadcast_dims, other.dims, other.ranges),
            )
        )
        return Domain(dims=broadcast_dims, ranges=intersected_ranges)

    @functools.cached_property
    def slice_at(self) -> utils.IndexerCallable[slice, Domain]:
        """
        Create a new domain by slicing the domain ranges at the provided relative slices.

        Examples:
            >>> I, J = Dimension("I"), Dimension("J")
            >>> domain = Domain(NamedRange(I, UnitRange(0, 10)), NamedRange(J, UnitRange(5, 15)))
            >>> domain.slice_at[2:3, 2:5]
            Domain(dims=(Dimension(value='I', kind=<DimensionKind.HORIZONTAL: 'horizontal'>), Dimension(value='J', kind=<DimensionKind.HORIZONTAL: 'horizontal'>)), ranges=(UnitRange(2, 3), UnitRange(7, 10)))
        """

        def _domain_slicer(*args: slice) -> Domain:
            if not all(isinstance(a, slice) for a in args):
                raise TypeError(f"Indices must be 'slice's but got '{args}'")
            if len(args) != len(self):
                raise ValueError(
                    f"Number of provided slices ({len(args)}) does not match the number of dimensions ({len(self)})."
                )
            return Domain(dims=self.dims, ranges=[r[s] for r, s in zip(self.ranges, args)])

        return utils.IndexerCallable(_domain_slicer)

    @classmethod
    def is_finite(cls, obj: Domain) -> TypeGuard[FiniteDomain]:
        # classmethod since TypeGuards requires the guarded obj as separate argument
        return all(UnitRange.is_finite(rng) for rng in obj.ranges)

    def is_empty(self) -> bool:
        return any(rng.is_empty() for rng in self.ranges)

    @overload
    def dim_index(self, dim: Dimension, *, allow_missing: Literal[False]) -> int: ...

    @overload
    def dim_index(
        self, dim: Dimension, *, allow_missing: Literal[True] = True
    ) -> Optional[int]: ...

    def dim_index(self, dim: Dimension, *, allow_missing: bool = True) -> Optional[int]:
        if dim in self.dims:
            return self.dims.index(dim)
        elif allow_missing:
            return None
        else:
            raise ValueError(f"Dimension '{dim}' not found in Domain.")

    def pop(self, index: int | Dimension = -1) -> Domain:
        return self.replace(index)

    def insert(self, index: int | Dimension, *named_ranges: NamedRange) -> Domain:
        if isinstance(index, int) and index == len(self.dims):
            new_dims, new_ranges = zip(*named_ranges)
            return Domain(dims=self.dims + new_dims, ranges=self.ranges + new_ranges)
        else:
            return self.replace(index, *named_ranges)

    def replace(self, index: int | Dimension, *named_ranges: NamedRange) -> Domain:
        assert all(isinstance(nr, NamedRange) for nr in named_ranges)
        if isinstance(index, Dimension):
            dim_index = self.dim_index(index)
            if dim_index is None:
                raise ValueError(f"Dimension '{index}' not found in Domain.")
            index = dim_index
        if not (-len(self.dims) <= index < len(self.dims)):
            raise IndexError(
                f"Index '{index}' out of bounds for Domain of length {len(self.dims)}."
            )
        if index < 0:
            index += len(self.dims)
        new_dims = (arg.dim for arg in named_ranges) if len(named_ranges) > 0 else ()
        new_ranges = (arg.unit_range for arg in named_ranges) if len(named_ranges) > 0 else ()
        dims = self.dims[:index] + tuple(new_dims) + self.dims[index + 1 :]
        ranges = self.ranges[:index] + tuple(new_ranges) + self.ranges[index + 1 :]

        return Domain(dims=dims, ranges=ranges)

    def __getstate__(self) -> dict[str, Any]:
        state = self.__dict__.copy()
        # remove cached property
        state.pop("slice_at", None)
        return state


FiniteDomain: TypeAlias = Domain[FiniteUnitRange]


DomainLike: TypeAlias = (
    Sequence[tuple[Dimension, RangeLike]] | Mapping[Dimension, RangeLike]
)  # `Domain` is `Sequence[NamedRange]` and therefore a subset


def domain(domain_like: DomainLike) -> Domain:
    """
    Construct `Domain` from `DomainLike` object.

    Examples:
        >>> I = Dimension("I")
        >>> J = Dimension("J")

        >>> domain(((I, (2, 4)), (J, (3, 5))))
        Domain(dims=(Dimension(value='I', kind=<DimensionKind.HORIZONTAL: 'horizontal'>), Dimension(value='J', kind=<DimensionKind.HORIZONTAL: 'horizontal'>)), ranges=(UnitRange(2, 4), UnitRange(3, 5)))

        >>> domain({I: (2, 4), J: (3, 5)})
        Domain(dims=(Dimension(value='I', kind=<DimensionKind.HORIZONTAL: 'horizontal'>), Dimension(value='J', kind=<DimensionKind.HORIZONTAL: 'horizontal'>)), ranges=(UnitRange(2, 4), UnitRange(3, 5)))

        >>> domain(((I, 2), (J, 4)))
        Domain(dims=(Dimension(value='I', kind=<DimensionKind.HORIZONTAL: 'horizontal'>), Dimension(value='J', kind=<DimensionKind.HORIZONTAL: 'horizontal'>)), ranges=(UnitRange(0, 2), UnitRange(0, 4)))

        >>> domain({I: 2, J: 4})
        Domain(dims=(Dimension(value='I', kind=<DimensionKind.HORIZONTAL: 'horizontal'>), Dimension(value='J', kind=<DimensionKind.HORIZONTAL: 'horizontal'>)), ranges=(UnitRange(0, 2), UnitRange(0, 4)))
    """
    if isinstance(domain_like, Domain):
        return domain_like
    if isinstance(domain_like, Sequence):
        return Domain(*tuple(named_range(d) for d in domain_like))
    if isinstance(domain_like, Mapping):
        if all(isinstance(elem, core_defs.INTEGRAL_TYPES) for elem in domain_like.values()):
            return Domain(
                dims=tuple(domain_like.keys()),
                ranges=tuple(UnitRange(0, s) for s in domain_like.values()),
            )
        return Domain(
            dims=tuple(domain_like.keys()),
            ranges=tuple(unit_range(r) for r in domain_like.values()),
        )
    raise ValueError(f"'{domain_like}' is not 'DomainLike'.")


def _broadcast_ranges(
    broadcast_dims: Sequence[Dimension], dims: Sequence[Dimension], ranges: Sequence[UnitRange]
) -> tuple[UnitRange, ...]:
    return tuple(
        ranges[dims.index(d)] if d in dims else UnitRange.infinite() for d in broadcast_dims
    )


if TYPE_CHECKING:
    import gt4py.next.ffront.fbuiltins as fbuiltins

    _Value: TypeAlias = "Field" | core_defs.ScalarT
    _P = ParamSpec("_P")
    _R = TypeVar("_R", _Value, tuple[_Value, ...])

    class GTBuiltInFuncDispatcher(Protocol):
        def __call__(self, func: fbuiltins.BuiltInFunction[_R, _P], /) -> Callable[_P, _R]: ...


# TODO(havogt): we need to describe when this interface should be used instead of the `Field` protocol.
class GTFieldInterface(core_defs.GTDimsInterface, core_defs.GTOriginInterface, Protocol):
    """
    Protocol for object providing the `__gt_domain__` property, specifying the :class:`Domain` of a :class:`Field`.

    Note:
    - A default implementation of the `__gt_dims__` interface from `gt4py.cartesian` is provided.
    - No implementation of `__gt_origin__` is provided because of infinite fields.
    """

    @property
    def __gt_domain__(self) -> Domain:
        # TODO probably should be changed to `DomainLike` (with a new concept `DimensionLike`)
        # to allow implementations without having to import gtx.Domain.
        ...

    @property
    def __gt_dims__(self) -> tuple[str, ...]:
        return tuple(d.value for d in self.__gt_domain__.dims)


@runtime_checkable
class Field(GTFieldInterface, Protocol[DimsT, core_defs.ScalarT]):
    __gt_builtin_func__: ClassVar[GTBuiltInFuncDispatcher]

    @property
    def domain(self) -> Domain: ...

    @property
    def __gt_domain__(self) -> Domain:
        return self.domain

    @property
    def codomain(self) -> type[core_defs.ScalarT] | Dimension: ...

    @property
    def dtype(self) -> core_defs.DType[core_defs.ScalarT]: ...

    # TODO(havogt)
    # This property is wrong, because for a function field we would not know to which NDArrayObject we want to convert
    # at the very least, we need to take an allocator and rename this to `as_ndarray`.
    @property
    def ndarray(self) -> core_defs.NDArrayObject: ...

    def __str__(self) -> str:
        return f"⟨{self.domain!s} → {self.dtype}⟩"

    @abc.abstractmethod
    def asnumpy(self) -> np.ndarray: ...

    @abc.abstractmethod
    def premap(self, index_field: Connectivity | fbuiltins.FieldOffset) -> Field: ...

    @abc.abstractmethod
    def restrict(self, item: AnyIndexSpec) -> Self: ...

    @abc.abstractmethod
    def as_scalar(self) -> core_defs.ScalarT: ...

    # Operators
    @abc.abstractmethod
    def __call__(
        self,
        index_field: Connectivity | fbuiltins.FieldOffset,
        *args: Connectivity | fbuiltins.FieldOffset,
    ) -> Field: ...

    @abc.abstractmethod
    def __getitem__(self, item: AnyIndexSpec) -> Self: ...

    @abc.abstractmethod
    def __abs__(self) -> Field: ...

    @abc.abstractmethod
    def __neg__(self) -> Field: ...

    @abc.abstractmethod
    def __invert__(self) -> Field:
        """Only defined for `Field` of value type `bool`."""

    @abc.abstractmethod
    def __eq__(self, other: Any) -> Field:  # type: ignore[override] # mypy wants return `bool`
        ...

    @abc.abstractmethod
    def __ne__(self, other: Any) -> Field:  # type: ignore[override] # mypy wants return `bool`
        ...

    @abc.abstractmethod
    def __add__(self, other: Field | core_defs.ScalarT) -> Field: ...

    @abc.abstractmethod
    def __radd__(self, other: Field | core_defs.ScalarT) -> Field: ...

    @abc.abstractmethod
    def __sub__(self, other: Field | core_defs.ScalarT) -> Field: ...

    @abc.abstractmethod
    def __rsub__(self, other: Field | core_defs.ScalarT) -> Field: ...

    @abc.abstractmethod
    def __mul__(self, other: Field | core_defs.ScalarT) -> Field: ...

    @abc.abstractmethod
    def __rmul__(self, other: Field | core_defs.ScalarT) -> Field: ...

    @abc.abstractmethod
    def __floordiv__(self, other: Field | core_defs.ScalarT) -> Field: ...

    @abc.abstractmethod
    def __rfloordiv__(self, other: Field | core_defs.ScalarT) -> Field: ...

    @abc.abstractmethod
    def __truediv__(self, other: Field | core_defs.ScalarT) -> Field: ...

    @abc.abstractmethod
    def __rtruediv__(self, other: Field | core_defs.ScalarT) -> Field: ...

    @abc.abstractmethod
    def __pow__(self, other: Field | core_defs.ScalarT) -> Field: ...

    @abc.abstractmethod
    def __and__(self, other: Field | core_defs.ScalarT) -> Field:
        """Only defined for `Field` of value type `bool`."""

    @abc.abstractmethod
    def __or__(self, other: Field | core_defs.ScalarT) -> Field:
        """Only defined for `Field` of value type `bool`."""

    @abc.abstractmethod
    def __xor__(self, other: Field | core_defs.ScalarT) -> Field:
        """Only defined for `Field` of value type `bool`."""


@runtime_checkable
class MutableField(Field[DimsT, core_defs.ScalarT], Protocol[DimsT, core_defs.ScalarT]):
    @abc.abstractmethod
    def __setitem__(self, index: AnyIndexSpec, value: Field | core_defs.ScalarT) -> None: ...


class ConnectivityKind(enum.Flag):
    """
    Describes the kind of connectivity field.

    - `ALTER_DIMS`: change the dimensions of the data field domain.
    - `ALTER_STRUCT`: transform structured of the data inside the field (non-compact transformation).

    | Dims \ Struct |    No                    |    Yes                   |
    | ------------- | ------------------------ | ------------------------ |
    |   No          | Translation (I -> I)     | Reshuffling (I x K -> K) |
    |   Yes         | Relocation (I -> I_half) | Remapping (V x V2E -> E) |

    """

    ALTER_DIMS = enum.auto()
    ALTER_STRUCT = enum.auto()

    @classmethod
    def translation(cls) -> ConnectivityKind:
        return cls(0)

    @classmethod
    def relocation(cls) -> ConnectivityKind:
        return cls.ALTER_DIMS

    @classmethod
    def reshuffling(cls) -> ConnectivityKind:
        return cls.ALTER_STRUCT

    @classmethod
    def remapping(cls) -> ConnectivityKind:
        return cls.ALTER_DIMS | cls.ALTER_STRUCT


@dataclasses.dataclass(frozen=True)
class ConnectivityType:  # TODO(havogt): would better live in type_specifications but would have to solve a circular import
    domain: tuple[Dimension, ...]
    codomain: Dimension
    skip_value: Optional[core_defs.IntegralScalar]
    dtype: core_defs.DType

    @property
    def has_skip_values(self) -> bool:
        return self.skip_value is not None


@dataclasses.dataclass(frozen=True)
class NeighborConnectivityType(ConnectivityType):
    # TODO(havogt): refactor towards encoding this information in the local dimensions of the ConnectivityType.domain
    max_neighbors: int

    @property
    def source_dim(self) -> Dimension:
        return self.domain[0]

    @property
    def neighbor_dim(self) -> Dimension:
        return self.domain[1]


@runtime_checkable
# type: ignore[misc] # DimT should be covariant, but then it breaks in other places
class Connectivity(Field[DimsT, core_defs.IntegralScalar], Protocol[DimsT, DimT]):
    @property
    @abc.abstractmethod
    def codomain(self) -> DimT:
        """
        The `codomain` is the set of all indices in a certain `Dimension`.

        We use the `Dimension` itself to describe the (infinite) set of all indices.

        Note:
        We could restrict the infinite codomain to only the indices that are actually contained in the mapping.
        Currently, this would just complicate implementation as we do not use this information.
        """

    def __gt_type__(self) -> ConnectivityType:
        if is_neighbor_connectivity(self):
            return NeighborConnectivityType(
                domain=self.domain.dims,
                codomain=self.codomain,
                dtype=self.dtype,
                skip_value=self.skip_value,
                max_neighbors=self.ndarray.shape[1],
            )
        else:
            return ConnectivityType(
                domain=self.domain.dims,
                codomain=self.codomain,
                dtype=self.dtype,
                skip_value=self.skip_value,
            )

    @property
    def kind(self) -> ConnectivityKind:
        return ConnectivityKind.remapping()

    @abc.abstractmethod
    def inverse_image(self, image_range: UnitRange | NamedRange) -> Sequence[NamedRange]: ...

    @property
    @abc.abstractmethod
    def skip_value(self) -> Optional[core_defs.IntegralScalar]: ...

    # Operators
    def __abs__(self) -> Never:
        raise TypeError("'Connectivity' does not support this operation.")

    def __neg__(self) -> Never:
        raise TypeError("'Connectivity' does not support this operation.")

    def __invert__(self) -> Never:
        raise TypeError("'Connectivity' does not support this operation.")

    def __eq__(self, other: Any) -> Never:
        raise TypeError("'Connectivity' does not support this operation.")

    def __ne__(self, other: Any) -> Never:
        raise TypeError("'Connectivity' does not support this operation.")

    def __add__(self, other: Field | core_defs.IntegralScalar) -> Never:
        raise TypeError("'Connectivity' does not support this operation.")

    def __radd__(self, other: Field | core_defs.IntegralScalar) -> Never:  # type: ignore[misc] # Forward operator not callalbe
        raise TypeError("'Connectivity' does not support this operation.")

    def __sub__(self, other: Field | core_defs.IntegralScalar) -> Never:
        raise TypeError("'Connectivity' does not support this operation.")

    def __rsub__(self, other: Field | core_defs.IntegralScalar) -> Never:  # type: ignore[misc] # Forward operator not callalbe
        raise TypeError("'Connectivity' does not support this operation.")

    def __mul__(self, other: Field | core_defs.IntegralScalar) -> Never:
        raise TypeError("'Connectivity' does not support this operation.")

    def __rmul__(self, other: Field | core_defs.IntegralScalar) -> Never:  # type: ignore[misc] # Forward operator not callalbe
        raise TypeError("'Connectivity' does not support this operation.")

    def __truediv__(self, other: Field | core_defs.IntegralScalar) -> Never:
        raise TypeError("'Connectivity' does not support this operation.")

    def __rtruediv__(self, other: Field | core_defs.IntegralScalar) -> Never:  # type: ignore[misc] # Forward operator not callalbe
        raise TypeError("'Connectivity' does not support this operation.")

    def __floordiv__(self, other: Field | core_defs.IntegralScalar) -> Never:
        raise TypeError("'Connectivity' does not support this operation.")

    def __rfloordiv__(self, other: Field | core_defs.IntegralScalar) -> Never:  # type: ignore[misc] # Forward operator not callalbe
        raise TypeError("'Connectivity' does not support this operation.")

    def __pow__(self, other: Field | core_defs.IntegralScalar) -> Never:
        raise TypeError("'Connectivity' does not support this operation.")

    def __and__(self, other: Field | core_defs.IntegralScalar) -> Never:
        raise TypeError("'Connectivity' does not support this operation.")

    def __or__(self, other: Field | core_defs.IntegralScalar) -> Never:
        raise TypeError("'Connectivity' does not support this operation.")

    def __xor__(self, other: Field | core_defs.IntegralScalar) -> Never:
        raise TypeError("'Connectivity' does not support this operation.")


# Utility function to construct a `Field` from different buffer representations.
# Consider removing this function and using `Field` constructor directly. See also `_connectivity`.
@functools.singledispatch
def _field(
    definition: Any,
    /,
    *,
    domain: Optional[DomainLike] = None,
    dtype: Optional[core_defs.DType] = None,
) -> Field:
    raise NotImplementedError


# See comment for `_field`.
@functools.singledispatch
def _connectivity(
    definition: Any,
    /,
    codomain: Dimension,
    *,
    domain: Optional[DomainLike] = None,
    dtype: Optional[core_defs.DType] = None,
    skip_value: Optional[core_defs.IntegralScalar] = None,
) -> Connectivity:
    raise NotImplementedError


class NeighborConnectivity(Connectivity, Protocol):
    # TODO(havogt): work towards encoding this properly in the type
    def __gt_type__(self) -> NeighborConnectivityType: ...


def is_neighbor_connectivity(obj: Any) -> TypeGuard[NeighborConnectivity]:
    if not isinstance(obj, Connectivity):
        return False
    domain_dims = obj.domain.dims
    return (
        len(domain_dims) == 2
        and domain_dims[0].kind is DimensionKind.HORIZONTAL
        and domain_dims[1].kind is DimensionKind.LOCAL
    )


class NeighborTable(
    NeighborConnectivity, Protocol
):  # TODO(havogt): try to express by inheriting from NdArrayConnectivityField (but this would require a protocol to move it out of `embedded.nd_array_field`)
    @property
    def ndarray(self) -> core_defs.NDArrayObject:
        # Note that this property is currently already there from inheriting from `Field`,
        # however this seems wrong, therefore we explicitly introduce it here (or it should come
        # implicitly from the `NdArrayConnectivityField` protocol).
        ...


def is_neighbor_table(obj: Any) -> TypeGuard[NeighborTable]:
    return is_neighbor_connectivity(obj) and hasattr(obj, "ndarray")


OffsetProviderElem: TypeAlias = Dimension | NeighborConnectivity
OffsetProviderTypeElem: TypeAlias = Dimension | NeighborConnectivityType
OffsetProvider: TypeAlias = Mapping[Tag, OffsetProviderElem]
OffsetProviderType: TypeAlias = Mapping[Tag, OffsetProviderTypeElem]


def offset_provider_to_type(offset_provider: OffsetProvider) -> OffsetProviderType:
    return {
        k: v.__gt_type__() if isinstance(v, Connectivity) else v for k, v in offset_provider.items()
    }


DomainDimT = TypeVar("DomainDimT", bound="Dimension")


@dataclasses.dataclass(frozen=True, eq=False)
class CartesianConnectivity(Connectivity[Dims[DomainDimT], DimT]):
    domain_dim: DomainDimT
    codomain: DimT
    offset: int = 0

    def __init__(
        self, domain_dim: DomainDimT, offset: int = 0, *, codomain: Optional[DimT] = None
    ) -> None:
        object.__setattr__(self, "domain_dim", domain_dim)
        object.__setattr__(self, "codomain", codomain if codomain is not None else domain_dim)
        object.__setattr__(self, "offset", offset)

    @classmethod
    def __gt_builtin_func__(cls, _: fbuiltins.BuiltInFunction) -> Never:  # type: ignore[override]
        raise NotImplementedError()

    @property
    def ndarray(self) -> Never:
        raise NotImplementedError()

    def asnumpy(self) -> Never:
        raise NotImplementedError()

    def as_scalar(self) -> Never:
        raise NotImplementedError()

    @functools.cached_property
    def domain(self) -> Domain:
        return Domain(dims=(self.domain_dim,), ranges=(UnitRange.infinite(),))

    @property
    def __gt_origin__(self) -> Never:
        raise TypeError("'CartesianConnectivity' does not support this operation.")

    @property
    def dtype(self) -> core_defs.DType[core_defs.IntegralScalar]:
        return core_defs.Int32DType()  # type: ignore[return-value]

    # This is a workaround to make this class concrete, since `codomain` is an
    # abstract property of the `Connectivity` Protocol.
    if not TYPE_CHECKING:

        @functools.cached_property
        def codomain(self) -> DimT:
            raise RuntimeError("This property should be always set in the constructor.")

    @property
    def skip_value(self) -> None:
        return None

    @functools.cached_property
    def kind(self) -> ConnectivityKind:
        return (
            ConnectivityKind.translation()
            if self.domain_dim == self.codomain
            else ConnectivityKind.relocation()
        )

    @classmethod
    def for_translation(
        cls, dimension: DomainDimT, offset: int
    ) -> CartesianConnectivity[DomainDimT, DomainDimT]:
        return cast(CartesianConnectivity[DomainDimT, DomainDimT], cls(dimension, offset))

    @classmethod
    def for_relocation(cls, old: DimT, new: DomainDimT) -> CartesianConnectivity[DomainDimT, DimT]:
        return cls(new, codomain=old)

    def inverse_image(self, image_range: UnitRange | NamedRange) -> Sequence[NamedRange]:
        if not isinstance(image_range, UnitRange):
            if image_range.dim != self.codomain:
                raise ValueError(
                    f"Dimension '{image_range.dim}' does not match the codomain dimension '{self.codomain}'."
                )

            image_range = image_range.unit_range

        assert isinstance(image_range, UnitRange)
        return (named_range((self.domain_dim, image_range - self.offset)),)

    def premap(
        self,
        index_field: Connectivity | fbuiltins.FieldOffset,
        *args: Connectivity | fbuiltins.FieldOffset,
    ) -> Connectivity:
        raise NotImplementedError()

    __call__ = premap

    def restrict(self, index: AnyIndexSpec) -> Never:
        raise NotImplementedError()  # we could possibly implement with a FunctionField, but we don't have a use-case

    __getitem__ = restrict


@enum.unique
class GridType(StrEnum):
    CARTESIAN = "cartesian"
    UNSTRUCTURED = "unstructured"


def check_dims(dims: list[Dimension]) -> None:
    if sum(1 for dim in dims if dim.kind == DimensionKind.LOCAL) > 1:
        raise ValueError("There are more than one dimension with DimensionKind 'LOCAL'.")

    if dims != sorted(dims, key=lambda dim: (dims_kind_order[dim.kind], dim.value)):
        raise ValueError(f"Dimensions {dims} are not correctly ordered.")


def promote_dims(*dims_list: Sequence[Dimension]) -> list[Dimension]:
    """
<<<<<<< HEAD
    Find a sorted ordering of multiple lists of dimensions.

    The resulting list contains all unique dimensions from the input lists,
    sorted first by `Dimension.kind` (`HORIZONTAL` < `VERTICAL` < `LOCAL`) and then
=======
    Find an ordering of multiple lists of dimensions.

    The resulting list contains all unique dimensions from the input lists,
    sorted first by dims_kind_order, i.e., `Dimension.kind` (`HORIZONTAL` < `VERTICAL` < `LOCAL`) and then
>>>>>>> e5ed2626
    lexicographically by `Dimension.value`.

    Examples:
        >>> from gt4py.next.common import Dimension
        >>> I = Dimension("I", DimensionKind.HORIZONTAL)
        >>> J = Dimension("J", DimensionKind.HORIZONTAL)
        >>> K = Dimension("K", DimensionKind.VERTICAL)
        >>> E2V = Dimension("E2V", kind=DimensionKind.LOCAL)
        >>> E2C = Dimension("E2C", kind=DimensionKind.LOCAL)
<<<<<<< HEAD
        >>> promote_dims([K, J], [I, K]) == [I, J, K]
        True
        >>> promote_dims([K, I], [E2C, E2V]) == [I, K, E2C, E2V]
        True
    """

    unique_dims = {dim for dims in dims_list for dim in dims}

    kind_order = {DimensionKind.HORIZONTAL: 1, DimensionKind.VERTICAL: 2, DimensionKind.LOCAL: 3}

    return (
        sorted(unique_dims, key=lambda dim: (kind_order[dim.kind], dim.value))
        if unique_dims
        else []
    )
=======
        >>> promote_dims([J, K], [I, K]) == [I, J, K]
        True
        >>> promote_dims([K, J], [I, K])
        Traceback (most recent call last):
        ...
           raise ValueError(f"Dimensions {dims} are not correctly ordered.")
        ValueError: Dimensions [Dimension(value='K', kind=<DimensionKind.VERTICAL: 'vertical'>), Dimension(value='J', kind=<DimensionKind.HORIZONTAL: 'horizontal'>)] are not correctly ordered.
        >>> promote_dims([I, K], [J, E2V]) == [I, J, K, E2V]
        True
        >>> promote_dims([I, E2C], [K, E2V])
        Traceback (most recent call last):
        ...
            raise ValueError("There are more than one dimension with DimensionKind 'LOCAL'.")
        ValueError: There are more than one dimension with DimensionKind 'LOCAL'.
    """

    for dims in dims_list:
        check_dims(list(dims))
    unique_dims = {dim for dims in dims_list for dim in dims}

    promoted_dims = sorted(unique_dims, key=lambda dim: (dims_kind_order[dim.kind], dim.value))
    check_dims(promoted_dims)
    return promoted_dims
>>>>>>> e5ed2626


class FieldBuiltinFuncRegistry:
    """
    Mixin for adding `fbuiltins` registry to a `Field`.

    Subclasses of a `Field` with `FieldBuiltinFuncRegistry` get their own registry,
    dispatching (via ChainMap) to its parent's registries.
    """

    _builtin_func_map: collections.ChainMap[fbuiltins.BuiltInFunction, Callable] = (
        collections.ChainMap()
    )

    def __init_subclass__(cls, **kwargs: Any) -> None:
        cls._builtin_func_map = collections.ChainMap(
            {},  # New empty `dict` for new registrations on this class
            *[
                c.__dict__["_builtin_func_map"].maps[0]  # adding parent `dict`s in mro order
                for c in cls.__mro__
                if "_builtin_func_map" in c.__dict__
            ],
        )

    @classmethod
    def register_builtin_func(
        cls, /, op: fbuiltins.BuiltInFunction[_R, _P], op_func: Optional[Callable[_P, _R]] = None
    ) -> Any:
        assert op not in cls._builtin_func_map
        if op_func is None:  # when used as a decorator
            return functools.partial(cls.register_builtin_func, op)
        return cls._builtin_func_map.setdefault(op, op_func)

    @classmethod
    def __gt_builtin_func__(cls, /, func: fbuiltins.BuiltInFunction[_R, _P]) -> Callable[_P, _R]:
        return cls._builtin_func_map.get(func, NotImplemented)


#: Numeric value used to represent missing values in connectivities.
#: Equivalent to the `_FillValue` attribute in the UGRID Conventions
#: (see: http://ugrid-conventions.github.io/ugrid-conventions/).
_DEFAULT_SKIP_VALUE: Final[int] = -1<|MERGE_RESOLUTION|>--- conflicted
+++ resolved
@@ -1136,17 +1136,10 @@
 
 def promote_dims(*dims_list: Sequence[Dimension]) -> list[Dimension]:
     """
-<<<<<<< HEAD
-    Find a sorted ordering of multiple lists of dimensions.
-
-    The resulting list contains all unique dimensions from the input lists,
-    sorted first by `Dimension.kind` (`HORIZONTAL` < `VERTICAL` < `LOCAL`) and then
-=======
     Find an ordering of multiple lists of dimensions.
 
     The resulting list contains all unique dimensions from the input lists,
     sorted first by dims_kind_order, i.e., `Dimension.kind` (`HORIZONTAL` < `VERTICAL` < `LOCAL`) and then
->>>>>>> e5ed2626
     lexicographically by `Dimension.value`.
 
     Examples:
@@ -1156,23 +1149,6 @@
         >>> K = Dimension("K", DimensionKind.VERTICAL)
         >>> E2V = Dimension("E2V", kind=DimensionKind.LOCAL)
         >>> E2C = Dimension("E2C", kind=DimensionKind.LOCAL)
-<<<<<<< HEAD
-        >>> promote_dims([K, J], [I, K]) == [I, J, K]
-        True
-        >>> promote_dims([K, I], [E2C, E2V]) == [I, K, E2C, E2V]
-        True
-    """
-
-    unique_dims = {dim for dims in dims_list for dim in dims}
-
-    kind_order = {DimensionKind.HORIZONTAL: 1, DimensionKind.VERTICAL: 2, DimensionKind.LOCAL: 3}
-
-    return (
-        sorted(unique_dims, key=lambda dim: (kind_order[dim.kind], dim.value))
-        if unique_dims
-        else []
-    )
-=======
         >>> promote_dims([J, K], [I, K]) == [I, J, K]
         True
         >>> promote_dims([K, J], [I, K])
@@ -1193,10 +1169,10 @@
         check_dims(list(dims))
     unique_dims = {dim for dims in dims_list for dim in dims}
 
+
     promoted_dims = sorted(unique_dims, key=lambda dim: (dims_kind_order[dim.kind], dim.value))
     check_dims(promoted_dims)
-    return promoted_dims
->>>>>>> e5ed2626
+    return promoted_dims if unique_dims else []
 
 
 class FieldBuiltinFuncRegistry:
