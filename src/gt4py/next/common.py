# GT4Py - GridTools Framework
#
# Copyright (c) 2014-2023, ETH Zurich
# All rights reserved.
#
# This file is part of the GT4Py project and the GridTools framework.
# GT4Py is free software: you can redistribute it and/or modify it under
# the terms of the GNU General Public License as published by the
# Free Software Foundation, either version 3 of the License, or any later
# version. See the LICENSE.txt file at the top-level directory of this
# distribution for a copy of the license or check <https://www.gnu.org/licenses/>.
#
# SPDX-License-Identifier: GPL-3.0-or-later

from __future__ import annotations

import abc
import dataclasses
import enum
import functools
import sys
<<<<<<< HEAD
from collections.abc import Hashable, Sequence, Set
from typing import overload
=======
from collections.abc import Sequence, Set
from types import EllipsisType
from typing import TypeGuard, overload
>>>>>>> 3aaca756

import numpy as np
import numpy.typing as npt

from gt4py._core import definitions as core_defs
from gt4py.eve.extended_typing import (
    TYPE_CHECKING,
    Any,
    Callable,
    ClassVar,
    Never,
    Optional,
    ParamSpec,
    Protocol,
    TypeAlias,
    TypeVar,
    extended_runtime_checkable,
    final,
    runtime_checkable,
)
from gt4py.eve.type_definitions import StrEnum


DimT = TypeVar("DimT", bound="Dimension")
DimsT = TypeVar("DimsT", bound=Sequence["Dimension"], covariant=True)
ValueT = TypeVar("ValueT", bound=Union[core_defs.Scalar, "Dimension"])

offset_provider: Optional[dict[str, Dimension]] = None  # TODO find a good place


class Infinity(int):
    @classmethod
    def positive(cls) -> Infinity:
        return cls(sys.maxsize)

    @classmethod
    def negative(cls) -> Infinity:
        return cls(-sys.maxsize)


@enum.unique
class DimensionKind(StrEnum):
    HORIZONTAL = "horizontal"
    VERTICAL = "vertical"
    LOCAL = "local"

    def __str__(self):
        return f"{type(self).__name__}.{self.name}"


@dataclasses.dataclass(frozen=True)
class Dimension:
    value: str
    kind: DimensionKind = dataclasses.field(default=DimensionKind.HORIZONTAL)

    def __str__(self):
        return f'Dimension(value="{self.value}", kind={self.kind})'


@dataclasses.dataclass(frozen=True)
class UnitRange(Sequence[int], Set[int]):
    """Range from `start` to `stop` with step size one."""

    start: int
    stop: int

    def __post_init__(self):
        if self.stop <= self.start:
            # make UnitRange(0,0) the single empty UnitRange
            object.__setattr__(self, "start", 0)
            object.__setattr__(self, "stop", 0)

    @classmethod
    def infinity(cls) -> UnitRange:
        return cls(Infinity.negative(), Infinity.positive())

    def __len__(self) -> int:
        if Infinity.positive() in (abs(self.start), abs(self.stop)):
            return Infinity.positive()
        return max(0, self.stop - self.start)

    def __repr__(self) -> str:
        return f"UnitRange({self.start}, {self.stop})"

    @overload
    def __getitem__(self, index: int) -> int:
        ...

    @overload
    def __getitem__(self, index: slice) -> UnitRange:
        ...

    def __getitem__(self, index: int | slice) -> int | UnitRange:
        if isinstance(index, slice):
            start, stop, step = index.indices(len(self))
            if step != 1:
                raise ValueError("UnitRange: step required to be `1`.")
            new_start = self.start + (start or 0)
            new_stop = (self.start if stop > 0 else self.stop) + stop
            return UnitRange(new_start, new_stop)
        else:
            if index < 0:
                index += len(self)

            if 0 <= index < len(self):
                return self.start + index
            else:
                raise IndexError("UnitRange index out of range")

    def __and__(self, other: Set[Any]) -> UnitRange:
        if isinstance(other, UnitRange):
            start = max(self.start, other.start)
            stop = min(self.stop, other.stop)
            return UnitRange(start, stop)
        else:
            raise NotImplementedError("Can only find the intersection between UnitRange instances.")


DomainRange: TypeAlias = UnitRange | int
NamedRange: TypeAlias = tuple[Dimension, UnitRange]
NamedIndex: TypeAlias = tuple[Dimension, int]
DomainSlice: TypeAlias = Sequence[NamedRange | NamedIndex]
FieldSlice: TypeAlias = (
    DomainSlice
    | tuple[slice | int | EllipsisType, ...]
    | slice
    | int
    | EllipsisType
    | NamedRange
    | NamedIndex
)


@dataclasses.dataclass(frozen=True)
class Domain(Sequence[NamedRange]):
    dims: tuple[Dimension, ...]
    ranges: tuple[UnitRange, ...]

    def __post_init__(self):
        if len(set(self.dims)) != len(self.dims):
            raise NotImplementedError(f"Domain dimensions must be unique, not {self.dims}.")

        if len(self.dims) != len(self.ranges):
            raise ValueError(
                f"Number of provided dimensions ({len(self.dims)}) does not match number of provided ranges ({len(self.ranges)})."
            )

    def __len__(self) -> int:
        return len(self.ranges)

    @overload
    def __getitem__(self, index: int) -> NamedRange:
        ...

    @overload
    def __getitem__(self, index: slice) -> "Domain":
        ...

    @overload
    def __getitem__(self, index: Dimension) -> NamedRange:
        ...

    def __getitem__(self, index: int | slice | Dimension) -> NamedRange | Domain:
        if isinstance(index, int):
            return self.dims[index], self.ranges[index]
        elif isinstance(index, slice):
            dims_slice = self.dims[index]
            ranges_slice = self.ranges[index]
            return Domain(dims_slice, ranges_slice)
        elif isinstance(index, Dimension):
            try:
                index_pos = self.dims.index(index)
                return self.dims[index_pos], self.ranges[index_pos]
            except ValueError:
                raise KeyError(f"No Dimension of type {index} is present in the Domain.")
        else:
            raise KeyError("Invalid index type, must be either int, slice, or Dimension.")

    def __and__(self, other: "Domain") -> "Domain":
        broadcast_dims = tuple(promote_dims(self.dims, other.dims))
        intersected_ranges = tuple(
            rng1 & rng2
            for rng1, rng2 in zip(
                _broadcast_ranges(broadcast_dims, self.dims, self.ranges),
                _broadcast_ranges(broadcast_dims, other.dims, other.ranges),
            )
        )
        return Domain(broadcast_dims, intersected_ranges)


def _broadcast_ranges(
    broadcast_dims: Sequence[Dimension], dims: Sequence[Dimension], ranges: Sequence[UnitRange]
) -> tuple[UnitRange, ...]:
    return tuple(
        ranges[dims.index(d)] if d in dims else UnitRange(Infinity.negative(), Infinity.positive())
        for d in broadcast_dims
    )


if TYPE_CHECKING:
    import gt4py.next.ffront.fbuiltins as fbuiltins

    _Value: TypeAlias = "Field" | core_defs.ScalarT
    _P = ParamSpec("_P")
    _R = TypeVar("_R", _Value, tuple[_Value, ...])

    class GTBuiltInFuncDispatcher(Protocol):
        def __call__(self, func: fbuiltins.BuiltInFunction[_R, _P], /) -> Callable[_P, _R]:
            ...


@extended_runtime_checkable
class Field(Protocol[DimsT, ValueT]):
    __gt_builtin_func__: ClassVar[GTBuiltInFuncDispatcher]

    @property
    def domain(self) -> Domain:
        ...

    @property
    def value_type(self) -> type[ValueT]:
        ...

    @property
    def ndarray(
        self,
    ) -> core_defs.NDArrayObject:  # TODO discuss: should every Field be convertible to ndarray?
        ...

    def __str__(self) -> str:
        codomain = self.value_type.__name__
        return f"⟨{self.domain!s} → {codomain}⟩"

    @abc.abstractmethod
    def remap(self, index_field: Field) -> Field:
        ...

    @abc.abstractmethod
<<<<<<< HEAD
    def restrict(self, item: "DomainLike") -> Field | ValueT:
=======
    def restrict(self, item: FieldSlice) -> Field | core_defs.ScalarT:
>>>>>>> 3aaca756
        ...

    # Operators
    @abc.abstractmethod
    def __call__(self, index_field: Field) -> Field:
        ...

    @abc.abstractmethod
<<<<<<< HEAD
    def __getitem__(self, item: "DomainLike") -> Field | ValueT:
=======
    def __getitem__(self, item: FieldSlice) -> Field | core_defs.ScalarT:
>>>>>>> 3aaca756
        ...

    @abc.abstractmethod
    def __abs__(self) -> Field:
        ...

    @abc.abstractmethod
    def __neg__(self) -> Field:
        ...

    @abc.abstractmethod
    def __add__(self, other: Field | ValueT) -> Field:
        ...

    @abc.abstractmethod
    def __radd__(self, other: Field | ValueT) -> Field:
        ...

    @abc.abstractmethod
    def __sub__(self, other: Field | ValueT) -> Field:
        ...

    @abc.abstractmethod
    def __rsub__(self, other: Field | ValueT) -> Field:
        ...

    @abc.abstractmethod
    def __mul__(self, other: Field | ValueT) -> Field:
        ...

    @abc.abstractmethod
    def __rmul__(self, other: Field | ValueT) -> Field:
        ...

    @abc.abstractmethod
    def __floordiv__(self, other: Field | ValueT) -> Field:
        ...

    @abc.abstractmethod
    def __rfloordiv__(self, other: Field | ValueT) -> Field:
        ...

    @abc.abstractmethod
    def __truediv__(self, other: Field | ValueT) -> Field:
        ...

    @abc.abstractmethod
    def __rtruediv__(self, other: Field | ValueT) -> Field:
        ...

    @abc.abstractmethod
    def __pow__(self, other: Field | ValueT) -> Field:
        ...


<<<<<<< HEAD
class FieldABC(Field[DimsT, ValueT]):
=======
def is_field(
    v: Any,
) -> TypeGuard[Field]:  # this function is introduced to localize the `type: ignore``
    return isinstance(v, Field)  # type: ignore[misc] # we use extended_runtime_checkable


class FieldABC(Field[DimsT, core_defs.ScalarT]):
>>>>>>> 3aaca756
    """Abstract base class for implementations of the :class:`Field` protocol."""

    @final
    def __setattr__(self, key, value) -> None:
        raise TypeError("Immutable type")

    @final
    def __setitem__(self, key, value) -> None:
        raise TypeError("Immutable type")


@dataclasses.dataclass(frozen=True, order=True, slots=True)
class DimensionIndex:  # (Generic[DimT]):
    value: int
    # dim: Dimension

    # def __init_subclass__(cls) -> None:
    #     cls.dim = get_args(cls.__orig_bases__[0])[0]  # type: ignore


@dataclasses.dataclass(frozen=True, slots=True)
class ConnectivityField(FieldABC[DimsT, DimT], Hashable):
    _value_type: DimT

    @property
    def value_type(
        self,
    ) -> DimT:  # TODO should be type[DimT], however then Dimension should be a metaclass
        return self._value_type

    @abc.abstractmethod
    def inverse_image(self, image_dim: UnitRange) -> UnitRange:
        raise NotImplementedError()

    # Operators
    def __abs__(self) -> Never:
        raise TypeError("ConnectivityField does not support this operation")

    def __neg__(self) -> Never:
        raise TypeError("ConnectivityField does not support this operation")

    def __add__(self, other: Field | DimT) -> Never:
        raise TypeError("ConnectivityField does not support this operation")

    def __radd__(self, other: Field | DimT) -> Never:
        raise TypeError("ConnectivityField does not support this operation")

    def __sub__(self, other: Field | DimT) -> Never:
        raise TypeError("ConnectivityField does not support this operation")

    def __rsub__(self, other: Field | DimT) -> Never:
        raise TypeError("ConnectivityField does not support this operation")

    def __mul__(self, other: Field | DimT) -> Never:
        raise TypeError("ConnectivityField does not support this operation")

    def __rmul__(self, other: Field | DimT) -> Never:
        raise TypeError("ConnectivityField does not support this operation")

    def __truediv__(self, other: Field | DimT) -> Never:
        raise TypeError("ConnectivityField does not support this operation")

    def __rtruediv__(self, other: Field | DimT) -> Never:
        raise TypeError("ConnectivityField does not support this operation")

    def __floordiv__(self, other: Field | DimT) -> Never:
        raise TypeError("ConnectivityField does not support this operation")

    def __rfloordiv__(self, other: Field | DimT) -> Never:
        raise TypeError("ConnectivityField does not support this operation")

    def __pow__(self, other: Field | DimT) -> Never:
        raise TypeError("ConnectivityField does not support this operation")


@functools.singledispatch
def field(
    definition: Any,
    /,
    *,
    domain: Optional[Any] = None,  # TODO(havogt): provide domain_like to Domain conversion
    value_type: Optional[type] = None,
) -> Field:
    raise NotImplementedError


@dataclasses.dataclass(frozen=True)
class GTInfo:
    definition: Any
    ir: Any


@dataclasses.dataclass(frozen=True)
class Backend:
    def __init__(self, **kwargs: Any) -> None:
        super().__init__(**kwargs)

    # TODO : proper definition and implementation
    def generate_operator(self, ir):
        return ir


@runtime_checkable
class Connectivity(Protocol):
    max_neighbors: int
    has_skip_values: bool
    origin_axis: Dimension
    neighbor_axis: Dimension
    index_type: type[int] | type[np.int32] | type[np.int64]

    def mapped_index(
        self, cur_index: int | np.integer, neigh_index: int | np.integer
    ) -> Optional[int | np.integer]:
        """Return neighbor index."""


@runtime_checkable
class NeighborTable(Connectivity, Protocol):
    table: npt.NDArray


@dataclasses.dataclass(frozen=True, eq=True)
class CartesianConnectivity(ConnectivityField[DimsT, DimT]):
    offset: int = 0

    def __gt_builtin_func__(self, _: fbuiltins.BuiltInFunction) -> Never:
        raise NotImplementedError()

    ndarray = None

    @property
    def domain(self) -> Domain:
        return Domain(
            (self._value_type,),(
                UnitRange(None, None),
            )
        )

    def remap(self, conn):
        raise NotImplementedError()

    def inverse_image(self, image_dim_range: UnitRange) -> UnitRange:
        return UnitRange(image_dim_range.start - self.offset, image_dim_range.stop - self.offset)
        # return r - self.offset # TODO implement UnitRange.__add__

    def restrict(self, index) -> DimensionIndex:
        return index + self.offset

    __getitem__ = restrict

    __call__ = remap


@enum.unique
class GridType(StrEnum):
    CARTESIAN = "cartesian"
    UNSTRUCTURED = "unstructured"


def promote_dims(*dims_list: Sequence[Dimension]) -> list[Dimension]:
    """
    Find a unique ordering of multiple (individually ordered) lists of dimensions.

    The resulting list of dimensions contains all dimensions of the arguments
    in the order they originally appear. If no unique order exists or a
    contradicting order is found an exception is raised.

    A modified version (ensuring uniqueness of the order) of
    `Kahn's algorithm <https://en.wikipedia.org/wiki/Topological_sorting#Kahn's_algorithm>`_
    is used to topologically sort the arguments.
    >>> from gt4py.next.common import Dimension
    >>> I, J, K = (Dimension(value=dim) for dim in ["I", "J", "K"])
    >>> promote_dims([I, J], [I, J, K]) == [I, J, K]
    True
    >>> promote_dims([I, J], [K]) # doctest: +ELLIPSIS
    Traceback (most recent call last):
     ...
    ValueError: Dimensions can not be promoted. Could not determine order of the following dimensions: J, K.
    >>> promote_dims([I, J], [J, I]) # doctest: +ELLIPSIS
    Traceback (most recent call last):
     ...
    ValueError: Dimensions can not be promoted. The following dimensions appear in contradicting order: I, J.
    """
    # build a graph with the vertices being dimensions and edges representing
    #  the order between two dimensions. The graph is encoded as a dictionary
    #  mapping dimensions to their predecessors, i.e. a dictionary containing
    #  adjacency lists. Since graphlib.TopologicalSorter uses predecessors
    #  (contrary to successors) we also use this directionality here.
    graph: dict[Dimension, set[Dimension]] = {}
    for dims in dims_list:
        if len(dims) == 0:
            continue
        # create a vertex for each dimension
        for dim in dims:
            graph.setdefault(dim, set())
        # add edges
        predecessor = dims[0]
        for dim in dims[1:]:
            graph[dim].add(predecessor)
            predecessor = dim

    # modified version of Kahn's algorithm
    topologically_sorted_list: list[Dimension] = []

    # compute in-degree for each vertex
    in_degree = {v: 0 for v in graph.keys()}
    for v1 in graph:
        for v2 in graph[v1]:
            in_degree[v2] += 1

    # process vertices with in-degree == 0
    # TODO(tehrengruber): avoid recomputation of zero_in_degree_vertex_list
    while zero_in_degree_vertex_list := [v for v, d in in_degree.items() if d == 0]:
        if len(zero_in_degree_vertex_list) != 1:
            raise ValueError(
                f"Dimensions can not be promoted. Could not determine "
                f"order of the following dimensions: "
                f"{', '.join((dim.value for dim in zero_in_degree_vertex_list))}."
            )
        v = zero_in_degree_vertex_list[0]
        del in_degree[v]
        topologically_sorted_list.insert(0, v)
        # update in-degree
        for predecessor in graph[v]:
            in_degree[predecessor] -= 1

    if len(in_degree.items()) > 0:
        raise ValueError(
            f"Dimensions can not be promoted. The following dimensions "
            f"appear in contradicting order: {', '.join((dim.value for dim in in_degree.keys()))}."
        )

    return topologically_sorted_list


def is_named_range(v: Any) -> TypeGuard[NamedRange]:
    return isinstance(v, tuple) and isinstance(v[0], Dimension) and isinstance(v[1], UnitRange)


def is_named_index(v: Any) -> TypeGuard[NamedIndex]:
    return isinstance(v, tuple) and isinstance(v[0], Dimension) and isinstance(v[1], int)


def is_domain_slice(index: Any) -> TypeGuard[DomainSlice]:
    return isinstance(index, Sequence) and all(
        is_named_range(idx) or is_named_index(idx) for idx in index
    )<|MERGE_RESOLUTION|>--- conflicted
+++ resolved
@@ -19,14 +19,9 @@
 import enum
 import functools
 import sys
-<<<<<<< HEAD
 from collections.abc import Hashable, Sequence, Set
-from typing import overload
-=======
-from collections.abc import Sequence, Set
 from types import EllipsisType
 from typing import TypeGuard, overload
->>>>>>> 3aaca756
 
 import numpy as np
 import numpy.typing as npt
@@ -43,6 +38,7 @@
     Protocol,
     TypeAlias,
     TypeVar,
+    Union,
     extended_runtime_checkable,
     final,
     runtime_checkable,
@@ -265,11 +261,7 @@
         ...
 
     @abc.abstractmethod
-<<<<<<< HEAD
-    def restrict(self, item: "DomainLike") -> Field | ValueT:
-=======
     def restrict(self, item: FieldSlice) -> Field | core_defs.ScalarT:
->>>>>>> 3aaca756
         ...
 
     # Operators
@@ -278,11 +270,7 @@
         ...
 
     @abc.abstractmethod
-<<<<<<< HEAD
-    def __getitem__(self, item: "DomainLike") -> Field | ValueT:
-=======
     def __getitem__(self, item: FieldSlice) -> Field | core_defs.ScalarT:
->>>>>>> 3aaca756
         ...
 
     @abc.abstractmethod
@@ -338,9 +326,6 @@
         ...
 
 
-<<<<<<< HEAD
-class FieldABC(Field[DimsT, ValueT]):
-=======
 def is_field(
     v: Any,
 ) -> TypeGuard[Field]:  # this function is introduced to localize the `type: ignore``
@@ -348,7 +333,6 @@
 
 
 class FieldABC(Field[DimsT, core_defs.ScalarT]):
->>>>>>> 3aaca756
     """Abstract base class for implementations of the :class:`Field` protocol."""
 
     @final
@@ -481,11 +465,7 @@
 
     @property
     def domain(self) -> Domain:
-        return Domain(
-            (self._value_type,),(
-                UnitRange(None, None),
-            )
-        )
+        return Domain((self._value_type,), (UnitRange(None, None),))
 
     def remap(self, conn):
         raise NotImplementedError()
