# GT4Py - GridTools Framework
#
# Copyright (c) 2014-2023, ETH Zurich
# All rights reserved.
#
# This file is part of the GT4Py project and the GridTools framework.
# GT4Py is free software: you can redistribute it and/or modify it under
# the terms of the GNU General Public License as published by the
# Free Software Foundation, either version 3 of the License, or any later
# version. See the LICENSE.txt file at the top-level directory of this
# distribution for a copy of the license or check <https://www.gnu.org/licenses/>.
#
# SPDX-License-Identifier: GPL-3.0-or-later

from __future__ import annotations

import abc
import collections
import dataclasses
import enum
import functools
import numbers
import sys
import types
from collections.abc import Mapping, Sequence, Set

import numpy as np
import numpy.typing as npt

from gt4py._core import definitions as core_defs
from gt4py.eve.extended_typing import (
    TYPE_CHECKING,
    Any,
    Callable,
    ClassVar,
    Never,
    Optional,
    ParamSpec,
    Protocol,
    TypeAlias,
    TypeGuard,
    TypeVar,
    cast,
    extended_runtime_checkable,
    overload,
    runtime_checkable,
)
from gt4py.eve.type_definitions import StrEnum


DimT = TypeVar("DimT", bound="Dimension")  # , covariant=True)
DimsT = TypeVar("DimsT", bound=Sequence["Dimension"], covariant=True)


class Infinity(int):
    @classmethod
    def positive(cls) -> Infinity:
        return cls(sys.maxsize)

    @classmethod
    def negative(cls) -> Infinity:
        return cls(-sys.maxsize)


Tag: TypeAlias = str


@enum.unique
class DimensionKind(StrEnum):
    HORIZONTAL = "horizontal"
    VERTICAL = "vertical"
    LOCAL = "local"

    def __str__(self):
        return self.value


@dataclasses.dataclass(frozen=True)
class Dimension:
    value: str
    kind: DimensionKind = dataclasses.field(default=DimensionKind.HORIZONTAL)

    def __str__(self):
        return f"{self.value}[{self.kind}]"


@dataclasses.dataclass(frozen=True, init=False)
class UnitRange(Sequence[int], Set[int]):
    """Range from `start` to `stop` with step size one."""

    start: int
    stop: int

    def __init__(self, start: core_defs.IntegralScalar, stop: core_defs.IntegralScalar) -> None:
        if start < stop:
            object.__setattr__(self, "start", int(start))
            object.__setattr__(self, "stop", int(stop))
        else:
            # make UnitRange(0,0) the single empty UnitRange
            object.__setattr__(self, "start", 0)
            object.__setattr__(self, "stop", 0)

    # TODO: the whole infinity idea and implementation is broken and should be replaced
    @classmethod
    def infinity(cls) -> UnitRange:
        return cls(Infinity.negative(), Infinity.positive())

    def __len__(self) -> int:
        if Infinity.positive() in (abs(self.start), abs(self.stop)):
            return Infinity.positive()
        return max(0, self.stop - self.start)

    def __repr__(self) -> str:
        return f"UnitRange({self.start}, {self.stop})"

    @overload
    def __getitem__(self, index: int) -> int:
        ...

    @overload
    def __getitem__(self, index: slice) -> UnitRange:  # noqa: F811 # redefine unused
        ...

    def __getitem__(self, index: int | slice) -> int | UnitRange:  # noqa: F811 # redefine unused
        if isinstance(index, slice):
            start, stop, step = index.indices(len(self))
            if step != 1:
                raise ValueError("UnitRange: step required to be `1`.")
            new_start = self.start + (start or 0)
            new_stop = (self.start if stop > 0 else self.stop) + stop
            return UnitRange(new_start, new_stop)
        else:
            if index < 0:
                index += len(self)

            if 0 <= index < len(self):
                return self.start + index
            else:
                raise IndexError("UnitRange index out of range")

    def __and__(self, other: Set[int]) -> UnitRange:
        if isinstance(other, UnitRange):
            start = max(self.start, other.start)
            stop = min(self.stop, other.stop)
            return UnitRange(start, stop)
        else:
            raise NotImplementedError("Can only find the intersection between UnitRange instances.")

    def __le__(self, other: Set[int]):
        if isinstance(other, UnitRange):
            return self.start >= other.start and self.stop <= other.stop
        elif len(self) == Infinity.positive():
            return False
        else:
            return Set.__le__(self, other)

    def __add__(self, other: int | Set[int]) -> UnitRange:
        if isinstance(other, int):
            if other == Infinity.positive():
                return UnitRange.infinity()
            elif other == Infinity.negative():
                return UnitRange(0, 0)
            return UnitRange(
                *(
                    s if s in [Infinity.negative(), Infinity.positive()] else s + other
                    for s in (self.start, self.stop)
                )
            )
        else:
            raise NotImplementedError("Can only compute union with int instances.")

    def __sub__(self, other: int | Set[int]) -> UnitRange:
        if isinstance(other, int):
            if other == Infinity.negative():
                return self + Infinity.positive()
            elif other == Infinity.positive():
                return self + Infinity.negative()
            else:
                return self + (-other)
        else:
            raise NotImplementedError("Can only compute substraction with int instances.")

    __ge__ = __lt__ = __gt__ = lambda self, other: NotImplemented

    def __str__(self) -> str:
        return f"({self.start}:{self.stop})"


RangeLike: TypeAlias = (
    UnitRange
    | range
    | tuple[core_defs.IntegralScalar, core_defs.IntegralScalar]
    | core_defs.IntegralScalar
)


def unit_range(r: RangeLike) -> UnitRange:
    if isinstance(r, UnitRange):
        return r
    if isinstance(r, range):
        if r.step != 1:
            raise ValueError(f"`UnitRange` requires step size 1, got `{r.step}`.")
        return UnitRange(r.start, r.stop)
    # TODO(egparedes): use core_defs.IntegralScalar for `isinstance()` checks (see PEP 604)
    #   once the related mypy bug (#16358) gets fixed
    if (
        isinstance(r, tuple)
        and isinstance(r[0], core_defs.INTEGRAL_TYPES)
        and isinstance(r[1], core_defs.INTEGRAL_TYPES)
    ):
        return UnitRange(r[0], r[1])
    if isinstance(r, core_defs.INTEGRAL_TYPES):
        return UnitRange(0, cast(core_defs.IntegralScalar, r))
    raise ValueError(f"`{r!r}` cannot be interpreted as `UnitRange`.")


IntIndex: TypeAlias = int | core_defs.IntegralScalar
NamedIndex: TypeAlias = tuple[Dimension, IntIndex]  # TODO: convert to NamedTuple
NamedRange: TypeAlias = tuple[Dimension, UnitRange]  # TODO: convert to NamedTuple
RelativeIndexElement: TypeAlias = IntIndex | slice | types.EllipsisType
AbsoluteIndexElement: TypeAlias = NamedIndex | NamedRange
AnyIndexElement: TypeAlias = RelativeIndexElement | AbsoluteIndexElement
AbsoluteIndexSequence: TypeAlias = Sequence[NamedRange | NamedIndex]
RelativeIndexSequence: TypeAlias = tuple[
    slice | IntIndex | types.EllipsisType, ...
]  # is a tuple but called Sequence for symmetry
AnyIndexSequence: TypeAlias = RelativeIndexSequence | AbsoluteIndexSequence
AnyIndexSpec: TypeAlias = AnyIndexElement | AnyIndexSequence


def is_int_index(p: Any) -> TypeGuard[IntIndex]:
    # should be replaced by isinstance(p, IntIndex), but mypy complains with
    # `Argument 2 to "isinstance" has incompatible type "<typing special form>"; expected "_ClassInfo"  [arg-type]`
    return isinstance(p, (int, core_defs.INTEGRAL_TYPES))


def is_named_range(v: AnyIndexSpec) -> TypeGuard[NamedRange]:
    return (
        isinstance(v, tuple)
        and len(v) == 2
        and isinstance(v[0], Dimension)
        and isinstance(v[1], UnitRange)
    )


def is_named_index(v: AnyIndexSpec) -> TypeGuard[NamedRange]:
    return (
        isinstance(v, tuple) and len(v) == 2 and isinstance(v[0], Dimension) and is_int_index(v[1])
    )


def is_any_index_element(v: AnyIndexSpec) -> TypeGuard[AnyIndexElement]:
    return (
        is_int_index(v)
        or is_named_range(v)
        or is_named_index(v)
        or isinstance(v, slice)
        or v is Ellipsis
    )


def is_absolute_index_sequence(v: AnyIndexSequence) -> TypeGuard[AbsoluteIndexSequence]:
    return isinstance(v, Sequence) and all(is_named_range(e) or is_named_index(e) for e in v)


def is_relative_index_sequence(v: AnyIndexSequence) -> TypeGuard[RelativeIndexSequence]:
    return isinstance(v, tuple) and all(
        isinstance(e, slice) or is_int_index(e) or e is Ellipsis for e in v
    )


def as_any_index_sequence(index: AnyIndexSpec) -> AnyIndexSequence:
    # `cast` because mypy/typing doesn't special case 1-element tuples, i.e. `tuple[A|B] != tuple[A]|tuple[B]`
    return cast(
        AnyIndexSequence,
        (index,) if is_any_index_element(index) else index,
    )


def named_range(v: tuple[Dimension, RangeLike]) -> NamedRange:
    return (v[0], unit_range(v[1]))


@dataclasses.dataclass(frozen=True, init=False)
class Domain(Sequence[NamedRange]):
    """Describes the `Domain` of a `Field` as a `Sequence` of `NamedRange` s."""

    dims: tuple[Dimension, ...]
    ranges: tuple[UnitRange, ...]

    def __init__(
        self,
        *args: NamedRange,
        dims: Optional[Sequence[Dimension]] = None,
        ranges: Optional[Sequence[UnitRange]] = None,
    ) -> None:
        if dims is not None or ranges is not None:
            if dims is None and ranges is None:
                raise ValueError("Either both none of `dims` and `ranges` must be specified.")
            if len(args) > 0:
                raise ValueError(
                    "No extra `args` allowed when constructing fomr `dims` and `ranges`."
                )

            assert dims is not None and ranges is not None  # for mypy
            if not all(isinstance(dim, Dimension) for dim in dims):
                raise ValueError(
                    f"`dims` argument needs to be a `tuple[Dimension, ...], got `{dims}`."
                )
            if not all(isinstance(rng, UnitRange) for rng in ranges):
                raise ValueError(
                    f"`ranges` argument needs to be a `tuple[UnitRange, ...], got `{ranges}`."
                )
            if len(dims) != len(ranges):
                raise ValueError(
                    f"Number of provided dimensions ({len(dims)}) does not match number of provided ranges ({len(ranges)})."
                )

            object.__setattr__(self, "dims", tuple(dims))
            object.__setattr__(self, "ranges", tuple(ranges))
        else:
            if not all(is_named_range(arg) for arg in args):
                raise ValueError(f"Elements of `Domain` need to be `NamedRange`s, got `{args}`.")
            dims, ranges = zip(*args) if args else ((), ())
            object.__setattr__(self, "dims", tuple(dims))
            object.__setattr__(self, "ranges", tuple(ranges))

        if len(set(self.dims)) != len(self.dims):
            raise NotImplementedError(f"Domain dimensions must be unique, not {self.dims}.")

    def __len__(self) -> int:
        return len(self.ranges)

    @property
    def ndim(self) -> int:
        return len(self.dims)

    @property
    def shape(self) -> tuple[int, ...]:
        return tuple(len(r) for r in self.ranges)

    @overload
    def __getitem__(self, index: int) -> NamedRange:
        ...

    @overload
    def __getitem__(self, index: slice) -> Domain:  # noqa: F811 # redefine unused
        ...

    @overload
    def __getitem__(self, index: Dimension) -> NamedRange:  # noqa: F811 # redefine unused
        ...

    def __getitem__(  # noqa: F811 # redefine unused
        self, index: int | slice | Dimension
    ) -> NamedRange | Domain:  # noqa: F811 # redefine unused
        if isinstance(index, int):
            return self.dims[index], self.ranges[index]
        elif isinstance(index, slice):
            dims_slice = self.dims[index]
            ranges_slice = self.ranges[index]
            return Domain(dims=dims_slice, ranges=ranges_slice)
        elif isinstance(index, Dimension):
            try:
                index_pos = self.dims.index(index)
                return self.dims[index_pos], self.ranges[index_pos]
            except ValueError:
                raise KeyError(f"No Dimension of type {index} is present in the Domain.")
        else:
            raise KeyError("Invalid index type, must be either int, slice, or Dimension.")

    def __and__(self, other: Domain) -> Domain:
        """
        Intersect `Domain`s, missing `Dimension`s are considered infinite.

        Examples:
        ---------
        >>> I = Dimension("I")
        >>> J = Dimension("J")

        >>> Domain((I, UnitRange(-1, 3))) & Domain((I, UnitRange(1, 6)))
        Domain(dims=(Dimension(value='I', kind=<DimensionKind.HORIZONTAL: 'horizontal'>),), ranges=(UnitRange(1, 3),))

        >>> Domain((I, UnitRange(-1, 3)), (J, UnitRange(2, 4))) & Domain((I, UnitRange(1, 6)))
        Domain(dims=(Dimension(value='I', kind=<DimensionKind.HORIZONTAL: 'horizontal'>), Dimension(value='J', kind=<DimensionKind.HORIZONTAL: 'horizontal'>)), ranges=(UnitRange(1, 3), UnitRange(2, 4)))
        """
        broadcast_dims = tuple(promote_dims(self.dims, other.dims))
        intersected_ranges = tuple(
            rng1 & rng2
            for rng1, rng2 in zip(
                _broadcast_ranges(broadcast_dims, self.dims, self.ranges),
                _broadcast_ranges(broadcast_dims, other.dims, other.ranges),
            )
        )
        return Domain(dims=broadcast_dims, ranges=intersected_ranges)

    def __str__(self) -> str:
        return f"Domain({', '.join(f'{e[0]}={e[1]}' for e in self)})"

    def dim_index(self, dim: Dimension) -> Optional[int]:
        return self.dims.index(dim) if dim in self.dims else None

    def replace_at(self, index: int, *named_ranges: NamedRange) -> Domain:
        assert all(is_named_range(nr) for nr in named_ranges)
        new_dims, new_ranges = zip(*named_ranges)
        dims = self.dims[:index] + new_dims + self.dims[index + 1 :]
        ranges = self.ranges[:index] + new_ranges + self.ranges[index + 1 :]

        return Domain(dims=dims, ranges=ranges)


DomainLike: TypeAlias = (
    Sequence[tuple[Dimension, RangeLike]] | Mapping[Dimension, RangeLike]
)  # `Domain` is `Sequence[NamedRange]` and therefore a subset


def domain(domain_like: DomainLike) -> Domain:
    """
    Construct `Domain` from `DomainLike` object.

    Examples:
    ---------
    >>> I = Dimension("I")
    >>> J = Dimension("J")

    >>> domain(((I, (2, 4)), (J, (3, 5))))
    Domain(dims=(Dimension(value='I', kind=<DimensionKind.HORIZONTAL: 'horizontal'>), Dimension(value='J', kind=<DimensionKind.HORIZONTAL: 'horizontal'>)), ranges=(UnitRange(2, 4), UnitRange(3, 5)))

    >>> domain({I: (2, 4), J: (3, 5)})
    Domain(dims=(Dimension(value='I', kind=<DimensionKind.HORIZONTAL: 'horizontal'>), Dimension(value='J', kind=<DimensionKind.HORIZONTAL: 'horizontal'>)), ranges=(UnitRange(2, 4), UnitRange(3, 5)))

    >>> domain(((I, 2), (J, 4)))
    Domain(dims=(Dimension(value='I', kind=<DimensionKind.HORIZONTAL: 'horizontal'>), Dimension(value='J', kind=<DimensionKind.HORIZONTAL: 'horizontal'>)), ranges=(UnitRange(0, 2), UnitRange(0, 4)))

    >>> domain({I: 2, J: 4})
    Domain(dims=(Dimension(value='I', kind=<DimensionKind.HORIZONTAL: 'horizontal'>), Dimension(value='J', kind=<DimensionKind.HORIZONTAL: 'horizontal'>)), ranges=(UnitRange(0, 2), UnitRange(0, 4)))
    """
    if isinstance(domain_like, Domain):
        return domain_like
    if isinstance(domain_like, Sequence):
        return Domain(*tuple(named_range(d) for d in domain_like))
    if isinstance(domain_like, Mapping):
        if all(isinstance(elem, core_defs.INTEGRAL_TYPES) for elem in domain_like.values()):
            return Domain(
                dims=tuple(domain_like.keys()),
                ranges=tuple(UnitRange(0, s) for s in domain_like.values()),  # type: ignore[arg-type] # type of `s` is checked in condition
            )
        return Domain(
            dims=tuple(domain_like.keys()),
            ranges=tuple(unit_range(r) for r in domain_like.values()),
        )
    raise ValueError(f"`{domain_like}` is not `DomainLike`.")


def _broadcast_ranges(
    broadcast_dims: Sequence[Dimension], dims: Sequence[Dimension], ranges: Sequence[UnitRange]
) -> tuple[UnitRange, ...]:
    return tuple(
        ranges[dims.index(d)] if d in dims else UnitRange.infinity() for d in broadcast_dims
    )


if TYPE_CHECKING:
    import gt4py.next.ffront.fbuiltins as fbuiltins

    _Value: TypeAlias = "Field" | core_defs.ScalarT
    _P = ParamSpec("_P")
    _R = TypeVar("_R", _Value, tuple[_Value, ...])

    class GTBuiltInFuncDispatcher(Protocol):
        def __call__(self, func: fbuiltins.BuiltInFunction[_R, _P], /) -> Callable[_P, _R]:
            ...


# TODO(havogt): replace this protocol with the new `GTFieldInterface` protocol
class NextGTDimsInterface(Protocol):
    """
    Protocol for objects providing the `__gt_dims__` property, naming :class:`Field` dimensions.

    The dimension names are objects of type :class:`Dimension`, in contrast to
    :mod:`gt4py.cartesian`, where the labels are `str` s with implied semantics,
    see :class:`~gt4py._core.definitions.GTDimsInterface` .
    """

    @property
    def __gt_dims__(self) -> tuple[Dimension, ...]:
        ...


# TODO(egparedes): add support for this new protocol in the cartesian module
class GTFieldInterface(Protocol):
    """Protocol for object providing the `__gt_domain__` property, specifying the :class:`Domain` of a :class:`Field`."""

    @property
    def __gt_domain__(self) -> Domain:
        ...


@extended_runtime_checkable
class Field(NextGTDimsInterface, core_defs.GTOriginInterface, Protocol[DimsT, core_defs.ScalarT]):
    __gt_builtin_func__: ClassVar[GTBuiltInFuncDispatcher]

    @property
    def domain(self) -> Domain:
        ...

    @property
    def codomain(self) -> type[core_defs.ScalarT] | Dimension:
        ...

    @property
    def dtype(self) -> core_defs.DType[core_defs.ScalarT]:
        ...

    @property
    def ndarray(self) -> core_defs.NDArrayObject:
        ...

    def __str__(self) -> str:
        return f"⟨{self.domain!s} → {self.dtype}⟩"

    @abc.abstractmethod
<<<<<<< HEAD
    def remap(self, index_field: ConnectivityField | fbuiltins.FieldOffset) -> Field:
=======
    def asnumpy(self) -> np.ndarray:
        ...

    @abc.abstractmethod
    def remap(self, index_field: Field) -> Field:
>>>>>>> 6375445b
        ...

    @abc.abstractmethod
    def restrict(self, item: AnyIndexSpec) -> Field | core_defs.ScalarT:
        ...

    # Operators
    @abc.abstractmethod
    def __call__(self, index_field: ConnectivityField | fbuiltins.FieldOffset) -> Field:
        ...

    @abc.abstractmethod
    def __getitem__(self, item: AnyIndexSpec) -> Field | core_defs.ScalarT:
        ...

    @abc.abstractmethod
    def __abs__(self) -> Field:
        ...

    @abc.abstractmethod
    def __neg__(self) -> Field:
        ...

    @abc.abstractmethod
    def __invert__(self) -> Field:
        """Only defined for `Field` of value type `bool`."""

    @abc.abstractmethod
    def __eq__(self, other: Any) -> Field:  # type: ignore[override] # mypy wants return `bool`
        ...

    @abc.abstractmethod
    def __ne__(self, other: Any) -> Field:  # type: ignore[override] # mypy wants return `bool`
        ...

    @abc.abstractmethod
    def __add__(self, other: Field | core_defs.ScalarT) -> Field:
        ...

    @abc.abstractmethod
    def __radd__(self, other: Field | core_defs.ScalarT) -> Field:
        ...

    @abc.abstractmethod
    def __sub__(self, other: Field | core_defs.ScalarT) -> Field:
        ...

    @abc.abstractmethod
    def __rsub__(self, other: Field | core_defs.ScalarT) -> Field:
        ...

    @abc.abstractmethod
    def __mul__(self, other: Field | core_defs.ScalarT) -> Field:
        ...

    @abc.abstractmethod
    def __rmul__(self, other: Field | core_defs.ScalarT) -> Field:
        ...

    @abc.abstractmethod
    def __floordiv__(self, other: Field | core_defs.ScalarT) -> Field:
        ...

    @abc.abstractmethod
    def __rfloordiv__(self, other: Field | core_defs.ScalarT) -> Field:
        ...

    @abc.abstractmethod
    def __truediv__(self, other: Field | core_defs.ScalarT) -> Field:
        ...

    @abc.abstractmethod
    def __rtruediv__(self, other: Field | core_defs.ScalarT) -> Field:
        ...

    @abc.abstractmethod
    def __pow__(self, other: Field | core_defs.ScalarT) -> Field:
        ...

    @abc.abstractmethod
    def __and__(self, other: Field | core_defs.ScalarT) -> Field:
        """Only defined for `Field` of value type `bool`."""

    @abc.abstractmethod
    def __or__(self, other: Field | core_defs.ScalarT) -> Field:
        """Only defined for `Field` of value type `bool`."""

    @abc.abstractmethod
    def __xor__(self, other: Field | core_defs.ScalarT) -> Field:
        """Only defined for `Field` of value type `bool`."""


def is_field(
    v: Any,
) -> TypeGuard[Field]:
    # This function is introduced to localize the `type: ignore` because
    # extended_runtime_checkable does not make the protocol runtime_checkable
    # for mypy.
    # TODO(egparedes): remove it when extended_runtime_checkable is fixed
    return isinstance(v, Field)  # type: ignore[misc] # we use extended_runtime_checkable


@extended_runtime_checkable
class MutableField(Field[DimsT, core_defs.ScalarT], Protocol[DimsT, core_defs.ScalarT]):
    @abc.abstractmethod
    def __setitem__(self, index: AnyIndexSpec, value: Field | core_defs.ScalarT) -> None:
        ...


def is_mutable_field(
    v: Field,
) -> TypeGuard[MutableField]:
    # This function is introduced to localize the `type: ignore` because
    # extended_runtime_checkable does not make the protocol runtime_checkable
    # for mypy.
    # TODO(egparedes): remove it when extended_runtime_checkable is fixed
    return isinstance(v, MutableField)  # type: ignore[misc] # we use extended_runtime_checkable


class ConnectivityKind(enum.Flag):
    MODIFY_DIMS = enum.auto()
    MODIFY_RANK = enum.auto()
    MODIFY_STRUCTURE = enum.auto()


@extended_runtime_checkable
class ConnectivityField(Field[DimsT, core_defs.IntegralScalar], Protocol[DimsT, DimT]):  # type: ignore[misc] # DimT should be covariant, but break in another place
    @property
    @abc.abstractmethod
    def codomain(self) -> DimT:
        ...

    @property
    def kind(self) -> ConnectivityKind:
        return (
            ConnectivityKind.MODIFY_DIMS
            | ConnectivityKind.MODIFY_RANK
            | ConnectivityKind.MODIFY_STRUCTURE
        )

    @abc.abstractmethod
    def inverse_image(self, image_range: UnitRange | NamedRange) -> Sequence[NamedRange]:
        ...

    # Operators
    def __abs__(self) -> Never:
        raise TypeError("ConnectivityField does not support this operation")

    def __neg__(self) -> Never:
        raise TypeError("ConnectivityField does not support this operation")

    def __invert__(self) -> Never:
        raise TypeError("ConnectivityField does not support this operation")

    def __eq__(self, other: Any) -> Never:
        raise TypeError("ConnectivityField does not support this operation")

    def __ne__(self, other: Any) -> Never:
        raise TypeError("ConnectivityField does not support this operation")

    def __add__(self, other: Field | core_defs.IntegralScalar) -> Never:
        raise TypeError("ConnectivityField does not support this operation")

    def __radd__(self, other: Field | core_defs.IntegralScalar) -> Never:  # type: ignore[misc] # Forward operator not callalbe
        raise TypeError("ConnectivityField does not support this operation")

    def __sub__(self, other: Field | core_defs.IntegralScalar) -> Never:
        raise TypeError("ConnectivityField does not support this operation")

    def __rsub__(self, other: Field | core_defs.IntegralScalar) -> Never:  # type: ignore[misc] # Forward operator not callalbe
        raise TypeError("ConnectivityField does not support this operation")

    def __mul__(self, other: Field | core_defs.IntegralScalar) -> Never:
        raise TypeError("ConnectivityField does not support this operation")

    def __rmul__(self, other: Field | core_defs.IntegralScalar) -> Never:  # type: ignore[misc] # Forward operator not callalbe
        raise TypeError("ConnectivityField does not support this operation")

    def __truediv__(self, other: Field | core_defs.IntegralScalar) -> Never:
        raise TypeError("ConnectivityField does not support this operation")

    def __rtruediv__(self, other: Field | core_defs.IntegralScalar) -> Never:  # type: ignore[misc] # Forward operator not callalbe
        raise TypeError("ConnectivityField does not support this operation")

    def __floordiv__(self, other: Field | core_defs.IntegralScalar) -> Never:
        raise TypeError("ConnectivityField does not support this operation")

    def __rfloordiv__(self, other: Field | core_defs.IntegralScalar) -> Never:  # type: ignore[misc] # Forward operator not callalbe
        raise TypeError("ConnectivityField does not support this operation")

    def __pow__(self, other: Field | core_defs.IntegralScalar) -> Never:
        raise TypeError("ConnectivityField does not support this operation")

    def __and__(self, other: Field | core_defs.IntegralScalar) -> Never:
        raise TypeError("ConnectivityField does not support this operation")

    def __or__(self, other: Field | core_defs.IntegralScalar) -> Never:
        raise TypeError("ConnectivityField does not support this operation")

    def __xor__(self, other: Field | core_defs.IntegralScalar) -> Never:
        raise TypeError("ConnectivityField does not support this operation")


def is_connectivity_field(
    v: Any,
) -> TypeGuard[ConnectivityField]:
    # This function is introduced to localize the `type: ignore` because
    # extended_runtime_checkable does not make the protocol runtime_checkable
    # for mypy.
    # TODO(egparedes): remove it when extended_runtime_checkable is fixed
    return isinstance(v, ConnectivityField)  # type: ignore[misc] # we use extended_runtime_checkable


@functools.singledispatch
def field(
    definition: Any,
    /,
    *,
    domain: Optional[DomainLike] = None,
    dtype: Optional[core_defs.DType] = None,
) -> Field:
    raise NotImplementedError


@functools.singledispatch
def connectivity(
    definition: Any,
    /,
    codomain: Dimension,
    *,
    domain: Optional[DomainLike] = None,
    dtype: Optional[core_defs.DType] = None,
) -> ConnectivityField:
    raise NotImplementedError


@dataclasses.dataclass(frozen=True)
class GTInfo:
    definition: Any
    ir: Any


@dataclasses.dataclass(frozen=True)
class Backend:
    def __init__(self, **kwargs: Any) -> None:
        super().__init__(**kwargs)

    # TODO : proper definition and implementation
    def generate_operator(self, ir):
        return ir


@runtime_checkable
class Connectivity(Protocol):
    max_neighbors: int
    has_skip_values: bool
    origin_axis: Dimension
    neighbor_axis: Dimension
    index_type: type[int] | type[np.int32] | type[np.int64]

    def mapped_index(
        self, cur_index: int | np.integer, neigh_index: int | np.integer
    ) -> Optional[int | np.integer]:
        """Return neighbor index."""


@runtime_checkable
class NeighborTable(Connectivity, Protocol):
    table: npt.NDArray


OffsetProviderElem: TypeAlias = Dimension | Connectivity
OffsetProvider: TypeAlias = Mapping[Tag, OffsetProviderElem]


@dataclasses.dataclass(frozen=True, eq=False)
class CartesianConnectivity(ConnectivityField[DimsT, DimT]):
    dimension: DimT
    offset: int = 0

    @classmethod
    def __gt_builtin_func__(cls, _: fbuiltins.BuiltInFunction) -> Never:  # type: ignore[override]
        raise NotImplementedError()

    @property
    def ndarray(self) -> Never:
        raise NotImplementedError()

    @functools.cached_property
    def domain(self) -> Domain:
        return Domain(dims=(self.dimension,), ranges=(UnitRange.infinity(),))

    @property
    def __gt_dims__(self) -> tuple[Dimension, ...]:
        return self.domain.dims

    @property
    def __gt_origin__(self) -> Never:
        raise TypeError("CartesianConnectivity does not support this operation")

    @property
    def dtype(self) -> core_defs.DType[core_defs.IntegralScalar]:
        return core_defs.Int32DType()  # type: ignore[return-value]

    @functools.cached_property
    def codomain(self) -> DimT:
        return self.dimension

    @functools.cached_property
    def kind(self) -> ConnectivityKind:
        return ConnectivityKind(0)

    @classmethod
    def from_offset(
        cls,
        definition: int,
        /,
        codomain: DimT,
        *,
        domain: Optional[DomainLike] = None,
        dtype: Optional[core_defs.DTypeLike] = None,
    ) -> CartesianConnectivity:
        assert domain is None
        assert dtype is None
        return cls(codomain, definition)

    def inverse_image(self, image_range: UnitRange | NamedRange) -> Sequence[NamedRange]:
        if not isinstance(image_range, UnitRange):
            if image_range[0] != self.codomain:
                raise ValueError(
                    f"Dimension {image_range[0]} does not match the codomain dimension {self.codomain}"
                )

            image_range = image_range[1]

        assert isinstance(image_range, UnitRange)
        return ((self.codomain, image_range - self.offset),)

    # TODO: implement this
    def remap(self, conn):
        raise NotImplementedError()

    __call__ = remap

    def restrict(self, index: AnyIndexSpec) -> core_defs.IntegralScalar:
        if is_int_index(index):
            return index + self.offset
        raise NotImplementedError()  # we could possibly implement with a FunctionField, but we don't have a use-case

    __getitem__ = restrict


connectivity.register(numbers.Integral, CartesianConnectivity.from_offset)


@enum.unique
class GridType(StrEnum):
    CARTESIAN = "cartesian"
    UNSTRUCTURED = "unstructured"


def promote_dims(*dims_list: Sequence[Dimension]) -> list[Dimension]:
    """
    Find a unique ordering of multiple (individually ordered) lists of dimensions.

    The resulting list of dimensions contains all dimensions of the arguments
    in the order they originally appear. If no unique order exists or a
    contradicting order is found an exception is raised.

    A modified version (ensuring uniqueness of the order) of
    `Kahn's algorithm <https://en.wikipedia.org/wiki/Topological_sorting#Kahn's_algorithm>`_
    is used to topologically sort the arguments.
    >>> from gt4py.next.common import Dimension
    >>> I, J, K = (Dimension(value=dim) for dim in ["I", "J", "K"])
    >>> promote_dims([I, J], [I, J, K]) == [I, J, K]
    True
    >>> promote_dims([I, J], [K]) # doctest: +ELLIPSIS
    Traceback (most recent call last):
     ...
    ValueError: Dimensions can not be promoted. Could not determine order of the following dimensions: J, K.
    >>> promote_dims([I, J], [J, I]) # doctest: +ELLIPSIS
    Traceback (most recent call last):
     ...
    ValueError: Dimensions can not be promoted. The following dimensions appear in contradicting order: I, J.
    """
    # build a graph with the vertices being dimensions and edges representing
    #  the order between two dimensions. The graph is encoded as a dictionary
    #  mapping dimensions to their predecessors, i.e. a dictionary containing
    #  adjacency lists. Since graphlib.TopologicalSorter uses predecessors
    #  (contrary to successors) we also use this directionality here.
    graph: dict[Dimension, set[Dimension]] = {}
    for dims in dims_list:
        if len(dims) == 0:
            continue
        # create a vertex for each dimension
        for dim in dims:
            graph.setdefault(dim, set())
        # add edges
        predecessor = dims[0]
        for dim in dims[1:]:
            graph[dim].add(predecessor)
            predecessor = dim

    # modified version of Kahn's algorithm
    topologically_sorted_list: list[Dimension] = []

    # compute in-degree for each vertex
    in_degree = {v: 0 for v in graph.keys()}
    for v1 in graph:
        for v2 in graph[v1]:
            in_degree[v2] += 1

    # process vertices with in-degree == 0
    # TODO(tehrengruber): avoid recomputation of zero_in_degree_vertex_list
    while zero_in_degree_vertex_list := [v for v, d in in_degree.items() if d == 0]:
        if len(zero_in_degree_vertex_list) != 1:
            raise ValueError(
                f"Dimensions can not be promoted. Could not determine "
                f"order of the following dimensions: "
                f"{', '.join((dim.value for dim in zero_in_degree_vertex_list))}."
            )
        v = zero_in_degree_vertex_list[0]
        del in_degree[v]
        topologically_sorted_list.insert(0, v)
        # update in-degree
        for predecessor in graph[v]:
            in_degree[predecessor] -= 1

    if len(in_degree.items()) > 0:
        raise ValueError(
            f"Dimensions can not be promoted. The following dimensions "
            f"appear in contradicting order: {', '.join((dim.value for dim in in_degree.keys()))}."
        )

    return topologically_sorted_list


class FieldBuiltinFuncRegistry:
    """
    Mixin for adding `fbuiltins` registry to a `Field`.

    Subclasses of a `Field` with `FieldBuiltinFuncRegistry` get their own registry,
    dispatching (via ChainMap) to its parent's registries.
    """

    _builtin_func_map: collections.ChainMap[
        fbuiltins.BuiltInFunction, Callable
    ] = collections.ChainMap()

    def __init_subclass__(cls, **kwargs):
        cls._builtin_func_map = collections.ChainMap(
            {},  # New empty `dict` for new registrations on this class
            *[
                c.__dict__["_builtin_func_map"].maps[0]  # adding parent `dict`s in mro order
                for c in cls.__mro__
                if "_builtin_func_map" in c.__dict__
            ],
        )

    @classmethod
    def register_builtin_func(
        cls, /, op: fbuiltins.BuiltInFunction[_R, _P], op_func: Optional[Callable[_P, _R]] = None
    ) -> Any:
        assert op not in cls._builtin_func_map
        if op_func is None:  # when used as a decorator
            return functools.partial(cls.register_builtin_func, op)
        return cls._builtin_func_map.setdefault(op, op_func)

    @classmethod
    def __gt_builtin_func__(cls, /, func: fbuiltins.BuiltInFunction[_R, _P]) -> Callable[_P, _R]:
        return cls._builtin_func_map.get(func, NotImplemented)<|MERGE_RESOLUTION|>--- conflicted
+++ resolved
@@ -520,15 +520,11 @@
         return f"⟨{self.domain!s} → {self.dtype}⟩"
 
     @abc.abstractmethod
-<<<<<<< HEAD
+    def asnumpy(self) -> np.ndarray:
+        ...
+
+    @abc.abstractmethod
     def remap(self, index_field: ConnectivityField | fbuiltins.FieldOffset) -> Field:
-=======
-    def asnumpy(self) -> np.ndarray:
-        ...
-
-    @abc.abstractmethod
-    def remap(self, index_field: Field) -> Field:
->>>>>>> 6375445b
         ...
 
     @abc.abstractmethod
@@ -815,6 +811,9 @@
 
     @property
     def ndarray(self) -> Never:
+        raise NotImplementedError()
+
+    def asnumpy(self) -> Never:
         raise NotImplementedError()
 
     @functools.cached_property
