--- conflicted
+++ resolved
@@ -1126,7 +1126,7 @@
     UNSTRUCTURED = "unstructured"
 
 
-def _ordered_dims(dims: list[Dimension] | set[Dimension]) -> list[Dimension]:
+def ordered_dims(dims: list[Dimension] | set[Dimension]) -> list[Dimension]:
     return sorted(dims, key=lambda dim: (_DIM_KIND_ORDER[dim.kind], dim.value))
 
 
@@ -1134,9 +1134,9 @@
     if sum(1 for dim in dims if dim.kind == DimensionKind.LOCAL) > 1:
         raise ValueError("There are more than one dimension with DimensionKind 'LOCAL'.")
 
-    if dims != _ordered_dims(dims):
+    if dims != ordered_dims(dims):
         raise ValueError(
-            f"Dimensions '{', '.join(map(str, dims))}' are not ordered correctly, expected '{', '.join(map(str, _ordered_dims(dims)))}'."
+            f"Dimensions '{', '.join(map(str, dims))}' are not ordered correctly, expected '{', '.join(map(str, ordered_dims(dims)))}'."
         )
 
 
@@ -1173,13 +1173,9 @@
         check_dims(list(dims))
     unique_dims = {dim for dims in dims_list for dim in dims}
 
-    promoted_dims = _ordered_dims(unique_dims)
+    promoted_dims = ordered_dims(unique_dims)
     check_dims(promoted_dims)
-<<<<<<< HEAD
     return promoted_dims if unique_dims else []
-=======
-    return promoted_dims
->>>>>>> efb6373c
 
 
 class FieldBuiltinFuncRegistry:
