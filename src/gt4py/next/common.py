--- conflicted
+++ resolved
@@ -20,15 +20,9 @@
 import enum
 import functools
 import sys
-<<<<<<< HEAD
 import types
 from collections.abc import Mapping, Sequence, Set
 from typing import overload
-=======
-from collections.abc import Sequence, Set
-from types import EllipsisType
-from typing import ChainMap, TypeGuard, overload
->>>>>>> af5aa118
 
 import numpy as np
 import numpy.typing as npt
@@ -659,28 +653,13 @@
             f"appear in contradicting order: {', '.join((dim.value for dim in in_degree.keys()))}."
         )
 
-<<<<<<< HEAD
     return topologically_sorted_list
-=======
-    return topologically_sorted_list
-
-
-def is_named_range(v: Any) -> TypeGuard[NamedRange]:
-    return isinstance(v, tuple) and isinstance(v[0], Dimension) and isinstance(v[1], UnitRange)
-
-
-def is_named_index(v: Any) -> TypeGuard[NamedIndex]:
-    return isinstance(v, tuple) and isinstance(v[0], Dimension) and isinstance(v[1], int)
-
-
-def is_domain_slice(index: Any) -> TypeGuard[DomainSlice]:
-    return isinstance(index, Sequence) and all(
-        is_named_range(idx) or is_named_index(idx) for idx in index
-    )
 
 
 class FieldBuiltinFuncRegistry:
-    _builtin_func_map: ChainMap[fbuiltins.BuiltInFunction, Callable] = collections.ChainMap()
+    _builtin_func_map: collections.ChainMap[
+        fbuiltins.BuiltInFunction, Callable
+    ] = collections.ChainMap()
 
     def __init_subclass__(cls, **kwargs):
         # might break in multiple inheritance (if multiple ancestors have `_builtin_func_map`)
@@ -697,5 +676,4 @@
 
     @classmethod
     def __gt_builtin_func__(cls, /, func: fbuiltins.BuiltInFunction[_R, _P]) -> Callable[_P, _R]:
-        return cls._builtin_func_map.get(func, NotImplemented)
->>>>>>> af5aa118
+        return cls._builtin_func_map.get(func, NotImplemented)