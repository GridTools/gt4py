--- conflicted
+++ resolved
@@ -53,7 +53,6 @@
     (NumPyArrayField(... dtype=int32...), NumPyArrayField(... dtype=float32...))
     """
 
-<<<<<<< HEAD
     def _constructor(
         type_: ts.TupleType, elems: ts.DataType
     ) -> Callable[..., containers.Container]:
@@ -62,12 +61,7 @@
         return tuple(elems)
 
     @utils.tree_map(
-        collection_type=(ts.TupleType, ts.NamedCollectionType),
-        result_collection_constructor=_constructor,
-=======
-    @utils.tree_map(
-        collection_type=ts.TupleType, result_collection_constructor=lambda _, elts: tuple(elts)
->>>>>>> 5d37ead4
+        collection_type=(ts.TupleType, ts.NamedCollectionType), result_collection_constructor=lambda _, elts: tuple(elts)
     )
     def impl(type_: ts.ScalarType) -> common.MutableField:
         res = common._field(
