--- conflicted
+++ resolved
@@ -24,10 +24,6 @@
 
 
 def field_from_typespec(
-<<<<<<< HEAD
-    domain: common.Domain, xp: ModuleType
-) -> Callable[..., common.MutableField | tuple[common.MutableField | tuple, ...]]:
-=======
     type_: ts.TupleType | ts.ScalarType, domain: common.Domain, xp: ModuleType
 ) -> common.MutableField | tuple[common.MutableField | tuple, ...]:
     """
@@ -53,7 +49,6 @@
     (NumPyArrayField(... dtype=int32...), NumPyArrayField(... dtype=float32...))
     """
 
->>>>>>> 77cad7c8
     @utils.tree_map(collection_type=ts.TupleType, result_collection_constructor=tuple)
     def impl(type_: ts.ScalarType) -> common.MutableField:
         res = common._field(
@@ -63,11 +58,8 @@
         assert isinstance(res, common.MutableField)
         return res
 
-<<<<<<< HEAD
-    return impl
-=======
     return impl(type_)
->>>>>>> 77cad7c8
+
 
 
 def get_array_ns(
