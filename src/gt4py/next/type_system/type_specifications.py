--- conflicted
+++ resolved
@@ -69,17 +69,11 @@
     UINT32 = 7
     INT64 = 8
     UINT64 = 9
-<<<<<<< HEAD
-    FLOAT16 = 10
-    BFLOAT16 = 11
-    FLOAT32 = 12
-    FLOAT64 = 13
-    STRING = 14
-=======
     FLOAT32 = 10
     FLOAT64 = 11
     STRING = 12
->>>>>>> 022a73c8
+    FLOAT16 = 13
+    BFLOAT16 = 14
 
 
 class ScalarType(DataType):
