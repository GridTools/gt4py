# GT4Py - GridTools Framework
#
# Copyright (c) 2014-2023, ETH Zurich
# All rights reserved.
#
# This file is part of the GT4Py project and the GridTools framework.
# GT4Py is free software: you can redistribute it and/or modify it under
# the terms of the GNU General Public License as published by the
# Free Software Foundation, either version 3 of the License, or any later
# version. See the LICENSE.txt file at the top-level directory of this
# distribution for a copy of the license or check <https://www.gnu.org/licenses/>.
#
# SPDX-License-Identifier: GPL-3.0-or-later

import builtins
import collections.abc
import functools
import types
import typing
from typing import Any, ForwardRef, Optional

import numpy as np
import numpy.typing as npt

from gt4py.eve import extended_typing as xtyping
from gt4py.next import common
from gt4py.next.type_system import type_info, type_specifications as ts

import dace


def get_scalar_kind(dtype: npt.DTypeLike) -> ts.ScalarKind:
    # make int & float precision platform independent.
    dt: np.dtype
    if dtype is builtins.int:
        dt = np.dtype("int64")
    elif dtype is builtins.float:
        dt = np.dtype("float64")
    else:
        try:
            dt = np.dtype(dtype)
        except TypeError as err:
            raise ValueError(f"Invalid scalar type definition ('{dtype}').") from err

    if dt.shape == () and dt.fields is None:
        match dt:
            case np.bool_:
                return ts.ScalarKind.BOOL
            case np.int32:
                return ts.ScalarKind.INT32
            case np.int64:
                return ts.ScalarKind.INT64
            case np.float32:
                return ts.ScalarKind.FLOAT32
            case np.float64:
                return ts.ScalarKind.FLOAT64
            case np.str_:
                return ts.ScalarKind.STRING
            case _:
                raise ValueError(f"Impossible to map '{dtype}' value to a 'ScalarKind'.")
    else:
        raise ValueError(f"Non-trivial dtypes like '{dtype}' are not yet supported.")


def from_type_hint(
    type_hint: Any,
    *,
    globalns: Optional[dict[str, Any]] = None,
    localns: Optional[dict[str, Any]] = None,
) -> ts.TypeSpec:
    recursive_make_symbol = functools.partial(from_type_hint, globalns=globalns, localns=localns)
    extra_args: list = []

    # ForwardRef
    if isinstance(type_hint, str):
        type_hint = ForwardRef(type_hint)
    if isinstance(type_hint, ForwardRef):
        try:
            type_hint = xtyping.eval_forward_ref(type_hint, globalns=globalns, localns=localns)
        except Exception as error:
            raise ValueError(
                f"Type annotation '{type_hint}' has undefined forward references."
            ) from error

    # Annotated
    if typing.get_origin(type_hint) is typing.Annotated:
        type_hint, *extra_args = typing.get_args(type_hint)
        if not isinstance(
            type_hint,
            collections.abc.Callable,  # type:ignore[arg-type] # see https://github.com/python/mypy/issues/14928
        ):
            type_hint = xtyping.eval_forward_ref(type_hint, globalns=globalns, localns=localns)

    canonical_type = (
        typing.get_origin(type_hint)
        if isinstance(type_hint, types.GenericAlias) or type(type_hint).__module__ == "typing"
        else type_hint
    )
    args = typing.get_args(type_hint)

    match canonical_type:
        case type() as t if issubclass(t, (bool, int, float, np.generic, str)):
            return ts.ScalarType(kind=get_scalar_kind(type_hint))

        case builtins.tuple:
            if not args:
                raise ValueError(f"Tuple annotation '{type_hint}' requires at least one argument.")
            if Ellipsis in args:
                raise ValueError(f"Unbound tuples '{type_hint}' are not allowed.")
            tuple_types = [recursive_make_symbol(arg) for arg in args]
            assert all(isinstance(elem, ts.DataType) for elem in tuple_types)
            return ts.TupleType(types=tuple_types)  # type: ignore[arg-type] # checked in assert

        case common.Field:
            if (n_args := len(args)) != 2:
                raise ValueError(f"Field type requires two arguments, got {n_args}: '{type_hint}'.")
            dims: list[common.Dimension] = []
            dim_arg, dtype_arg = args
            dim_arg = (
                list(typing.get_args(dim_arg))
                if typing.get_origin(dim_arg) is common.Dims
                else dim_arg
            )
            if isinstance(dim_arg, list):
                for d in dim_arg:
                    if not isinstance(d, common.Dimension):
                        raise ValueError(f"Invalid field dimension definition '{d}'.")
                    dims.append(d)
            else:
                raise ValueError(f"Invalid field dimensions '{dim_arg}'.")

            try:
                dtype = recursive_make_symbol(dtype_arg)
            except ValueError as error:
                raise ValueError(
                    f"Field dtype argument must be a scalar type (got '{dtype_arg}')."
                ) from error
            if not isinstance(dtype, ts.ScalarType) or dtype.kind == ts.ScalarKind.STRING:
                raise ValueError("Field dtype argument must be a scalar type (got '{dtype}').")
            return ts.FieldType(dims=dims, dtype=dtype)

        case collections.abc.Callable:
            if not args:
                raise ValueError("Unannotated functions are not supported.")

            try:
                arg_types, return_type = args
                new_args = [recursive_make_symbol(arg) for arg in arg_types]
                assert all(isinstance(arg, ts.DataType) for arg in new_args)
            except Exception as error:
                raise ValueError(f"Invalid callable annotations in '{type_hint}'.") from error

            kwargs_info = [arg for arg in extra_args if isinstance(arg, xtyping.CallableKwargsInfo)]
            if len(kwargs_info) != 1:
                raise ValueError(f"Invalid callable annotations in '{type_hint}'.")
            kwargs = {
                arg: recursive_make_symbol(arg_type)
                for arg, arg_type in kwargs_info[0].data.items()
            }
            assert all(isinstance(val, (ts.DataType, ts.DeferredType)) for val in kwargs.values())

            returns = recursive_make_symbol(return_type)
            assert isinstance(returns, (ts.DataType, ts.DeferredType, ts.VoidType))

            # TODO(tehrengruber): print better error when no return type annotation is given
            return ts.FunctionType(
                pos_only_args=new_args,  # type: ignore[arg-type] # checked in assert
                pos_or_kw_args=kwargs,  # type: ignore[arg-type] # checked in assert
                kw_only_args={},  # TODO
                returns=returns,
            )

    raise ValueError(f"'{type_hint}' type is not supported.")


def from_value(value: Any) -> ts.TypeSpec:
    # TODO(tehrengruber): use protocol from gt4py.next.common when available
    #  instead of importing from the embedded implementation
    """Make a symbol node from a Python value."""
    # TODO(tehrengruber): What we expect here currently is a GTCallable. Maybe
    #  we should check for the protocol in the future?
    if hasattr(value, "__gt_type__"):
        symbol_type = value.__gt_type__()
    elif isinstance(value, int) and not isinstance(value, bool):
        symbol_type = None
        for candidate_type in [
            ts.ScalarType(kind=ts.ScalarKind.INT32),
            ts.ScalarType(kind=ts.ScalarKind.INT64),
        ]:
            min_val, max_val = type_info.arithmetic_bounds(candidate_type)
            if min_val <= value <= max_val:
                symbol_type = candidate_type
                break
        if not symbol_type:
            raise ValueError(
                f"Value '{value}' is out of range to be representable as 'INT32' or 'INT64'."
            )
        return candidate_type
    elif isinstance(value, common.Dimension):
        symbol_type = ts.DimensionType(dim=value)
    elif common.is_field(value):
        dims = list(value.domain.dims)
        dtype = from_type_hint(value.dtype.scalar_type)
        assert isinstance(dtype, ts.ScalarType)
        symbol_type = ts.FieldType(dims=dims, dtype=dtype)
    elif isinstance(value, tuple):
        # Since the elements of the tuple might be one of the special cases
        # above, we can not resort to generic `infer_type` but need to do it
        # manually here. If we get rid of all the special cases this is
        # not needed anymore.
<<<<<<< HEAD
        return ts.TupleType(types=[from_value(el) for el in value])
    elif isinstance(value, ts.TypeSpec):
        return value
    elif isinstance(value, dace.symbolic.symbol):
        return ts.ScalarType(kind=ts.ScalarKind.INT32)
=======
        elems = [from_value(el) for el in value]
        assert all(isinstance(elem, ts.DataType) for elem in elems)
        return ts.TupleType(types=elems)  # type: ignore[arg-type] # checked in assert
>>>>>>> 375878c4
    else:
        type_ = xtyping.infer_type(value, annotate_callable_kwargs=True)
        symbol_type = from_type_hint(type_)

    if isinstance(symbol_type, (ts.DataType, ts.OffsetType, ts.DimensionType)) or (
        isinstance(symbol_type, ts.CallableType) and isinstance(symbol_type, ts.TypeSpec)
    ):
        return symbol_type
    else:
        raise ValueError(f"Impossible to map '{value}' value to a 'Symbol'.")<|MERGE_RESOLUTION|>--- conflicted
+++ resolved
@@ -208,17 +208,13 @@
         # above, we can not resort to generic `infer_type` but need to do it
         # manually here. If we get rid of all the special cases this is
         # not needed anymore.
-<<<<<<< HEAD
-        return ts.TupleType(types=[from_value(el) for el in value])
+        elems = [from_value(el) for el in value]
+        assert all(isinstance(elem, ts.DataType) for elem in elems)
+        return ts.TupleType(types=elems)  # type: ignore[arg-type] # checked in assert
     elif isinstance(value, ts.TypeSpec):
         return value
     elif isinstance(value, dace.symbolic.symbol):
         return ts.ScalarType(kind=ts.ScalarKind.INT32)
-=======
-        elems = [from_value(el) for el in value]
-        assert all(isinstance(elem, ts.DataType) for elem in elems)
-        return ts.TupleType(types=elems)  # type: ignore[arg-type] # checked in assert
->>>>>>> 375878c4
     else:
         type_ = xtyping.infer_type(value, annotate_callable_kwargs=True)
         symbol_type = from_type_hint(type_)
