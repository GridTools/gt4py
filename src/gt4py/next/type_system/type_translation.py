# GT4Py - GridTools Framework
#
# Copyright (c) 2014-2024, ETH Zurich
# All rights reserved.
#
# Please, refer to the LICENSE file in the root directory.
# SPDX-License-Identifier: BSD-3-Clause

from __future__ import annotations

import builtins
import collections.abc
import dataclasses
import functools
import types
import typing
from typing import Any, ForwardRef, Optional

import numpy as np
import numpy.typing as npt

from gt4py._core import definitions as core_defs
from gt4py.eve import extended_typing as xtyping
from gt4py.next import common
from gt4py.next.type_system import type_info, type_specifications as ts


def get_scalar_kind(dtype: npt.DTypeLike) -> ts.ScalarKind:
    # make int & float precision platform independent.
    dt: np.dtype
    if dtype is builtins.int:
        dt = np.dtype("int64")
    elif dtype is builtins.float:
        dt = np.dtype("float64")
    else:
        try:
            dt = np.dtype(dtype)
        except TypeError as err:
            raise ValueError(f"Invalid scalar type definition ('{dtype}').") from err

    if dt.shape == () and dt.fields is None:
        match dt:
            case np.bool_:
                return ts.ScalarKind.BOOL
            case np.int32:
                return ts.ScalarKind.INT32
            case np.int64:
                return ts.ScalarKind.INT64
            case np.float32:
                return ts.ScalarKind.FLOAT32
            case np.float64:
                return ts.ScalarKind.FLOAT64
            case np.str_:
                return ts.ScalarKind.STRING
            case _:
                raise ValueError(f"Impossible to map '{dtype}' value to a 'ScalarKind'.")
    else:
        raise ValueError(f"Non-trivial dtypes like '{dtype}' are not yet supported.")


def from_type_hint(
    type_hint: Any,
    *,
    globalns: Optional[dict[str, Any]] = None,
    localns: Optional[dict[str, Any]] = None,
) -> ts.TypeSpec:
    recursive_make_symbol = functools.partial(from_type_hint, globalns=globalns, localns=localns)
    extra_args: list = []

    # ForwardRef
    if isinstance(type_hint, str):
        type_hint = ForwardRef(type_hint)
    if isinstance(type_hint, ForwardRef):
        try:
            type_hint = xtyping.eval_forward_ref(type_hint, globalns=globalns, localns=localns)
        except Exception as error:
            raise ValueError(
                f"Type annotation '{type_hint}' has undefined forward references."
            ) from error

    # Annotated
    if typing.get_origin(type_hint) is typing.Annotated:
        type_hint, *extra_args = typing.get_args(type_hint)
        if not isinstance(
            type_hint,
            collections.abc.Callable,  # type:ignore[arg-type] # see https://github.com/python/mypy/issues/14928
        ):
            type_hint = xtyping.eval_forward_ref(type_hint, globalns=globalns, localns=localns)

    canonical_type = (
        typing.get_origin(type_hint)
        if isinstance(type_hint, types.GenericAlias) or type(type_hint).__module__ == "typing"
        else type_hint
    )
    args = typing.get_args(type_hint)

    match canonical_type:
        case type() as t if issubclass(t, (bool, int, float, np.generic, str)):
            return ts.ScalarType(kind=get_scalar_kind(type_hint))

        case builtins.tuple:
            if not args:
                raise ValueError(f"Tuple annotation '{type_hint}' requires at least one argument.")
            if Ellipsis in args:
                raise ValueError(f"Unbound tuples '{type_hint}' are not allowed.")
            tuple_types = [recursive_make_symbol(arg) for arg in args]
            assert all(isinstance(elem, ts.DataType) for elem in tuple_types)
            return ts.TupleType(types=tuple_types)  # type: ignore[arg-type] # checked in assert

        case common.Field:
            if (n_args := len(args)) != 2:
                raise ValueError(f"Field type requires two arguments, got {n_args}: '{type_hint}'.")
            dims: list[common.Dimension] = []
            dim_arg, dtype_arg = args
            dim_arg = (
                list(typing.get_args(dim_arg))
                if typing.get_origin(dim_arg) is common.Dims
                else dim_arg
            )
            if isinstance(dim_arg, list):
                for d in dim_arg:
                    if not isinstance(d, common.Dimension):
                        raise ValueError(f"Invalid field dimension definition '{d}'.")
                    dims.append(d)
            else:
                raise ValueError(f"Invalid field dimensions '{dim_arg}'.")

            try:
                dtype = recursive_make_symbol(dtype_arg)
            except ValueError as error:
                raise ValueError(
                    f"Field dtype argument must be a scalar type (got '{dtype_arg}')."
                ) from error
            if not isinstance(dtype, ts.ScalarType) or dtype.kind == ts.ScalarKind.STRING:
                raise ValueError("Field dtype argument must be a scalar type (got '{dtype}').")
            return ts.FieldType(dims=dims, dtype=dtype)

        case collections.abc.Callable:
            if not args:
                raise ValueError("Unannotated functions are not supported.")

            try:
                arg_types, return_type = args
                new_args = [recursive_make_symbol(arg) for arg in arg_types]
                assert all(isinstance(arg, ts.DataType) for arg in new_args)
            except Exception as error:
                raise ValueError(f"Invalid callable annotations in '{type_hint}'.") from error

            kwargs_info = [arg for arg in extra_args if isinstance(arg, xtyping.CallableKwargsInfo)]
            if len(kwargs_info) != 1:
                raise ValueError(f"Invalid callable annotations in '{type_hint}'.")
            kwargs = {
                arg: recursive_make_symbol(arg_type)
                for arg, arg_type in kwargs_info[0].data.items()
            }
            assert all(isinstance(val, (ts.DataType, ts.DeferredType)) for val in kwargs.values())

            returns = recursive_make_symbol(return_type)
            assert isinstance(returns, (ts.DataType, ts.DeferredType, ts.VoidType))

            # TODO(tehrengruber): print better error when no return type annotation is given
            return ts.FunctionType(
                pos_only_args=new_args,
                pos_or_kw_args=kwargs,
                kw_only_args={},  # TODO
                returns=returns,
            )
    raise ValueError(f"'{type_hint}' type is not supported.")


@dataclasses.dataclass(frozen=True)
class UnknownPythonObject(ts.TypeSpec):
    _object: Any

    def __getattr__(self, key: str) -> ts.TypeSpec:
        value = getattr(self._object, key)
        return from_value(value)

    def __deepcopy__(self, _: dict[int, Any]) -> UnknownPythonObject:
        return UnknownPythonObject(self._object)  # don't deep copy the module


def from_value(value: Any) -> ts.TypeSpec:
    # TODO(tehrengruber): use protocol from gt4py.next.common when available
    #  instead of importing from the embedded implementation
    """Make a symbol node from a Python value."""
    # TODO(tehrengruber): What we expect here currently is a GTCallable. Maybe
    #  we should check for the protocol in the future?
    if hasattr(value, "__gt_type__"):
        symbol_type = value.__gt_type__()
    elif isinstance(value, int) and not isinstance(value, bool):
        symbol_type = None
        for candidate_type in [
            ts.ScalarType(kind=ts.ScalarKind.INT32),
            ts.ScalarType(kind=ts.ScalarKind.INT64),
        ]:
            min_val, max_val = type_info.arithmetic_bounds(candidate_type)
            if min_val <= value <= max_val:
                symbol_type = candidate_type
                break
        if not symbol_type:
            raise ValueError(
                f"Value '{value}' is out of range to be representable as 'INT32' or 'INT64'."
            )
        return candidate_type
    elif isinstance(value, common.Dimension):
        symbol_type = ts.DimensionType(dim=value)
    elif isinstance(value, common.Field):
        dims = list(value.domain.dims)
        dtype = from_type_hint(value.dtype.scalar_type)
        assert isinstance(dtype, ts.ScalarType)
        symbol_type = ts.FieldType(dims=dims, dtype=dtype)
    elif isinstance(value, tuple):
        # Since the elements of the tuple might be one of the special cases
        # above, we can not resort to generic `infer_type` but need to do it
        # manually here. If we get rid of all the special cases this is
        # not needed anymore.
        elems = [from_value(el) for el in value]
        assert all(isinstance(elem, ts.DataType) for elem in elems)
        return ts.TupleType(types=elems)  # type: ignore[arg-type] # checked in assert
    elif isinstance(value, types.ModuleType):
        return UnknownPythonObject(_object=value)
    else:
        type_ = xtyping.infer_type(value, annotate_callable_kwargs=True)
        symbol_type = from_type_hint(type_)

    if isinstance(symbol_type, (ts.DataType, ts.OffsetType, ts.DimensionType)) or (
        isinstance(symbol_type, ts.CallableType) and isinstance(symbol_type, ts.TypeSpec)
    ):
        return symbol_type
    else:
        raise ValueError(f"Impossible to map '{value}' value to a 'Symbol'.")


def as_dtype(type_: ts.ScalarType) -> core_defs.DType:
<<<<<<< HEAD
=======
    """
    Translate a `ts.ScalarType` to a `core_defs.DType`

    >>> as_dtype(ts.ScalarType(kind=ts.ScalarKind.BOOL))  # doctest:+ELLIPSIS
    BoolDType(...)
    """
>>>>>>> 77cad7c8
    if type_.kind == ts.ScalarKind.BOOL:
        return core_defs.BoolDType()
    elif type_.kind == ts.ScalarKind.INT32:
        return core_defs.Int32DType()
    elif type_.kind == ts.ScalarKind.INT64:
        return core_defs.Int64DType()
    elif type_.kind == ts.ScalarKind.FLOAT32:
        return core_defs.Float32DType()
    elif type_.kind == ts.ScalarKind.FLOAT64:
        return core_defs.Float64DType()
    raise ValueError(f"Scalar type '{type_}' not supported.")


def from_dtype(dtype: core_defs.DType) -> ts.ScalarType:
<<<<<<< HEAD
=======
    """
    Translate a `core_defs.DType` to a `ts.ScalarType`

    >>> from_dtype(core_defs.BoolDType())  # doctest:+ELLIPSIS
    ScalarType(kind=...BOOL...)
    """
>>>>>>> 77cad7c8
    if dtype == core_defs.BoolDType():
        return ts.ScalarType(kind=ts.ScalarKind.BOOL)
    elif dtype == core_defs.Int32DType():
        return ts.ScalarType(kind=ts.ScalarKind.INT32)
    elif dtype == core_defs.Int64DType():
        return ts.ScalarType(kind=ts.ScalarKind.INT64)
    elif dtype == core_defs.Float32DType():
        return ts.ScalarType(kind=ts.ScalarKind.FLOAT32)
    elif dtype == core_defs.Float64DType():
        return ts.ScalarType(kind=ts.ScalarKind.FLOAT64)
    raise ValueError(f"DType '{dtype}' not supported.")<|MERGE_RESOLUTION|>--- conflicted
+++ resolved
@@ -233,15 +233,12 @@
 
 
 def as_dtype(type_: ts.ScalarType) -> core_defs.DType:
-<<<<<<< HEAD
-=======
     """
     Translate a `ts.ScalarType` to a `core_defs.DType`
 
     >>> as_dtype(ts.ScalarType(kind=ts.ScalarKind.BOOL))  # doctest:+ELLIPSIS
     BoolDType(...)
     """
->>>>>>> 77cad7c8
     if type_.kind == ts.ScalarKind.BOOL:
         return core_defs.BoolDType()
     elif type_.kind == ts.ScalarKind.INT32:
@@ -256,15 +253,12 @@
 
 
 def from_dtype(dtype: core_defs.DType) -> ts.ScalarType:
-<<<<<<< HEAD
-=======
     """
     Translate a `core_defs.DType` to a `ts.ScalarType`
 
     >>> from_dtype(core_defs.BoolDType())  # doctest:+ELLIPSIS
     ScalarType(kind=...BOOL...)
     """
->>>>>>> 77cad7c8
     if dtype == core_defs.BoolDType():
         return ts.ScalarType(kind=ts.ScalarKind.BOOL)
     elif dtype == core_defs.Int32DType():
