# GT4Py - GridTools Framework
#
# Copyright (c) 2014-2024, ETH Zurich
# All rights reserved.
#
# Please, refer to the LICENSE file in the root directory.
# SPDX-License-Identifier: BSD-3-Clause

from __future__ import annotations

import builtins
import collections.abc
import functools
import types
import typing
from typing import Any, ForwardRef, Optional

import numpy as np
import numpy.typing as npt
try:
    import ml_dtypes
except ModuleNotFoundError:
    ml_dtypes = None

from gt4py._core import definitions as core_defs
from gt4py.eve import extended_typing as xtyping
from gt4py.next import common
from gt4py.next.type_system import type_info, type_specifications as ts


def get_scalar_kind(dtype: npt.DTypeLike) -> ts.ScalarKind:
    # make int & float precision platform independent.
    dt: np.dtype
    if dtype is builtins.int:
        dt = np.dtype("int64")
    elif dtype is builtins.float:
        dt = np.dtype("float64")
    else:
        try:
            dt = np.dtype(dtype)
        except TypeError as err:
            raise ValueError(f"Invalid scalar type definition ('{dtype}').") from err

    if dt.shape == () and dt.fields is None:
        match dt:
            case np.bool_:
                return ts.ScalarKind.BOOL
            case np.str_:
                return ts.ScalarKind.STRING
            case np.dtype():
                return getattr(ts.ScalarKind, dt.name.upper())
<<<<<<< HEAD
            case _ if ml_dtypes and dt == ml_dtypes.bfloat16:
                return ts.ScalarKind.BFLOAT16
=======
>>>>>>> 022a73c8
            case _:
                raise ValueError(f"Impossible to map '{dtype}' value to a 'ScalarKind'.")
    else:
        raise ValueError(f"Non-trivial dtypes like '{dtype}' are not yet supported.")


def from_type_hint(
    type_hint: Any,
    *,
    globalns: Optional[dict[str, Any]] = None,
    localns: Optional[dict[str, Any]] = None,
) -> ts.TypeSpec:
    recursive_make_symbol = functools.partial(from_type_hint, globalns=globalns, localns=localns)
    extra_args: list = []

    # ForwardRef
    if isinstance(type_hint, str):
        type_hint = ForwardRef(type_hint)
    if isinstance(type_hint, ForwardRef):
        try:
            type_hint = xtyping.eval_forward_ref(type_hint, globalns=globalns, localns=localns)
        except Exception as error:
            raise ValueError(
                f"Type annotation '{type_hint}' has undefined forward references."
            ) from error

    # Annotated
    if typing.get_origin(type_hint) is typing.Annotated:
        type_hint, *extra_args = typing.get_args(type_hint)
        if not isinstance(
            type_hint,
            collections.abc.Callable,  # type:ignore[arg-type] # see https://github.com/python/mypy/issues/14928
        ):
            type_hint = xtyping.eval_forward_ref(type_hint, globalns=globalns, localns=localns)

    canonical_type = (
        typing.get_origin(type_hint)
        if isinstance(type_hint, types.GenericAlias) or type(type_hint).__module__ == "typing"
        else type_hint
    )
    args = typing.get_args(type_hint)

    match canonical_type:
        case type() as t if issubclass(t, (bool, int, float, np.generic, str)):
            return ts.ScalarType(kind=get_scalar_kind(type_hint))

        case builtins.tuple:
            if not args:
                raise ValueError(f"Tuple annotation '{type_hint}' requires at least one argument.")
            if Ellipsis in args:
                raise ValueError(f"Unbound tuples '{type_hint}' are not allowed.")
            tuple_types = [recursive_make_symbol(arg) for arg in args]
            assert all(isinstance(elem, ts.DataType) for elem in tuple_types)
            return ts.TupleType(types=tuple_types)

        case common.Field:
            if (n_args := len(args)) != 2:
                raise ValueError(f"Field type requires two arguments, got {n_args}: '{type_hint}'.")
            dims: list[common.Dimension] = []
            dim_arg, dtype_arg = args
            dim_arg = (
                list(typing.get_args(dim_arg))
                if typing.get_origin(dim_arg) is common.Dims
                else dim_arg
            )
            if isinstance(dim_arg, list):
                for d in dim_arg:
                    if not isinstance(d, common.Dimension):
                        raise ValueError(f"Invalid field dimension definition '{d}'.")
                    dims.append(d)
            else:
                raise ValueError(f"Invalid field dimensions '{dim_arg}'.")

            try:
                dtype = recursive_make_symbol(dtype_arg)
            except ValueError as error:
                raise ValueError(
                    f"Field dtype argument must be a scalar type (got '{dtype_arg}')."
                ) from error
            if not isinstance(dtype, ts.ScalarType) or dtype.kind == ts.ScalarKind.STRING:
                raise ValueError("Field dtype argument must be a scalar type (got '{dtype}').")
            return ts.FieldType(dims=dims, dtype=dtype)

        case collections.abc.Callable:
            if not args:
                raise ValueError("Unannotated functions are not supported.")

            try:
                arg_types, return_type = args
                new_args = [recursive_make_symbol(arg) for arg in arg_types]
                assert all(isinstance(arg, ts.DataType) for arg in new_args)
            except Exception as error:
                raise ValueError(f"Invalid callable annotations in '{type_hint}'.") from error

            kwargs_info = [arg for arg in extra_args if isinstance(arg, xtyping.CallableKwargsInfo)]
            if len(kwargs_info) != 1:
                raise ValueError(f"Invalid callable annotations in '{type_hint}'.")
            kwargs = {
                arg: recursive_make_symbol(arg_type)
                for arg, arg_type in kwargs_info[0].data.items()
            }
            assert all(isinstance(val, (ts.DataType, ts.DeferredType)) for val in kwargs.values())

            returns = recursive_make_symbol(return_type)
            assert isinstance(returns, (ts.DataType, ts.DeferredType, ts.VoidType))

            # TODO(tehrengruber): print better error when no return type annotation is given
            return ts.FunctionType(
                pos_only_args=new_args,
                pos_or_kw_args=kwargs,
                kw_only_args={},  # TODO
                returns=returns,
            )
    raise ValueError(f"'{type_hint}' type is not supported.")


class UnknownPythonObject(ts.TypeSpec):
    _object: Any

    def __getattr__(self, key: str) -> ts.TypeSpec:
        value = getattr(self._object, key)
        return from_value(value)

    def __deepcopy__(self, _: dict[int, Any]) -> UnknownPythonObject:
        return UnknownPythonObject(self._object)  # don't deep copy the module


def from_value(value: Any) -> ts.TypeSpec:
    # TODO(tehrengruber): use protocol from gt4py.next.common when available
    #  instead of importing from the embedded implementation
    """Make a symbol node from a Python value."""
    # TODO(tehrengruber): What we expect here currently is a GTCallable. Maybe
    #  we should check for the protocol in the future?
    if hasattr(value, "__gt_type__"):
        symbol_type = value.__gt_type__()
    elif isinstance(value, int) and not isinstance(value, bool):
        symbol_type = None
        for candidate_type in [
            ts.ScalarType(kind=ts.ScalarKind.INT32),
            ts.ScalarType(kind=ts.ScalarKind.INT64),
        ]:
            min_val, max_val = type_info.arithmetic_bounds(candidate_type)
            if min_val <= value <= max_val:
                symbol_type = candidate_type
                break
        if not symbol_type:
            raise ValueError(
                f"Value '{value}' is out of range to be representable as 'INT32' or 'INT64'."
            )
        return candidate_type
    elif isinstance(value, common.Dimension):
        symbol_type = ts.DimensionType(dim=value)
    elif isinstance(value, common.Field):
        dims = list(value.domain.dims)
        dtype = from_type_hint(value.dtype.scalar_type)
        assert isinstance(dtype, ts.ScalarType)
        symbol_type = ts.FieldType(dims=dims, dtype=dtype)
    elif isinstance(value, tuple):
        # Since the elements of the tuple might be one of the special cases
        # above, we can not resort to generic `infer_type` but need to do it
        # manually here. If we get rid of all the special cases this is
        # not needed anymore.
        elems = [from_value(el) for el in value]
        assert all(isinstance(elem, ts.DataType) for elem in elems)
        return ts.TupleType(types=elems)
    elif isinstance(value, types.ModuleType):
        return UnknownPythonObject(value)
    else:
        type_ = xtyping.infer_type(value, annotate_callable_kwargs=True)
        symbol_type = from_type_hint(type_)

    if isinstance(symbol_type, (ts.DataType, ts.OffsetType, ts.DimensionType)) or (
        isinstance(symbol_type, ts.CallableType) and isinstance(symbol_type, ts.TypeSpec)
    ):
        return symbol_type
    else:
        raise ValueError(f"Impossible to map '{value}' value to a 'Symbol'.")


def as_dtype(type_: ts.ScalarType) -> core_defs.DType:
    """
    Translate a `ts.ScalarType` to a `core_defs.DType`

    >>> as_dtype(ts.ScalarType(kind=ts.ScalarKind.BOOL))  # doctest:+ELLIPSIS
    BoolDType(...)
    """
    if type_.kind == ts.ScalarKind.BOOL:
        return core_defs.BoolDType()
    elif type_.kind == ts.ScalarKind.INT32:
        return core_defs.Int32DType()
    elif type_.kind == ts.ScalarKind.INT64:
        return core_defs.Int64DType()
    elif type_.kind == ts.ScalarKind.FLOAT16: # TODO
        return core_defs.Float16DType()
    elif type_.kind == ts.ScalarKind.BFLOAT16: # TODO
        return core_defs.BFloat16DType()
    elif type_.kind == ts.ScalarKind.FLOAT32:
        return core_defs.Float32DType()
    elif type_.kind == ts.ScalarKind.FLOAT64:
        return core_defs.Float64DType()
    raise ValueError(f"Scalar type '{type_}' not supported.")


def from_dtype(dtype: core_defs.DType) -> ts.ScalarType:
    """
    Translate a `core_defs.DType` to a `ts.ScalarType`

    >>> from_dtype(core_defs.BoolDType())  # doctest:+ELLIPSIS
    ScalarType(kind=...BOOL...)
    """
    if dtype == core_defs.BoolDType():
        return ts.ScalarType(kind=ts.ScalarKind.BOOL)
    elif dtype == core_defs.Int32DType():
        return ts.ScalarType(kind=ts.ScalarKind.INT32)
    elif dtype == core_defs.Int64DType():
        return ts.ScalarType(kind=ts.ScalarKind.INT64)
    elif dtype == core_defs.Float16DType(): #TODO
        return ts.ScalarType(kind=ts.ScalarKind.FLOAT16)
    elif dtype == core_defs.BFloat16DType(): #TODO
        return ts.ScalarType(kind=ts.ScalarKind.BFLOAT16)
    elif dtype == core_defs.Float32DType():
        return ts.ScalarType(kind=ts.ScalarKind.FLOAT32)
    elif dtype == core_defs.Float64DType():
        return ts.ScalarType(kind=ts.ScalarKind.FLOAT64)
    raise ValueError(f"DType '{dtype}' not supported.")<|MERGE_RESOLUTION|>--- conflicted
+++ resolved
@@ -17,6 +17,8 @@
 
 import numpy as np
 import numpy.typing as npt
+
+
 try:
     import ml_dtypes
 except ModuleNotFoundError:
@@ -49,11 +51,9 @@
                 return ts.ScalarKind.STRING
             case np.dtype():
                 return getattr(ts.ScalarKind, dt.name.upper())
-<<<<<<< HEAD
             case _ if ml_dtypes and dt == ml_dtypes.bfloat16:
                 return ts.ScalarKind.BFLOAT16
-=======
->>>>>>> 022a73c8
+
             case _:
                 raise ValueError(f"Impossible to map '{dtype}' value to a 'ScalarKind'.")
     else:
@@ -246,9 +246,9 @@
         return core_defs.Int32DType()
     elif type_.kind == ts.ScalarKind.INT64:
         return core_defs.Int64DType()
-    elif type_.kind == ts.ScalarKind.FLOAT16: # TODO
+    elif type_.kind == ts.ScalarKind.FLOAT16:  # TODO
         return core_defs.Float16DType()
-    elif type_.kind == ts.ScalarKind.BFLOAT16: # TODO
+    elif type_.kind == ts.ScalarKind.BFLOAT16:  # TODO
         return core_defs.BFloat16DType()
     elif type_.kind == ts.ScalarKind.FLOAT32:
         return core_defs.Float32DType()
@@ -270,9 +270,9 @@
         return ts.ScalarType(kind=ts.ScalarKind.INT32)
     elif dtype == core_defs.Int64DType():
         return ts.ScalarType(kind=ts.ScalarKind.INT64)
-    elif dtype == core_defs.Float16DType(): #TODO
+    elif dtype == core_defs.Float16DType():  # TODO
         return ts.ScalarType(kind=ts.ScalarKind.FLOAT16)
-    elif dtype == core_defs.BFloat16DType(): #TODO
+    elif dtype == core_defs.BFloat16DType():  # TODO
         return ts.ScalarType(kind=ts.ScalarKind.BFLOAT16)
     elif dtype == core_defs.Float32DType():
         return ts.ScalarType(kind=ts.ScalarKind.FLOAT32)
