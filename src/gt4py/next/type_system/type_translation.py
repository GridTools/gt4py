--- conflicted
+++ resolved
@@ -179,7 +179,7 @@
                 symbol_type = candidate_type
                 break
         if not symbol_type:
-            raise common.GTTypeError(
+            raise ValueError(
                 f"Value `{value}` is out of range to be representable as `INT32` or `INT64`."
             )
         return candidate_type
@@ -202,21 +202,4 @@
     if isinstance(symbol_type, (ts.DataType, ts.CallableType, ts.OffsetType, ts.DimensionType)):
         return symbol_type
     else:
-<<<<<<< HEAD
-        raise ValueError(f"Impossible to map '{value}' value to a Symbol")
-=======
-        raise common.GTTypeError(f"Impossible to map `{value}` value to a Symbol")
-
-
-# TODO(egparedes): Add source location info (maybe subclassing FieldOperatorSyntaxError)
-class TypingError(common.GTTypeError):
-    def __init__(
-        self,
-        msg="",
-        *,
-        info=None,
-    ):
-        msg = f"Invalid type declaration: {msg}"
-        args = tuple([msg, info] if info else [msg])
-        super().__init__(*args)
->>>>>>> 8a7e3c5a
+        raise ValueError(f"Impossible to map '{value}' value to a Symbol")