# GT4Py - GridTools Framework
#
# Copyright (c) 2014-2024, ETH Zurich
# All rights reserved.
#
# Please, refer to the LICENSE file in the root directory.
# SPDX-License-Identifier: BSD-3-Clause

import functools
import types
from collections.abc import Callable, Iterator
from typing import (
    Any,
    Generic,
    Literal,
    Protocol,
    Sequence,
    Type,
    TypeGuard,
    TypeVar,
    cast,
    overload,
)

import numpy as np

from gt4py.eve.utils import XIterable, xiter
from gt4py.next import common
from gt4py.next.iterator.type_system import type_specifications as it_ts
from gt4py.next.type_system import type_specifications as ts


def _number_to_ordinal_number(number: int) -> str:
    """
    Convert number into ordinal number.

    >>> for i in range(0, 5):
    ...     print(_number_to_ordinal_number(i))
    0th
    1st
    2nd
    3rd
    4th
    """
    number_as_string = str(number)
    if len(number_as_string) > 1 and number_as_string[-2] == "1":
        return number_as_string + "th"
    last_digit = number_as_string[-1]
    if last_digit == "1":
        return number_as_string + "st"
    if last_digit == "2":
        return number_as_string + "nd"
    if last_digit == "3":
        return number_as_string + "rd"
    return number_as_string + "th"


def is_concrete(symbol_type: ts.TypeSpec) -> TypeGuard[ts.TypeSpec]:
    """Figure out if the foast type is completely deduced."""
    if isinstance(symbol_type, ts.DeferredType):
        return False
    elif isinstance(symbol_type, ts.TypeSpec):
        return True
    return False


def type_class(symbol_type: ts.TypeSpec) -> Type[ts.TypeSpec]:
    """
    Determine which class should be used to create a compatible concrete type.

    Examples:
    ---------
    >>> type_class(ts.DeferredType(constraint=ts.ScalarType)).__name__
    'ScalarType'

    >>> type_class(ts.FieldType(dims=[], dtype=ts.ScalarType(kind=ts.ScalarKind.BOOL))).__name__
    'FieldType'

    >>> type_class(ts.TupleType(types=[])).__name__
    'TupleType'
    """
    if isinstance(symbol_type, ts.DeferredType):
        constraint = symbol_type.constraint
        if constraint is None:
            raise ValueError(f"No type information available for '{symbol_type}'.")
        elif isinstance(constraint, tuple):
            raise ValueError(f"Not sufficient type information available for '{symbol_type}'.")
        return constraint
    if isinstance(symbol_type, ts.TypeSpec):
        return symbol_type.__class__
    raise ValueError(
        f"Invalid type for TypeInfo: requires '{ts.TypeSpec}', got '{type(symbol_type)}'."
    )


@overload
def primitive_constituents(
    symbol_type: ts.TypeSpec, with_path_arg: Literal[False] = False
) -> XIterable[ts.TypeSpec]: ...


@overload
def primitive_constituents(
    symbol_type: ts.TypeSpec, with_path_arg: Literal[True]
) -> XIterable[tuple[ts.TypeSpec, tuple[int, ...]]]: ...


def primitive_constituents(
    symbol_type: ts.TypeSpec, with_path_arg: bool = False
) -> XIterable[ts.TypeSpec] | XIterable[tuple[ts.TypeSpec, tuple[int, ...]]]:
    """
    Return the primitive types contained in a composite type.

    >>> from gt4py.next import common
    >>> I = common.Dimension(value="I")
    >>> int_type = ts.ScalarType(kind=ts.ScalarKind.INT64)
    >>> field_type = ts.FieldType(dims=[I], dtype=int_type)

    >>> tuple_type = ts.TupleType(types=[int_type, field_type])
    >>> primitive_constituents(tuple_type).to_list()  # doctest: +ELLIPSIS
    [ScalarType(...), FieldType(...)]

    >>> nested_tuple = ts.TupleType(types=[field_type, tuple_type])
    >>> primitive_constituents(nested_tuple).to_list()  # doctest: +ELLIPSIS
    [FieldType(...), ScalarType(...), FieldType(...)]
    """

    def constituents_yielder(
        symbol_type: ts.TypeSpec, path: tuple[int, ...]
    ) -> Iterator[ts.TypeSpec] | Iterator[tuple[ts.TypeSpec, tuple[int, ...]]]:
        if isinstance(symbol_type, ts.TupleType):
            for i, el_type in enumerate(symbol_type.types):
                yield from constituents_yielder(el_type, (*path, i))
        else:
            if with_path_arg:
                yield (symbol_type, path)
            else:
                yield symbol_type

    return xiter(constituents_yielder(symbol_type, ()))  # type: ignore[return-value] # why resolved to XIterable[object]?


_R = TypeVar("_R", covariant=True)
_T = TypeVar("_T")


class TupleConstructorType(Protocol, Generic[_R]):
    def __call__(self, *args: Any) -> _R: ...


def apply_to_primitive_constituents(
    fun: Callable[..., _T],
    *symbol_types: ts.TypeSpec,
    with_path_arg: bool = False,
    tuple_constructor: TupleConstructorType[_R] = lambda *elements: ts.TupleType(types=[*elements]),  # type: ignore[assignment] # probably related to https://github.com/python/mypy/issues/10854
    _path: tuple[int, ...] = (),
) -> _T | _R:
    """
    Apply function to all primitive constituents of a type.

    >>> int_type = ts.ScalarType(kind=ts.ScalarKind.INT64)
    >>> tuple_type = ts.TupleType(types=[int_type, int_type])
    >>> print(
    ...     apply_to_primitive_constituents(
    ...         lambda primitive_type: ts.FieldType(dims=[], dtype=primitive_type),
    ...         tuple_type,
    ...     )
    ... )
    tuple[Field[[], int64], Field[[], int64]]

    >>> apply_to_primitive_constituents(
    ...     lambda primitive_type, path: (path, primitive_type),
    ...     tuple_type,
    ...     with_path_arg=True,
    ...     tuple_constructor=lambda *elements: dict(elements),
    ... )
    {(0,): ScalarType(kind=<ScalarKind.INT64: 8>, shape=None), (1,): ScalarType(kind=<ScalarKind.INT64: 8>, shape=None)}
    """
    if isinstance(symbol_types[0], ts.TupleType):
        assert all(isinstance(symbol_type, ts.TupleType) for symbol_type in symbol_types)
        return tuple_constructor(
            *[
                apply_to_primitive_constituents(
                    fun,
                    *el_types,
                    _path=(*_path, i),
                    with_path_arg=with_path_arg,
                    tuple_constructor=tuple_constructor,
                )
                for i, el_types in enumerate(
                    zip(*(symbol_type.types for symbol_type in symbol_types))  # type: ignore[attr-defined]  # ensured by assert above
                )
            ]
        )
    if with_path_arg:
        return fun(*symbol_types, path=_path)
    else:
        return fun(*symbol_types)


def extract_dtype(symbol_type: ts.TypeSpec) -> ts.ScalarType | ts.ListType:
    """
    Extract the data type from ``symbol_type`` if it is either `FieldType` or `ScalarType`.

    Raise an error if no dtype can be found or the result would be ambiguous.

    Examples:
    ---------
    >>> print(extract_dtype(ts.ScalarType(kind=ts.ScalarKind.FLOAT64)))
    float64

    >>> print(extract_dtype(ts.FieldType(dims=[], dtype=ts.ScalarType(kind=ts.ScalarKind.BOOL))))
    bool
    """
    match symbol_type:
        case ts.FieldType(dtype=dtype):
            return dtype
        case ts.ScalarType() as dtype:
            return dtype
    raise ValueError(f"Can not unambiguosly extract data type from '{symbol_type}'.")


def is_floating_point(symbol_type: ts.TypeSpec) -> bool:
    """
    Check if the dtype of ``symbol_type`` is a floating point type.

    Examples:
    ---------
    >>> is_floating_point(ts.ScalarType(kind=ts.ScalarKind.FLOAT64))
    True
    >>> is_floating_point(ts.ScalarType(kind=ts.ScalarKind.FLOAT32))
    True
    >>> is_floating_point(ts.ScalarType(kind=ts.ScalarKind.INT32))
    False
    >>> is_floating_point(ts.FieldType(dims=[], dtype=ts.ScalarType(kind=ts.ScalarKind.FLOAT32)))
    True
    """
    return isinstance(dtype := extract_dtype(symbol_type), ts.ScalarType) and dtype.kind in [
        ts.ScalarKind.FLOAT32,
        ts.ScalarKind.FLOAT64,
    ]


def is_integer(symbol_type: ts.TypeSpec) -> bool:
    """
    Check if ``symbol_type`` is an integral type.

    Examples:
    ---------
    >>> is_integer(ts.ScalarType(kind=ts.ScalarKind.INT32))
    True
    >>> is_integer(ts.ScalarType(kind=ts.ScalarKind.FLOAT32))
    False
    >>> is_integer(ts.FieldType(dims=[], dtype=ts.ScalarType(kind=ts.ScalarKind.INT32)))
    False
    """
    return isinstance(symbol_type, ts.ScalarType) and symbol_type.kind in {
        ts.ScalarKind.INT8,
        ts.ScalarKind.UINT8,
        ts.ScalarKind.INT16,
        ts.ScalarKind.UINT16,
        ts.ScalarKind.INT32,
        ts.ScalarKind.UINT32,
        ts.ScalarKind.INT64,
    }


def is_integral(symbol_type: ts.TypeSpec) -> bool:
    """
    Check if the dtype of ``symbol_type`` is an integral type.

    Examples:
    ---------
    >>> is_integral(ts.ScalarType(kind=ts.ScalarKind.INT32))
    True
    >>> is_integral(ts.ScalarType(kind=ts.ScalarKind.FLOAT32))
    False
    >>> is_integral(ts.FieldType(dims=[], dtype=ts.ScalarType(kind=ts.ScalarKind.INT32)))
    True
    """
    return is_integer(extract_dtype(symbol_type))


def is_number(symbol_type: ts.TypeSpec) -> bool:
    """
    Check if ``symbol_type`` is either intergral or float.

    Examples:
    ---------
    >>> is_number(ts.ScalarType(kind=ts.ScalarKind.FLOAT64))
    True
    >>> is_number(ts.ScalarType(kind=ts.ScalarKind.INT32))
    True
    >>> is_number(ts.ScalarType(kind=ts.ScalarKind.BOOL))
    False
    >>> is_number(ts.FieldType(dims=[], dtype=ts.ScalarType(kind=ts.ScalarKind.INT64)))
    False
    """
    if not isinstance(symbol_type, ts.ScalarType):
        return False
    # TODO(nfarabullini): re-factor is_arithmetic such that it only checks for scalars
    #  and the emtpy field pass in an another function
    return is_arithmetic(symbol_type)


def is_logical(symbol_type: ts.TypeSpec) -> bool:
    return (
        isinstance(dtype := extract_dtype(symbol_type), ts.ScalarType)
        and dtype.kind is ts.ScalarKind.BOOL
    )


def is_arithmetic(symbol_type: ts.TypeSpec) -> bool:
    """
    Check if ``symbol_type`` is compatible with arithmetic operations.

    Examples:
    ---------
    >>> is_arithmetic(ts.ScalarType(kind=ts.ScalarKind.FLOAT64))
    True
    >>> is_arithmetic(ts.ScalarType(kind=ts.ScalarKind.BOOL))
    False
    >>> is_arithmetic(ts.ScalarType(kind=ts.ScalarKind.STRING))
    False
    >>> is_arithmetic(ts.FieldType(dims=[], dtype=ts.ScalarType(kind=ts.ScalarKind.INT32)))
    True
    """
    return is_floating_point(symbol_type) or is_integral(symbol_type)


def arithmetic_bounds(arithmetic_type: ts.ScalarType) -> tuple[np.number, np.number]:
    assert is_arithmetic(arithmetic_type)
    return {  # type: ignore[return-value] # why resolved to `tuple[object, object]`?
        ts.ScalarKind.FLOAT32: (np.finfo(np.float32).min, np.finfo(np.float32).max),
        ts.ScalarKind.FLOAT64: (np.finfo(np.float64).min, np.finfo(np.float64).max),
        ts.ScalarKind.INT8: (np.iinfo(np.int8).min, np.iinfo(np.int8).max),
        ts.ScalarKind.UINT8: (np.iinfo(np.uint8).min, np.iinfo(np.uint8).max),
        ts.ScalarKind.INT16: (np.iinfo(np.int16).min, np.iinfo(np.int16).max),
        ts.ScalarKind.UINT16: (np.iinfo(np.uint16).min, np.iinfo(np.uint16).max),
        ts.ScalarKind.INT32: (np.iinfo(np.int32).min, np.iinfo(np.int32).max),
        ts.ScalarKind.UINT32: (np.iinfo(np.uint32).min, np.iinfo(np.uint32).max),
        ts.ScalarKind.INT64: (np.iinfo(np.int64).min, np.iinfo(np.int64).max),
        ts.ScalarKind.UINT64: (np.iinfo(np.uint64).min, np.iinfo(np.uint64).max),
    }[arithmetic_type.kind]


def is_type_or_tuple_of_type(type_: ts.TypeSpec, expected_type: type | tuple) -> bool:
    """
    Return True if ``type_`` matches any of the expected or is a tuple of them.

    Examples:
    ---------
    >>> scalar_type = ts.ScalarType(kind=ts.ScalarKind.INT64)
    >>> field_type = ts.FieldType(dims=[], dtype=scalar_type)
    >>> is_type_or_tuple_of_type(field_type, ts.FieldType)
    True
    >>> is_type_or_tuple_of_type(
    ...     ts.TupleType(types=[scalar_type, field_type]), (ts.ScalarType, ts.FieldType)
    ... )
    True
    >>> is_type_or_tuple_of_type(scalar_type, ts.FieldType)
    False
    >>> is_type_or_tuple_of_type(ts.TupleType(types=[scalar_type, field_type]), ts.FieldType)
    False
    """
    return all(isinstance(t, expected_type) for t in primitive_constituents(type_))


def is_tuple_of_type(type_: ts.TypeSpec, expected_type: type | tuple) -> TypeGuard[ts.TupleType]:
    """
    Return True if ``type_`` matches (nested) tuple of ``expected_type``.

    Examples:
    ---------
    >>> scalar_type = ts.ScalarType(kind=ts.ScalarKind.INT64)
    >>> field_type = ts.FieldType(dims=[], dtype=scalar_type)
    >>> is_tuple_of_type(field_type, ts.FieldType)
    False
    >>> is_tuple_of_type(
    ...     ts.TupleType(types=[scalar_type, field_type]), (ts.ScalarType, ts.FieldType)
    ... )
    True
    >>> is_tuple_of_type(ts.TupleType(types=[scalar_type]), ts.FieldType)
    False
    >>> is_tuple_of_type(ts.TupleType(types=[scalar_type, field_type]), ts.FieldType)
    False
    """
    return isinstance(type_, ts.TupleType) and is_type_or_tuple_of_type(type_, expected_type)


def extract_dims(symbol_type: ts.TypeSpec) -> list[common.Dimension]:
    """
    Try to extract field dimensions if possible.

    Scalars are treated as zero-dimensional

    Examples:
    ---------
    >>> extract_dims(ts.ScalarType(kind=ts.ScalarKind.INT64, shape=[3, 4]))
    []
    >>> I = common.Dimension(value="I")
    >>> J = common.Dimension(value="J")
    >>> extract_dims(ts.FieldType(dims=[I, J], dtype=ts.ScalarType(kind=ts.ScalarKind.INT64)))
    [Dimension(value='I', kind=<DimensionKind.HORIZONTAL: 'horizontal'>), Dimension(value='J', kind=<DimensionKind.HORIZONTAL: 'horizontal'>)]
    """
    if isinstance(symbol_type, ts.ScalarType):
        return []
    if isinstance(symbol_type, ts.FieldType):
        return symbol_type.dims
    raise ValueError(f"Can not extract dimensions from '{symbol_type}'.")


def is_local_field(type_: ts.FieldType) -> bool:
    """
    Return if `type_` is a field defined on a local dimension.

    Examples:
    ---------
    >>> V = common.Dimension(value="V")
    >>> V2E = common.Dimension(value="V2E", kind=common.DimensionKind.LOCAL)
    >>> is_local_field(ts.FieldType(dims=[V, V2E], dtype=ts.ScalarType(kind=ts.ScalarKind.INT64)))
    True
    >>> is_local_field(ts.FieldType(dims=[V], dtype=ts.ScalarType(kind=ts.ScalarKind.INT64)))
    False
    """
    return any(dim.kind == common.DimensionKind.LOCAL for dim in type_.dims)


def contains_local_field(type_: ts.TypeSpec) -> bool:
    """Return if primitive constitutens of `type_` contains a field defined on a local dimension."""
    return any(
        isinstance(t, ts.FieldType) and is_local_field(t) for t in primitive_constituents(type_)
    )


# TODO(tehrengruber): This function has specializations on Iterator types, which are not part of
#  the general / shared type system. This functionality should be moved to the iterator-only
#  type system, but we need some sort of multiple dispatch for that.
# TODO(tehrengruber): Should this have a direction like is_concretizable?
def is_compatible_type(type_a: ts.TypeSpec, type_b: ts.TypeSpec) -> bool:
    """
    Predicate to determine if two types are compatible.

    This function gracefully handles:
     - iterators with unknown positions which are considered compatible to any other positions
       of another iterator.
     - iterators which are defined everywhere, i.e. empty defined dimensions
    Beside that this function simply checks for equality of types.

    >>> bool_type = ts.ScalarType(kind=ts.ScalarKind.BOOL)
    >>> IDim = common.Dimension(value="IDim")
    >>> type_on_i_of_i_it = it_ts.IteratorType(
    ...     position_dims=[IDim], defined_dims=[IDim], element_type=bool_type
    ... )
    >>> type_on_undefined_of_i_it = it_ts.IteratorType(
    ...     position_dims="unknown", defined_dims=[IDim], element_type=bool_type
    ... )
    >>> is_compatible_type(type_on_i_of_i_it, type_on_undefined_of_i_it)
    True

    >>> JDim = common.Dimension(value="JDim")
    >>> type_on_j_of_j_it = it_ts.IteratorType(
    ...     position_dims=[JDim], defined_dims=[JDim], element_type=bool_type
    ... )
    >>> is_compatible_type(type_on_i_of_i_it, type_on_j_of_j_it)
    False
    """
    is_compatible = True

    if isinstance(type_a, it_ts.IteratorType) and isinstance(type_b, it_ts.IteratorType):
        if not any(el_type.position_dims == "unknown" for el_type in [type_a, type_b]):
            is_compatible &= type_a.position_dims == type_b.position_dims
        if type_a.defined_dims and type_b.defined_dims:
            is_compatible &= type_a.defined_dims == type_b.defined_dims
        is_compatible &= type_a.element_type == type_b.element_type
    elif isinstance(type_a, ts.TupleType) and isinstance(type_b, ts.TupleType):
        if len(type_a.types) != len(type_b.types):
            return False
        for el_type_a, el_type_b in zip(type_a.types, type_b.types, strict=True):
            is_compatible &= is_compatible_type(el_type_a, el_type_b)
    elif isinstance(type_a, ts.FunctionType) and isinstance(type_b, ts.FunctionType):
        for arg_a, arg_b in zip(type_a.pos_only_args, type_b.pos_only_args, strict=True):
            is_compatible &= is_compatible_type(arg_a, arg_b)
        for arg_a, arg_b in zip(
            type_a.pos_or_kw_args.values(), type_b.pos_or_kw_args.values(), strict=True
        ):
            is_compatible &= is_compatible_type(arg_a, arg_b)
        for arg_a, arg_b in zip(
            type_a.kw_only_args.values(), type_b.kw_only_args.values(), strict=True
        ):
            is_compatible &= is_compatible_type(arg_a, arg_b)
        is_compatible &= is_compatible_type(type_a.returns, type_b.returns)
    else:
        is_compatible &= is_concretizable(type_a, type_b)

    return is_compatible


def is_concretizable(symbol_type: ts.TypeSpec, to_type: ts.TypeSpec) -> bool:
    """
    Check if ``symbol_type`` can be concretized to ``to_type``.

    Examples:
    ---------
    >>> is_concretizable(
    ...     ts.ScalarType(kind=ts.ScalarKind.INT64), to_type=ts.ScalarType(kind=ts.ScalarKind.INT64)
    ... )
    True

    >>> is_concretizable(
    ...     ts.ScalarType(kind=ts.ScalarKind.INT64),
    ...     to_type=ts.ScalarType(kind=ts.ScalarKind.FLOAT64),
    ... )
    False

    >>> is_concretizable(
    ...     ts.DeferredType(constraint=None),
    ...     to_type=ts.FieldType(dtype=ts.ScalarType(kind=ts.ScalarKind.BOOL), dims=[]),
    ... )
    True

    >>> is_concretizable(
    ...     ts.DeferredType(constraint=ts.DataType),
    ...     to_type=ts.FieldType(dtype=ts.ScalarType(kind=ts.ScalarKind.BOOL), dims=[]),
    ... )
    True

    >>> is_concretizable(
    ...     ts.DeferredType(constraint=ts.OffsetType),
    ...     to_type=ts.FieldType(dtype=ts.ScalarType(kind=ts.ScalarKind.BOOL), dims=[]),
    ... )
    False

    >>> is_concretizable(
    ...     ts.DeferredType(constraint=ts.TypeSpec),
    ...     to_type=ts.DeferredType(constraint=ts.ScalarType),
    ... )
    True

    """
    if isinstance(symbol_type, ts.DeferredType) and (
        symbol_type.constraint is None
        or (isinstance(to_type, ts.DeferredType) and to_type.constraint is None)
        or issubclass(type_class(to_type), symbol_type.constraint)
    ):
        return True
    elif is_concrete(symbol_type):
        return symbol_type == to_type
    return False


def promote(
    *types: ts.FieldType | ts.ScalarType, always_field: bool = False
) -> ts.FieldType | ts.ScalarType:
    """
    Promote a set of field or scalar types to a common type.

    The resulting type is defined on all dimensions of the arguments, respecting
    the individual order of the dimensions of each argument (see
    :func:`common.promote_dims` for more details).

    >>> dtype = ts.ScalarType(kind=ts.ScalarKind.INT64)
    >>> I, J, K = (common.Dimension(value=dim) for dim in ["I", "J", "K"])
    >>> promoted: ts.FieldType = promote(
    ...     ts.FieldType(dims=[I, J], dtype=dtype), ts.FieldType(dims=[I, J, K], dtype=dtype), dtype
    ... )
    >>> promoted.dims == [I, J, K] and promoted.dtype == dtype
    True

    >>> promoted: ts.FieldType = promote(
    ...     ts.FieldType(dims=[I, J], dtype=dtype), ts.FieldType(dims=[K], dtype=dtype)
    ... )
    >>> promoted.dims == [I, J, K] and promoted.dtype == dtype
    True
    """
    if not always_field and all(isinstance(type_, ts.ScalarType) for type_ in types):
        if not all(type_ == types[0] for type_ in types):
            raise ValueError("Could not promote scalars of different dtype (not implemented).")
        if not all(type_.shape is None for type_ in types):  # type: ignore[union-attr]
            raise NotImplementedError("Shape promotion not implemented.")
        return types[0]
    elif all(isinstance(type_, (ts.ScalarType, ts.FieldType)) for type_ in types):
        dims = common.promote_dims(*(extract_dims(type_) for type_ in types))
        extracted_dtypes = [extract_dtype(type_) for type_ in types]
        assert all(isinstance(dtype, ts.ScalarType) for dtype in extracted_dtypes)
        dtype = cast(ts.ScalarType, promote(*extracted_dtypes))  # type: ignore[arg-type] # checked is `ScalarType`

        return ts.FieldType(dims=dims, dtype=dtype)
    raise TypeError("Expected a 'FieldType' or 'ScalarType'.")


@functools.singledispatch
def return_type(
    callable_type: ts.CallableType,
    *,
    with_args: Sequence[ts.TypeSpec],
    with_kwargs: dict[str, ts.TypeSpec],
) -> ts.TypeSpec:
    raise NotImplementedError(
        f"Return type deduction of type " f"'{type(callable_type).__name__}' not implemented."
    )


@return_type.register
def return_type_func(
    func_type: ts.FunctionType,
    *,
    with_args: Sequence[ts.TypeSpec],
    with_kwargs: dict[str, ts.TypeSpec],
) -> ts.TypeSpec:
    return func_type.returns


@return_type.register
def return_type_field(
    field_type: ts.FieldType,
    *,
    with_args: Sequence[ts.TypeSpec],
    with_kwargs: dict[str, ts.TypeSpec],
) -> ts.FieldType:
    try:
        accepts_args(
            field_type,
            with_args=with_args,
            with_kwargs=with_kwargs,
            raise_exception=True,
        )
    except ValueError as ex:
        raise ValueError("Could not deduce return type of invalid remap operation.") from ex

    if not isinstance(with_args[0], ts.OffsetType):
        raise ValueError(f"First argument must be of type '{ts.OffsetType}', got '{with_args[0]}'.")

    source_dim = with_args[0].source
    target_dims = with_args[0].target
    new_dims = []
    # TODO: This code does not handle ellipses for dimensions. Fix it.
    assert field_type.dims is not ...
    for d in field_type.dims:
        if d != source_dim:
            new_dims.append(d)
        else:
            new_dims.extend(target_dims)
<<<<<<< HEAD
    return ts.FieldType(
        dims=sorted(new_dims, key=lambda dim: (common.dims_kind_order[dim.kind], dim.value)),
        dtype=field_type.dtype,
    )
=======
    new_dims = common._ordered_dims(new_dims)  # e.g. `Vertex, V2E, K` -> `Vertex, K, V2E`
    return ts.FieldType(dims=new_dims, dtype=field_type.dtype)
>>>>>>> eaa4cee5


UNDEFINED_ARG = types.new_class("UNDEFINED_ARG")


@functools.singledispatch
def canonicalize_arguments(
    func_type: ts.CallableType,
    args: Sequence,
    kwargs: dict,
    *,
    ignore_errors: bool = False,
    use_signature_ordering: bool = False,
) -> tuple[list, dict]:
    raise NotImplementedError(f"Not implemented for type '{type(func_type).__name__}'.")


@canonicalize_arguments.register
def canonicalize_function_arguments(
    func_type: ts.FunctionType,
    args: Sequence,
    kwargs: dict,
    *,
    ignore_errors: bool = False,
    use_signature_ordering: bool = False,
) -> tuple[list, dict]:
    num_pos_params = len(func_type.pos_only_args) + len(func_type.pos_or_kw_args)
    cargs = [UNDEFINED_ARG] * max(num_pos_params, len(args))
    ckwargs = {**kwargs}
    for i, arg in enumerate(args):
        cargs[i] = arg
    for name in kwargs.keys():
        if name in func_type.pos_or_kw_args:
            args_idx = len(func_type.pos_only_args) + list(func_type.pos_or_kw_args.keys()).index(
                name
            )
            if cargs[args_idx] is UNDEFINED_ARG:
                cargs[args_idx] = ckwargs.pop(name)
            elif not ignore_errors:
                raise AssertionError(
                    f"Error canonicalizing function arguments. Got multiple values for argument '{name}'."
                )

    a, b = set(func_type.kw_only_args.keys()), set(ckwargs.keys())
    invalid_kw_args = (a - b) | (b - a)
    if invalid_kw_args and (not ignore_errors or use_signature_ordering):
        # this error can not be ignored as otherwise the invariant that no arguments are dropped
        # is invalidated.
        raise AssertionError(f"Invalid keyword arguments '{', '.join(invalid_kw_args)}'.")

    if use_signature_ordering:
        ckwargs = {k: ckwargs[k] for k in func_type.kw_only_args.keys() if k in ckwargs}

    return list(cargs), ckwargs


def structural_function_signature_incompatibilities(
    func_type: ts.FunctionType, args: Sequence, kwargs: dict[str, Any]
) -> Iterator[str]:
    """
    Return structural incompatibilities for a call to ``func_type`` with given arguments.

    This function requires `args` and `kwargs` to be canonicalized using
    `canonicalize_function_arguments`.

    Contrary to `function_signature_incompatibilities` the arguments don't need to be types, but
    can be anything. This function merely checks whether their structure matches (e.g. for every
    parameter in the signature there is a corresponding argument value).
    """
    kwargs = {**kwargs}

    # check positional arguments
    for name in {**kwargs}.keys():
        if name in func_type.pos_or_kw_args:
            args_idx = len(func_type.pos_only_args) + list(func_type.pos_or_kw_args.keys()).index(
                name
            )
            if args_idx < len(args):
                # remove the argument here such that later errors stay comprehensible
                kwargs.pop(name)
                yield f"Got multiple values for argument '{name}'."

    num_pos_params = len(func_type.pos_only_args) + len(func_type.pos_or_kw_args)
    num_pos_args = len(args) - args.count(UNDEFINED_ARG)
    if num_pos_params != num_pos_args:
        if len(kwargs) > 0:
            kwargs_msg = f"positional argument{'s' if num_pos_params != 1 else ''} (and {len(kwargs)} keyword-only argument{'s' if len(kwargs) != 1 else ''}) "
        else:
            kwargs_msg = ""
        yield f"Function takes {num_pos_params} positional argument{'s' if num_pos_params != 1 else ''}, but {num_pos_args} {kwargs_msg}were given."

    missing_positional_args = []
    for i, arg_type in zip(
        range(len(func_type.pos_only_args), num_pos_params),
        func_type.pos_or_kw_args.keys(),
    ):
        if args[i] is UNDEFINED_ARG:
            missing_positional_args.append(f"'{arg_type}'")
    if missing_positional_args:
        yield f"Missing {len(missing_positional_args)} required positional argument{'s' if len(missing_positional_args) != 1 else ''}: {', '.join(missing_positional_args)}"

    # check for missing or extra keyword arguments
    kw_a_m_b = set(func_type.kw_only_args.keys()) - set(kwargs.keys())
    if len(kw_a_m_b) > 0:
        yield f"Missing required keyword argument{'s' if len(kw_a_m_b) != 1 else ''} '{', '.join(kw_a_m_b)}'."
    kw_b_m_a = set(kwargs.keys()) - set(func_type.kw_only_args.keys())
    if len(kw_b_m_a) > 0:
        yield f"Got unexpected keyword argument{'s' if len(kw_b_m_a) != 1 else ''} '{', '.join(kw_b_m_a)}'."


@functools.singledispatch
def function_signature_incompatibilities(
    func_type: ts.CallableType, args: Sequence[ts.TypeSpec], kwargs: dict[str, ts.TypeSpec]
) -> Iterator[str]:
    """
    Return incompatibilities for a call to ``func_type`` with given arguments.

    Note that all types must be concrete/complete.
    """
    raise NotImplementedError(f"Not implemented for type '{type(func_type).__name__}'.")


@function_signature_incompatibilities.register
def function_signature_incompatibilities_func(
    func_type: ts.FunctionType,
    args: Sequence[ts.TypeSpec],
    kwargs: dict[str, ts.TypeSpec],
    *,
    skip_canonicalization: bool = False,
    skip_structural_checks: bool = False,
) -> Iterator[str]:
    if not skip_canonicalization:
        args, kwargs = canonicalize_arguments(func_type, args, kwargs, ignore_errors=True)

    # check for structural errors (e.g. wrong number of arguments)
    if not skip_structural_checks:
        error_list = list(structural_function_signature_incompatibilities(func_type, args, kwargs))
        if len(error_list) > 0:
            yield from error_list
            return

    num_pos_params = len(func_type.pos_only_args) + len(func_type.pos_or_kw_args)
    assert len(args) >= num_pos_params
    for i, (a_arg, b_arg) in enumerate(
        zip(list(func_type.pos_only_args) + list(func_type.pos_or_kw_args.values()), args)
    ):
        if b_arg is not UNDEFINED_ARG and a_arg != b_arg and not is_compatible_type(a_arg, b_arg):
            if i < len(func_type.pos_only_args):
                arg_repr = f"{_number_to_ordinal_number(i + 1)} argument"
            else:
                arg_repr = f"argument '{list(func_type.pos_or_kw_args.keys())[i - len(func_type.pos_only_args)]}'"
            yield f"Expected {arg_repr} to be of type '{a_arg}', got '{b_arg}'."

    for kwarg in set(func_type.kw_only_args.keys()) & set(kwargs.keys()):
        if (a_kwarg := func_type.kw_only_args[kwarg]) != (
            b_kwarg := kwargs[kwarg]
        ) and not is_compatible_type(a_kwarg, b_kwarg):
            yield f"Expected keyword argument '{kwarg}' to be of type '{func_type.kw_only_args[kwarg]}', got '{kwargs[kwarg]}'."


@function_signature_incompatibilities.register
def function_signature_incompatibilities_field(
    field_type: ts.FieldType,
    args: list[ts.TypeSpec],
    kwargs: dict[str, ts.TypeSpec],
) -> Iterator[str]:
    if len(args) < 1:
        yield f"Function takes at least 1 argument, but {len(args)} were given."
        return
    for arg in args:
        if not isinstance(arg, ts.OffsetType):
            yield f"Expected arguments to be of type '{ts.OffsetType}', got '{arg}'."
            return
        if len(args) > 1 and len(arg.target) > 1:
            yield f"Function takes only 1 argument in unstructured case, but {len(args)} were given."
            return

    if kwargs:
        yield f"Got unexpected keyword argument(s) '{', '.join(kwargs.keys())}'."
        return

    source_dim = args[0].source  # type: ignore[attr-defined] # ensured by loop above
    target_dims = args[0].target  # type: ignore[attr-defined] # ensured by loop above
    # TODO: This code does not handle ellipses for dimensions. Fix it.
    assert field_type.dims is not ...
    if field_type.dims and source_dim not in field_type.dims:
        yield (
            f"Incompatible offset can not shift field defined on "
            f"{', '.join([dim.value for dim in field_type.dims])} from "
            f"{source_dim.value} to target dim(s): "
            f"{', '.join([dim.value for dim in target_dims])}"
        )


def accepts_args(
    callable_type: ts.CallableType,
    *,
    with_args: Sequence[ts.TypeSpec],
    with_kwargs: dict[str, ts.TypeSpec],
    raise_exception: bool = False,
) -> bool:
    """
    Check if a function can be called for given arguments.

    If ``raise_exception`` is given a :class:`ValueError` is raised with a
    detailed description of why the function is not callable.

    Note that all types must be concrete/complete.

    Examples:
        >>> bool_type = ts.ScalarType(kind=ts.ScalarKind.BOOL)
        >>> func_type = ts.FunctionType(
        ...     pos_only_args=[bool_type],
        ...     pos_or_kw_args={"foo": bool_type},
        ...     kw_only_args={},
        ...     returns=ts.VoidType(),
        ... )
        >>> accepts_args(func_type, with_args=[bool_type], with_kwargs={"foo": bool_type})
        True
        >>> accepts_args(func_type, with_args=[], with_kwargs={})
        False
    """
    if not isinstance(callable_type, ts.CallableType):
        if raise_exception:
            raise ValueError(f"Expected a callable type, got '{callable_type}'.")
        return False

    errors = function_signature_incompatibilities(callable_type, with_args, with_kwargs)
    if raise_exception:
        error_list = list(errors)
        if len(error_list) > 0:
            raise ValueError(
                f"Invalid call to function of type '{callable_type}':\n"
                + ("\n".join([f"  - {error}" for error in error_list]))
            )
        return True

    return next(errors, None) is None<|MERGE_RESOLUTION|>--- conflicted
+++ resolved
@@ -641,15 +641,8 @@
             new_dims.append(d)
         else:
             new_dims.extend(target_dims)
-<<<<<<< HEAD
-    return ts.FieldType(
-        dims=sorted(new_dims, key=lambda dim: (common.dims_kind_order[dim.kind], dim.value)),
-        dtype=field_type.dtype,
-    )
-=======
     new_dims = common._ordered_dims(new_dims)  # e.g. `Vertex, V2E, K` -> `Vertex, K, V2E`
     return ts.FieldType(dims=new_dims, dtype=field_type.dtype)
->>>>>>> eaa4cee5
 
 
 UNDEFINED_ARG = types.new_class("UNDEFINED_ARG")
