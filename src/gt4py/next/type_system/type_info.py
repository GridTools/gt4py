# GT4Py - GridTools Framework
#
# Copyright (c) 2014-2024, ETH Zurich
# All rights reserved.
#
# Please, refer to the LICENSE file in the root directory.
# SPDX-License-Identifier: BSD-3-Clause

import functools
import types
from collections.abc import Callable, Iterator
from typing import (
    Any,
    Generic,
    Literal,
    Protocol,
    Sequence,
    Type,
    TypeGuard,
    TypeVar,
    cast,
    overload,
)

import numpy as np
try:
    import ml_dtypes
except ModuleNotFoundError:
    ml_dtypes = None

from gt4py.eve.utils import XIterable, xiter
from gt4py.next import common
from gt4py.next.type_system import type_specifications as ts


def _number_to_ordinal_number(number: int) -> str:
    """
    Convert number into ordinal number.

    >>> for i in range(0, 5):
    ...     print(_number_to_ordinal_number(i))
    0th
    1st
    2nd
    3rd
    4th
    """
    number_as_string = str(number)
    if len(number_as_string) > 1 and number_as_string[-2] == "1":
        return number_as_string + "th"
    last_digit = number_as_string[-1]
    if last_digit == "1":
        return number_as_string + "st"
    if last_digit == "2":
        return number_as_string + "nd"
    if last_digit == "3":
        return number_as_string + "rd"
    return number_as_string + "th"


def is_concrete(symbol_type: ts.TypeSpec) -> TypeGuard[ts.TypeSpec]:
    """Figure out if the foast type is completely deduced."""
    if isinstance(symbol_type, ts.DeferredType):
        return False
    elif isinstance(symbol_type, ts.TypeSpec):
        return True
    return False


def type_class(symbol_type: ts.TypeSpec) -> Type[ts.TypeSpec]:
    """
    Determine which class should be used to create a compatible concrete type.

    Examples:
    ---------
    >>> type_class(ts.DeferredType(constraint=ts.ScalarType)).__name__
    'ScalarType'

    >>> type_class(ts.FieldType(dims=[], dtype=ts.ScalarType(kind=ts.ScalarKind.BOOL))).__name__
    'FieldType'

    >>> type_class(ts.TupleType(types=[])).__name__
    'TupleType'
    """
    if isinstance(symbol_type, ts.DeferredType):
        constraint = symbol_type.constraint
        if constraint is None:
            raise ValueError(f"No type information available for '{symbol_type}'.")
        elif isinstance(constraint, tuple):
            raise ValueError(f"Not sufficient type information available for '{symbol_type}'.")
        return constraint
    if isinstance(symbol_type, ts.TypeSpec):
        return symbol_type.__class__
    raise ValueError(
        f"Invalid type for TypeInfo: requires '{ts.TypeSpec}', got '{type(symbol_type)}'."
    )


@overload
def primitive_constituents(
    symbol_type: ts.TypeSpec, with_path_arg: Literal[False] = False
) -> XIterable[ts.TypeSpec]: ...


@overload
def primitive_constituents(
    symbol_type: ts.TypeSpec, with_path_arg: Literal[True]
) -> XIterable[tuple[ts.TypeSpec, tuple[int, ...]]]: ...


def primitive_constituents(
    symbol_type: ts.TypeSpec, with_path_arg: bool = False
) -> XIterable[ts.TypeSpec] | XIterable[tuple[ts.TypeSpec, tuple[int, ...]]]:
    """
    Return the primitive types contained in a composite type.

    >>> from gt4py.next import common
    >>> I = common.Dimension(value="I")
    >>> int_type = ts.ScalarType(kind=ts.ScalarKind.INT64)
    >>> field_type = ts.FieldType(dims=[I], dtype=int_type)

    >>> tuple_type = ts.TupleType(types=[int_type, field_type])
    >>> primitive_constituents(tuple_type).to_list()  # doctest: +ELLIPSIS
    [ScalarType(...), FieldType(...)]

    >>> nested_tuple = ts.TupleType(types=[field_type, tuple_type])
    >>> primitive_constituents(nested_tuple).to_list()  # doctest: +ELLIPSIS
    [FieldType(...), ScalarType(...), FieldType(...)]
    """

    def constituents_yielder(
        symbol_type: ts.TypeSpec, path: tuple[int, ...]
    ) -> Iterator[ts.TypeSpec] | Iterator[tuple[ts.TypeSpec, tuple[int, ...]]]:
        if isinstance(symbol_type, ts.TupleType):
            for i, el_type in enumerate(symbol_type.types):
                yield from constituents_yielder(el_type, (*path, i))
        else:
            if with_path_arg:
                yield (symbol_type, path)
            else:
                yield symbol_type

    return xiter(constituents_yielder(symbol_type, ()))  # type: ignore[return-value] # why resolved to XIterable[object]?


_R = TypeVar("_R", covariant=True)
_T = TypeVar("_T")


class TupleConstructorType(Protocol, Generic[_R]):
    def __call__(self, *args: Any) -> _R: ...


def apply_to_primitive_constituents(
    fun: Callable[..., _T],
    *symbol_types: ts.TypeSpec,
    with_path_arg: bool = False,
    tuple_constructor: TupleConstructorType[_R] = lambda *elements: ts.TupleType(types=[*elements]),  # type: ignore[assignment] # probably related to https://github.com/python/mypy/issues/10854
    _path: tuple[int, ...] = (),
) -> _T | _R:
    """
    Apply function to all primitive constituents of a type.

    >>> int_type = ts.ScalarType(kind=ts.ScalarKind.INT64)
    >>> tuple_type = ts.TupleType(types=[int_type, int_type])
    >>> print(
    ...     apply_to_primitive_constituents(
    ...         lambda primitive_type: ts.FieldType(dims=[], dtype=primitive_type),
    ...         tuple_type,
    ...     )
    ... )
    tuple[Field[[], int64], Field[[], int64]]

    >>> apply_to_primitive_constituents(
    ...     lambda primitive_type, path: (path, primitive_type),
    ...     tuple_type,
    ...     with_path_arg=True,
    ...     tuple_constructor=lambda *elements: dict(elements),
    ... )
    {(0,): ScalarType(kind=<ScalarKind.INT64: 8>, shape=None), (1,): ScalarType(kind=<ScalarKind.INT64: 8>, shape=None)}
    """
    if isinstance(symbol_types[0], ts.TupleType):
        assert all(isinstance(symbol_type, ts.TupleType) for symbol_type in symbol_types)
        return tuple_constructor(
            *[
                apply_to_primitive_constituents(
                    fun,
                    *el_types,
                    _path=(*_path, i),
                    with_path_arg=with_path_arg,
                    tuple_constructor=tuple_constructor,
                )
                for i, el_types in enumerate(
                    zip(*(symbol_type.types for symbol_type in symbol_types))  # type: ignore[attr-defined]  # ensured by assert above
                )
            ]
        )
    if with_path_arg:
        return fun(*symbol_types, path=_path)
    else:
        return fun(*symbol_types)


def extract_dtype(symbol_type: ts.TypeSpec) -> ts.ScalarType | ts.ListType:
    """
    Extract the data type from ``symbol_type`` if it is either `FieldType` or `ScalarType`.

    Raise an error if no dtype can be found or the result would be ambiguous.

    Examples:
    ---------
    >>> print(extract_dtype(ts.ScalarType(kind=ts.ScalarKind.FLOAT64)))
    float64

    >>> print(extract_dtype(ts.FieldType(dims=[], dtype=ts.ScalarType(kind=ts.ScalarKind.BOOL))))
    bool
    """
    match symbol_type:
        case ts.FieldType(dtype=dtype):
            return dtype
        case ts.ScalarType() as dtype:
            return dtype
    raise ValueError(f"Can not unambiguosly extract data type from '{symbol_type}'.")


def is_floating_point(symbol_type: ts.TypeSpec) -> bool:
    """
    Check if the dtype of ``symbol_type`` is a floating point type.

    Examples:
    ---------
    >>> is_floating_point(ts.ScalarType(kind=ts.ScalarKind.FLOAT64))
    True
    >>> is_floating_point(ts.ScalarType(kind=ts.ScalarKind.FLOAT32))
    True
    >>> is_floating_point(ts.ScalarType(kind=ts.ScalarKind.INT32))
    False
    >>> is_floating_point(ts.FieldType(dims=[], dtype=ts.ScalarType(kind=ts.ScalarKind.FLOAT32)))
    True
    """
<<<<<<< HEAD
    return extract_dtype(symbol_type).kind in [
        ts.ScalarKind.FLOAT16,
        ts.ScalarKind.BFLOAT16,
=======
    return isinstance(dtype := extract_dtype(symbol_type), ts.ScalarType) and dtype.kind in [
>>>>>>> 022a73c8
        ts.ScalarKind.FLOAT32,
        ts.ScalarKind.FLOAT64,
    ]


def is_integer(symbol_type: ts.TypeSpec) -> bool:
    """
    Check if ``symbol_type`` is an integral type.

    Examples:
    ---------
    >>> is_integer(ts.ScalarType(kind=ts.ScalarKind.INT32))
    True
    >>> is_integer(ts.ScalarType(kind=ts.ScalarKind.FLOAT32))
    False
    >>> is_integer(ts.FieldType(dims=[], dtype=ts.ScalarType(kind=ts.ScalarKind.INT32)))
    False
    """
    return isinstance(symbol_type, ts.ScalarType) and symbol_type.kind in {
        ts.ScalarKind.INT8,
        ts.ScalarKind.UINT8,
        ts.ScalarKind.INT16,
        ts.ScalarKind.UINT16,
        ts.ScalarKind.INT32,
        ts.ScalarKind.UINT32,
        ts.ScalarKind.INT64,
    }


def is_integral(symbol_type: ts.TypeSpec) -> bool:
    """
    Check if the dtype of ``symbol_type`` is an integral type.

    Examples:
    ---------
    >>> is_integral(ts.ScalarType(kind=ts.ScalarKind.INT32))
    True
    >>> is_integral(ts.ScalarType(kind=ts.ScalarKind.FLOAT32))
    False
    >>> is_integral(ts.FieldType(dims=[], dtype=ts.ScalarType(kind=ts.ScalarKind.INT32)))
    True
    """
    return is_integer(extract_dtype(symbol_type))


def is_number(symbol_type: ts.TypeSpec) -> bool:
    """
    Check if ``symbol_type`` is either intergral or float.

    Examples:
    ---------
    >>> is_number(ts.ScalarType(kind=ts.ScalarKind.FLOAT64))
    True
    >>> is_number(ts.ScalarType(kind=ts.ScalarKind.INT32))
    True
    >>> is_number(ts.ScalarType(kind=ts.ScalarKind.BOOL))
    False
    >>> is_number(ts.FieldType(dims=[], dtype=ts.ScalarType(kind=ts.ScalarKind.INT64)))
    False
    """
    if not isinstance(symbol_type, ts.ScalarType):
        return False
    # TODO(nfarabullini): re-factor is_arithmetic such that it only checks for scalars
    #  and the emtpy field pass in an another function
    return is_arithmetic(symbol_type)


def is_logical(symbol_type: ts.TypeSpec) -> bool:
    return (
        isinstance(dtype := extract_dtype(symbol_type), ts.ScalarType)
        and dtype.kind is ts.ScalarKind.BOOL
    )


def is_arithmetic(symbol_type: ts.TypeSpec) -> bool:
    """
    Check if ``symbol_type`` is compatible with arithmetic operations.

    Examples:
    ---------
    >>> is_arithmetic(ts.ScalarType(kind=ts.ScalarKind.FLOAT64))
    True
    >>> is_arithmetic(ts.ScalarType(kind=ts.ScalarKind.BOOL))
    False
    >>> is_arithmetic(ts.ScalarType(kind=ts.ScalarKind.STRING))
    False
    >>> is_arithmetic(ts.FieldType(dims=[], dtype=ts.ScalarType(kind=ts.ScalarKind.INT32)))
    True
    """
    return is_floating_point(symbol_type) or is_integral(symbol_type)


def arithmetic_bounds(arithmetic_type: ts.ScalarType) -> tuple[np.number, np.number]:
    assert is_arithmetic(arithmetic_type)
    bounds = {  # type: ignore[return-value] # why resolved to `tuple[object, object]`?
        ts.ScalarKind.FLOAT16: (np.finfo(np.float16).min, np.finfo(np.float16).max),  # todo: cleanup?
        ts.ScalarKind.FLOAT32: (np.finfo(np.float32).min, np.finfo(np.float32).max),
        ts.ScalarKind.FLOAT64: (np.finfo(np.float64).min, np.finfo(np.float64).max),
        ts.ScalarKind.INT8: (np.iinfo(np.int8).min, np.iinfo(np.int8).max),
        ts.ScalarKind.UINT8: (np.iinfo(np.uint8).min, np.iinfo(np.uint8).max),
        ts.ScalarKind.INT16: (np.iinfo(np.int16).min, np.iinfo(np.int16).max),
        ts.ScalarKind.UINT16: (np.iinfo(np.uint16).min, np.iinfo(np.uint16).max),
        ts.ScalarKind.INT32: (np.iinfo(np.int32).min, np.iinfo(np.int32).max),
        ts.ScalarKind.UINT32: (np.iinfo(np.uint32).min, np.iinfo(np.uint32).max),
        ts.ScalarKind.INT64: (np.iinfo(np.int64).min, np.iinfo(np.int64).max),
        ts.ScalarKind.UINT64: (np.iinfo(np.uint64).min, np.iinfo(np.uint64).max),
<<<<<<< HEAD
    }
    if ml_dtypes:
        bounds[ts.ScalarKind.BFLOAT16] = (ml_dtypes.finfo(ml_dtypes.bfloat16).min, ml_dtypes.finfo(ml_dtypes.bfloat16).max)
    return bounds[arithmetic_type.kind]
=======
    }[arithmetic_type.kind]
>>>>>>> 022a73c8


def is_type_or_tuple_of_type(type_: ts.TypeSpec, expected_type: type | tuple) -> bool:
    """
    Return True if ``type_`` matches any of the expected or is a tuple of them.

    Examples:
    ---------
    >>> scalar_type = ts.ScalarType(kind=ts.ScalarKind.INT64)
    >>> field_type = ts.FieldType(dims=[], dtype=scalar_type)
    >>> is_type_or_tuple_of_type(field_type, ts.FieldType)
    True
    >>> is_type_or_tuple_of_type(
    ...     ts.TupleType(types=[scalar_type, field_type]), (ts.ScalarType, ts.FieldType)
    ... )
    True
    >>> is_type_or_tuple_of_type(scalar_type, ts.FieldType)
    False
    >>> is_type_or_tuple_of_type(ts.TupleType(types=[scalar_type, field_type]), ts.FieldType)
    False
    """
    return all(isinstance(t, expected_type) for t in primitive_constituents(type_))


def is_tuple_of_type(type_: ts.TypeSpec, expected_type: type | tuple) -> TypeGuard[ts.TupleType]:
    """
    Return True if ``type_`` matches (nested) tuple of ``expected_type``.

    Examples:
    ---------
    >>> scalar_type = ts.ScalarType(kind=ts.ScalarKind.INT64)
    >>> field_type = ts.FieldType(dims=[], dtype=scalar_type)
    >>> is_tuple_of_type(field_type, ts.FieldType)
    False
    >>> is_tuple_of_type(
    ...     ts.TupleType(types=[scalar_type, field_type]), (ts.ScalarType, ts.FieldType)
    ... )
    True
    >>> is_tuple_of_type(ts.TupleType(types=[scalar_type]), ts.FieldType)
    False
    >>> is_tuple_of_type(ts.TupleType(types=[scalar_type, field_type]), ts.FieldType)
    False
    """
    return isinstance(type_, ts.TupleType) and is_type_or_tuple_of_type(type_, expected_type)


def extract_dims(symbol_type: ts.TypeSpec) -> list[common.Dimension]:
    """
    Try to extract field dimensions if possible.

    Scalars are treated as zero-dimensional

    Examples:
    ---------
    >>> extract_dims(ts.ScalarType(kind=ts.ScalarKind.INT64, shape=[3, 4]))
    []
    >>> I = common.Dimension(value="I")
    >>> J = common.Dimension(value="J")
    >>> extract_dims(ts.FieldType(dims=[I, J], dtype=ts.ScalarType(kind=ts.ScalarKind.INT64)))
    [Dimension(value='I', kind=<DimensionKind.HORIZONTAL: 'horizontal'>), Dimension(value='J', kind=<DimensionKind.HORIZONTAL: 'horizontal'>)]
    """
    if isinstance(symbol_type, ts.ScalarType):
        return []
    if isinstance(symbol_type, ts.FieldType):
        return symbol_type.dims
    raise ValueError(f"Can not extract dimensions from '{symbol_type}'.")


def is_local_field(type_: ts.FieldType) -> bool:
    """
    Return if `type_` is a field defined on a local dimension.

    Examples:
    ---------
    >>> V = common.Dimension(value="V")
    >>> V2E = common.Dimension(value="V2E", kind=common.DimensionKind.LOCAL)
    >>> is_local_field(ts.FieldType(dims=[V, V2E], dtype=ts.ScalarType(kind=ts.ScalarKind.INT64)))
    True
    >>> is_local_field(ts.FieldType(dims=[V], dtype=ts.ScalarType(kind=ts.ScalarKind.INT64)))
    False
    """
    return any(dim.kind == common.DimensionKind.LOCAL for dim in type_.dims)


def contains_local_field(type_: ts.TypeSpec) -> bool:
    """Return if primitive constitutens of `type_` contains a field defined on a local dimension."""
    return any(
        isinstance(t, ts.FieldType) and is_local_field(t) for t in primitive_constituents(type_)
    )


def is_concretizable(symbol_type: ts.TypeSpec, to_type: ts.TypeSpec) -> bool:
    """
    Check if ``symbol_type`` can be concretized to ``to_type``.

    Examples:
    ---------
    >>> is_concretizable(
    ...     ts.ScalarType(kind=ts.ScalarKind.INT64), to_type=ts.ScalarType(kind=ts.ScalarKind.INT64)
    ... )
    True

    >>> is_concretizable(
    ...     ts.ScalarType(kind=ts.ScalarKind.INT64),
    ...     to_type=ts.ScalarType(kind=ts.ScalarKind.FLOAT64),
    ... )
    False

    >>> is_concretizable(
    ...     ts.DeferredType(constraint=None),
    ...     to_type=ts.FieldType(dtype=ts.ScalarType(kind=ts.ScalarKind.BOOL), dims=[]),
    ... )
    True

    >>> is_concretizable(
    ...     ts.DeferredType(constraint=ts.DataType),
    ...     to_type=ts.FieldType(dtype=ts.ScalarType(kind=ts.ScalarKind.BOOL), dims=[]),
    ... )
    True

    >>> is_concretizable(
    ...     ts.DeferredType(constraint=ts.OffsetType),
    ...     to_type=ts.FieldType(dtype=ts.ScalarType(kind=ts.ScalarKind.BOOL), dims=[]),
    ... )
    False

    >>> is_concretizable(
    ...     ts.DeferredType(constraint=ts.TypeSpec),
    ...     to_type=ts.DeferredType(constraint=ts.ScalarType),
    ... )
    True

    """
    if isinstance(symbol_type, ts.DeferredType) and (
        symbol_type.constraint is None
        or (isinstance(to_type, ts.DeferredType) and to_type.constraint is None)
        or issubclass(type_class(to_type), symbol_type.constraint)
    ):
        return True
    elif is_concrete(symbol_type):
        return symbol_type == to_type
    return False


def promote(
    *types: ts.FieldType | ts.ScalarType, always_field: bool = False
) -> ts.FieldType | ts.ScalarType:
    """
    Promote a set of field or scalar types to a common type.

    The resulting type is defined on all dimensions of the arguments, respecting
    the individual order of the dimensions of each argument (see
    :func:`common.promote_dims` for more details).

    >>> dtype = ts.ScalarType(kind=ts.ScalarKind.INT64)
    >>> I, J, K = (common.Dimension(value=dim) for dim in ["I", "J", "K"])
    >>> promoted: ts.FieldType = promote(
    ...     ts.FieldType(dims=[I, J], dtype=dtype), ts.FieldType(dims=[I, J, K], dtype=dtype), dtype
    ... )
    >>> promoted.dims == [I, J, K] and promoted.dtype == dtype
    True

    >>> promote(
    ...     ts.FieldType(dims=[I, J], dtype=dtype), ts.FieldType(dims=[K], dtype=dtype)
    ... )  # doctest: +ELLIPSIS
    Traceback (most recent call last):
     ...
    ValueError: Dimensions can not be promoted. Could not determine order of the following dimensions: J, K.
    """
    if not always_field and all(isinstance(type_, ts.ScalarType) for type_ in types):
        if not all(type_ == types[0] for type_ in types):
            raise ValueError("Could not promote scalars of different dtype (not implemented).")
        if not all(type_.shape is None for type_ in types):  # type: ignore[union-attr]
            raise NotImplementedError("Shape promotion not implemented.")
        return types[0]
    elif all(isinstance(type_, (ts.ScalarType, ts.FieldType)) for type_ in types):
        dims = common.promote_dims(*(extract_dims(type_) for type_ in types))
        extracted_dtypes = [extract_dtype(type_) for type_ in types]
        assert all(isinstance(dtype, ts.ScalarType) for dtype in extracted_dtypes)
        dtype = cast(ts.ScalarType, promote(*extracted_dtypes))  # type: ignore[arg-type] # checked is `ScalarType`

        return ts.FieldType(dims=dims, dtype=dtype)
    raise TypeError("Expected a 'FieldType' or 'ScalarType'.")


@functools.singledispatch
def return_type(
    callable_type: ts.CallableType,
    *,
    with_args: Sequence[ts.TypeSpec],
    with_kwargs: dict[str, ts.TypeSpec],
) -> ts.TypeSpec:
    raise NotImplementedError(
        f"Return type deduction of type " f"'{type(callable_type).__name__}' not implemented."
    )


@return_type.register
def return_type_func(
    func_type: ts.FunctionType,
    *,
    with_args: Sequence[ts.TypeSpec],
    with_kwargs: dict[str, ts.TypeSpec],
) -> ts.TypeSpec:
    return func_type.returns


@return_type.register
def return_type_field(
    field_type: ts.FieldType,
    *,
    with_args: Sequence[ts.TypeSpec],
    with_kwargs: dict[str, ts.TypeSpec],
) -> ts.FieldType:
    try:
        accepts_args(
            field_type,
            with_args=with_args,
            with_kwargs=with_kwargs,
            raise_exception=True,
        )
    except ValueError as ex:
        raise ValueError("Could not deduce return type of invalid remap operation.") from ex

    if not isinstance(with_args[0], ts.OffsetType):
        raise ValueError(f"First argument must be of type '{ts.OffsetType}', got '{with_args[0]}'.")

    source_dim = with_args[0].source
    target_dims = with_args[0].target
    new_dims = []
    # TODO: This code does not handle ellipses for dimensions. Fix it.
    assert field_type.dims is not ...
    for d in field_type.dims:
        if d != source_dim:
            new_dims.append(d)
        else:
            new_dims.extend(target_dims)
    return ts.FieldType(dims=new_dims, dtype=field_type.dtype)


UNDEFINED_ARG = types.new_class("UNDEFINED_ARG")


@functools.singledispatch
def canonicalize_arguments(
    func_type: ts.CallableType,
    args: Sequence,
    kwargs: dict,
    *,
    ignore_errors: bool = False,
    use_signature_ordering: bool = False,
) -> tuple[list, dict]:
    raise NotImplementedError(f"Not implemented for type '{type(func_type).__name__}'.")


@canonicalize_arguments.register
def canonicalize_function_arguments(
    func_type: ts.FunctionType,
    args: Sequence,
    kwargs: dict,
    *,
    ignore_errors: bool = False,
    use_signature_ordering: bool = False,
) -> tuple[list, dict]:
    num_pos_params = len(func_type.pos_only_args) + len(func_type.pos_or_kw_args)
    cargs = [UNDEFINED_ARG] * max(num_pos_params, len(args))
    ckwargs = {**kwargs}
    for i, arg in enumerate(args):
        cargs[i] = arg
    for name in kwargs.keys():
        if name in func_type.pos_or_kw_args:
            args_idx = len(func_type.pos_only_args) + list(func_type.pos_or_kw_args.keys()).index(
                name
            )
            if cargs[args_idx] is UNDEFINED_ARG:
                cargs[args_idx] = ckwargs.pop(name)
            elif not ignore_errors:
                raise AssertionError(
                    f"Error canonicalizing function arguments. Got multiple values for argument '{name}'."
                )

    a, b = set(func_type.kw_only_args.keys()), set(ckwargs.keys())
    invalid_kw_args = (a - b) | (b - a)
    if invalid_kw_args and (not ignore_errors or use_signature_ordering):
        # this error can not be ignored as otherwise the invariant that no arguments are dropped
        # is invalidated.
        raise AssertionError(f"Invalid keyword arguments '{', '.join(invalid_kw_args)}'.")

    if use_signature_ordering:
        ckwargs = {k: ckwargs[k] for k in func_type.kw_only_args.keys() if k in ckwargs}

    return list(cargs), ckwargs


def structural_function_signature_incompatibilities(
    func_type: ts.FunctionType, args: Sequence, kwargs: dict[str, Any]
) -> Iterator[str]:
    """
    Return structural incompatibilities for a call to ``func_type`` with given arguments.

    This function requires `args` and `kwargs` to be canonicalized using
    `canonicalize_function_arguments`.

    Contrary to `function_signature_incompatibilities` the arguments don't need to be types, but
    can be anything. This function merely checks whether their structure matches (e.g. for every
    parameter in the signature there is a corresponding argument value).
    """
    kwargs = {**kwargs}

    # check positional arguments
    for name in {**kwargs}.keys():
        if name in func_type.pos_or_kw_args:
            args_idx = len(func_type.pos_only_args) + list(func_type.pos_or_kw_args.keys()).index(
                name
            )
            if args_idx < len(args):
                # remove the argument here such that later errors stay comprehensible
                kwargs.pop(name)
                yield f"Got multiple values for argument '{name}'."

    num_pos_params = len(func_type.pos_only_args) + len(func_type.pos_or_kw_args)
    num_pos_args = len(args) - args.count(UNDEFINED_ARG)
    if num_pos_params != num_pos_args:
        if len(kwargs) > 0:
            kwargs_msg = f"positional argument{'s' if num_pos_params != 1 else ''} (and {len(kwargs)} keyword-only argument{'s' if len(kwargs) != 1 else ''}) "
        else:
            kwargs_msg = ""
        yield f"Function takes {num_pos_params} positional argument{'s' if num_pos_params != 1 else ''}, but {num_pos_args} {kwargs_msg}were given."

    missing_positional_args = []
    for i, arg_type in zip(
        range(len(func_type.pos_only_args), num_pos_params),
        func_type.pos_or_kw_args.keys(),
    ):
        if args[i] is UNDEFINED_ARG:
            missing_positional_args.append(f"'{arg_type}'")
    if missing_positional_args:
        yield f"Missing {len(missing_positional_args)} required positional argument{'s' if len(missing_positional_args) != 1 else ''}: {', '.join(missing_positional_args)}"

    # check for missing or extra keyword arguments
    kw_a_m_b = set(func_type.kw_only_args.keys()) - set(kwargs.keys())
    if len(kw_a_m_b) > 0:
        yield f"Missing required keyword argument{'s' if len(kw_a_m_b) != 1 else ''} '{', '.join(kw_a_m_b)}'."
    kw_b_m_a = set(kwargs.keys()) - set(func_type.kw_only_args.keys())
    if len(kw_b_m_a) > 0:
        yield f"Got unexpected keyword argument{'s' if len(kw_b_m_a) != 1 else ''} '{', '.join(kw_b_m_a)}'."


@functools.singledispatch
def function_signature_incompatibilities(
    func_type: ts.CallableType, args: Sequence[ts.TypeSpec], kwargs: dict[str, ts.TypeSpec]
) -> Iterator[str]:
    """
    Return incompatibilities for a call to ``func_type`` with given arguments.

    Note that all types must be concrete/complete.
    """
    raise NotImplementedError(f"Not implemented for type '{type(func_type).__name__}'.")


@function_signature_incompatibilities.register
def function_signature_incompatibilities_func(
    func_type: ts.FunctionType,
    args: Sequence[ts.TypeSpec],
    kwargs: dict[str, ts.TypeSpec],
    *,
    skip_canonicalization: bool = False,
    skip_structural_checks: bool = False,
) -> Iterator[str]:
    if not skip_canonicalization:
        args, kwargs = canonicalize_arguments(func_type, args, kwargs, ignore_errors=True)

    # check for structural errors (e.g. wrong number of arguments)
    if not skip_structural_checks:
        error_list = list(structural_function_signature_incompatibilities(func_type, args, kwargs))
        if len(error_list) > 0:
            yield from error_list
            return

    num_pos_params = len(func_type.pos_only_args) + len(func_type.pos_or_kw_args)
    assert len(args) >= num_pos_params
    for i, (a_arg, b_arg) in enumerate(
        zip(list(func_type.pos_only_args) + list(func_type.pos_or_kw_args.values()), args)
    ):
        if (
            b_arg is not UNDEFINED_ARG
            and a_arg != b_arg
            and not is_concretizable(a_arg, to_type=b_arg)
        ):
            if i < len(func_type.pos_only_args):
                arg_repr = f"{_number_to_ordinal_number(i + 1)} argument"
            else:
                arg_repr = f"argument '{list(func_type.pos_or_kw_args.keys())[i - len(func_type.pos_only_args)]}'"
            yield f"Expected {arg_repr} to be of type '{a_arg}', got '{b_arg}'."

    for kwarg in set(func_type.kw_only_args.keys()) & set(kwargs.keys()):
        if (a_kwarg := func_type.kw_only_args[kwarg]) != (
            b_kwarg := kwargs[kwarg]
        ) and not is_concretizable(a_kwarg, to_type=b_kwarg):
            yield f"Expected keyword argument '{kwarg}' to be of type '{func_type.kw_only_args[kwarg]}', got '{kwargs[kwarg]}'."


@function_signature_incompatibilities.register
def function_signature_incompatibilities_field(
    field_type: ts.FieldType,
    args: list[ts.TypeSpec],
    kwargs: dict[str, ts.TypeSpec],
) -> Iterator[str]:
    if len(args) < 1:
        yield f"Function takes at least 1 argument, but {len(args)} were given."
        return
    for arg in args:
        if not isinstance(arg, ts.OffsetType):
            yield f"Expected arguments to be of type '{ts.OffsetType}', got '{arg}'."
            return
        if len(args) > 1 and len(arg.target) > 1:
            yield f"Function takes only 1 argument in unstructured case, but {len(args)} were given."
            return

    if kwargs:
        yield f"Got unexpected keyword argument(s) '{', '.join(kwargs.keys())}'."
        return

    source_dim = args[0].source  # type: ignore[attr-defined] # ensured by loop above
    target_dims = args[0].target  # type: ignore[attr-defined] # ensured by loop above
    # TODO: This code does not handle ellipses for dimensions. Fix it.
    assert field_type.dims is not ...
    if field_type.dims and source_dim not in field_type.dims:
        yield (
            f"Incompatible offset can not shift field defined on "
            f"{', '.join([dim.value for dim in field_type.dims])} from "
            f"{source_dim.value} to target dim(s): "
            f"{', '.join([dim.value for dim in target_dims])}"
        )


def accepts_args(
    callable_type: ts.CallableType,
    *,
    with_args: Sequence[ts.TypeSpec],
    with_kwargs: dict[str, ts.TypeSpec],
    raise_exception: bool = False,
) -> bool:
    """
    Check if a function can be called for given arguments.

    If ``raise_exception`` is given a :class:`ValueError` is raised with a
    detailed description of why the function is not callable.

    Note that all types must be concrete/complete.

    Examples:
        >>> bool_type = ts.ScalarType(kind=ts.ScalarKind.BOOL)
        >>> func_type = ts.FunctionType(
        ...     pos_only_args=[bool_type],
        ...     pos_or_kw_args={"foo": bool_type},
        ...     kw_only_args={},
        ...     returns=ts.VoidType(),
        ... )
        >>> accepts_args(func_type, with_args=[bool_type], with_kwargs={"foo": bool_type})
        True
        >>> accepts_args(func_type, with_args=[], with_kwargs={})
        False
    """
    if not isinstance(callable_type, ts.CallableType):
        if raise_exception:
            raise ValueError(f"Expected a callable type, got '{callable_type}'.")
        return False

    errors = function_signature_incompatibilities(callable_type, with_args, with_kwargs)
    if raise_exception:
        error_list = list(errors)
        if len(error_list) > 0:
            raise ValueError(
                f"Invalid call to function of type '{callable_type}':\n"
                + ("\n".join([f"  - {error}" for error in error_list]))
            )
        return True

    return next(errors, None) is None<|MERGE_RESOLUTION|>--- conflicted
+++ resolved
@@ -23,6 +23,8 @@
 )
 
 import numpy as np
+
+
 try:
     import ml_dtypes
 except ModuleNotFoundError:
@@ -238,13 +240,8 @@
     >>> is_floating_point(ts.FieldType(dims=[], dtype=ts.ScalarType(kind=ts.ScalarKind.FLOAT32)))
     True
     """
-<<<<<<< HEAD
-    return extract_dtype(symbol_type).kind in [
-        ts.ScalarKind.FLOAT16,
-        ts.ScalarKind.BFLOAT16,
-=======
+
     return isinstance(dtype := extract_dtype(symbol_type), ts.ScalarType) and dtype.kind in [
->>>>>>> 022a73c8
         ts.ScalarKind.FLOAT32,
         ts.ScalarKind.FLOAT64,
     ]
@@ -340,7 +337,10 @@
 def arithmetic_bounds(arithmetic_type: ts.ScalarType) -> tuple[np.number, np.number]:
     assert is_arithmetic(arithmetic_type)
     bounds = {  # type: ignore[return-value] # why resolved to `tuple[object, object]`?
-        ts.ScalarKind.FLOAT16: (np.finfo(np.float16).min, np.finfo(np.float16).max),  # todo: cleanup?
+        ts.ScalarKind.FLOAT16: (
+            np.finfo(np.float16).min,
+            np.finfo(np.float16).max,
+        ),  # todo: cleanup?
         ts.ScalarKind.FLOAT32: (np.finfo(np.float32).min, np.finfo(np.float32).max),
         ts.ScalarKind.FLOAT64: (np.finfo(np.float64).min, np.finfo(np.float64).max),
         ts.ScalarKind.INT8: (np.iinfo(np.int8).min, np.iinfo(np.int8).max),
@@ -351,14 +351,13 @@
         ts.ScalarKind.UINT32: (np.iinfo(np.uint32).min, np.iinfo(np.uint32).max),
         ts.ScalarKind.INT64: (np.iinfo(np.int64).min, np.iinfo(np.int64).max),
         ts.ScalarKind.UINT64: (np.iinfo(np.uint64).min, np.iinfo(np.uint64).max),
-<<<<<<< HEAD
     }
     if ml_dtypes:
-        bounds[ts.ScalarKind.BFLOAT16] = (ml_dtypes.finfo(ml_dtypes.bfloat16).min, ml_dtypes.finfo(ml_dtypes.bfloat16).max)
+        bounds[ts.ScalarKind.BFLOAT16] = (
+            ml_dtypes.finfo(ml_dtypes.bfloat16).min,
+            ml_dtypes.finfo(ml_dtypes.bfloat16).max,
+        )
     return bounds[arithmetic_type.kind]
-=======
-    }[arithmetic_type.kind]
->>>>>>> 022a73c8
 
 
 def is_type_or_tuple_of_type(type_: ts.TypeSpec, expected_type: type | tuple) -> bool:
