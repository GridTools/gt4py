# GT4Py - GridTools Framework
#
# Copyright (c) 2014-2024, ETH Zurich
# All rights reserved.
#
# Please, refer to the LICENSE file in the root directory.
# SPDX-License-Identifier: BSD-3-Clause

import functools
import types
from collections.abc import Callable, Iterator
from typing import (
    Any,
    Generic,
    Literal,
    Protocol,
    Sequence,
    Type,
    TypeGuard,
    TypeVar,
    cast,
    overload,
)

import numpy as np

from gt4py.eve.utils import XIterable, xiter
<<<<<<< HEAD
from gt4py.next import common, utils
=======
from gt4py.next import common
from gt4py.next.iterator.type_system import type_specifications as it_ts
>>>>>>> efb6373c
from gt4py.next.type_system import type_specifications as ts


def _number_to_ordinal_number(number: int) -> str:
    """
    Convert number into ordinal number.

    >>> for i in range(0, 5):
    ...     print(_number_to_ordinal_number(i))
    0th
    1st
    2nd
    3rd
    4th
    """
    number_as_string = str(number)
    if len(number_as_string) > 1 and number_as_string[-2] == "1":
        return number_as_string + "th"
    last_digit = number_as_string[-1]
    if last_digit == "1":
        return number_as_string + "st"
    if last_digit == "2":
        return number_as_string + "nd"
    if last_digit == "3":
        return number_as_string + "rd"
    return number_as_string + "th"


def is_concrete(symbol_type: ts.TypeSpec) -> TypeGuard[ts.TypeSpec]:
    """Figure out if the foast type is completely deduced."""
    if isinstance(symbol_type, ts.DeferredType):
        return False
    elif isinstance(symbol_type, ts.TypeSpec):
        return True
    return False


def type_class(symbol_type: ts.TypeSpec) -> Type[ts.TypeSpec]:
    """
    Determine which class should be used to create a compatible concrete type.

    Examples:
    ---------
    >>> type_class(ts.DeferredType(constraint=ts.ScalarType)).__name__
    'ScalarType'

    >>> type_class(ts.FieldType(dims=[], dtype=ts.ScalarType(kind=ts.ScalarKind.BOOL))).__name__
    'FieldType'

    >>> type_class(ts.TupleType(types=[])).__name__
    'TupleType'
    """
    if isinstance(symbol_type, ts.DeferredType):
        constraint = symbol_type.constraint
        if constraint is None:
            raise ValueError(f"No type information available for '{symbol_type}'.")
        elif isinstance(constraint, tuple):
            raise ValueError(f"Not sufficient type information available for '{symbol_type}'.")
        return constraint
    if isinstance(symbol_type, ts.TypeSpec):
        return symbol_type.__class__
    raise ValueError(
        f"Invalid type for TypeInfo: requires '{ts.TypeSpec}', got '{type(symbol_type)}'."
    )


@overload
def primitive_constituents(
    symbol_type: ts.TypeSpec, with_path_arg: Literal[False] = False
) -> XIterable[ts.TypeSpec]: ...


@overload
def primitive_constituents(
    symbol_type: ts.TypeSpec, with_path_arg: Literal[True]
) -> XIterable[tuple[ts.TypeSpec, tuple[int, ...]]]: ...


def primitive_constituents(
    symbol_type: ts.TypeSpec, with_path_arg: bool = False
) -> XIterable[ts.TypeSpec] | XIterable[tuple[ts.TypeSpec, tuple[int, ...]]]:
    """
    Return the primitive types contained in a composite type.

    >>> from gt4py.next import common
    >>> I = common.Dimension(value="I")
    >>> int_type = ts.ScalarType(kind=ts.ScalarKind.INT64)
    >>> field_type = ts.FieldType(dims=[I], dtype=int_type)

    >>> tuple_type = ts.TupleType(types=[int_type, field_type])
    >>> primitive_constituents(tuple_type).to_list()  # doctest: +ELLIPSIS
    [ScalarType(...), FieldType(...)]

    >>> nested_tuple = ts.TupleType(types=[field_type, tuple_type])
    >>> primitive_constituents(nested_tuple).to_list()  # doctest: +ELLIPSIS
    [FieldType(...), ScalarType(...), FieldType(...)]
    """

    def constituents_yielder(
        symbol_type: ts.TypeSpec, path: tuple[int, ...]
    ) -> Iterator[ts.TypeSpec] | Iterator[tuple[ts.TypeSpec, tuple[int, ...]]]:
        if isinstance(symbol_type, ts.TupleType):
            for i, el_type in enumerate(symbol_type.types):
                yield from constituents_yielder(el_type, (*path, i))
        else:
            if with_path_arg:
                yield (symbol_type, path)
            else:
                yield symbol_type

    return xiter(constituents_yielder(symbol_type, ()))  # type: ignore[return-value] # why resolved to XIterable[object]?


_R = TypeVar("_R", covariant=True)
_T = TypeVar("_T")


class TupleConstructorType(Protocol, Generic[_R]):
    def __call__(self, *args: Any) -> _R: ...


def apply_to_primitive_constituents(
    fun: Callable[..., _T],
    *symbol_types: ts.TypeSpec,
    with_path_arg: bool = False,
    tuple_constructor: TupleConstructorType[_R] = lambda *elements: ts.TupleType(types=[*elements]),  # type: ignore[assignment] # probably related to https://github.com/python/mypy/issues/10854
    _path: tuple[int, ...] = (),
) -> _T | _R:
    """
    Apply function to all primitive constituents of a type.

    >>> int_type = ts.ScalarType(kind=ts.ScalarKind.INT64)
    >>> tuple_type = ts.TupleType(types=[int_type, int_type])
    >>> print(
    ...     apply_to_primitive_constituents(
    ...         lambda primitive_type: ts.FieldType(dims=[], dtype=primitive_type),
    ...         tuple_type,
    ...     )
    ... )
    tuple[Field[[], int64], Field[[], int64]]

    >>> apply_to_primitive_constituents(
    ...     lambda primitive_type, path: (path, primitive_type),
    ...     tuple_type,
    ...     with_path_arg=True,
    ...     tuple_constructor=lambda *elements: dict(elements),
    ... )
    {(0,): ScalarType(kind=<ScalarKind.INT64: 8>, shape=None), (1,): ScalarType(kind=<ScalarKind.INT64: 8>, shape=None)}
    """
    if isinstance(symbol_types[0], ts.TupleType):
        assert all(isinstance(symbol_type, ts.TupleType) for symbol_type in symbol_types)
        return tuple_constructor(
            *[
                apply_to_primitive_constituents(
                    fun,
                    *el_types,
                    _path=(*_path, i),
                    with_path_arg=with_path_arg,
                    tuple_constructor=tuple_constructor,
                )
                for i, el_types in enumerate(
                    zip(*(symbol_type.types for symbol_type in symbol_types))  # type: ignore[attr-defined]  # ensured by assert above
                )
            ]
        )
    if with_path_arg:
        return fun(*symbol_types, path=_path)
    else:
        return fun(*symbol_types)


<<<<<<< HEAD
type_tree_map = utils.tree_map(
    collection_type=ts.TupleType, result_collection_constructor=lambda x: ts.TupleType(types=[*x])
)


def extract_dtype(symbol_type: ts.TypeSpec) -> ts.ScalarType:
=======
def extract_dtype(symbol_type: ts.TypeSpec) -> ts.ScalarType | ts.ListType:
>>>>>>> efb6373c
    """
    Extract the data type from ``symbol_type`` if it is either `FieldType` or `ScalarType`.

    Raise an error if no dtype can be found or the result would be ambiguous.

    Examples:
    ---------
    >>> print(extract_dtype(ts.ScalarType(kind=ts.ScalarKind.FLOAT64)))
    float64

    >>> print(extract_dtype(ts.FieldType(dims=[], dtype=ts.ScalarType(kind=ts.ScalarKind.BOOL))))
    bool
    """
    match symbol_type:
        case ts.FieldType(dtype=dtype):
            return dtype
        case ts.ScalarType() as dtype:
            return dtype
    raise ValueError(f"Can not unambiguosly extract data type from '{symbol_type}'.")


def is_floating_point(symbol_type: ts.TypeSpec) -> bool:
    """
    Check if the dtype of ``symbol_type`` is a floating point type.

    Examples:
    ---------
    >>> is_floating_point(ts.ScalarType(kind=ts.ScalarKind.FLOAT64))
    True
    >>> is_floating_point(ts.ScalarType(kind=ts.ScalarKind.FLOAT32))
    True
    >>> is_floating_point(ts.ScalarType(kind=ts.ScalarKind.INT32))
    False
    >>> is_floating_point(ts.FieldType(dims=[], dtype=ts.ScalarType(kind=ts.ScalarKind.FLOAT32)))
    True
    """
    return isinstance(dtype := extract_dtype(symbol_type), ts.ScalarType) and dtype.kind in [
        ts.ScalarKind.FLOAT32,
        ts.ScalarKind.FLOAT64,
    ]


def is_integer(symbol_type: ts.TypeSpec) -> bool:
    """
    Check if ``symbol_type`` is an integral type.

    Examples:
    ---------
    >>> is_integer(ts.ScalarType(kind=ts.ScalarKind.INT32))
    True
    >>> is_integer(ts.ScalarType(kind=ts.ScalarKind.FLOAT32))
    False
    >>> is_integer(ts.FieldType(dims=[], dtype=ts.ScalarType(kind=ts.ScalarKind.INT32)))
    False
    """
    return isinstance(symbol_type, ts.ScalarType) and symbol_type.kind in {
        ts.ScalarKind.INT8,
        ts.ScalarKind.UINT8,
        ts.ScalarKind.INT16,
        ts.ScalarKind.UINT16,
        ts.ScalarKind.INT32,
        ts.ScalarKind.UINT32,
        ts.ScalarKind.INT64,
    }


def is_integral(symbol_type: ts.TypeSpec) -> bool:
    """
    Check if the dtype of ``symbol_type`` is an integral type.

    Examples:
    ---------
    >>> is_integral(ts.ScalarType(kind=ts.ScalarKind.INT32))
    True
    >>> is_integral(ts.ScalarType(kind=ts.ScalarKind.FLOAT32))
    False
    >>> is_integral(ts.FieldType(dims=[], dtype=ts.ScalarType(kind=ts.ScalarKind.INT32)))
    True
    """
    return is_integer(extract_dtype(symbol_type))


def is_number(symbol_type: ts.TypeSpec) -> bool:
    """
    Check if ``symbol_type`` is either intergral or float.

    Examples:
    ---------
    >>> is_number(ts.ScalarType(kind=ts.ScalarKind.FLOAT64))
    True
    >>> is_number(ts.ScalarType(kind=ts.ScalarKind.INT32))
    True
    >>> is_number(ts.ScalarType(kind=ts.ScalarKind.BOOL))
    False
    >>> is_number(ts.FieldType(dims=[], dtype=ts.ScalarType(kind=ts.ScalarKind.INT64)))
    False
    """
    if not isinstance(symbol_type, ts.ScalarType):
        return False
    # TODO(nfarabullini): re-factor is_arithmetic such that it only checks for scalars
    #  and the emtpy field pass in an another function
    return is_arithmetic(symbol_type)


def is_logical(symbol_type: ts.TypeSpec) -> bool:
    return (
        isinstance(dtype := extract_dtype(symbol_type), ts.ScalarType)
        and dtype.kind is ts.ScalarKind.BOOL
    )


def is_arithmetic(symbol_type: ts.TypeSpec) -> bool:
    """
    Check if ``symbol_type`` is compatible with arithmetic operations.

    Examples:
    ---------
    >>> is_arithmetic(ts.ScalarType(kind=ts.ScalarKind.FLOAT64))
    True
    >>> is_arithmetic(ts.ScalarType(kind=ts.ScalarKind.BOOL))
    False
    >>> is_arithmetic(ts.ScalarType(kind=ts.ScalarKind.STRING))
    False
    >>> is_arithmetic(ts.FieldType(dims=[], dtype=ts.ScalarType(kind=ts.ScalarKind.INT32)))
    True
    """
    return is_floating_point(symbol_type) or is_integral(symbol_type)


def arithmetic_bounds(arithmetic_type: ts.ScalarType) -> tuple[np.number, np.number]:
    assert is_arithmetic(arithmetic_type)
    return {  # type: ignore[return-value] # why resolved to `tuple[object, object]`?
        ts.ScalarKind.FLOAT32: (np.finfo(np.float32).min, np.finfo(np.float32).max),
        ts.ScalarKind.FLOAT64: (np.finfo(np.float64).min, np.finfo(np.float64).max),
        ts.ScalarKind.INT8: (np.iinfo(np.int8).min, np.iinfo(np.int8).max),
        ts.ScalarKind.UINT8: (np.iinfo(np.uint8).min, np.iinfo(np.uint8).max),
        ts.ScalarKind.INT16: (np.iinfo(np.int16).min, np.iinfo(np.int16).max),
        ts.ScalarKind.UINT16: (np.iinfo(np.uint16).min, np.iinfo(np.uint16).max),
        ts.ScalarKind.INT32: (np.iinfo(np.int32).min, np.iinfo(np.int32).max),
        ts.ScalarKind.UINT32: (np.iinfo(np.uint32).min, np.iinfo(np.uint32).max),
        ts.ScalarKind.INT64: (np.iinfo(np.int64).min, np.iinfo(np.int64).max),
        ts.ScalarKind.UINT64: (np.iinfo(np.uint64).min, np.iinfo(np.uint64).max),
    }[arithmetic_type.kind]


def is_type_or_tuple_of_type(type_: ts.TypeSpec, expected_type: type | tuple) -> bool:
    """
    Return True if ``type_`` matches any of the expected or is a tuple of them.

    Examples:
    ---------
    >>> scalar_type = ts.ScalarType(kind=ts.ScalarKind.INT64)
    >>> field_type = ts.FieldType(dims=[], dtype=scalar_type)
    >>> is_type_or_tuple_of_type(field_type, ts.FieldType)
    True
    >>> is_type_or_tuple_of_type(
    ...     ts.TupleType(types=[scalar_type, field_type]), (ts.ScalarType, ts.FieldType)
    ... )
    True
    >>> is_type_or_tuple_of_type(scalar_type, ts.FieldType)
    False
    >>> is_type_or_tuple_of_type(ts.TupleType(types=[scalar_type, field_type]), ts.FieldType)
    False
    """
    return all(isinstance(t, expected_type) for t in primitive_constituents(type_))


def is_tuple_of_type(type_: ts.TypeSpec, expected_type: type | tuple) -> TypeGuard[ts.TupleType]:
    """
    Return True if ``type_`` matches (nested) tuple of ``expected_type``.

    Examples:
    ---------
    >>> scalar_type = ts.ScalarType(kind=ts.ScalarKind.INT64)
    >>> field_type = ts.FieldType(dims=[], dtype=scalar_type)
    >>> is_tuple_of_type(field_type, ts.FieldType)
    False
    >>> is_tuple_of_type(
    ...     ts.TupleType(types=[scalar_type, field_type]), (ts.ScalarType, ts.FieldType)
    ... )
    True
    >>> is_tuple_of_type(ts.TupleType(types=[scalar_type]), ts.FieldType)
    False
    >>> is_tuple_of_type(ts.TupleType(types=[scalar_type, field_type]), ts.FieldType)
    False
    """
    return isinstance(type_, ts.TupleType) and is_type_or_tuple_of_type(type_, expected_type)


def extract_dims(symbol_type: ts.TypeSpec) -> list[common.Dimension]:
    """
    Try to extract field dimensions if possible.

    Scalars are treated as zero-dimensional

    Examples:
    ---------
    >>> extract_dims(ts.ScalarType(kind=ts.ScalarKind.INT64, shape=[3, 4]))
    []
    >>> I = common.Dimension(value="I")
    >>> J = common.Dimension(value="J")
    >>> extract_dims(ts.FieldType(dims=[I, J], dtype=ts.ScalarType(kind=ts.ScalarKind.INT64)))
    [Dimension(value='I', kind=<DimensionKind.HORIZONTAL: 'horizontal'>), Dimension(value='J', kind=<DimensionKind.HORIZONTAL: 'horizontal'>)]
    """
    if isinstance(symbol_type, ts.ScalarType):
        return []
    if isinstance(symbol_type, ts.FieldType):
        return symbol_type.dims
    raise ValueError(f"Can not extract dimensions from '{symbol_type}'.")


def is_local_field(type_: ts.FieldType) -> bool:
    """
    Return if `type_` is a field defined on a local dimension.

    Examples:
    ---------
    >>> V = common.Dimension(value="V")
    >>> V2E = common.Dimension(value="V2E", kind=common.DimensionKind.LOCAL)
    >>> is_local_field(ts.FieldType(dims=[V, V2E], dtype=ts.ScalarType(kind=ts.ScalarKind.INT64)))
    True
    >>> is_local_field(ts.FieldType(dims=[V], dtype=ts.ScalarType(kind=ts.ScalarKind.INT64)))
    False
    """
    return any(dim.kind == common.DimensionKind.LOCAL for dim in type_.dims)


def contains_local_field(type_: ts.TypeSpec) -> bool:
    """Return if primitive constitutens of `type_` contains a field defined on a local dimension."""
    return any(
        isinstance(t, ts.FieldType) and is_local_field(t) for t in primitive_constituents(type_)
    )


# TODO(tehrengruber): This function has specializations on Iterator types, which are not part of
#  the general / shared type system. This functionality should be moved to the iterator-only
#  type system, but we need some sort of multiple dispatch for that.
# TODO(tehrengruber): Should this have a direction like is_concretizable?
def is_compatible_type(type_a: ts.TypeSpec, type_b: ts.TypeSpec) -> bool:
    """
    Predicate to determine if two types are compatible.

    This function gracefully handles:
     - iterators with unknown positions which are considered compatible to any other positions
       of another iterator.
     - iterators which are defined everywhere, i.e. empty defined dimensions
    Beside that this function simply checks for equality of types.

    >>> bool_type = ts.ScalarType(kind=ts.ScalarKind.BOOL)
    >>> IDim = common.Dimension(value="IDim")
    >>> type_on_i_of_i_it = it_ts.IteratorType(
    ...     position_dims=[IDim], defined_dims=[IDim], element_type=bool_type
    ... )
    >>> type_on_undefined_of_i_it = it_ts.IteratorType(
    ...     position_dims="unknown", defined_dims=[IDim], element_type=bool_type
    ... )
    >>> is_compatible_type(type_on_i_of_i_it, type_on_undefined_of_i_it)
    True

    >>> JDim = common.Dimension(value="JDim")
    >>> type_on_j_of_j_it = it_ts.IteratorType(
    ...     position_dims=[JDim], defined_dims=[JDim], element_type=bool_type
    ... )
    >>> is_compatible_type(type_on_i_of_i_it, type_on_j_of_j_it)
    False
    """
    is_compatible = True

    if isinstance(type_a, it_ts.IteratorType) and isinstance(type_b, it_ts.IteratorType):
        if not any(el_type.position_dims == "unknown" for el_type in [type_a, type_b]):
            is_compatible &= type_a.position_dims == type_b.position_dims
        if type_a.defined_dims and type_b.defined_dims:
            is_compatible &= type_a.defined_dims == type_b.defined_dims
        is_compatible &= type_a.element_type == type_b.element_type
    elif isinstance(type_a, ts.TupleType) and isinstance(type_b, ts.TupleType):
        if len(type_a.types) != len(type_b.types):
            return False
        for el_type_a, el_type_b in zip(type_a.types, type_b.types, strict=True):
            is_compatible &= is_compatible_type(el_type_a, el_type_b)
    elif isinstance(type_a, ts.FunctionType) and isinstance(type_b, ts.FunctionType):
        for arg_a, arg_b in zip(type_a.pos_only_args, type_b.pos_only_args, strict=True):
            is_compatible &= is_compatible_type(arg_a, arg_b)
        for arg_a, arg_b in zip(
            type_a.pos_or_kw_args.values(), type_b.pos_or_kw_args.values(), strict=True
        ):
            is_compatible &= is_compatible_type(arg_a, arg_b)
        for arg_a, arg_b in zip(
            type_a.kw_only_args.values(), type_b.kw_only_args.values(), strict=True
        ):
            is_compatible &= is_compatible_type(arg_a, arg_b)
        is_compatible &= is_compatible_type(type_a.returns, type_b.returns)
    else:
        is_compatible &= is_concretizable(type_a, type_b)

    return is_compatible


def is_concretizable(symbol_type: ts.TypeSpec, to_type: ts.TypeSpec) -> bool:
    """
    Check if ``symbol_type`` can be concretized to ``to_type``.

    Examples:
    ---------
    >>> is_concretizable(
    ...     ts.ScalarType(kind=ts.ScalarKind.INT64), to_type=ts.ScalarType(kind=ts.ScalarKind.INT64)
    ... )
    True

    >>> is_concretizable(
    ...     ts.ScalarType(kind=ts.ScalarKind.INT64),
    ...     to_type=ts.ScalarType(kind=ts.ScalarKind.FLOAT64),
    ... )
    False

    >>> is_concretizable(
    ...     ts.DeferredType(constraint=None),
    ...     to_type=ts.FieldType(dtype=ts.ScalarType(kind=ts.ScalarKind.BOOL), dims=[]),
    ... )
    True

    >>> is_concretizable(
    ...     ts.DeferredType(constraint=ts.DataType),
    ...     to_type=ts.FieldType(dtype=ts.ScalarType(kind=ts.ScalarKind.BOOL), dims=[]),
    ... )
    True

    >>> is_concretizable(
    ...     ts.DeferredType(constraint=ts.OffsetType),
    ...     to_type=ts.FieldType(dtype=ts.ScalarType(kind=ts.ScalarKind.BOOL), dims=[]),
    ... )
    False

    >>> is_concretizable(
    ...     ts.DeferredType(constraint=ts.TypeSpec),
    ...     to_type=ts.DeferredType(constraint=ts.ScalarType),
    ... )
    True

    """
    if isinstance(symbol_type, ts.DeferredType) and (
        symbol_type.constraint is None
        or (isinstance(to_type, ts.DeferredType) and to_type.constraint is None)
        or issubclass(type_class(to_type), symbol_type.constraint)
    ):
        return True
    elif is_concrete(symbol_type):
        return symbol_type == to_type
    return False


def promote(
    *types: ts.FieldType | ts.ScalarType, always_field: bool = False
) -> ts.FieldType | ts.ScalarType:
    """
    Promote a set of field or scalar types to a common type.

    The resulting type is defined on all dimensions of the arguments, respecting
    the individual order of the dimensions of each argument (see
    :func:`common.promote_dims` for more details).

    >>> dtype = ts.ScalarType(kind=ts.ScalarKind.INT64)
    >>> I, J, K = (common.Dimension(value=dim) for dim in ["I", "J", "K"])
    >>> promoted: ts.FieldType = promote(
    ...     ts.FieldType(dims=[I, J], dtype=dtype), ts.FieldType(dims=[I, J, K], dtype=dtype), dtype
    ... )
    >>> promoted.dims == [I, J, K] and promoted.dtype == dtype
    True

    >>> promoted: ts.FieldType = promote(
    ...     ts.FieldType(dims=[I, J], dtype=dtype), ts.FieldType(dims=[K], dtype=dtype)
    ... )
    >>> promoted.dims == [I, J, K] and promoted.dtype == dtype
    True
    """
    if not always_field and all(isinstance(type_, ts.ScalarType) for type_ in types):
        if not all(type_ == types[0] for type_ in types):
            raise ValueError("Could not promote scalars of different dtype (not implemented).")
        if not all(type_.shape is None for type_ in types):  # type: ignore[union-attr]
            raise NotImplementedError("Shape promotion not implemented.")
        return types[0]
    elif all(isinstance(type_, (ts.ScalarType, ts.FieldType)) for type_ in types):
        dims = common.promote_dims(*(extract_dims(type_) for type_ in types))
        extracted_dtypes = [extract_dtype(type_) for type_ in types]
        assert all(isinstance(dtype, ts.ScalarType) for dtype in extracted_dtypes)
        dtype = cast(ts.ScalarType, promote(*extracted_dtypes))  # type: ignore[arg-type] # checked is `ScalarType`

        return ts.FieldType(dims=dims, dtype=dtype)
    raise TypeError("Expected a 'FieldType' or 'ScalarType'.")


@functools.singledispatch
def return_type(
    callable_type: ts.CallableType,
    *,
    with_args: Sequence[ts.TypeSpec],
    with_kwargs: dict[str, ts.TypeSpec],
) -> ts.TypeSpec:
    raise NotImplementedError(
        f"Return type deduction of type " f"'{type(callable_type).__name__}' not implemented."
    )


@return_type.register
def return_type_func(
    func_type: ts.FunctionType,
    *,
    with_args: Sequence[ts.TypeSpec],
    with_kwargs: dict[str, ts.TypeSpec],
) -> ts.TypeSpec:
    return func_type.returns


@return_type.register
def return_type_field(
    field_type: ts.FieldType,
    *,
    with_args: Sequence[ts.TypeSpec],
    with_kwargs: dict[str, ts.TypeSpec],
) -> ts.FieldType:
    try:
        accepts_args(
            field_type,
            with_args=with_args,
            with_kwargs=with_kwargs,
            raise_exception=True,
        )
    except ValueError as ex:
        raise ValueError("Could not deduce return type of invalid remap operation.") from ex

    if not isinstance(with_args[0], ts.OffsetType):
        raise ValueError(f"First argument must be of type '{ts.OffsetType}', got '{with_args[0]}'.")

    source_dim = with_args[0].source
    target_dims = with_args[0].target
    new_dims = []
    # TODO: This code does not handle ellipses for dimensions. Fix it.
    assert field_type.dims is not ...
    for d in field_type.dims:
        if d != source_dim:
            new_dims.append(d)
        else:
            new_dims.extend(target_dims)
    new_dims = common._ordered_dims(new_dims)  # e.g. `Vertex, V2E, K` -> `Vertex, K, V2E`
    return ts.FieldType(dims=new_dims, dtype=field_type.dtype)


UNDEFINED_ARG = types.new_class("UNDEFINED_ARG")


@functools.singledispatch
def canonicalize_arguments(
    func_type: ts.CallableType,
    args: Sequence,
    kwargs: dict,
    *,
    ignore_errors: bool = False,
    use_signature_ordering: bool = False,
) -> tuple[list, dict]:
    raise NotImplementedError(f"Not implemented for type '{type(func_type).__name__}'.")


@canonicalize_arguments.register
def canonicalize_function_arguments(
    func_type: ts.FunctionType,
    args: Sequence,
    kwargs: dict,
    *,
    ignore_errors: bool = False,
    use_signature_ordering: bool = False,
) -> tuple[list, dict]:
    num_pos_params = len(func_type.pos_only_args) + len(func_type.pos_or_kw_args)
    cargs = [UNDEFINED_ARG] * max(num_pos_params, len(args))
    ckwargs = {**kwargs}
    for i, arg in enumerate(args):
        cargs[i] = arg
    for name in kwargs.keys():
        if name in func_type.pos_or_kw_args:
            args_idx = len(func_type.pos_only_args) + list(func_type.pos_or_kw_args.keys()).index(
                name
            )
            if cargs[args_idx] is UNDEFINED_ARG:
                cargs[args_idx] = ckwargs.pop(name)
            elif not ignore_errors:
                raise AssertionError(
                    f"Error canonicalizing function arguments. Got multiple values for argument '{name}'."
                )

    a, b = set(func_type.kw_only_args.keys()), set(ckwargs.keys())
    invalid_kw_args = (a - b) | (b - a)
    if invalid_kw_args and (not ignore_errors or use_signature_ordering):
        # this error can not be ignored as otherwise the invariant that no arguments are dropped
        # is invalidated.
        raise AssertionError(f"Invalid keyword arguments '{', '.join(invalid_kw_args)}'.")

    if use_signature_ordering:
        ckwargs = {k: ckwargs[k] for k in func_type.kw_only_args.keys() if k in ckwargs}

    return list(cargs), ckwargs


def structural_function_signature_incompatibilities(
    func_type: ts.FunctionType, args: Sequence, kwargs: dict[str, Any]
) -> Iterator[str]:
    """
    Return structural incompatibilities for a call to ``func_type`` with given arguments.

    This function requires `args` and `kwargs` to be canonicalized using
    `canonicalize_function_arguments`.

    Contrary to `function_signature_incompatibilities` the arguments don't need to be types, but
    can be anything. This function merely checks whether their structure matches (e.g. for every
    parameter in the signature there is a corresponding argument value).
    """
    kwargs = {**kwargs}

    # check positional arguments
    for name in {**kwargs}.keys():
        if name in func_type.pos_or_kw_args:
            args_idx = len(func_type.pos_only_args) + list(func_type.pos_or_kw_args.keys()).index(
                name
            )
            if args_idx < len(args):
                # remove the argument here such that later errors stay comprehensible
                kwargs.pop(name)
                yield f"Got multiple values for argument '{name}'."

    num_pos_params = len(func_type.pos_only_args) + len(func_type.pos_or_kw_args)
    num_pos_args = len(args) - args.count(UNDEFINED_ARG)
    if num_pos_params != num_pos_args:
        if len(kwargs) > 0:
            kwargs_msg = f"positional argument{'s' if num_pos_params != 1 else ''} (and {len(kwargs)} keyword-only argument{'s' if len(kwargs) != 1 else ''}) "
        else:
            kwargs_msg = ""
        yield f"Function takes {num_pos_params} positional argument{'s' if num_pos_params != 1 else ''}, but {num_pos_args} {kwargs_msg}were given."

    missing_positional_args = []
    for i, arg_type in zip(
        range(len(func_type.pos_only_args), num_pos_params),
        func_type.pos_or_kw_args.keys(),
    ):
        if args[i] is UNDEFINED_ARG:
            missing_positional_args.append(f"'{arg_type}'")
    if missing_positional_args:
        yield f"Missing {len(missing_positional_args)} required positional argument{'s' if len(missing_positional_args) != 1 else ''}: {', '.join(missing_positional_args)}"

    # check for missing or extra keyword arguments
    kw_a_m_b = set(func_type.kw_only_args.keys()) - set(kwargs.keys())
    if len(kw_a_m_b) > 0:
        yield f"Missing required keyword argument{'s' if len(kw_a_m_b) != 1 else ''} '{', '.join(kw_a_m_b)}'."
    kw_b_m_a = set(kwargs.keys()) - set(func_type.kw_only_args.keys())
    if len(kw_b_m_a) > 0:
        yield f"Got unexpected keyword argument{'s' if len(kw_b_m_a) != 1 else ''} '{', '.join(kw_b_m_a)}'."


@functools.singledispatch
def function_signature_incompatibilities(
    func_type: ts.CallableType, args: Sequence[ts.TypeSpec], kwargs: dict[str, ts.TypeSpec]
) -> Iterator[str]:
    """
    Return incompatibilities for a call to ``func_type`` with given arguments.

    Note that all types must be concrete/complete.
    """
    raise NotImplementedError(f"Not implemented for type '{type(func_type).__name__}'.")


@function_signature_incompatibilities.register
def function_signature_incompatibilities_func(
    func_type: ts.FunctionType,
    args: Sequence[ts.TypeSpec],
    kwargs: dict[str, ts.TypeSpec],
    *,
    skip_canonicalization: bool = False,
    skip_structural_checks: bool = False,
) -> Iterator[str]:
    if not skip_canonicalization:
        args, kwargs = canonicalize_arguments(func_type, args, kwargs, ignore_errors=True)

    # check for structural errors (e.g. wrong number of arguments)
    if not skip_structural_checks:
        error_list = list(structural_function_signature_incompatibilities(func_type, args, kwargs))
        if len(error_list) > 0:
            yield from error_list
            return

    num_pos_params = len(func_type.pos_only_args) + len(func_type.pos_or_kw_args)
    assert len(args) >= num_pos_params
    for i, (a_arg, b_arg) in enumerate(
        zip(list(func_type.pos_only_args) + list(func_type.pos_or_kw_args.values()), args)
    ):
        if b_arg is not UNDEFINED_ARG and a_arg != b_arg and not is_compatible_type(a_arg, b_arg):
            if i < len(func_type.pos_only_args):
                arg_repr = f"{_number_to_ordinal_number(i + 1)} argument"
            else:
                arg_repr = f"argument '{list(func_type.pos_or_kw_args.keys())[i - len(func_type.pos_only_args)]}'"
            yield f"Expected {arg_repr} to be of type '{a_arg}', got '{b_arg}'."

    for kwarg in set(func_type.kw_only_args.keys()) & set(kwargs.keys()):
        if (a_kwarg := func_type.kw_only_args[kwarg]) != (
            b_kwarg := kwargs[kwarg]
        ) and not is_compatible_type(a_kwarg, b_kwarg):
            yield f"Expected keyword argument '{kwarg}' to be of type '{func_type.kw_only_args[kwarg]}', got '{kwargs[kwarg]}'."


@function_signature_incompatibilities.register
def function_signature_incompatibilities_field(
    field_type: ts.FieldType,
    args: list[ts.TypeSpec],
    kwargs: dict[str, ts.TypeSpec],
) -> Iterator[str]:
    if len(args) < 1:
        yield f"Function takes at least 1 argument, but {len(args)} were given."
        return
    for arg in args:
        if not isinstance(arg, ts.OffsetType):
            yield f"Expected arguments to be of type '{ts.OffsetType}', got '{arg}'."
            return
        if len(args) > 1 and len(arg.target) > 1:
            yield f"Function takes only 1 argument in unstructured case, but {len(args)} were given."
            return

    if kwargs:
        yield f"Got unexpected keyword argument(s) '{', '.join(kwargs.keys())}'."
        return

    source_dim = args[0].source  # type: ignore[attr-defined] # ensured by loop above
    target_dims = args[0].target  # type: ignore[attr-defined] # ensured by loop above
    # TODO: This code does not handle ellipses for dimensions. Fix it.
    assert field_type.dims is not ...
    if field_type.dims and source_dim not in field_type.dims:
        yield (
            f"Incompatible offset can not shift field defined on "
            f"{', '.join([dim.value for dim in field_type.dims])} from "
            f"{source_dim.value} to target dim(s): "
            f"{', '.join([dim.value for dim in target_dims])}"
        )


def accepts_args(
    callable_type: ts.CallableType,
    *,
    with_args: Sequence[ts.TypeSpec],
    with_kwargs: dict[str, ts.TypeSpec],
    raise_exception: bool = False,
) -> bool:
    """
    Check if a function can be called for given arguments.

    If ``raise_exception`` is given a :class:`ValueError` is raised with a
    detailed description of why the function is not callable.

    Note that all types must be concrete/complete.

    Examples:
        >>> bool_type = ts.ScalarType(kind=ts.ScalarKind.BOOL)
        >>> func_type = ts.FunctionType(
        ...     pos_only_args=[bool_type],
        ...     pos_or_kw_args={"foo": bool_type},
        ...     kw_only_args={},
        ...     returns=ts.VoidType(),
        ... )
        >>> accepts_args(func_type, with_args=[bool_type], with_kwargs={"foo": bool_type})
        True
        >>> accepts_args(func_type, with_args=[], with_kwargs={})
        False
    """
    if not isinstance(callable_type, ts.CallableType):
        if raise_exception:
            raise ValueError(f"Expected a callable type, got '{callable_type}'.")
        return False

    errors = function_signature_incompatibilities(callable_type, with_args, with_kwargs)
    if raise_exception:
        error_list = list(errors)
        if len(error_list) > 0:
            raise ValueError(
                f"Invalid call to function of type '{callable_type}':\n"
                + ("\n".join([f"  - {error}" for error in error_list]))
            )
        return True

    return next(errors, None) is None<|MERGE_RESOLUTION|>--- conflicted
+++ resolved
@@ -25,12 +25,8 @@
 import numpy as np
 
 from gt4py.eve.utils import XIterable, xiter
-<<<<<<< HEAD
 from gt4py.next import common, utils
-=======
-from gt4py.next import common
 from gt4py.next.iterator.type_system import type_specifications as it_ts
->>>>>>> efb6373c
 from gt4py.next.type_system import type_specifications as ts
 
 
@@ -202,16 +198,12 @@
         return fun(*symbol_types)
 
 
-<<<<<<< HEAD
 type_tree_map = utils.tree_map(
     collection_type=ts.TupleType, result_collection_constructor=lambda x: ts.TupleType(types=[*x])
 )
 
 
-def extract_dtype(symbol_type: ts.TypeSpec) -> ts.ScalarType:
-=======
 def extract_dtype(symbol_type: ts.TypeSpec) -> ts.ScalarType | ts.ListType:
->>>>>>> efb6373c
     """
     Extract the data type from ``symbol_type`` if it is either `FieldType` or `ScalarType`.
 
