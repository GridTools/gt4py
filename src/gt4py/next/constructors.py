--- conflicted
+++ resolved
@@ -356,14 +356,9 @@
     if (allocator is None) and (device is None) and xtyping.supports_dlpack(data):
         device = core_defs.Device(*data.__dlpack_device__())
     buffer = next_allocators.allocate(actual_domain, dtype, allocator=allocator, device=device)
-<<<<<<< HEAD
-    buffer.ndarray[...] = storage_utils.asarray(data)  # type: ignore[index] # TODO(havogt): consider addin MutableNDArrayObject
+    # TODO(havogt): consider adding MutableNDArrayObject
+    buffer.ndarray[...] = storage_utils.asarray(data)  # type: ignore[index]
     connectivity_field = common._connectivity(
-=======
-    # TODO(havogt): consider addin MutableNDArrayObject
-    buffer.ndarray[...] = storage_utils.asarray(data)  # type: ignore[index]
-    connectivity_field = common.connectivity(
->>>>>>> 27bf18f5
         buffer.ndarray, codomain=codomain, domain=actual_domain
     )
     assert isinstance(connectivity_field, nd_array_field.NdArrayConnectivityField)
