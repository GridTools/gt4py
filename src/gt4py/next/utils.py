# GT4Py - GridTools Framework
#
# Copyright (c) 2014-2024, ETH Zurich
# All rights reserved.
#
# Please, refer to the LICENSE file in the root directory.
# SPDX-License-Identifier: BSD-3-Clause

import functools
import itertools
from typing import (
    Any,
    Callable,
    ClassVar,
    Optional,
    ParamSpec,
    Sequence,
    TypeGuard,
    TypeVar,
    cast,
    overload,
)


class RecursionGuard:
    """
    Context manager to guard against inifinite recursion.

    >>> def foo(i):
    ...     with RecursionGuard(i):
    ...         if i % 2 == 0:
    ...             foo(i)
    ...     return i
    >>> foo(3)
    3
    >>> foo(2)  # doctest:+ELLIPSIS
    Traceback (most recent call last):
        ...
    gt4py.next.utils.RecursionGuard.RecursionDetected
    """

    guarded_objects: ClassVar[set[int]] = set()

    obj: Any

    class RecursionDetected(Exception):
        pass

    def __init__(self, obj: Any):
        self.obj = obj

    def __enter__(self) -> None:
        if id(self.obj) in self.guarded_objects:
            raise self.RecursionDetected()
        self.guarded_objects.add(id(self.obj))

    def __exit__(self, *exc: Any) -> None:
        self.guarded_objects.remove(id(self.obj))


_T = TypeVar("_T")
_P = ParamSpec("_P")
_R = TypeVar("_R")


def is_tuple_of(v: Any, t: type[_T]) -> TypeGuard[tuple[_T, ...]]:
    return isinstance(v, tuple) and all(isinstance(e, t) for e in v)


# TODO(havogt): remove flatten duplications in the whole codebase
def flatten_nested_tuple(
    value: tuple[
        _T | tuple, ...
    ],  # `_T` omitted on purpose as type of `value`, to properly deduce `_T` on the user-side
) -> tuple[_T, ...]:
    if isinstance(value, tuple):
        return sum((flatten_nested_tuple(v) for v in value), start=())  # type: ignore[arg-type] # cannot properly express nesting
    else:
        return (value,)


@overload
def tree_map(
    fun: Callable[_P, _R],
    *,
    collection_type: type | tuple[type, ...] = tuple,
<<<<<<< HEAD
    result_collection_constructor: Optional[type | Callable] = None,
    unpack: bool = False,
    with_path_arg: bool = False,
=======
    result_collection_constructor: Optional[Callable] = None,
>>>>>>> 810c0ddc
) -> Callable[..., _R | tuple[_R | tuple, ...]]: ...


@overload
def tree_map(
    *,
    collection_type: type | tuple[type, ...] = tuple,
<<<<<<< HEAD
    result_collection_constructor: Optional[type | Callable] = None,
    unpack: bool = False,
    with_path_arg: bool = False,
=======
    result_collection_constructor: Optional[Callable] = None,
>>>>>>> 810c0ddc
) -> Callable[
    [Callable[_P, _R]], Callable[..., Any]
]: ...  # TODO(havogt): typing of `result_collection_constructor` is too weak here


def tree_map(
    fun: Optional[Callable[_P, _R]] = None,
    *,
    collection_type: type | tuple[type, ...] = tuple,
<<<<<<< HEAD
    result_collection_constructor: Optional[type | Callable] = None,
    unpack: bool = False,
    with_path_arg: bool = False,
=======
    result_collection_constructor: Optional[Callable] = None,
>>>>>>> 810c0ddc
) -> Callable[..., _R | tuple[_R | tuple, ...]] | Callable[[Callable[_P, _R]], Callable[..., Any]]:
    """
    Apply `fun` to each entry of (possibly nested) collections (by default `tuple`s).

    Args:
        fun: Function to apply to each entry of the collection.
        collection_type: Type of the collection to be traversed. Can be a single type or a tuple of types.
        result_collection_constructor: Type of the collection to be returned. If `None` the same type as `collection_type` is used.
        unpack: Replicate tuple structure returned from `fun` to the mapped result, i.e. return
          tuple of result collections instead of result collections of tuples.
        with_path_arg: Pass the path to access the current element to `fun`.
    Examples:
        >>> tree_map(lambda x: x + 1)(((1, 2), 3))
        ((2, 3), 4)

        >>> tree_map(lambda x, y: x + y)(((1, 2), 3), ((4, 5), 6))
        ((5, 7), 9)

        >>> tree_map(collection_type=list)(lambda x: x + 1)([[1, 2], 3])
        [[2, 3], 4]

        >>> tree_map(
        ...     collection_type=(list, tuple),
        ...     result_collection_constructor=lambda value, elts: tuple(elts)
        ...     if isinstance(value, list)
        ...     else list(elts),
        ... )(lambda x: x + 1)([(1, 2), 3])
        ([2, 3], 4)

        >>> @tree_map
        ... def impl(x):
        ...     return x + 1
        >>> impl(((1, 2), 3))
        ((2, 3), 4)

        >>> @tree_map(with_path_arg=True)
        ... def impl(x, path: tuple[int, ...]):
        ...     path_str = "".join(f"[{i}]" for i in path)
        ...     return f"t{path_str} = {x}"
        >>> t = impl(((1, 2), 3))
        >>> t[0][0]
        't[0][0] = 1'
        >>> t[0][1]
        't[0][1] = 2'
        >>> t[1]
        't[1] = 3'

        >>> @tree_map(unpack=True)
        ... def impl(x):
        ...     return (x, x**2)
        >>> identity, squared = impl(((2, 3), 4))
        >>> identity
        ((2, 3), 4)
        >>> squared
        ((4, 9), 16)
    """

    if result_collection_constructor is None:
        if isinstance(collection_type, tuple):
            # Note: that doesn't mean `collection_type=tuple`, but e.g. `collection_type=(list, tuple)`
            raise TypeError(
                "tree_map() requires `result_collection_constructor` when `collection_type` is a tuple of types."
            )
        result_collection_constructor = lambda _, elts: collection_type(elts)  # noqa: E731 # because a lambda is clearer

    if fun:

        @functools.wraps(fun)
        def impl(*args: Any | tuple[Any | tuple, ...]) -> _R | tuple[_R | tuple, ...]:
            if isinstance(args[0], collection_type):
                non_path_args: Sequence[Any]
                if with_path_arg:
                    *non_path_args, path = args
                    args = (*non_path_args, tuple((*path, i) for i in range(len(args[0]))))
                else:
                    non_path_args = args

                assert all(
                    isinstance(arg, collection_type) and len(args[0]) == len(arg)
                    for arg in non_path_args
                )
                assert result_collection_constructor is not None
<<<<<<< HEAD

                mapped = [impl(*arg) for arg in zip(*args)]
                if unpack:
                    return tuple(map(result_collection_constructor, zip(*mapped)))
                else:
                    return result_collection_constructor(mapped)
=======
                return result_collection_constructor(args[0], (impl(*arg) for arg in zip(*args)))
>>>>>>> 810c0ddc

            return fun(  # type: ignore[call-arg]
                *cast(_P.args, args),  # type: ignore[valid-type]
            )  # mypy doesn't understand that `args` at this point is of type `_P.args`

        if with_path_arg:
            return lambda *args: impl(*args, ())
        else:
            return impl
    else:
        return functools.partial(
            tree_map,
            collection_type=collection_type,
            result_collection_constructor=result_collection_constructor,
            unpack=unpack,
            with_path_arg=with_path_arg,
        )


_T1 = TypeVar("_T1")
_T2 = TypeVar("_T2")


def equalize_tuple_structure(
    d1: _T1, d2: _T2, *, fill_value: Any, bidirectional: bool = True
) -> tuple[_T1, _T2]:
    """
    Given two values or tuples thereof equalize their structure.

    If one of the arguments is a tuple the argument will be promoted to a tuple of the same
    structure.

    >>> equalize_tuple_structure((1,), (2, 3), fill_value=None) == (
    ...     (1, None),
    ...     (2, 3),
    ... )
    True

    >>> equalize_tuple_structure(1, (2, 3), fill_value=None) == (
    ...     (1, 1),
    ...     (2, 3),
    ... )
    True

    If `bidirectional` is `False` only the second argument is equalized and an error is raised if
    the first argument would require promotion.
    """
    d1_is_tuple = isinstance(d1, tuple)
    d2_is_tuple = isinstance(d2, tuple)
    if not d1_is_tuple and d2_is_tuple:
        if not bidirectional:
            raise ValueError(f"Expected `{d2!s}` to have same structure as `{d1!s}`.")
        return equalize_tuple_structure(
            (d1,) * len(d2),  # type: ignore[arg-type] # ensured by condition above
            d2,
            fill_value=fill_value,
            bidirectional=bidirectional,
        )
    if d1_is_tuple and not d2_is_tuple:
        return equalize_tuple_structure(
            d1,
            (d2,) * len(d1),  # type: ignore[arg-type] # ensured by condition above
            fill_value=fill_value,
            bidirectional=bidirectional,
        )
    if d1_is_tuple and d2_is_tuple:
        if not bidirectional and len(d1) < len(d2):  # type: ignore[arg-type] # ensured by condition above
            raise ValueError(f"Expected `{d2!s}` to be longer than or equal to `{d1!s}`.")
        return tuple(  # type: ignore[return-value] # mypy not smart enough
            zip(
                *(
                    equalize_tuple_structure(
                        el1, el2, fill_value=fill_value, bidirectional=bidirectional
                    )
                    for el1, el2 in itertools.zip_longest(d1, d2, fillvalue=fill_value)  # type: ignore[call-overload] # d1, d2 are tuples
                )
            )
        )
    return d1, d2<|MERGE_RESOLUTION|>--- conflicted
+++ resolved
@@ -84,13 +84,9 @@
     fun: Callable[_P, _R],
     *,
     collection_type: type | tuple[type, ...] = tuple,
-<<<<<<< HEAD
-    result_collection_constructor: Optional[type | Callable] = None,
+    result_collection_constructor: Optional[Callable] = None,
     unpack: bool = False,
     with_path_arg: bool = False,
-=======
-    result_collection_constructor: Optional[Callable] = None,
->>>>>>> 810c0ddc
 ) -> Callable[..., _R | tuple[_R | tuple, ...]]: ...
 
 
@@ -98,13 +94,9 @@
 def tree_map(
     *,
     collection_type: type | tuple[type, ...] = tuple,
-<<<<<<< HEAD
-    result_collection_constructor: Optional[type | Callable] = None,
+    result_collection_constructor: Optional[Callable] = None,
     unpack: bool = False,
     with_path_arg: bool = False,
-=======
-    result_collection_constructor: Optional[Callable] = None,
->>>>>>> 810c0ddc
 ) -> Callable[
     [Callable[_P, _R]], Callable[..., Any]
 ]: ...  # TODO(havogt): typing of `result_collection_constructor` is too weak here
@@ -114,13 +106,9 @@
     fun: Optional[Callable[_P, _R]] = None,
     *,
     collection_type: type | tuple[type, ...] = tuple,
-<<<<<<< HEAD
-    result_collection_constructor: Optional[type | Callable] = None,
+    result_collection_constructor: Optional[Callable] = None,
     unpack: bool = False,
     with_path_arg: bool = False,
-=======
-    result_collection_constructor: Optional[Callable] = None,
->>>>>>> 810c0ddc
 ) -> Callable[..., _R | tuple[_R | tuple, ...]] | Callable[[Callable[_P, _R]], Callable[..., Any]]:
     """
     Apply `fun` to each entry of (possibly nested) collections (by default `tuple`s).
@@ -203,16 +191,13 @@
                     for arg in non_path_args
                 )
                 assert result_collection_constructor is not None
-<<<<<<< HEAD
+                ctor = functools.partial(result_collection_constructor, args[0])
 
                 mapped = [impl(*arg) for arg in zip(*args)]
                 if unpack:
-                    return tuple(map(result_collection_constructor, zip(*mapped)))
+                    return tuple(map(ctor, zip(*mapped)))
                 else:
-                    return result_collection_constructor(mapped)
-=======
-                return result_collection_constructor(args[0], (impl(*arg) for arg in zip(*args)))
->>>>>>> 810c0ddc
+                    return ctor(mapped)
 
             return fun(  # type: ignore[call-arg]
                 *cast(_P.args, args),  # type: ignore[valid-type]
