--- conflicted
+++ resolved
@@ -14,13 +14,6 @@
 
 import functools
 from typing import Any, Callable, ClassVar, ParamSpec, TypeGuard, TypeVar, cast
-<<<<<<< HEAD
-
-import numpy as np
-
-from gt4py.next import common
-=======
->>>>>>> 1debf08c
 
 
 class RecursionGuard:
@@ -64,16 +57,11 @@
 _P = ParamSpec("_P")
 _R = TypeVar("_R")
 
-_P = ParamSpec("_P")
-_R = TypeVar("_R")
-
 
 def is_tuple_of(v: Any, t: type[_T]) -> TypeGuard[tuple[_T, ...]]:
     return isinstance(v, tuple) and all(isinstance(e, t) for e in v)
 
 
-<<<<<<< HEAD
-=======
 def get_common_tuple_value(fun: Callable[[_T], _S]) -> Callable[[_T | tuple[_T | tuple, ...]], _S]:
     """Extract data from elements of tuple. Requiring all elements result in the same value."""
 
@@ -88,7 +76,6 @@
     return impl
 
 
->>>>>>> 1debf08c
 def tree_map(fun: Callable[_P, _R]) -> Callable[..., _R | tuple[_R | tuple, ...]]:
     """Apply `fun` to each entry of (possibly nested) tuples.
 
@@ -110,14 +97,4 @@
             *cast(_P.args, args)
         )  # mypy doesn't understand that `args` at this point is of type `_P.args`
 
-<<<<<<< HEAD
-    return impl
-
-
-# TODO(havogt): consider moving to module like `field_utils`
-@tree_map
-def asnumpy(field: common.Field | np.ndarray) -> np.ndarray:
-    return field.asnumpy() if common.is_field(field) else field  # type: ignore[return-value] # mypy doesn't understand the condition
-=======
-    return impl
->>>>>>> 1debf08c
+    return impl