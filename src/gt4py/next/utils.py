--- conflicted
+++ resolved
@@ -11,24 +11,16 @@
 import functools
 import inspect
 import itertools
-<<<<<<< HEAD
-=======
 from collections.abc import Mapping
->>>>>>> ef388f93
 from typing import (
     Any,
     Callable,
     ClassVar,
-<<<<<<< HEAD
-    Optional,
-    ParamSpec,
-    Sequence,
-=======
     NamedTuple,
     Optional,
     ParamSpec,
     Protocol,
->>>>>>> ef388f93
+    Sequence,
     TypeGuard,
     TypeVar,
     cast,
