--- conflicted
+++ resolved
@@ -68,22 +68,17 @@
 
 
 @overload
-<<<<<<< HEAD
-def tree_map(fun: Callable[_P, _R], /) -> Callable[..., _R | tuple[_R | tuple, ...]]: ...
-=======
 def tree_map(
     fun: Callable[_P, _R],
     *,
     collection_type: type | tuple[type, ...] = tuple,
     result_collection_constructor: Optional[type | Callable] = None,
 ) -> Callable[..., _R | tuple[_R | tuple, ...]]: ...
->>>>>>> 77cad7c8
 
 
 @overload
 def tree_map(
     *,
-<<<<<<< HEAD
     collection_type: type | tuple[type, ...],
     result_collection_constructor: Optional[type] = None,
 ) -> Callable[[Callable[_P, _R]], Callable[..., _R | tuple[_R | tuple, ...]]]: ...
@@ -92,39 +87,20 @@
 def tree_map(
     *args: Callable[_P, _R],
     collection_type: type | tuple[type, ...] = tuple,
-    result_collection_constructor: Optional[type] = None,  # Todo: check name with Enrique
+    result_collection_constructor: Optional[type | Callable] = None,
 ) -> (
     Callable[..., _R | tuple[_R | tuple, ...]]
     | Callable[[Callable[_P, _R]], Callable[..., _R | tuple[_R | tuple, ...]]]
     | _R
     | tuple[_R | tuple, ...]
 ):
-=======
-    collection_type: type | tuple[type, ...] = tuple,
-    result_collection_constructor: Optional[type | Callable] = None,
-) -> Callable[
-    [Callable[_P, _R]], Callable[..., Any]
-]: ...  # TODO(havogt): if result_collection_constructor is Callable, improve typing
-
-
-def tree_map(
-    fun: Optional[Callable[_P, _R]] = None,
-    *,
-    collection_type: type | tuple[type, ...] = tuple,
-    result_collection_constructor: Optional[type | Callable] = None,
-) -> Callable[..., _R | tuple[_R | tuple, ...]] | Callable[[Callable[_P, _R]], Callable[..., Any]]:
->>>>>>> 77cad7c8
     """
-    Apply `fun` to each entry of (possibly nested) collections (by default `tuple`s).
+    Apply `args[0]` to each entry of (possibly nested) collections (by default `tuple`s).
 
     Args:
-        fun: Function to apply to each entry of the collection.
+        args[0]: Function to apply to each entry of the collection.
         collection_type: Type of the collection to be traversed. Can be a single type or a tuple of types.
-<<<<<<< HEAD
         result_collection_constructor: Constructor of the collection to be returned. If `None` the same type as `collection_type` is used.
-=======
-        result_collection_constructor: Type of the collection to be returned. If `None` the same type as `collection_type` is used.
->>>>>>> 77cad7c8
 
     Examples:
         >>> tree_map(lambda x: x + 1)(((1, 2), 3))
@@ -139,14 +115,6 @@
         >>> tree_map(collection_type=list)(lambda x: x + 1)([[1, 2], 3])
         [[2, 3], 4]
 
-<<<<<<< HEAD
-        >>> tree_map(collection_type=list)(lambda x: x + 1, [[1, 2], 3])
-        [[2, 3], 4]
-
-        >>> tree_map(collection_type=list, result_collection_constructor=tuple)(lambda x: x + 1)(
-        ...     [[1, 2], 3]
-        ... )
-=======
         >>> tree_map(collection_type=list, result_collection_constructor=tuple)(lambda x: x + 1)(
         ...     [[1, 2], 3]
         ... )
@@ -156,14 +124,12 @@
         ... def impl(x):
         ...     return x + 1
         >>> impl(((1, 2), 3))
->>>>>>> 77cad7c8
         ((2, 3), 4)
     """
 
     if result_collection_constructor is None:
         if isinstance(collection_type, tuple):
             raise TypeError(
-<<<<<<< HEAD
                 "tree_map() requires `result_collection_constructor` when `collection_type` is a tuple."
             )
         result_collection_constructor = collection_type
@@ -186,13 +152,6 @@
                 collection_type=collection_type,
                 result_collection_constructor=result_collection_constructor,
             )
-=======
-                "tree_map() requires `result_collection_constructor` when `collection_type` is a tuple of types."
-            )
-        result_collection_constructor = collection_type
-
-    if fun:
->>>>>>> 77cad7c8
 
         @functools.wraps(fun)
         def impl(*args: Any | tuple[Any | tuple, ...]) -> _R | tuple[_R | tuple, ...]:
@@ -203,7 +162,6 @@
                 assert result_collection_constructor is not None
                 return result_collection_constructor(impl(*arg) for arg in zip(*args))
 
-<<<<<<< HEAD
             return fun(
                 *cast(_P.args, args)
             )  # mypy doesn't understand that `args` at this point is of type `_P.args`
@@ -212,17 +170,4 @@
 
     raise TypeError(
         "tree_map() can be used as decorator with optional kwarg `collection_type` and `result_collection_constructor`, or with a function and collection."
-    )
-=======
-            return fun(  # type: ignore[call-arg, misc] # mypy not smart enough
-                *cast(_P.args, args)
-            )  # mypy doesn't understand that `args` at this point is of type `_P.args`
-
-        return impl
-    else:
-        return functools.partial(
-            tree_map,
-            collection_type=collection_type,
-            result_collection_constructor=result_collection_constructor,
-        )
->>>>>>> 77cad7c8
+    )