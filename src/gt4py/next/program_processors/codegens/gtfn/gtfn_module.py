--- conflicted
+++ resolved
@@ -15,13 +15,9 @@
 from __future__ import annotations
 
 import dataclasses
-<<<<<<< HEAD
 import enum
+import warnings
 from typing import Any, Final, Optional
-=======
-import warnings
-from typing import Any, Final, Optional, TypeVar
->>>>>>> 54bca831
 
 import numpy as np
 
@@ -58,9 +54,10 @@
     step_types.TranslationStep[languages.NanobindSrcL, languages.LanguageWithHeaderFilesSettings],
 ):
     language_settings: Optional[languages.LanguageWithHeaderFilesSettings] = None
-    enable_itir_transforms: bool = True  # TODO replace by more general mechanism, see https://github.com/GridTools/gt4py/issues/1135
+    # TODO replace by more general mechanism, see https://github.com/GridTools/gt4py/issues/1135
+    enable_itir_transforms: bool = True
     use_imperative_backend: bool = False
-<<<<<<< HEAD
+    lift_mode: Optional[LiftMode] = None
     hardware_accelerator: HardwareAccelerator = HardwareAccelerator.CPU
 
     @staticmethod
@@ -75,9 +72,6 @@
                 header_extension="cuh",
             )
         return cpp_interface.CPP_DEFAULT
-=======
-    lift_mode: Optional[LiftMode] = None
->>>>>>> 54bca831
 
     def _process_regular_arguments(
         self,
