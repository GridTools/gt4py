--- conflicted
+++ resolved
@@ -192,8 +192,8 @@
         lift_mode = runtime_lift_mode or self.lift_mode
         if runtime_lift_mode and runtime_lift_mode != self.lift_mode:
             warnings.warn(
-                f"GTFN Backend was configured for LiftMode `{str(self.lift_mode)}`, but "
-                f"overriden to be {str(runtime_lift_mode)} at runtime."
+                f"GTFN Backend was configured for LiftMode `{self.lift_mode!s}`, but "
+                f"overriden to be {runtime_lift_mode!s} at runtime."
             )
 
         if not self.enable_itir_transforms:
@@ -263,21 +263,6 @@
             inp.kwargs["offset_provider"]
         )
 
-<<<<<<< HEAD
-        # TODO(tehrengruber): Remove `lift_mode` from call interface. It has been implicitly added
-        #  to the interface of all (or at least all of concern) backends, but instead should be
-        #  configured in the backend itself (like it is here), until then we respect the argument
-        #  here and warn the user if it differs from the one configured.
-        runtime_lift_mode = inp.kwargs.pop("lift_mode", None)
-        lift_mode = runtime_lift_mode or self.lift_mode
-        if runtime_lift_mode != self.lift_mode:
-            warnings.warn(
-                f"GTFN Backend was configured for LiftMode `{self.lift_mode!s}`, but "
-                "overriden to be {str(runtime_lift_mode)} at runtime."
-            )
-
-=======
->>>>>>> ba353d3b
         # combine into a format that is aligned with what the backend expects
         parameters: list[interface.Parameter] = regular_parameters + connectivity_parameters
         backend_arg = self._backend_type()
