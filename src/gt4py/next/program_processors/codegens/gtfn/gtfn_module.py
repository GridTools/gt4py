--- conflicted
+++ resolved
@@ -154,18 +154,9 @@
 
     def _preprocess_program(
         self,
-<<<<<<< HEAD
-        program: itir.FencilDefinition,
-        offset_provider: dict[str, Connectivity | Dimension],
-    ) -> itir.FencilDefinition | global_tmps.FencilWithTemporaries | itir.Program:
-        if not self.enable_itir_transforms:
-            return program
-
-=======
         program: itir.Program,
         offset_provider: common.OffsetProvider,
     ) -> itir.Program:
->>>>>>> 77cad7c8
         apply_common_transforms = functools.partial(
             pass_manager.apply_common_transforms,
             extract_temporaries=True,
