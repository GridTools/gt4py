# GT4Py - GridTools Framework
#
# Copyright (c) 2014-2024, ETH Zurich
# All rights reserved.
#
# Please, refer to the LICENSE file in the root directory.
# SPDX-License-Identifier: BSD-3-Clause

from __future__ import annotations

import dataclasses
import functools
from typing import Any, Callable, Final, Optional

import factory
import numpy as np

from gt4py._core import definitions as core_defs
from gt4py.eve import codegen, trees, utils
from gt4py.next import common
from gt4py.next.common import Connectivity, Dimension
from gt4py.next.ffront import fbuiltins
from gt4py.next.iterator import ir as itir
from gt4py.next.iterator.transforms import LiftMode, fencil_to_program, global_tmps, pass_manager
from gt4py.next.otf import languages, stages, step_types, workflow
from gt4py.next.otf.binding import cpp_interface, interface
from gt4py.next.program_processors.codegens.gtfn.codegen import GTFNCodegen, GTFNIMCodegen
from gt4py.next.program_processors.codegens.gtfn.gtfn_ir_to_gtfn_im_ir import GTFN_IM_lowering
from gt4py.next.program_processors.codegens.gtfn.itir_to_gtfn_ir import GTFN_lowering
from gt4py.next.type_system import type_specifications as ts, type_translation


GENERATED_CONNECTIVITY_PARAM_PREFIX = "gt_conn_"


def get_param_description(name: str, obj: Any) -> interface.Parameter:
    return interface.Parameter(name, type_translation.from_value(obj))


@dataclasses.dataclass(frozen=True)
class GTFNTranslationStep(
    workflow.ReplaceEnabledWorkflowMixin[
        stages.AOTProgram,
        stages.ProgramSource[languages.NanobindSrcL, languages.LanguageWithHeaderFilesSettings],
    ],
    workflow.ChainableWorkflowMixin[
        stages.AOTProgram,
        stages.ProgramSource[languages.NanobindSrcL, languages.LanguageWithHeaderFilesSettings],
    ],
):
    language_settings: Optional[languages.LanguageWithHeaderFilesSettings] = None
    # TODO replace by more general mechanism, see https://github.com/GridTools/gt4py/issues/1135
    enable_itir_transforms: bool = True
    use_imperative_backend: bool = False
    lift_mode: Optional[LiftMode] = None
    device_type: core_defs.DeviceType = core_defs.DeviceType.CPU
    symbolic_domain_sizes: Optional[dict[str, str]] = None
    temporary_extraction_heuristics: Optional[
        Callable[[itir.StencilClosure], Callable[[itir.Expr], bool]]
    ] = None

    def _default_language_settings(self) -> languages.LanguageWithHeaderFilesSettings:
        match self.device_type:
            case core_defs.DeviceType.CUDA:
                return languages.LanguageWithHeaderFilesSettings(
                    formatter_key=cpp_interface.CPP_DEFAULT.formatter_key,
                    formatter_style=cpp_interface.CPP_DEFAULT.formatter_style,
                    file_extension="cu",
                    header_extension="cuh",
                )
            case core_defs.DeviceType.CPU:
                return cpp_interface.CPP_DEFAULT
            case _:
                raise self._not_implemented_for_device_type()

    def _process_regular_arguments(
        self,
        program: itir.FencilDefinition,
        args: tuple[Any, ...],
        offset_provider: dict[str, Connectivity | Dimension],
    ) -> tuple[list[interface.Parameter], list[str]]:
        parameters: list[interface.Parameter] = []
        arg_exprs: list[str] = []

        # TODO(tehrengruber): The backend expects all arguments to a stencil closure to be a SID
        #  so transform all scalar arguments that are used in a closure into one before we pass
        #  them to the generated source. This is not a very clean solution and will fail when
        #  the respective parameter is used elsewhere, e.g. in a domain construction, as it is
        #  expected to be scalar there (instead of a SID). We could solve this by:
        #   1.) Extending the backend to support scalar arguments in a closure (as in embedded
        #       backend).
        #   2.) Use SIDs for all arguments and deref when a scalar is required.
        closure_scalar_parameters = (
            trees.pre_walk_values(utils.XIterable(program.closures).getattr("inputs").to_list())
            .if_isinstance(itir.SymRef)
            .getattr("id")
            .map(str)
            .to_list()
        )
        for obj, program_param in zip(args, program.params):
            # parameter
            parameter = get_param_description(program_param.id, obj)
            parameters.append(parameter)

            arg = f"std::forward<decltype({parameter.name})>({parameter.name})"

            # argument conversion expression
            if (
                isinstance(parameter.type_, ts.ScalarType)
                and parameter.name in closure_scalar_parameters
            ):
                # convert into sid
                arg = f"gridtools::stencil::global_parameter({arg})"
            elif isinstance(parameter.type_, ts.FieldType):
                for dim in parameter.type_.dims:
                    if (
                        isinstance(
                            dim, fbuiltins.FieldOffset
                        )  # TODO(havogt): remove support for FieldOffset as Dimension
                        or dim.kind is common.DimensionKind.LOCAL
                    ):
                        # translate sparse dimensions to tuple dtype
                        dim_name = dim.value
                        connectivity = offset_provider[dim_name]
                        assert isinstance(connectivity, Connectivity)
                        size = connectivity.max_neighbors
                        arg = f"gridtools::sid::dimension_to_tuple_like<generated::{dim_name}_t, {size}>({arg})"
            arg_exprs.append(arg)
        return parameters, arg_exprs

    def _process_connectivity_args(
        self, offset_provider: dict[str, Connectivity | Dimension]
    ) -> tuple[list[interface.Parameter], list[str]]:
        parameters: list[interface.Parameter] = []
        arg_exprs: list[str] = []

        for name, connectivity in offset_provider.items():
            if isinstance(connectivity, Connectivity):
                if connectivity.index_type not in [np.int32, np.int64]:
                    raise ValueError(
                        "Neighbor table indices must be of type 'np.int32' or 'np.int64'."
                    )

                # parameter
                parameters.append(
                    interface.Parameter(
                        name=GENERATED_CONNECTIVITY_PARAM_PREFIX + name.lower(),
                        type_=ts.FieldType(
                            dims=[connectivity.origin_axis, Dimension(name)],
                            dtype=ts.ScalarType(
                                type_translation.get_scalar_kind(connectivity.index_type)
                            ),
                        ),
                    )
                )

                # connectivity argument expression
                nbtbl = (
                    f"gridtools::fn::sid_neighbor_table::as_neighbor_table<"
                    f"generated::{connectivity.origin_axis.value}_t, "
                    f"generated::{name}_t, {connectivity.max_neighbors}"
                    f">(std::forward<decltype({GENERATED_CONNECTIVITY_PARAM_PREFIX}{name.lower()})>({GENERATED_CONNECTIVITY_PARAM_PREFIX}{name.lower()}))"
                )
                arg_exprs.append(
                    f"gridtools::hymap::keys<generated::{name}_t>::make_values({nbtbl})"
                )
            elif isinstance(connectivity, Dimension):
                pass
            else:
                raise AssertionError(
                    f"Expected offset provider '{name}' to be a 'Connectivity' or 'Dimension', "
                    f"got '{type(connectivity).__name__}'."
                )

        return parameters, arg_exprs

    def _preprocess_program(
        self,
        program: itir.FencilDefinition,
        offset_provider: dict[str, Connectivity | Dimension],
    ) -> itir.FencilDefinition | global_tmps.FencilWithTemporaries | itir.Program:
        if not self.enable_itir_transforms:
            return program

        apply_common_transforms = functools.partial(
            pass_manager.apply_common_transforms,
            lift_mode=self.lift_mode,
            offset_provider=offset_provider,
            # sid::composite (via hymap) supports assigning from tuple with more elements to tuple with fewer elements
            unconditionally_collapse_tuples=True,
            symbolic_domain_sizes=self.symbolic_domain_sizes,
            temporary_extraction_heuristics=self.temporary_extraction_heuristics,
        )

        new_program = apply_common_transforms(
            program, unroll_reduce=not self.use_imperative_backend
        )

        if self.use_imperative_backend and any(
            node.id == "neighbors"
            for node in new_program.pre_walk_values().if_isinstance(itir.SymRef)
        ):
            # if we don't unroll, there may be lifts left in the itir which can't be lowered to
            # gtfn. In this case, just retry with unrolled reductions.
            new_program = apply_common_transforms(program, unroll_reduce=True)

        return new_program

    def generate_stencil_source(
        self,
        program: itir.FencilDefinition,
        offset_provider: dict[str, Connectivity | Dimension],
        column_axis: Optional[common.Dimension],
    ) -> str:
        new_program = self._preprocess_program(program, offset_provider)
        program_itir = fencil_to_program.FencilToProgram().apply(
            new_program
        )  # TODO(havogt): should be removed after refactoring to combined IR
        gtfn_ir = GTFN_lowering.apply(
            program_itir, offset_provider=offset_provider, column_axis=column_axis
        )

        if self.use_imperative_backend:
            gtfn_im_ir = GTFN_IM_lowering().visit(node=gtfn_ir)
            generated_code = GTFNIMCodegen.apply(gtfn_im_ir)
        else:
            generated_code = GTFNCodegen.apply(gtfn_ir)
        return codegen.format_source("cpp", generated_code, style="LLVM")

    def __call__(
        self, inp: stages.AOTProgram
    ) -> stages.ProgramSource[languages.NanobindSrcL, languages.LanguageWithHeaderFilesSettings]:
        """Generate GTFN C++ code from the ITIR definition."""
<<<<<<< HEAD
        program: itir.FencilDefinition = inp.data
=======
        program = inp.program
        assert isinstance(program, itir.FencilDefinition)
>>>>>>> 28c1ca8a

        # handle regular parameters and arguments of the program (i.e. what the user defined in
        #  the program)
        regular_parameters, regular_args_expr = self._process_regular_arguments(
            program, inp.args.args, inp.args.offset_provider
        )

        # handle connectivity parameters and arguments (i.e. what the user provided in the offset
        #  provider)
        connectivity_parameters, connectivity_args_expr = self._process_connectivity_args(
            inp.args.offset_provider
        )

        # combine into a format that is aligned with what the backend expects
        parameters: list[interface.Parameter] = regular_parameters + connectivity_parameters
        backend_arg = self._backend_type()
        args_expr: list[str] = [backend_arg, *regular_args_expr]

        function = interface.Function(program.id, tuple(parameters))
        decl_body = (
            f"return generated::{function.name}("
            f"{', '.join(connectivity_args_expr)})({', '.join(args_expr)});"
        )
        decl_src = cpp_interface.render_function_declaration(function, body=decl_body)
        stencil_src = self.generate_stencil_source(
            program,
            inp.args.offset_provider,
            inp.args.column_axis,
        )
        source_code = interface.format_source(
            self._language_settings(),
            f"""
                    #include <{self._backend_header()}>
                    #include <gridtools/stencil/global_parameter.hpp>
                    #include <gridtools/sid/dimension_to_tuple_like.hpp>
                    {stencil_src}
                    {decl_src}
                    """.strip(),
        )

        module: stages.ProgramSource[
            languages.NanobindSrcL, languages.LanguageWithHeaderFilesSettings
        ] = stages.ProgramSource(
            entry_point=function,
            library_deps=(interface.LibraryDependency(self._library_name(), "master"),),
            source_code=source_code,
            language=self._language(),
            language_settings=self._language_settings(),
            implicit_domain=inp.data.implicit_domain,
        )
        return module

    def _backend_header(self) -> str:
        match self.device_type:
            case core_defs.DeviceType.CUDA:
                return "gridtools/fn/backend/gpu.hpp"
            case core_defs.DeviceType.CPU:
                return "gridtools/fn/backend/naive.hpp"
            case _:
                raise self._not_implemented_for_device_type()

    def _backend_type(self) -> str:
        match self.device_type:
            case core_defs.DeviceType.CUDA:
                return "gridtools::fn::backend::gpu<generated::block_sizes_t>{}"
            case core_defs.DeviceType.CPU:
                return "gridtools::fn::backend::naive{}"
            case _:
                raise self._not_implemented_for_device_type()

    def _language(self) -> type[languages.NanobindSrcL]:
        match self.device_type:
            case core_defs.DeviceType.CUDA:
                return languages.Cuda
            case core_defs.DeviceType.CPU:
                return languages.Cpp
            case _:
                raise self._not_implemented_for_device_type()

    def _language_settings(self) -> languages.LanguageWithHeaderFilesSettings:
        return (
            self.language_settings
            if self.language_settings is not None
            else self._default_language_settings()
        )

    def _library_name(self) -> str:
        match self.device_type:
            case core_defs.DeviceType.CUDA:
                return "gridtools_gpu"
            case core_defs.DeviceType.CPU:
                return "gridtools_cpu"
            case _:
                raise self._not_implemented_for_device_type()

    def _not_implemented_for_device_type(self) -> NotImplementedError:
        return NotImplementedError(
            f"{self.__class__.__name__} is not implemented for "
            f"device type {self.device_type.name}"
        )


class GTFNTranslationStepFactory(factory.Factory):
    class Meta:
        model = GTFNTranslationStep


translate_program_cpu: Final[step_types.TranslationStep] = GTFNTranslationStepFactory()

translate_program_gpu: Final[step_types.TranslationStep] = GTFNTranslationStepFactory(
    device_type=core_defs.DeviceType.CUDA
)<|MERGE_RESOLUTION|>--- conflicted
+++ resolved
@@ -231,12 +231,8 @@
         self, inp: stages.AOTProgram
     ) -> stages.ProgramSource[languages.NanobindSrcL, languages.LanguageWithHeaderFilesSettings]:
         """Generate GTFN C++ code from the ITIR definition."""
-<<<<<<< HEAD
         program: itir.FencilDefinition = inp.data
-=======
-        program = inp.program
         assert isinstance(program, itir.FencilDefinition)
->>>>>>> 28c1ca8a
 
         # handle regular parameters and arguments of the program (i.e. what the user defined in
         #  the program)
