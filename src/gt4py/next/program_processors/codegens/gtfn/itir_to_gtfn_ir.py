--- conflicted
+++ resolved
@@ -48,33 +48,6 @@
 from gt4py.next.type_system import type_info, type_specifications as ts
 
 
-<<<<<<< HEAD
-def pytype_to_cpptype(t: ts.ScalarType | str) -> Optional[str]:
-    if isinstance(t, ts.ScalarType):
-        t = t.kind.name.lower()
-    try:
-        return {
-            "float16": "std::float16_t",
-            "bfloat16": "std::bfloat16_t",
-            "float32": "float",
-            "float64": "double",
-            "int8": "std::int8_t",
-            "uint8": "std::uint8_t",
-            "int16": "std::int16_t",
-            "uint16": "std::uint16_t",
-            "int32": "std::int32_t",
-            "uint32": "std::uint32_t",
-            "int64": "std::int64_t",
-            "uint64": "std::uint64_t",
-            "bool": "bool",
-            "axis_literal": None,  # TODO: domain?
-        }[t]
-    except KeyError:
-        raise TypeError(f"Unsupported type '{t}'.") from None
-
-
-=======
->>>>>>> 022a73c8
 _vertical_dimension = "gtfn::unstructured::dim::vertical"
 _horizontal_dimension = "gtfn::unstructured::dim::horizontal"
 
