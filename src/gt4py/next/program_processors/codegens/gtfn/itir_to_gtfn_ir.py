--- conflicted
+++ resolved
@@ -471,19 +471,11 @@
             tagged_sizes=sizes, tagged_offsets=domain_offsets, connectivities=connectivities
         )
 
-<<<<<<< HEAD
-    def _visit_get_domain(self, node: itir.FunCall, **kwargs: Any) -> Node:
-        field, dim = node.args
-
-        return FunCall(
-            fun=SymRef(id="get_domain"),
-=======
     def _visit_get_domain_range(self, node: itir.FunCall, **kwargs: Any) -> Node:
         field, dim = node.args
 
         return FunCall(
             fun=SymRef(id="get_domain_range"),
->>>>>>> 564ca160
             args=[self.visit(field, **kwargs), self.visit(dim, **kwargs)],
         )
 
