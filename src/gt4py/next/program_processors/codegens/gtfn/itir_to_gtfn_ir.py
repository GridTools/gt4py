# GT4Py - GridTools Framework
#
# Copyright (c) 2014-2024, ETH Zurich
# All rights reserved.
#
# Please, refer to the LICENSE file in the root directory.
# SPDX-License-Identifier: BSD-3-Clause

import dataclasses
import functools
from typing import Any, Callable, ClassVar, Iterable, Optional, Type, TypeGuard, Union

import gt4py.eve as eve
from gt4py.eve import utils as eve_utils
from gt4py.eve.concepts import SymbolName
from gt4py.next import common
from gt4py.next.iterator import ir as itir
from gt4py.next.iterator.ir_utils import (
    common_pattern_matcher as cpm,
    ir_makers as im,
    misc as ir_utils_misc,
)
from gt4py.next.iterator.type_system import inference as itir_type_inference
from gt4py.next.otf import cpp_utils
from gt4py.next.program_processors.codegens.gtfn.gtfn_ir import (
    Backend,
    BinaryExpr,
    CartesianDomain,
    CastExpr,
    FunCall,
    FunctionDefinition,
    IfStmt,
    IntegralConstant,
    Lambda,
    Literal,
    OffsetLiteral,
    Program,
    Scan,
    ScanExecution,
    ScanPassDefinition,
    SidComposite,
    SidFromScalar,
    StencilExecution,
    TagDefinition,
    TaggedValues,
    TemporaryAllocation,
    TernaryExpr,
    UnaryExpr,
    UnstructuredDomain,
)
from gt4py.next.program_processors.codegens.gtfn.gtfn_ir_common import Expr, Node, Sym, SymRef
from gt4py.next.type_system import type_info, type_specifications as ts


_vertical_dimension = "gtfn::unstructured::dim::vertical"
_horizontal_dimension = "gtfn::unstructured::dim::horizontal"


def _is_tuple_of_ref_or_literal(expr: itir.Expr) -> bool:
    if (
        isinstance(expr, itir.FunCall)
        and isinstance(expr.fun, itir.SymRef)
        and expr.fun.id == "tuple_get"
        and len(expr.args) == 2
        and _is_tuple_of_ref_or_literal(expr.args[1])
    ):
        return True
    if (
        isinstance(expr, itir.FunCall)
        and isinstance(expr.fun, itir.SymRef)
        and expr.fun.id == "make_tuple"
        and all(_is_tuple_of_ref_or_literal(arg) for arg in expr.args)
    ):
        return True
    if isinstance(expr, (itir.SymRef, itir.Literal)):
        return True
    return False


def _get_domains(nodes: Iterable[itir.Stmt]) -> Iterable[itir.FunCall]:
    result = set()
    for node in nodes:
        result |= node.walk_values().if_isinstance(itir.SetAt).getattr("domain").to_set()
    return result


def _extract_grid_type(domain: itir.FunCall) -> common.GridType:
    if domain.fun == itir.SymRef(id="cartesian_domain"):
        return common.GridType.CARTESIAN
    else:
        assert domain.fun == itir.SymRef(id="unstructured_domain")
        return common.GridType.UNSTRUCTURED


def _get_gridtype(body: list[itir.Stmt]) -> common.GridType:
    domains = _get_domains(body)
    grid_types = {_extract_grid_type(d) for d in domains}
    if len(grid_types) != 1:
        raise ValueError(
            f"Found 'set_at' with more than one 'GridType': '{grid_types}'. This is currently not supported."
        )
    return grid_types.pop()


def _name_from_named_range(named_range_call: itir.FunCall) -> str:
    assert isinstance(named_range_call, itir.FunCall) and named_range_call.fun == itir.SymRef(
        id="named_range"
    )
    assert isinstance(named_range_call.args[0], itir.AxisLiteral)
    return named_range_call.args[0].value


def _collect_dimensions_from_domain(
    body: Iterable[itir.Stmt],
) -> dict[str, TagDefinition]:
    domains = _get_domains(body)
    offset_definitions = {}
    for domain in domains:
        if domain.fun == itir.SymRef(id="cartesian_domain"):
            for nr in domain.args:
                assert isinstance(nr, itir.FunCall)
                dim_name = _name_from_named_range(nr)
                offset_definitions[dim_name] = TagDefinition(name=Sym(id=dim_name))
        elif domain.fun == itir.SymRef(id="unstructured_domain"):
            if len(domain.args) > 2:
                raise ValueError("Unstructured_domain must not have more than 2 arguments.")
            if len(domain.args) > 0:
                horizontal_range = domain.args[0]
                assert isinstance(horizontal_range, itir.FunCall)
                horizontal_name = _name_from_named_range(horizontal_range)
                offset_definitions[horizontal_name] = TagDefinition(
                    name=Sym(id=horizontal_name), alias=_horizontal_dimension
                )
            if len(domain.args) > 1:
                vertical_range = domain.args[1]
                assert isinstance(vertical_range, itir.FunCall)
                vertical_name = _name_from_named_range(vertical_range)
                offset_definitions[vertical_name] = TagDefinition(
                    name=Sym(id=vertical_name), alias=_vertical_dimension
                )
        else:
            raise AssertionError(
                "Expected either a call to 'cartesian_domain' or to 'unstructured_domain'."
            )
    return offset_definitions


def _collect_offset_definitions(
    node: itir.Node,
    grid_type: common.GridType,
    offset_provider_type: common.OffsetProviderType,
) -> dict[str, TagDefinition]:
    used_offset_tags: set[itir.OffsetLiteral] = (
        node.walk_values()
        .if_isinstance(itir.OffsetLiteral)
        .filter(lambda offset_literal: isinstance(offset_literal.value, str))
        .getattr("value")
    ).to_set()
    if not used_offset_tags.issubset(set(offset_provider_type.keys())):
        raise AssertionError("ITIR contains an offset tag without a corresponding offset provider.")
    offset_definitions = {}

    for offset_name, dim_or_connectivity_type in offset_provider_type.items():
        if isinstance(dim_or_connectivity_type, common.Dimension):
            dim: common.Dimension = dim_or_connectivity_type
            if grid_type == common.GridType.CARTESIAN:
                # create alias from offset to dimension
                offset_definitions[dim.value] = TagDefinition(name=Sym(id=dim.value))
                offset_definitions[offset_name] = TagDefinition(
                    name=Sym(id=offset_name), alias=SymRef(id=dim.value)
                )
            else:
                assert grid_type == common.GridType.UNSTRUCTURED
                # TODO(tehrengruber): The implicit offset providers added to support syntax like
                #  `KDim+1` can also include horizontal dimensions. Cartesian shifts in this
                #  dimension are not supported by the backend and also never occur in user code.
                #  We just skip these here for now, but this is not a clean solution. Not having
                #  any unstructured dimensions in here would be preferred.
                if (
                    dim.kind == common.DimensionKind.HORIZONTAL
                    and offset_name == common.dimension_to_implicit_offset(dim.value)
                ):
                    continue

                if not dim.kind == common.DimensionKind.VERTICAL:
                    raise ValueError(
                        "Mapping an offset to a horizontal dimension in unstructured is not allowed."
                    )
                # create alias from vertical offset to vertical dimension
                offset_definitions[dim.value] = TagDefinition(
                    name=Sym(id=dim.value), alias=_vertical_dimension
                )
                offset_definitions[offset_name] = TagDefinition(
                    name=Sym(id=offset_name), alias=SymRef(id=dim.value)
                )
        elif isinstance(
            connectivity_type := dim_or_connectivity_type, common.NeighborConnectivityType
        ):
            assert grid_type == common.GridType.UNSTRUCTURED
            offset_definitions[offset_name] = TagDefinition(name=Sym(id=offset_name))
            if offset_name != connectivity_type.neighbor_dim.value:
                offset_definitions[connectivity_type.neighbor_dim.value] = TagDefinition(
                    name=Sym(id=connectivity_type.neighbor_dim.value)
                )

            for dim in [connectivity_type.source_dim, connectivity_type.codomain]:
                if dim.kind != common.DimensionKind.HORIZONTAL:
                    raise NotImplementedError()
                offset_definitions[dim.value] = TagDefinition(
                    name=Sym(id=dim.value), alias=_horizontal_dimension
                )
        else:
            raise AssertionError(
                "Elements of offset provider need to be either 'Dimension' or 'Connectivity'."
            )
    return offset_definitions


def _literal_as_integral_constant(node: itir.Literal) -> IntegralConstant:
    assert type_info.is_integer(node.type)
    return IntegralConstant(value=int(node.value))


def _is_scan(node: itir.Node) -> TypeGuard[itir.FunCall]:
    return isinstance(node, itir.FunCall) and node.fun == itir.SymRef(id="scan")


def _bool_from_literal(node: itir.Node) -> bool:
    assert isinstance(node, itir.Literal)
    assert type_info.is_logical(node.type) and node.value in ("True", "False")
    return node.value == "True"


class _CannonicalizeUnstructuredDomain(eve.NodeTranslator):
    def visit_FunCall(self, node: itir.FunCall) -> itir.FunCall:
        if node.fun == itir.SymRef(id="unstructured_domain"):
            # for no good reason, the domain arguments for unstructured need to be in order (horizontal, vertical)
            assert isinstance(node.args[0], itir.FunCall)
            first_axis_literal = node.args[0].args[0]
            assert isinstance(first_axis_literal, itir.AxisLiteral)
            if first_axis_literal.kind == itir.DimensionKind.VERTICAL:
                assert len(node.args) == 2
                assert isinstance(node.args[1], itir.FunCall)
                assert isinstance(node.args[1].args[0], itir.AxisLiteral)
                assert node.args[1].args[0].kind == itir.DimensionKind.HORIZONTAL
                return itir.FunCall(fun=node.fun, args=[node.args[1], node.args[0]])
        return node

    @classmethod
    def apply(
        cls,
        node: itir.Program,
    ) -> itir.Program:
        if not isinstance(node, itir.Program):
            raise TypeError(f"Expected a 'Program', got '{type(node).__name__}'.")

        return cls().visit(node)


def _process_elements(
    process_func: Callable[..., Expr],
    obj: Expr,
    type_: ts.TypeSpec,
    *,
    tuple_constructor: Callable[..., Expr] = lambda *elements: FunCall(
        fun=SymRef(id="make_tuple"), args=list(elements)
    ),
) -> Expr:
    """
    Recursively applies a processing function to all primitive constituents of a tuple.

    Be aware that this function duplicates the `obj` expression and should hence be used with care.

    Arguments:
        process_func: A callable that takes a gtfn_ir.Expr representing a leaf-element of `obj`.
        obj: The object whose elements are to be transformed.
        type_: A type with the same structure as the elements of `obj`.
        tuple_constructor: By default all transformed tuple elements are just put in a tuple again.
            This can be customized by passing a different Callable.
    """
    assert isinstance(type_, ts.TypeSpec)

    def _gen_constituent_expr(el_type: ts.ScalarType | ts.FieldType, path: tuple[int, ...]) -> Expr:
        # construct expression for the currently processed element
        el = functools.reduce(
            lambda cur_expr, i: FunCall(
                fun=SymRef(id="tuple_get"), args=[IntegralConstant(value=i), cur_expr]
            ),
            path,
            obj,
        )
        return process_func(el, el_type)

    result = type_info.apply_to_primitive_constituents(
        _gen_constituent_expr,
        type_,
        with_path_arg=True,
        tuple_constructor=tuple_constructor,
    )
    return result


@dataclasses.dataclass(frozen=True)
class GTFN_lowering(eve.NodeTranslator, eve.VisitorWithSymbolTableTrait):
    _binary_op_map: ClassVar[dict[str, str]] = {
        "plus": "+",
        "minus": "-",
        "multiplies": "*",
        "divides": "/",
        "eq": "==",
        "not_eq": "!=",
        "less": "<",
        "less_equal": "<=",
        "greater": ">",
        "greater_equal": ">=",
        "and_": "&&",
        "or_": "||",
        "xor_": "^",
        "mod": "%",
    }
    _unary_op_map: ClassVar[dict[str, str]] = {"not_": "!"}

    offset_provider_type: common.OffsetProviderType
    column_axis: Optional[common.Dimension]
    grid_type: common.GridType

    # we use one UID generator per instance such that the generated ids are
    # stable across multiple runs (required for caching to properly work)
    uids: eve_utils.UIDGenerator = dataclasses.field(
        init=False, repr=False, default_factory=eve_utils.UIDGenerator
    )

    @classmethod
    def apply(
        cls,
        node: itir.Program,
        *,
        offset_provider_type: common.OffsetProviderType,
        column_axis: Optional[common.Dimension],
    ) -> Program:
        if not isinstance(node, itir.Program):
            raise TypeError(f"Expected a 'Program', got '{type(node).__name__}'.")

        node = itir_type_inference.infer(node, offset_provider_type=offset_provider_type)
        grid_type = _get_gridtype(node.body)
        if grid_type == common.GridType.UNSTRUCTURED:
            node = _CannonicalizeUnstructuredDomain.apply(node)
        return cls(
            offset_provider_type=offset_provider_type, column_axis=column_axis, grid_type=grid_type
        ).visit(node)

    def visit_Sym(self, node: itir.Sym, **kwargs: Any) -> Sym:
        return Sym(id=node.id)

    def visit_SymRef(
        self,
        node: itir.SymRef,
        force_function_extraction: bool = False,
        extracted_functions: Optional[list] = None,
        **kwargs: Any,
    ) -> SymRef:
        if force_function_extraction and node.id == "deref":
            assert extracted_functions is not None
            fun_id = self.uids.sequential_id(prefix="_fun")
            fun_def = FunctionDefinition(
                id=fun_id,
                params=[Sym(id="x")],
                expr=FunCall(fun=SymRef(id="deref"), args=[SymRef(id="x")]),
            )
            extracted_functions.append(fun_def)
            return SymRef(id=fun_id)
        return SymRef(id=node.id)

    def visit_Lambda(
        self,
        node: itir.Lambda,
        *,
        force_function_extraction: bool = False,
        extracted_functions: Optional[list] = None,
        **kwargs: Any,
    ) -> Union[SymRef, Lambda]:
        if force_function_extraction:
            assert extracted_functions is not None
            fun_id = self.uids.sequential_id(prefix="_fun")
            fun_def = FunctionDefinition(
                id=fun_id,
                params=self.visit(node.params, **kwargs),
                expr=self.visit(node.expr, **kwargs),
            )
            extracted_functions.append(fun_def)
            return SymRef(id=fun_id)
        return Lambda(
            params=self.visit(node.params, **kwargs), expr=self.visit(node.expr, **kwargs)
        )

    def visit_Literal(self, node: itir.Literal, **kwargs: Any) -> Literal:
        return Literal(value=node.value, type=node.type.kind.name.lower())

    def visit_OffsetLiteral(self, node: itir.OffsetLiteral, **kwargs: Any) -> OffsetLiteral:
        return OffsetLiteral(value=node.value)

    def visit_AxisLiteral(self, node: itir.AxisLiteral, **kwargs: Any) -> Literal:
        return Literal(value=node.value, type="axis_literal")

    def _make_domain(self, node: itir.FunCall) -> tuple[TaggedValues, TaggedValues]:
        tags = []
        sizes = []
        offsets = []
        for named_range in node.args:
            if not (
                isinstance(named_range, itir.FunCall)
                and named_range.fun == itir.SymRef(id="named_range")
            ):
                raise ValueError("Arguments to 'domain' need to be calls to 'named_range'.")
            tags.append(self.visit(named_range.args[0]))
            sizes.append(
                BinaryExpr(
                    op="-", lhs=self.visit(named_range.args[2]), rhs=self.visit(named_range.args[1])
                )
            )
            offsets.append(self.visit(named_range.args[1]))
        return TaggedValues(tags=tags, values=sizes), TaggedValues(tags=tags, values=offsets)

    @staticmethod
    def _collect_offset_or_axis_node(
        node_type: Type, tree: eve.Node | Iterable[eve.Node]
    ) -> set[str]:
        if not isinstance(tree, Iterable):
            tree = [tree]
        result = set()
        for n in tree:
            result.update(
                n.pre_walk_values()
                .if_isinstance(node_type)
                .getattr("value")
                .if_isinstance(str)
                .to_set()
            )
        return result

    def _visit_if_(self, node: itir.FunCall, **kwargs: Any) -> Node:
        assert len(node.args) == 3
        return TernaryExpr(
            cond=self.visit(node.args[0], **kwargs),
            true_expr=self.visit(node.args[1], **kwargs),
            false_expr=self.visit(node.args[2], **kwargs),
        )

    def _visit_cast_(self, node: itir.FunCall, **kwargs: Any) -> Node:
        assert len(node.args) == 2
        return CastExpr(
            obj_expr=self.visit(node.args[0], **kwargs),
            new_dtype=self.visit(node.args[1], **kwargs),
        )

    def _visit_tuple_get(self, node: itir.FunCall, **kwargs: Any) -> Node:
        assert isinstance(node.args[0], itir.Literal)
        return FunCall(
            fun=SymRef(id="tuple_get"),
            args=[_literal_as_integral_constant(node.args[0]), self.visit(node.args[1])],
        )

    def _visit_list_get(self, node: itir.FunCall, **kwargs: Any) -> Node:
        # should only reach this for the case of an external sparse field
        tuple_idx = (
            _literal_as_integral_constant(node.args[0])
            if isinstance(node.args[0], itir.Literal)
            else self.visit(
                node.args[0]
            )  # from unroll_reduce we get a `SymRef` which is refering to an `OffsetLiteral` which is lowered to integral_constant
        )
        return FunCall(fun=SymRef(id="tuple_get"), args=[tuple_idx, self.visit(node.args[1])])

    def _visit_cartesian_domain(self, node: itir.FunCall, **kwargs: Any) -> Node:
        sizes, domain_offsets = self._make_domain(node)
        return CartesianDomain(tagged_sizes=sizes, tagged_offsets=domain_offsets)

    def _visit_unstructured_domain(self, node: itir.FunCall, **kwargs: Any) -> Node:
        sizes, domain_offsets = self._make_domain(node)
        connectivities = []
        if "stencil" in kwargs:
            shift_offsets = self._collect_offset_or_axis_node(itir.OffsetLiteral, kwargs["stencil"])
            for o in shift_offsets:
                if o in self.offset_provider_type and isinstance(
                    self.offset_provider_type[o], common.NeighborConnectivityType
                ):
                    connectivities.append(SymRef(id=o))
        return UnstructuredDomain(
            tagged_sizes=sizes, tagged_offsets=domain_offsets, connectivities=connectivities
        )

    def visit_FunCall(self, node: itir.FunCall, **kwargs: Any) -> Node:
        if isinstance(node.fun, itir.SymRef):
            if node.fun.id in self._unary_op_map:
                assert len(node.args) == 1
                return UnaryExpr(
                    op=self._unary_op_map[node.fun.id], expr=self.visit(node.args[0], **kwargs)
                )
            elif node.fun.id in self._binary_op_map:
                assert len(node.args) == 2
                return BinaryExpr(
                    op=self._binary_op_map[node.fun.id],
                    lhs=self.visit(node.args[0], **kwargs),
                    rhs=self.visit(node.args[1], **kwargs),
                )
            elif hasattr(self, visit_method := f"_visit_{node.fun.id}"):
                # special handling of applied builtins is handled in `_visit_<builtin>`
                return getattr(self, visit_method)(node, **kwargs)
            elif node.fun.id == "shift":
                raise ValueError("Unapplied shift call not supported: '{node}'.")
            elif node.fun.id == "scan":
                raise ValueError("Scans are only supported at the top level of a stencil closure.")
        if isinstance(node.fun, itir.FunCall):
            if node.fun.fun == itir.SymRef(id="shift"):
                assert len(node.args) == 1
                return FunCall(
                    fun=self.visit(node.fun.fun, **kwargs),
                    args=self.visit(node.args, **kwargs) + self.visit(node.fun.args, **kwargs),
                )
        return FunCall(fun=self.visit(node.fun, **kwargs), args=self.visit(node.args, **kwargs))

    def visit_FunctionDefinition(
        self, node: itir.FunctionDefinition, **kwargs: Any
    ) -> FunctionDefinition:
        return FunctionDefinition(
            id=node.id,
            params=self.visit(node.params, **kwargs),
            expr=self.visit(node.expr, **kwargs),
        )

    def _visit_output_argument(self, node: itir.Expr) -> SidComposite | SymRef:
        lowered_output = self.visit(node)

        # just a sanity check, identity function otherwise
        def check_el_type(el_expr: Expr, el_type: ts.ScalarType | ts.FieldType) -> Expr:
            assert isinstance(el_type, ts.FieldType)
            return el_expr

        assert isinstance(node.type, ts.TypeSpec)
        lowered_output_as_sid = _process_elements(
            check_el_type,
            lowered_output,
            node.type,
            tuple_constructor=lambda *elements: SidComposite(values=list(elements)),
        )

        assert isinstance(lowered_output_as_sid, (SidComposite, SymRef))
        return lowered_output_as_sid

    @staticmethod
    def _merge_scans(
        executions: list[Union[StencilExecution, ScanExecution]],
    ) -> list[Union[StencilExecution, ScanExecution]]:
        def merge(a: ScanExecution, b: ScanExecution) -> ScanExecution:
            assert a.backend == b.backend
            assert a.axis == b.axis

            index_map = dict[int, int]()
            compacted_b_args = list[Expr]()
            for b_idx, b_arg in enumerate(b.args):
                try:
                    a_idx = a.args.index(b_arg)
                    index_map[b_idx] = a_idx
                except ValueError:
                    index_map[b_idx] = len(a.args) + len(compacted_b_args)
                    compacted_b_args.append(b_arg)

            def remap_args(s: Scan) -> Scan:
                return Scan(
                    function=s.function,
                    output=index_map[s.output],
                    inputs=[index_map[i] for i in s.inputs],
                    init=s.init,
                )

            return ScanExecution(
                backend=a.backend,
                scans=a.scans + [remap_args(s) for s in b.scans],
                args=a.args + compacted_b_args,
                axis=a.axis,
            )

        res = executions[:1]
        for execution in executions[1:]:
            if (
                isinstance(execution, ScanExecution)
                and isinstance(res[-1], ScanExecution)
                and execution.backend == res[-1].backend
            ):
                res[-1] = merge(res[-1], execution)
            else:
                res.append(execution)
        return res

    def visit_Stmt(self, node: itir.Stmt, **kwargs: Any) -> None:
        raise AssertionError("All Stmts need to be handled explicitly.")

    def visit_IfStmt(self, node: itir.IfStmt, **kwargs: Any) -> IfStmt:
        return IfStmt(
            cond=self.visit(node.cond, **kwargs),
            true_branch=self.visit(node.true_branch, **kwargs),
            false_branch=self.visit(node.false_branch, **kwargs),
        )

    def visit_SetAt(
        self, node: itir.SetAt, *, extracted_functions: list, **kwargs: Any
    ) -> Union[StencilExecution, ScanExecution]:
        if _is_tuple_of_ref_or_literal(node.expr):
            node.expr = im.as_fieldop("deref", node.domain)(node.expr)

<<<<<<< HEAD
        itir_projector, extracted_expr = ir_utils_misc.extract_projector(node.expr)
        projector = self.visit(itir_projector) if itir_projector is not None else None
        node.expr = extracted_expr

        assert cpm.is_applied_as_fieldop(node.expr), node.expr
        stencil = node.expr.fun.args[0]  # type: ignore[attr-defined] # checked in assert
=======
        assert cpm.is_applied_as_fieldop(node.expr)
        stencil = node.expr.fun.args[0]
>>>>>>> 32a14fc6
        domain = node.domain
        inputs = node.expr.args
        lowered_inputs = []
        for input_ in inputs:
            lowered_input = self.visit(input_, **kwargs)

            # convert scalar elements into SIDs, leave rest as is
            def convert_el_to_sid(el_expr: Expr, el_type: ts.ScalarType | ts.FieldType) -> Expr:
                if isinstance(el_type, ts.ScalarType):
                    return SidFromScalar(arg=el_expr)
                else:
                    assert isinstance(el_type, ts.FieldType)
                    return el_expr

            assert isinstance(input_.type, ts.TypeSpec)
            lowered_input_as_sid = _process_elements(
                convert_el_to_sid,
                lowered_input,
                input_.type,
                tuple_constructor=lambda *elements: SidComposite(values=list(elements)),
            )

            lowered_inputs.append(lowered_input_as_sid)

        backend = Backend(domain=self.visit(domain, stencil=stencil, **kwargs))
        if _is_scan(stencil):
            scan_id = self.uids.sequential_id(prefix="_scan")
            scan_lambda = self.visit(stencil.args[0], **kwargs)
            forward = _bool_from_literal(stencil.args[1])
            scan_def = ScanPassDefinition(
                id=scan_id,
                params=scan_lambda.params,
                expr=scan_lambda.expr,
                forward=forward,
                projector=projector,
            )
            extracted_functions.append(scan_def)
            scan = Scan(
                function=SymRef(id=scan_id),
                output=0,
                inputs=[i + 1 for i, _ in enumerate(inputs)],
                init=self.visit(stencil.args[2], **kwargs),
            )
            column_axis = self.column_axis
            assert isinstance(column_axis, common.Dimension)
            return ScanExecution(
                backend=backend,
                scans=[scan],
                args=[self._visit_output_argument(node.target), *lowered_inputs],
                axis=SymRef(id=column_axis.value),
            )
        assert projector is None  # only scans have projectors
        return StencilExecution(
            stencil=self.visit(
                stencil,
                force_function_extraction=True,
                extracted_functions=extracted_functions,
                **kwargs,
            ),
            output=self._visit_output_argument(node.target),
            inputs=lowered_inputs,
            backend=backend,
        )

    def visit_Program(self, node: itir.Program, **kwargs: Any) -> Program:
        extracted_functions: list[Union[FunctionDefinition, ScanPassDefinition]] = []
        executions = self.visit(node.body, extracted_functions=extracted_functions)
        executions = self._merge_scans(executions)
        function_definitions = self.visit(node.function_definitions) + extracted_functions
        offset_definitions = {
            **_collect_dimensions_from_domain(node.body),
            **_collect_offset_definitions(node, self.grid_type, self.offset_provider_type),
        }
        return Program(
            id=SymbolName(node.id),
            params=self.visit(node.params),
            executions=executions,
            grid_type=self.grid_type,
            offset_definitions=list(offset_definitions.values()),
            function_definitions=function_definitions,
            temporaries=self.visit(node.declarations, params=[p.id for p in node.params]),
        )

    def visit_Temporary(
        self, node: itir.Temporary, *, params: list, **kwargs: Any
    ) -> TemporaryAllocation:
        def dtype_to_cpp(x: ts.DataType) -> str:
            if isinstance(x, ts.TupleType):
                assert all(isinstance(i, ts.ScalarType) for i in x.types)
                return "::gridtools::tuple<" + ", ".join(dtype_to_cpp(i) for i in x.types) + ">"  # type: ignore[arg-type] # ensured by assert
            assert isinstance(x, ts.ScalarType)
            res = cpp_utils.pytype_to_cpptype(x)
            assert isinstance(res, str)
            return res

        assert node.dtype
        return TemporaryAllocation(
            id=node.id, dtype=dtype_to_cpp(node.dtype), domain=self.visit(node.domain, **kwargs)
        )<|MERGE_RESOLUTION|>--- conflicted
+++ resolved
@@ -608,17 +608,12 @@
         if _is_tuple_of_ref_or_literal(node.expr):
             node.expr = im.as_fieldop("deref", node.domain)(node.expr)
 
-<<<<<<< HEAD
         itir_projector, extracted_expr = ir_utils_misc.extract_projector(node.expr)
         projector = self.visit(itir_projector) if itir_projector is not None else None
         node.expr = extracted_expr
 
         assert cpm.is_applied_as_fieldop(node.expr), node.expr
-        stencil = node.expr.fun.args[0]  # type: ignore[attr-defined] # checked in assert
-=======
-        assert cpm.is_applied_as_fieldop(node.expr)
         stencil = node.expr.fun.args[0]
->>>>>>> 32a14fc6
         domain = node.domain
         inputs = node.expr.args
         lowered_inputs = []
