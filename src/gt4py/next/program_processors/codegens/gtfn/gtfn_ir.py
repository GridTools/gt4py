# GT4Py - GridTools Framework
#
# Copyright (c) 2014-2024, ETH Zurich
# All rights reserved.
#
# Please, refer to the LICENSE file in the root directory.
# SPDX-License-Identifier: BSD-3-Clause

from __future__ import annotations

from typing import Callable, ClassVar, Optional, Union

from gt4py.eve import Coerced, SymbolName, datamodels
from gt4py.eve.traits import SymbolTableTrait, ValidatedSymbolTableTrait
from gt4py.next import common
from gt4py.next.iterator import builtins
from gt4py.next.program_processors.codegens.gtfn.gtfn_im_ir import ImperativeFunctionDefinition
from gt4py.next.program_processors.codegens.gtfn.gtfn_ir_common import Expr, Node, Sym, SymRef


class UnaryExpr(Expr):
    op: str
    expr: Expr


class BinaryExpr(Expr):
    op: str
    lhs: Expr
    rhs: Expr


class TernaryExpr(Expr):
    cond: Expr
    true_expr: Expr
    false_expr: Expr


class CastExpr(Expr):
    obj_expr: Expr
    new_dtype: SymRef


class Literal(Expr):
    value: str
    type: str


class IntegralConstant(Expr):
    value: int  # generalize to other types if needed


class OffsetLiteral(Expr):
    value: Union[int, str]


class Lambda(Expr, SymbolTableTrait):
    params: list[Sym]
    expr: Expr


class FunCall(Expr):
    fun: Expr  # VType[Callable]
    args: list[Expr]


class FunctionDefinition(Node, SymbolTableTrait):
    id: Coerced[SymbolName]
    params: list[Sym]
    expr: Expr


class ScanPassDefinition(Node, SymbolTableTrait):
    id: Coerced[SymbolName]
    params: list[Sym]
    expr: Expr
    forward: bool
    projector: Optional[Lambda]


class TaggedValues(Node):
    tags: list[Expr]
    values: list[Expr]


class CartesianDomain(Node):
    tagged_sizes: TaggedValues
    tagged_offsets: TaggedValues


class UnstructuredDomain(Node):
    tagged_sizes: TaggedValues
    tagged_offsets: TaggedValues
    connectivities: list[SymRef]  # SymRef to offset declaration


class Backend(Node):
    domain: Union[SymRef, CartesianDomain, UnstructuredDomain]


def _is_tuple_expr_of(pred: Callable[[Expr], bool], expr: Expr) -> bool:
    if (
        isinstance(expr, FunCall)
        and isinstance(expr.fun, SymRef)
        and expr.fun.id == "tuple_get"
        and len(expr.args) == 2
        and _is_tuple_expr_of(pred, expr.args[1])
    ):
        return True
    if (
        isinstance(expr, FunCall)
        and isinstance(expr.fun, SymRef)
        and expr.fun.id == "make_tuple"
        and all(_is_tuple_expr_of(pred, arg) for arg in expr.args)
    ):
        return True
    return pred(expr)


class SidComposite(Expr):
    values: list[Expr]

    @datamodels.validator("values")
    def _values_validator(
        self: datamodels.DataModelTP, attribute: datamodels.Attribute, value: list[Expr]
    ) -> None:
        if not all(
            isinstance(el, (SidFromScalar, SidComposite))
            or _is_tuple_expr_of(
                lambda expr: isinstance(expr, (SymRef, Literal))
                or (isinstance(expr, FunCall) and expr.fun == SymRef(id="index")),
                el,
            )
            for el in value
        ):
            raise ValueError(
                "Only 'SymRef', 'Literal', tuple expr thereof, 'SidFromScalar', or 'SidComposite' allowed."
            )


def _might_be_scalar_expr(expr: Expr) -> bool:
    if isinstance(expr, BinaryExpr):
        return all(_is_tuple_expr_of(_might_be_scalar_expr, arg) for arg in (expr.lhs, expr.rhs))
    if isinstance(expr, UnaryExpr):
        return _is_tuple_expr_of(_might_be_scalar_expr, expr.expr)
    if (
        isinstance(expr, FunCall)
        and isinstance(expr.fun, SymRef)
        and expr.fun.id in ARITHMETIC_BUILTINS
    ):
        return all(_might_be_scalar_expr(arg) for arg in expr.args)
    if isinstance(expr, CastExpr):
        return _might_be_scalar_expr(expr.obj_expr)
    if _is_tuple_expr_of(lambda e: isinstance(e, (SymRef, Literal)), expr):
        return True
    return False


class SidFromScalar(Expr):
    arg: Expr

    @datamodels.validator("arg")
    def _arg_validator(
        self: datamodels.DataModelTP, attribute: datamodels.Attribute, value: Expr
    ) -> None:
        if not _might_be_scalar_expr(value):
            raise ValueError(
                "Only 'SymRef', 'Literal', arithmetic op or tuple expr thereof allowed."
            )


class Stmt(Node):
    pass


class StencilExecution(Stmt):
    backend: Backend
    stencil: SymRef
    output: Union[SymRef, SidComposite]
    inputs: list[Union[SymRef, SidComposite, SidFromScalar, FunCall]]

    @datamodels.validator("inputs")
    def _arg_validator(
        self: datamodels.DataModelTP, attribute: datamodels.Attribute, inputs: list[Expr]
    ) -> None:
        for inp in inputs:
            if not _is_tuple_expr_of(
                lambda expr: isinstance(expr, (SymRef, SidComposite, SidFromScalar))
                or (
                    isinstance(expr, FunCall)
                    and isinstance(expr.fun, SymRef)
                    and expr.fun.id == "index"
                ),
                inp,
            ):
                raise ValueError(
                    "Only 'SymRef', 'SidComposite', 'SidFromScalar', 'index' call or tuple expr thereof allowed."
                )


class Scan(Node):
    function: SymRef
    output: int
    inputs: list[int]
    init: Expr


class ScanExecution(Stmt):
    backend: Backend
    scans: list[Scan]
    args: list[Expr]
    axis: SymRef


class IfStmt(Stmt):
    cond: Expr
    true_branch: list[Stmt]
    false_branch: list[Stmt]


class TemporaryAllocation(Node):
    id: SymbolName
    dtype: str
    domain: Union[SymRef, CartesianDomain, UnstructuredDomain]


GTFN_BUILTINS = [
    "deref",
    "shift",
    "make_tuple",
    "tuple_get",
    "can_deref",
    "cartesian_domain",
    "unstructured_domain",
<<<<<<< HEAD
    "get_domain",
=======
    "get_domain_range",
>>>>>>> 00a11a62
    "named_range",
    "reduce",
    "index",
]
ARITHMETIC_BUILTINS = builtins.ARITHMETIC_BUILTINS
TYPEBUILTINS = builtins.TYPE_BUILTINS

BUILTINS = {*GTFN_BUILTINS, *ARITHMETIC_BUILTINS, *TYPEBUILTINS}


class TagDefinition(Node):
    name: Sym
    alias: Optional[Union[str, SymRef]] = None


class Program(Node, ValidatedSymbolTableTrait):
    id: SymbolName
    params: list[Sym]
    function_definitions: list[
        Union[FunctionDefinition, ScanPassDefinition, ImperativeFunctionDefinition]
    ]
    executions: list[Stmt]
    offset_definitions: list[TagDefinition]
    grid_type: common.GridType
    temporaries: list[TemporaryAllocation]

    _NODE_SYMBOLS_: ClassVar[list[Sym]] = [Sym(id=name) for name in BUILTINS]<|MERGE_RESOLUTION|>--- conflicted
+++ resolved
@@ -231,11 +231,7 @@
     "can_deref",
     "cartesian_domain",
     "unstructured_domain",
-<<<<<<< HEAD
-    "get_domain",
-=======
     "get_domain_range",
->>>>>>> 00a11a62
     "named_range",
     "reduce",
     "index",
