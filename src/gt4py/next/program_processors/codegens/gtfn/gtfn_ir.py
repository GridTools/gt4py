--- conflicted
+++ resolved
@@ -231,11 +231,7 @@
     "can_deref",
     "cartesian_domain",
     "unstructured_domain",
-<<<<<<< HEAD
-    "get_domain",
-=======
     "get_domain_range",
->>>>>>> 564ca160
     "named_range",
     "reduce",
     "index",
