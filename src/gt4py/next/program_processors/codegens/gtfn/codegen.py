# GT4Py - GridTools Framework
#
# Copyright (c) 2014-2023, ETH Zurich
# All rights reserved.
#
# This file is part of the GT4Py project and the GridTools framework.
# GT4Py is free software: you can redistribute it and/or modify it under
# the terms of the GNU General Public License as published by the
# Free Software Foundation, either version 3 of the License, or any later
# version. See the LICENSE.txt file at the top-level directory of this
# distribution for a copy of the license or check <https://www.gnu.org/licenses/>.
#
# SPDX-License-Identifier: GPL-3.0-or-later

from typing import Any, Collection, Final, Union

from gt4py.eve import codegen
from gt4py.eve.codegen import FormatTemplate as as_fmt, MakoTemplate as as_mako
from gt4py.next import common
from gt4py.next.program_processors.codegens.gtfn import gtfn_im_ir, gtfn_ir, gtfn_ir_common
from gt4py.next.program_processors.codegens.gtfn.itir_to_gtfn_ir import pytype_to_cpptype


class GTFNCodegen(codegen.TemplatedGenerator):
    _grid_type_str: Final = {
        common.GridType.CARTESIAN: "cartesian",
        common.GridType.UNSTRUCTURED: "unstructured",
    }

    _builtins_mapping: Final = {
        "abs": "std::abs",
        "sin": "std::sin",
        "cos": "std::cos",
        "tan": "std::tan",
        "arcsin": "std::asin",
        "arccos": "std::acos",
        "arctan": "std::atan",
        "sinh": "std::sinh",
        "cosh": "std::cosh",
        "tanh": "std::tanh",
        "arcsinh": "std::asinh",
        "arccosh": "std::acosh",
        "arctanh": "std::atanh",
        "sqrt": "std::sqrt",
        "exp": "std::exp",
        "log": "std::log",
        "gamma": "std::tgamma",
        "cbrt": "std::cbrt",
        "isfinite": "std::isfinite",
        "isinf": "std::isinf",
        "isnan": "std::isnan",
        "floor": "std::floor",
        "ceil": "std::ceil",
        "trunc": "std::trunc",
        "minimum": "std::min",
        "maximum": "std::max",
        "fmod": "std::fmod",
        "power": "std::pow",
        "float32": "float",
        "float64": "double",
        "int32": "std::int32_t",
        "int64": "std::int64_t",
        "bool": "bool",
        "plus": "std::plus{}",
        "minus": "std::minus{}",
        "multiplies": "std::multiplies{}",
        "divides": "std::divides{}",
        "eq": "std::equal_to{}",
        "not_eq": "std::not_equal_to{}",
        "less": "std::less{}",
        "less_equal": "std::less_equal{}",
        "greater": "std::greater{}",
        "greater_equal": "std::greater_equal{}",
        "and_": "std::logical_and{}",
        "or_": "std::logical_or{}",
        "xor_": "std::bit_xor{}",
        "mod": "std::modulus{}",
        "not_": "std::logical_not{}",
    }

    Sym = as_fmt("{id}")

    def visit_SymRef(self, node: gtfn_ir_common.SymRef, **kwargs: Any) -> str:
        if node.id == "get":
            return "::gridtools::tuple_util::get"
        if node.id in self._builtins_mapping:
            return self._builtins_mapping[node.id]
        if node.id in gtfn_ir.GTFN_BUILTINS:
            qualified_fun_name = f"gtfn::{node.id}"
            return qualified_fun_name

        return node.id

    @staticmethod
    def asfloat(value: str) -> str:
        if "." not in value and "e" not in value and "E" not in value:
            return f"{value}."
        return value

    def visit_Literal(self, node: gtfn_ir.Literal, **kwargs: Any) -> str:
        # TODO(tehrengruber): isn't this wrong and int32 should be casted to an actual int32?
        match pytype_to_cpptype(node.type):
            case "float":
                result = self.asfloat(node.value) + "f"
            case "double":
                result = self.asfloat(node.value)
            case "bool":
                result = node.value.lower()
            case _:
                result = node.value
        if node.type in ["bool", "int32", "int64", "float32", "float64"]:
<<<<<<< HEAD
            # wrap into parenthesis such that minus(1, -1) does not get translated into 1--1,
            # but (1)-(-1)
=======
            # wrap into parenthesis such that `minus(1, -1)` does not get translated into `1--1`,
            # but `(1)-(-1)`
>>>>>>> 2458324a
            result = f"({result})"
        elif node.type == "axis_literal":
            pass
        else:
            raise NotImplementedError(
                f"Literal type '{node.type}' is not supported in the code " f"generator"
            )
        return result

    IntegralConstant = as_fmt("{value}_c")

    UnaryExpr = as_fmt("{op}({expr})")
    BinaryExpr = as_fmt("({lhs}{op}{rhs})")
    TernaryExpr = as_fmt("({cond}?{true_expr}:{false_expr})")
    CastExpr = as_fmt("static_cast<{new_dtype}>({obj_expr})")

    def visit_TaggedValues(self, node: gtfn_ir.TaggedValues, **kwargs: Any) -> str:
        tags = self.visit(node.tags)
        values = self.visit(node.values)
        if self.is_cartesian:
            return f"::gridtools::hymap::keys<{','.join(t + '_t' for t in tags)}>::make_values({','.join(values)})"
        else:
            return f"::gridtools::tuple({','.join(values)})"

    CartesianDomain = as_fmt("gtfn::cartesian_domain({tagged_sizes}, {tagged_offsets})")
    UnstructuredDomain = as_mako(
        "gtfn::unstructured_domain(${tagged_sizes}, ${tagged_offsets}, connectivities__...)"
    )

    def visit_OffsetLiteral(self, node: gtfn_ir.OffsetLiteral, **kwargs: Any) -> str:
        return node.value if isinstance(node.value, str) else f"{node.value}_c"

    SidComposite = as_mako(
        "::gridtools::sid::composite::keys<${','.join(f'::gridtools::integral_constant<int,{i}>' for i in range(len(values)))}>::make_values(${','.join(values)})"
    )

    def visit_FunCall(self, node: gtfn_ir.FunCall, **kwargs: Any) -> str:
        if (
            isinstance(node.fun, gtfn_ir_common.SymRef)
            and node.fun.id in self.user_defined_function_ids
        ):
            fun_name = f"{self.visit(node.fun)}{{}}()"
        else:
            fun_name = self.visit(node.fun)

        return self.generic_visit(node, fun_name=fun_name)

    FunCall = as_fmt("{fun_name}({','.join(args)})")

    Lambda = as_mako(
        "[=](${','.join('auto ' + p for p in params)}){return ${expr};}"
    )  # TODO capture

    Backend = as_fmt("make_backend(backend, {domain})")

    StencilExecution = as_mako(
        """
        ${backend}.stencil_executor()().arg(${output})${''.join('.arg(' + i + ')' for i in inputs)}.assign(0_c, ${stencil}() ${',' if inputs else ''} ${','.join(str(i) + '_c' for i in range(1, len(inputs) + 1))}).execute();
        """
    )

    Scan = as_fmt(
        "assign({output}_c, {function}(), {', '.join([init] + [input + '_c' for input in inputs])})"
    )
    ScanExecution = as_fmt(
        "{backend}.vertical_executor({axis})().{'.'.join('arg(' + a + ')' for a in args)}.{'.'.join(scans)}.execute();"
    )

    ScanPassDefinition = as_mako(
        """
        struct ${id} : ${'gtfn::fwd' if _this_node.forward else 'gtfn::bwd'} {
            static constexpr GT_FUNCTION auto body() {
                return gtfn::scan_pass([](${','.join('auto const& ' + p for p in params)}) {
                    return ${expr};
                }, ::gridtools::host_device::identity());
            }
        };
        """
    )

    def visit_FunctionDefinition(self, node: gtfn_ir.FunctionDefinition, **kwargs: Any) -> str:
        expr_ = "return " + self.visit(node.expr)
        return self.generic_visit(node, expr_=expr_)

    FunctionDefinition = as_mako(
        """
        struct ${id} {
            constexpr auto operator()() const {
                return [](${','.join('auto const& ' + p for p in params)}){
                    ${expr_};
                };
            }
        };
    """
    )

    TagDefinition = as_mako(
        """
        %if _this_node.alias:
            %if isinstance(_this_node.alias, str):
                using ${name}_t = ${alias};
            %else:
                using ${name}_t = ${alias}_t;
            %endif
        %else:
            struct ${name}_t{};
        %endif
        constexpr inline ${name}_t ${name}{};
        """
    )

    def visit_TemporaryAllocation(self, node: gtfn_ir.TemporaryAllocation, **kwargs: Any) -> str:
        # TODO(tehrengruber): Revisit. We are currently converting an itir.NamedRange with
        #  start and stop values into an gtfn_ir.(Cartesian|Unstructured)Domain with
        #  size and offset values, just to here convert back in order to obtain stop values again.
        # TODO(tehrengruber): Fix memory alignment.
        assert isinstance(node.domain, (gtfn_ir.CartesianDomain, gtfn_ir.UnstructuredDomain))
        assert node.domain.tagged_offsets.tags == node.domain.tagged_sizes.tags
        tags = node.domain.tagged_offsets.tags
        new_sizes = []
        for size, offset in zip(node.domain.tagged_offsets.values, node.domain.tagged_sizes.values):
            new_sizes.append(gtfn_ir.BinaryExpr(op="+", lhs=size, rhs=offset))
        return self.generic_visit(
            node,
            tmp_sizes=self.visit(gtfn_ir.TaggedValues(tags=tags, values=new_sizes), **kwargs),
            **kwargs,
        )

    TemporaryAllocation = as_fmt(
        "auto {id} = gtfn::allocate_global_tmp<{dtype}>(tmp_alloc__, {tmp_sizes});"
    )

    def visit_FencilDefinition(
        self, node: gtfn_ir.FencilDefinition, **kwargs: Any
    ) -> Union[str, Collection[str]]:
        self.is_cartesian = node.grid_type == common.GridType.CARTESIAN
        self.user_defined_function_ids = list(
            str(fundef.id) for fundef in node.function_definitions
        )
        return self.generic_visit(
            node,
            grid_type_str=self._grid_type_str[node.grid_type],
            block_sizes=self._block_sizes(node.offset_definitions),
            **kwargs,
        )

    FencilDefinition = as_mako(
        """
    #include <cmath>
    #include <cstdint>
    #include <functional>
    #include <gridtools/fn/${grid_type_str}.hpp>
    #include <gridtools/fn/sid_neighbor_table.hpp>

    namespace generated{

    namespace gtfn = ::gridtools::fn;

    namespace{
    using namespace ::gridtools::literals;

    ${'\\n'.join(offset_definitions)}
    ${'\\n'.join(function_definitions)}

    ${block_sizes}

    inline auto ${id} = [](auto... connectivities__){
        return [connectivities__...](auto backend, ${','.join('auto&& ' + p for p in params)}){
            auto tmp_alloc__ = gtfn::backend::tmp_allocator(backend);
            ${'\\n'.join(temporaries)}
            ${'\\n'.join(executions)}
        };
    };
    }
    }
    """
    )

    def _block_sizes(self, offset_definitions: list[gtfn_ir.TagDefinition]) -> str:
        if self.is_cartesian:
            block_dims = []
            block_sizes = [32, 8] + [1] * (len(offset_definitions) - 2)
            for i, tag in enumerate(offset_definitions):
                if tag.alias is None:
                    block_dims.append(
                        f"gridtools::meta::list<{tag.name.id}_t, "
                        f"gridtools::integral_constant<int, {block_sizes[i]}>>"
                    )
            sizes_str = ",\n".join(block_dims)
            return f"using block_sizes_t = gridtools::meta::list<{sizes_str}>;"
        else:
            return "using block_sizes_t = gridtools::meta::list<gridtools::meta::list<gtfn::unstructured::dim::horizontal, gridtools::integral_constant<int, 32>>, gridtools::meta::list<gtfn::unstructured::dim::vertical, gridtools::integral_constant<int, 8>>>;"

    @classmethod
    def apply(cls, root: Any, **kwargs: Any) -> str:
        generated_code = super().apply(root, **kwargs)
        return generated_code


class GTFNIMCodegen(GTFNCodegen):
    Stmt = as_fmt("{lhs} {op} {rhs};")

    InitStmt = as_fmt("{init_type} {lhs} {op} {rhs};")

    EmptyListInitializer = as_mako("{}")

    Conditional = as_mako(
        """
          using ${cond_type} = typename std::common_type<decltype(${if_rhs_}), decltype(${else_rhs_})>::type;
          ${init_stmt}
          if (${cond}) {
            ${if_stmt}
          } else {
            ${else_stmt}
          }
    """
    )

    ImperativeFunctionDefinition = as_mako(
        """
        struct ${id} {
            constexpr auto operator()() const {
                return [](${','.join('auto const& ' + p for p in params)}){
                    ${expr_};
                };
            }
        };
    """
    )

    ReturnStmt = as_fmt("return {ret};")

    def visit_Conditional(self, node: gtfn_im_ir.Conditional, **kwargs: Any) -> str:
        if_rhs_ = self.visit(node.if_stmt.rhs)
        else_rhs_ = self.visit(node.else_stmt.rhs)
        return self.generic_visit(node, if_rhs_=if_rhs_, else_rhs_=else_rhs_)

    def visit_ImperativeFunctionDefinition(
        self, node: gtfn_im_ir.ImperativeFunctionDefinition, **kwargs: Any
    ) -> str:
        expr_ = "".join(self.visit(stmt) for stmt in node.fun)
        return self.generic_visit(node, expr_=expr_)

    @classmethod
    def apply(cls, root: Any, **kwargs: Any) -> str:
        generated_code = super().apply(root, **kwargs)
        return generated_code<|MERGE_RESOLUTION|>--- conflicted
+++ resolved
@@ -109,13 +109,8 @@
             case _:
                 result = node.value
         if node.type in ["bool", "int32", "int64", "float32", "float64"]:
-<<<<<<< HEAD
-            # wrap into parenthesis such that minus(1, -1) does not get translated into 1--1,
-            # but (1)-(-1)
-=======
             # wrap into parenthesis such that `minus(1, -1)` does not get translated into `1--1`,
             # but `(1)-(-1)`
->>>>>>> 2458324a
             result = f"({result})"
         elif node.type == "axis_literal":
             pass
