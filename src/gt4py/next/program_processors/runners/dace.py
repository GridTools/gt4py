# GT4Py - GridTools Framework
#
# Copyright (c) 2014-2024, ETH Zurich
# All rights reserved.
#
# Please, refer to the LICENSE file in the root directory.
# SPDX-License-Identifier: BSD-3-Clause

import factory

<<<<<<< HEAD
import gt4py._core.definitions as core_defs
from gt4py.next import backend, config
from gt4py.next.otf import recipes, stages
from gt4py.next.program_processors.runners.dace_iterator.workflow import (
    DaCeCompilationStepFactory,
    DaCeTranslationStepFactory,
    convert_args,
)
=======
from gt4py.next import allocators as next_allocators, backend as next_backend
from gt4py.next.ffront import foast_to_gtir, past_to_itir, stages as ffront_stages
from gt4py.next.otf import workflow
from gt4py.next.program_processors import modular_executor
from gt4py.next.program_processors.runners.dace_fieldview import workflow as dace_fieldview_workflow
from gt4py.next.program_processors.runners.dace_iterator import workflow as dace_iterator_workflow
>>>>>>> 2eed3679
from gt4py.next.program_processors.runners.gtfn import GTFNBackendFactory


class DaCeIteratorBackendFactory(GTFNBackendFactory):
    class Params:
        otf_workflow = factory.SubFactory(
            dace_iterator_workflow.DaCeWorkflowFactory,
            device_type=factory.SelfAttribute("..device_type"),
            use_field_canonical_representation=factory.SelfAttribute(
                "..use_field_canonical_representation"
            ),
        )
        name = factory.LazyAttribute(
            lambda o: f"run_dace_{o.name_device}{o.name_temps}{o.name_cached}{o.name_postfix}"
        )
        auto_optimize = factory.Trait(
            otf_workflow__translation__auto_optimize=True, name_temps="_opt"
        )
        use_field_canonical_representation: bool = False

    transforms = backend.DEFAULT_TRANSFORMS


run_dace_cpu = DaCeIteratorBackendFactory(cached=True, auto_optimize=True)
run_dace_cpu_noopt = DaCeIteratorBackendFactory(cached=True, auto_optimize=False)

run_dace_gpu = DaCeIteratorBackendFactory(gpu=True, cached=True, auto_optimize=True)
run_dace_gpu_noopt = DaCeIteratorBackendFactory(gpu=True, cached=True, auto_optimize=False)

itir_cpu = run_dace_cpu
itir_gpu = run_dace_gpu

gtir_cpu = next_backend.Backend(
    executor=modular_executor.ModularExecutor(
        otf_workflow=dace_fieldview_workflow.DaCeWorkflowFactory(), name="dace.gtir.cpu"
    ),
    allocator=next_allocators.StandardCPUFieldBufferAllocator(),
    transforms_fop=next_backend.FieldopTransformWorkflow(
        past_to_itir=past_to_itir.PastToItirFactory(to_gtir=True),
        foast_to_itir=workflow.CachedStep(
            step=foast_to_gtir.foast_to_gtir, hash_function=ffront_stages.fingerprint_stage
        ),
    ),
    transforms_prog=next_backend.ProgramTransformWorkflow(
        past_to_itir=past_to_itir.PastToItirFactory(to_gtir=True)
    ),
)<|MERGE_RESOLUTION|>--- conflicted
+++ resolved
@@ -8,23 +8,11 @@
 
 import factory
 
-<<<<<<< HEAD
-import gt4py._core.definitions as core_defs
-from gt4py.next import backend, config
-from gt4py.next.otf import recipes, stages
-from gt4py.next.program_processors.runners.dace_iterator.workflow import (
-    DaCeCompilationStepFactory,
-    DaCeTranslationStepFactory,
-    convert_args,
-)
-=======
-from gt4py.next import allocators as next_allocators, backend as next_backend
-from gt4py.next.ffront import foast_to_gtir, past_to_itir, stages as ffront_stages
-from gt4py.next.otf import workflow
+from gt4py.next import allocators as next_allocators, backend
+from gt4py.next.ffront import foast_to_gtir, past_to_itir
 from gt4py.next.program_processors import modular_executor
 from gt4py.next.program_processors.runners.dace_fieldview import workflow as dace_fieldview_workflow
 from gt4py.next.program_processors.runners.dace_iterator import workflow as dace_iterator_workflow
->>>>>>> 2eed3679
 from gt4py.next.program_processors.runners.gtfn import GTFNBackendFactory
 
 
@@ -57,18 +45,13 @@
 itir_cpu = run_dace_cpu
 itir_gpu = run_dace_gpu
 
-gtir_cpu = next_backend.Backend(
+gtir_cpu = backend.Backend(
     executor=modular_executor.ModularExecutor(
         otf_workflow=dace_fieldview_workflow.DaCeWorkflowFactory(), name="dace.gtir.cpu"
     ),
     allocator=next_allocators.StandardCPUFieldBufferAllocator(),
-    transforms_fop=next_backend.FieldopTransformWorkflow(
-        past_to_itir=past_to_itir.PastToItirFactory(to_gtir=True),
-        foast_to_itir=workflow.CachedStep(
-            step=foast_to_gtir.foast_to_gtir, hash_function=ffront_stages.fingerprint_stage
-        ),
-    ),
-    transforms_prog=next_backend.ProgramTransformWorkflow(
-        past_to_itir=past_to_itir.PastToItirFactory(to_gtir=True)
+    transforms=backend.Transforms(
+        past_to_itir=past_to_itir.past_to_itir_factory(to_gtir=True),
+        foast_to_itir=foast_to_gtir.adapted_foast_to_gtir_factory(cached=True),
     ),
 )