--- conflicted
+++ resolved
@@ -998,13 +998,7 @@
     sdfg = sdfg_genenerator.visit(ir)
     assert isinstance(sdfg, dace.SDFG)
 
-<<<<<<< HEAD
-=======
-    # TODO(edopao): remove inlining when DaCe transformations support LoopRegion construct
-    dace_sdfg_utils.inline_loop_blocks(sdfg)
-
     if disable_field_origin_on_program_arguments:
         _remove_field_origin_symbols(ir, sdfg)
 
->>>>>>> f0c67e62
     return sdfg