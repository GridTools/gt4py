# GT4Py - GridTools Framework
#
# Copyright (c) 2014-2024, ETH Zurich
# All rights reserved.
#
# Please, refer to the LICENSE file in the root directory.
# SPDX-License-Identifier: BSD-3-Clause

from __future__ import annotations

import dataclasses
import os
from collections.abc import Callable, MutableSequence, Sequence
from typing import Any

import dace
import factory

from gt4py._core import definitions as core_defs, locking
from gt4py.next import config
from gt4py.next.otf import languages, stages, step_types, workflow
from gt4py.next.otf.compilation import cache as gtx_cache
from gt4py.next.program_processors.runners.dace.workflow import common as gtx_wfdcommon


<<<<<<< HEAD
def _get_sdfg_ctype_arglist_callback(
    module_name: str, bind_func_name: str, python_code: str
) -> Callable[
    [core_defs.DeviceType, Sequence[dace.dtypes.Data], Sequence[Any], MutableSequence[Any]], None
]:
    """
    Helper method to load dynamically generated Python code which will be used
    to update the list of SDFG call arguments.

    It loads the Python code inside an empty namespace, without modifying the current
    global namespace. This is done to support parallel compilation, in which it can
    happen that two threads generate the same `bind_func_name` for the callback function.

    Args:
        module_name: Set on the loaded callback function for debugging.
        bind_func_name: Name to use for the translation function.
        python_code: String containing the Python code to load.

    Returns:
        A callable object to update the list of SDFG call arguments.
    """
    exec(python_code, global_namespace := {})  # type: ignore[var-annotated]
    assert bind_func_name not in globals()
    assert bind_func_name in global_namespace
    global_namespace[bind_func_name].__module__ = module_name
    return global_namespace[bind_func_name]


=======
>>>>>>> 810c0ddc
class CompiledDaceProgram(stages.CompiledProgram):
    sdfg_program: dace.CompiledSDFG

    # Sorted list of SDFG arguments as they appear in program ABI and corresponding data type;
    # scalar arguments that are not used in the SDFG will not be present.
    sdfg_argtypes: list[dace.dtypes.Data]

    # The compiled program contains a callable object to update the SDFG arguments list.
    update_sdfg_ctype_arglist: Callable[
        [core_defs.DeviceType, Sequence[dace.dtypes.Data], Sequence[Any], MutableSequence[Any]],
        None,
    ]

    def __init__(
        self,
        program: dace.CompiledSDFG,
        bind_func_name: str,
        binding_source: stages.BindingSource[languages.SDFG, languages.Python],
    ):
        self.sdfg_program = program

        # `dace.CompiledSDFG.arglist()` returns an ordered dictionary that maps the argument
        # name to its data type, in the same order as arguments appear in the program ABI.
        # This is also the same order of arguments in `dace.CompiledSDFG._lastargs[0]`.
        self.sdfg_argtypes = list(program.sdfg.arglist().values())

        # Note that `binding_source` contains Python code tailored to this specific SDFG.
        # Here we dinamically compile this function and add it to the compiled program.
        exec(binding_source.source_code, global_namespace := {})  # type: ignore[var-annotated]
        self.update_sdfg_ctype_arglist = global_namespace[bind_func_name]
        # For debug purpose, we set a unique module name on the compiled function.
        self.update_sdfg_ctype_arglist.__module__ = os.path.basename(program.sdfg.build_folder)

    def __call__(self, **kwargs: Any) -> Any:
        return self.sdfg_program(**kwargs)

    def fast_call(self) -> Any:
        return self.sdfg_program.fast_call(*self.sdfg_program._lastargs)


@dataclasses.dataclass(frozen=True)
class DaCeCompiler(
    workflow.ChainableWorkflowMixin[
        stages.CompilableSource[languages.SDFG, languages.LanguageSettings, languages.Python],
        CompiledDaceProgram,
    ],
    workflow.ReplaceEnabledWorkflowMixin[
        stages.CompilableSource[languages.SDFG, languages.LanguageSettings, languages.Python],
        CompiledDaceProgram,
    ],
    step_types.CompilationStep[languages.SDFG, languages.LanguageSettings, languages.Python],
):
    """Use the dace build system to compile a GT4Py program to a ``gt4py.next.otf.stages.CompiledProgram``."""

    bind_func_name: str
    cache_lifetime: config.BuildCacheLifetime
    device_type: core_defs.DeviceType
    cmake_build_type: config.CMakeBuildType = config.CMakeBuildType.DEBUG

    def __call__(
        self,
        inp: stages.CompilableSource[languages.SDFG, languages.LanguageSettings, languages.Python],
    ) -> CompiledDaceProgram:
        with gtx_wfdcommon.dace_context(
            device_type=self.device_type,
            cmake_build_type=self.cmake_build_type,
        ):
            sdfg_build_folder = gtx_cache.get_cache_folder(inp, self.cache_lifetime)
            sdfg_build_folder.mkdir(parents=True, exist_ok=True)

            sdfg = dace.SDFG.from_json(inp.program_source.source_code)
            sdfg.build_folder = sdfg_build_folder
            with locking.lock(sdfg_build_folder):
                sdfg_program = sdfg.compile(validate=False)

        assert inp.binding_source is not None
        return CompiledDaceProgram(
            sdfg_program,
            self.bind_func_name,
            inp.binding_source,
        )


class DaCeCompilationStepFactory(factory.Factory):
    class Meta:
        model = DaCeCompiler<|MERGE_RESOLUTION|>--- conflicted
+++ resolved
@@ -23,37 +23,6 @@
 from gt4py.next.program_processors.runners.dace.workflow import common as gtx_wfdcommon
 
 
-<<<<<<< HEAD
-def _get_sdfg_ctype_arglist_callback(
-    module_name: str, bind_func_name: str, python_code: str
-) -> Callable[
-    [core_defs.DeviceType, Sequence[dace.dtypes.Data], Sequence[Any], MutableSequence[Any]], None
-]:
-    """
-    Helper method to load dynamically generated Python code which will be used
-    to update the list of SDFG call arguments.
-
-    It loads the Python code inside an empty namespace, without modifying the current
-    global namespace. This is done to support parallel compilation, in which it can
-    happen that two threads generate the same `bind_func_name` for the callback function.
-
-    Args:
-        module_name: Set on the loaded callback function for debugging.
-        bind_func_name: Name to use for the translation function.
-        python_code: String containing the Python code to load.
-
-    Returns:
-        A callable object to update the list of SDFG call arguments.
-    """
-    exec(python_code, global_namespace := {})  # type: ignore[var-annotated]
-    assert bind_func_name not in globals()
-    assert bind_func_name in global_namespace
-    global_namespace[bind_func_name].__module__ = module_name
-    return global_namespace[bind_func_name]
-
-
-=======
->>>>>>> 810c0ddc
 class CompiledDaceProgram(stages.CompiledProgram):
     sdfg_program: dace.CompiledSDFG
 
