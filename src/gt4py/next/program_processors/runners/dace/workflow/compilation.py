# GT4Py - GridTools Framework
#
# Copyright (c) 2014-2024, ETH Zurich
# All rights reserved.
#
# Please, refer to the LICENSE file in the root directory.
# SPDX-License-Identifier: BSD-3-Clause

from __future__ import annotations

import dataclasses
from typing import Any

import dace
import factory

from gt4py._core import definitions as core_defs
from gt4py.next import config
from gt4py.next.otf import languages, stages, step_types, workflow
from gt4py.next.otf.compilation import cache


class CompiledDaceProgram(stages.ExtendedCompiledProgram):
    sdfg_program: dace.CompiledSDFG

    # Sorted list of SDFG arguments as they appear in program ABI and corresponding data type;
    # scalar arguments that are not used in the SDFG will not be present.
    sdfg_arglist: list[tuple[str, dace.dtypes.Data]]

    def __init__(self, program: dace.CompiledSDFG, name: str, implicit_domain: bool):
        self.sdfg_program = program
        self.name = name
        self.implicit_domain = implicit_domain
        # `dace.CompiledSDFG.arglist()` returns an ordered dictionary that maps the argument
        # name to its data type, in the same order as arguments appear in the program ABI.
        # This is also the same order of arguments in `dace.CompiledSDFG._lastargs[0]`.
        self.sdfg_arglist = [
            (arg_name, arg_type) for arg_name, arg_type in program.sdfg.arglist().items()
        ]

    def __call__(self, *args: Any, **kwargs: Any) -> None:
        result = self.sdfg_program(*args, **kwargs)
        assert result is None

    def fast_call(self) -> None:
        result = self.sdfg_program.fast_call(*self.sdfg_program._lastargs)
        assert result is None


@dataclasses.dataclass(frozen=True)
class DaCeCompiler(
    workflow.ChainableWorkflowMixin[
        stages.CompilableSource[languages.SDFG, languages.LanguageSettings, languages.Python],
        CompiledDaceProgram,
    ],
    workflow.ReplaceEnabledWorkflowMixin[
        stages.CompilableSource[languages.SDFG, languages.LanguageSettings, languages.Python],
        CompiledDaceProgram,
    ],
    step_types.CompilationStep[languages.SDFG, languages.LanguageSettings, languages.Python],
):
    """Use the dace build system to compile a GT4Py program to a ``gt4py.next.otf.stages.CompiledProgram``."""

    cache_lifetime: config.BuildCacheLifetime
    device_type: core_defs.DeviceType = core_defs.DeviceType.CPU
    cmake_build_type: config.CMakeBuildType = config.CMakeBuildType.DEBUG

    def __call__(
        self,
        inp: stages.CompilableSource[languages.SDFG, languages.LanguageSettings, languages.Python],
    ) -> CompiledDaceProgram:
        sdfg = dace.SDFG.from_json(inp.program_source.source_code)
        sdfg.build_folder = cache.get_cache_folder(inp, self.cache_lifetime)

        if config.COLLECT_METRICS:
            # measure execution time of the top-level SDFG
            sdfg.instrument = dace.dtypes.InstrumentationType.Timer

        with dace.config.temporary_config():
            dace.config.Config.set("compiler.build_type", value=self.cmake_build_type.value)
            dace.config.Config.set("compiler.use_cache", value=False)  # we use the gt4py cache

            # dace dafault setting use fast-math in both cpu and gpu compilation, don't use it here
            dace.config.Config.set(
                "compiler.cpu.args",
                value="-std=c++14 -fPIC -O3 -march=native -Wall -Wextra -Wno-unused-parameter -Wno-unused-label",
            )
            dace.config.Config.set(
                "compiler.cuda.args",
                value="-Xcompiler -O3 -Xcompiler -march=native -Xcompiler -Wno-unused-parameter",
            )
            dace.config.Config.set(
                "compiler.cuda.hip_args",
                value="-std=c++17 -fPIC -O3 -march=native -Wno-unused-parameter",
            )

            # In some stencils, mostly in `apply_diffusion_to_w` the cuda codegen messes
            #  up with the cuda streams, i.e. it allocates N streams but uses N+1.
            #  This is a workaround until this issue if fixed in DaCe.
<<<<<<< HEAD
            dace.config.Config.set("compiler", "cuda", "max_concurrent_streams", value=1)

            # Instrumentation of SDFG timers
            dace.config.Config.set("instrumentation", "report_each_invocation", value=True)

            if self.device_type == core_defs.DeviceType.CPU:
                compiler_args = dace.config.Config.get("compiler", "cpu", "args")
                # disable finite-math-only in order to support isfinite/isinf/isnan builtins
                if "-ffast-math" in compiler_args:
                    compiler_args += " -fno-finite-math-only"
                if "-ffinite-math-only" in compiler_args:
                    compiler_args.replace("-ffinite-math-only", "")

                dace.config.Config.set("compiler", "cpu", "args", value=compiler_args)
=======
            dace.config.Config.set("compiler.cuda.max_concurrent_streams", value=1)
>>>>>>> de619b27

            if self.device_type == core_defs.DeviceType.ROCM:
                dace.config.Config.set("compiler.cuda.backend", value="hip")

            sdfg_program = sdfg.compile(validate=False)

        return CompiledDaceProgram(
            sdfg_program,
            inp.program_source.entry_point.name,
            inp.program_source.implicit_domain,
        )


class DaCeCompilationStepFactory(factory.Factory):
    class Meta:
        model = DaCeCompiler<|MERGE_RESOLUTION|>--- conflicted
+++ resolved
@@ -97,27 +97,13 @@
             # In some stencils, mostly in `apply_diffusion_to_w` the cuda codegen messes
             #  up with the cuda streams, i.e. it allocates N streams but uses N+1.
             #  This is a workaround until this issue if fixed in DaCe.
-<<<<<<< HEAD
-            dace.config.Config.set("compiler", "cuda", "max_concurrent_streams", value=1)
+            dace.config.Config.set("compiler.cuda.max_concurrent_streams", value=1)
+
+            if self.device_type == core_defs.DeviceType.ROCM:
+                dace.config.Config.set("compiler.cuda.backend", value="hip")
 
             # Instrumentation of SDFG timers
             dace.config.Config.set("instrumentation", "report_each_invocation", value=True)
-
-            if self.device_type == core_defs.DeviceType.CPU:
-                compiler_args = dace.config.Config.get("compiler", "cpu", "args")
-                # disable finite-math-only in order to support isfinite/isinf/isnan builtins
-                if "-ffast-math" in compiler_args:
-                    compiler_args += " -fno-finite-math-only"
-                if "-ffinite-math-only" in compiler_args:
-                    compiler_args.replace("-ffinite-math-only", "")
-
-                dace.config.Config.set("compiler", "cpu", "args", value=compiler_args)
-=======
-            dace.config.Config.set("compiler.cuda.max_concurrent_streams", value=1)
->>>>>>> de619b27
-
-            if self.device_type == core_defs.DeviceType.ROCM:
-                dace.config.Config.set("compiler.cuda.backend", value="hip")
 
             sdfg_program = sdfg.compile(validate=False)
 
