# GT4Py - GridTools Framework
#
# Copyright (c) 2014-2024, ETH Zurich
# All rights reserved.
#
# Please, refer to the LICENSE file in the root directory.
# SPDX-License-Identifier: BSD-3-Clause

from __future__ import annotations

import dataclasses
import importlib
import os
from typing import Any, Callable, Sequence

import dace
import factory

from gt4py._core import definitions as core_defs
from gt4py.next import config
from gt4py.next.otf import languages, stages, step_types, workflow
from gt4py.next.otf.compilation import cache


def _get_sdfg_ctype_arglist_callback(
    module_name: str, bind_func_name: str, python_code: str
) -> Callable[
    [core_defs.DeviceType, Sequence[dace.dtypes.Data], Sequence[Any], Sequence[Any]], None
]:
    """
    Helper method to load dynamically generated Python code as a module and return
    a function to update the list of SDFG call arguments.

    Args:
        module_name: Name to use to load the python code as a module.
        bind_func_name: Name to use for the translation function.
        python_code: String containg the Python code to load.

    Returns:
        A callable object to update the list of SDFG call arguments.
    """
    spec = importlib.util.spec_from_loader(module_name, loader=None)
    assert spec is not None
    module = importlib.util.module_from_spec(spec)
    exec(python_code, module.__dict__)
    assert bind_func_name in module.__dict__
    return module.__dict__[bind_func_name]


class CompiledDaceProgram(stages.ExtendedCompiledProgram):
    sdfg_program: dace.CompiledSDFG

    # Sorted list of SDFG arguments as they appear in program ABI and corresponding data type;
    # scalar arguments that are not used in the SDFG will not be present.
    sdfg_argtypes: list[dace.dtypes.Data]

<<<<<<< HEAD
    def __init__(self, program: dace.CompiledSDFG, name: str, implicit_domain: bool):
=======
    # The compiled program contains a callable object to update the SDFG arguments list.
    update_sdfg_ctype_arglist: Callable[
        [core_defs.DeviceType, Sequence[dace.dtypes.Data], Sequence[Any], Sequence[Any]],
        None,
    ]

    def __init__(
        self,
        program: dace.CompiledSDFG,
        bind_func_name: str,
        binding_source: stages.BindingSource[languages.SDFG, languages.Python],
        implicit_domain: bool,
    ):
>>>>>>> 700274f1
        self.sdfg_program = program
        self.name = name
        self.implicit_domain = implicit_domain

        # `dace.CompiledSDFG.arglist()` returns an ordered dictionary that maps the argument
        # name to its data type, in the same order as arguments appear in the program ABI.
        # This is also the same order of arguments in `dace.CompiledSDFG._lastargs[0]`.
        self.sdfg_argtypes = list(program.sdfg.arglist().values())

        # Note that `binding_source` contains Python code tailored to this specific SDFG.
        #   We need to ensure that it is loaded as a Python module with a unique name,
        #   in order to avoid conflicts with other variants of the same program.
        #   Therefore, we use the name of the build folder as module name.
        binding_module_name = os.path.basename(program.sdfg.build_folder)
        self.update_sdfg_ctype_arglist = _get_sdfg_ctype_arglist_callback(
            binding_module_name, bind_func_name, binding_source.source_code
        )

    def __call__(self, *args: Any, **kwargs: Any) -> None:
        result = self.sdfg_program(*args, **kwargs)
        assert result is None

    def fast_call(self) -> None:
        result = self.sdfg_program.fast_call(*self.sdfg_program._lastargs)
        assert result is None


@dataclasses.dataclass(frozen=True)
class DaCeCompiler(
    workflow.ChainableWorkflowMixin[
        stages.CompilableSource[languages.SDFG, languages.LanguageSettings, languages.Python],
        CompiledDaceProgram,
    ],
    workflow.ReplaceEnabledWorkflowMixin[
        stages.CompilableSource[languages.SDFG, languages.LanguageSettings, languages.Python],
        CompiledDaceProgram,
    ],
    step_types.CompilationStep[languages.SDFG, languages.LanguageSettings, languages.Python],
):
    """Use the dace build system to compile a GT4Py program to a ``gt4py.next.otf.stages.CompiledProgram``."""

    bind_func_name: str
    cache_lifetime: config.BuildCacheLifetime
    device_type: core_defs.DeviceType = core_defs.DeviceType.CPU
    cmake_build_type: config.CMakeBuildType = config.CMakeBuildType.DEBUG

    def __call__(
        self,
        inp: stages.CompilableSource[languages.SDFG, languages.LanguageSettings, languages.Python],
    ) -> CompiledDaceProgram:
        sdfg = dace.SDFG.from_json(inp.program_source.source_code)
        sdfg.build_folder = cache.get_cache_folder(inp, self.cache_lifetime)

        if config.COLLECT_METRICS:
            # measure execution time of the top-level SDFG
            sdfg.instrument = dace.dtypes.InstrumentationType.Timer

        with dace.config.temporary_config():
            dace.config.Config.set("compiler.build_type", value=self.cmake_build_type.value)
            dace.config.Config.set("compiler.use_cache", value=False)  # we use the gt4py cache

            # dace dafault setting use fast-math in both cpu and gpu compilation, don't use it here
            dace.config.Config.set(
                "compiler.cpu.args",
                value="-std=c++14 -fPIC -O3 -march=native -Wall -Wextra -Wno-unused-parameter -Wno-unused-label",
            )
            dace.config.Config.set(
                "compiler.cuda.args",
                value="-Xcompiler -O3 -Xcompiler -march=native -Xcompiler -Wno-unused-parameter",
            )
            dace.config.Config.set(
                "compiler.cuda.hip_args",
                value="-std=c++17 -fPIC -O3 -march=native -Wno-unused-parameter",
            )

            # In some stencils, mostly in `apply_diffusion_to_w` the cuda codegen messes
            #  up with the cuda streams, i.e. it allocates N streams but uses N+1.
            #  This is a workaround until this issue if fixed in DaCe.
            dace.config.Config.set("compiler.cuda.max_concurrent_streams", value=1)

            if self.device_type == core_defs.DeviceType.ROCM:
                dace.config.Config.set("compiler.cuda.backend", value="hip")

            # Instrumentation of SDFG timers
            dace.config.Config.set("instrumentation", "report_each_invocation", value=True)

            sdfg_program = sdfg.compile(validate=False)

<<<<<<< HEAD
        return CompiledDaceProgram(
            sdfg_program,
            inp.program_source.entry_point.name,
=======
        assert inp.binding_source is not None
        return CompiledDaceProgram(
            sdfg_program,
            self.bind_func_name,
            inp.binding_source,
>>>>>>> 700274f1
            inp.program_source.implicit_domain,
        )


class DaCeCompilationStepFactory(factory.Factory):
    class Meta:
        model = DaCeCompiler<|MERGE_RESOLUTION|>--- conflicted
+++ resolved
@@ -54,9 +54,6 @@
     # scalar arguments that are not used in the SDFG will not be present.
     sdfg_argtypes: list[dace.dtypes.Data]
 
-<<<<<<< HEAD
-    def __init__(self, program: dace.CompiledSDFG, name: str, implicit_domain: bool):
-=======
     # The compiled program contains a callable object to update the SDFG arguments list.
     update_sdfg_ctype_arglist: Callable[
         [core_defs.DeviceType, Sequence[dace.dtypes.Data], Sequence[Any], Sequence[Any]],
@@ -65,14 +62,14 @@
 
     def __init__(
         self,
+        name: str,
         program: dace.CompiledSDFG,
         bind_func_name: str,
         binding_source: stages.BindingSource[languages.SDFG, languages.Python],
         implicit_domain: bool,
     ):
->>>>>>> 700274f1
+        self.name = name
         self.sdfg_program = program
-        self.name = name
         self.implicit_domain = implicit_domain
 
         # `dace.CompiledSDFG.arglist()` returns an ordered dictionary that maps the argument
@@ -159,17 +156,12 @@
 
             sdfg_program = sdfg.compile(validate=False)
 
-<<<<<<< HEAD
-        return CompiledDaceProgram(
-            sdfg_program,
-            inp.program_source.entry_point.name,
-=======
         assert inp.binding_source is not None
         return CompiledDaceProgram(
+            inp.program_source.entry_point.name,
             sdfg_program,
             self.bind_func_name,
             inp.binding_source,
->>>>>>> 700274f1
             inp.program_source.implicit_domain,
         )
 
