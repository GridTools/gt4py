--- conflicted
+++ resolved
@@ -44,21 +44,11 @@
     assert spec is not None
     module = importlib.util.module_from_spec(spec)
 
-<<<<<<< HEAD
-    # By copying the global scope we make sure that the function `bind_func_name`
-    #   is not put into the `module.__dict__` scope.
-    #   This can be an issue if two threads in parallel try to generate the name.
-    #   Essentially the function is now an object that only lives inside `scope`.
-    scope = module.__dict__.copy()
-    assert bind_func_name not in scope
-    exec(python_code, scope)
-=======
     # We use a different dict for the locals namespace, in order to avoid that
     #   the function `bind_func_name` is added to the current scope.
     #   This can be an issue if two threads in parallel generate the same name.
     exec(python_code, scope := {})  # type: ignore[var-annotated]
     assert bind_func_name not in module.__dict__
->>>>>>> 9b9e9352
 
     assert bind_func_name in scope
     assert bind_func_name not in module.__dict__
