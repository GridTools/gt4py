# GT4Py - GridTools Framework
#
# Copyright (c) 2014-2024, ETH Zurich
# All rights reserved.
#
# Please, refer to the LICENSE file in the root directory.
# SPDX-License-Identifier: BSD-3-Clause

from __future__ import annotations

import factory

import gt4py.next.allocators as next_allocators
from gt4py._core import definitions as core_defs
from gt4py.next import backend, common
from gt4py.next.otf import stages, workflow
from gt4py.next.program_processors.runners.dace.workflow.factory import DaCeWorkflowFactory


class DaCeBackendFactory(factory.Factory):
    """
    Workflow factory for the GTIR-DaCe backend.

    Several parameters are inherithed from `backend.Backend`, see below the specific ones.

    Args:
        auto_optimize: Enables the SDFG transformation pipeline.
        make_persistent: Enables optimization in SDFG lowering and bindings generation
            assuming that the layout of temporary and global fields does not change
            across multiple SDFG calls.
    """

    class Meta:
        model = backend.Backend

    class Params:
        name_device = "cpu"
        name_cached = ""
        name_postfix = ""
        gpu = factory.Trait(
            allocator=next_allocators.StandardGPUFieldBufferAllocator(),
            device_type=core_defs.CUPY_DEVICE_TYPE or core_defs.DeviceType.CUDA,
            name_device="gpu",
        )
        cached = factory.Trait(
            executor=factory.LazyAttribute(
                lambda o: workflow.CachedStep(o.otf_workflow, hash_function=o.hash_function)
            ),
            name_cached="_cached",
        )
        device_type = core_defs.DeviceType.CPU
        hash_function = stages.compilation_hash
        otf_workflow = factory.SubFactory(
            DaCeWorkflowFactory,
            device_type=factory.SelfAttribute("..device_type"),
            auto_optimize=factory.SelfAttribute("..auto_optimize"),
            make_persistent=factory.SelfAttribute("..make_persistent"),
        )
        auto_optimize = factory.Trait(name_postfix="_opt")
        make_persistent = False

    name = factory.LazyAttribute(
        lambda o: f"run_dace_{o.name_device}{o.name_cached}{o.name_postfix}"
    )

    executor = factory.LazyAttribute(lambda o: o.otf_workflow)
    allocator = next_allocators.StandardCPUFieldBufferAllocator()
    transforms = backend.DEFAULT_TRANSFORMS


def make_dace_backend(
    auto_optimize: bool,
    cached: bool,
    gpu: bool,
    async_sdfg_call: bool,
    make_persistent: bool,
    use_memory_pool: bool,
    blocking_dim: common.Dimension | None,
    blocking_size: int = 10,
    use_zero_origin: bool = False,
) -> backend.Backend:
    """Helper function to create a dace cached backend with custom config for SDFG
    lowering and auto-optimize.

    Note that `async_sdfg_call=True` on GPU device relies on the dace configuration
    with 1 cuda stream, so that all kernels and memory operations are executed
    sequentially on the default stream.

    Args:
        auto_optimize: Enable SDFG auto-optimize pipeline.
        cached: Cache the lowered SDFG as a JSON file and the compiled programs.
        gpu: Enable GPU transformations and code generation.
        async_sdfg_call: Enable asynchronous SDFG execution, only applicable
            when `gpu=True` because it relies on the gpu kernel queue.
        make_persistent: Allocate persistent arrays with constant layout.
        use_memory_pool: Enable memory pool for allocation of temporary fields.
        blocking_dim: When not 'None', apply 'LoopBlocking' SDFG transformation
            on this dimension.
        blocking_size: Block size to use in 'LoopBlocking' SDFG transformation,
            when enabled.
        use_zero_origin: Can be set to `True` when all fields passed as program
            arguments have zero-based origin. This setting will skip generation
            of range start-symbols `_range_0` since they can be assumed to be zero.

    Returns:
        A custom dace backend object.
    """
    return DaCeBackendFactory(
        gpu=gpu,
        auto_optimize=auto_optimize,
        cached=cached,
        otf_workflow__cached_translation=cached,
<<<<<<< HEAD
        otf_workflow__bare_translation__async_sdfg_call=(gpu if async_sdfg_call else False),
        otf_workflow__bare_translation__make_persistent=make_persistent,
        otf_workflow__bare_translation__use_memory_pool=use_memory_pool,
=======
>>>>>>> 439489cc
        otf_workflow__bare_translation__blocking_dim=blocking_dim,
        otf_workflow__bare_translation__blocking_size=blocking_size,
        otf_workflow__bare_translation__async_sdfg_call=(async_sdfg_call if gpu else False),
        otf_workflow__bare_translation__disable_field_origin_on_program_arguments=use_zero_origin,
        otf_workflow__bare_translation__make_persistent=make_persistent,
        otf_workflow__bindings__make_persistent=make_persistent,
    )


run_dace_cpu = make_dace_backend(
    auto_optimize=True,
    cached=False,
    gpu=False,
    blocking_dim=None,
    async_sdfg_call=False,
    make_persistent=False,
<<<<<<< HEAD
    use_memory_pool=False,
    blocking_dim=None,
=======
>>>>>>> 439489cc
)
run_dace_cpu_noopt = make_dace_backend(
    auto_optimize=False,
    cached=False,
    gpu=False,
    blocking_dim=None,
    async_sdfg_call=False,
    make_persistent=False,
<<<<<<< HEAD
    use_memory_pool=False,
    blocking_dim=None,
=======
>>>>>>> 439489cc
)
run_dace_cpu_cached = make_dace_backend(
    auto_optimize=True,
    cached=True,
    gpu=False,
    blocking_dim=None,
    async_sdfg_call=False,
    make_persistent=False,
<<<<<<< HEAD
    use_memory_pool=False,
    blocking_dim=None,
=======
>>>>>>> 439489cc
)

run_dace_gpu = make_dace_backend(
    auto_optimize=True,
    cached=False,
    gpu=True,
<<<<<<< HEAD
    async_sdfg_call=False,
    make_persistent=False,
    use_memory_pool=True,
=======
>>>>>>> 439489cc
    blocking_dim=None,
    async_sdfg_call=True,
    make_persistent=False,
)
run_dace_gpu_noopt = make_dace_backend(
    auto_optimize=False,
    cached=False,
    gpu=True,
<<<<<<< HEAD
    async_sdfg_call=False,
    make_persistent=False,
    use_memory_pool=True,
=======
>>>>>>> 439489cc
    blocking_dim=None,
    async_sdfg_call=True,
    make_persistent=False,
)
run_dace_gpu_cached = make_dace_backend(
    auto_optimize=True,
    cached=True,
    gpu=True,
<<<<<<< HEAD
    async_sdfg_call=False,
    make_persistent=False,
    use_memory_pool=True,
=======
>>>>>>> 439489cc
    blocking_dim=None,
    async_sdfg_call=True,
    make_persistent=False,
)<|MERGE_RESOLUTION|>--- conflicted
+++ resolved
@@ -110,17 +110,12 @@
         auto_optimize=auto_optimize,
         cached=cached,
         otf_workflow__cached_translation=cached,
-<<<<<<< HEAD
-        otf_workflow__bare_translation__async_sdfg_call=(gpu if async_sdfg_call else False),
-        otf_workflow__bare_translation__make_persistent=make_persistent,
-        otf_workflow__bare_translation__use_memory_pool=use_memory_pool,
-=======
->>>>>>> 439489cc
         otf_workflow__bare_translation__blocking_dim=blocking_dim,
         otf_workflow__bare_translation__blocking_size=blocking_size,
         otf_workflow__bare_translation__async_sdfg_call=(async_sdfg_call if gpu else False),
         otf_workflow__bare_translation__disable_field_origin_on_program_arguments=use_zero_origin,
         otf_workflow__bare_translation__make_persistent=make_persistent,
+        otf_workflow__bare_translation__use_memory_pool=use_memory_pool,
         otf_workflow__bindings__make_persistent=make_persistent,
     )
 
@@ -132,11 +127,7 @@
     blocking_dim=None,
     async_sdfg_call=False,
     make_persistent=False,
-<<<<<<< HEAD
     use_memory_pool=False,
-    blocking_dim=None,
-=======
->>>>>>> 439489cc
 )
 run_dace_cpu_noopt = make_dace_backend(
     auto_optimize=False,
@@ -145,11 +136,7 @@
     blocking_dim=None,
     async_sdfg_call=False,
     make_persistent=False,
-<<<<<<< HEAD
     use_memory_pool=False,
-    blocking_dim=None,
-=======
->>>>>>> 439489cc
 )
 run_dace_cpu_cached = make_dace_backend(
     auto_optimize=True,
@@ -158,52 +145,33 @@
     blocking_dim=None,
     async_sdfg_call=False,
     make_persistent=False,
-<<<<<<< HEAD
     use_memory_pool=False,
-    blocking_dim=None,
-=======
->>>>>>> 439489cc
 )
 
 run_dace_gpu = make_dace_backend(
     auto_optimize=True,
     cached=False,
     gpu=True,
-<<<<<<< HEAD
-    async_sdfg_call=False,
-    make_persistent=False,
-    use_memory_pool=True,
-=======
->>>>>>> 439489cc
     blocking_dim=None,
     async_sdfg_call=True,
     make_persistent=False,
+    use_memory_pool=True,
 )
 run_dace_gpu_noopt = make_dace_backend(
     auto_optimize=False,
     cached=False,
     gpu=True,
-<<<<<<< HEAD
-    async_sdfg_call=False,
-    make_persistent=False,
-    use_memory_pool=True,
-=======
->>>>>>> 439489cc
     blocking_dim=None,
     async_sdfg_call=True,
     make_persistent=False,
+    use_memory_pool=True,
 )
 run_dace_gpu_cached = make_dace_backend(
     auto_optimize=True,
     cached=True,
     gpu=True,
-<<<<<<< HEAD
-    async_sdfg_call=False,
-    make_persistent=False,
-    use_memory_pool=True,
-=======
->>>>>>> 439489cc
     blocking_dim=None,
     async_sdfg_call=True,
     make_persistent=False,
+    use_memory_pool=True,
 )