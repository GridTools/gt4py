--- conflicted
+++ resolved
@@ -64,40 +64,18 @@
             update_sdfg_call_args(args, fun.sdfg_program._lastargs[0])
             result = fun.fast_call()
 
-<<<<<<< HEAD
-        if config.COLLECT_METRICS_LEVEL >= metrics.PERFORMANCE:
-            # Observe that dace instrumentation adds runtime overhead:
-            # DaCe writes an instrumentation report file for each SDFG run.
-            with gtx_wfdcommon.dace_context(device_type=device):
-                # We need to set the cache folder and key config in order to retrieve
-                # the SDFG report file.
-                prof_report = fun.sdfg_program.sdfg.get_latest_report()
-            if prof_report is None:
-=======
         if collect_time:
             if result is None:
->>>>>>> 89541209
                 raise RuntimeError(
                     "Config 'COLLECT_METRICS_LEVEL' is set but the SDFG profiling"
                     " report was not found. This might indicate that the backend"
                     " is using a precompiled SDFG from persistent cache without"
                     " metrics instrumentation."
                 )
-<<<<<<< HEAD
-            assert len(prof_report.events) == 1
-            # The event name gets truncated in dace, so we only check that
-            # it corresponds to the beginning of SDFG label.
-            assert f"SDFG {fun.sdfg_program.sdfg.label}".startswith(prof_report.events[0].name)
-            duration_secs = (
-                prof_report.events[0].duration / 1e6
-            )  # dace timer returns the duration in microseconds
-            metrics.get_current_source().metrics[metrics.COMPUTE_METRIC].add_sample(duration_secs)
-=======
             assert len(result) == 1
             assert isinstance(result[0], np.float64)
-            metric_collection = metrics.get_active_metric_collection()
-            if metric_collection is not None:
-                metric_collection.add_sample(metrics.COMPUTE_METRIC, result[0].item())
->>>>>>> 89541209
+            metric_source = metrics.get_current_source()
+            assert metric_source is not None
+            metric_source.metrics[metrics.COMPUTE_METRIC].add_sample(result[0].item())
 
     return decorated_program