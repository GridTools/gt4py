# GT4Py - GridTools Framework
#
# Copyright (c) 2014-2024, ETH Zurich
# All rights reserved.
#
# Please, refer to the LICENSE file in the root directory.
# SPDX-License-Identifier: BSD-3-Clause

from __future__ import annotations

<<<<<<< HEAD
import ctypes
from typing import Any, Callable, Sequence
=======
import functools
from typing import Any, Sequence
>>>>>>> 700274f1

import dace

from gt4py._core import definitions as core_defs
<<<<<<< HEAD
from gt4py.next import common as gtx_common, config, field_utils, metrics, utils as gtx_utils
=======
from gt4py.next import common, utils as gtx_utils
>>>>>>> 700274f1
from gt4py.next.otf import arguments, stages
from gt4py.next.program_processors.runners.dace import sdfg_callable, workflow as dace_worflow


def update_sdfg_args(
    fun: dace_worflow.compilation.CompiledDaceProgram,
    flat_args: Sequence[Any],
    device: core_defs.DeviceType,
    offset_provider: gtx_common.OffsetProvider,
    assume_immutable_offset_provider: bool,
) -> None:
    sdfg = fun.sdfg_program.sdfg
    sdfg_program = fun.sdfg_program

    last_call_args = sdfg_program._lastargs[0]
    this_call_args = dict(zip(sdfg.arg_names, flat_args, strict=True))
    if not assume_immutable_offset_provider:
        this_call_args.update(sdfg_callable.get_sdfg_conn_args(sdfg, offset_provider))
        # The loop below will traverse the `sdfg_arglist`, whose order reflects
        # the DaCe calling convention: first the array arguments, then the scalar
        # arguments. We exploit this knowledge to update `this_call_args` with
        # the shape and stride symbols of array arguments, when they are visited.
        # The corresponding scalar arguments are visited later in `sdfg_arglist`.
    for i, (arg_name, arg_desc) in enumerate(fun.sdfg_arglist):
        arg = this_call_args.get(arg_name, None)
        if arg is None:
            if assume_immutable_offset_provider and (
                gtx_dace_utils.is_connectivity_identifier(
                    arg_name, gtx_common.offset_provider_to_type(offset_provider)
                )
                or gtx_dace_utils.is_connectivity_symbol(
                    arg_name, gtx_common.offset_provider_to_type(offset_provider)
                )
            ):
                # In case of immutable offset provider, the connectivity arrays
                # and the associate shape and stride symbols can be omitted.
                pass
            else:
                raise ValueError("argument '{arg_name}' not found.")

        elif (ndarray := getattr(arg, "ndarray", None)) is not None:
            assert isinstance(arg_desc, dace.data.Array)
            assert isinstance(last_call_args[i], ctypes.c_void_p)
            assert field_utils.verify_device_field_type(arg, device)
            last_call_args[i].value = arg.data_ptr()
            # When we find an array we update `this_call_args` with the
            # shape and stride symbols that are associated to it.
            # Note that `sdfg_arglist` was constructed from an ordered
            # dictionary whose order reflects the DaCe calling convention:
            # first the array arguments, then the scalar arguments.
            # Thus, when we enter the branch below for scalar arguments
            # we know that all arrays have been processed and all their
            # associated symbols have been added to `this_call_args`.
            this_call_args.update(sdfg_callable.get_field_domain_symbols(arg_name, arg.domain))
            this_call_args.update(sdfg_callable.get_array_stride_symbols(arg_desc, ndarray))

        else:
            # As outlined above, because of how `sdfg_arglist` is constructed,
            # all arrays will be visited first, thus all scalars that are
            # associated with the shape and stride symbols have been updated
            # in `this_call_args` and it is thus safe to use them.
            assert isinstance(arg_desc, dace.data.Scalar)
            assert isinstance(last_call_args[i], ctypes._SimpleCData)
            actype = arg_desc.dtype.as_ctypes()
            last_call_args[i] = actype(arg)
    #
    # End looping over `sdfg_arglist`: the arguments have been updated on `CompiledSDFG` object.


def inject_timer(
    name: str, sdfg: dace.SDFG
) -> Callable[[stages.CompiledProgram], stages.CompiledProgram]:
    def outer(fun: stages.CompiledProgram) -> stages.CompiledProgram:
        if not config.COLLECT_METRICS:
            return fun

        def inner(*args: Any, **kwargs: Any) -> None:
            fun(*args, **kwargs)
            # Observe that dace instrumentation adds runtime overhead:
            #  for each SDFG run, dace saves the instrumentation report to a file.
            sdfg_events = sdfg.get_latest_report().events
            assert len(sdfg_events) == 1
            assert sdfg_events[0].name == f"SDFG {name}"
            duration_secs = (
                sdfg_events[0].duration / 1e6
            )  # dace timer returns the duration in microseconds
            metrics.global_metric_container[name][metrics.CPP].append(duration_secs)

        return inner

    return outer


def convert_args(
    fun: dace_worflow.compilation.CompiledDaceProgram,
    device: core_defs.DeviceType = core_defs.DeviceType.CPU,
) -> stages.CompiledProgram:
<<<<<<< HEAD
    @inject_timer(fun.name, fun.sdfg_program.sdfg)
=======
    sdfg_program = inp.sdfg_program
    sdfg = sdfg_program.sdfg
    on_gpu = True if device in [core_defs.DeviceType.CUDA, core_defs.DeviceType.ROCM] else False

    # We use the callback function provided by the compiled program to update the SDFG arglist.
    update_sdfg_call_args = functools.partial(
        inp.update_sdfg_ctype_arglist, device, inp.sdfg_argtypes
    )

>>>>>>> 700274f1
    def decorated_program(
        *args: Any,
        offset_provider: gtx_common.OffsetProvider,
        out: Any = None,
    ) -> None:
        if out is not None:
            args = (*args, out)
<<<<<<< HEAD
        flat_args: Sequence[Any] = gtx_utils.flatten_nested_tuple(tuple(args))
        if fun.implicit_domain:
=======

        if inp.implicit_domain:
>>>>>>> 700274f1
            # Generate implicit domain size arguments only if necessary
            size_args = arguments.iter_size_args(args)
            args = (*args, *size_args)

        if not fun.sdfg_program._lastargs:
            # First call, the SDFG is not intitalized, so forward the call to `CompiledSDFG`
            # to proper initilize it. Later calls to this SDFG will be handled through
            # the `fast_call()` API.
            flat_args: Sequence[Any] = gtx_utils.flatten_nested_tuple(tuple(args))
            this_call_args = sdfg_callable.get_sdfg_args(
                fun.sdfg_program.sdfg,
                offset_provider,
                *flat_args,
                filter_args=False,
            )
            with dace.config.temporary_config():
                dace.config.Config.set("compiler", "allow_view_arguments", value=True)
                return fun(**this_call_args)

        else:
            # Initialization of `_lastargs` was done by the `CompiledSDFG` object,
            #  so we just update it with the current call arguments.
<<<<<<< HEAD
            update_sdfg_args(
                fun, flat_args, device, offset_provider, assume_immutable_offset_provider
            )
            return fun.fast_call()
=======
            update_sdfg_call_args(args, sdfg_program._lastargs[0])
            return inp.fast_call()
>>>>>>> 700274f1

    return decorated_program<|MERGE_RESOLUTION|>--- conflicted
+++ resolved
@@ -8,22 +8,13 @@
 
 from __future__ import annotations
 
-<<<<<<< HEAD
-import ctypes
-from typing import Any, Callable, Sequence
-=======
 import functools
 from typing import Any, Sequence
->>>>>>> 700274f1
 
 import dace
 
 from gt4py._core import definitions as core_defs
-<<<<<<< HEAD
 from gt4py.next import common as gtx_common, config, field_utils, metrics, utils as gtx_utils
-=======
-from gt4py.next import common, utils as gtx_utils
->>>>>>> 700274f1
 from gt4py.next.otf import arguments, stages
 from gt4py.next.program_processors.runners.dace import sdfg_callable, workflow as dace_worflow
 
@@ -121,19 +112,16 @@
     fun: dace_worflow.compilation.CompiledDaceProgram,
     device: core_defs.DeviceType = core_defs.DeviceType.CPU,
 ) -> stages.CompiledProgram:
-<<<<<<< HEAD
-    @inject_timer(fun.name, fun.sdfg_program.sdfg)
-=======
-    sdfg_program = inp.sdfg_program
+    sdfg_program = fun.sdfg_program
     sdfg = sdfg_program.sdfg
     on_gpu = True if device in [core_defs.DeviceType.CUDA, core_defs.DeviceType.ROCM] else False
 
     # We use the callback function provided by the compiled program to update the SDFG arglist.
     update_sdfg_call_args = functools.partial(
-        inp.update_sdfg_ctype_arglist, device, inp.sdfg_argtypes
+        fun.update_sdfg_ctype_arglist, device, fun.sdfg_argtypes
     )
 
->>>>>>> 700274f1
+    @inject_timer(fun.name, fun.sdfg_program.sdfg)
     def decorated_program(
         *args: Any,
         offset_provider: gtx_common.OffsetProvider,
@@ -141,13 +129,7 @@
     ) -> None:
         if out is not None:
             args = (*args, out)
-<<<<<<< HEAD
-        flat_args: Sequence[Any] = gtx_utils.flatten_nested_tuple(tuple(args))
         if fun.implicit_domain:
-=======
-
-        if inp.implicit_domain:
->>>>>>> 700274f1
             # Generate implicit domain size arguments only if necessary
             size_args = arguments.iter_size_args(args)
             args = (*args, *size_args)
@@ -170,14 +152,7 @@
         else:
             # Initialization of `_lastargs` was done by the `CompiledSDFG` object,
             #  so we just update it with the current call arguments.
-<<<<<<< HEAD
-            update_sdfg_args(
-                fun, flat_args, device, offset_provider, assume_immutable_offset_provider
-            )
+            update_sdfg_call_args(args, sdfg_program._lastargs[0])
             return fun.fast_call()
-=======
-            update_sdfg_call_args(args, sdfg_program._lastargs[0])
-            return inp.fast_call()
->>>>>>> 700274f1
 
     return decorated_program