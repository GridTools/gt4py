# GT4Py - GridTools Framework
#
# Copyright (c) 2014-2024, ETH Zurich
# All rights reserved.
#
# Please, refer to the LICENSE file in the root directory.
# SPDX-License-Identifier: BSD-3-Clause

from __future__ import annotations

import functools
from typing import Any, Sequence

import dace

from gt4py._core import definitions as core_defs
from gt4py.next import common as gtx_common, config, metrics, utils as gtx_utils
from gt4py.next.otf import stages
from gt4py.next.program_processors.runners.dace import sdfg_callable, workflow as dace_worflow
from gt4py.next.program_processors.runners.dace.workflow import common as gtx_wfdcommon


def convert_args(
    fun: dace_worflow.compilation.CompiledDaceProgram,
    device: core_defs.DeviceType = core_defs.DeviceType.CPU,
) -> stages.CompiledProgram:
    # We use the callback function provided by the compiled program to update the SDFG arglist.
    update_sdfg_call_args = functools.partial(
        fun.update_sdfg_ctype_arglist, device, fun.sdfg_argtypes
    )

    def decorated_program(
        *args: Any,
        offset_provider: gtx_common.OffsetProvider,
        out: Any = None,
    ) -> None:
        if out is not None:
            args = (*args, out)

<<<<<<< HEAD
        # TODO: this doesn't belong here and should by done in the dace backend
=======
>>>>>>> 7fbc2f4d
        if not fun.sdfg_program._lastargs:
            # First call, the SDFG is not intitalized, so forward the call to `CompiledSDFG`
            # to proper initilize it. Later calls to this SDFG will be handled through
            # the `fast_call()` API.
            flat_args: Sequence[Any] = gtx_utils.flatten_nested_tuple(tuple(args))
            this_call_args = sdfg_callable.get_sdfg_args(
                fun.sdfg_program.sdfg,
                offset_provider,
                *flat_args,
                filter_args=False,
            )
            with dace.config.set_temporary("compiler", "allow_view_arguments", value=True):
                fun(**this_call_args)

        else:
            # Initialization of `_lastargs` was done by the `CompiledSDFG` object,
            #  so we just update it with the current call arguments.
            update_sdfg_call_args(args, fun.sdfg_program._lastargs[0])
            fun.fast_call()

        metric_collection = metrics.get_active_metric_collection()
        if (metric_collection is not None) and (
            config.COLLECT_METRICS_LEVEL >= metrics.PERFORMANCE
        ):
            # Observe that dace instrumentation adds runtime overhead:
            # DaCe writes an instrumentation report file for each SDFG run.
            with gtx_wfdcommon.dace_context(device_type=device):
                # We need to set the cache folder and key config in order to retrieve
                # the SDFG report file.
                prof_report = fun.sdfg_program.sdfg.get_latest_report()
            if prof_report is None:
                raise RuntimeError(
                    "Config 'COLLECT_METRICS_LEVEL' is set but the SDFG profiling report was not found."
                    " This might indicate that the backend is using a precompiled SDFG from persistent cache"
                    " without instrumentation."
                )
            assert len(prof_report.events) == 1
            # The event name gets truncated in dace, so we only check that
            # it corresponds to the beginning of SDFG label.
            assert f"SDFG {fun.sdfg_program.sdfg.label}".startswith(prof_report.events[0].name)
            duration_secs = (
                prof_report.events[0].duration / 1e6
            )  # dace timer returns the duration in microseconds
            metric_collection.add_sample(metrics.COMPUTE_METRIC, duration_secs)

    return decorated_program<|MERGE_RESOLUTION|>--- conflicted
+++ resolved
@@ -37,10 +37,6 @@
         if out is not None:
             args = (*args, out)
 
-<<<<<<< HEAD
-        # TODO: this doesn't belong here and should by done in the dace backend
-=======
->>>>>>> 7fbc2f4d
         if not fun.sdfg_program._lastargs:
             # First call, the SDFG is not intitalized, so forward the call to `CompiledSDFG`
             # to proper initilize it. Later calls to this SDFG will be handled through
