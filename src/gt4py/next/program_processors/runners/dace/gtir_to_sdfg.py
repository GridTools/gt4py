# GT4Py - GridTools Framework
#
# Copyright (c) 2014-2024, ETH Zurich
# All rights reserved.
#
# Please, refer to the LICENSE file in the root directory.
# SPDX-License-Identifier: BSD-3-Clause

"""
Contains visitors to lower GTIR to DaCe SDFG.

Note: this module covers the fieldview flavour of GTIR.
"""

from __future__ import annotations

import abc
import dataclasses
from typing import (
    Any,
    Dict,
    Iterable,
    List,
    Mapping,
    Optional,
    Protocol,
    Sequence,
    Set,
    Tuple,
    Union,
)

import dace

from gt4py import eve
from gt4py.eve import concepts
from gt4py.next import common as gtx_common, utils as gtx_utils
from gt4py.next.iterator import ir as gtir
from gt4py.next.iterator.ir_utils import (
    common_pattern_matcher as cpm,
    domain_utils,
    ir_makers as im,
)
from gt4py.next.iterator.transforms import prune_casts as ir_prune_casts, symbol_ref_utils
from gt4py.next.iterator.type_system import inference as gtir_type_inference
from gt4py.next.program_processors.runners.dace import (
    gtir_domain,
    gtir_to_sdfg_concat_where,
    gtir_to_sdfg_primitives,
    gtir_to_sdfg_types,
    gtir_to_sdfg_utils,
    utils as gtx_dace_utils,
)
from gt4py.next.type_system import type_specifications as ts, type_translation as tt


class DataflowBuilder(Protocol):
    """Visitor interface to build a dataflow subgraph."""

    @abc.abstractmethod
    def get_offset_provider_type(self, offset: str) -> gtx_common.OffsetProviderTypeElem: ...

    @abc.abstractmethod
    def unique_nsdfg_name(self, sdfg: dace.SDFG, prefix: str) -> str: ...

    @abc.abstractmethod
    def unique_map_name(self, name: str) -> str: ...

    @abc.abstractmethod
    def unique_tasklet_name(self, name: str) -> str: ...

    def add_temp_array(
        self, sdfg: dace.SDFG, shape: Sequence[Any], dtype: dace.dtypes.typeclass
    ) -> tuple[str, dace.data.Scalar]:
        """Add a temporary array to the SDFG."""
        return sdfg.add_temp_transient(shape, dtype)

    def add_temp_array_like(
        self, sdfg: dace.SDFG, datadesc: dace.data.Array
    ) -> tuple[str, dace.data.Scalar]:
        """Add a temporary array to the SDFG."""
        return sdfg.add_temp_transient_like(datadesc)

    def add_temp_scalar(
        self, sdfg: dace.SDFG, dtype: dace.dtypes.typeclass
    ) -> tuple[str, dace.data.Scalar]:
        """Add a temporary scalar to the SDFG."""
        temp_name = sdfg.temp_data_name()
        return sdfg.add_scalar(temp_name, dtype, transient=True)

    def add_map(
        self,
        name: str,
        state: dace.SDFGState,
        ndrange: Union[
            Dict[str, Union[str, dace.subsets.Subset]],
            List[Tuple[str, Union[str, dace.subsets.Subset]]],
        ],
        **kwargs: Any,
    ) -> Tuple[dace.nodes.MapEntry, dace.nodes.MapExit]:
        """Wrapper of `dace.SDFGState.add_map` that assigns unique name."""
        unique_name = self.unique_map_name(name)
        return state.add_map(unique_name, ndrange, **kwargs)

    def add_tasklet(
        self,
        name: str,
        state: dace.SDFGState,
        inputs: Union[Set[str], Dict[str, dace.dtypes.typeclass]],
        outputs: Union[Set[str], Dict[str, dace.dtypes.typeclass]],
        code: str,
        **kwargs: Any,
    ) -> dace.nodes.Tasklet:
        """Wrapper of `dace.SDFGState.add_tasklet` that assigns unique name."""
        unique_name = self.unique_tasklet_name(name)
        return state.add_tasklet(unique_name, inputs, outputs, code, **kwargs)

    def add_mapped_tasklet(
        self,
        name: str,
        state: dace.SDFGState,
        map_ranges: Dict[str, str | dace.subsets.Subset]
        | List[Tuple[str, str | dace.subsets.Subset]],
        inputs: Dict[str, dace.Memlet],
        code: str,
        outputs: Dict[str, dace.Memlet],
        **kwargs: Any,
    ) -> tuple[dace.nodes.Tasklet, dace.nodes.MapEntry, dace.nodes.MapExit]:
        """Wrapper of `dace.SDFGState.add_mapped_tasklet` that assigns unique name."""
        unique_name = self.unique_tasklet_name(name)
        return state.add_mapped_tasklet(unique_name, map_ranges, inputs, code, outputs, **kwargs)


@dataclasses.dataclass(frozen=True)
class SubgraphContext:
    """Represents the subgraph context in which to lower a GTIR expression to dataflow."""

    sdfg: dace.SDFG
    state: dace.SDFGState


class SDFGBuilder(DataflowBuilder, Protocol):
    """Visitor interface available to GTIR-primitive translators."""

    @abc.abstractmethod
    def make_field(
        self,
        data_node: dace.nodes.AccessNode,
        data_type: ts.FieldType,
    ) -> gtir_to_sdfg_types.FieldopData:
        """Retrieve the field data descriptor including the domain offset information."""
        ...

    @abc.abstractmethod
    def get_symbol_type(self, symbol_name: str) -> ts.DataType:
        """Retrieve the GT4Py type of a symbol used in the SDFG."""
        ...

    @abc.abstractmethod
    def is_column_axis(self, dim: gtx_common.Dimension) -> bool:
        """Check if the given dimension is the column axis."""
        ...

    @abc.abstractmethod
    def setup_nested_context(
        self,
        expr: gtir.Lambda,
        sdfg_name: str,
        parent_ctx: SubgraphContext,
        scope_symbols: dict[str, ts.DataType],
        symbolic_inputs: set[str],
    ) -> tuple[SDFGBuilder, SubgraphContext]:
        """
        Create an nested SDFG context to lower a lambda expression, indipendent
        from the current context where the parent expression is being translated.

        This method will setup the global symbols, that correspond to the parameters
        of the expression to be lowered, as well as the set of symbolic arguments,
        that is symbols used in domain expressions or scalar values represented
        as dace symbols in the parent SDFG.

        Args:
            expr: The lambda expression to be lowered as a nested SDFG.
            sdfg_name: The name of the nested SDFG where to lower the given expression.
            parent_ctx: The parent SDFG context.
            scope_symbols: Mapping from symbol name to data type for the GTIR symbols
                forwarded to the nested context.
            symbolic_inputs: Arguments that have to be passed to the nested SDFG
                as dace symbols.

        Returns:
            A visitor object implementing the `SDFGBuilder` protocol.
        """
        ...

    def add_nested_sdfg(
        self,
        node: gtir.Lambda,
        inner_ctx: SubgraphContext,
        outer_ctx: SubgraphContext,
        symbolic_args: Mapping[str, gtir_to_sdfg_types.SymbolicData],
        data_args: Mapping[str, gtir_to_sdfg_types.FieldopData],
        inner_result: gtir_to_sdfg_types.FieldopResult,
    ) -> tuple[dace.nodes.NestedSDFG, Mapping[str, dace.Memlet]]:
        """
        Helper function that prepares the input connections and symbol mapping before
        calling `SDFG.add_nestd_sdfg()` to add the given SDFG as a nested SDFG node
        inside the parent SDFG.

        Args:
            node: The lambda GTIR node containing the expression which was lowered in `inner_ctx`.
            inner_ctx: The nested SDFG context, containing the state where `inner_result` is written.
            outer_ctx: The parent SDFG contex, containing the state where the nested SDFG should be added.
            symbolic_args: Scalar argumemts to be passed to the nested SDFG through symbol mapping.
            data_args: Data arguments to be passed through edge memlets.
            inner_result: The data produced by the nested SDFG.

        Returns:
            A tuple of two elements:
            - The nested SDFG graph node.
            - The mapping from input connectors to data memlets.
        """
        ...

    @abc.abstractmethod
    def visit(self, node: concepts.RootNode, **kwargs: Any) -> Any:
        """Visit a node of the GT4Py IR."""
        ...


def _make_access_index_for_field(
    domain: gtir_domain.FieldopDomain, data: gtir_to_sdfg_types.FieldopData
) -> dace.subsets.Range:
    """Helper method to build a memlet subset of a field over the given domain."""
    # convert domain expression to dictionary to ease access to the dimensions,
    # since the access indices have to follow the order of dimensions in field domain
    if isinstance(data.gt_type, ts.FieldType) and len(data.gt_type.dims) != 0:
        assert data.origin is not None
        domain_ranges = {
            domain_range.dim: (domain_range.start, domain_range.stop) for domain_range in domain
        }
        return dace.subsets.Range(
            (domain_ranges[dim][0] - origin, domain_ranges[dim][1] - origin - 1, 1)
            for dim, origin in zip(data.gt_type.dims, data.origin, strict=True)
        )
    else:
        assert len(domain) == 0
        return dace.subsets.Range.from_string("0")


@dataclasses.dataclass(frozen=True)
class GTIRToSDFG(eve.NodeVisitor, SDFGBuilder):
    """Provides translation capability from a GTIR program to a DaCe SDFG.

    This class is responsible for translation of `ir.Program`, that is the top level representation
    of a GT4Py program as a sequence of `ir.Stmt` (aka statement) expressions.
    Each statement is translated to a taskgraph inside a separate state. Statement states are chained
    one after the other: concurrency between states should be extracted by means of SDFG analysis.
    The translator will extend the SDFG while preserving the property of single exit state:
    branching is allowed within the context of one statement, but in that case the statement should
    terminate with a join state; the join state will represent the head state for next statement,
    from where to continue building the SDFG.
    """

    offset_provider_type: gtx_common.OffsetProviderType
    column_axis: Optional[gtx_common.Dimension]
    global_symbols: dict[str, ts.DataType]
    map_uids: eve.utils.UIDGenerator = dataclasses.field(
        init=False, repr=False, default_factory=lambda: eve.utils.UIDGenerator(prefix="map")
    )
    tasklet_uids: eve.utils.UIDGenerator = dataclasses.field(
        init=False, repr=False, default_factory=lambda: eve.utils.UIDGenerator(prefix="tlet")
    )

    def get_offset_provider_type(self, offset: str) -> gtx_common.OffsetProviderTypeElem:
        return gtx_common.get_offset_type(self.offset_provider_type, offset)

    def make_field(
        self,
        data_node: dace.nodes.AccessNode,
        data_type: ts.FieldType,
    ) -> gtir_to_sdfg_types.FieldopData:
        """
        Helper method to build the field data type associated with a data access node.

        In case of `ScalarType` data, the `FieldopData` is constructed with `origin=None`.
        In case of `FieldType` data, the field origin is added to the data descriptor.
        Besides, if the `FieldType` contains a local dimension, the descriptor is converted
        to a canonical form where the field domain consists of all global dimensions
        (the grid axes) and the field data type is `ListType`, with `offset_type` equal
        to the field local dimension.

        TODO(edoapo): consider refactoring this method and moving it to a type module
            close to the `FieldopData` type declaration.

        Args:
            data_node: The access node to the SDFG data storage.
            data_type: The GT4Py data descriptor, which can either come from a field parameter
                of an expression node, or from an intermediate field in a previous expression.

        Returns:
            The descriptor associated with the SDFG data storage, filled with field origin.
        """
        local_dims = [dim for dim in data_type.dims if dim.kind == gtx_common.DimensionKind.LOCAL]
        if len(local_dims) == 0:
            # do nothing: the field domain consists of all global dimensions
            field_type = data_type
        elif len(local_dims) == 1:
            local_dim = local_dims[0]
            # the local dimension is converted into `ListType` data element
            if not isinstance(data_type.dtype, ts.ScalarType):
                raise ValueError(f"Invalid field type {data_type}.")
            if not gtx_common.has_offset(self.offset_provider_type, local_dim.value):
                raise ValueError(
                    f"The provided local dimension {local_dim} does not match any offset provider type."
                )
            local_type = ts.ListType(element_type=data_type.dtype, offset_type=local_dim)
            field_type = ts.FieldType(
                dims=[dim for dim in data_type.dims if dim != local_dim], dtype=local_type
            )
        else:
            raise NotImplementedError(
                "Fields with more than one local dimension are not supported."
            )
        field_origin = tuple(
            dace.symbolic.pystr_to_symbolic(gtx_dace_utils.range_start_symbol(data_node.data, dim))
            for dim in field_type.dims
        )
        return gtir_to_sdfg_types.FieldopData(data_node, field_type, field_origin)

    def get_symbol_type(self, symbol_name: str) -> ts.DataType:
        return self.global_symbols[symbol_name]

    def is_column_axis(self, dim: gtx_common.Dimension) -> bool:
        assert self.column_axis
        return dim == self.column_axis

    def setup_nested_context(
        self,
        expr: gtir.Lambda,
        sdfg_name: str,
        parent_ctx: SubgraphContext,
        scope_symbols: dict[str, ts.DataType],
        symbolic_inputs: set[str],
    ) -> tuple[SDFGBuilder, SubgraphContext]:
        sdfg = dace.SDFG(name=self.unique_nsdfg_name(parent_ctx.sdfg, sdfg_name))
        sdfg.debuginfo = gtir_to_sdfg_utils.debug_info(expr, default=parent_ctx.sdfg.debuginfo)
        state = sdfg.add_state(f"{sdfg_name}_entry")
        nested_ctx = SubgraphContext(sdfg, state)
        nsdfg_builder = GTIRToSDFG(self.offset_provider_type, self.column_axis, scope_symbols)

        # We pass to the nested SDFG all GTIR-symbols in scope, which includes the
        # values mapped to the parameters of the lambda expression (`node.params`)
        # and the GTIR-symbols defined in the current context.
        params = [gtir.Sym(id=p_name, type=p_type) for p_name, p_type in scope_symbols.items()]

        # Tuples need to be flattened, recursively in case of nested tuples,
        # in order to iterate over all fields.
        def flatten_tuple_syms(params: Iterable[gtir.Sym]) -> list[gtir.Sym]:
            flat_scalar_params: list[gtir.Sym] = []
            for p in params:
                if isinstance(p.type, ts.TupleType):
                    flat_scalar_params.extend(
                        f
                        for f in gtir_to_sdfg_utils.flatten_tuple_fields(p.id, p.type)
                        if isinstance(f.type, ts.ScalarType)
                    )
                elif isinstance(p.type, ts.ScalarType):
                    flat_scalar_params.append(p)
            return flat_scalar_params

        # Scalar GTIR-symbols represented as dace symbols in parent SDFG are mapped
        # to dace symbols in the nested SDFG.
        parent_symbols = {
            name
            for p in flatten_tuple_syms(params)
            if (name := str(p.id)) in parent_ctx.sdfg.symbols
        }

        # All GTIR-symbols accessed in domain expressions by the lambda need to be
        # represented as dace symbols.
        domain_symrefs = (
            eve.walk_values(expr)
            .filter(lambda node: cpm.is_call_to(node, ("cartesian_domain", "unstructured_domain")))
            .map(
                lambda domain: eve.walk_values(domain)
                .if_isinstance(gtir.SymRef)
                .filter(lambda sym: str(sym.id) in scope_symbols)
                .to_set()
            )
            .reduce(lambda x, y: x | y, init=set())
        )
        domain_symbols = {str(p.id) for p in flatten_tuple_syms(domain_symrefs)}

        nsdfg_builder._add_sdfg_params(
            sdfg,
            params,
            symbolic_params=(domain_symbols | parent_symbols | symbolic_inputs),
        )
        return nsdfg_builder, nested_ctx

    def add_nested_sdfg(
        self,
        node: gtir.Lambda,
        inner_ctx: SubgraphContext,
        outer_ctx: SubgraphContext,
        symbolic_args: Mapping[str, gtir_to_sdfg_types.SymbolicData],
        data_args: Mapping[str, gtir_to_sdfg_types.FieldopData],
        inner_result: gtir_to_sdfg_types.FieldopResult,
    ) -> tuple[dace.nodes.NestedSDFG, Mapping[str, dace.Memlet]]:
        # The output arguments do not really exist, so they are not allocated before
        # visiting the lambda expression. Therefore, the result appears inside the
        # nested SDFG as transient array/scalar storage. The exception is given by
        # input arguments that are just passed through and returned by the lambda,
        # e.g. when the lambda is constructing a tuple: in this case, the result
        # data is non-transient, because it corresponds to an input node.
        # The transient storage of the lambda result in nested-SDFG is corrected
        # below by the call to `make_temps()`: this function ensures that the result
        # transient nodes are changed to non-transient and the corresponding output
        # connecters on the nested SDFG are connected to new data nodes in parent SDFG.
        #
        lambda_output_data = (
            gtx_utils.flatten_nested_tuple(inner_result)
            if isinstance(inner_result, tuple)
            else [inner_result]
        )
        # The output connectors only need to be setup for the actual result of the
        # internal dataflow that writes to transient nodes.
        # We filter out the non-transient nodes because they are already available
        # in the current context. Later these nodes will eventually be removed
        # from the nested SDFG because they are isolated (see `make_temps()`).
        lambda_outputs = {
            data for output in lambda_output_data if (data := output.dc_node.data) not in data_args
        }

        # Map free symbols to parent SDFG
        nsdfg_symbols_mapping = {}
        for dc_symbol in inner_ctx.sdfg.free_symbols:
            if dc_symbol in data_args:
                assert isinstance(data_args[dc_symbol].gt_type, ts.ScalarType)
                raise NotImplementedError(
                    "Unexpected mapping of scalar node to symbol on nested SDFG."
                )
            elif dc_symbol in symbolic_args:
                nsdfg_symbols_mapping[dc_symbol] = symbolic_args[dc_symbol].value
            else:
                nsdfg_symbols_mapping[dc_symbol] = dc_symbol
        for gt_symbol, arg in data_args.items():
            nsdfg_symbols_mapping |= arg.get_symbol_mapping(gt_symbol, outer_ctx.sdfg)

        connectivity_arrays = {
            gtx_dace_utils.connectivity_identifier(offset)
            for offset in gtx_dace_utils.filter_connectivity_types(self.offset_provider_type)
        }

        input_memlets = {}
        for nsdfg_dataname, nsdfg_datadesc in inner_ctx.sdfg.arrays.items():
            if nsdfg_datadesc.transient:
                pass  # nothing to do here
            elif nsdfg_dataname in lambda_outputs:
                pass  # the output connector will be handled by the caller
            elif nsdfg_dataname in data_args:
                arg_node = data_args[nsdfg_dataname]
                source_data = arg_node.dc_node.data
                input_memlets[nsdfg_dataname] = outer_ctx.sdfg.make_array_memlet(source_data)
            else:
                assert nsdfg_dataname in outer_ctx.sdfg.arrays
                source_data = nsdfg_dataname
                # ensure that connectivity tables are non-transient arrays in parent SDFG
                if source_data in connectivity_arrays:
                    outer_ctx.sdfg.arrays[source_data].transient = False
                input_memlets[nsdfg_dataname] = outer_ctx.sdfg.make_array_memlet(source_data)

        nsdfg_node = outer_ctx.state.add_nested_sdfg(
            inner_ctx.sdfg,
            inputs=set(input_memlets.keys()),
            outputs=set(lambda_outputs),
            symbol_mapping=nsdfg_symbols_mapping,
            debuginfo=gtir_to_sdfg_utils.debug_info(node, default=outer_ctx.sdfg.debuginfo),
        )

        return nsdfg_node, input_memlets

    def unique_nsdfg_name(self, sdfg: dace.SDFG, prefix: str) -> str:
        nsdfg_list = [
            nsdfg.label for nsdfg in sdfg.all_sdfgs_recursive() if nsdfg.label.startswith(prefix)
        ]
        return f"{prefix}_{len(nsdfg_list)}"

    def unique_map_name(self, name: str) -> str:
        return f"{self.map_uids.sequential_id()}_{name}"

    def unique_tasklet_name(self, name: str) -> str:
        return f"{self.tasklet_uids.sequential_id()}_{name}"

    def _make_array_shape_and_strides(
        self, name: str, dims: Sequence[gtx_common.Dimension]
    ) -> tuple[list[dace.symbolic.SymbolicType], list[dace.symbolic.SymbolicType]]:
        """
        Parse field dimensions and allocate symbols for array shape and strides.

        For local dimensions, the size is known at compile-time and therefore
        the corresponding array shape dimension is set to an integer literal value.

        This method is only called for non-transient arrays, which require symbolic
        memory layout. The memory layout of transient arrays, used for temporary
        fields, is left to the DaCe default (row major, not necessarily the optimal
        one) and might be changed during optimization.

        Returns:
            Two lists of symbols, one for the shape and the other for the strides of the array.
        """
        neighbor_table_types = gtx_dace_utils.filter_connectivity_types(self.offset_provider_type)
        shape = []
        for i, dim in enumerate(dims):
            if dim.kind == gtx_common.DimensionKind.LOCAL:
                # for local dimension, the size is taken from the associated connectivity type
                shape.append(neighbor_table_types[dim.value].max_neighbors)
            elif gtx_dace_utils.is_connectivity_identifier(name, self.offset_provider_type):
                # we use symbolic size for the global dimension of a connectivity
                shape.append(
                    dace.symbolic.pystr_to_symbolic(gtx_dace_utils.field_size_symbol_name(name, i))
                )
            else:
                # the size of global dimensions for a regular field is the symbolic
                # expression of domain range 'stop - start'
                shape.append(
                    dace.symbolic.pystr_to_symbolic(
                        "{} - {}".format(
                            gtx_dace_utils.range_stop_symbol(name, dim),
                            gtx_dace_utils.range_start_symbol(name, dim),
                        )
                    )
                )
        strides = [
            dace.symbolic.pystr_to_symbolic(gtx_dace_utils.field_stride_symbol_name(name, i))
            for i in range(len(dims))
        ]
        return shape, strides

    def _add_storage(
        self,
        sdfg: dace.SDFG,
        symbolic_params: set[str] | None,
        name: str,
        gt_type: ts.DataType,
        transient: bool = True,
    ) -> list[tuple[str, ts.DataType]]:
        """
        Add storage in the SDFG for a given GT4Py data symbol.

        GT4Py fields are allocated as DaCe arrays. GT4Py scalars are represented
        as scalar data containers, unless they are listed in `symbolic_arguments`,
        in which case they are represented as SDFG symbols. This is the case of
        start/stop symbols for field range or other scalar values accessed in
        domain symbolic expressions.

        The fields used as temporary arrays, when `transient = True`, are allocated
        and exist only within the SDFG; when `transient = False`, the fields have
        to be allocated outside and have to be passed as arguments to the SDFG call.

        Args:
            sdfg: The SDFG where storage needs to be allocated.
            symbolic_params: GT4Py scalars that must be represented as SDFG symbols.
                If `None`, all scalar parameters should be represented as dace symbols.
            name: Symbol Name to be allocated.
            gt_type: GT4Py symbol type.
            transient: True when the data symbol has to be allocated as internal storage.

        Returns:
            List of tuples '(data_name, gt_type)' where 'data_name' is the name of
            the data container used as storage in the SDFG and 'gt_type' is the
            corresponding GT4Py type. In case the storage has to be allocated for
            a tuple symbol the list contains a flattened version of the tuple,
            otherwise the list will contain a single entry.
        """
        if isinstance(gt_type, ts.TupleType):
            tuple_fields = []
            for sym in gtir_to_sdfg_utils.flatten_tuple_fields(name, gt_type):
                assert isinstance(sym.type, ts.DataType)
                tuple_fields.extend(
                    self._add_storage(
                        sdfg=sdfg,
                        symbolic_params=symbolic_params,
                        name=str(sym.id),
                        gt_type=sym.type,
                        transient=transient,
                    )
                )
            return tuple_fields

        elif isinstance(gt_type, ts.FieldType):
            if len(gt_type.dims) == 0:
                # represent zero-dimensional fields as scalar arguments
                return self._add_storage(
                    sdfg=sdfg,
                    symbolic_params=set(),  # force use of scalar data container
                    name=name,
                    gt_type=gt_type.dtype,
                    transient=transient,
                )
            if isinstance(gt_type.dtype, ts.ScalarType):
                dc_dtype = gtx_dace_utils.as_dace_type(gt_type.dtype)
                dims = gt_type.dims
            elif not transient:  # 'ts.ListType': use 'offset_type' as local dimension
                assert gt_type.dtype.offset_type is not None
                assert gt_type.dtype.offset_type.kind == gtx_common.DimensionKind.LOCAL
                assert isinstance(gt_type.dtype.element_type, ts.ScalarType)
                dc_dtype = gtx_dace_utils.as_dace_type(gt_type.dtype.element_type)
                dims = gtx_common.order_dimensions([*gt_type.dims, gt_type.dtype.offset_type])
            else:
                # By design, the domain of temporary fields used by SDFG lowering
                # contains only the global dimensions. The local dimension is extracted,
                # when needed, from the GTIR data type (`ts.ListType`).
                raise ValueError("Unexpected local dimension in temporary field domain.")
            # Use symbolic shape, which allows to invoke the program with fields of different size;
            # and symbolic strides, which enables decoupling the memory layout from generated code.
            sym_shape, sym_strides = self._make_array_shape_and_strides(name, dims)
            sdfg.add_array(name, sym_shape, dc_dtype, strides=sym_strides, transient=transient)
            return [(name, gt_type)]

        elif isinstance(gt_type, ts.ScalarType):
            dc_dtype = gtx_dace_utils.as_dace_type(gt_type)
            if symbolic_params is None or name in symbolic_params:
                sdfg.add_symbol(name, dc_dtype)
            else:
                sdfg.add_scalar(name, dc_dtype, transient=transient)

            return [(name, gt_type)]

        raise RuntimeError(f"Data type '{type(gt_type)}' not supported.")

    def _add_storage_for_temporary(self, temp_decl: gtir.Temporary) -> dict[str, str]:
        """
        Add temporary storage (aka transient) for data containers used as GTIR temporaries.

        Assume all temporaries to be fields, therefore represented as dace arrays.
        """
        raise NotImplementedError("Temporaries not supported yet by GTIR DaCe backend.")

    def _visit_expression(
        self,
        node: gtir.Expr,
        sdfg: dace.SDFG,
        head_state: dace.SDFGState,
        use_temp: bool = True,
    ) -> gtir_to_sdfg_types.FieldopResult:
        """
        Specialized visit method for fieldview expressions.

        This method represents the entry point to visit `ir.Stmt` expressions.
        As such, it must preserve the property of single exit state in the SDFG.

        Returns:
            The SDFG array nodes containing the result of the fieldview expression.
            The nodes are organized in tree form, in case of tuples.
        """

        ctx = SubgraphContext(sdfg, head_state)
        result = self.visit(node, ctx=ctx)

        # sanity check: each statement should preserve the property of single exit state (aka head state),
        # i.e. eventually only introduce internal branches, and keep the same head state
        sink_states = sdfg.sink_nodes()
        assert len(sink_states) == 1
        assert sink_states[0] == head_state

        def _visit_result(
            src: gtir_to_sdfg_types.FieldopData,
        ) -> gtir_to_sdfg_types.FieldopData:
            src_desc = sdfg.arrays[src.dc_node.data]
            if src_desc.transient or not use_temp:
                return src
            else:
                dst, dst_desc = self.add_temp_array_like(sdfg, src_desc)
                dst_node = head_state.add_access(dst)
                head_state.add_nedge(
                    src.dc_node,
                    dst_node,
                    dace.Memlet(
                        data=dst,
                        subset=dace.subsets.Range.from_array(dst_desc),
                        other_subset=dace.subsets.Range.from_array(src_desc),
                    ),
                )
                return gtir_to_sdfg_types.FieldopData(dst_node, src.gt_type, src.origin)

        return gtx_utils.tree_map(_visit_result)(result)

    def _add_sdfg_params(
        self,
        sdfg: dace.SDFG,
        node_params: Sequence[gtir.Sym],
        symbolic_params: set[str] | None,
    ) -> list[str]:
        """
        Helper function to add storage for node parameters and connectivity tables.

        For details about storage allocation of each data type, see `_add_storage()`.
        """

        # add non-transient arrays and/or SDFG symbols for the program arguments
        sdfg_args = []
        for param in node_params:
            gt_symbol_name = str(param.id)
            assert isinstance(param.type, (ts.DataType))
            sdfg_args += self._add_storage(
                sdfg=sdfg,
                symbolic_params=symbolic_params,
                name=gt_symbol_name,
                gt_type=param.type,
                transient=False,
            )

        # add SDFG storage for connectivity tables
        for offset, connectivity_type in gtx_dace_utils.filter_connectivity_types(
            self.offset_provider_type
        ).items():
            gt_type = ts.FieldType(
                dims=[connectivity_type.source_dim, connectivity_type.neighbor_dim],
                dtype=tt.from_dtype(connectivity_type.dtype),
            )
            # We store all connectivity tables as transient arrays here; later, while building
            # the field operator expressions, we change to non-transient (i.e. allocated externally)
            # the tables that are actually used. This way, we avoid adding SDFG arguments for
            # the connectivity tables that are not used. The remaining unused transient arrays
            # are removed by the dace simplify pass.
            self._add_storage(
                sdfg=sdfg,
                symbolic_params=symbolic_params,
                name=gtx_dace_utils.connectivity_identifier(offset),
                gt_type=gt_type,
            )

        # the list of all sdfg arguments (aka non-transient arrays) which include tuple-element fields
        return [arg_name for arg_name, _ in sdfg_args]

    def visit_Program(self, node: gtir.Program) -> dace.SDFG:
        """Translates `ir.Program` to `dace.SDFG`.

        First, it will allocate field and scalar storage for global data. The storage
        represents global data, available everywhere in the SDFG, either containing
        external data (aka non-transient data) or temporary data (aka transient data).
        The temporary data is global, therefore available everywhere in the SDFG
        but not outside. Then, all statements are translated, one after the other.
        """
        sdfg = dace.SDFG(node.id)
        sdfg.debuginfo = gtir_to_sdfg_utils.debug_info(node)

        # start block of the stateful graph
        entry_state = sdfg.add_state("program_entry", is_start_block=True)

        # declarations of temporaries result in transient array definitions in the SDFG
        if node.declarations:
            temp_symbols: dict[str, str] = {}
            for decl in node.declarations:
                temp_symbols |= self._add_storage_for_temporary(decl)

            # define symbols for shape and offsets of temporary arrays as interstate edge symbols
            head_state = sdfg.add_state_after(entry_state, "init_temps", assignments=temp_symbols)
        else:
            head_state = entry_state

        # By passing `symbolic_arguments=None` all scalars are represented as dace symbols.
        #   We do this to allow lowering of scalar expressions in let-statements,
        #   that only depend on scalar parameters, as dace symbolic expressions
        #   mapped to symbols on a nested SDFG.
        sdfg_arg_names = self._add_sdfg_params(sdfg, node.params, symbolic_params=None)

        # visit one statement at a time and expand the SDFG from the current head state
        for i, stmt in enumerate(node.body):
            # include `debuginfo` only for `ir.Program` and `ir.Stmt` nodes: finer granularity would be too messy
            head_state = sdfg.add_state_after(head_state, f"stmt_{i}")
            head_state._debuginfo = gtir_to_sdfg_utils.debug_info(stmt, default=sdfg.debuginfo)
            head_state = self.visit(stmt, sdfg=sdfg, state=head_state)

        # remove unused connectivity tables (by design, arrays are marked as non-transient when they are used)
        for nsdfg in sdfg.all_sdfgs_recursive():
            unused_connectivities = [
                data
                for data, datadesc in nsdfg.arrays.items()
                if gtx_dace_utils.is_connectivity_identifier(data, self.offset_provider_type)
                and datadesc.transient
            ]
            for data in unused_connectivities:
                assert isinstance(nsdfg.arrays[data], dace.data.Array)
                nsdfg.arrays.pop(data)

        # Create the call signature for the SDFG.
        #  Only the arguments required by the GT4Py program, i.e. `node.params`, are added
        #  as positional arguments. The implicit arguments, such as the offset providers or
        #  the arguments created by the translation process, must be passed as keyword arguments.
        sdfg.arg_names = sdfg_arg_names

        sdfg.validate()
        return sdfg

    def visit_SetAt(
        self, stmt: gtir.SetAt, sdfg: dace.SDFG, state: dace.SDFGState
    ) -> dace.SDFGState:
        """Visits a `SetAt` statement expression and writes the local result to some external storage.

        Each statement expression results in some sort of dataflow gragh writing to temporary storage.
        The translation of `SetAt` ensures that the result is written back to the target external storage.

        Returns:
          The SDFG head state, eventually updated if the target write requires a new state.
        """

        # Visit the domain expression.
        domain = gtir_domain.extract_target_domain(stmt.domain)

        # Visit the field operator expression.
        source_tree = self._visit_expression(stmt.expr, sdfg, state)

        # The target expression could be a `SymRef` to an output field or a `make_tuple`
        # expression in case the statement returns more than one field.
        target_tree = self._visit_expression(stmt.target, sdfg, state, use_temp=False)

        expr_input_args = {
            sym_id
            for sym in eve.walk_values(stmt.expr).if_isinstance(gtir.SymRef)
            if (sym_id := str(sym.id)) in sdfg.arrays
        }
        state_input_data = {
            node.data
            for node in state.data_nodes()
            if node.data in expr_input_args and state.degree(node) != 0
        }

        # For inout argument, write the result in separate next state
        # this is needed to avoid undefined behavior for expressions like: X, Y = X + 1, X
        # If this state is not used, we remove it before returning from the function.
        target_state = sdfg.add_state_after(state, f"post_{state.label}")

        def _visit_target(
            source: gtir_to_sdfg_types.FieldopData,
            target: gtir_to_sdfg_types.FieldopData,
            target_domain: domain_utils.SymbolicDomain,
            target_state: dace.SDFGState,
        ) -> None:
            target_desc = sdfg.arrays[target.dc_node.data]
            assert not target_desc.transient

            assert source.gt_type == target.gt_type
            field_domain = gtir_domain.get_field_domain(target_domain)
            source_subset = _make_access_index_for_field(field_domain, source)
            target_subset = _make_access_index_for_field(field_domain, target)

            if target.dc_node.data in state_input_data:
                # create new access nodes in the target state
                target_state.add_nedge(
                    target_state.add_access(source.dc_node.data),
                    target_state.add_access(target.dc_node.data),
                    dace.Memlet(
                        data=target.dc_node.data, subset=target_subset, other_subset=source_subset
                    ),
                )
                # remove isolated access node
                state.remove_node(target.dc_node)
            else:
                state.add_nedge(
                    source.dc_node,
                    target.dc_node,
                    dace.Memlet(
                        data=target.dc_node.data, subset=target_subset, other_subset=source_subset
                    ),
                )

        gtx_utils.tree_map(
            lambda source, target, target_domain: _visit_target(
                source, target, target_domain, target_state
            )
        )(source_tree, target_tree, domain)

        if target_state.is_empty():
            sdfg.remove_node(target_state)
            return state
        else:
            return target_state

    def visit_FunCall(
        self,
        node: gtir.FunCall,
        ctx: SubgraphContext,
    ) -> gtir_to_sdfg_types.FieldopResult:
        # use specialized dataflow builder classes for each builtin function
        if cpm.is_call_to(node, "concat_where"):
            return gtir_to_sdfg_concat_where.translate_concat_where(node, ctx, self)
        elif cpm.is_call_to(node, "if_"):
            return gtir_to_sdfg_primitives.translate_if(node, ctx, self)
        elif cpm.is_call_to(node, "index"):
            return gtir_to_sdfg_primitives.translate_index(node, ctx, self)
        elif cpm.is_call_to(node, "make_tuple"):
            return gtir_to_sdfg_primitives.translate_make_tuple(node, ctx, self)
        elif cpm.is_call_to(node, "tuple_get"):
            return gtir_to_sdfg_primitives.translate_tuple_get(node, ctx, self)
        elif cpm.is_applied_as_fieldop(node):
            return gtir_to_sdfg_primitives.translate_as_fieldop(node, ctx, self)
        elif isinstance(node.fun, gtir.Lambda):
            # Special handling of scalar arguments of a let-lambda that can be lowered
            # as symbolic expressions: when all the GTIR-symbols the scalar expression
            # depends on are dace symbols, the argument can be passed to the nested
            # SDFG by means of symbol mapping.
            symbolic_args = {}
            for p, lambda_arg in zip(node.fun.params, node.args, strict=True):
                if not isinstance(lambda_arg.type, ts.ScalarType):
                    continue
                # Convert the scalar argument to a dace symbolic expression if all
                # of its dependencies are symbols to.
                try:
                    symbolic_expr = gtir_to_sdfg_utils.get_symbolic(lambda_arg)
                except TypeError:
                    # sympy parsing failed, it can happen with 'cast_' expressions
                    if not any(
                        eve.walk_values(lambda_arg).map(lambda node: cpm.is_call_to(node, "cast_"))
                    ):
                        raise
                    continue
                if all(str(s) in ctx.sdfg.symbols for s in symbolic_expr.free_symbols):
                    symbolic_args[str(p.id)] = symbolic_expr
            # All other lambda arguments are lowered to some dataflow that produces a data node.
            args = {
                param: (
                    gtir_to_sdfg_types.SymbolicData(param.type, symbolic_args[gt_symbol_name])  # type: ignore[arg-type]
                    if (gt_symbol_name := str(param.id)) in symbolic_args
                    else self.visit(arg, ctx=ctx)
                )
                for param, arg in zip(node.fun.params, node.args, strict=True)
            }
            return self.visit(node.fun, ctx=ctx, args=args)
        elif isinstance(node.type, ts.ScalarType):
            return gtir_to_sdfg_primitives.translate_scalar_expr(node, ctx, self)
        else:
            raise NotImplementedError(f"Unexpected 'FunCall' expression ({node}).")

    def visit_Lambda(
        self,
        node: gtir.Lambda,
        ctx: SubgraphContext,
        args: Mapping[gtir.Sym, gtir_to_sdfg_types.FieldopResult | gtir_to_sdfg_types.SymbolicData],
    ) -> gtir_to_sdfg_types.FieldopResult:
        """
        Translates a `Lambda` node to a nested SDFG in the current state.

        The reason for creating a nested SDFG is to define local symbols (the lambda
        paremeters) that map to parent fields, either program arguments, temporaries
        or symbolic expressions.

        The arguments passed to the lambda expression are divided in two groups:
        * arguments passed as access nodes, i.e. `as_fieldop` result, field and scalar
          `gtir.SymRef`, or nested let-lambdas;
        * arguments (scalars only) that can be evaluated as symbolic expressions,
          which can be mapped to symbols on the nested SDFG.


        If the lambda has a parameter whose name is already present in `GTIRToSDFG.global_symbols`,
        i.e. a lambda parameter with the same name as a symbol in scope, the parameter will shadow
        the previous symbol during traversal of the lambda expression.
        """

        symbolic_args: dict[str, gtir_to_sdfg_types.SymbolicData] = {}
        lambda_arg_nodes: dict[str, gtir_to_sdfg_types.FieldopData] = {}
        for gt_symbol, arg in args.items():
            gt_symbol_name = str(gt_symbol.id)
            if arg is None:
                pass  # domain inference has detetcted that this argument is not used
            elif isinstance(arg, gtir_to_sdfg_types.SymbolicData):
                symbolic_args[gt_symbol_name] = arg
            else:
                lambda_arg_nodes |= {
<<<<<<< HEAD
                    str(nested_gt_symbol.id): nested_arg
                    for nested_gt_symbol, nested_arg in gtir_to_sdfg_types.flatten_tuple(
                        gt_symbol, arg
                    )
=======
                    str(nested_param.id): nested_arg
                    for nested_param, nested_arg in gtir_to_sdfg_types.flatten_tuple(gt_symbol, arg)
                    if nested_arg is not None  # we filter out arguments with empty domain
>>>>>>> 94604335
                }

        # inherit symbols from parent scope but eventually override with local symbols
        lambda_symbols = {
            sym: self.global_symbols[sym]
            for sym in symbol_ref_utils.collect_symbol_refs(node.expr, self.global_symbols.keys())
<<<<<<< HEAD
        } | {str(param.id): param.type for param, _ in args.items()}
=======
        } | {str(param.id): param.type for param, arg in args.items() if arg is not None}
>>>>>>> 94604335
        assert all(isinstance(_type, ts.DataType) for _type in lambda_symbols.values())

        # lower let-statement lambda node as a nested SDFG
        lamnda_translator, lambda_ctx = self.setup_nested_context(
            expr=node,
            sdfg_name="lambda",
            parent_ctx=ctx,
            scope_symbols=lambda_symbols,  # type: ignore[arg-type]  # lambda_symbols checked by assert above
            symbolic_inputs=set(symbolic_args.keys()),
        )

        lambda_result = lamnda_translator.visit(node.expr, ctx=lambda_ctx)

<<<<<<< HEAD
        nsdfg_node, input_memlets = self.add_nested_sdfg(
            node=node,
            inner_ctx=lambda_ctx,
            outer_ctx=ctx,
            symbolic_args=symbolic_args,
            data_args=lambda_arg_nodes,
            inner_result=lambda_result,
=======
        # Process lambda inputs
        #
        # All input arguments are passed as parameters to the nested SDFG, therefore
        # we they are stored as non-transient array and scalar objects.
        #
        connectivity_arrays = {
            gtx_dace_utils.connectivity_identifier(offset)
            for offset in gtx_dace_utils.filter_connectivity_types(self.offset_provider_type)
        }

        input_memlets = {}
        unused_data = set()
        for nsdfg_dataname, nsdfg_datadesc in lambda_ctx.sdfg.arrays.items():
            if nsdfg_datadesc.transient:
                pass  # nothing to do here
            elif nsdfg_dataname in lambda_arg_nodes:
                arg_node = lambda_arg_nodes[nsdfg_dataname]
                source_data = arg_node.dc_node.data
                input_memlets[nsdfg_dataname] = ctx.sdfg.make_array_memlet(source_data)
            elif nsdfg_dataname in ctx.sdfg.arrays:
                source_data = nsdfg_dataname
                # ensure that connectivity tables are non-transient arrays in parent SDFG
                if source_data in connectivity_arrays:
                    ctx.sdfg.arrays[source_data].transient = False
                input_memlets[nsdfg_dataname] = ctx.sdfg.make_array_memlet(source_data)
            else:
                # This argument has empty domain, which means that it is not used
                # by the lambda expression, and does not need to be connected on
                # the nested SDFG.
                unused_data.add(nsdfg_dataname)

        for data in sorted(unused_data):  # NOTE: remove the data in deterministic order
            lambda_ctx.sdfg.remove_data(data, validate=__debug__)

        # Process lambda outputs
        #
        # The output arguments do not really exist, so they are not allocated before
        # visiting the lambda expression. Therefore, the result appears inside the
        # nested SDFG as transient array/scalar storage. The exception is given by
        # input arguments that are just passed through and returned by the lambda,
        # e.g. when the lambda is constructing a tuple: in this case, the result
        # data is non-transient, because it corresponds to an input node.
        # The transient storage of the lambda result in nested-SDFG is corrected
        # below by the call to `make_temps()`: this function ensures that the result
        # transient nodes are changed to non-transient and the corresponding output
        # connecters on the nested SDFG are connected to new data nodes in parent SDFG.
        #
        lambda_output_data: Iterable[gtir_to_sdfg_types.FieldopData] = (
            gtx_utils.flatten_nested_tuple(lambda_result)
        )
        # The output connectors only need to be setup for the actual result of the
        # internal dataflow that writes to transient nodes.
        # We filter out the non-transient nodes because they are already available
        # in the current context. Later these nodes will eventually be removed
        # from the nested SDFG because they are isolated (see `make_temps()`).
        lambda_outputs = {
            output_data.dc_node.data
            for output_data in lambda_output_data
            if output_data.dc_node.desc(lambda_ctx.sdfg).transient
        }

        # Map free symbols to parent SDFG
        nsdfg_symbols_mapping = {}
        for dc_symbol in lambda_ctx.sdfg.free_symbols:
            if dc_symbol in lambda_arg_nodes:
                assert isinstance(lambda_arg_nodes[dc_symbol].gt_type, ts.ScalarType)
                raise NotImplementedError(
                    "Unexpected mapping of scalar node to symbol on nested SDFG."
                )
            elif dc_symbol in symbolic_args:
                nsdfg_symbols_mapping[dc_symbol] = symbolic_args[dc_symbol].value
            else:
                nsdfg_symbols_mapping[dc_symbol] = dc_symbol
        for gt_symbol_name, arg in lambda_arg_nodes.items():
            nsdfg_symbols_mapping |= arg.get_symbol_mapping(gt_symbol_name, ctx.sdfg)

        nsdfg_node = ctx.state.add_nested_sdfg(
            lambda_ctx.sdfg,
            inputs=set(input_memlets.keys()),
            outputs=lambda_outputs,
            symbol_mapping=nsdfg_symbols_mapping,
            debuginfo=gtir_to_sdfg_utils.debug_info(node, default=ctx.sdfg.debuginfo),
>>>>>>> 94604335
        )

        for input_connector, memlet in input_memlets.items():
            if input_connector in lambda_arg_nodes:
                arg_node = lambda_arg_nodes[input_connector]
                src_node = arg_node.dc_node
            else:
                src_node = ctx.state.add_access(memlet.data)

            ctx.state.add_edge(src_node, None, nsdfg_node, input_connector, memlet)

        def construct_output_for_nested_sdfg(
            inner_data: gtir_to_sdfg_types.FieldopData,
        ) -> gtir_to_sdfg_types.FieldopData:
            """
            This function makes a data container that lives inside a nested SDFG, denoted by `inner_data`,
            available in the parent SDFG.
            In order to achieve this, the data container inside the nested SDFG is marked as non-transient
            (in other words, externally allocated - a requirement of the SDFG IR) and a new data container
            is created within the parent SDFG, with the same properties (shape, stride, etc.) of `inner_data`
            but appropriatly remapped using the symbol mapping table.
            For lambda arguments that are simply returned by the lambda, the `inner_data` was already mapped
            to a parent SDFG data container, therefore it can be directly accessed in the parent SDFG.
            The same happens to symbols available in the lambda context but not explicitly passed as lambda
            arguments, that are simply returned by the lambda: it can be directly accessed in the parent SDFG.
            """
            inner_desc = inner_data.dc_node.desc(lambda_ctx.sdfg)
            inner_dataname = inner_data.dc_node.data
            if inner_desc.transient:
                # Transient data nodes only exist within the nested SDFG. In order to return some result data,
                # the corresponding data container inside the nested SDFG has to be changed to non-transient,
                # that is externally allocated, as required by the SDFG IR. An output edge will write the result
                # from the nested-SDFG to a new intermediate data container allocated in the parent SDFG.
                outer_data = inner_data.map_to_parent_sdfg(
                    self, lambda_ctx.sdfg, ctx.sdfg, ctx.state, nsdfg_node.symbol_mapping
                )
                ctx.state.add_edge(
                    nsdfg_node,
                    inner_dataname,
                    outer_data.dc_node,
                    None,
                    ctx.sdfg.make_array_memlet(outer_data.dc_node.data),
                )
            elif inner_dataname in lambda_arg_nodes:
                # This if branch and the next one handle the non-transient result nodes.
                # Non-transient nodes are just input nodes that are immediately returned
                # by the lambda expression. Therefore, these nodes are already available
                # in the parent context and can be directly accessed there.
                outer_arg = lambda_arg_nodes[inner_dataname]
                if outer_arg is None:
                    raise ValueError(f"Unexpected argument with empty domain {inner_data}.")
                outer_data = outer_arg
            else:
                # This must be a symbol captured from the lambda parent scope.
                outer_data = self.visit(im.ref(inner_dataname), ctx=ctx)
            # Isolated access node will make validation fail.
            # Isolated access nodes can be found in the join-state of an if-expression
            # or in lambda expressions that just construct tuples from input arguments.
            if lambda_ctx.state.degree(inner_data.dc_node) == 0:
                lambda_ctx.state.remove_node(inner_data.dc_node)

            return outer_data

        return gtx_utils.tree_map(construct_output_for_nested_sdfg)(lambda_result)

    def visit_Literal(
        self,
        node: gtir.Literal,
        ctx: SubgraphContext,
    ) -> gtir_to_sdfg_types.FieldopResult:
        return gtir_to_sdfg_primitives.translate_literal(node, ctx, self)

    def visit_SymRef(
        self,
        node: gtir.SymRef,
        ctx: SubgraphContext,
    ) -> gtir_to_sdfg_types.FieldopResult:
        return gtir_to_sdfg_primitives.translate_symbol_ref(node, ctx, self)


def build_sdfg_from_gtir(
    ir: gtir.Program,
    offset_provider_type: gtx_common.OffsetProviderType,
    column_axis: Optional[gtx_common.Dimension] = None,
) -> dace.SDFG:
    """
    Receives a GTIR program and lowers it to a DaCe SDFG.

    The lowering to SDFG requires that the program node is type-annotated, therefore
    this function runs type ineference as first step.

    Args:
        ir: The GTIR program node to be lowered to SDFG
        offset_provider_type: The definitions of offset providers used by the program node
        column_axis: Vertical dimension used for column scan expressions.

    Returns:
        An SDFG in the DaCe canonical form (simplified)
    """

    if ir.function_definitions:
        raise NotImplementedError("Functions expected to be inlined as lambda calls.")

    ir = gtir_type_inference.infer(ir, offset_provider_type=offset_provider_type)
    ir = ir_prune_casts.PruneCasts().visit(ir)

    # DaCe requires C-compatible strings for the names of data containers,
    # such as arrays and scalars. GT4Py uses a unicode symbols ('ᐞ') as name
    # separator in the SSA pass, which generates invalid symbols for DaCe.
    # Here we find new names for invalid symbols present in the IR.
    ir = gtir_to_sdfg_utils.replace_invalid_symbols(ir)

    global_symbols = {str(p.id): p.type for p in ir.params if isinstance(p.type, ts.DataType)}
    sdfg_genenerator = GTIRToSDFG(offset_provider_type, column_axis, global_symbols)
    sdfg = sdfg_genenerator.visit(ir)
    assert isinstance(sdfg, dace.SDFG)

    return sdfg<|MERGE_RESOLUTION|>--- conflicted
+++ resolved
@@ -34,7 +34,7 @@
 
 from gt4py import eve
 from gt4py.eve import concepts
-from gt4py.next import common as gtx_common, utils as gtx_utils
+from gt4py.next import common as gtx_common, config, utils as gtx_utils
 from gt4py.next.iterator import ir as gtir
 from gt4py.next.iterator.ir_utils import (
     common_pattern_matcher as cpm,
@@ -430,7 +430,9 @@
         # in the current context. Later these nodes will eventually be removed
         # from the nested SDFG because they are isolated (see `make_temps()`).
         lambda_outputs = {
-            data for output in lambda_output_data if (data := output.dc_node.data) not in data_args
+            data
+            for output in lambda_output_data
+            if output is not None and (data := output.dc_node.data) not in data_args
         }
 
         # Map free symbols to parent SDFG
@@ -454,22 +456,28 @@
         }
 
         input_memlets = {}
+        unused_data = set()
         for nsdfg_dataname, nsdfg_datadesc in inner_ctx.sdfg.arrays.items():
             if nsdfg_datadesc.transient:
                 pass  # nothing to do here
-            elif nsdfg_dataname in lambda_outputs:
-                pass  # the output connector will be handled by the caller
             elif nsdfg_dataname in data_args:
                 arg_node = data_args[nsdfg_dataname]
                 source_data = arg_node.dc_node.data
                 input_memlets[nsdfg_dataname] = outer_ctx.sdfg.make_array_memlet(source_data)
-            else:
-                assert nsdfg_dataname in outer_ctx.sdfg.arrays
+            elif nsdfg_dataname in outer_ctx.sdfg.arrays:
                 source_data = nsdfg_dataname
                 # ensure that connectivity tables are non-transient arrays in parent SDFG
                 if source_data in connectivity_arrays:
                     outer_ctx.sdfg.arrays[source_data].transient = False
                 input_memlets[nsdfg_dataname] = outer_ctx.sdfg.make_array_memlet(source_data)
+            else:
+                # This argument has empty domain, which means that it is not used
+                # by the lambda expression, and does not need to be connected on
+                # the nested SDFG.
+                unused_data.add(nsdfg_dataname)
+
+        for data in sorted(unused_data):  # NOTE: remove the data in deterministic order
+            inner_ctx.sdfg.remove_data(data, validate=config.DEBUG)
 
         nsdfg_node = outer_ctx.state.add_nested_sdfg(
             inner_ctx.sdfg,
@@ -969,27 +977,16 @@
                 symbolic_args[gt_symbol_name] = arg
             else:
                 lambda_arg_nodes |= {
-<<<<<<< HEAD
-                    str(nested_gt_symbol.id): nested_arg
-                    for nested_gt_symbol, nested_arg in gtir_to_sdfg_types.flatten_tuple(
-                        gt_symbol, arg
-                    )
-=======
-                    str(nested_param.id): nested_arg
-                    for nested_param, nested_arg in gtir_to_sdfg_types.flatten_tuple(gt_symbol, arg)
-                    if nested_arg is not None  # we filter out arguments with empty domain
->>>>>>> 94604335
+                    str(gt_symbol_.id): arg_
+                    for gt_symbol_, arg_ in gtir_to_sdfg_types.flatten_tuple(gt_symbol, arg)
+                    if arg_ is not None  # we filter out arguments with empty domain
                 }
 
         # inherit symbols from parent scope but eventually override with local symbols
         lambda_symbols = {
             sym: self.global_symbols[sym]
             for sym in symbol_ref_utils.collect_symbol_refs(node.expr, self.global_symbols.keys())
-<<<<<<< HEAD
-        } | {str(param.id): param.type for param, _ in args.items()}
-=======
         } | {str(param.id): param.type for param, arg in args.items() if arg is not None}
->>>>>>> 94604335
         assert all(isinstance(_type, ts.DataType) for _type in lambda_symbols.values())
 
         # lower let-statement lambda node as a nested SDFG
@@ -1003,7 +1000,6 @@
 
         lambda_result = lamnda_translator.visit(node.expr, ctx=lambda_ctx)
 
-<<<<<<< HEAD
         nsdfg_node, input_memlets = self.add_nested_sdfg(
             node=node,
             inner_ctx=lambda_ctx,
@@ -1011,90 +1007,6 @@
             symbolic_args=symbolic_args,
             data_args=lambda_arg_nodes,
             inner_result=lambda_result,
-=======
-        # Process lambda inputs
-        #
-        # All input arguments are passed as parameters to the nested SDFG, therefore
-        # we they are stored as non-transient array and scalar objects.
-        #
-        connectivity_arrays = {
-            gtx_dace_utils.connectivity_identifier(offset)
-            for offset in gtx_dace_utils.filter_connectivity_types(self.offset_provider_type)
-        }
-
-        input_memlets = {}
-        unused_data = set()
-        for nsdfg_dataname, nsdfg_datadesc in lambda_ctx.sdfg.arrays.items():
-            if nsdfg_datadesc.transient:
-                pass  # nothing to do here
-            elif nsdfg_dataname in lambda_arg_nodes:
-                arg_node = lambda_arg_nodes[nsdfg_dataname]
-                source_data = arg_node.dc_node.data
-                input_memlets[nsdfg_dataname] = ctx.sdfg.make_array_memlet(source_data)
-            elif nsdfg_dataname in ctx.sdfg.arrays:
-                source_data = nsdfg_dataname
-                # ensure that connectivity tables are non-transient arrays in parent SDFG
-                if source_data in connectivity_arrays:
-                    ctx.sdfg.arrays[source_data].transient = False
-                input_memlets[nsdfg_dataname] = ctx.sdfg.make_array_memlet(source_data)
-            else:
-                # This argument has empty domain, which means that it is not used
-                # by the lambda expression, and does not need to be connected on
-                # the nested SDFG.
-                unused_data.add(nsdfg_dataname)
-
-        for data in sorted(unused_data):  # NOTE: remove the data in deterministic order
-            lambda_ctx.sdfg.remove_data(data, validate=__debug__)
-
-        # Process lambda outputs
-        #
-        # The output arguments do not really exist, so they are not allocated before
-        # visiting the lambda expression. Therefore, the result appears inside the
-        # nested SDFG as transient array/scalar storage. The exception is given by
-        # input arguments that are just passed through and returned by the lambda,
-        # e.g. when the lambda is constructing a tuple: in this case, the result
-        # data is non-transient, because it corresponds to an input node.
-        # The transient storage of the lambda result in nested-SDFG is corrected
-        # below by the call to `make_temps()`: this function ensures that the result
-        # transient nodes are changed to non-transient and the corresponding output
-        # connecters on the nested SDFG are connected to new data nodes in parent SDFG.
-        #
-        lambda_output_data: Iterable[gtir_to_sdfg_types.FieldopData] = (
-            gtx_utils.flatten_nested_tuple(lambda_result)
-        )
-        # The output connectors only need to be setup for the actual result of the
-        # internal dataflow that writes to transient nodes.
-        # We filter out the non-transient nodes because they are already available
-        # in the current context. Later these nodes will eventually be removed
-        # from the nested SDFG because they are isolated (see `make_temps()`).
-        lambda_outputs = {
-            output_data.dc_node.data
-            for output_data in lambda_output_data
-            if output_data.dc_node.desc(lambda_ctx.sdfg).transient
-        }
-
-        # Map free symbols to parent SDFG
-        nsdfg_symbols_mapping = {}
-        for dc_symbol in lambda_ctx.sdfg.free_symbols:
-            if dc_symbol in lambda_arg_nodes:
-                assert isinstance(lambda_arg_nodes[dc_symbol].gt_type, ts.ScalarType)
-                raise NotImplementedError(
-                    "Unexpected mapping of scalar node to symbol on nested SDFG."
-                )
-            elif dc_symbol in symbolic_args:
-                nsdfg_symbols_mapping[dc_symbol] = symbolic_args[dc_symbol].value
-            else:
-                nsdfg_symbols_mapping[dc_symbol] = dc_symbol
-        for gt_symbol_name, arg in lambda_arg_nodes.items():
-            nsdfg_symbols_mapping |= arg.get_symbol_mapping(gt_symbol_name, ctx.sdfg)
-
-        nsdfg_node = ctx.state.add_nested_sdfg(
-            lambda_ctx.sdfg,
-            inputs=set(input_memlets.keys()),
-            outputs=lambda_outputs,
-            symbol_mapping=nsdfg_symbols_mapping,
-            debuginfo=gtir_to_sdfg_utils.debug_info(node, default=ctx.sdfg.debuginfo),
->>>>>>> 94604335
         )
 
         for input_connector, memlet in input_memlets.items():
