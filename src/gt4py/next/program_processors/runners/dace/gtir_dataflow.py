# GT4Py - GridTools Framework
#
# Copyright (c) 2014-2024, ETH Zurich
# All rights reserved.
#
# Please, refer to the LICENSE file in the root directory.
# SPDX-License-Identifier: BSD-3-Clause

from __future__ import annotations

import abc
import dataclasses
from typing import (
    Any,
    Dict,
    Final,
    Iterable,
    List,
    Optional,
    Protocol,
    Sequence,
    Set,
    Tuple,
    TypeAlias,
    Union,
)

import dace
from dace import subsets as dace_subsets

from gt4py import eve
from gt4py.eve.extended_typing import MaybeNestedInTuple, NestedTuple
from gt4py.next import common as gtx_common, utils as gtx_utils
from gt4py.next.iterator import builtins as gtir_builtins, ir as gtir
from gt4py.next.iterator.ir_utils import common_pattern_matcher as cpm, ir_makers as im
from gt4py.next.iterator.transforms import symbol_ref_utils
from gt4py.next.program_processors.runners.dace import (
    gtir_python_codegen,
    gtir_to_sdfg,
    gtir_to_sdfg_utils,
    utils as gtx_dace_utils,
)
from gt4py.next.type_system import type_info as ti, type_specifications as ts


# Magic local dimension used for list of values with length known at compile-time.
_CONST_DIM: Final = gtx_common.Dimension(value="_CONST_DIM", kind=gtx_common.DimensionKind.LOCAL)

# Data type of the index values in connectivity tables.
_INDEX_DTYPE: Final = ts.ScalarType(
    kind=getattr(ts.ScalarKind, gtir_builtins.INTEGER_INDEX_BUILTIN.upper())
)


@dataclasses.dataclass(frozen=True)
class ValueExpr:
    """
    Local storage for the values returned by dataflow computation.

    This type is used in the context in a dataflow, that is a stencil expression.
    Therefore, it contains either a scalar value (single elements in the fields) or
    a list of values in a local dimension.
    This is different from `gtir_to_sdfg_types.FieldopData` which represents
    the result of a field operator, basically the data storage outside a global map.

    Args:
        dc_node: Access node to the data container, can be either a scalar or a local list.
        gt_dtype: GT4Py data type, which includes the `offset_type` local dimension for lists.
    """

    dc_node: dace.nodes.AccessNode
    gt_dtype: ts.ListType | ts.ScalarType

    def __post_init__(self) -> None:
        if isinstance(self.gt_dtype, ts.ListType):
            assert self.gt_dtype.offset_type is not None
            assert self.gt_dtype.offset_type.kind == gtx_common.DimensionKind.LOCAL


@dataclasses.dataclass(frozen=True)
class MemletExpr:
    """
    Memlet to retrieve local data, either a scalar or a list, from a field.

    Args:
        dc_node: Access node to the array data container of the source field.
        gt_field: GT4Py field type definition, which includes the list of dimensions
          according to the canonical field layout, used to modify the memlet subset.
        subset: The memlet subset to retrieve the local data.
    """

    dc_node: dace.nodes.AccessNode
    gt_field: ts.FieldType
    subset: dace_subsets.Range

    @property
    def gt_dtype(self) -> ts.ScalarType | ts.ListType:
        return self.gt_field.dtype

    def __post_init__(self) -> None:
        if isinstance(self.gt_dtype, ts.ListType):
            assert self.gt_dtype.offset_type is not None
            assert self.gt_dtype.offset_type.kind == gtx_common.DimensionKind.LOCAL


@dataclasses.dataclass(frozen=True)
class SymbolExpr:
    """Any symbolic expression that is constant in the context of current SDFG."""

    value: dace.symbolic.SymbolicType
    dc_dtype: dace.typeclass


DataExpr: TypeAlias = ValueExpr | MemletExpr | SymbolExpr


@dataclasses.dataclass(frozen=True)
class IteratorExpr:
    """
    Iterator for field access to be consumed by `deref` or `shift` builtin functions.

    Args:
        field: Access node to the field this iterator operates on.
        gt_dtype: GT4Py data type, which includes the `offset_type` local dimension for lists.
        field_domain: Field domain represented as a sorted list of dimensions and offset values,
            used to find the position of a map index variable in the memlet subset. The offset
            value is either the start index of dimension range or the compile-time value of
            a shift expression, or a composition of both, and it must be subtracted to the index
            variable when constructing the memlet subset range.
        indices: Maps each dimension to an index value, which could be either a symbolic value
            or the result of a tasklet computation like neighbors connectivity or dynamic offset.
    """

    field: dace.nodes.AccessNode
    gt_dtype: ts.ListType | ts.ScalarType
    field_domain: list[tuple[gtx_common.Dimension, dace.symbolic.SymbolicType]]
    indices: dict[gtx_common.Dimension, DataExpr]

    def __post_init__(self) -> None:
        gtx_common.check_dims([dim for dim, _ in self.field_domain])
        if isinstance(self.gt_dtype, ts.ListType):
            assert self.gt_dtype.offset_type is not None
            assert self.gt_dtype.offset_type.kind == gtx_common.DimensionKind.LOCAL
            assert all(dim != self.gt_dtype.offset_type for dim, _ in self.field_domain)

    def get_field_type(self) -> ts.FieldType:
        return ts.FieldType(dims=[dim for dim, _ in self.field_domain], dtype=self.gt_dtype)

    def get_memlet_subset(self, sdfg: dace.SDFG) -> dace_subsets.Range:
        if len(self.field_domain) == 0:  # zero-dimensional field
            return dace_subsets.Range.from_string("0")

        if not all(isinstance(self.indices[dim], SymbolExpr) for dim, _ in self.field_domain):
            raise ValueError(f"Cannot deref iterator {self}.")

        field_desc = self.field.desc(sdfg)
        if isinstance(self.gt_dtype, ts.ListType):
            assert len(field_desc.shape) == len(self.field_domain) + 1
            local_dim: gtx_common.Dimension = self.gt_dtype.offset_type  # type: ignore[assignment]  # checked in __post_init__
            # construct the full subset according to the canonical field domain
            sorted_dims = gtx_common.order_dimensions(
                [dim for dim, _ in self.field_domain] + [local_dim]
            )
            local_dim_index = sorted_dims.index(local_dim)
            field_domain = [
                *self.field_domain[:local_dim_index],
                (local_dim, 0),
                *self.field_domain[local_dim_index:],
            ]
        else:
            assert len(field_desc.shape) == len(self.field_domain)
            field_domain = self.field_domain

        return dace_subsets.Range.from_string(
            ",".join(
                str(self.indices[dim].value - offset)  # type: ignore[union-attr]
                if dim in self.indices
                else f"0:{size}"
                for (dim, offset), size in zip(field_domain, field_desc.shape, strict=True)
            )
        )


class DataflowInputEdge(Protocol):
    """
    This protocol describes how to concretize a data edge to read data from a source node
    into the dataflow.

    It provides the `connect` method to setup an input edge from an external data source.
    The most common case is that the dataflow represents a stencil, which is instantied
    inside a map scope and whose inputs and outputs are connected to external data nodes
    by means of memlets that traverse the map entry and exit nodes.
    The dataflow can also be instatiated without a map, in which case the `map_entry`
    argument is set to `None`.
    """

    @abc.abstractmethod
    def connect(self, map_entry: Optional[dace.nodes.MapEntry]) -> None: ...


@dataclasses.dataclass(frozen=True)
class MemletInputEdge(DataflowInputEdge):
    """
    Allows to setup an input memlet through a map entry node.

    The edge source has to be a data access node, while the destination node can either
    be a tasklet, in which case the connector name is also required, or an access node.
    """

    state: dace.SDFGState
    source: dace.nodes.AccessNode
    subset: dace_subsets.Range
    dest: dace.nodes.AccessNode | dace.nodes.Tasklet
    dest_conn: Optional[str]

    def connect(self, map_entry: Optional[dace.nodes.MapEntry]) -> None:
        memlet = dace.Memlet(data=self.source.data, subset=self.subset)
        if map_entry is None:
            self.state.add_edge(self.source, None, self.dest, self.dest_conn, memlet)
        else:
            self.state.add_memlet_path(
                self.source,
                map_entry,
                self.dest,
                dst_conn=self.dest_conn,
                memlet=memlet,
            )


@dataclasses.dataclass(frozen=True)
class EmptyInputEdge(DataflowInputEdge):
    """
    Allows to setup an edge from a map entry node to a tasklet with no arguments.

    The reason behind this kind of connection is that all nodes inside a map scope
    must have an in/out path that traverses the entry and exit nodes.
    """

    state: dace.SDFGState
    node: dace.nodes.Tasklet

    def connect(self, map_entry: Optional[dace.nodes.MapEntry]) -> None:
        if map_entry is None:
            # outside of a map scope it is possible to instantiate a tasklet node
            # without input connectors
            return
        self.state.add_nedge(map_entry, self.node, dace.Memlet())


@dataclasses.dataclass(frozen=True)
class DataflowOutputEdge:
    """
    Allows to setup an output memlet through a map exit node.

    The result of a dataflow subgraph needs to be written to an external data node.
    The most common case is that the dataflow represents a stencil and the dataflow
    is computed over a field domain, therefore the dataflow is instatiated inside
    a map scope. The `connect` method creates a memlet that writes the dataflow
    result to the external array passing through the `map_exit` node.
    The dataflow can also be instatiated without a map, in which case the `map_exit`
    argument is set to `None`.
    """

    state: dace.SDFGState
    result: ValueExpr

    def connect(
        self,
        map_exit: Optional[dace.nodes.MapExit],
        dest: dace.nodes.AccessNode,
        dest_subset: dace_subsets.Range,
    ) -> bool:
        """Create the connection.

        Might remove the last data container. Returns `True` if it was removed,
        `False` if kept.
        """
        write_edge = self.state.in_edges(self.result.dc_node)[0]
        write_size = (
            dace.symbolic.SymExpr(1)  # subset `None` not expected, but it can appear for scalars
            if write_edge.data.dst_subset is None
            else write_edge.data.dst_subset.num_elements()
        )
        # check the kind of node which writes the result
        if isinstance(write_edge.src, dace.nodes.Tasklet):
            # The temporary data written by a tasklet can be safely deleted
            assert isinstance(write_size, int) or str(write_size).isdigit()
            remove_last_node = True
        elif isinstance(write_edge.src, dace.nodes.NestedSDFG):
            # TODO(phimuell, edopao): We need a better justification here, best would
            #   be a reference to a DaCe/GT4Py issue on GH.
            if isinstance(write_size, int) or str(write_size).isdigit():
                # Temporary data with compile-time size is allocated on the stack
                # and therefore is safe to keep. We decide to keep it as a workaround
                # for a dace issue with memlet propagation in combination with
                # nested SDFGs containing conditional blocks. The output memlet
                # of such blocks will be marked as dynamic because dace is not able
                # to detect the exact size of a conditional branch dataflow, even
                # in case of if-else expressions with exact same output data.
                remove_last_node = False
            else:
                # In case the output data has runtime size it is necessary to remove
                # it in order to avoid dynamic memory allocation inside a parallel
                # map scope. Otherwise, the memory allocation will for sure lead
                # to performance degradation, and eventually illegal memory issues
                # when the gpu runs out of local memory.
                remove_last_node = True
        else:
            remove_last_node = False

        if remove_last_node:
            src_node = write_edge.src
            src_node_connector = write_edge.src_conn
            src_subset = write_edge.data.src_subset
            self.state.remove_node(self.result.dc_node)
        else:
            src_node = write_edge.dst
            src_node_connector = None
            src_subset = write_edge.data.dst_subset

        if map_exit is None:
            self.state.add_edge(
                src_node,
                src_node_connector,
                dest,
                None,
                dace.Memlet(data=dest.data, subset=dest_subset, other_subset=src_subset),
            )
        else:
            self.state.add_memlet_path(
                src_node,
                map_exit,
                dest,
                src_conn=src_node_connector,
                memlet=dace.Memlet(data=dest.data, subset=dest_subset, other_subset=src_subset),
            )

        return remove_last_node


DACE_REDUCTION_MAPPING: dict[str, dace.dtypes.ReductionType] = {
    "minimum": dace.dtypes.ReductionType.Min,
    "maximum": dace.dtypes.ReductionType.Max,
    "plus": dace.dtypes.ReductionType.Sum,
    "multiplies": dace.dtypes.ReductionType.Product,
    "and_": dace.dtypes.ReductionType.Logical_And,
    "or_": dace.dtypes.ReductionType.Logical_Or,
    "xor_": dace.dtypes.ReductionType.Logical_Xor,
    "minus": dace.dtypes.ReductionType.Sub,
    "divides": dace.dtypes.ReductionType.Div,
}


def get_reduce_params(node: gtir.FunCall) -> tuple[str, SymbolExpr, SymbolExpr]:
    assert isinstance(node.type, ts.ScalarType)
    dc_dtype = gtx_dace_utils.as_dace_type(node.type)

    assert isinstance(node.fun, gtir.FunCall)
    assert len(node.fun.args) == 2
    assert isinstance(node.fun.args[0], gtir.SymRef)
    op_name = str(node.fun.args[0])
    assert isinstance(node.fun.args[1], gtir.Literal)
    assert node.fun.args[1].type == node.type
    reduce_init = SymbolExpr(node.fun.args[1].value, dc_dtype)

    if op_name not in DACE_REDUCTION_MAPPING:
        raise RuntimeError(f"Reduction operation '{op_name}' not supported.")
    identity_value = dace.dtypes.reduction_identity(dc_dtype, DACE_REDUCTION_MAPPING[op_name])
    reduce_identity = SymbolExpr(identity_value, dc_dtype)

    return op_name, reduce_init, reduce_identity


def get_tuple_type(
    data: NestedTuple[IteratorExpr | MemletExpr | ValueExpr],
) -> ts.TupleType:
    """
    Compute the `ts.TupleType` corresponding to the tuple structure of input data expressions.
    """
    data_types: list[ts.DataType] = []
    for dataitem in data:
        if isinstance(dataitem, tuple):
            data_types.append(get_tuple_type(dataitem))
        elif isinstance(dataitem, IteratorExpr):
            data_types.append(dataitem.get_field_type())
        elif isinstance(dataitem, MemletExpr):
            data_types.append(dataitem.gt_dtype)
        else:
            data_types.append(dataitem.gt_dtype)
    return ts.TupleType(data_types)


@dataclasses.dataclass(frozen=True)
class LambdaToDataflow(eve.NodeVisitor):
    """
    Visitor class to translate a `Lambda` expression to a dataflow graph.

    This visitor should be applied by calling `apply()` method on a `Lambda` IR.
    The dataflow graph generated here typically represents the stencil function
    of a field operator. It only computes single elements or pure local fields,
    in case of neighbor values. In case of local fields, the dataflow contains
    inner maps with fixed literal size (max number of neighbors).
    Once the lambda expression has been lowered to a dataflow, the dataflow graph
    needs to be instantiated, that is we have to connect all in/out edges to
    external source/destination data nodes. Since the lambda expression is used
    in GTIR as argument to a field operator, the dataflow is instatiated inside
    a map scope and applied on the field domain. Therefore, all in/out edges
    must traverse the entry/exit map nodes.
    """

    sdfg: dace.SDFG
    state: dace.SDFGState
    subgraph_builder: gtir_to_sdfg.DataflowBuilder
    input_edges: list[DataflowInputEdge] = dataclasses.field(default_factory=lambda: [])
    symbol_map: dict[
        str,
        MaybeNestedInTuple[IteratorExpr | DataExpr],
    ] = dataclasses.field(default_factory=dict)

    def _add_input_data_edge(
        self,
        src: dace.nodes.AccessNode,
        src_subset: dace_subsets.Range,
        dst_node: dace.nodes.Node,
        dst_conn: Optional[str] = None,
    ) -> None:
        edge = MemletInputEdge(self.state, src, src_subset, dst_node, dst_conn)
        self.input_edges.append(edge)

    def _add_edge(
        self,
        src_node: dace.Node,
        src_node_connector: Optional[str],
        dst_node: dace.Node,
        dst_node_connector: Optional[str],
        memlet: dace.Memlet,
    ) -> None:
        """Helper method to add an edge in current state."""
        self.state.add_edge(src_node, src_node_connector, dst_node, dst_node_connector, memlet)

    def _add_map(
        self,
        name: str,
        ndrange: Union[
            Dict[str, Union[str, dace.subsets.Subset]],
            List[Tuple[str, Union[str, dace.subsets.Subset]]],
        ],
        **kwargs: Any,
    ) -> Tuple[dace.nodes.MapEntry, dace.nodes.MapExit]:
        """
        Helper method to add a map in current state.

        The subgraph builder ensures that the map receives a unique name,
        by adding a unique suffix to the provided name.
        """
        return self.subgraph_builder.add_map(name, self.state, ndrange, **kwargs)

    def _add_tasklet(
        self,
        name: str,
        inputs: Union[Set[str], Dict[str, dace.dtypes.typeclass]],
        outputs: Union[Set[str], Dict[str, dace.dtypes.typeclass]],
        code: str,
        **kwargs: Any,
    ) -> dace.nodes.Tasklet:
        """
        Helper method to add a tasklet in current state.

        The subgraph builder ensures that the tasklet receives a unique name,
        by adding a unique suffix to the provided name.
        """
        tasklet_node = self.subgraph_builder.add_tasklet(
            name, self.state, inputs, outputs, code, **kwargs
        )
        if len(inputs) == 0:
            # All nodes inside a map scope must have an in/out path that traverses
            # the entry and exit nodes. Therefore, a tasklet node with no arguments
            # still needs an (empty) input edge from map entry node.
            edge = EmptyInputEdge(self.state, tasklet_node)
            self.input_edges.append(edge)
        return tasklet_node

    def _add_mapped_tasklet(
        self,
        name: str,
        map_ranges: Dict[str, str | dace.subsets.Subset]
        | List[Tuple[str, str | dace.subsets.Subset]],
        inputs: Dict[str, dace.Memlet],
        code: str,
        outputs: Dict[str, dace.Memlet],
        **kwargs: Any,
    ) -> tuple[dace.nodes.Tasklet, dace.nodes.MapEntry, dace.nodes.MapExit]:
        """
        Helper method to add a mapped tasklet in current state.

        The subgraph builder ensures that the tasklet receives a unique name,
        by adding a unique suffix to the provided name.
        """
        return self.subgraph_builder.add_mapped_tasklet(
            name, self.state, map_ranges, inputs, code, outputs, **kwargs
        )

    def unique_nsdfg_name(self, prefix: str) -> str:
        """Utility function to generate a unique name for a nested SDFG, starting with the given prefix."""
        return self.subgraph_builder.unique_nsdfg_name(self.sdfg, prefix)

    def _construct_local_view(self, field: MemletExpr | ValueExpr) -> ValueExpr:
        if isinstance(field, MemletExpr):
            desc = field.dc_node.desc(self.sdfg)
            local_dim_indices = [i for i, size in enumerate(field.subset.size()) if size != 1]
            if len(local_dim_indices) == 0:
                # we are accessing a single-element array with shape (1,)
                view_shape = (1,)
                view_strides = (1,)
            else:
                view_shape = tuple(desc.shape[i] for i in local_dim_indices)
                view_strides = tuple(desc.strides[i] for i in local_dim_indices)
            view, _ = self.sdfg.add_view(
                f"view_{field.dc_node.data}",
                view_shape,
                desc.dtype,
                strides=view_strides,
                find_new_name=True,
            )
            local_view_node = self.state.add_access(view)
            self._add_input_data_edge(field.dc_node, field.subset, local_view_node)

            return ValueExpr(local_view_node, field.gt_dtype)

        else:
            return field

    def _construct_tasklet_result(
        self,
        dc_dtype: dace.typeclass,
        src_node: dace.nodes.Tasklet,
        src_connector: str,
        use_array: bool = False,
    ) -> ValueExpr:
        data_type = gtx_dace_utils.as_itir_type(dc_dtype)
        if use_array:
            # In some cases, such as result data with list-type annotation, we want
            # that output data is represented as an array (single-element 1D array)
            # in order to allow for composition of array shape in external memlets.
            temp_name, _ = self.subgraph_builder.add_temp_array(self.sdfg, (1,), dc_dtype)
        else:
            temp_name, _ = self.subgraph_builder.add_temp_scalar(self.sdfg, dc_dtype)

        temp_node = self.state.add_access(temp_name)
        self._add_edge(
            src_node,
            src_connector,
            temp_node,
            None,
            dace.Memlet(data=temp_name, subset="0"),
        )
        return ValueExpr(
            dc_node=temp_node,
            gt_dtype=(
                ts.ListType(element_type=data_type, offset_type=_CONST_DIM)
                if use_array
                else data_type
            ),
        )

    def _visit_deref(self, node: gtir.FunCall) -> DataExpr:
        """
        Visit a `deref` node, which represents dereferencing of an iterator.
        The iterator is the argument of this node.

        The iterator contains the information for accessing a field, that is the
        sorted list of dimensions in the field domain and the index values for
        each dimension. The index values can be either symbol values, that is
        literal values or scalar arguments which are constant in the SDFG scope;
        or they can be the result of some expression, that computes a dynamic
        index offset or gets an neighbor index from a connectivity table.
        In case all indexes are symbol values, the `deref` node is lowered to a
        memlet; otherwise dereferencing is a runtime operation represented in
        the SDFG as a tasklet node.
        """
        # format used for field index tasklet connector
        IndexConnectorFmt: Final = "__index_{dim}"

        if isinstance(node.type, ts.TupleType):
            raise NotImplementedError("Tuple deref not supported.")

        assert len(node.args) == 1
        arg_expr = self.visit(node.args[0])

        if not isinstance(arg_expr, IteratorExpr):
            # dereferencing a scalar or a literal node results in the node itself
            return arg_expr

        field_desc = arg_expr.field.desc(self.sdfg)
        if isinstance(field_desc, dace.data.Scalar):
            # deref a zero-dimensional field
            assert len(arg_expr.field_domain) == 0
            assert isinstance(node.type, ts.ScalarType)
            return MemletExpr(
                dc_node=arg_expr.field,
                gt_field=ts.FieldType(dims=[], dtype=arg_expr.gt_dtype),
                subset="0",
            )

        # handle default case below: deref a field with one or more dimensions

        # when the indices are all dace symbolic expressions, the deref is lowered
        # to a memlet, where the index is the memlet subset
        if all(isinstance(index, SymbolExpr) for index in arg_expr.indices.values()):
            # when all indices are symbolic expressions, we can perform direct field access through a memlet
            field_subset = arg_expr.get_memlet_subset(self.sdfg)
            return MemletExpr(arg_expr.field, arg_expr.get_field_type(), field_subset)

        # when any of the indices is a runtime value (either a dynamic cartesian
        # offset or a connectivity offset), the deref is lowered to a tasklet
        assert all(dim in arg_expr.indices for dim, _ in arg_expr.field_domain)
        assert len(field_desc.shape) == len(arg_expr.field_domain)
        field_indices = [(dim, arg_expr.indices[dim]) for dim, _ in arg_expr.field_domain]
        index_connectors = [
            IndexConnectorFmt.format(dim=dim.value)
            for dim, index in field_indices
            if not isinstance(index, SymbolExpr)
        ]
        # here `internals` refer to the names used as index in the tasklet code string:
        # an index can be either a connector name (for dynamic/indirect indices)
        # or a symbol value (for literal values and scalar arguments).
        index_internals = ",".join(
            str(index.value - offset)
            if isinstance(index := arg_expr.indices[dim], SymbolExpr)
            else f"{IndexConnectorFmt.format(dim=dim.value)} - {offset}"
            for (dim, offset) in arg_expr.field_domain
        )
        deref_node = self._add_tasklet(
            "deref",
            {"__field"} | set(index_connectors),
            {"__val"},
            code=f"__val = __field[{index_internals}]",
        )
        # add new termination point for the field parameter
        self._add_input_data_edge(
            arg_expr.field,
            dace_subsets.Range.from_array(field_desc),
            deref_node,
            "__field",
        )

        for dim, index_expr in field_indices:
            # add termination points for the dynamic iterator indices
            deref_connector = IndexConnectorFmt.format(dim=dim.value)
            if isinstance(index_expr, MemletExpr):
                self._add_input_data_edge(
                    index_expr.dc_node,
                    index_expr.subset,
                    deref_node,
                    deref_connector,
                )

            elif isinstance(index_expr, ValueExpr):
                self._add_edge(
                    index_expr.dc_node,
                    None,
                    deref_node,
                    deref_connector,
                    dace.Memlet(data=index_expr.dc_node.data, subset="0"),
                )
            else:
                assert isinstance(index_expr, SymbolExpr)

        return self._construct_tasklet_result(field_desc.dtype, deref_node, "__val")

    def _visit_if_branch_arg(
        self,
        if_sdfg: dace.SDFG,
        if_branch_state: dace.SDFGState,
        param_name: str,
        arg: IteratorExpr | DataExpr,
        deref_on_input_memlet: bool,
        if_sdfg_input_memlets: dict[str, MemletExpr | ValueExpr],
    ) -> IteratorExpr | ValueExpr:
        """
        Helper method to be called by `_visit_if_branch()` to visit the input arguments.

        Args:
            if_sdfg: The nested SDFG where the if expression is lowered.
            if_branch_state: The state inside the nested SDFG where the if branch is lowered.
            param_name: The parameter name of the input argument.
            arg: The input argument expression.
            deref_on_input_memlet: When True, the given iterator argument can be dereferenced on the input memlet.
            if_sdfg_input_memlets: The memlets that provide input data to the nested SDFG, will be update inside this function.
        """
        use_full_shape = False
        if isinstance(arg, (MemletExpr, ValueExpr)):
            arg_desc = arg.dc_node.desc(self.sdfg)
            arg_expr = arg
        elif isinstance(arg, IteratorExpr):
            arg_desc = arg.field.desc(self.sdfg)
            if deref_on_input_memlet:
                # If the iterator is just dereferenced inside the branch state,
                # we can access the array outside the nested SDFG and pass the
                # local data. This approach makes the data dependencies of nested
                # structures more explicit and thus makes it easier for MapFusion
                # to correctly infer the data dependencies.
                memlet_subset = arg.get_memlet_subset(self.sdfg)
                arg_expr = MemletExpr(arg.field, arg.get_field_type(), memlet_subset)
            else:
                # In order to shift the iterator inside the branch dataflow,
                # we have to pass the full array shape.
                arg_expr = MemletExpr(
                    arg.field, arg.get_field_type(), dace_subsets.Range.from_array(arg_desc)
                )
                use_full_shape = True
        else:
            raise TypeError(f"Unexpected {arg} as input argument.")

        if use_full_shape:
            inner_desc = arg_desc.clone()
            inner_desc.transient = False
        elif isinstance(arg.gt_dtype, ts.ScalarType):
            inner_desc = dace.data.Scalar(arg_desc.dtype)
        else:
            # for list of values, we retrieve the local size from the corresponding offset
            assert arg.gt_dtype.offset_type is not None
            offset_provider_type = self.subgraph_builder.get_offset_provider_type(
                arg.gt_dtype.offset_type.value
            )
            assert isinstance(offset_provider_type, gtx_common.NeighborConnectivityType)
            inner_desc = dace.data.Array(
                dtype=arg_desc.dtype, shape=[offset_provider_type.max_neighbors]
            )

        if param_name in if_sdfg.arrays:
            # the data desciptor was added by the visitor of the other branch expression
            assert if_sdfg.data(param_name) == inner_desc
        else:
            if_sdfg.add_datadesc(param_name, inner_desc)
            if_sdfg_input_memlets[param_name] = arg_expr

        inner_node = if_branch_state.add_access(param_name)
        if isinstance(arg, IteratorExpr) and use_full_shape:
            return IteratorExpr(inner_node, arg.gt_dtype, arg.field_domain, arg.indices)
        else:
            return ValueExpr(inner_node, arg.gt_dtype)

    def _visit_if_branch(
        self,
        if_sdfg: dace.SDFG,
        if_branch_state: dace.SDFGState,
        expr: gtir.Expr,
        if_sdfg_input_memlets: dict[str, MemletExpr | ValueExpr],
        direct_deref_iterators: Iterable[str],
    ) -> tuple[list[DataflowInputEdge], MaybeNestedInTuple[DataflowOutputEdge]]:
        """
        Helper method to visit an if-branch expression and lower it to a dataflow inside the given nested SDFG and state.

        This function is called by `_visit_if()` for each if-branch.

        Args:
            if_sdfg: The nested SDFG where the if expression is lowered.
            if_branch_state: The state inside the nested SDFG where the if branch is lowered.
            expr: The if branch expression to lower.
            if_sdfg_input_memlets: The memlets that provide input data to the nested SDFG, will be update inside this function.
            direct_deref_iterators: Fields that are accessed with direct iterator deref, without any shift.

        Returns:
            A tuple containing:
                - the list of input edges for the parent dataflow
                - the tree representation of output data, in the form of a tuple of data edges.
        """
        assert if_branch_state in if_sdfg.states()

        lambda_args = []
        lambda_params = []
        for pname in symbol_ref_utils.collect_symbol_refs(expr, self.symbol_map.keys()):
            arg = self.symbol_map[pname]
            if isinstance(arg, tuple):
                ptype = get_tuple_type(arg)  # type: ignore[arg-type]
                psymbol = im.sym(pname, ptype)
                psymbol_tree = gtir_to_sdfg_utils.make_symbol_tree(pname, ptype)
                deref_on_input_memlet = pname in direct_deref_iterators
                inner_arg = gtx_utils.tree_map(
                    lambda tsym,
                    targ,
                    deref_on_input_memlet=deref_on_input_memlet: self._visit_if_branch_arg(
                        if_sdfg,
                        if_branch_state,
                        tsym.id,
                        targ,
                        deref_on_input_memlet,
                        if_sdfg_input_memlets,
                    )
                )(psymbol_tree, arg)
            else:
                psymbol = im.sym(pname, arg.gt_dtype)  # type: ignore[union-attr]
                deref_on_input_memlet = pname in direct_deref_iterators
                inner_arg = self._visit_if_branch_arg(
                    if_sdfg,
                    if_branch_state,
                    pname,
                    arg,
                    deref_on_input_memlet,
                    if_sdfg_input_memlets,
                )
            lambda_args.append(inner_arg)
            lambda_params.append(psymbol)

        # visit each branch of the if-statement as if it was a Lambda node
        lambda_node = gtir.Lambda(params=lambda_params, expr=expr)
        input_edges, output_tree = translate_lambda_to_dataflow(
            if_sdfg, if_branch_state, self.subgraph_builder, lambda_node, lambda_args
        )

        for data_node in if_branch_state.data_nodes():
            # In case of tuple arguments, isolated access nodes might be left in the state,
            # because not all tuple fields are necessarily used inside the lambda scope
            if if_branch_state.degree(data_node) == 0:
                assert not data_node.desc(if_sdfg).transient
                if_branch_state.remove_node(data_node)

        return input_edges, output_tree

    def _visit_if_branch_result(
        self, sdfg: dace.SDFG, state: dace.SDFGState, edge: DataflowOutputEdge, sym: gtir.Sym
    ) -> ValueExpr:
        """
        Helper function to be called by `_visit_if` to create an output connector
        on the nested SDFG that will write the result to the parent SDFG.
        The result data inside the nested SDFG must have the same name as the connector.
        """
        output_data = str(sym.id)
        if output_data in sdfg.arrays:
            output_desc = sdfg.data(output_data)
            assert not output_desc.transient
        else:
            # If the result is currently written to a transient node, inside the nested SDFG,
            # we need to allocate a non-transient data node.
            result_desc = edge.result.dc_node.desc(sdfg)
            output_desc = result_desc.clone()
            output_desc.transient = False
            output_data = sdfg.add_datadesc(output_data, output_desc, find_new_name=True)
        output_node = state.add_access(output_data)
        state.add_nedge(
            edge.result.dc_node,
            output_node,
            dace.Memlet.from_array(output_data, output_desc),
        )
        return ValueExpr(output_node, edge.result.gt_dtype)

    def _visit_if(self, node: gtir.FunCall) -> MaybeNestedInTuple[ValueExpr]:
        """
        Lowers an if-expression with exclusive branch execution into a nested SDFG,
        in which each branch is lowered into a dataflow in a separate state and
        the if-condition is represented as the inter-state edge condition.
        """

        def write_output_of_nested_sdfg_to_temporary(inner_value: ValueExpr) -> ValueExpr:
            # Each output connector of the nested SDFG writes to a transient node in the parent SDFG
            inner_data = inner_value.dc_node.data
            inner_desc = inner_value.dc_node.desc(nsdfg)
            assert not inner_desc.transient
            output, output_desc = self.subgraph_builder.add_temp_array_like(self.sdfg, inner_desc)
            output_node = self.state.add_access(output)
            self.state.add_edge(
                nsdfg_node,
                inner_data,
                output_node,
                None,
                dace.Memlet.from_array(output, output_desc),
            )
            return ValueExpr(output_node, inner_value.gt_dtype)

        assert len(node.args) == 3

        # evaluate the if-condition that will write to a boolean scalar node
        condition_value = self.visit(node.args[0])
        assert (
            (
                isinstance(condition_value.gt_dtype, ts.ScalarType)
                and condition_value.gt_dtype.kind == ts.ScalarKind.BOOL
            )
            if isinstance(condition_value, (MemletExpr, ValueExpr))
            else (condition_value.dc_dtype == dace.dtypes.bool_)
        )

        nsdfg = dace.SDFG(self.unique_nsdfg_name(prefix="if_stmt"))
        nsdfg.debuginfo = gtir_to_sdfg_utils.debug_info(node, default=self.sdfg.debuginfo)

        # create states inside the nested SDFG for the if-branches
        if_region = dace.sdfg.state.ConditionalBlock("if")
        nsdfg.add_node(if_region, ensure_unique_name=True)
        entry_state = nsdfg.add_state("entry", is_start_block=True)
        nsdfg.add_edge(entry_state, if_region, dace.InterstateEdge())

        then_body = dace.sdfg.state.ControlFlowRegion("then_body", sdfg=nsdfg)
        tstate = then_body.add_state("true_branch", is_start_block=True)
        if_region.add_branch(dace.sdfg.state.CodeBlock("__cond"), then_body)

        else_body = dace.sdfg.state.ControlFlowRegion("else_body", sdfg=nsdfg)
        fstate = else_body.add_state("false_branch", is_start_block=True)
        if_region.add_branch(dace.sdfg.state.CodeBlock("not (__cond)"), else_body)

        input_memlets: dict[str, MemletExpr | ValueExpr] = {}
        nsdfg_symbols_mapping: Optional[dict[str, dace.symbol]] = None

        # define scalar or symbol for the condition value inside the nested SDFG
        if isinstance(condition_value, SymbolExpr):
            nsdfg.add_symbol("__cond", dace.dtypes.bool)
        else:
            nsdfg.add_scalar("__cond", dace.dtypes.bool)
            input_memlets["__cond"] = condition_value

        # Collect all field iterators that are shifted inside any of the then/else
        # branch expressions. Iterator shift expressions require the field argument
        # as iterator, therefore the corresponding array has to be passed with full
        # shape into the nested SDFG where the if_ expression is lowered. When the
        # branch expression simply does `deref` on the iterator, without any shifting,
        # it corresponds to a direct element access. Such `deref` expressions can
        # be lowered outside the nested SDFG, so that just the local value (a scalar
        # or a list of values) is passed as input to the nested SDFG.
        shifted_iterator_symbols = set()
        for branch_expr in node.args[1:3]:
            for shift_node in eve.walk_values(branch_expr).filter(
                lambda x: cpm.is_applied_shift(x)
            ):
                shifted_iterator_symbols |= (
                    eve.walk_values(shift_node)
                    .if_isinstance(gtir.SymRef)
                    .map(lambda x: str(x.id))
                    .filter(lambda x: isinstance(self.symbol_map.get(x, None), IteratorExpr))
                    .to_set()
                )
        iterator_symbols = {
            sym_name
            for sym_name, sym_type in self.symbol_map.items()
            if isinstance(sym_type, IteratorExpr)
        }
        direct_deref_iterators = (
            set(symbol_ref_utils.collect_symbol_refs(node.args[1:3], iterator_symbols))
            - shifted_iterator_symbols
        )

        for nstate, arg in zip([tstate, fstate], node.args[1:3]):
            # visit each if-branch in the corresponding state of the nested SDFG
            in_edges, out_edges = self._visit_if_branch(
                nsdfg, nstate, arg, input_memlets, direct_deref_iterators
            )
            for edge in in_edges:
                edge.connect(map_entry=None)

<<<<<<< HEAD
            out_symbol = (
=======
            out_syms = (
>>>>>>> 5d37ead4
                gtir_to_sdfg_utils.make_symbol_tree("__output", node.type)
                if isinstance(node.type, ts.TupleType)
                else im.sym("__output", node.type)
            )

            outer_value = gtx_utils.tree_map(
<<<<<<< HEAD
                lambda x, y, nstate=nstate: self._visit_if_branch_result(nsdfg, nstate, x, y)
            )(output_tree, out_symbol)
=======
                lambda edge, sym, nstate_=nstate: self._visit_if_branch_result(
                    nsdfg, nstate_, edge, sym
                )
            )(out_edges, out_syms)
>>>>>>> 5d37ead4

            # Isolated access node will make validation fail.
            # Isolated access nodes can be found in `make_tuple` expressions that
            # construct tuples from input arguments.
            for data_node in nstate.data_nodes():
                if nstate.degree(data_node) == 0:
                    assert not data_node.desc(nsdfg).transient
                    nsdfg.remove_node(data_node)
        else:
            result = outer_value

        outputs = {outval.dc_node.data for outval in gtx_utils.flatten_nested_tuple((result,))}

        # all free symbols are mapped to the symbols available in parent SDFG
        nsdfg_symbols_mapping = {str(sym): sym for sym in nsdfg.free_symbols}
        if isinstance(condition_value, SymbolExpr):
            nsdfg_symbols_mapping["__cond"] = condition_value.value
        nsdfg_node = self.state.add_nested_sdfg(
            nsdfg,
            inputs=set(input_memlets.keys()),
            outputs=outputs,
            symbol_mapping=nsdfg_symbols_mapping,
        )

        for inner, input_expr in input_memlets.items():
            if isinstance(input_expr, MemletExpr):
                self._add_input_data_edge(input_expr.dc_node, input_expr.subset, nsdfg_node, inner)
            else:
                self._add_edge(
                    input_expr.dc_node,
                    None,
                    nsdfg_node,
                    inner,
                    self.sdfg.make_array_memlet(input_expr.dc_node.data),
                )

        return (
            gtx_utils.tree_map(write_output_of_nested_sdfg_to_temporary)(result)
            if isinstance(result, tuple)
            else write_output_of_nested_sdfg_to_temporary(result)
        )

    def _visit_neighbors(self, node: gtir.FunCall) -> ValueExpr:
        assert isinstance(node.type, ts.ListType)
        assert len(node.args) == 2

        assert isinstance(node.args[0], gtir.OffsetLiteral)
        offset = node.args[0].value
        assert isinstance(offset, str)
        offset_provider = self.subgraph_builder.get_offset_provider_type(offset)
        assert isinstance(offset_provider, gtx_common.NeighborConnectivityType)

        it = self.visit(node.args[1])
        assert isinstance(it, IteratorExpr)
        assert any(dim == offset_provider.codomain for dim, _ in it.field_domain)
        assert offset_provider.source_dim in it.indices
        origin_index = it.indices[offset_provider.source_dim]
        assert isinstance(origin_index, SymbolExpr)
        assert all(isinstance(index, SymbolExpr) for index in it.indices.values())

        field_desc = it.field.desc(self.sdfg)
        connectivity = gtx_dace_utils.connectivity_identifier(offset)
        # initially, the storage for the connectivty tables is created as transient;
        # when the tables are used, the storage is changed to non-transient,
        # as the corresponding arrays are supposed to be allocated by the SDFG caller
        connectivity_desc = self.sdfg.arrays[connectivity]
        connectivity_desc.transient = False

        # The visitor is constructing a list of input connections that will be handled
        # by `translate_as_fieldop` (the primitive translator), that is responsible
        # of creating the map for the field domain. For each input connection, it will
        # create a memlet that will write to a node specified by the third attribute
        # in the `InputConnection` tuple (either a tasklet, or a view node, or a library
        # node). For the specific case of `neighbors` we need to nest the neighbors map
        # inside the field map and the memlets will traverse the external map and write
        # to the view nodes. The simplify pass will remove the redundant access nodes.
        field_slice = self._construct_local_view(
            MemletExpr(
                dc_node=it.field,
                gt_field=it.get_field_type(),
                subset=dace_subsets.Range.from_string(
                    ",".join(
                        str(it.indices[dim].value - offset)  # type: ignore[union-attr]
                        if dim != offset_provider.codomain
                        else f"0:{size}"
                        for (dim, offset), size in zip(
                            it.field_domain, field_desc.shape, strict=True
                        )
                    )
                ),
            )
        )
        # The layout of connectivity tables is known.
        assert len(offset_provider.domain) == 2
        assert offset_provider.domain[1].kind == gtx_common.DimensionKind.LOCAL
        connectivity_slice = self._construct_local_view(
            MemletExpr(
                dc_node=self.state.add_access(connectivity),
                gt_field=ts.FieldType(
                    dims=[offset_provider.domain[0]],
                    dtype=ts.ListType(element_type=_INDEX_DTYPE, offset_type=_CONST_DIM),
                ),
                subset=dace_subsets.Range.from_string(
                    f"{origin_index.value}, 0:{offset_provider.max_neighbors}"
                ),
            )
        )

        neighbors_temp, _ = self.subgraph_builder.add_temp_array(
            self.sdfg, (offset_provider.max_neighbors,), field_desc.dtype
        )
        neighbors_node = self.state.add_access(neighbors_temp)
        offset_type = gtx_common.Dimension(offset, gtx_common.DimensionKind.LOCAL)
        neighbor_idx = gtir_to_sdfg_utils.get_map_variable(offset_type)

        index_connector = "__index"
        field_connector = "__field"
        output_connector = "__val"
        tasklet_expression = f"{output_connector} = {field_connector}[{index_connector}]"
        input_memlets = {
            field_connector: self.sdfg.make_array_memlet(field_slice.dc_node.data),
            index_connector: dace.Memlet(data=connectivity_slice.dc_node.data, subset=neighbor_idx),
        }
        input_nodes = {
            field_slice.dc_node.data: field_slice.dc_node,
            connectivity_slice.dc_node.data: connectivity_slice.dc_node,
        }

        if offset_provider.has_skip_values:
            # in case of skip value we can write any dummy value
            skip_value = (
                "math.nan"
                if ti.is_floating_point(node.type.element_type)
                else str(dace.dtypes.max_value(field_desc.dtype))
            )
            tasklet_expression += (
                f" if {index_connector} != {gtx_common._DEFAULT_SKIP_VALUE} else {skip_value}"
            )

        self._add_mapped_tasklet(
            name=f"{offset}_neighbors",
            map_ranges={neighbor_idx: f"0:{offset_provider.max_neighbors}"},
            code=tasklet_expression,
            inputs=input_memlets,
            input_nodes=input_nodes,
            outputs={
                output_connector: dace.Memlet(data=neighbors_temp, subset=neighbor_idx),
            },
            output_nodes={neighbors_temp: neighbors_node},
            external_edges=True,
        )

        return ValueExpr(
            dc_node=neighbors_node, gt_dtype=ts.ListType(node.type.element_type, offset_type)
        )

    def _visit_list_get(self, node: gtir.FunCall) -> ValueExpr:
        assert len(node.args) == 2
        index_arg = self.visit(node.args[0])
        src_arg = self.visit(node.args[1])
        assert isinstance(src_arg.gt_dtype, ts.ListType)

        src_desc = src_arg.dc_node.desc(self.sdfg)
        if isinstance(src_arg, MemletExpr):
            assert len(src_desc.shape) == len(src_arg.subset)
            src_subset = src_arg.subset
            local_dim = src_arg.gt_dtype.offset_type
            full_dims = gtx_common.order_dimensions([*src_arg.gt_field.dims, local_dim])  # type: ignore[list-item]  # checked in MemletExpr.__post_init__
            local_dim_index = full_dims.index(local_dim)  # type: ignore[arg-type]  # checked in MemletExpr.__post_init__
        elif isinstance(src_arg, ValueExpr):
            assert len(src_desc.shape) == 1
            src_subset = dace_subsets.Range.from_array(src_desc)
            local_dim_index = 0
        else:
            raise ValueError(f"Unexpected argument type {type(src_arg)} in 'list_get' expression.")

        assert isinstance(src_arg.gt_dtype.element_type, ts.ScalarType)
        assert src_desc.dtype == gtx_dace_utils.as_dace_type(src_arg.gt_dtype.element_type)
        dst, _ = self.subgraph_builder.add_temp_scalar(self.sdfg, src_desc.dtype)
        dst_node = self.state.add_access(dst)

        if isinstance(index_arg, SymbolExpr):
            assert index_arg.dc_dtype in dace.dtypes.INTEGER_TYPES
            src_subset = (
                dace_subsets.Range(src_subset[:local_dim_index])
                + dace_subsets.Range.from_string(index_arg.value)
                + dace_subsets.Range(src_subset[local_dim_index + 1 :])
            )
            if isinstance(src_arg, MemletExpr):
                self._add_input_data_edge(src_arg.dc_node, src_subset, dst_node)
            else:
                self._add_edge(
                    src_arg.dc_node,
                    None,
                    dst_node,
                    None,
                    dace.Memlet(data=src_arg.dc_node.data, subset=src_subset, other_subset="0"),
                )
        elif isinstance(index_arg, ValueExpr):
            tasklet_node = self._add_tasklet(
                "list_get",
                inputs={"__index", "__data"},
                outputs={"__val"},
                code="__val = __data[__index]",
            )
            self._add_edge(
                index_arg.dc_node,
                None,
                tasklet_node,
                "__index",
                dace.Memlet(data=index_arg.dc_node.data, subset="0"),
            )
            if isinstance(src_arg, MemletExpr):
                self._add_input_data_edge(src_arg.dc_node, src_subset, tasklet_node, "__data")
            else:
                self._add_edge(src_arg.dc_node, None, tasklet_node, "__data", src_subset)
            self._add_edge(tasklet_node, "__val", dst_node, None, dace.Memlet(data=dst, subset="0"))
        else:
            raise TypeError(f"Unexpected value {index_arg} as index argument.")

        return ValueExpr(dc_node=dst_node, gt_dtype=src_arg.gt_dtype.element_type)

    def _visit_map(self, node: gtir.FunCall) -> ValueExpr:
        """
        A map node defines an operation to be mapped on all elements of input arguments.

        The map operation is applied on the local dimension of input fields.
        In the example below, the local dimension consists of a list of neighbor
        values as the first argument, and a list of constant values `1.0`:
        `map_(plus)(neighbors(V2E, it), make_const_list(1.0))`

        The `plus` operation is lowered to a tasklet inside a map that computes
        the domain of the local dimension (in this example, max neighbors in V2E).

        The result is a 1D local field, with same size as the input local dimension.
        In above example, the result would be an array with size V2E.max_neighbors,
        containing the V2E neighbor values incremented by 1.0.
        """
        assert isinstance(node.type, ts.ListType)
        assert isinstance(node.fun, gtir.FunCall)
        assert len(node.fun.args) == 1  # the operation to be mapped on the arguments

        assert isinstance(node.type.element_type, ts.ScalarType)
        dc_dtype = gtx_dace_utils.as_dace_type(node.type.element_type)

        input_connectors = [f"__arg{i}" for i in range(len(node.args))]
        output_connector = "__out"

        # Here we build the body of the tasklet
        fun_node = im.call(node.fun.args[0])(*input_connectors)
        fun_python_code = gtir_python_codegen.get_source(fun_node)
        tasklet_expression = f"{output_connector} = {fun_python_code}"

        input_args = [self.visit(arg) for arg in node.args]
        input_connectivity_types: dict[
            gtx_common.Dimension, gtx_common.NeighborConnectivityType
        ] = {}
        for input_arg in input_args:
            assert isinstance(input_arg.gt_dtype, ts.ListType)
            assert input_arg.gt_dtype.offset_type is not None
            offset_type = input_arg.gt_dtype.offset_type
            if offset_type == _CONST_DIM:
                # this input argument is the result of `make_const_list`
                continue
            offset_provider_t = self.subgraph_builder.get_offset_provider_type(offset_type.value)
            assert isinstance(offset_provider_t, gtx_common.NeighborConnectivityType)
            input_connectivity_types[offset_type] = offset_provider_t

        if len(input_connectivity_types) == 0:
            raise ValueError(f"Missing information on local dimension for map node {node}.")

        # GT4Py guarantees that all connectivities used to generate lists of neighbors
        # have the same length, that is the same value of 'max_neighbors'.
        if (
            len(
                set(
                    (conn.has_skip_values, conn.max_neighbors)
                    for conn in input_connectivity_types.values()
                )
            )
            != 1
        ):
            raise ValueError("Unexpected arguments to map expression with different neighborhood.")
        offset_type, offset_provider_type = next(iter(input_connectivity_types.items()))
        local_size = offset_provider_type.max_neighbors
        map_index = gtir_to_sdfg_utils.get_map_variable(offset_type)

        # The dataflow we build in this class has some loose connections on input edges.
        # These edges are described as set of nodes, that will have to be connected to
        # external data source nodes passing through the map entry node of the field map.
        # Similarly to `neighbors` expressions, the `map_` input edges terminate on view
        # nodes (see `_construct_local_view` in the for-loop below), because it is simpler
        # than representing map-to-map edges (which require memlets with 2 pass-nodes).
        input_memlets = {}
        input_nodes = {}
        for conn, input_arg in zip(input_connectors, input_args):
            input_node = self._construct_local_view(input_arg).dc_node
            input_desc = input_node.desc(self.sdfg)
            # we assume that there is a single local dimension
            if len(input_desc.shape) != 1:
                raise ValueError(f"More than one local dimension in map expression {node}.")
            input_size = input_desc.shape[0]
            if input_size == 1:
                assert input_arg.gt_dtype.offset_type == _CONST_DIM
                input_memlets[conn] = dace.Memlet(data=input_node.data, subset="0")
            elif input_size == local_size:
                input_memlets[conn] = dace.Memlet(data=input_node.data, subset=map_index)
            else:
                raise ValueError(
                    f"Argument to map node with local size {input_size}, expected {local_size}."
                )
            input_nodes[input_node.data] = input_node

        result, _ = self.subgraph_builder.add_temp_array(self.sdfg, (local_size,), dc_dtype)
        result_node = self.state.add_access(result)

        if offset_provider_type.has_skip_values:
            # In case the `map_` input expressions contain skip values, we use
            # the connectivity-based offset provider as mask for map computation.
            connectivity = gtx_dace_utils.connectivity_identifier(offset_type.value)
            connectivity_desc = self.sdfg.arrays[connectivity]
            connectivity_desc.transient = False

            origin_map_index = gtir_to_sdfg_utils.get_map_variable(offset_provider_type.source_dim)

            # The layout of connectivity tables is known.
            assert len(offset_provider_type.domain) == 2
            assert offset_provider_type.domain[1].kind == gtx_common.DimensionKind.LOCAL
            connectivity_slice = self._construct_local_view(
                MemletExpr(
                    dc_node=self.state.add_access(connectivity),
                    gt_field=ts.FieldType(
                        dims=[offset_provider_type.domain[0]],
                        dtype=ts.ListType(element_type=_INDEX_DTYPE, offset_type=_CONST_DIM),
                    ),
                    subset=dace_subsets.Range.from_string(
                        f"{origin_map_index}, 0:{offset_provider_type.max_neighbors}"
                    ),
                )
            )

            input_memlets["__neighbor_idx"] = dace.Memlet(
                data=connectivity_slice.dc_node.data, subset=map_index
            )
            input_nodes[connectivity_slice.dc_node.data] = connectivity_slice.dc_node

            # in case of skip value we can write any dummy value
            skip_value = (
                "math.nan"
                if ti.is_floating_point(node.type.element_type)
                else str(dace.dtypes.max_value(dc_dtype))
            )
            tasklet_expression += (
                f" if __neighbor_idx != {gtx_common._DEFAULT_SKIP_VALUE} else {skip_value}"
            )

        self._add_mapped_tasklet(
            name="map",
            map_ranges={map_index: f"0:{local_size}"},
            code=tasklet_expression,
            inputs=input_memlets,
            input_nodes=input_nodes,
            outputs={
                output_connector: dace.Memlet(data=result, subset=map_index),
            },
            output_nodes={result: result_node},
            external_edges=True,
        )

        return ValueExpr(
            dc_node=result_node,
            gt_dtype=ts.ListType(node.type.element_type, offset_type),
        )

    def _make_reduce_with_skip_values(
        self,
        input_expr: ValueExpr | MemletExpr,
        offset_provider_type: gtx_common.NeighborConnectivityType,
        reduce_init: SymbolExpr,
        reduce_identity: SymbolExpr,
        reduce_wcr: str,
        result_node: dace.nodes.AccessNode,
    ) -> None:
        """
        Helper method to lower reduction on a local field containing skip values.

        The reduction is implemented as a nested SDFG containing 2 states. In first
        state, the result (a scalar data node passed as argumet) is initialized.
        In second state, a mapped tasklet uses a write-conflict resolution (wcr)
        memlet to update the result.
        We use the offset provider as a mask to identify skip values: the value
        that is written to the result node is either the input value, when the
        corresponding neighbor index in the connectivity table is valid, or the
        identity value if the neighbor index is missing.
        """
        origin_map_index = gtir_to_sdfg_utils.get_map_variable(offset_provider_type.source_dim)

        assert (
            isinstance(input_expr.gt_dtype, ts.ListType)
            and input_expr.gt_dtype.offset_type is not None
        )
        offset_type = input_expr.gt_dtype.offset_type
        connectivity = gtx_dace_utils.connectivity_identifier(offset_type.value)
        connectivity_node = self.state.add_access(connectivity)
        connectivity_desc = connectivity_node.desc(self.sdfg)
        connectivity_desc.transient = False

        desc = input_expr.dc_node.desc(self.sdfg)
        if isinstance(input_expr, MemletExpr):
            local_dim_indices = [i for i, size in enumerate(input_expr.subset.size()) if size != 1]
        else:
            local_dim_indices = list(range(len(desc.shape)))

        if len(local_dim_indices) != 1:
            raise NotImplementedError(
                f"Found {len(local_dim_indices)} local dimensions in reduce expression, expected one."
            )
        local_dim_index = local_dim_indices[0]
        assert desc.shape[local_dim_index] == offset_provider_type.max_neighbors

        # we lower the reduction map with WCR out memlet in a nested SDFG
        nsdfg = dace.SDFG(name=self.unique_nsdfg_name("reduce_with_skip_values"))
        nsdfg.add_array(
            "values",
            (desc.shape[local_dim_index],),
            desc.dtype,
            strides=(desc.strides[local_dim_index],),
        )
        nsdfg.add_array(
            "neighbor_indices",
            (connectivity_desc.shape[1],),
            connectivity_desc.dtype,
            strides=(connectivity_desc.strides[1],),
        )
        nsdfg.add_scalar("acc", desc.dtype)
        st_init = nsdfg.add_state(f"{nsdfg.label}_init")
        st_init.add_edge(
            st_init.add_tasklet(
                "init_acc",
                {},
                {"__val"},
                f"__val = {reduce_init.dc_dtype}({reduce_init.value})",
            ),
            "__val",
            st_init.add_access("acc"),
            None,
            dace.Memlet(data="acc", subset="0"),
        )
        st_reduce = nsdfg.add_state_after(st_init, f"{nsdfg.label}_reduce")
        # Fill skip values in local dimension with the reduce identity value
        skip_value = f"{reduce_identity.dc_dtype}({reduce_identity.value})"
        # Since this map operates on a pure local dimension, we explicitly set sequential
        # schedule and we set the flag 'wcr_nonatomic=True' on the write memlet.
        # TODO(phimuell): decide if auto-optimizer should reset `wcr_nonatomic` properties, as DaCe does.
        st_reduce.add_mapped_tasklet(
            name="reduce_with_skip_values",
            map_ranges={"i": f"0:{offset_provider_type.max_neighbors}"},
            inputs={
                "__val": dace.Memlet(data="values", subset="i"),
                "__neighbor_idx": dace.Memlet(data="neighbor_indices", subset="i"),
            },
            code=f"__out = __val if __neighbor_idx != {gtx_common._DEFAULT_SKIP_VALUE} else {skip_value}",
            outputs={
                "__out": dace.Memlet(data="acc", subset="0", wcr=reduce_wcr, wcr_nonatomic=True),
            },
            external_edges=True,
            schedule=dace.dtypes.ScheduleType.Sequential,
        )

        nsdfg_node = self.state.add_nested_sdfg(
            nsdfg, inputs={"values", "neighbor_indices"}, outputs={"acc"}
        )

        if isinstance(input_expr, MemletExpr):
            self._add_input_data_edge(input_expr.dc_node, input_expr.subset, nsdfg_node, "values")
        else:
            self.state.add_edge(
                input_expr.dc_node,
                None,
                nsdfg_node,
                "values",
                self.sdfg.make_array_memlet(input_expr.dc_node.data),
            )
        # The layout of connectivity tables is known.
        assert len(offset_provider_type.domain) == 2
        assert offset_provider_type.domain[1].kind == gtx_common.DimensionKind.LOCAL
        self._add_input_data_edge(
            connectivity_node,
            dace_subsets.Range.from_string(
                f"{origin_map_index}, 0:{offset_provider_type.max_neighbors}"
            ),
            nsdfg_node,
            "neighbor_indices",
        )
        self.state.add_edge(
            nsdfg_node,
            "acc",
            result_node,
            None,
            dace.Memlet(data=result_node.data, subset="0"),
        )

    def _visit_reduce(self, node: gtir.FunCall) -> ValueExpr:
        assert isinstance(node.type, ts.ScalarType)
        op_name, reduce_init, reduce_identity = get_reduce_params(node)
        reduce_wcr = "lambda x, y: " + gtir_python_codegen.format_builtin(op_name, "x", "y")

        result, _ = self.subgraph_builder.add_temp_scalar(self.sdfg, reduce_identity.dc_dtype)
        result_node = self.state.add_access(result)

        input_expr = self.visit(node.args[0])
        assert isinstance(input_expr, (MemletExpr, ValueExpr))
        assert (
            isinstance(input_expr.gt_dtype, ts.ListType)
            and input_expr.gt_dtype.offset_type is not None
        )
        offset_type = input_expr.gt_dtype.offset_type
        offset_provider_type = self.subgraph_builder.get_offset_provider_type(offset_type.value)
        assert isinstance(offset_provider_type, gtx_common.NeighborConnectivityType)

        if offset_provider_type.has_skip_values:
            self._make_reduce_with_skip_values(
                input_expr,
                offset_provider_type,
                reduce_init,
                reduce_identity,
                reduce_wcr,
                result_node,
            )

        else:
            reduce_node = self.state.add_reduce(reduce_wcr, axes=None, identity=reduce_init.value)
            if isinstance(input_expr, MemletExpr):
                self._add_input_data_edge(input_expr.dc_node, input_expr.subset, reduce_node)
            else:
                self.state.add_nedge(
                    input_expr.dc_node,
                    reduce_node,
                    self.sdfg.make_array_memlet(input_expr.dc_node.data),
                )
            self.state.add_nedge(reduce_node, result_node, dace.Memlet(data=result, subset="0"))

        return ValueExpr(result_node, node.type)

    def _split_shift_args(
        self, args: list[gtir.Expr]
    ) -> tuple[tuple[gtir.Expr, gtir.Expr], Optional[list[gtir.Expr]]]:
        """
        Splits the arguments to `shift` builtin function as pairs, each pair containing
        the offset provider and the offset expression in one dimension.
        """
        nargs = len(args)
        assert nargs >= 2 and nargs % 2 == 0
        return (args[-2], args[-1]), args[: nargs - 2] if nargs > 2 else None

    def _visit_shift_multidim(
        self, iterator: gtir.Expr, shift_args: list[gtir.Expr]
    ) -> tuple[gtir.Expr, gtir.Expr, IteratorExpr]:
        """Transforms a multi-dimensional shift into recursive shift calls, each in a single dimension."""
        (offset_provider_arg, offset_value_arg), tail = self._split_shift_args(shift_args)
        if tail:
            node = gtir.FunCall(
                fun=gtir.FunCall(fun=gtir.SymRef(id="shift"), args=tail),
                args=[iterator],
            )
            it = self.visit(node)
        else:
            it = self.visit(iterator)

        assert isinstance(it, IteratorExpr)
        return offset_provider_arg, offset_value_arg, it

    def _make_cartesian_shift(
        self, it: IteratorExpr, offset_dim: gtx_common.Dimension, offset_expr: DataExpr
    ) -> IteratorExpr:
        """Implements cartesian shift along one dimension."""
        assert any(dim == offset_dim for dim, _ in it.field_domain)
        new_index: SymbolExpr | ValueExpr
        index_expr = it.indices[offset_dim]
        if isinstance(index_expr, SymbolExpr) and isinstance(offset_expr, SymbolExpr):
            # purely symbolic expression which can be interpreted at compile time
            new_index = SymbolExpr(
                index_expr.value + offset_expr.value,
                index_expr.dc_dtype,
            )
        else:
            # the offset needs to be calculated by means of a tasklet (i.e. dynamic offset)
            new_index_connector = "shifted_index"
            if isinstance(index_expr, SymbolExpr):
                dynamic_offset_tasklet = self._add_tasklet(
                    "dynamic_offset",
                    {"offset"},
                    {new_index_connector},
                    f"{new_index_connector} = {index_expr.value} + offset",
                )
            elif isinstance(offset_expr, SymbolExpr):
                dynamic_offset_tasklet = self._add_tasklet(
                    "dynamic_offset",
                    {"index"},
                    {new_index_connector},
                    f"{new_index_connector} = index + {offset_expr}",
                )
            else:
                dynamic_offset_tasklet = self._add_tasklet(
                    "dynamic_offset",
                    {"index", "offset"},
                    {new_index_connector},
                    f"{new_index_connector} = index + offset",
                )
            for input_expr, input_connector in [(index_expr, "index"), (offset_expr, "offset")]:
                if isinstance(input_expr, MemletExpr):
                    self._add_input_data_edge(
                        input_expr.dc_node,
                        input_expr.subset,
                        dynamic_offset_tasklet,
                        input_connector,
                    )
                elif isinstance(input_expr, ValueExpr):
                    self._add_edge(
                        input_expr.dc_node,
                        None,
                        dynamic_offset_tasklet,
                        input_connector,
                        dace.Memlet(data=input_expr.dc_node.data, subset="0"),
                    )

            if isinstance(index_expr, SymbolExpr):
                dc_dtype = index_expr.dc_dtype
            else:
                dc_dtype = index_expr.dc_node.desc(self.sdfg).dtype

            new_index = self._construct_tasklet_result(
                dc_dtype, dynamic_offset_tasklet, new_index_connector
            )

        # a new iterator with a shifted index along one dimension
        shifted_indices = {
            dim: (new_index if dim == offset_dim else index) for dim, index in it.indices.items()
        }
        return IteratorExpr(it.field, it.gt_dtype, it.field_domain, shifted_indices)

    def _make_dynamic_neighbor_offset(
        self,
        offset_expr: MemletExpr | ValueExpr,
        offset_table_node: dace.nodes.AccessNode,
        origin_index: SymbolExpr,
    ) -> ValueExpr:
        """
        Implements access to neighbor connectivity table by means of a tasklet node.

        It requires a dynamic offset value, either obtained from a field/scalar argument (`MemletExpr`)
        or computed by another tasklet (`DataExpr`).
        """
        new_index_connector = "neighbor_index"
        tasklet_node = self._add_tasklet(
            "dynamic_neighbor_offset",
            {"table", "offset"},
            {new_index_connector},
            f"{new_index_connector} = table[{origin_index.value}, offset]",
        )
        self._add_input_data_edge(
            offset_table_node,
            dace_subsets.Range.from_array(offset_table_node.desc(self.sdfg)),
            tasklet_node,
            "table",
        )
        if isinstance(offset_expr, MemletExpr):
            self._add_input_data_edge(
                offset_expr.dc_node,
                offset_expr.subset,
                tasklet_node,
                "offset",
            )
        else:
            self._add_edge(
                offset_expr.dc_node,
                None,
                tasklet_node,
                "offset",
                dace.Memlet(data=offset_expr.dc_node.data, subset="0"),
            )

        dc_dtype = offset_table_node.desc(self.sdfg).dtype
        return self._construct_tasklet_result(dc_dtype, tasklet_node, new_index_connector)

    def _make_unstructured_shift(
        self,
        it: IteratorExpr,
        connectivity: gtx_common.NeighborConnectivityType,
        offset_table_node: dace.nodes.AccessNode,
        offset_expr: DataExpr,
    ) -> IteratorExpr:
        """Implements shift in unstructured domain by means of a neighbor table."""
        assert any(dim == connectivity.codomain for dim, _ in it.field_domain)
        neighbor_dim = connectivity.codomain
        origin_dim = connectivity.source_dim
        origin_index = it.indices[origin_dim]
        assert isinstance(origin_index, SymbolExpr)

        shifted_indices = {dim: idx for dim, idx in it.indices.items() if dim != origin_dim}
        if isinstance(offset_expr, SymbolExpr):
            # use memlet to retrieve the neighbor index
            shifted_indices[neighbor_dim] = MemletExpr(
                dc_node=offset_table_node,
                gt_field=ts.FieldType(
                    dims=[origin_dim],
                    dtype=ts.ListType(element_type=_INDEX_DTYPE, offset_type=_CONST_DIM),
                ),
                subset=dace_subsets.Range.from_string(f"{origin_index.value}, {offset_expr.value}"),
            )
        else:
            # dynamic offset: we cannot use a memlet to retrieve the offset value, use a tasklet node
            shifted_indices[neighbor_dim] = self._make_dynamic_neighbor_offset(
                offset_expr, offset_table_node, origin_index
            )

        return IteratorExpr(it.field, it.gt_dtype, it.field_domain, shifted_indices)

    def _visit_shift(self, node: gtir.FunCall) -> IteratorExpr:
        assert isinstance(node.fun, gtir.FunCall)
        # the iterator to be shifted is the node argument, while the shift arguments
        # are provided by the nested function call; the shift arguments consist of
        # the offset provider and the offset value in each dimension to be shifted
        offset_provider_arg, offset_value_arg, it = self._visit_shift_multidim(
            node.args[0], node.fun.args
        )

        # first argument of the shift node is the offset provider
        assert isinstance(offset_provider_arg, gtir.OffsetLiteral)
        offset = offset_provider_arg.value
        assert isinstance(offset, str)
        offset_provider_type = self.subgraph_builder.get_offset_provider_type(offset)
        # second argument should be the offset value, which could be a symbolic expression or a dynamic offset
        offset_expr = (
            SymbolExpr(offset_value_arg.value, gtx_dace_utils.as_dace_type(_INDEX_DTYPE))
            if isinstance(offset_value_arg, gtir.OffsetLiteral)
            else self.visit(offset_value_arg)
        )

        if isinstance(offset_provider_type, gtx_common.Dimension):
            return self._make_cartesian_shift(it, offset_provider_type, offset_expr)
        else:
            # initially, the storage for the connectivity tables is created as transient;
            # when the tables are used, the storage is changed to non-transient,
            # so the corresponding arrays are supposed to be allocated by the SDFG caller
            offset_table = gtx_dace_utils.connectivity_identifier(offset)
            self.sdfg.arrays[offset_table].transient = False
            offset_table_node = self.state.add_access(offset_table)

            return self._make_unstructured_shift(
                it, offset_provider_type, offset_table_node, offset_expr
            )

    def _visit_generic_builtin(self, node: gtir.FunCall) -> ValueExpr:
        """
        Generic handler called by `visit_FunCall()` when it encounters
        a builtin function that does not match any other specific handler.
        """
        node_internals = []
        node_connections: dict[str, MemletExpr | ValueExpr] = {}
        for i, arg in enumerate(node.args):
            arg_expr = self.visit(arg)
            if isinstance(arg_expr, MemletExpr | ValueExpr):
                # the argument value is the result of a tasklet node or direct field access
                connector = f"__var{i}"
                node_connections[connector] = arg_expr
                node_internals.append(connector)
            else:
                assert isinstance(arg_expr, SymbolExpr)
                # use the argument value without adding any connector
                node_internals.append(arg_expr.value)

        assert isinstance(node.fun, gtir.SymRef)
        builtin_name = str(node.fun.id)
        # use tasklet connectors as expression arguments
        code = gtir_python_codegen.format_builtin(builtin_name, *node_internals)

        out_connector = "result"
        tasklet_node = self._add_tasklet(
            builtin_name,
            set(node_connections.keys()),
            {out_connector},
            "{} = {}".format(out_connector, code),
        )

        for connector, arg_expr in node_connections.items():
            if isinstance(arg_expr, ValueExpr):
                self._add_edge(
                    arg_expr.dc_node,
                    None,
                    tasklet_node,
                    connector,
                    dace.Memlet(data=arg_expr.dc_node.data, subset="0"),
                )
            else:
                self._add_input_data_edge(
                    arg_expr.dc_node,
                    arg_expr.subset,
                    tasklet_node,
                    connector,
                )

        if isinstance(node.type, ts.ListType):
            # The only builtin function (so far) handled here that returns a list
            # is 'make_const_list'. There are other builtin functions (map_, neighbors)
            # that return a list but they are handled in specialized visit methods.
            # This method (the generic visitor for builtin functions) always returns
            # a single value. This is also the case of 'make_const_list' expression:
            # it simply broadcasts a scalar on the local domain of another expression,
            # for example 'map_(plus)(neighbors(V2Eₒ, it), make_const_list(1.0))'.
            # Therefore we handle `ListType` as a single-element array with shape (1,)
            # that will be accessed in a map expression on a local domain.
            assert isinstance(node.type.element_type, ts.ScalarType)
            dc_dtype = gtx_dace_utils.as_dace_type(node.type.element_type)
            # In order to ease the lowring of the parent expression on local dimension,
            # we represent the scalar value as a single-element 1D array.
            use_array = True
        else:
            assert isinstance(node.type, ts.ScalarType)
            dc_dtype = gtx_dace_utils.as_dace_type(node.type)
            use_array = False

        return self._construct_tasklet_result(
            dc_dtype, tasklet_node, out_connector, use_array=use_array
        )

    def _visit_make_tuple(self, node: gtir.FunCall) -> tuple[IteratorExpr | DataExpr]:
        assert cpm.is_call_to(node, "make_tuple")
        return tuple(self.visit(arg) for arg in node.args)

    def _visit_tuple_get(
        self, node: gtir.FunCall
    ) -> IteratorExpr | DataExpr | tuple[IteratorExpr | DataExpr]:
        assert cpm.is_call_to(node, "tuple_get")
        assert len(node.args) == 2

        if not isinstance(node.args[0], gtir.Literal):
            raise ValueError("Tuple can only be subscripted with compile-time constants.")
        assert ti.is_integral(node.args[0].type)
        index = int(node.args[0].value)

        tuple_fields = self.visit(node.args[1])
        return tuple_fields[index]

    def visit_FunCall(self, node: gtir.FunCall) -> MaybeNestedInTuple[IteratorExpr | DataExpr]:
        if cpm.is_call_to(node, "deref"):
            return self._visit_deref(node)

        elif cpm.is_call_to(node, "if_"):
            return self._visit_if(node)

        elif cpm.is_call_to(node, "neighbors"):
            return self._visit_neighbors(node)

        elif cpm.is_call_to(node, "list_get"):
            return self._visit_list_get(node)

        elif cpm.is_call_to(node, "make_tuple"):
            return self._visit_make_tuple(node)

        elif cpm.is_call_to(node, "tuple_get"):
            return self._visit_tuple_get(node)

        elif cpm.is_applied_map(node):
            return self._visit_map(node)

        elif cpm.is_applied_reduce(node):
            return self._visit_reduce(node)

        elif cpm.is_applied_shift(node):
            return self._visit_shift(node)

        elif isinstance(node.fun, gtir.Lambda):
            # Lambda node should be visited with 'visit_let()' method.
            raise ValueError(f"Unexpected lambda in 'FunCall' node: {node}.")

        elif isinstance(node.fun, gtir.SymRef):
            return self._visit_generic_builtin(node)

        else:
            raise NotImplementedError(f"Invalid 'FunCall' node: {node}.")

    def visit_Lambda(self, node: gtir.Lambda) -> MaybeNestedInTuple[DataflowOutputEdge]:
        def _visit_Lambda_impl(
            output_expr: DataflowOutputEdge | ValueExpr | MemletExpr | SymbolExpr,
        ) -> DataflowOutputEdge:
            if isinstance(output_expr, DataflowOutputEdge):
                return output_expr
            if isinstance(output_expr, ValueExpr):
                return DataflowOutputEdge(self.state, output_expr)

            if isinstance(output_expr, MemletExpr):
                # special case where the field operator is simply copying data from source to destination node
                output_dtype = output_expr.dc_node.desc(self.sdfg).dtype
                tasklet_node = self._add_tasklet("copy", {"__inp"}, {"__out"}, "__out = __inp")
                self._add_input_data_edge(
                    output_expr.dc_node,
                    output_expr.subset,
                    tasklet_node,
                    "__inp",
                )
            else:
                # even simpler case, where a constant value is written to destination node
                output_dtype = output_expr.dc_dtype
                tasklet_node = self._add_tasklet(
                    "write", {}, {"__out"}, f"__out = {output_expr.value}"
                )

            output_expr = self._construct_tasklet_result(output_dtype, tasklet_node, "__out")
            return DataflowOutputEdge(self.state, output_expr)

        result = self.visit(node.expr)

        return (
            gtx_utils.tree_map(_visit_Lambda_impl)(result)
            if isinstance(result, tuple)
            else _visit_Lambda_impl(result)
        )

    def visit_Literal(self, node: gtir.Literal) -> SymbolExpr:
        dc_dtype = gtx_dace_utils.as_dace_type(node.type)
        return SymbolExpr(node.value, dc_dtype)

    def visit_SymRef(self, node: gtir.SymRef) -> MaybeNestedInTuple[IteratorExpr | DataExpr]:
        param = str(node.id)
        if param in self.symbol_map:
            return self.symbol_map[param]
        # if not in the lambda symbol map, this must be a symref to a builtin function
        assert param in gtir_python_codegen.MATH_BUILTINS_MAPPING
        return SymbolExpr(param, dace.string)

    def visit_let(
        self,
        node: gtir.Lambda,
        args: Sequence[MaybeNestedInTuple[IteratorExpr | MemletExpr | ValueExpr]],
    ) -> MaybeNestedInTuple[DataflowOutputEdge]:
        """
        Maps lambda arguments to internal parameters.

        This method is responsible to recognize the usage of the `Lambda` node,
        which can be either a let-statement or the stencil expression in local view.
        The usage of a `Lambda` as let-statement corresponds to computing some results
        and making them available inside the lambda scope, represented as a nested SDFG.
        All let-statements, if any, are supposed to be encountered before the stencil
        expression. In other words, the `Lambda` node representing the stencil expression
        is always the innermost node.
        Therefore, the lowering of let-statements results in recursive calls to
        `visit_let()` until the stencil expression is found. At that point, it falls
        back to the `visit()` function.
        """

        # lambda arguments are mapped to symbols defined in lambda scope.
        for p, arg in zip(node.params, args, strict=True):
            self.symbol_map[str(p.id)] = arg

        if cpm.is_let(node.expr):
            let_node = node.expr
            let_args = [self.visit(arg) for arg in let_node.args]
            assert isinstance(let_node.fun, gtir.Lambda)
            return self.visit_let(let_node.fun, args=let_args)
        else:
            # this lambda node is not a let-statement, but a stencil expression
            return self.visit(node)


def translate_lambda_to_dataflow(
    sdfg: dace.SDFG,
    state: dace.SDFGState,
    sdfg_builder: gtir_to_sdfg.DataflowBuilder,
    node: gtir.Lambda,
    args: Sequence[MaybeNestedInTuple[IteratorExpr | MemletExpr | ValueExpr]],
) -> tuple[list[DataflowInputEdge], MaybeNestedInTuple[DataflowOutputEdge]]:
    """
    Entry point to visit a `Lambda` node and lower it to a dataflow graph,
    that can be instantiated inside a map scope implementing the field operator.

    It calls `LambdaToDataflow.visit_let()` to map the lambda arguments to internal
    parameters and visit the let-statements (if any), which always appear as outermost
    nodes. Finally, the visitor returns the output edge of the dataflow.

    Args:
        sdfg: The SDFG where the dataflow graph will be instantiated.
        state: The SDFG state where the dataflow graph will be instantiated.
        sdfg_builder: Helper class to build the dataflow inside the given SDFG.
        node: Lambda node to visit.
        args: Arguments passed to lambda node.

    Returns:
        A tuple of two elements:
        - List of connections for data inputs to the dataflow.
        - Tree representation of output data connections.
    """
    taskgen = LambdaToDataflow(sdfg, state, sdfg_builder)
    lambda_output = taskgen.visit_let(node, args)

    return taskgen.input_edges, lambda_output<|MERGE_RESOLUTION|>--- conflicted
+++ resolved
@@ -946,26 +946,17 @@
             for edge in in_edges:
                 edge.connect(map_entry=None)
 
-<<<<<<< HEAD
-            out_symbol = (
-=======
             out_syms = (
->>>>>>> 5d37ead4
                 gtir_to_sdfg_utils.make_symbol_tree("__output", node.type)
                 if isinstance(node.type, ts.TupleType)
                 else im.sym("__output", node.type)
             )
 
             outer_value = gtx_utils.tree_map(
-<<<<<<< HEAD
-                lambda x, y, nstate=nstate: self._visit_if_branch_result(nsdfg, nstate, x, y)
-            )(output_tree, out_symbol)
-=======
                 lambda edge, sym, nstate_=nstate: self._visit_if_branch_result(
                     nsdfg, nstate_, edge, sym
                 )
             )(out_edges, out_syms)
->>>>>>> 5d37ead4
 
             # Isolated access node will make validation fail.
             # Isolated access nodes can be found in `make_tuple` expressions that
