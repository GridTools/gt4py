# GT4Py - GridTools Framework
#
# Copyright (c) 2014-2024, ETH Zurich
# All rights reserved.
#
# Please, refer to the LICENSE file in the root directory.
# SPDX-License-Identifier: BSD-3-Clause

"""Implements the lowering of scan field operator.

This builtin translator implements the `PrimitiveTranslator` protocol as other
translators in `gtir_to_sdfg_primitives` module. This module implements the scan
translator, separately from the `gtir_to_sdfg_primitives` module, because the
parsing of input arguments as well as the construction of the map scope differ
from a regular field operator, which requires slightly different helper methods.
Besides, the function code is quite large, another reason to keep it separate
from other translators.

The current GTIR representation of the scan operator is based on iterator view.
This is likely to change in the future, to enable GTIR optimizations for scan.
"""

from __future__ import annotations

import itertools
from typing import Any, Iterable

import dace
from dace import subsets as dace_subsets

from gt4py import eve
from gt4py.next import common as gtx_common, utils as gtx_utils
from gt4py.next.iterator import ir as gtir
from gt4py.next.iterator.ir_utils import common_pattern_matcher as cpm, ir_makers as im
from gt4py.next.program_processors.runners.dace import (
    gtir_dataflow,
    gtir_domain,
    gtir_to_sdfg,
    gtir_to_sdfg_types,
    gtir_to_sdfg_utils,
)
from gt4py.next.type_system import type_info as ti, type_specifications as ts


def _parse_scan_fieldop_arg(
    node: gtir.Expr,
    ctx: gtir_to_sdfg.SubgraphContext,
    sdfg_builder: gtir_to_sdfg.SDFGBuilder,
    domain: gtir_domain.FieldopDomain,
) -> gtir_dataflow.MemletExpr | tuple[gtir_dataflow.MemletExpr | tuple[Any, ...], ...]:
    """Helper method to visit an expression passed as argument to a scan field operator.

    On the innermost level, a scan operator is lowered to a loop region which computes
    column elements in the vertical dimension.

    It differs from the helper method `gtir_to_sdfg_primitives` in that field arguments
    are passed in full shape along the vertical dimension, rather than as iterator.
    """

    def _parse_fieldop_arg_impl(
        arg: gtir_to_sdfg_types.FieldopData,
    ) -> gtir_dataflow.MemletExpr:
        arg_expr = arg.get_local_view(domain, ctx.sdfg)
        if isinstance(arg_expr, gtir_dataflow.MemletExpr):
            return arg_expr
        # In scan field operator, the arguments to the vertical stencil are passed by value.
        # Therefore, the full field shape is passed as `MemletExpr` rather than `IteratorExpr`.
        field_type = ts.FieldType(
            dims=[dim for dim, _ in arg_expr.field_domain], dtype=arg_expr.gt_dtype
        )
        return gtir_dataflow.MemletExpr(
            arg_expr.field, field_type, arg_expr.get_memlet_subset(ctx.sdfg)
        )

    arg = sdfg_builder.visit(node, ctx=ctx)

    if isinstance(arg, gtir_to_sdfg_types.FieldopData):
        return _parse_fieldop_arg_impl(arg)
    else:
        # handle tuples of fields
        return gtx_utils.tree_map(lambda x: _parse_fieldop_arg_impl(x))(arg)


def _create_scan_field_operator_impl(
    ctx: gtir_to_sdfg.SubgraphContext,
    sdfg_builder: gtir_to_sdfg.SDFGBuilder,
    field_domain: gtir_domain.FieldopDomain,
    output_edge: gtir_dataflow.DataflowOutputEdge,
    output_type: ts.FieldType,
    map_exit: dace.nodes.MapExit,
) -> gtir_to_sdfg_types.FieldopData:
    """
    Helper method to allocate a temporary array that stores one field computed
    by the scan field operator.

    This method is called by `_create_scan_field_operator()`.

    Similar to `gtir_to_sdfg_primitives._create_field_operator_impl()` but
    for scan field operators. It differs in that the scan loop region produces
    a field along the vertical dimension, rather than a single point.
    Therefore, the memlet subset will write a slice into the result array, that
    corresponds to the full vertical shape for each horizontal grid point.

    Refer to `gtir_to_sdfg_primitives._create_field_operator_impl()` for
    the description of function arguments and return values.
    """
    dataflow_output_desc = output_edge.result.dc_node.desc(ctx.sdfg)
    assert isinstance(dataflow_output_desc, dace.data.Array)

    if isinstance(output_edge.result.gt_dtype, ts.ScalarType):
        assert isinstance(output_type.dtype, ts.ScalarType)
        if output_edge.result.gt_dtype != output_type.dtype:
            raise TypeError(
                f"Type mismatch, expected {output_type.dtype} got {output_edge.result.gt_dtype}."
            )
        # the scan field operator computes a column of scalar values
        assert len(dataflow_output_desc.shape) == 1
    else:
        raise NotImplementedError("scan with list output is not supported")

    # the memory layout of the output field follows the field operator compute domain
    field_dims, field_origin, field_shape = gtir_domain.get_field_layout(
        field_domain, ctx.target_domain
    )
    field_indices = gtir_domain.get_domain_indices(field_dims, field_origin)
    field_subset = dace_subsets.Range.from_indices(field_indices)

    # the vertical dimension used as scan column is computed by the `LoopRegion`
    # inside the map scope, therefore it is excluded from the map range
    scan_dim_index = [sdfg_builder.is_column_axis(dim) for dim in field_dims].index(True)

    # the map scope writes the full-shape dimension corresponding to the scan column
    field_subset = (
        dace_subsets.Range(field_subset[:scan_dim_index])
        + dace_subsets.Range.from_string(f"0:{dataflow_output_desc.shape[0]}")
        + dace_subsets.Range(field_subset[scan_dim_index + 1 :])
    )

    # Create the final data storage, that is outside of the surrounding Map.
    field_name, field_desc = sdfg_builder.add_temp_array(
        ctx.sdfg, field_shape, dataflow_output_desc.dtype
    )
<<<<<<< HEAD
    # the inner and outer strides have to match
    scan_output_stride = field_desc.strides[scan_dim_index]
    dataflow_output_desc.set_shape(dataflow_output_desc.shape, (scan_output_stride,))

    # and here the edge writing the dataflow result data through the map exit node
=======
>>>>>>> 49275cd8
    field_node = ctx.state.add_access(field_name)

    # Now connect the final output node with the output of the nested SDFG.
    #  Up to now the nested SDFG is writing into a transient data container that
    #  has the size to hold one column. The function below, that does the connection,
    #  will remove that data container.
    inner_map_output_temporary_removed = output_edge.connect(map_exit, field_node, field_subset)
    assert ctx.state.in_degree(field_node) == 1

    field_node_path = ctx.state.memlet_path(next(iter(ctx.state.in_edges(field_node))))
    assert field_node_path[-1].dst is field_node

    if inner_map_output_temporary_removed:
        # The original output of the nested SDFG, the one that would be inside the Map,
        #  has been deleted and the nested SDFG writes directly into the output.
        #  In this case we have to adapt the stride of the array inside the nested SDFG.
        nsdfg_scan = field_node_path[0].src
        assert isinstance(nsdfg_scan, dace.nodes.NestedSDFG)
        inner_output_name = field_node_path[0].src_conn
        inner_output_desc = nsdfg_scan.sdfg.arrays[inner_output_name]
        assert len(inner_output_desc.shape) == 1

        outside_output_stride = field_desc.strides[scan_dim_index]
        assert str(outside_output_stride).isdigit()
        # The stride of the temporary array is constant, so we can just set it on the inside.
        inner_output_desc.set_shape(
            new_shape=inner_output_desc.shape, strides=(outside_output_stride,)
        )
    else:
        # The AccessNode on the inside of the Map was not removed but remains there.
        #  Thus we do not have to update the strides, we do however, make some checks.
        in_map_temporary_output_field = field_node_path[0].src
        assert in_map_temporary_output_field == output_edge.result.dc_node

        assert ctx.state.in_degree(in_map_temporary_output_field) == 1
        assert ctx.state.out_degree(in_map_temporary_output_field) == 1
        inner_edge = next(iter(ctx.state.in_edges(in_map_temporary_output_field)))
        nsdfg_scan = inner_edge.src
        assert isinstance(nsdfg_scan, dace.nodes.NestedSDFG)

        inner_output_name = inner_edge.src_conn
        inner_output_desc = nsdfg_scan.sdfg.arrays[inner_output_name]

        assert len(inner_output_desc.shape) == 1
        assert str(inner_output_desc.strides[0]).isdigit()
        assert inner_output_desc.shape == dataflow_output_desc.shape
        assert inner_output_desc.strides == dataflow_output_desc.strides

    return gtir_to_sdfg_types.FieldopData(
        field_node, ts.FieldType(field_dims, output_edge.result.gt_dtype), tuple(field_origin)
    )


def _create_scan_field_operator(
    ctx: gtir_to_sdfg.SubgraphContext,
    domain: gtir_domain.FieldopDomain,
    node_type: ts.FieldType | ts.TupleType,
    sdfg_builder: gtir_to_sdfg.SDFGBuilder,
    input_edges: Iterable[gtir_dataflow.DataflowInputEdge],
    output_tree: gtir_dataflow.DataflowOutputEdge
    | tuple[gtir_dataflow.DataflowOutputEdge | tuple[Any, ...], ...],
) -> gtir_to_sdfg_types.FieldopResult:
    """
    Helper method to build the output of a field operator, which can consist of
    a single field or a tuple of fields.

    Similar to `gtir_to_sdfg_primitives._create_field_operator()` but for scan
    field operators. The main difference is that the scan vertical dimension is
    excluded from the map range. This because the vertical dimension is traversed
    by a loop region in a mapped nested SDFG.

    Refer to `gtir_to_sdfg_primitives._create_field_operator()` for the
    description of function arguments and return values.
    """
    domain_dims, _, _ = gtir_domain.get_field_layout(domain, ctx.target_domain)

    # create a map scope to execute the `LoopRegion` over the horizontal domain
    if len(domain_dims) == 1:
        # We construct the scan field operator on the horizontal domain, while the
        # vertical dimension (the column axis) is computed by the loop region.
        # If the field operator computes only the column axis (a 1d scan field operator),
        # there is no horizontal domain, therefore the map scope is not needed.
        # This case currently produces wrong CUDA code because of a DaCe issue
        # (see https://github.com/GridTools/gt4py/issues/1136).
        # The corresponding GT4Py tests are disabled (pytest marker `uses_scan_1d_field`).
        map_entry, map_exit = (None, None)
    else:
        # create map range corresponding to the field operator domain
        map_entry, map_exit = sdfg_builder.add_map(
            "fieldop",
            ctx.state,
            ndrange={
                gtir_to_sdfg_utils.get_map_variable(
                    domain_range.dim
                ): f"{domain_range.start}:{domain_range.stop}"
                for domain_range in domain
                if not sdfg_builder.is_column_axis(domain_range.dim)
            },
        )
        assert (len(map_entry.params) + 1) == len(domain)

    # here we setup the edges passing through the map entry node
    for edge in input_edges:
        edge.connect(map_entry)

    if isinstance(node_type, ts.FieldType):
        assert isinstance(output_tree, gtir_dataflow.DataflowOutputEdge)
        return _create_scan_field_operator_impl(
            ctx, sdfg_builder, domain, output_tree, node_type, map_exit
        )
    else:
        # handle tuples of fields
        # the symbol name 'x' in the call below is not used, we only need
        # the tree structure of the `TupleType` definition to pass to `tree_map()`
        output_symbol_tree = gtir_to_sdfg_utils.make_symbol_tree("x", node_type)
        return gtx_utils.tree_map(
            lambda output_edge, output_sym: (
                _create_scan_field_operator_impl(
                    ctx,
                    sdfg_builder,
                    domain,
                    output_edge,
                    output_sym.type,
                    map_exit,
                )
            )
        )(output_tree, output_symbol_tree)


def _scan_input_name(input_name: str) -> str:
    """
    Helper function to make naming of input connectors in the scan nested SDFG
    consistent throughut this module scope.
    """
    return f"__gtir_scan_input_{input_name}"


def _scan_output_name(input_name: str) -> str:
    """
    Same as above, but for the output connecters in the scan nested SDFG.
    """
    return f"__gtir_scan_output_{input_name}"


def _lower_lambda_to_nested_sdfg(
    lambda_node: gtir.Lambda,
    ctx: gtir_to_sdfg.SubgraphContext,
    sdfg_builder: gtir_to_sdfg.SDFGBuilder,
    domain: gtir_domain.FieldopDomain,
    init_data: gtir_to_sdfg_types.FieldopResult,
    lambda_symbols: dict[str, ts.DataType],
    scan_forward: bool,
    scan_carry_symbol: gtir.Sym,
) -> tuple[gtir_to_sdfg.SubgraphContext, gtir_to_sdfg_types.FieldopResult]:
    """
    Helper method to lower the lambda node representing the scan stencil dataflow
    inside a separate SDFG.

    In regular field operators, where the computation of a grid point is independent
    from other points, therefore the stencil can be lowered to a mapped tasklet
    dataflow, and the map range is defined on the full domain.
    The scan field operator has to carry an intermediate result while the stencil
    is applied on vertical levels, which is input to the computation of next level
    (an accumulator function, for example). Therefore, the points on the vertical
    dimension are computed inside a `LoopRegion` construct.
    This function creates the `LoopRegion` inside a nested SDFG, which will be
    mapped by the caller to the horizontal domain in the field operator context.

    Args:
        lambda_node: The lambda representing the stencil expression on the horizontal level.
        ctx: The SDFG context where the scan field operator is translated.
        sdfg_builder: The SDFG builder object to access the field operator context.
        domain: The field operator domain, with all horizontal and vertical dimensions.
        init_data: The data produced in the field operator context that is used
            to initialize the scan carry value.
        lambda_symbols: List of symbols used as parameters of the stencil expressions.
        scan_forward: When True, the loop should range starting from the origin;
            when False, traverse towards origin.
        scan_carry_symbol: The symbol used in the stencil expression to carry the
            intermediate result along the vertical dimension.

    Returns:
        A tuple of two elements:
          - The subgraph context containing the `LoopRegion` along the vertical
            dimension, to be instantied as a nested SDFG in the field operator context.
          - The inner fields, that is 1d arrays with vertical shape containing
            the output of the stencil computation. These fields will have to be
            mapped to outer arrays by the caller. The caller is responsible to ensure
            that inner and outer arrays use the same strides.
    """

    # We pass an empty set as symbolic arguments, which implies that all scalar
    # inputs of the scan nested SDFG will be represented as scalar data containers.
    # The reason why we do not check for dace symbolic expressions and do not map
    # them to inner symbols is that the scan expression should not contain any domain
    # expression (no field operator inside).
    assert not any(
        eve.walk_values(lambda_node).map(
            lambda node: cpm.is_call_to(node, ("cartesian_domain", "unstructured_domain"))
        )
    )
    # the lambda expression, i.e. body of the scan, will be created inside a nested SDFG.
    lambda_translator, lambda_ctx = sdfg_builder.setup_nested_context(
        lambda_node, "scan", ctx, lambda_symbols, symbolic_inputs=set()
    )

    # We set `using_explicit_control_flow=True` because the vertical scan is lowered to a `LoopRegion`.
    # This property is used by pattern matching in SDFG transformation framework
    # to skip those transformations that do not yet support control flow blocks.
    lambda_ctx.sdfg.using_explicit_control_flow = True

    # use the vertical dimension in the domain as scan dimension
    scan_domain = next(
        domain_range for domain_range in domain if sdfg_builder.is_column_axis(domain_range.dim)
    )

    # extract the scan loop range
    scan_loop_var = gtir_to_sdfg_utils.get_map_variable(scan_domain.dim)

    # in case the scan operator computes a list (not a scalar), we need to add an extra dimension
    def get_scan_output_shape(
        scan_init_data: gtir_to_sdfg_types.FieldopData,
    ) -> list[dace.symbolic.SymExpr]:
        scan_column_size = scan_domain.stop - scan_domain.start
        if isinstance(scan_init_data.gt_type, ts.ScalarType):
            return [scan_column_size]
        assert isinstance(scan_init_data.gt_type, ts.ListType)
        assert scan_init_data.gt_type.offset_type
        offset_type = scan_init_data.gt_type.offset_type
        offset_provider_type = sdfg_builder.get_offset_provider_type(offset_type.value)
        assert isinstance(offset_provider_type, gtx_common.NeighborConnectivityType)
        list_size = offset_provider_type.max_neighbors
        return [scan_column_size, dace.symbolic.SymExpr(list_size)]

    if isinstance(init_data, tuple):
        lambda_result_shape = gtx_utils.tree_map(get_scan_output_shape)(init_data)
    else:
        lambda_result_shape = get_scan_output_shape(init_data)

    # Create the body of the initialization state
    # This dataflow will write the initial value of the scan carry variable.
    init_state = lambda_ctx.state
    scan_carry_input = (
        gtir_to_sdfg_utils.make_symbol_tree(scan_carry_symbol.id, scan_carry_symbol.type)
        if isinstance(scan_carry_symbol.type, ts.TupleType)
        else scan_carry_symbol
    )

    def init_scan_carry(sym: gtir.Sym) -> None:
        scan_carry_dataname = str(sym.id)
        scan_carry_desc = lambda_ctx.sdfg.data(scan_carry_dataname)
        input_scan_carry_dataname = _scan_input_name(scan_carry_dataname)
        input_scan_carry_desc = scan_carry_desc.clone()
        lambda_ctx.sdfg.add_datadesc(input_scan_carry_dataname, input_scan_carry_desc)
        scan_carry_desc.transient = True
        init_state.add_nedge(
            init_state.add_access(input_scan_carry_dataname),
            init_state.add_access(scan_carry_dataname),
            lambda_ctx.sdfg.make_array_memlet(input_scan_carry_dataname),
        )

    if isinstance(scan_carry_input, tuple):
        gtx_utils.tree_map(init_scan_carry)(scan_carry_input)
    else:
        init_scan_carry(scan_carry_input)

    # Create a loop region over the vertical dimension corresponding to the scan column
    if scan_forward:
        scan_loop = dace.sdfg.state.LoopRegion(
            label="scan",
            condition_expr=f"{scan_loop_var} < {scan_domain.stop}",
            loop_var=scan_loop_var,
            initialize_expr=f"{scan_loop_var} = {scan_domain.start}",
            update_expr=f"{scan_loop_var} = {scan_loop_var} + 1",
            inverted=False,
        )
    else:
        scan_loop = dace.sdfg.state.LoopRegion(
            label="scan",
            condition_expr=f"{scan_loop_var} >= {scan_domain.start}",
            loop_var=scan_loop_var,
            initialize_expr=f"{scan_loop_var} = {scan_domain.stop} - 1",
            update_expr=f"{scan_loop_var} = {scan_loop_var} - 1",
            inverted=False,
        )
    lambda_ctx.sdfg.add_node(scan_loop)
    lambda_ctx.sdfg.add_edge(init_state, scan_loop, dace.InterstateEdge())

    # Inside the loop region, create a 'compute' and an 'update' state.
    # The body of the 'compute' state implements the stencil expression for one vertical level.
    # The 'update' state writes the value computed by the stencil into the scan carry variable,
    # in order to make it available to the next vertical level.
    compute_state = scan_loop.add_state("scan_compute")
    compute_ctx = gtir_to_sdfg.SubgraphContext(
        lambda_ctx.sdfg, compute_state, lambda_ctx.target_domain
    )
    update_state = scan_loop.add_state_after(compute_state, "scan_update")

    # inside the 'compute' state, visit the list of arguments to be passed to the stencil
    stencil_args = [
        _parse_scan_fieldop_arg(im.ref(p.id), compute_ctx, lambda_translator, domain)
        for p in lambda_node.params
    ]
    # stil inside the 'compute' state, generate the dataflow representing the stencil
    # to be applied on the horizontal domain
    lambda_input_edges, lambda_result = gtir_dataflow.translate_lambda_to_dataflow(
        compute_ctx.sdfg, compute_ctx.state, lambda_translator, lambda_node, stencil_args
    )
    # connect the dataflow input directly to the source data nodes, without passing through a map node;
    # the reason is that the map for horizontal domain is outside the scan loop region
    for edge in lambda_input_edges:
        edge.connect(map_entry=None)
    # connect the dataflow output nodes, called 'scan_result' below, to a global field called 'output'
    output_column_index = dace.symbolic.pystr_to_symbolic(scan_loop_var) - scan_domain.start

    def connect_scan_output(
        scan_output_edge: gtir_dataflow.DataflowOutputEdge,
        scan_output_shape: list[dace.symbolic.SymExpr],
        scan_carry_sym: gtir.Sym,
    ) -> gtir_to_sdfg_types.FieldopData:
        scan_result = scan_output_edge.result
        if isinstance(scan_result.gt_dtype, ts.ScalarType):
            assert scan_result.gt_dtype == scan_carry_sym.type
            # the scan field operator computes a column of scalar values
            assert len(scan_output_shape) == 1
            output_subset = dace_subsets.Range.from_string(str(output_column_index))
        else:
            raise NotImplementedError("scan with list output is not supported.")
        scan_result_data = scan_result.dc_node.data
        scan_result_desc = scan_result.dc_node.desc(lambda_ctx.sdfg)
        scan_result_subset = dace_subsets.Range.from_array(scan_result_desc)

        # `sym` represents the global output data, that is the nested-SDFG output connector
        scan_carry_data = str(scan_carry_sym.id)
        output = _scan_output_name(scan_carry_data)
        lambda_ctx.sdfg.add_array(output, scan_output_shape, scan_result_desc.dtype)
        output_node = compute_state.add_access(output)

        # in the 'compute' state, we write the current vertical level data to the output field
        # (the output field is mapped to an external array)
        compute_state.add_nedge(
            scan_result.dc_node,
            output_node,
            dace.Memlet(data=output, subset=output_subset, other_subset=scan_result_subset),
        )

        # in the 'update' state, the value of the current vertical level is written
        # to the scan carry variable for the next loop iteration
        update_state.add_nedge(
            update_state.add_access(scan_result_data),
            update_state.add_access(scan_carry_data),
            dace.Memlet(
                data=scan_result_data, subset=scan_result_subset, other_subset=scan_result_subset
            ),
        )

        output_type = ts.FieldType(dims=[scan_domain.dim], dtype=scan_result.gt_dtype)
        return gtir_to_sdfg_types.FieldopData(output_node, output_type, origin=(scan_domain.start,))

    # write the stencil result (value on one vertical level) into a 1D field
    # with full vertical shape representing one column
    if isinstance(scan_carry_input, tuple):
        assert isinstance(lambda_result_shape, tuple)
        lambda_output = gtx_utils.tree_map(connect_scan_output)(
            lambda_result, lambda_result_shape, scan_carry_input
        )
    else:
        assert isinstance(lambda_result[0], gtir_dataflow.DataflowOutputEdge)
        assert isinstance(lambda_result_shape, list)
        lambda_output = connect_scan_output(lambda_result[0], lambda_result_shape, scan_carry_input)

    # in case tuples are passed as argument, isolated access nodes might be left in the state,
    # because not all tuple fields are necessarily accessed inside the lambda scope
    for data_node in compute_state.data_nodes():
        if compute_state.degree(data_node) == 0:
            # By construction there should never be isolated transient nodes.
            # Therefore, the assert below implements a sanity check, that allows
            # the exceptional case (encountered in one GT4Py test) where the carry
            # variable is not used, so not a scan indeed because no data dependency.
            assert (not data_node.desc(lambda_ctx.sdfg).transient) or data_node.data.startswith(
                scan_carry_symbol.id
            )
            compute_state.remove_node(data_node)

    return lambda_ctx, lambda_output


def _connect_nested_sdfg_output_to_temporaries(
    inner_ctx: gtir_to_sdfg.SubgraphContext,
    outer_ctx: gtir_to_sdfg.SubgraphContext,
    nsdfg_node: dace.nodes.NestedSDFG,
    inner_data: gtir_to_sdfg_types.FieldopData,
) -> gtir_dataflow.DataflowOutputEdge:
    """
    Helper function to create the edges to write output data from the nested SDFG
    to temporary arrays in the parent SDFG, denoted as outer context.

    Args:
        inner_ctx: The inner SDFG context, where the scan `LoopRegion` is translated.
        outer_ctx: The outer SDFG context, where the field operator is translated.
        nsdfg_node: The nested SDFG node in the outer context.
        inner_data: The data produced by the scan `LoopRegion` in the inner context.

    Returns:
        An object representing the output data connection of this field operator.
    """
    assert isinstance(inner_data.gt_type, ts.FieldType)
    inner_dataname = inner_data.dc_node.data
    inner_desc = inner_ctx.sdfg.data(inner_dataname)
    outer_dataname, outer_desc = outer_ctx.sdfg.add_temp_transient_like(inner_desc)
    outer_node = outer_ctx.state.add_access(outer_dataname)
    outer_ctx.state.add_edge(
        nsdfg_node,
        inner_dataname,
        outer_node,
        None,
        dace.Memlet.from_array(outer_dataname, outer_desc),
    )
    output_expr = gtir_dataflow.ValueExpr(outer_node, inner_data.gt_type.dtype)
    return gtir_dataflow.DataflowOutputEdge(outer_ctx.state, output_expr)


def translate_scan(
    node: gtir.Node,
    ctx: gtir_to_sdfg.SubgraphContext,
    sdfg_builder: gtir_to_sdfg.SDFGBuilder,
) -> gtir_to_sdfg_types.FieldopResult:
    """
    Generates the dataflow subgraph for the `as_fieldop` builtin with a scan operator.

    It differs from `translate_as_fieldop()` in that the horizontal domain is lowered
    to a map scope, while the scan column computation is lowered to a `LoopRegion`
    on the vertical dimension, that is inside the horizontal map.
    The current design choice is to keep the map scope on the outer level, and
    the `LoopRegion` inside. This choice follows the GTIR representation where
    the `scan` operator is called inside the `as_fieldop` node.

    Implements the `PrimitiveTranslator` protocol.
    """
    assert isinstance(node, gtir.FunCall)
    assert cpm.is_call_to(node.fun, "as_fieldop")
    assert isinstance(node.type, (ts.FieldType, ts.TupleType))

    fun_node = node.fun
    assert len(fun_node.args) == 2
    scan_expr, domain_expr = fun_node.args
    assert cpm.is_call_to(scan_expr, "scan")

    # parse the domain of the scan field operator
    domain = gtir_domain.extract_domain(domain_expr)

    # parse scan parameters
    assert len(scan_expr.args) == 3
    stencil_expr = scan_expr.args[0]
    assert isinstance(stencil_expr, gtir.Lambda)

    # params[0]: the lambda parameter to propagate the scan carry on the vertical dimension
    scan_carry = str(stencil_expr.params[0].id)

    # params[1]: boolean flag for forward/backward scan
    assert isinstance(scan_expr.args[1], gtir.Literal) and ti.is_logical(scan_expr.args[1].type)
    scan_forward = scan_expr.args[1].value == "True"

    # params[2]: the expression that computes the value for scan initialization
    init_expr = scan_expr.args[2]
    # visit the initialization value of the scan expression
    init_data = sdfg_builder.visit(init_expr, ctx=ctx)
    # extract type definition of the scan carry
    scan_carry_type = (
        init_data.gt_type
        if isinstance(init_data, gtir_to_sdfg_types.FieldopData)
        else gtir_to_sdfg_types.get_tuple_type(init_data)
    )

    # define the set of symbols available in the lambda context, which consists of
    # the carry argument and all lambda function arguments
    lambda_arg_types = [scan_carry_type] + [
        arg.type for arg in node.args if isinstance(arg.type, ts.DataType)
    ]
    lambda_symbols = {
        str(p.id): arg_type
        for p, arg_type in zip(stencil_expr.params, lambda_arg_types, strict=True)
    }

    # lower the scan stencil expression in a separate SDFG context
    lambda_ctx, lambda_output = _lower_lambda_to_nested_sdfg(
        stencil_expr,
        ctx,
        sdfg_builder,
        domain,
        init_data,
        lambda_symbols,
        scan_forward,
        im.sym(scan_carry, scan_carry_type),
    )

    # visit the arguments to be passed to the lambda expression
    # this must be executed before visiting the lambda expression, in order to populate
    # the data descriptor with the correct field domain offsets for field arguments
    lambda_args = [sdfg_builder.visit(arg, ctx=ctx) for arg in node.args]
    lambda_args_mapping = [
        (im.sym(_scan_input_name(scan_carry), scan_carry_type), init_data),
    ] + [
        (im.sym(param.id, arg.gt_type), arg)
        for param, arg in zip(stencil_expr.params[1:], lambda_args, strict=True)
    ]

    lambda_arg_nodes = dict(
        itertools.chain(
            *[gtir_to_sdfg_types.flatten_tuples(psym.id, arg) for psym, arg in lambda_args_mapping]
        )
    )

    # parse the dataflow output symbols
    if isinstance(scan_carry_type, ts.TupleType):
        lambda_flat_outs = {
            str(sym.id): sym.type
            for sym in gtir_to_sdfg_utils.flatten_tuple_fields(
                _scan_output_name(scan_carry), scan_carry_type
            )
        }
    else:
        lambda_flat_outs = {_scan_output_name(scan_carry): scan_carry_type}

    # build the mapping of symbols from nested SDFG to field operator context
    nsdfg_symbols_mapping = {str(sym): sym for sym in lambda_ctx.sdfg.free_symbols}
    for psym, arg in lambda_args_mapping:
        nsdfg_symbols_mapping |= gtir_to_sdfg_utils.get_arg_symbol_mapping(psym.id, arg, ctx.sdfg)

    # the scan nested SDFG is ready: it is instantiated in the field operator context
    # where the map scope over the horizontal domain lives
    nsdfg_node = ctx.state.add_nested_sdfg(
        lambda_ctx.sdfg,
        inputs=set(lambda_arg_nodes.keys()),
        outputs=set(lambda_flat_outs.keys()),
        symbol_mapping=nsdfg_symbols_mapping,
    )

    lambda_input_edges = []
    for input_connector, outer_arg in lambda_arg_nodes.items():
        arg_desc = outer_arg.dc_node.desc(ctx.sdfg)
        input_subset = dace_subsets.Range.from_array(arg_desc)
        input_edge = gtir_dataflow.MemletInputEdge(
            ctx.state, outer_arg.dc_node, input_subset, nsdfg_node, input_connector
        )
        lambda_input_edges.append(input_edge)

    # for output connections, we create temporary arrays that contain the computation
    # results of a column slice for each point in the horizontal domain
    lambda_output_tree = gtx_utils.tree_map(
        lambda lambda_output_data: _connect_nested_sdfg_output_to_temporaries(
            lambda_ctx, ctx, nsdfg_node, lambda_output_data
        )
    )(lambda_output)

    # we call a helper method to create a map scope that will compute the entire field
    return _create_scan_field_operator(
        ctx, domain, node.type, sdfg_builder, lambda_input_edges, lambda_output_tree
    )<|MERGE_RESOLUTION|>--- conflicted
+++ resolved
@@ -140,14 +140,6 @@
     field_name, field_desc = sdfg_builder.add_temp_array(
         ctx.sdfg, field_shape, dataflow_output_desc.dtype
     )
-<<<<<<< HEAD
-    # the inner and outer strides have to match
-    scan_output_stride = field_desc.strides[scan_dim_index]
-    dataflow_output_desc.set_shape(dataflow_output_desc.shape, (scan_output_stride,))
-
-    # and here the edge writing the dataflow result data through the map exit node
-=======
->>>>>>> 49275cd8
     field_node = ctx.state.add_access(field_name)
 
     # Now connect the final output node with the output of the nested SDFG.
