--- conflicted
+++ resolved
@@ -669,49 +669,18 @@
     symbolic_args: dict[str, gtir_to_sdfg_types.SymbolicData] = {}
     lambda_arg_nodes: dict[str, gtir_to_sdfg_types.FieldopData] = {}
     for gt_symbol, arg in lambda_args_mapping:
-<<<<<<< HEAD
         gt_symbol_name = str(gt_symbol.id)
         if isinstance(arg, gtir_to_sdfg_types.SymbolicData):
             symbolic_args[gt_symbol_name] = arg
-        else:
+        elif arg is not None:
             lambda_arg_nodes |= {
                 str(nested_param.id): nested_arg
                 for nested_param, nested_arg in gtir_to_sdfg_types.flatten_tuple(gt_symbol, arg)
+                if nested_arg is not None
             }
 
     nsdfg_node, input_memlets = sdfg_builder.add_nested_sdfg(
         stencil_expr, lambda_ctx, ctx, symbolic_args, lambda_arg_nodes, lambda_output
-=======
-        lambda_arg_nodes |= {
-            str(nested_gt_symbol.id): nested_arg
-            for nested_gt_symbol, nested_arg in gtir_to_sdfg_types.flatten_tuple(gt_symbol, arg)
-            if nested_arg is not None
-        }
-
-    # parse the dataflow output symbols
-    if isinstance(scan_carry_type, ts.TupleType):
-        lambda_flat_outs = {
-            str(sym.id): sym.type
-            for sym in gtir_to_sdfg_utils.flatten_tuple_fields(
-                _scan_output_name(scan_carry), scan_carry_type
-            )
-        }
-    else:
-        lambda_flat_outs = {_scan_output_name(scan_carry): scan_carry_type}
-
-    # build the mapping of symbols from nested SDFG to field operator context
-    nsdfg_symbols_mapping = {str(sym): sym for sym in lambda_ctx.sdfg.free_symbols}
-    for pname, arg in lambda_arg_nodes.items():
-        nsdfg_symbols_mapping |= arg.get_symbol_mapping(pname, ctx.sdfg)
-
-    # the scan nested SDFG is ready: it is instantiated in the field operator context
-    # where the map scope over the horizontal domain lives
-    nsdfg_node = ctx.state.add_nested_sdfg(
-        lambda_ctx.sdfg,
-        inputs=set(lambda_arg_nodes.keys()),
-        outputs=set(lambda_flat_outs.keys()),
-        symbol_mapping=nsdfg_symbols_mapping,
->>>>>>> 94604335
     )
 
     # Block the inlining of NestedSDFG containing a scan.
