--- conflicted
+++ resolved
@@ -664,9 +664,6 @@
         symbol_mapping=nsdfg_symbols_mapping,
     )
 
-<<<<<<< HEAD
-    input_edges = []
-=======
     # Block the inlining of NestedSDFG containing a scan.
     #  We do this to avoid a bug in DaCe simplify transformations, see
     #  [issue#2182](https://github.com/spcl/dace/issues/2182) for more. Before the bug
@@ -678,8 +675,7 @@
     #   where inlining is not possible anyway.
     nsdfg_node.no_inline = True
 
-    lambda_input_edges = []
->>>>>>> d895e916
+    input_edges = []
     for input_connector, outer_arg in lambda_arg_nodes.items():
         assert not lambda_ctx.sdfg.arrays[input_connector].transient
         arg_desc = outer_arg.dc_node.desc(ctx.sdfg)
