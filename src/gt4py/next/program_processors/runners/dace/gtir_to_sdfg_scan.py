# GT4Py - GridTools Framework
#
# Copyright (c) 2014-2024, ETH Zurich
# All rights reserved.
#
# Please, refer to the LICENSE file in the root directory.
# SPDX-License-Identifier: BSD-3-Clause

"""Implements the lowering of scan field operator.

This builtin translator implements the `PrimitiveTranslator` protocol as other
translators in `gtir_to_sdfg_primitives` module. This module implements the scan
translator, separately from the `gtir_to_sdfg_primitives` module, because the
parsing of input arguments as well as the construction of the map scope differ
from a regular field operator, which requires slightly different helper methods.
Besides, the function code is quite large, another reason to keep it separate
from other translators.

The current GTIR representation of the scan operator is based on iterator view.
This is likely to change in the future, to enable GTIR optimizations for scan.
"""

from __future__ import annotations

import itertools
from typing import Any, Iterable

import dace
from dace import subsets as dace_subsets

from gt4py import eve
from gt4py.next import common as gtx_common, utils as gtx_utils
from gt4py.next.iterator import ir as gtir
from gt4py.next.iterator.ir_utils import common_pattern_matcher as cpm, ir_makers as im
from gt4py.next.program_processors.runners.dace import (
    gtir_dataflow,
    gtir_domain,
    gtir_to_sdfg,
    gtir_to_sdfg_types,
    gtir_to_sdfg_utils,
)
from gt4py.next.type_system import type_info as ti, type_specifications as ts


def _parse_scan_fieldop_arg(
    node: gtir.Expr,
    ctx: gtir_to_sdfg.SubgraphContext,
    sdfg_builder: gtir_to_sdfg.SDFGBuilder,
    domain: gtir_domain.FieldopDomain,
) -> gtir_dataflow.MemletExpr | tuple[gtir_dataflow.MemletExpr | tuple[Any, ...], ...]:
    """Helper method to visit an expression passed as argument to a scan field operator.

    On the innermost level, a scan operator is lowered to a loop region which computes
    column elements in the vertical dimension.

    It differs from the helper method `gtir_to_sdfg_primitives` in that field arguments
    are passed in full shape along the vertical dimension, rather than as iterator.
    """

    def _parse_fieldop_arg_impl(
        arg: gtir_to_sdfg_types.FieldopData,
    ) -> gtir_dataflow.MemletExpr:
        arg_expr = arg.get_local_view(domain, ctx.sdfg)
        if isinstance(arg_expr, gtir_dataflow.MemletExpr):
            return arg_expr
        # In scan field operator, the arguments to the vertical stencil are passed by value.
        # Therefore, the full field shape is passed as `MemletExpr` rather than `IteratorExpr`.
        return gtir_dataflow.MemletExpr(
            arg_expr.field, arg_expr.gt_dtype, arg_expr.get_memlet_subset(ctx.sdfg)
        )

    arg = sdfg_builder.visit(node, ctx=ctx)

    if isinstance(arg, gtir_to_sdfg_types.FieldopData):
        return _parse_fieldop_arg_impl(arg)
    else:
        # handle tuples of fields
        return gtx_utils.tree_map(lambda x: _parse_fieldop_arg_impl(x))(arg)


def _create_scan_field_operator_impl(
    ctx: gtir_to_sdfg.SubgraphContext,
    sdfg_builder: gtir_to_sdfg.SDFGBuilder,
    domain: gtir_domain.FieldopDomain,
    output_edge: gtir_dataflow.DataflowOutputEdge,
    output_type: ts.FieldType,
    map_exit: dace.nodes.MapExit,
) -> gtir_to_sdfg_types.FieldopData:
    """
    Helper method to allocate a temporary array that stores one field computed
    by the scan field operator.

    This method is called by `_create_scan_field_operator()`.

    Similar to `gtir_to_sdfg_primitives._create_field_operator_impl()` but
    for scan field operators. It differs in that the scan loop region produces
    a field along the vertical dimension, rather than a single point.
    Therefore, the memlet subset will write a slice into the result array, that
    corresponds to the full vertical shape for each horizontal grid point.

    Refer to `gtir_to_sdfg_primitives._create_field_operator_impl()` for
    the description of function arguments and return values.
    """
    dataflow_output_desc = output_edge.result.dc_node.desc(ctx.sdfg)
    assert isinstance(dataflow_output_desc, dace.data.Array)

    # the memory layout of the output field follows the field operator compute domain
    field_dims, field_origin, field_shape = gtir_domain.get_field_layout(domain)
    field_indices = gtir_domain.get_domain_indices(field_dims, field_origin)
    field_subset = dace_subsets.Range.from_indices(field_indices)

    # the vertical dimension used as scan column is computed by the `LoopRegion`
    # inside the map scope, therefore it is excluded from the map range
    scan_dim_index = [sdfg_builder.is_column_axis(dim) for dim in field_dims].index(True)

    # the map scope writes the full-shape dimension corresponding to the scan column
    field_subset = (
        dace_subsets.Range(field_subset[:scan_dim_index])
        + dace_subsets.Range.from_string(f"0:{dataflow_output_desc.shape[0]}")
        + dace_subsets.Range(field_subset[scan_dim_index + 1 :])
    )

    if isinstance(output_edge.result.gt_dtype, ts.ScalarType):
        assert isinstance(output_type.dtype, ts.ScalarType)
        if output_edge.result.gt_dtype != output_type.dtype:
            raise TypeError(
                f"Type mismatch, expected {output_type.dtype} got {output_edge.result.gt_dtype}."
            )
        field_dtype = output_edge.result.gt_dtype
        # the scan field operator computes a column of scalar values
        assert len(dataflow_output_desc.shape) == 1
    else:
        assert isinstance(output_type.dtype, ts.ListType)
        assert isinstance(output_edge.result.gt_dtype.element_type, ts.ScalarType)
        field_dtype = output_edge.result.gt_dtype.element_type
        if field_dtype != output_type.dtype.element_type:
            raise TypeError(
                f"Type mismatch, expected {output_type.dtype.element_type} got {field_dtype}."
            )
        # the scan field operator computes a list of scalar values for each column level
        # 1st dim: column level, 2nd dim: list of scalar values (e.g. `neighbors`)
        assert len(dataflow_output_desc.shape) == 2
        # the lines below extend the array with the local dimension added by the field operator
        assert output_edge.result.gt_dtype.offset_type is not None
        field_shape = [*field_shape, dataflow_output_desc.shape[1]]
        field_subset = field_subset + dace_subsets.Range.from_string(
            f"0:{dataflow_output_desc.shape[1]}"
        )

    # allocate local temporary storage
    field_name, field_desc = sdfg_builder.add_temp_array(
        ctx.sdfg, field_shape, dataflow_output_desc.dtype
    )
    # the inner and outer strides have to match
    scan_output_stride = field_desc.strides[scan_dim_index]
    # also consider the stride of the local dimension, in case the scan field operator computes a list
    local_strides = field_desc.strides[len(field_dims) :]
    assert len(local_strides) == (1 if isinstance(output_edge.result.gt_dtype, ts.ListType) else 0)
    new_inner_strides = [scan_output_stride, *local_strides]
    dataflow_output_desc.set_shape(dataflow_output_desc.shape, new_inner_strides)

    # and here the edge writing the dataflow result data through the map exit node
    field_node = ctx.state.add_access(field_name)
    output_edge.connect(map_exit, field_node, field_subset)

    return gtir_to_sdfg_types.FieldopData(
        field_node, ts.FieldType(field_dims, output_edge.result.gt_dtype), tuple(field_origin)
    )


def _create_scan_field_operator(
    ctx: gtir_to_sdfg.SubgraphContext,
    domain: gtir_domain.FieldopDomain,
    node_type: ts.FieldType | ts.TupleType,
    sdfg_builder: gtir_to_sdfg.SDFGBuilder,
    input_edges: Iterable[gtir_dataflow.DataflowInputEdge],
    output_tree: gtir_dataflow.DataflowOutputEdge
    | tuple[gtir_dataflow.DataflowOutputEdge | tuple[Any, ...], ...],
) -> gtir_to_sdfg_types.FieldopResult:
    """
    Helper method to build the output of a field operator, which can consist of
    a single field or a tuple of fields.

    Similar to `gtir_to_sdfg_primitives._create_field_operator()` but for scan
    field operators. The main difference is that the scan vertical dimension is
    excluded from the map range. This because the vertical dimension is traversed
    by a loop region in a mapped nested SDFG.

    Refer to `gtir_to_sdfg_primitives._create_field_operator()` for the
    description of function arguments and return values.
    """
    domain_dims, _, _ = gtir_domain.get_field_layout(domain)

    # create a map scope to execute the `LoopRegion` over the horizontal domain
    if len(domain_dims) == 1:
        # We construct the scan field operator on the horizontal domain, while the
        # vertical dimension (the column axis) is computed by the loop region.
        # If the field operator computes only the column axis (a 1d scan field operator),
        # there is no horizontal domain, therefore the map scope is not needed.
        # This case currently produces wrong CUDA code because of a DaCe issue
        # (see https://github.com/GridTools/gt4py/issues/1136).
        # The corresponding GT4Py tests are disabled (pytest marker `uses_scan_1d_field`).
        map_entry, map_exit = (None, None)
    else:
        # create map range corresponding to the field operator domain
        map_entry, map_exit = sdfg_builder.add_map(
            "fieldop",
            ctx.state,
            ndrange={
                gtir_to_sdfg_utils.get_map_variable(
                    domain_range.dim
                ): f"{domain_range.start}:{domain_range.stop}"
                for domain_range in domain
                if not sdfg_builder.is_column_axis(domain_range.dim)
            },
        )

    # here we setup the edges passing through the map entry node
    for edge in input_edges:
        edge.connect(map_entry)

    if isinstance(node_type, ts.FieldType):
        assert isinstance(output_tree, gtir_dataflow.DataflowOutputEdge)
        return _create_scan_field_operator_impl(
            ctx, sdfg_builder, domain, output_tree, node_type, map_exit
        )
    else:
        # handle tuples of fields
        # the symbol name 'x' in the call below is not used, we only need
        # the tree structure of the `TupleType` definition to pass to `tree_map()`
        output_symbol_tree = gtir_to_sdfg_utils.make_symbol_tree("x", node_type)
        return gtx_utils.tree_map(
            lambda output_edge, output_sym: (
                _create_scan_field_operator_impl(
                    ctx,
                    sdfg_builder,
                    domain,
                    output_edge,
                    output_sym.type,
                    map_exit,
                )
            )
        )(output_tree, output_symbol_tree)


def _scan_input_name(input_name: str) -> str:
    """
    Helper function to make naming of input connectors in the scan nested SDFG
    consistent throughut this module scope.
    """
    return f"__gtir_scan_input_{input_name}"


def _scan_output_name(input_name: str) -> str:
    """
    Same as above, but for the output connecters in the scan nested SDFG.
    """
    return f"__gtir_scan_output_{input_name}"


def _lower_lambda_to_nested_sdfg(
    lambda_node: gtir.Lambda,
    ctx: gtir_to_sdfg.SubgraphContext,
    sdfg_builder: gtir_to_sdfg.SDFGBuilder,
    domain: gtir_domain.FieldopDomain,
    init_data: gtir_to_sdfg_types.FieldopResult,
    lambda_symbols: dict[str, ts.DataType],
    scan_forward: bool,
    scan_carry_symbol: gtir.Sym,
) -> tuple[gtir_to_sdfg.SubgraphContext, gtir_to_sdfg_types.FieldopResult]:
    """
    Helper method to lower the lambda node representing the scan stencil dataflow
    inside a separate SDFG.

    In regular field operators, where the computation of a grid point is independent
    from other points, therefore the stencil can be lowered to a mapped tasklet
    dataflow, and the map range is defined on the full domain.
    The scan field operator has to carry an intermediate result while the stencil
    is applied on vertical levels, which is input to the computation of next level
    (an accumulator function, for example). Therefore, the points on the vertical
    dimension are computed inside a `LoopRegion` construct.
    This function creates the `LoopRegion` inside a nested SDFG, which will be
    mapped by the caller to the horizontal domain in the field operator context.

    Args:
        lambda_node: The lambda representing the stencil expression on the horizontal level.
        ctx: The SDFG context where the scan field operator is translated.
        sdfg_builder: The SDFG builder object to access the field operator context.
        domain: The field operator domain, with all horizontal and vertical dimensions.
        init_data: The data produced in the field operator context that is used
            to initialize the scan carry value.
        lambda_symbols: List of symbols used as parameters of the stencil expressions.
        scan_forward: When True, the loop should range starting from the origin;
            when False, traverse towards origin.
        scan_carry_symbol: The symbol used in the stencil expression to carry the
            intermediate result along the vertical dimension.

    Returns:
        A tuple of two elements:
          - The subgraph context containing the `LoopRegion` along the vertical
            dimension, to be instantied as a nested SDFG in the field operator context.
          - The inner fields, that is 1d arrays with vertical shape containing
            the output of the stencil computation. These fields will have to be
            mapped to outer arrays by the caller. The caller is responsible to ensure
            that inner and outer arrays use the same strides.
    """

    # We pass an empty set as symbolic arguments, which implies that all scalar
    # inputs of the scan nested SDFG will be represented as scalar data containers.
    # The reason why we do not check for dace symbolic expressions and do not map
    # them to inner symbols is that the scan expression should not contain any domain
    # expression (no field operator inside).
    assert not any(
        eve.walk_values(lambda_node).map(
            lambda node: cpm.is_call_to(node, ("cartesian_domain", "unstructured_domain"))
        )
    )
    # the lambda expression, i.e. body of the scan, will be created inside a nested SDFG.
    lambda_translator, lambda_ctx = sdfg_builder.setup_nested_context(
        lambda_node, "scan", ctx, lambda_symbols, symbolic_inputs=set()
    )

    # We set `using_explicit_control_flow=True` because the vertical scan is lowered to a `LoopRegion`.
    # This property is used by pattern matching in SDFG transformation framework
    # to skip those transformations that do not yet support control flow blocks.
    lambda_ctx.sdfg.using_explicit_control_flow = True

    # use the vertical dimension in the domain as scan dimension
    scan_domain = next(
        domain_range for domain_range in domain if sdfg_builder.is_column_axis(domain_range.dim)
    )

    # extract the scan loop range
    scan_loop_var = gtir_to_sdfg_utils.get_map_variable(scan_domain.dim)

    # in case the scan operator computes a list (not a scalar), we need to add an extra dimension
    def get_scan_output_shape(
        scan_init_data: gtir_to_sdfg_types.FieldopData,
    ) -> list[dace.symbolic.SymExpr]:
        scan_column_size = scan_domain.stop - scan_domain.start
        if isinstance(scan_init_data.gt_type, ts.ScalarType):
            return [scan_column_size]
        assert isinstance(scan_init_data.gt_type, ts.ListType)
        assert scan_init_data.gt_type.offset_type
        offset_type = scan_init_data.gt_type.offset_type
        offset_provider_type = sdfg_builder.get_offset_provider_type(offset_type.value)
        assert isinstance(offset_provider_type, gtx_common.NeighborConnectivityType)
        list_size = offset_provider_type.max_neighbors
        return [scan_column_size, dace.symbolic.SymExpr(list_size)]

    if isinstance(init_data, tuple):
        lambda_result_shape = gtx_utils.tree_map(get_scan_output_shape)(init_data)
    else:
        lambda_result_shape = get_scan_output_shape(init_data)

    # Create the body of the initialization state
    # This dataflow will write the initial value of the scan carry variable.
    init_state = lambda_ctx.state
    scan_carry_input = (
        gtir_to_sdfg_utils.make_symbol_tree(scan_carry_symbol.id, scan_carry_symbol.type)
        if isinstance(scan_carry_symbol.type, ts.TupleType)
        else scan_carry_symbol
    )

    def init_scan_carry(sym: gtir.Sym) -> None:
        scan_carry_dataname = str(sym.id)
        scan_carry_desc = lambda_ctx.sdfg.data(scan_carry_dataname)
        input_scan_carry_dataname = _scan_input_name(scan_carry_dataname)
        input_scan_carry_desc = scan_carry_desc.clone()
        lambda_ctx.sdfg.add_datadesc(input_scan_carry_dataname, input_scan_carry_desc)
        scan_carry_desc.transient = True
        init_state.add_nedge(
            init_state.add_access(input_scan_carry_dataname),
            init_state.add_access(scan_carry_dataname),
            lambda_ctx.sdfg.make_array_memlet(input_scan_carry_dataname),
        )

    if isinstance(scan_carry_input, tuple):
        gtx_utils.tree_map(init_scan_carry)(scan_carry_input)
    else:
        init_scan_carry(scan_carry_input)

    # Create a loop region over the vertical dimension corresponding to the scan column
    if scan_forward:
        scan_loop = dace.sdfg.state.LoopRegion(
            label="scan",
            condition_expr=f"{scan_loop_var} < {scan_domain.stop}",
            loop_var=scan_loop_var,
            initialize_expr=f"{scan_loop_var} = {scan_domain.start}",
            update_expr=f"{scan_loop_var} = {scan_loop_var} + 1",
            inverted=False,
        )
    else:
        scan_loop = dace.sdfg.state.LoopRegion(
            label="scan",
            condition_expr=f"{scan_loop_var} >= {scan_domain.start}",
            loop_var=scan_loop_var,
            initialize_expr=f"{scan_loop_var} = {scan_domain.stop} - 1",
            update_expr=f"{scan_loop_var} = {scan_loop_var} - 1",
            inverted=False,
        )
    lambda_ctx.sdfg.add_node(scan_loop)
    lambda_ctx.sdfg.add_edge(init_state, scan_loop, dace.InterstateEdge())

    # Inside the loop region, create a 'compute' and an 'update' state.
    # The body of the 'compute' state implements the stencil expression for one vertical level.
    # The 'update' state writes the value computed by the stencil into the scan carry variable,
    # in order to make it available to the next vertical level.
    compute_state = scan_loop.add_state("scan_compute")
    compute_ctx = gtir_to_sdfg.SubgraphContext(lambda_ctx.sdfg, compute_state)
    update_state = scan_loop.add_state_after(compute_state, "scan_update")

    # inside the 'compute' state, visit the list of arguments to be passed to the stencil
    stencil_args = [
        _parse_scan_fieldop_arg(im.ref(p.id), compute_ctx, lambda_translator, domain)
        for p in lambda_node.params
    ]
    # stil inside the 'compute' state, generate the dataflow representing the stencil
    # to be applied on the horizontal domain
    lambda_input_edges, lambda_result = gtir_dataflow.translate_lambda_to_dataflow(
        compute_ctx.sdfg, compute_ctx.state, lambda_translator, lambda_node, stencil_args
    )
    # connect the dataflow input directly to the source data nodes, without passing through a map node;
    # the reason is that the map for horizontal domain is outside the scan loop region
    for edge in lambda_input_edges:
        edge.connect(map_entry=None)
    # connect the dataflow output nodes, called 'scan_result' below, to a global field called 'output'
    output_column_index = dace.symbolic.pystr_to_symbolic(scan_loop_var) - scan_domain.start

    def connect_scan_output(
        scan_output_edge: gtir_dataflow.DataflowOutputEdge,
        scan_output_shape: list[dace.symbolic.SymExpr],
        scan_carry_sym: gtir.Sym,
    ) -> gtir_to_sdfg_types.FieldopData:
        scan_result = scan_output_edge.result
        if isinstance(scan_result.gt_dtype, ts.ScalarType):
            assert scan_result.gt_dtype == scan_carry_sym.type
            # the scan field operator computes a column of scalar values
            assert len(scan_output_shape) == 1
            output_subset = dace_subsets.Range.from_string(str(output_column_index))
        else:
            assert isinstance(scan_carry_sym.type, ts.ListType)
            assert scan_result.gt_dtype.element_type == scan_carry_sym.type.element_type
            # the scan field operator computes a list of scalar values for each column level
            assert len(scan_output_shape) == 2
            output_subset = dace_subsets.Range.from_string(
                f"{output_column_index}, 0:{scan_output_shape[1]}"
            )
        scan_result_data = scan_result.dc_node.data
<<<<<<< HEAD
        scan_result_desc = scan_result.dc_node.desc(nsdfg)
        scan_result_subset = dace_subsets.Range.from_array(scan_result_desc)
=======
        scan_result_desc = scan_result.dc_node.desc(lambda_ctx.sdfg)
>>>>>>> d7b1e75e

        # `sym` represents the global output data, that is the nested-SDFG output connector
        scan_carry_data = str(scan_carry_sym.id)
        output = _scan_output_name(scan_carry_data)
        lambda_ctx.sdfg.add_array(output, scan_output_shape, scan_result_desc.dtype)
        output_node = compute_state.add_access(output)

        # in the 'compute' state, we write the current vertical level data to the output field
        # (the output field is mapped to an external array)
        compute_state.add_nedge(
            scan_result.dc_node,
            output_node,
            dace.Memlet(data=output, subset=output_subset, other_subset=scan_result_subset),
        )

        # in the 'update' state, the value of the current vertical level is written
        # to the scan carry variable for the next loop iteration
        update_state.add_nedge(
            update_state.add_access(scan_result_data),
            update_state.add_access(scan_carry_data),
            dace.Memlet(
                data=scan_result_data, subset=scan_result_subset, other_subset=scan_result_subset
            ),
        )

        output_type = ts.FieldType(dims=[scan_domain.dim], dtype=scan_result.gt_dtype)
        return gtir_to_sdfg_types.FieldopData(output_node, output_type, origin=(scan_domain.start,))

    # write the stencil result (value on one vertical level) into a 1D field
    # with full vertical shape representing one column
    if isinstance(scan_carry_input, tuple):
        assert isinstance(lambda_result_shape, tuple)
        lambda_output = gtx_utils.tree_map(connect_scan_output)(
            lambda_result, lambda_result_shape, scan_carry_input
        )
    else:
        assert isinstance(lambda_result[0], gtir_dataflow.DataflowOutputEdge)
        assert isinstance(lambda_result_shape, list)
        lambda_output = connect_scan_output(lambda_result[0], lambda_result_shape, scan_carry_input)

    # in case tuples are passed as argument, isolated access nodes might be left in the state,
    # because not all tuple fields are necessarily accessed inside the lambda scope
    for data_node in compute_state.data_nodes():
        if compute_state.degree(data_node) == 0:
            # By construction there should never be isolated transient nodes.
            # Therefore, the assert below implements a sanity check, that allows
            # the exceptional case (encountered in one GT4Py test) where the carry
            # variable is not used, so not a scan indeed because no data dependency.
            assert (not data_node.desc(lambda_ctx.sdfg).transient) or data_node.data.startswith(
                scan_carry_symbol.id
            )
            compute_state.remove_node(data_node)

    return lambda_ctx, lambda_output


def _connect_nested_sdfg_output_to_temporaries(
    inner_ctx: gtir_to_sdfg.SubgraphContext,
    outer_ctx: gtir_to_sdfg.SubgraphContext,
    nsdfg_node: dace.nodes.NestedSDFG,
    inner_data: gtir_to_sdfg_types.FieldopData,
) -> gtir_dataflow.DataflowOutputEdge:
    """
    Helper function to create the edges to write output data from the nested SDFG
    to temporary arrays in the parent SDFG, denoted as outer context.

    Args:
        inner_ctx: The inner SDFG context, where the scan `LoopRegion` is translated.
        outer_ctx: The outer SDFG context, where the field operator is translated.
        nsdfg_node: The nested SDFG node in the outer context.
        inner_data: The data produced by the scan `LoopRegion` in the inner context.

    Returns:
        An object representing the output data connection of this field operator.
    """
    assert isinstance(inner_data.gt_type, ts.FieldType)
    inner_dataname = inner_data.dc_node.data
    inner_desc = inner_ctx.sdfg.data(inner_dataname)
    outer_dataname, outer_desc = outer_ctx.sdfg.add_temp_transient_like(inner_desc)
    outer_node = outer_ctx.state.add_access(outer_dataname)
    outer_ctx.state.add_edge(
        nsdfg_node,
        inner_dataname,
        outer_node,
        None,
        dace.Memlet.from_array(outer_dataname, outer_desc),
    )
    output_expr = gtir_dataflow.ValueExpr(outer_node, inner_data.gt_type.dtype)
    return gtir_dataflow.DataflowOutputEdge(outer_ctx.state, output_expr)


def translate_scan(
    node: gtir.Node,
    ctx: gtir_to_sdfg.SubgraphContext,
    sdfg_builder: gtir_to_sdfg.SDFGBuilder,
) -> gtir_to_sdfg_types.FieldopResult:
    """
    Generates the dataflow subgraph for the `as_fieldop` builtin with a scan operator.

    It differs from `translate_as_fieldop()` in that the horizontal domain is lowered
    to a map scope, while the scan column computation is lowered to a `LoopRegion`
    on the vertical dimension, that is inside the horizontal map.
    The current design choice is to keep the map scope on the outer level, and
    the `LoopRegion` inside. This choice follows the GTIR representation where
    the `scan` operator is called inside the `as_fieldop` node.

    Implements the `PrimitiveTranslator` protocol.
    """
    assert isinstance(node, gtir.FunCall)
    assert cpm.is_call_to(node.fun, "as_fieldop")
    assert isinstance(node.type, (ts.FieldType, ts.TupleType))

    fun_node = node.fun
    assert len(fun_node.args) == 2
    scan_expr, domain_expr = fun_node.args
    assert cpm.is_call_to(scan_expr, "scan")

    # parse the domain of the scan field operator
    domain = gtir_domain.extract_domain(domain_expr)

    # parse scan parameters
    assert len(scan_expr.args) == 3
    stencil_expr = scan_expr.args[0]
    assert isinstance(stencil_expr, gtir.Lambda)

    # params[0]: the lambda parameter to propagate the scan carry on the vertical dimension
    scan_carry = str(stencil_expr.params[0].id)

    # params[1]: boolean flag for forward/backward scan
    assert isinstance(scan_expr.args[1], gtir.Literal) and ti.is_logical(scan_expr.args[1].type)
    scan_forward = scan_expr.args[1].value == "True"

    # params[2]: the expression that computes the value for scan initialization
    init_expr = scan_expr.args[2]
    # visit the initialization value of the scan expression
    init_data = sdfg_builder.visit(init_expr, ctx=ctx)
    # extract type definition of the scan carry
    scan_carry_type = (
        init_data.gt_type
        if isinstance(init_data, gtir_to_sdfg_types.FieldopData)
        else gtir_to_sdfg_types.get_tuple_type(init_data)
    )

    # define the set of symbols available in the lambda context, which consists of
    # the carry argument and all lambda function arguments
    lambda_arg_types = [scan_carry_type] + [
        arg.type for arg in node.args if isinstance(arg.type, ts.DataType)
    ]
    lambda_symbols = {
        str(p.id): arg_type
        for p, arg_type in zip(stencil_expr.params, lambda_arg_types, strict=True)
    }

    # lower the scan stencil expression in a separate SDFG context
    lambda_ctx, lambda_output = _lower_lambda_to_nested_sdfg(
        stencil_expr,
        ctx,
        sdfg_builder,
        domain,
        init_data,
        lambda_symbols,
        scan_forward,
        im.sym(scan_carry, scan_carry_type),
    )

    # visit the arguments to be passed to the lambda expression
    # this must be executed before visiting the lambda expression, in order to populate
    # the data descriptor with the correct field domain offsets for field arguments
    lambda_args = [sdfg_builder.visit(arg, ctx=ctx) for arg in node.args]
    lambda_args_mapping = [
        (im.sym(_scan_input_name(scan_carry), scan_carry_type), init_data),
    ] + [
        (im.sym(param.id, arg.gt_type), arg)
        for param, arg in zip(stencil_expr.params[1:], lambda_args, strict=True)
    ]

    lambda_arg_nodes = dict(
        itertools.chain(
            *[gtir_to_sdfg_types.flatten_tuples(psym.id, arg) for psym, arg in lambda_args_mapping]
        )
    )

    # parse the dataflow output symbols
    if isinstance(scan_carry_type, ts.TupleType):
        lambda_flat_outs = {
            str(sym.id): sym.type
            for sym in gtir_to_sdfg_utils.flatten_tuple_fields(
                _scan_output_name(scan_carry), scan_carry_type
            )
        }
    else:
        lambda_flat_outs = {_scan_output_name(scan_carry): scan_carry_type}

    # build the mapping of symbols from nested SDFG to field operator context
    nsdfg_symbols_mapping = {str(sym): sym for sym in lambda_ctx.sdfg.free_symbols}
    for psym, arg in lambda_args_mapping:
        nsdfg_symbols_mapping |= gtir_to_sdfg_utils.get_arg_symbol_mapping(psym.id, arg, ctx.sdfg)

    # the scan nested SDFG is ready: it is instantiated in the field operator context
    # where the map scope over the horizontal domain lives
    nsdfg_node = ctx.state.add_nested_sdfg(
        lambda_ctx.sdfg,
        ctx.sdfg,
        inputs=set(lambda_arg_nodes.keys()),
        outputs=set(lambda_flat_outs.keys()),
        symbol_mapping=nsdfg_symbols_mapping,
    )

    lambda_input_edges = []
    for input_connector, outer_arg in lambda_arg_nodes.items():
        arg_desc = outer_arg.dc_node.desc(ctx.sdfg)
        input_subset = dace_subsets.Range.from_array(arg_desc)
        input_edge = gtir_dataflow.MemletInputEdge(
            ctx.state, outer_arg.dc_node, input_subset, nsdfg_node, input_connector
        )
        lambda_input_edges.append(input_edge)

    # for output connections, we create temporary arrays that contain the computation
    # results of a column slice for each point in the horizontal domain
    lambda_output_tree = gtx_utils.tree_map(
        lambda lambda_output_data: _connect_nested_sdfg_output_to_temporaries(
            lambda_ctx, ctx, nsdfg_node, lambda_output_data
        )
    )(lambda_output)

    # we call a helper method to create a map scope that will compute the entire field
    return _create_scan_field_operator(
        ctx, domain, node.type, sdfg_builder, lambda_input_edges, lambda_output_tree
    )<|MERGE_RESOLUTION|>--- conflicted
+++ resolved
@@ -447,12 +447,8 @@
                 f"{output_column_index}, 0:{scan_output_shape[1]}"
             )
         scan_result_data = scan_result.dc_node.data
-<<<<<<< HEAD
-        scan_result_desc = scan_result.dc_node.desc(nsdfg)
+        scan_result_desc = scan_result.dc_node.desc(lambda_ctx.sdfg)
         scan_result_subset = dace_subsets.Range.from_array(scan_result_desc)
-=======
-        scan_result_desc = scan_result.dc_node.desc(lambda_ctx.sdfg)
->>>>>>> d7b1e75e
 
         # `sym` represents the global output data, that is the nested-SDFG output connector
         scan_carry_data = str(scan_carry_sym.id)
