# GT4Py - GridTools Framework
#
# Copyright (c) 2014-2024, ETH Zurich
# All rights reserved.
#
# Please, refer to the LICENSE file in the root directory.
# SPDX-License-Identifier: BSD-3-Clause

"""Implements the lowering of scan field operator.

This builtin translator implements the `PrimitiveTranslator` protocol as other
translators in `gtir_to_sdfg_primitives` module. This module implements the scan
translator, separately from the `gtir_to_sdfg_primitives` module, because the
parsing of input arguments as well as the construction of the map scope differ
from a regular field operator, which requires slightly different helper methods.
Besides, the function code is quite large, another reason to keep it separate
from other translators.

The current GTIR representation of the scan operator is based on iterator view.
This is likely to change in the future, to enable GTIR optimizations for scan.
"""

from __future__ import annotations

import itertools
from typing import Any, Iterable

import dace
from dace import subsets as dace_subsets

from gt4py import eve
from gt4py.next import common as gtx_common, utils as gtx_utils
from gt4py.next.iterator import ir as gtir
from gt4py.next.iterator.ir_utils import common_pattern_matcher as cpm, ir_makers as im
from gt4py.next.program_processors.runners.dace import (
    gtir_dataflow,
    gtir_domain,
    gtir_to_sdfg,
    gtir_to_sdfg_types,
    gtir_to_sdfg_utils,
)
from gt4py.next.type_system import type_info as ti, type_specifications as ts


def _parse_scan_fieldop_arg(
    node: gtir.Expr,
    ctx: gtir_to_sdfg.SubgraphContext,
    sdfg_builder: gtir_to_sdfg.SDFGBuilder,
    domain: gtir_domain.FieldopDomain,
) -> gtir_dataflow.MemletExpr | tuple[gtir_dataflow.MemletExpr | tuple[Any, ...], ...]:
    """Helper method to visit an expression passed as argument to a scan field operator.

    On the innermost level, a scan operator is lowered to a loop region which computes
    column elements in the vertical dimension.

    It differs from the helper method `gtir_to_sdfg_primitives` in that field arguments
    are passed in full shape along the vertical dimension, rather than as iterator.
    """

    def _parse_fieldop_arg_impl(
        arg: gtir_to_sdfg_types.FieldopData,
    ) -> gtir_dataflow.MemletExpr:
        arg_expr = arg.get_local_view(domain, ctx.sdfg)
        if isinstance(arg_expr, gtir_dataflow.MemletExpr):
            return arg_expr
        # In scan field operator, the arguments to the vertical stencil are passed by value.
        # Therefore, the full field shape is passed as `MemletExpr` rather than `IteratorExpr`.
        field_type = ts.FieldType(
            dims=[dim for dim, _ in arg_expr.field_domain], dtype=arg_expr.gt_dtype
        )
        return gtir_dataflow.MemletExpr(
            arg_expr.field, field_type, arg_expr.get_memlet_subset(ctx.sdfg)
        )

    arg = sdfg_builder.visit(node, ctx=ctx)

    if isinstance(arg, gtir_to_sdfg_types.FieldopData):
        return _parse_fieldop_arg_impl(arg)
    else:
        # handle tuples of fields
        return gtx_utils.tree_map(lambda x: _parse_fieldop_arg_impl(x))(arg)


def _create_scan_field_operator_impl(
    ctx: gtir_to_sdfg.SubgraphContext,
    sdfg_builder: gtir_to_sdfg.SDFGBuilder,
    field_domain: gtir_domain.FieldopDomain,
    output_edge: gtir_dataflow.DataflowOutputEdge,
    output_type: ts.FieldType,
    map_exit: dace.nodes.MapExit,
) -> gtir_to_sdfg_types.FieldopData:
    """
    Helper method to allocate a temporary array that stores one field computed
    by the scan field operator.

    This method is called by `_create_scan_field_operator()`.

    Similar to `gtir_to_sdfg_primitives._create_field_operator_impl()` but
    for scan field operators. It differs in that the scan loop region produces
    a field along the vertical dimension, rather than a single point.
    Therefore, the memlet subset will write a slice into the result array, that
    corresponds to the full vertical shape for each horizontal grid point.

    Refer to `gtir_to_sdfg_primitives._create_field_operator_impl()` for
    the description of function arguments and return values.
    """
    dataflow_output_desc = output_edge.result.dc_node.desc(ctx.sdfg)
    assert isinstance(dataflow_output_desc, dace.data.Array)

    if isinstance(output_edge.result.gt_dtype, ts.ScalarType):
        assert isinstance(output_type.dtype, ts.ScalarType)
        if output_edge.result.gt_dtype != output_type.dtype:
            raise TypeError(
                f"Type mismatch, expected {output_type.dtype} got {output_edge.result.gt_dtype}."
            )
        # the scan field operator computes a column of scalar values
        assert len(dataflow_output_desc.shape) == 1
    else:
        raise NotImplementedError("scan with list output is not supported")

    # the memory layout of the output field follows the field operator compute domain
    field_dims, field_origin, field_shape = gtir_domain.get_field_layout(
        field_domain, ctx.target_domain
    )
    field_indices = gtir_domain.get_domain_indices(field_dims, field_origin)
    field_subset = dace_subsets.Range.from_indices(field_indices)

    # the vertical dimension used as scan column is computed by the `LoopRegion`
    # inside the map scope, therefore it is excluded from the map range
    scan_dim_index = [sdfg_builder.is_column_axis(dim) for dim in field_dims].index(True)

    # the map scope writes the full-shape dimension corresponding to the scan column
    field_subset = (
        dace_subsets.Range(field_subset[:scan_dim_index])
        + dace_subsets.Range.from_string(f"0:{dataflow_output_desc.shape[0]}")
        + dace_subsets.Range(field_subset[scan_dim_index + 1 :])
    )

    # Create the final data storage, that is outside of the surrounding Map.
    field_name, field_desc = sdfg_builder.add_temp_array(
        ctx.sdfg, field_shape, dataflow_output_desc.dtype
    )
<<<<<<< HEAD
=======
    # the inner and outer strides have to match
    scan_output_stride = field_desc.strides[scan_dim_index]
    dataflow_output_desc.set_shape(dataflow_output_desc.shape, (scan_output_stride,))

    # and here the edge writing the dataflow result data through the map exit node
>>>>>>> 57af24f8
    field_node = ctx.state.add_access(field_name)

    # Now connect the final output node with the output of the nested SDFG.
    #  Up to now the nested SDFG is writing into a transient data container that
    #  has the size to hold one column. The function below, that does the connection,
    #  will remove that data container.
    inner_map_output_temporary_removed = output_edge.connect(map_exit, field_node, field_subset)
    assert ctx.state.in_degree(field_node) == 1

    field_node_path = ctx.state.memlet_path(next(iter(ctx.state.in_edges(field_node))))
    assert field_node_path[-1].dst is field_node

    if inner_map_output_temporary_removed:
        # The original output of the nested SDFG, the one that would be inside the Map,
        #  has been deleted and the nested SDFG writes directly into the output.
        #  In this case we have to adapt the stride of the array inside the nested SDFG.
        nsdfg_scan = field_node_path[0].src
        assert isinstance(nsdfg_scan, dace.nodes.NestedSDFG)
        inner_output_name = field_node_path[0].src_conn
        inner_output_desc = nsdfg_scan.sdfg.arrays[inner_output_name]
        assert len(inner_output_desc.shape) == 1

        outside_output_stride = field_desc.strides[scan_dim_index]
        assert str(outside_output_stride).isdigit()
        # The stride of the temporary array is constant, so we can just set it on the inside.
        inner_output_desc.set_shape(
            new_shape=inner_output_desc.shape, strides=(outside_output_stride,)
        )
    else:
        # The AccessNode on the inside of the Map was not removed but remains there.
        #  Thus we do not have to update the strides, we do however, make some checks.
        # TODO(edopao): This case exists in icon4py, but a gt4py unittest is missing.
        in_map_temporary_output_field = field_node_path[0].src
        assert in_map_temporary_output_field == output_edge.result.dc_node

        assert ctx.state.in_degree(in_map_temporary_output_field) == 1
        assert ctx.state.out_degree(in_map_temporary_output_field) == 1
        inner_edge = next(iter(ctx.state.in_edges(in_map_temporary_output_field)))
        nsdfg_scan = inner_edge.src
        assert isinstance(nsdfg_scan, dace.nodes.NestedSDFG)

        inner_output_name = inner_edge.src_conn
        inner_output_desc = nsdfg_scan.sdfg.arrays[inner_output_name]

        assert len(inner_output_desc.shape) == 1
        assert str(inner_output_desc.strides[0]).isdigit()
        assert inner_output_desc.shape == dataflow_output_desc.shape
        assert inner_output_desc.strides == dataflow_output_desc.strides

    return gtir_to_sdfg_types.FieldopData(
        field_node, ts.FieldType(field_dims, output_edge.result.gt_dtype), tuple(field_origin)
    )


def _create_scan_field_operator(
    ctx: gtir_to_sdfg.SubgraphContext,
    domain: gtir_domain.FieldopDomain,
    node_type: ts.FieldType | ts.TupleType,
    sdfg_builder: gtir_to_sdfg.SDFGBuilder,
    input_edges: Iterable[gtir_dataflow.DataflowInputEdge],
    output_tree: gtir_dataflow.DataflowOutputEdge
    | tuple[gtir_dataflow.DataflowOutputEdge | tuple[Any, ...], ...],
) -> gtir_to_sdfg_types.FieldopResult:
    """
    Helper method to build the output of a field operator, which can consist of
    a single field or a tuple of fields.

    Similar to `gtir_to_sdfg_primitives._create_field_operator()` but for scan
    field operators. The main difference is that the scan vertical dimension is
    excluded from the map range. This because the vertical dimension is traversed
    by a loop region in a mapped nested SDFG.

    Refer to `gtir_to_sdfg_primitives._create_field_operator()` for the
    description of function arguments and return values.
    """
    domain_dims, _, _ = gtir_domain.get_field_layout(domain, ctx.target_domain)

    # create a map scope to execute the `LoopRegion` over the horizontal domain
    if len(domain_dims) == 1:
        # We construct the scan field operator on the horizontal domain, while the
        # vertical dimension (the column axis) is computed by the loop region.
        # If the field operator computes only the column axis (a 1d scan field operator),
        # there is no horizontal domain, therefore the map scope is not needed.
        # This case currently produces wrong CUDA code because of a DaCe issue
        # (see https://github.com/GridTools/gt4py/issues/1136).
        # The corresponding GT4Py tests are disabled (pytest marker `uses_scan_1d_field`).
        map_entry, map_exit = (None, None)
    else:
        # create map range corresponding to the field operator domain
        map_entry, map_exit = sdfg_builder.add_map(
            "fieldop",
            ctx.state,
            ndrange={
                gtir_to_sdfg_utils.get_map_variable(
                    domain_range.dim
                ): f"{domain_range.start}:{domain_range.stop}"
                for domain_range in domain
                if not sdfg_builder.is_column_axis(domain_range.dim)
            },
        )
        assert (len(map_entry.params) + 1) == len(domain)

    # here we setup the edges passing through the map entry node
    for edge in input_edges:
        edge.connect(map_entry)

    if isinstance(node_type, ts.FieldType):
        assert isinstance(output_tree, gtir_dataflow.DataflowOutputEdge)
        return _create_scan_field_operator_impl(
            ctx, sdfg_builder, domain, output_tree, node_type, map_exit
        )
    else:
        # handle tuples of fields
        # the symbol name 'x' in the call below is not used, we only need
        # the tree structure of the `TupleType` definition to pass to `tree_map()`
        output_symbol_tree = gtir_to_sdfg_utils.make_symbol_tree("x", node_type)
        return gtx_utils.tree_map(
            lambda output_edge, output_sym: (
                _create_scan_field_operator_impl(
                    ctx,
                    sdfg_builder,
                    domain,
                    output_edge,
                    output_sym.type,
                    map_exit,
                )
            )
        )(output_tree, output_symbol_tree)


def _scan_input_name(input_name: str) -> str:
    """
    Helper function to make naming of input connectors in the scan nested SDFG
    consistent throughut this module scope.
    """
    return f"__gtir_scan_input_{input_name}"


def _scan_output_name(input_name: str) -> str:
    """
    Same as above, but for the output connecters in the scan nested SDFG.
    """
    return f"__gtir_scan_output_{input_name}"


def _lower_lambda_to_nested_sdfg(
    lambda_node: gtir.Lambda,
    ctx: gtir_to_sdfg.SubgraphContext,
    sdfg_builder: gtir_to_sdfg.SDFGBuilder,
    domain: gtir_domain.FieldopDomain,
    init_data: gtir_to_sdfg_types.FieldopResult,
    lambda_symbols: dict[str, ts.DataType],
    scan_forward: bool,
    scan_carry_symbol: gtir.Sym,
) -> tuple[gtir_to_sdfg.SubgraphContext, gtir_to_sdfg_types.FieldopResult]:
    """
    Helper method to lower the lambda node representing the scan stencil dataflow
    inside a separate SDFG.

    In regular field operators, where the computation of a grid point is independent
    from other points, therefore the stencil can be lowered to a mapped tasklet
    dataflow, and the map range is defined on the full domain.
    The scan field operator has to carry an intermediate result while the stencil
    is applied on vertical levels, which is input to the computation of next level
    (an accumulator function, for example). Therefore, the points on the vertical
    dimension are computed inside a `LoopRegion` construct.
    This function creates the `LoopRegion` inside a nested SDFG, which will be
    mapped by the caller to the horizontal domain in the field operator context.

    Args:
        lambda_node: The lambda representing the stencil expression on the horizontal level.
        ctx: The SDFG context where the scan field operator is translated.
        sdfg_builder: The SDFG builder object to access the field operator context.
        domain: The field operator domain, with all horizontal and vertical dimensions.
        init_data: The data produced in the field operator context that is used
            to initialize the scan carry value.
        lambda_symbols: List of symbols used as parameters of the stencil expressions.
        scan_forward: When True, the loop should range starting from the origin;
            when False, traverse towards origin.
        scan_carry_symbol: The symbol used in the stencil expression to carry the
            intermediate result along the vertical dimension.

    Returns:
        A tuple of two elements:
          - The subgraph context containing the `LoopRegion` along the vertical
            dimension, to be instantied as a nested SDFG in the field operator context.
          - The inner fields, that is 1d arrays with vertical shape containing
            the output of the stencil computation. These fields will have to be
            mapped to outer arrays by the caller. The caller is responsible to ensure
            that inner and outer arrays use the same strides.
    """

    # We pass an empty set as symbolic arguments, which implies that all scalar
    # inputs of the scan nested SDFG will be represented as scalar data containers.
    # The reason why we do not check for dace symbolic expressions and do not map
    # them to inner symbols is that the scan expression should not contain any domain
    # expression (no field operator inside).
    assert not any(
        eve.walk_values(lambda_node).map(
            lambda node: cpm.is_call_to(node, ("cartesian_domain", "unstructured_domain"))
        )
    )
    # the lambda expression, i.e. body of the scan, will be created inside a nested SDFG.
    lambda_translator, lambda_ctx = sdfg_builder.setup_nested_context(
        lambda_node, "scan", ctx, lambda_symbols, symbolic_inputs=set()
    )

    # We set `using_explicit_control_flow=True` because the vertical scan is lowered to a `LoopRegion`.
    # This property is used by pattern matching in SDFG transformation framework
    # to skip those transformations that do not yet support control flow blocks.
    lambda_ctx.sdfg.using_explicit_control_flow = True

    # use the vertical dimension in the domain as scan dimension
    scan_domain = next(
        domain_range for domain_range in domain if sdfg_builder.is_column_axis(domain_range.dim)
    )

    # extract the scan loop range
    scan_loop_var = gtir_to_sdfg_utils.get_map_variable(scan_domain.dim)

    # in case the scan operator computes a list (not a scalar), we need to add an extra dimension
    def get_scan_output_shape(
        scan_init_data: gtir_to_sdfg_types.FieldopData,
    ) -> list[dace.symbolic.SymExpr]:
        scan_column_size = scan_domain.stop - scan_domain.start
        if isinstance(scan_init_data.gt_type, ts.ScalarType):
            return [scan_column_size]
        assert isinstance(scan_init_data.gt_type, ts.ListType)
        assert scan_init_data.gt_type.offset_type
        offset_type = scan_init_data.gt_type.offset_type
        offset_provider_type = sdfg_builder.get_offset_provider_type(offset_type.value)
        assert isinstance(offset_provider_type, gtx_common.NeighborConnectivityType)
        list_size = offset_provider_type.max_neighbors
        return [scan_column_size, dace.symbolic.SymExpr(list_size)]

    if isinstance(init_data, tuple):
        lambda_result_shape = gtx_utils.tree_map(get_scan_output_shape)(init_data)
    else:
        lambda_result_shape = get_scan_output_shape(init_data)

    # Create the body of the initialization state
    # This dataflow will write the initial value of the scan carry variable.
    init_state = lambda_ctx.state
    scan_carry_input = (
        gtir_to_sdfg_utils.make_symbol_tree(scan_carry_symbol.id, scan_carry_symbol.type)
        if isinstance(scan_carry_symbol.type, ts.TupleType)
        else scan_carry_symbol
    )

    def init_scan_carry(sym: gtir.Sym) -> None:
        scan_carry_dataname = str(sym.id)
        scan_carry_desc = lambda_ctx.sdfg.data(scan_carry_dataname)
        input_scan_carry_dataname = _scan_input_name(scan_carry_dataname)
        input_scan_carry_desc = scan_carry_desc.clone()
        lambda_ctx.sdfg.add_datadesc(input_scan_carry_dataname, input_scan_carry_desc)
        scan_carry_desc.transient = True
        init_state.add_nedge(
            init_state.add_access(input_scan_carry_dataname),
            init_state.add_access(scan_carry_dataname),
            lambda_ctx.sdfg.make_array_memlet(input_scan_carry_dataname),
        )

    if isinstance(scan_carry_input, tuple):
        gtx_utils.tree_map(init_scan_carry)(scan_carry_input)
    else:
        init_scan_carry(scan_carry_input)

    # Create a loop region over the vertical dimension corresponding to the scan column
    if scan_forward:
        scan_loop = dace.sdfg.state.LoopRegion(
            label="scan",
            condition_expr=f"{scan_loop_var} < {scan_domain.stop}",
            loop_var=scan_loop_var,
            initialize_expr=f"{scan_loop_var} = {scan_domain.start}",
            update_expr=f"{scan_loop_var} = {scan_loop_var} + 1",
            inverted=False,
        )
    else:
        scan_loop = dace.sdfg.state.LoopRegion(
            label="scan",
            condition_expr=f"{scan_loop_var} >= {scan_domain.start}",
            loop_var=scan_loop_var,
            initialize_expr=f"{scan_loop_var} = {scan_domain.stop} - 1",
            update_expr=f"{scan_loop_var} = {scan_loop_var} - 1",
            inverted=False,
        )
    lambda_ctx.sdfg.add_node(scan_loop)
    lambda_ctx.sdfg.add_edge(init_state, scan_loop, dace.InterstateEdge())

    # Inside the loop region, create a 'compute' and an 'update' state.
    # The body of the 'compute' state implements the stencil expression for one vertical level.
    # The 'update' state writes the value computed by the stencil into the scan carry variable,
    # in order to make it available to the next vertical level.
    compute_state = scan_loop.add_state("scan_compute")
    compute_ctx = gtir_to_sdfg.SubgraphContext(
        lambda_ctx.sdfg, compute_state, lambda_ctx.target_domain
    )
    update_state = scan_loop.add_state_after(compute_state, "scan_update")

    # inside the 'compute' state, visit the list of arguments to be passed to the stencil
    stencil_args = [
        _parse_scan_fieldop_arg(im.ref(p.id), compute_ctx, lambda_translator, domain)
        for p in lambda_node.params
    ]
    # stil inside the 'compute' state, generate the dataflow representing the stencil
    # to be applied on the horizontal domain
    lambda_input_edges, lambda_result = gtir_dataflow.translate_lambda_to_dataflow(
        compute_ctx.sdfg, compute_ctx.state, lambda_translator, lambda_node, stencil_args
    )
    # connect the dataflow input directly to the source data nodes, without passing through a map node;
    # the reason is that the map for horizontal domain is outside the scan loop region
    for edge in lambda_input_edges:
        edge.connect(map_entry=None)
    # connect the dataflow output nodes, called 'scan_result' below, to a global field called 'output'
    output_column_index = dace.symbolic.pystr_to_symbolic(scan_loop_var) - scan_domain.start

    def connect_scan_output(
        scan_output_edge: gtir_dataflow.DataflowOutputEdge,
        scan_output_shape: list[dace.symbolic.SymExpr],
        scan_carry_sym: gtir.Sym,
    ) -> gtir_to_sdfg_types.FieldopData:
        scan_result = scan_output_edge.result
        if isinstance(scan_result.gt_dtype, ts.ScalarType):
            assert scan_result.gt_dtype == scan_carry_sym.type
            # the scan field operator computes a column of scalar values
            assert len(scan_output_shape) == 1
            output_subset = dace_subsets.Range.from_string(str(output_column_index))
        else:
            raise NotImplementedError("scan with list output is not supported.")
        scan_result_data = scan_result.dc_node.data
        scan_result_desc = scan_result.dc_node.desc(lambda_ctx.sdfg)
        scan_result_subset = dace_subsets.Range.from_array(scan_result_desc)

        # `sym` represents the global output data, that is the nested-SDFG output connector
        scan_carry_data = str(scan_carry_sym.id)
        output = _scan_output_name(scan_carry_data)
        lambda_ctx.sdfg.add_array(output, scan_output_shape, scan_result_desc.dtype)
        output_node = compute_state.add_access(output)

        # in the 'compute' state, we write the current vertical level data to the output field
        # (the output field is mapped to an external array)
        compute_state.add_nedge(
            scan_result.dc_node,
            output_node,
            dace.Memlet(data=output, subset=output_subset, other_subset=scan_result_subset),
        )

        # in the 'update' state, the value of the current vertical level is written
        # to the scan carry variable for the next loop iteration
        update_state.add_nedge(
            update_state.add_access(scan_result_data),
            update_state.add_access(scan_carry_data),
            dace.Memlet(
                data=scan_result_data, subset=scan_result_subset, other_subset=scan_result_subset
            ),
        )

        output_type = ts.FieldType(dims=[scan_domain.dim], dtype=scan_result.gt_dtype)
        return gtir_to_sdfg_types.FieldopData(output_node, output_type, origin=(scan_domain.start,))

    # write the stencil result (value on one vertical level) into a 1D field
    # with full vertical shape representing one column
    if isinstance(scan_carry_input, tuple):
        assert isinstance(lambda_result_shape, tuple)
        lambda_output = gtx_utils.tree_map(connect_scan_output)(
            lambda_result, lambda_result_shape, scan_carry_input
        )
    else:
        assert isinstance(lambda_result[0], gtir_dataflow.DataflowOutputEdge)
        assert isinstance(lambda_result_shape, list)
        lambda_output = connect_scan_output(lambda_result[0], lambda_result_shape, scan_carry_input)

    # in case tuples are passed as argument, isolated access nodes might be left in the state,
    # because not all tuple fields are necessarily accessed inside the lambda scope
    for data_node in compute_state.data_nodes():
        if compute_state.degree(data_node) == 0:
            # By construction there should never be isolated transient nodes.
            # Therefore, the assert below implements a sanity check, that allows
            # the exceptional case (encountered in one GT4Py test) where the carry
            # variable is not used, so not a scan indeed because no data dependency.
            assert (not data_node.desc(lambda_ctx.sdfg).transient) or data_node.data.startswith(
                scan_carry_symbol.id
            )
            compute_state.remove_node(data_node)

    return lambda_ctx, lambda_output


def _connect_nested_sdfg_output_to_temporaries(
    inner_ctx: gtir_to_sdfg.SubgraphContext,
    outer_ctx: gtir_to_sdfg.SubgraphContext,
    nsdfg_node: dace.nodes.NestedSDFG,
    inner_data: gtir_to_sdfg_types.FieldopData,
) -> gtir_dataflow.DataflowOutputEdge:
    """
    Helper function to create the edges to write output data from the nested SDFG
    to temporary arrays in the parent SDFG, denoted as outer context.

    Args:
        inner_ctx: The inner SDFG context, where the scan `LoopRegion` is translated.
        outer_ctx: The outer SDFG context, where the field operator is translated.
        nsdfg_node: The nested SDFG node in the outer context.
        inner_data: The data produced by the scan `LoopRegion` in the inner context.

    Returns:
        An object representing the output data connection of this field operator.
    """
    assert isinstance(inner_data.gt_type, ts.FieldType)
    inner_dataname = inner_data.dc_node.data
    inner_desc = inner_ctx.sdfg.data(inner_dataname)
    outer_dataname, outer_desc = outer_ctx.sdfg.add_temp_transient_like(inner_desc)
    outer_node = outer_ctx.state.add_access(outer_dataname)
    outer_ctx.state.add_edge(
        nsdfg_node,
        inner_dataname,
        outer_node,
        None,
        dace.Memlet.from_array(outer_dataname, outer_desc),
    )
    output_expr = gtir_dataflow.ValueExpr(outer_node, inner_data.gt_type.dtype)
    return gtir_dataflow.DataflowOutputEdge(outer_ctx.state, output_expr)


def translate_scan(
    node: gtir.Node,
    ctx: gtir_to_sdfg.SubgraphContext,
    sdfg_builder: gtir_to_sdfg.SDFGBuilder,
) -> gtir_to_sdfg_types.FieldopResult:
    """
    Generates the dataflow subgraph for the `as_fieldop` builtin with a scan operator.

    It differs from `translate_as_fieldop()` in that the horizontal domain is lowered
    to a map scope, while the scan column computation is lowered to a `LoopRegion`
    on the vertical dimension, that is inside the horizontal map.
    The current design choice is to keep the map scope on the outer level, and
    the `LoopRegion` inside. This choice follows the GTIR representation where
    the `scan` operator is called inside the `as_fieldop` node.

    Implements the `PrimitiveTranslator` protocol.
    """
    assert isinstance(node, gtir.FunCall)
    assert cpm.is_call_to(node.fun, "as_fieldop")
    assert isinstance(node.type, (ts.FieldType, ts.TupleType))

    fun_node = node.fun
    assert len(fun_node.args) == 2
    scan_expr, domain_expr = fun_node.args
    assert cpm.is_call_to(scan_expr, "scan")

    # parse the domain of the scan field operator
    domain = gtir_domain.extract_domain(domain_expr)

    # parse scan parameters
    assert len(scan_expr.args) == 3
    stencil_expr = scan_expr.args[0]
    assert isinstance(stencil_expr, gtir.Lambda)

    # params[0]: the lambda parameter to propagate the scan carry on the vertical dimension
    scan_carry = str(stencil_expr.params[0].id)

    # params[1]: boolean flag for forward/backward scan
    assert isinstance(scan_expr.args[1], gtir.Literal) and ti.is_logical(scan_expr.args[1].type)
    scan_forward = scan_expr.args[1].value == "True"

    # params[2]: the expression that computes the value for scan initialization
    init_expr = scan_expr.args[2]
    # visit the initialization value of the scan expression
    init_data = sdfg_builder.visit(init_expr, ctx=ctx)
    # extract type definition of the scan carry
    scan_carry_type = (
        init_data.gt_type
        if isinstance(init_data, gtir_to_sdfg_types.FieldopData)
        else gtir_to_sdfg_types.get_tuple_type(init_data)
    )

    # define the set of symbols available in the lambda context, which consists of
    # the carry argument and all lambda function arguments
    lambda_arg_types = [scan_carry_type] + [
        arg.type for arg in node.args if isinstance(arg.type, ts.DataType)
    ]
    lambda_symbols = {
        str(p.id): arg_type
        for p, arg_type in zip(stencil_expr.params, lambda_arg_types, strict=True)
    }

    # lower the scan stencil expression in a separate SDFG context
    lambda_ctx, lambda_output = _lower_lambda_to_nested_sdfg(
        stencil_expr,
        ctx,
        sdfg_builder,
        domain,
        init_data,
        lambda_symbols,
        scan_forward,
        im.sym(scan_carry, scan_carry_type),
    )

    # visit the arguments to be passed to the lambda expression
    # this must be executed before visiting the lambda expression, in order to populate
    # the data descriptor with the correct field domain offsets for field arguments
    lambda_args = [sdfg_builder.visit(arg, ctx=ctx) for arg in node.args]
    lambda_args_mapping = [
        (im.sym(_scan_input_name(scan_carry), scan_carry_type), init_data),
    ] + [
        (im.sym(param.id, arg.gt_type), arg)
        for param, arg in zip(stencil_expr.params[1:], lambda_args, strict=True)
    ]

    lambda_arg_nodes = dict(
        itertools.chain(
            *[gtir_to_sdfg_types.flatten_tuples(psym.id, arg) for psym, arg in lambda_args_mapping]
        )
    )

    # parse the dataflow output symbols
    if isinstance(scan_carry_type, ts.TupleType):
        lambda_flat_outs = {
            str(sym.id): sym.type
            for sym in gtir_to_sdfg_utils.flatten_tuple_fields(
                _scan_output_name(scan_carry), scan_carry_type
            )
        }
    else:
        lambda_flat_outs = {_scan_output_name(scan_carry): scan_carry_type}

    # build the mapping of symbols from nested SDFG to field operator context
    nsdfg_symbols_mapping = {str(sym): sym for sym in lambda_ctx.sdfg.free_symbols}
    for psym, arg in lambda_args_mapping:
        nsdfg_symbols_mapping |= gtir_to_sdfg_utils.get_arg_symbol_mapping(psym.id, arg, ctx.sdfg)

    # the scan nested SDFG is ready: it is instantiated in the field operator context
    # where the map scope over the horizontal domain lives
    nsdfg_node = ctx.state.add_nested_sdfg(
        lambda_ctx.sdfg,
        inputs=set(lambda_arg_nodes.keys()),
        outputs=set(lambda_flat_outs.keys()),
        symbol_mapping=nsdfg_symbols_mapping,
    )

    lambda_input_edges = []
    for input_connector, outer_arg in lambda_arg_nodes.items():
        arg_desc = outer_arg.dc_node.desc(ctx.sdfg)
        input_subset = dace_subsets.Range.from_array(arg_desc)
        input_edge = gtir_dataflow.MemletInputEdge(
            ctx.state, outer_arg.dc_node, input_subset, nsdfg_node, input_connector
        )
        lambda_input_edges.append(input_edge)

    # for output connections, we create temporary arrays that contain the computation
    # results of a column slice for each point in the horizontal domain
    lambda_output_tree = gtx_utils.tree_map(
        lambda lambda_output_data: _connect_nested_sdfg_output_to_temporaries(
            lambda_ctx, ctx, nsdfg_node, lambda_output_data
        )
    )(lambda_output)

    # we call a helper method to create a map scope that will compute the entire field
    return _create_scan_field_operator(
        ctx, domain, node.type, sdfg_builder, lambda_input_edges, lambda_output_tree
    )<|MERGE_RESOLUTION|>--- conflicted
+++ resolved
@@ -140,62 +140,13 @@
     field_name, field_desc = sdfg_builder.add_temp_array(
         ctx.sdfg, field_shape, dataflow_output_desc.dtype
     )
-<<<<<<< HEAD
-=======
     # the inner and outer strides have to match
     scan_output_stride = field_desc.strides[scan_dim_index]
     dataflow_output_desc.set_shape(dataflow_output_desc.shape, (scan_output_stride,))
 
     # and here the edge writing the dataflow result data through the map exit node
->>>>>>> 57af24f8
     field_node = ctx.state.add_access(field_name)
-
-    # Now connect the final output node with the output of the nested SDFG.
-    #  Up to now the nested SDFG is writing into a transient data container that
-    #  has the size to hold one column. The function below, that does the connection,
-    #  will remove that data container.
-    inner_map_output_temporary_removed = output_edge.connect(map_exit, field_node, field_subset)
-    assert ctx.state.in_degree(field_node) == 1
-
-    field_node_path = ctx.state.memlet_path(next(iter(ctx.state.in_edges(field_node))))
-    assert field_node_path[-1].dst is field_node
-
-    if inner_map_output_temporary_removed:
-        # The original output of the nested SDFG, the one that would be inside the Map,
-        #  has been deleted and the nested SDFG writes directly into the output.
-        #  In this case we have to adapt the stride of the array inside the nested SDFG.
-        nsdfg_scan = field_node_path[0].src
-        assert isinstance(nsdfg_scan, dace.nodes.NestedSDFG)
-        inner_output_name = field_node_path[0].src_conn
-        inner_output_desc = nsdfg_scan.sdfg.arrays[inner_output_name]
-        assert len(inner_output_desc.shape) == 1
-
-        outside_output_stride = field_desc.strides[scan_dim_index]
-        assert str(outside_output_stride).isdigit()
-        # The stride of the temporary array is constant, so we can just set it on the inside.
-        inner_output_desc.set_shape(
-            new_shape=inner_output_desc.shape, strides=(outside_output_stride,)
-        )
-    else:
-        # The AccessNode on the inside of the Map was not removed but remains there.
-        #  Thus we do not have to update the strides, we do however, make some checks.
-        # TODO(edopao): This case exists in icon4py, but a gt4py unittest is missing.
-        in_map_temporary_output_field = field_node_path[0].src
-        assert in_map_temporary_output_field == output_edge.result.dc_node
-
-        assert ctx.state.in_degree(in_map_temporary_output_field) == 1
-        assert ctx.state.out_degree(in_map_temporary_output_field) == 1
-        inner_edge = next(iter(ctx.state.in_edges(in_map_temporary_output_field)))
-        nsdfg_scan = inner_edge.src
-        assert isinstance(nsdfg_scan, dace.nodes.NestedSDFG)
-
-        inner_output_name = inner_edge.src_conn
-        inner_output_desc = nsdfg_scan.sdfg.arrays[inner_output_name]
-
-        assert len(inner_output_desc.shape) == 1
-        assert str(inner_output_desc.strides[0]).isdigit()
-        assert inner_output_desc.shape == dataflow_output_desc.shape
-        assert inner_output_desc.strides == dataflow_output_desc.strides
+    output_edge.connect(map_exit, field_node, field_subset)
 
     return gtir_to_sdfg_types.FieldopData(
         field_node, ts.FieldType(field_dims, output_edge.result.gt_dtype), tuple(field_origin)
@@ -248,7 +199,6 @@
                 if not sdfg_builder.is_column_axis(domain_range.dim)
             },
         )
-        assert (len(map_entry.params) + 1) == len(domain)
 
     # here we setup the edges passing through the map entry node
     for edge in input_edges:
