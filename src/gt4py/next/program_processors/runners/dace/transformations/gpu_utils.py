--- conflicted
+++ resolved
@@ -160,67 +160,9 @@
             correct loop order.
         - This function should be called after `gt_set_iteration_order()` has run.
     """
-<<<<<<< HEAD
-    new_maps: set[dace_nodes.MapEntry] = set()
-
-    # This code is is copied from DaCe's code generator.
-    for e, state in list(sdfg.all_edges_recursive()):
-        if isinstance(e.src, dace_nodes.AccessNode) and isinstance(e.dst, dace_nodes.AccessNode):
-            nsdfg = state.parent
-            if (
-                e.src.desc(nsdfg).storage == dace_dtypes.StorageType.GPU_Global
-                and e.dst.desc(nsdfg).storage == dace_dtypes.StorageType.GPU_Global
-            ):
-                a: dace_nodes.AccessNode = e.src
-                b: dace_nodes.AccessNode = e.dst
-
-                copy_shape, src_strides, dst_strides, _, _ = (
-                    dace_cpp.memlet_copy_to_absolute_strides(None, nsdfg, state, e, a, b)
-                )
-                dims = len(copy_shape)
-                if dims == 1:
-                    continue
-                elif dims == 2:
-                    if src_strides[-1] != 1 or dst_strides[-1] != 1:
-                        try:
-                            is_src_cont = src_strides[0] / src_strides[1] == copy_shape[1]
-                            is_dst_cont = dst_strides[0] / dst_strides[1] == copy_shape[1]
-                        except (TypeError, ValueError):
-                            is_src_cont = False
-                            is_dst_cont = False
-                        if is_src_cont and is_dst_cont:
-                            continue
-                    else:
-                        continue
-                elif dims > 2:
-                    if not (src_strides[-1] != 1 or dst_strides[-1] != 1):
-                        continue
-
-                # For identifying the new map, we first store all neighbors of `a`.
-                old_neighbors_of_a: list[dace_nodes.AccessNode] = [
-                    edge.dst for edge in state.out_edges(a)
-                ]
-
-                # Turn unsupported copy to a map
-                try:
-                    dace_transformation.dataflow.CopyToMap.apply_to(
-                        nsdfg, save=False, annotate=False, a=a, b=b
-                    )
-                except ValueError:  # If transformation doesn't match, continue normally
-                    continue
-
-                # We find the new map by comparing the new neighborhood of `a` with the old one.
-                new_nodes: set[dace_nodes.MapEntry] = {
-                    edge.dst for edge in state.out_edges(a) if edge.dst not in old_neighbors_of_a
-                }
-                assert any(isinstance(new_node, dace_nodes.MapEntry) for new_node in new_nodes)
-                assert len(new_nodes) == 1
-                new_maps.update(new_nodes)
-=======
 
     # Expand all non standard memlets and get the new MapEntries.
     new_maps: set[dace_nodes.MapEntry] = _gt_expand_non_standard_memlets(sdfg)
->>>>>>> 39a30495
 
     # If there are no Memlets that are translated to copy-Maps, then we have nothing to do.
     if len(new_maps) == 0:
