# GT4Py - GridTools Framework
#
# Copyright (c) 2014-2024, ETH Zurich
# All rights reserved.
#
# Please, refer to the LICENSE file in the root directory.
# SPDX-License-Identifier: BSD-3-Clause

from __future__ import annotations

from typing import Any, Dict, Optional, Union

import dace
from dace import (
    properties as dace_properties,
    subsets as dace_subsets,
    transformation as dace_transformation,
)
from dace.sdfg import graph as dace_graph, nodes as dace_nodes, propagation as dace_propagation
from dace.transformation.dataflow import map_fusion_helper as dace_mfhelper
from dace.transformation.passes import analysis as dace_analysis

from gt4py.next.program_processors.runners.dace import (
    transformations as gtx_transformations,
    utils as gtx_dace_utils,
)
from gt4py.next.program_processors.runners.dace.transformations import (
    map_fusion_utils as gtx_mfutils,
)


def gt_horizontal_map_split_fusion(
    sdfg: dace.SDFG,
    run_simplify: bool,
    fuse_possible_maps: bool,
    consolidate_edges_only_if_not_extending: bool,
    validate: bool = True,
    validate_all: bool = False,
) -> int:
    transformations = [
        HorizontalSplitMapRange(
            fuse_possible_maps=fuse_possible_maps,
            only_toplevel_maps=True,
            consolidate_edges_only_if_not_extending=consolidate_edges_only_if_not_extending,
        ),
        gtx_transformations.MapFusionHorizontal(
            only_if_common_ancestor=True,
            only_inner_maps=False,
            only_toplevel_maps=True,
            consolidate_edges_only_if_not_extending=consolidate_edges_only_if_not_extending,
        ),
    ]

    ret = sdfg.apply_transformations_repeated(
        transformations,
        validate=False,
        validate_all=validate_all,
    )

    if run_simplify:
        skip = gtx_transformations.simplify.GT_SIMPLIFY_DEFAULT_SKIP_SET
        if not consolidate_edges_only_if_not_extending:
            skip = skip.union(["ConsolidateEdges"])
        gtx_transformations.gt_simplify(
            sdfg=sdfg,
            validate=False,
            validate_all=validate_all,
            skip=skip,
        )
    elif validate and (not validate_all):
        sdfg.validate()

    return ret


def gt_vertical_map_split_fusion(
    sdfg: dace.SDFG,
    run_simplify: bool,
    consolidate_edges_only_if_not_extending: bool,
    single_use_data: Optional[dict[dace.SDFG, set[str]]] = None,
    validate: bool = True,
    validate_all: bool = False,
) -> int:
    if single_use_data is None:
        find_single_use_data = dace_analysis.FindSingleUseData()
        single_use_data = find_single_use_data.apply_pass(sdfg, None)

    # TODO: Restrict MapFusion such that it only applies to the Maps that have
    #   been split and not some other random Maps.
    transformations = [
        VerticalSplitMapRange(
            only_toplevel_maps=True,
        ),
        gtx_transformations.SplitAccessNode(single_use_data=single_use_data),
        gtx_transformations.MapFusionVertical(
            only_inner_maps=False,
            only_toplevel_maps=True,
            consolidate_edges_only_if_not_extending=consolidate_edges_only_if_not_extending,
        ),
    ]
    # TODO(phimuell): Remove that hack once [issue#1911](https://github.com/spcl/dace/issues/1911)
    #   has been solved.
    transformations[-1]._single_use_data = single_use_data  # type: ignore[attr-defined]

    ret = sdfg.apply_transformations_repeated(
        transformations,
        validate=False,
        validate_all=validate_all,
    )

    if run_simplify:
        skip = gtx_transformations.simplify.GT_SIMPLIFY_DEFAULT_SKIP_SET
        if not consolidate_edges_only_if_not_extending:
            skip = skip.union(["ConsolidateEdges"])
        gtx_transformations.gt_simplify(
            sdfg=sdfg,
            validate=validate,
            validate_all=validate_all,
            skip=skip,
        )
    elif validate and (not validate_all):
        sdfg.validate()

    return ret


@dace_properties.make_properties
class SplitMapRange(dace_transformation.SingleStateTransformation):
    """
    Identify overlapping range between maps, and split the maps into
    maps with smaller ranges in order to create two maps with common
    range that can be fused together using the `HorizontalSplitMapRange`
    or `VerticalSplitMapRange` transformations.
    For example, given a map with range [0:10, 14:80] and a second map
    with range [5:15, 0:80], this transformation will split the first map
    into two maps with ranges [0:5, 14:80] and [5:10, 14:80], and the second
    map into four maps with ranges [0:10, 0:14], [0:10, 14:80] [10:15, 0:14]
    and [10:15, 14:80]. This will allow the `HorizontalSplitMapRange` or
    `VerticalSplitMapRange` transformations to fuse the maps together.
    """

    only_toplevel_maps = dace_properties.Property(
        dtype=bool,
        default=False,
        desc="Only perform fusing if the Maps are in the top level.",
    )

    def __init__(
        self,
        only_toplevel_maps: Optional[bool] = None,
        *args: Any,
        **kwargs: Any,
    ) -> None:
        super().__init__(*args, **kwargs)
        if only_toplevel_maps is not None:
            self.only_toplevel_maps = only_toplevel_maps

    def split_maps(
        self,
        graph: Union[dace.SDFGState, dace.SDFG],
        sdfg: dace.SDFG,
        first_map_entry: dace_nodes.MapEntry,
        first_map_exit: dace_nodes.MapExit,
        second_map_entry: dace_nodes.MapEntry,
        second_map_exit: dace_nodes.MapExit,
    ) -> tuple[list[dace_nodes.MapEntry], list[dace_nodes.MapEntry]]:
        """Split the map range in order to obtain an overlapping range between the first and second map.

        The function returns a pair of lists. The first `list` contains the new `MapEntry`s that
        were generated by splitting the first Map and the second `list` contains the `MapEntry`s
        generated by splitting the second Map.
        """
        splitted_range = gtx_mfutils.split_overlapping_map_range(
            first_map_entry.map, second_map_entry.map
        )
        assert splitted_range is not None

        scope_dict = graph.scope_dict()
        assert scope_dict[first_map_entry] is scope_dict[second_map_entry]
        containing_scope_or_none = scope_dict[first_map_entry]

        first_map_splitted_range, second_map_splitted_range = splitted_range

        def _replace_ranged_map(
            map_entry: dace_nodes.MapEntry,
            map_exit: dace_nodes.MapExit,
            new_ranges: list[dace_subsets.Range],
        ) -> list[dace_nodes.MapEntry]:
            """Replace a map with multiple maps based on new_ranges."""
            new_map_entries: list[dace_nodes.MapEntry] = []
            for i, r in enumerate(new_ranges):
                new_map_entry, _ = gtx_mfutils.copy_map_graph_with_new_range(
                    sdfg, graph, map_entry, map_exit, r, str(i)
                )
                new_map_entries.append(new_map_entry)
            gtx_mfutils.delete_map(graph, map_entry, map_exit)  # remove the original first map
            return new_map_entries

        new_map_entries_from_first = _replace_ranged_map(
            first_map_entry,
            first_map_exit,
            first_map_splitted_range,
        )
        new_map_entries_from_second = _replace_ranged_map(
            second_map_entry,
            second_map_exit,
            second_map_splitted_range,
        )

        # Now we propagate the Memlets. If the original Maps where located at the global
        #  scope we have to propagate the maps from the new ones. However, if they are
        #  not at global scope we simply propagate the surrounding Map, since they are
        #  by assumption inside the same Map.
        if containing_scope_or_none is None:
            for new_map_entry in new_map_entries_from_first + new_map_entries_from_second:
                dace_propagation.propagate_memlets_map_scope(sdfg, graph, new_map_entry)
        else:
            dace_propagation.propagate_memlets_map_scope(sdfg, graph, containing_scope_or_none)
<<<<<<< HEAD

        # Workaround to ensure that some cache in DaCe has been cleared.
        # TODO(phimuell, iomaganaris): Before `hash_sdfg()` was used, but this was a
        #   very heavy operation. I think that this is enough.
        sdfg.reset_cfg_list()

=======

        # Workaround to ensure that some cache in DaCe has been cleared.
        # TODO(phimuell, iomaganaris): Before `hash_sdfg()` was used, but this was a
        #   very heavy operation. I think that this is enough.
        sdfg.reset_cfg_list()

>>>>>>> 496346fb
        return new_map_entries_from_first, new_map_entries_from_second


@dace_properties.make_properties
class HorizontalSplitMapRange(SplitMapRange):
    """
    Identify overlapping range between parallel maps, and split the range in order
    to promote parallel map fusion.
    """

    first_map_entry = dace_transformation.PatternNode(dace_nodes.MapEntry)
    second_map_entry = dace_transformation.PatternNode(dace_nodes.MapEntry)

    fuse_possible_maps = dace_properties.Property(
        dtype=bool,
        default=True,
        desc="If `True`, the transformation will try to fuse maps that have the same range together.",
    )
    never_consolidate_edges = dace_properties.Property(
        dtype=bool,
        default=False,
        desc="If `True`, always create a new connector, instead of reusing one that referring to the same data.",
    )
    consolidate_edges_only_if_not_extending = dace_properties.Property(
        dtype=bool,
        default=False,
        desc="Only consolidate if this does not lead to an extension of the subset.",
    )

    def __init__(
        self,
        fuse_possible_maps: Optional[bool] = None,
        consolidate_edges_only_if_not_extending: Optional[bool] = None,
        never_consolidate_edges: Optional[bool] = None,
        *args: Any,
        **kwargs: Any,
    ) -> None:
        super().__init__(*args, **kwargs)
        if fuse_possible_maps is not None:
            self.fuse_possible_maps = fuse_possible_maps
        if consolidate_edges_only_if_not_extending is not None:
            self.consolidate_edges_only_if_not_extending = consolidate_edges_only_if_not_extending
        if never_consolidate_edges is not None:
            self.never_consolidate_edges = never_consolidate_edges

    @classmethod
    def expressions(cls) -> Any:
        map_fusion_parallel_match = dace_graph.OrderedMultiDiConnectorGraph()
        map_fusion_parallel_match.add_nodes_from([cls.first_map_entry, cls.second_map_entry])
        return [map_fusion_parallel_match]

    def can_be_applied(
        self,
        graph: dace.SDFGState,
        expr_index: int,
        sdfg: dace.SDFG,
        permissive: bool = False,
    ) -> bool:
        first_map_entry: dace_nodes.MapEntry = self.first_map_entry
        second_map_entry: dace_nodes.MapEntry = self.second_map_entry
        first_map: dace_nodes.Map = first_map_entry.map
        second_map: dace_nodes.Map = second_map_entry.map

        # Ensure that the Maps are in the same scope.
        scope_dict = graph.scope_dict()
        if scope_dict[self.first_map_entry] is not scope_dict[self.second_map_entry]:
            return False

        # Test if the map is in the right scope.
        map_scope: Union[dace_nodes.Node, None] = scope_dict[self.first_map_entry]
        if self.only_toplevel_maps and (map_scope is not None):
            return False

        first_map_src_data = {
            iedge.src.label
            for iedge in graph.in_edges(self.first_map_entry)
            if isinstance(iedge.src, dace_nodes.AccessNode)
        }
        second_map_src_data = {
            iedge.src.label
            for iedge in graph.in_edges(self.second_map_entry)
            if isinstance(iedge.src, dace_nodes.AccessNode)
        }

        # Test if the Maps are parallel.
<<<<<<< HEAD
        # TODO(iomaganaris): Before this test was located in the `apply()` function. However,
        #   Its comment indicated that the `can_be_applied()` function, has performed that
        #   test already, but I can not see it. Because I, phimuell, also thinks that this
        #   check should be done here, I relocated it here. Could you conform that this move
        #   is valid.
=======
>>>>>>> 496346fb
        if not dace_mfhelper.is_parallel(
            graph=graph, node1=first_map_entry, node2=second_map_entry
        ):
            return False

        if len(first_map_src_data.intersection(second_map_src_data)) == 0:
            # no common source access node
            return False

        splitted_range = gtx_mfutils.split_overlapping_map_range(first_map, second_map)
        if splitted_range is None:
            return False

        return True

    def apply(
        self,
        graph: dace.SDFGState,
        sdfg: dace.SDFG,
    ) -> None:
        first_map_entry: dace_nodes.MapEntry = self.first_map_entry
        second_map_entry: dace_nodes.MapEntry = self.second_map_entry

<<<<<<< HEAD
        new_map_entries_from_first, new_map_entries_from_second = self.split_maps(
            graph, sdfg, first_map_entry, first_map_exit, second_map_entry, second_map_exit
        )

        if not self.fuse_possible_maps:
            # If we do not want to fuse the maps, we can stop here.
=======
        # Now split the first and second Map.
        first_map_fragments, second_map_fragments = self.split_maps(
            graph,
            sdfg,
            first_map_entry,
            graph.exit_node(first_map_entry),
            second_map_entry,
            graph.exit_node(second_map_entry),
        )

        # If we do not want to fuse the maps, we can stop here.
        if not self.fuse_possible_maps:
>>>>>>> 496346fb
            return

        # Look which Maps can be fused together. It is important that a Map can be listed multiple
        #  times. However, by fusing we remove them from the state, which is a problem. We solve
        #  this by always using "first Maps" as `to_node`, thus they survive. Furthermore, we
        #  only assign a second Map once.
        # TODO(phimuell, iomaganaris): Check and improve that.
<<<<<<< HEAD
        matching_maps: list[
            tuple[dace_nodes.MapEntry, dace_nodes.MapExit, dace_nodes.MapEntry, dace_nodes.MapExit]
        ] = []
        unmatched_second_map_entries: list[dace_nodes.MapEntry] = new_map_entries_from_second.copy()
        for first_map_entry in new_map_entries_from_first:
            for second_map_entry in unmatched_second_map_entries:
                if first_map_entry.map.range == second_map_entry.map.range:
                    matching_maps.append(
                        (
                            first_map_entry,
                            graph.exit_node(first_map_entry),
                            second_map_entry,
                            graph.exit_node(second_map_entry),
                        )
                    )
                    unmatched_second_map_entries.remove(second_map_entry)
                    break

        assert len(matching_maps) > 0
=======
        matched_map_fragments: list[tuple[dace_nodes.MapEntry, dace_nodes.MapEntry]] = []
        unmatched_second_map_fragments = second_map_fragments.copy()
        for first_map_fragment in first_map_fragments:
            for unmatched_second_map_fragment in unmatched_second_map_fragments:
                if first_map_fragment.map.range == unmatched_second_map_fragment.map.range:
                    matched_map_fragments.append(
                        (first_map_fragment, unmatched_second_map_fragment)
                    )
                    unmatched_second_map_fragments.remove(unmatched_second_map_fragment)
                    break

        assert len(matched_map_fragments) > 0
>>>>>>> 496346fb

        # We have to get the original scope dict before we start mutating the graph. Actually we
        #  would need to obtain the scope dict after every iteration again, which would require
        #  a rescan. But since the operations do not alter the scopes, at least not in a way that
<<<<<<< HEAD
        #  would affect it, we can be more efficient and get the thing at the beginning.
        scope_dict: Dict = graph.scope_dict()

        for first_map_entry, first_map_exit, second_map_entry, second_map_exit in matching_maps:
            # Before we do anything we perform the renaming, i.e. we will rename the
            #  parameters of the second map such that they match the one of the first map.
            dace_mfhelper.rename_map_parameters(
                first_map=first_map_entry.map,
                second_map=second_map_entry.map,
                second_map_entry=second_map_entry,
=======
        #  would affect us, we can be more efficient and get the thing at the beginning.
        scope_dict: Dict = graph.scope_dict()

        for first_map_fragment_entry, second_map_fragment_entry in matched_map_fragments:
            first_map_fragment_exit = graph.exit_node(first_map_fragment_entry)
            second_map_fragment_exit = graph.exit_node(second_map_fragment_entry)

            # Before we do anything we perform the renaming, i.e. we will rename the
            #  parameters of the second map such that they match the one of the first map.
            dace_mfhelper.rename_map_parameters(
                first_map=first_map_fragment.map,
                second_map=second_map_fragment_entry.map,
                second_map_entry=second_map_fragment_entry,
>>>>>>> 496346fb
                state=graph,
            )

            # Now we relocate all connectors from the second to the first map and remove
            #  the respective node of the second map.
            for to_node, from_node in [
<<<<<<< HEAD
                (first_map_entry, second_map_entry),
                (first_map_exit, second_map_exit),
=======
                (first_map_fragment_entry, second_map_fragment_entry),
                (first_map_fragment_exit, second_map_fragment_exit),
>>>>>>> 496346fb
            ]:
                dace_mfhelper.relocate_nodes(
                    from_node=from_node,
                    to_node=to_node,
                    state=graph,
                    sdfg=sdfg,
                    scope_dict=scope_dict,
                    never_consolidate_edges=self.never_consolidate_edges,
                    consolidate_edges_only_if_not_extending=self.consolidate_edges_only_if_not_extending,
                )
                # The relocate function does not remove the node, so we must do it.
                graph.remove_node(from_node)


@dace_properties.make_properties
class VerticalSplitMapRange(SplitMapRange):
    """
    Identify overlapping range between serial maps, and split the range in order
    to promote serial map fusion. In contrast to `HorizontalSplitMapRange` this
    class is not able to automatically fuse.
    """

    # Pattern Matching
    first_map_exit = dace_transformation.PatternNode(dace_nodes.MapExit)
    access_node = dace_transformation.PatternNode(dace_nodes.AccessNode)
    second_map_entry = dace_transformation.PatternNode(dace_nodes.MapEntry)

    def __init__(
        self,
        *args: Any,
        **kwargs: Any,
    ) -> None:
        super().__init__(*args, **kwargs)

    @classmethod
    def expressions(cls) -> Any:
        return [
            dace.sdfg.utils.node_path_graph(
                cls.first_map_exit, cls.access_node, cls.second_map_entry
            ),
        ]

    def can_be_applied(
        self,
        graph: dace.SDFGState,
        expr_index: int,
        sdfg: dace.SDFG,
        permissive: bool = False,
    ) -> bool:
        """Check non overlapping range in the first and second map."""
        assert self.expr_index == expr_index
        first_map = self.first_map_exit.map
        first_map_entry: dace_nodes.MapEntry = graph.entry_node(self.first_map_exit)
        second_map = self.second_map_entry.map

        # Test if the map is in the right scope.
        map_scope: Union[dace_nodes.Node, None] = graph.scope_dict()[first_map_entry]
        if self.only_toplevel_maps and (map_scope is not None):
            return False

        if not self.access_node.desc(graph).transient:
            return False

        splitted_range = gtx_mfutils.split_overlapping_map_range(first_map, second_map)
        if splitted_range is None:
            return False

        # TODO(phimuell): Implement a check that the array is single use data?

        # Avoid spliting maps for fusion that if the second map has a nested map which is a neighbor reduction which
        # accesses the data that got generated by the first map. This is due to the fact that because of the neighbor
        # reduction, the second map might access a wider range of data that its range. This leads to a read-after-write
        # dependency between the first and second map.
        second_map_subgraph = graph.scope_subgraph(
            self.second_map_entry, include_entry=False, include_exit=False
        )
        for second_map_node in second_map_subgraph.nodes():
            if isinstance(second_map_node, dace_nodes.MapEntry):
                nested_map_input_edges_data = [
                    edge.data.data for edge in second_map_subgraph.in_edges(second_map_node)
                ]
                if self.access_node.data in nested_map_input_edges_data and any(
                    gtx_dace_utils.is_connectivity_identifier(data)
                    for data in nested_map_input_edges_data
                ):
                    return False

        # TODO: Ensure that the fusion can be performed.

        return True

    def apply(self, graph: Union[dace.SDFGState, dace.SDFG], sdfg: dace.SDFG) -> None:
        """Split the map range in order to obtain an overlapping range between the first and second map."""

        first_map_entry: dace_nodes.MapEntry = graph.entry_node(self.first_map_exit)
        first_map_exit: dace_nodes.MapExit = self.first_map_exit
        second_map_entry: dace_nodes.MapEntry = self.second_map_entry
        second_map_exit: dace_nodes.MapExit = graph.exit_node(self.second_map_entry)

        self.split_maps(
            graph, sdfg, first_map_entry, first_map_exit, second_map_entry, second_map_exit
        )<|MERGE_RESOLUTION|>--- conflicted
+++ resolved
@@ -216,21 +216,12 @@
                 dace_propagation.propagate_memlets_map_scope(sdfg, graph, new_map_entry)
         else:
             dace_propagation.propagate_memlets_map_scope(sdfg, graph, containing_scope_or_none)
-<<<<<<< HEAD
 
         # Workaround to ensure that some cache in DaCe has been cleared.
         # TODO(phimuell, iomaganaris): Before `hash_sdfg()` was used, but this was a
         #   very heavy operation. I think that this is enough.
         sdfg.reset_cfg_list()
 
-=======
-
-        # Workaround to ensure that some cache in DaCe has been cleared.
-        # TODO(phimuell, iomaganaris): Before `hash_sdfg()` was used, but this was a
-        #   very heavy operation. I think that this is enough.
-        sdfg.reset_cfg_list()
-
->>>>>>> 496346fb
         return new_map_entries_from_first, new_map_entries_from_second
 
 
@@ -316,14 +307,6 @@
         }
 
         # Test if the Maps are parallel.
-<<<<<<< HEAD
-        # TODO(iomaganaris): Before this test was located in the `apply()` function. However,
-        #   Its comment indicated that the `can_be_applied()` function, has performed that
-        #   test already, but I can not see it. Because I, phimuell, also thinks that this
-        #   check should be done here, I relocated it here. Could you conform that this move
-        #   is valid.
-=======
->>>>>>> 496346fb
         if not dace_mfhelper.is_parallel(
             graph=graph, node1=first_map_entry, node2=second_map_entry
         ):
@@ -347,14 +330,6 @@
         first_map_entry: dace_nodes.MapEntry = self.first_map_entry
         second_map_entry: dace_nodes.MapEntry = self.second_map_entry
 
-<<<<<<< HEAD
-        new_map_entries_from_first, new_map_entries_from_second = self.split_maps(
-            graph, sdfg, first_map_entry, first_map_exit, second_map_entry, second_map_exit
-        )
-
-        if not self.fuse_possible_maps:
-            # If we do not want to fuse the maps, we can stop here.
-=======
         # Now split the first and second Map.
         first_map_fragments, second_map_fragments = self.split_maps(
             graph,
@@ -367,7 +342,6 @@
 
         # If we do not want to fuse the maps, we can stop here.
         if not self.fuse_possible_maps:
->>>>>>> 496346fb
             return
 
         # Look which Maps can be fused together. It is important that a Map can be listed multiple
@@ -375,27 +349,6 @@
         #  this by always using "first Maps" as `to_node`, thus they survive. Furthermore, we
         #  only assign a second Map once.
         # TODO(phimuell, iomaganaris): Check and improve that.
-<<<<<<< HEAD
-        matching_maps: list[
-            tuple[dace_nodes.MapEntry, dace_nodes.MapExit, dace_nodes.MapEntry, dace_nodes.MapExit]
-        ] = []
-        unmatched_second_map_entries: list[dace_nodes.MapEntry] = new_map_entries_from_second.copy()
-        for first_map_entry in new_map_entries_from_first:
-            for second_map_entry in unmatched_second_map_entries:
-                if first_map_entry.map.range == second_map_entry.map.range:
-                    matching_maps.append(
-                        (
-                            first_map_entry,
-                            graph.exit_node(first_map_entry),
-                            second_map_entry,
-                            graph.exit_node(second_map_entry),
-                        )
-                    )
-                    unmatched_second_map_entries.remove(second_map_entry)
-                    break
-
-        assert len(matching_maps) > 0
-=======
         matched_map_fragments: list[tuple[dace_nodes.MapEntry, dace_nodes.MapEntry]] = []
         unmatched_second_map_fragments = second_map_fragments.copy()
         for first_map_fragment in first_map_fragments:
@@ -408,23 +361,10 @@
                     break
 
         assert len(matched_map_fragments) > 0
->>>>>>> 496346fb
 
         # We have to get the original scope dict before we start mutating the graph. Actually we
         #  would need to obtain the scope dict after every iteration again, which would require
         #  a rescan. But since the operations do not alter the scopes, at least not in a way that
-<<<<<<< HEAD
-        #  would affect it, we can be more efficient and get the thing at the beginning.
-        scope_dict: Dict = graph.scope_dict()
-
-        for first_map_entry, first_map_exit, second_map_entry, second_map_exit in matching_maps:
-            # Before we do anything we perform the renaming, i.e. we will rename the
-            #  parameters of the second map such that they match the one of the first map.
-            dace_mfhelper.rename_map_parameters(
-                first_map=first_map_entry.map,
-                second_map=second_map_entry.map,
-                second_map_entry=second_map_entry,
-=======
         #  would affect us, we can be more efficient and get the thing at the beginning.
         scope_dict: Dict = graph.scope_dict()
 
@@ -438,20 +378,14 @@
                 first_map=first_map_fragment.map,
                 second_map=second_map_fragment_entry.map,
                 second_map_entry=second_map_fragment_entry,
->>>>>>> 496346fb
                 state=graph,
             )
 
             # Now we relocate all connectors from the second to the first map and remove
             #  the respective node of the second map.
             for to_node, from_node in [
-<<<<<<< HEAD
-                (first_map_entry, second_map_entry),
-                (first_map_exit, second_map_exit),
-=======
                 (first_map_fragment_entry, second_map_fragment_entry),
                 (first_map_fragment_exit, second_map_fragment_exit),
->>>>>>> 496346fb
             ]:
                 dace_mfhelper.relocate_nodes(
                     from_node=from_node,
