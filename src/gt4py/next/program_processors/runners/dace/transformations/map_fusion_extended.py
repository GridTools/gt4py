--- conflicted
+++ resolved
@@ -60,11 +60,7 @@
 
     if run_simplify:
         if skip is None:
-<<<<<<< HEAD
-            skip = gtx_transformations.simplify.GT_SIMPLIFY_DEFAULT_SKIP_SET
-=======
             skip = gtx_transformations.constants.GT_SIMPLIFY_DEFAULT_SKIP_SET
->>>>>>> 8563a8fa
         if not consolidate_edges_only_if_not_extending:
             skip = skip.union(["ConsolidateEdges"])
         gtx_transformations.gt_simplify(
@@ -117,11 +113,7 @@
 
     if run_simplify:
         if skip is None:
-<<<<<<< HEAD
-            skip = gtx_transformations.simplify.GT_SIMPLIFY_DEFAULT_SKIP_SET
-=======
             skip = gtx_transformations.constants.GT_SIMPLIFY_DEFAULT_SKIP_SET
->>>>>>> 8563a8fa
         if not consolidate_edges_only_if_not_extending:
             skip = skip.union(["ConsolidateEdges"])
         gtx_transformations.gt_simplify(
