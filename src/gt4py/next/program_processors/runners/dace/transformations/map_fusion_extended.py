# GT4Py - GridTools Framework
#
# Copyright (c) 2014-2024, ETH Zurich
# All rights reserved.
#
# Please, refer to the LICENSE file in the root directory.
# SPDX-License-Identifier: BSD-3-Clause

from __future__ import annotations

from typing import Any, Callable, Dict, Optional, TypeAlias, Union

import dace
from dace import (
    properties as dace_properties,
    subsets as dace_subsets,
    transformation as dace_transformation,
)
from dace.sdfg import graph as dace_graph, nodes as dace_nodes, propagation as dace_propagation
from dace.transformation.dataflow import map_fusion_helper as dace_mfhelper
from dace.transformation.passes import analysis as dace_analysis

from gt4py.next.program_processors.runners.dace import (
    transformations as gtx_transformations,
    utils as gtx_dace_utils,
)
from gt4py.next.program_processors.runners.dace.transformations import (
    map_fusion_utils as gtx_mfutils,
)


VerticalMapSplitCallback: TypeAlias = Callable[
    ["VerticalSplitMapRange", dace_nodes.MapExit, dace_nodes.MapEntry, dace.SDFGState, dace.SDFG],
    bool,
]
"""Callback used to influence the behaviour of `VerticalSplitMapRange`.

The function is used by `can_be_applied()`, before any other check is performed, thus
it might be that the split would not apply. If the function returns `True` then the
transformation will continue and if `False` is returned then the transformation will
not continue. This is similar to the callback function offered by `MapFusionVertical`
or `HorizontalMapSplitCallback`.

It has the following arguments:
- The transformation object itself.
- The MaxExit node of the first Map.
- The MapEntry node of the second Map.
- The SDFGState in which the nodes where found.
- The SDFG itself.
"""


HorizontalMapSplitCallback: TypeAlias = Callable[
    [
        "HorizontalSplitMapRange",
        dace_nodes.MapEntry,
        dace_nodes.MapEntry,
        dace.SDFGState,
        dace.SDFG,
    ],
    bool,
]
"""Callback used to influence the behaviour of `HorizontalSplitMapRange`.

The function is used by `can_be_applied()`, before any other check is performed, thus
it might be that the split would not apply. If the function returns `True` then the
transformation will continue and if `False` is returned then the transformation will
not continue. This is similar to the callback function offered by `MapFusionHorizontal`
or `VerticalMapSplitCallback`.

It has the following arguments:
- The transformation object itself.
- The MaxENtry node of the first Map.
- The MapEntry node of the second Map.
- The SDFGState in which the nodes where found.
- The SDFG itself.
"""


def gt_horizontal_map_split_fusion(
    sdfg: dace.SDFG,
    run_simplify: bool,
    fuse_possible_maps: bool,
    consolidate_edges_only_if_not_extending: bool,
    skip: Optional[set[str]] = None,
<<<<<<< HEAD
    check_split_callback: Optional[HorizontalMapSplitCallback] = None,
=======
    run_map_fusion: bool = False,
    check_split_callback: Optional[HorizontalMapSplitCallback] = None,
    check_fusion_callback: Optional["gtx_transformations.HorizontalMapFusionCallback"] = None,
    only_if_common_ancestor: bool = True,
>>>>>>> 36eb6dac
    validate: bool = True,
    validate_all: bool = False,
) -> int:
    """Performs horizontal map splitting on the provided SDFG.

<<<<<<< HEAD
    Args:
        sdfg: The SDFG on which we operate.
        run_simplify: Run `gt_simplify()` at the end.
        fuse_possible_maps: Directly fuse the Maps inside `HorizontalSplitMapRange`.
        consolidate_edges_only_if_not_extending: See `MapFusionVertical` for more.
        skip: Skip these transformation during simplification.
        check_split_callback: Use this as callback for the split transformation, see
            `HorizontalMapSplitCallback` for more information.
        validate: Perform validation during the steps.
        validate_all: Perform extensive validation.

    Note:
        In previous versions the function also called `MapFusionHorizontal`, with the
        side effect that other parts of the SDFG were processed. This behaviour was
        removed and now fusion is only performed among the split Maps. This means
        that there might still potential for fusing.
    """

    ret = sdfg.apply_transformations_repeated(
=======
    This function runs `HorizontalSplitMapRange` transformation until a fix point is
    reached. Due to a limitation that transformation might not fuse all possible
    Maps together. For this case the `run_map_fusion` flag is provided.
    If it is set, then `MapFusionHorizontal` is also called. It is important to
    note that Map fusion operates on all Maps in the SDFG.

    Args:
        sdfg: The SDFG on which we operate.
        run_simplify: Run `gt_simplify()` at the end.
        run_map_fusion: If `True` also run `MapFusionHorizontal`. Note
            that this will fuse Maps globally.
        fuse_possible_maps: Directly fuse the Maps inside `HorizontalSplitMapRange`.
        consolidate_edges_only_if_not_extending: See `MapFusionHorizontal` for more.
        skip: Skip these transformation during simplification.
        check_split_callback: Use this as callback for the split transformation, see
            `HorizontalMapSplitCallback` for more information.
        check_fusion_callback: Use this as callback for the `MapFusionHorizontal`
            transformation, it only has an effect if `run_map_fusion`
            has been set to `True`. Note that this call back is not passed to
            `HorizontalSplitMapRange` thus it can not be used to limit fusion of Maps
            that are created during the splitting, see `fuse_possible_maps`.
        only_if_common_ancestor: Passed to `MapFusionHorizontal` only has an effect
            if `run_map_fusion` is `True`.
        validate: Perform validation during the steps.
        validate_all: Perform extensive validation.
    """

    transformations = [
>>>>>>> 36eb6dac
        HorizontalSplitMapRange(
            fuse_possible_maps=fuse_possible_maps,
            only_toplevel_maps=True,
            consolidate_edges_only_if_not_extending=consolidate_edges_only_if_not_extending,
<<<<<<< HEAD
        ),
=======
        )
    ]

    if run_map_fusion:
        transformations.append(
            gtx_transformations.MapFusionHorizontal(
                check_fusion_callback=check_fusion_callback,
                only_toplevel_maps=True,
                consolidate_edges_only_if_not_extending=consolidate_edges_only_if_not_extending,
                only_if_common_ancestor=only_if_common_ancestor,
            )
        )

    ret = sdfg.apply_transformations_repeated(
        transformations,
>>>>>>> 36eb6dac
        validate=False,
        validate_all=validate_all,
    )

    if run_simplify:
        if skip is None:
            skip = gtx_transformations.constants.GT_SIMPLIFY_DEFAULT_SKIP_SET
        if not consolidate_edges_only_if_not_extending:
            skip = skip.union(["ConsolidateEdges"])
        gtx_transformations.gt_simplify(
            sdfg=sdfg,
            validate=False,
            validate_all=validate_all,
            skip=skip,
        )
    elif validate and (not validate_all):
        sdfg.validate()

    return ret


def gt_vertical_map_split_fusion(
    sdfg: dace.SDFG,
    run_simplify: bool,
    run_map_fusion: bool,
    consolidate_edges_only_if_not_extending: bool,
    fuse_possible_maps: bool,
    single_use_data: Optional[dict[dace.SDFG, set[str]]] = None,
    skip: Optional[set[str]] = None,
    check_split_callback: Optional[VerticalMapSplitCallback] = None,
<<<<<<< HEAD
=======
    check_fusion_callback: Optional["gtx_transformations.VerticalMapFusionCallback"] = None,
>>>>>>> 36eb6dac
    validate: bool = True,
    validate_all: bool = False,
) -> int:
    """Performs vertical map splitting on the provided SDFG.

    The function essentially runs `VerticalSplitMapRange` until a fix point is reached.
<<<<<<< HEAD
=======


    Note that do
>>>>>>> 36eb6dac
    Note that the transformation is called with `fuse_possible_maps` set to `True`,
    thus `MapFusionVertical` and `SplitAccessNode` are run, but their activities
    are restricted to Maps that were created by the splitting.

    Args:
        sdfg: The SDFG on which we operate.
        run_simplify: Run `gt_simplify()` at the end.
        consolidate_edges_only_if_not_extending: See `MapFusionVertical` for more.
<<<<<<< HEAD
        single_use_data: Precomputed single use data.
        skip: Skip these transformation during simplification.
        check_split_callback: Use this as callback for the split transformation, see
            `VerticalMapSplitCallback` for more information.
=======
        fuse_possible_maps: Run `MapFusionVertical` directly inside the split transformation.
            Note that this is limited to the Maps that are were created. Furthermore,
            `check_fusion_callback` is not used.
        single_use_data: Precomputed single use data.
        skip: Skip these transformation during simplification.
        run_map_fusion: Also run `MapFusionVertical`. Note that it acts on the entire SDFG.
            This call uses `check_fusion_callback`.
        check_split_callback: Use this as callback for the split transformation, see
            `VerticalMapSplitCallback` for more information.
        check_fusion_callback: Use this as callback for `MapFusionVertical`.
>>>>>>> 36eb6dac
        validate: Perform validation during the steps.
        validate_all: Perform extensive validation.

    Note:
        - In previous versions this function also called `MapFusionVertical` and
            `SplitAccessNode` without any restriction, which had the side effect
            that all Maps in the SDFG were subject to Map fusion.
        - Due to a bug in the transformation, not all Maps, that were created by
            the splitting were fused. Especially "chains" might still be present.
    """
    if single_use_data is None:
        find_single_use_data = dace_analysis.FindSingleUseData()
        single_use_data = find_single_use_data.apply_pass(sdfg, None)

<<<<<<< HEAD
    ret = sdfg.apply_transformations_repeated(
        VerticalSplitMapRange(
            only_toplevel_maps=True,
            check_split_callback=check_split_callback,
            fuse_possible_maps=True,
            single_use_data=single_use_data,
        ),
=======
    transformations = [
        VerticalSplitMapRange(
            only_toplevel_maps=True,
            check_split_callback=check_split_callback,
            consolidate_edges_only_if_not_extending=consolidate_edges_only_if_not_extending,
            fuse_possible_maps=fuse_possible_maps,
            single_use_data=single_use_data,
        )
    ]

    if run_map_fusion:
        transformations.append(
            gtx_transformations.MapFusionVertical(
                only_toplevel_maps=True,
                check_fusion_callback=check_fusion_callback,
                consolidate_edges_only_if_not_extending=consolidate_edges_only_if_not_extending,
            )
        )
        transformations[-1]._single_use_data = single_use_data

    ret = sdfg.apply_transformations_repeated(
        transformations,
>>>>>>> 36eb6dac
        validate=False,
        validate_all=validate_all,
    )

    if run_simplify:
        if skip is None:
            skip = gtx_transformations.constants.GT_SIMPLIFY_DEFAULT_SKIP_SET
        if not consolidate_edges_only_if_not_extending:
            skip = skip.union(["ConsolidateEdges"])
        gtx_transformations.gt_simplify(
            sdfg=sdfg,
            validate=validate,
            validate_all=validate_all,
            skip=skip,
        )
    elif validate and (not validate_all):
        sdfg.validate()

    return ret


@dace_properties.make_properties
class SplitMapRange(dace_transformation.SingleStateTransformation):
    """
    Identify overlapping range between maps, and split the maps into
    maps with smaller ranges in order to create two maps with common
    range that can be fused together using the `HorizontalSplitMapRange`
    or `VerticalSplitMapRange` transformations.
    For example, given a map with range [0:10, 14:80] and a second map
    with range [5:15, 0:80], this transformation will split the first map
    into two maps with ranges [0:5, 14:80] and [5:10, 14:80], and the second
    map into four maps with ranges [0:10, 0:14], [0:10, 14:80] [10:15, 0:14]
    and [10:15, 14:80]. This will allow the `HorizontalSplitMapRange` or
    `VerticalSplitMapRange` transformations to fuse the maps together.
    """

    only_toplevel_maps = dace_properties.Property(
        dtype=bool,
        default=False,
        desc="Only perform fusing if the Maps are in the top level.",
    )

    def __init__(
        self,
        only_toplevel_maps: Optional[bool] = None,
        *args: Any,
        **kwargs: Any,
    ) -> None:
        super().__init__(*args, **kwargs)
        if only_toplevel_maps is not None:
            self.only_toplevel_maps = only_toplevel_maps

    def split_maps(
        self,
        graph: Union[dace.SDFGState, dace.SDFG],
        sdfg: dace.SDFG,
        first_map_entry: dace_nodes.MapEntry,
        first_map_exit: dace_nodes.MapExit,
        second_map_entry: dace_nodes.MapEntry,
        second_map_exit: dace_nodes.MapExit,
    ) -> tuple[list[dace_nodes.MapEntry], list[dace_nodes.MapEntry]]:
        """Split the map range in order to obtain an overlapping range between the first and second map.

        The function returns a pair of lists. The first `list` contains the new `MapEntry`s that
        were generated by splitting the first Map and the second `list` contains the `MapEntry`s
        generated by splitting the second Map.
        """
        splitted_range = gtx_mfutils.split_overlapping_map_range(
            first_map_entry.map, second_map_entry.map
        )
        assert splitted_range is not None

        scope_dict = graph.scope_dict()
        assert scope_dict[first_map_entry] is scope_dict[second_map_entry]
        containing_scope_or_none = scope_dict[first_map_entry]

        first_map_splitted_range, second_map_splitted_range = splitted_range

        def _replace_ranged_map(
            map_entry: dace_nodes.MapEntry,
            map_exit: dace_nodes.MapExit,
            new_ranges: list[dace_subsets.Range],
        ) -> list[dace_nodes.MapEntry]:
            """Replace a map with multiple maps based on new_ranges."""
            new_map_entries: list[dace_nodes.MapEntry] = []
            for i, r in enumerate(new_ranges):
                new_map_entry, _ = gtx_mfutils.copy_map_graph_with_new_range(
                    sdfg, graph, map_entry, map_exit, r, str(i)
                )
                new_map_entries.append(new_map_entry)
            gtx_mfutils.delete_map(graph, map_entry, map_exit)  # remove the original first map
            return new_map_entries

        new_map_entries_from_first = _replace_ranged_map(
            first_map_entry,
            first_map_exit,
            first_map_splitted_range,
        )
        new_map_entries_from_second = _replace_ranged_map(
            second_map_entry,
            second_map_exit,
            second_map_splitted_range,
        )

        # Now we propagate the Memlets. If the original Maps where located at the global
        #  scope we have to propagate the maps from the new ones. However, if they are
        #  not at global scope we simply propagate the surrounding Map, since they are
        #  by assumption inside the same Map.
        if containing_scope_or_none is None:
            for new_map_entry in new_map_entries_from_first + new_map_entries_from_second:
                dace_propagation.propagate_memlets_map_scope(sdfg, graph, new_map_entry)
        else:
            dace_propagation.propagate_memlets_map_scope(sdfg, graph, containing_scope_or_none)

        # Workaround to ensure that some cache in DaCe has been cleared.
        # TODO(phimuell, iomaganaris): Before `hash_sdfg()` was used, but this was a
        #   very heavy operation. I think that this is enough.
        sdfg.reset_cfg_list()

        return new_map_entries_from_first, new_map_entries_from_second


@dace_properties.make_properties
class HorizontalSplitMapRange(SplitMapRange):
    """
    Identify overlapping range between parallel maps, and split the range in order
    to promote parallel map fusion. The transformation will merge the Maps that
    were created by the split among themselves.

    Note:
        The automatic fusion of Maps is only among the ones that were created, which
        is a bit different behaviour than for `VerticalSplitMapRange` where also
        possibilities between a newly created and an old map is considered.
    """

    first_map_entry = dace_transformation.PatternNode(dace_nodes.MapEntry)
    second_map_entry = dace_transformation.PatternNode(dace_nodes.MapEntry)

    fuse_possible_maps = dace_properties.Property(
        dtype=bool,
        default=True,
        desc="If `True`, the transformation will try to fuse maps that have the same range together.",
    )
    never_consolidate_edges = dace_properties.Property(
        dtype=bool,
        default=False,
        desc="If `True`, always create a new connector, instead of reusing one that referring to the same data.",
    )
    consolidate_edges_only_if_not_extending = dace_properties.Property(
        dtype=bool,
        default=False,
        desc="Only consolidate if this does not lead to an extension of the subset.",
    )

    _check_split_callback: Optional[HorizontalSplitMapRange]

    def __init__(
        self,
        fuse_possible_maps: Optional[bool] = None,
        consolidate_edges_only_if_not_extending: Optional[bool] = None,
        never_consolidate_edges: Optional[bool] = None,
        check_split_callback: Optional[HorizontalSplitMapRange] = None,
        *args: Any,
        **kwargs: Any,
    ) -> None:
        super().__init__(*args, **kwargs)
        if fuse_possible_maps is not None:
            self.fuse_possible_maps = fuse_possible_maps
        if consolidate_edges_only_if_not_extending is not None:
            self.consolidate_edges_only_if_not_extending = consolidate_edges_only_if_not_extending
        if never_consolidate_edges is not None:
            self.never_consolidate_edges = never_consolidate_edges
        self._check_split_callback = None
        if check_split_callback is not None:
            self._check_split_callback = check_split_callback

    @classmethod
    def expressions(cls) -> Any:
        map_fusion_parallel_match = dace_graph.OrderedMultiDiConnectorGraph()
        map_fusion_parallel_match.add_nodes_from([cls.first_map_entry, cls.second_map_entry])
        return [map_fusion_parallel_match]

    def can_be_applied(
        self,
        graph: dace.SDFGState,
        expr_index: int,
        sdfg: dace.SDFG,
        permissive: bool = False,
    ) -> bool:
        first_map_entry: dace_nodes.MapEntry = self.first_map_entry
        second_map_entry: dace_nodes.MapEntry = self.second_map_entry
        first_map: dace_nodes.Map = first_map_entry.map
        second_map: dace_nodes.Map = second_map_entry.map

        if self._check_split_callback is not None:
            if not self._check_split_callback(self, first_map_entry, second_map_entry, graph, sdfg):
                return False

        # Ensure that the Maps are in the same scope.
        scope_dict = graph.scope_dict()
        if scope_dict[self.first_map_entry] is not scope_dict[self.second_map_entry]:
            return False

        # Test if the map is in the right scope.
        map_scope: Union[dace_nodes.Node, None] = scope_dict[self.first_map_entry]
        if self.only_toplevel_maps and (map_scope is not None):
            return False

        first_map_src_data = {
            iedge.src.label
            for iedge in graph.in_edges(self.first_map_entry)
            if isinstance(iedge.src, dace_nodes.AccessNode)
        }
        second_map_src_data = {
            iedge.src.label
            for iedge in graph.in_edges(self.second_map_entry)
            if isinstance(iedge.src, dace_nodes.AccessNode)
        }

        # Test if the Maps are parallel.
        if not dace_mfhelper.is_parallel(
            graph=graph, node1=first_map_entry, node2=second_map_entry
        ):
            return False

        if len(first_map_src_data.intersection(second_map_src_data)) == 0:
            # no common source access node
            return False

        splitted_range = gtx_mfutils.split_overlapping_map_range(first_map, second_map)
        if splitted_range is None:
            return False

        return True

    def apply(
        self,
        graph: dace.SDFGState,
        sdfg: dace.SDFG,
    ) -> None:
        first_map_entry: dace_nodes.MapEntry = self.first_map_entry
        second_map_entry: dace_nodes.MapEntry = self.second_map_entry

        # Now split the first and second Map.
        first_map_fragments, second_map_fragments = self.split_maps(
            graph,
            sdfg,
            first_map_entry,
            graph.exit_node(first_map_entry),
            second_map_entry,
            graph.exit_node(second_map_entry),
        )

        # If we do not want to fuse the maps, we can stop here.
        if not self.fuse_possible_maps:
            return

        # Look which Maps can be fused together. It is important that a Map can be listed multiple
        #  times. However, by fusing we remove them from the state, which is a problem. We solve
        #  this by always using "first Maps" as `to_node`, thus they survive. Furthermore, we
        #  only assign a second Map once.
        # TODO(phimuell, iomaganaris): Check and improve that.
        matched_map_fragments: list[tuple[dace_nodes.MapEntry, dace_nodes.MapEntry]] = []
        unmatched_second_map_fragments = second_map_fragments.copy()
        for first_map_fragment in first_map_fragments:
            for unmatched_second_map_fragment in unmatched_second_map_fragments.copy():
                if first_map_fragment.map.range == unmatched_second_map_fragment.map.range:
                    matched_map_fragments.append(
                        (first_map_fragment, unmatched_second_map_fragment)
                    )
                    unmatched_second_map_fragments.remove(unmatched_second_map_fragment)

        assert len(matched_map_fragments) > 0

        # We have to get the original scope dict before we start mutating the graph. Actually we
        #  would need to obtain the scope dict after every iteration again, which would require
        #  a rescan. But since the operations do not alter the scopes, at least not in a way that
        #  would affect us, we can be more efficient and get the thing at the beginning.
        scope_dict: Dict = graph.scope_dict()

        for first_map_fragment_entry, second_map_fragment_entry in matched_map_fragments:
            first_map_fragment_exit = graph.exit_node(first_map_fragment_entry)
            second_map_fragment_exit = graph.exit_node(second_map_fragment_entry)

            # Before we do anything we perform the renaming, i.e. we will rename the
            #  parameters of the second map such that they match the one of the first map.
            dace_mfhelper.rename_map_parameters(
                first_map=first_map_fragment_entry.map,
                second_map=second_map_fragment_entry.map,
                second_map_entry=second_map_fragment_entry,
                state=graph,
            )

            # Now we relocate all connectors from the second to the first map and remove
            #  the respective node of the second map.
            for to_node, from_node in [
                (first_map_fragment_entry, second_map_fragment_entry),
                (first_map_fragment_exit, second_map_fragment_exit),
            ]:
                dace_mfhelper.relocate_nodes(
                    from_node=from_node,
                    to_node=to_node,
                    state=graph,
                    sdfg=sdfg,
                    scope_dict=scope_dict,
                    never_consolidate_edges=self.never_consolidate_edges,
                    consolidate_edges_only_if_not_extending=self.consolidate_edges_only_if_not_extending,
                )
                # The relocate function does not remove the node, so we must do it.
                graph.remove_node(from_node)


@dace_properties.make_properties
class VerticalSplitMapRange(SplitMapRange):
    """
    Identify overlapping range between serial maps, and split the range in order
<<<<<<< HEAD
    to promote serial map fusion.
=======
    to promote serial map fusion. Furthermore, this transformation also performs
    `SplitAccessNode` on all intermediates of the first and second Map.
>>>>>>> 36eb6dac

    If `fuse_possible_maps` is set to `True`, the default is `False`, then the
    transformation will also perform MapFusionVertical, but limited to the newly
    created Maps.

    Args:
        only_toplevel_maps: Only applies to top level maps.
        check_split_callback: Callback used to check if a split should be performed
            or not, see `VerticalMapSplitCallback` for more.
        fuse_possible_maps: Immediately use fusing and splitting on the generated Maps.
        single_use_data: Use this as single use data and do not compute it on the fly.

    Note:
<<<<<<< HEAD
        Even if `fuse_possible_maps` is `True` it might be that some fusion involving
        the split Maps is still possible, this is a bug.
=======
        - Even if `fuse_possible_maps` is `True` it might be that some fusion involving
            the split Maps is still possible, this is a bug.
        - Currently all AccessNodes between the first and second Map are subjected to
            `SplitAccessNode`, not just the ones that defined the split. This is a bug.
>>>>>>> 36eb6dac
    """

    # Pattern Matching
    first_map_exit = dace_transformation.PatternNode(dace_nodes.MapExit)
    access_node = dace_transformation.PatternNode(dace_nodes.AccessNode)
    second_map_entry = dace_transformation.PatternNode(dace_nodes.MapEntry)

    fuse_possible_maps = dace_properties.Property(
        dtype=bool,
        default=False,  # NOTE: For backwards compatibility.
        desc="If `True`, the transformation will try to fuse the maps that were generated together.",
    )
    consolidate_edges_only_if_not_extending = dace_properties.Property(
        dtype=bool,
        default=False,
        desc="Only consolidate if this does not lead to an extension of the subset.",
    )

    _check_split_callback: Optional[VerticalMapSplitCallback]

    # Name of all data that is used at only one place. Is computed by the
    #  `FindSingleUseData` pass and be passed at construction time. Needed until
    #  [issue#1911](https://github.com/spcl/dace/issues/1911) has been solved.
    _single_use_data: Optional[dict[dace.SDFG, set[str]]]

    def __init__(
        self,
        *args: Any,
        check_split_callback: Optional[VerticalMapSplitCallback] = None,
        fuse_possible_maps: Optional[bool] = None,
        single_use_data: Optional[dict[dace.SDFG, set[str]]] = None,
        consolidate_edges_only_if_not_extending: Optional[bool] = None,
        **kwargs: Any,
    ) -> None:
        self._check_split_callback = None
        self._single_use_data = None
        if check_split_callback is not None:
            self._check_split_callback = check_split_callback
        if fuse_possible_maps is not None:
            self.fuse_possible_maps = fuse_possible_maps
        if single_use_data is not None:
            self._single_use_data = single_use_data
        if consolidate_edges_only_if_not_extending is not None:
            self.consolidate_edges_only_if_not_extending = consolidate_edges_only_if_not_extending
        super().__init__(*args, **kwargs)

    @classmethod
    def expressions(cls) -> Any:
        return [
            dace.sdfg.utils.node_path_graph(
                cls.first_map_exit, cls.access_node, cls.second_map_entry
            ),
        ]

    def can_be_applied(
        self,
        graph: dace.SDFGState,
        expr_index: int,
        sdfg: dace.SDFG,
        permissive: bool = False,
    ) -> bool:
        """Check non overlapping range in the first and second map."""
        assert self.expr_index == expr_index

        first_map = self.first_map_exit.map
        first_map_entry: dace_nodes.MapEntry = graph.entry_node(self.first_map_exit)
        second_map = self.second_map_entry.map

        # Check the callback
        if self._check_split_callback is not None:
            if not self._check_split_callback(self, first_map, second_map, graph, sdfg):
                return False

        # Test if the map is in the right scope.
        map_scope: Union[dace_nodes.Node, None] = graph.scope_dict()[first_map_entry]
        if self.only_toplevel_maps and (map_scope is not None):
            return False

        if not self.access_node.desc(graph).transient:
            return False

        splitted_range = gtx_mfutils.split_overlapping_map_range(first_map, second_map)
        if splitted_range is None:
            return False

        # TODO(phimuell): Implement a check that the array is single use data?

        # Avoid spliting maps for fusion that if the second map has a nested map which is a neighbor reduction which
        # accesses the data that got generated by the first map. This is due to the fact that because of the neighbor
        # reduction, the second map might access a wider range of data that its range. This leads to a read-after-write
        # dependency between the first and second map.
        second_map_subgraph = graph.scope_subgraph(
            self.second_map_entry, include_entry=False, include_exit=False
        )
        for second_map_node in second_map_subgraph.nodes():
            if isinstance(second_map_node, dace_nodes.MapEntry):
                nested_map_input_edges_data = [
                    edge.data.data for edge in second_map_subgraph.in_edges(second_map_node)
                ]
                if self.access_node.data in nested_map_input_edges_data and any(
                    gtx_dace_utils.is_connectivity_identifier(data)
                    for data in nested_map_input_edges_data
                ):
                    return False

        # TODO: Ensure that the fusion can be performed.

        return True

    def apply(self, graph: Union[dace.SDFGState, dace.SDFG], sdfg: dace.SDFG) -> None:
        """Split the map range in order to obtain an overlapping range between the first and second map."""

        first_map_entry: dace_nodes.MapEntry = graph.entry_node(self.first_map_exit)
        first_map_exit: dace_nodes.MapExit = self.first_map_exit
        second_map_entry: dace_nodes.MapEntry = self.second_map_entry
        second_map_exit: dace_nodes.MapExit = graph.exit_node(self.second_map_entry)

        intermediates_that_might_need_splitting: list[dace_nodes.AccessNode] = []
        for oedge in graph.out_edges(first_map_exit):
            if isinstance(oedge.dst, dace_nodes.AccessNode) and any(
                ooedge.dst is second_map_entry for ooedge in graph.out_edges(oedge.dst)
            ):
                intermediates_that_might_need_splitting.append(oedge.dst)

        new_first_map_entries, new_second_map_entries = self.split_maps(
            graph,
            sdfg,
            first_map_entry,
            first_map_exit,
            second_map_entry,
            second_map_exit,
        )

<<<<<<< HEAD
        # Now perform the splitting.
        if self.fuse_possible_maps:
            assert len(intermediates_that_might_need_splitting) >= 1

            has_performed_a_split = False
            for intermediate_to_split in intermediates_that_might_need_splitting:
                if gtx_transformations.SplitAccessNode.can_be_applied_to(
                    sdfg=sdfg,
                    options={},
                    access_node=intermediate_to_split,
                ):
                    gtx_transformations.SplitAccessNode.apply_to(
                        sdfg=sdfg, options={}, access_node=intermediate_to_split
                    )
                    has_performed_a_split = True

            if not has_performed_a_split:
                # TODO(phimuell, iomaganaris): Is this an error?
                return

            # Now perform the fusing but restrict the application to chases where
            #  we only involve a Maps that have been the result of a split.
            new_first_map_exits = [
                graph.exit_node(new_first_map_entry)
                for new_first_map_entry in new_first_map_entries
=======
        # We always split the AccessNode that are involved, regardless of `fuse_possible_maps`.
        # TODO(phimuell, iomaganaris): Refine this such that only the AccessNodes that
        #   defined the split are actually split and not some other random nodes.
        # TODO(phimuell): Make it possible to pass `self.single_use_data` to transformation.
        has_performed_a_split = False
        for intermediate_to_split in intermediates_that_might_need_splitting:
            if gtx_transformations.SplitAccessNode.can_be_applied_to(
                sdfg=sdfg,
                options={},
                access_node=intermediate_to_split,
            ):
                gtx_transformations.SplitAccessNode.apply_to(
                    sdfg=sdfg, options={}, access_node=intermediate_to_split
                )
                has_performed_a_split = True

        if not has_performed_a_split:
            # TODO(phimuell, iomaganaris): Is this an error?
            return

        # If requested perform the fusion.
        if self.fuse_possible_maps:
            assert len(intermediates_that_might_need_splitting) >= 1

            new_second_map_exits = [
                graph.exit_node(new_second_map_entry)
                for new_second_map_entry in new_second_map_entries
>>>>>>> 36eb6dac
            ]

            def _restrict_fusion_to_newly_created_maps(
                this: gtx_transformations.MapFusionVertical,
                first_map_exit: dace_nodes.MapExit,
                second_map_entry: dace_nodes.MapEntry,
<<<<<<< HEAD
                _state: dace.SDFGState,
                _sdfg: dace.SDFG,
            ) -> bool:
                # NOTE: We use an `or` here this means that in principle every fusion
                #   that involves a Map we created might be done. However, there is
                #   an interesting aspect. Map fusion essentially essentially removes
                #   one MapEntry and MapExit node from the graph. If it happens that
                #   this node is one that was newly created then we will "lose" it.
                if (
                    first_map_exit in new_first_map_exits
                    or second_map_entry in new_second_map_entries
=======
                state: dace.SDFGState,
                _sdfg: dace.SDFG,
            ) -> bool:
                # NOTE: We use the "opposite" node here for the comparison, because
                #   the current implementation keeps them alive.
                # NOTE: We use `or` here such that every fusion which involves
                #   a Map is is generated is considered. This should even work over
                #   chains, I guess.
                if (
                    state.entry_node(first_map_exit) in new_first_map_entries
                    or state.exit_node(second_map_exit) in new_second_map_exits
>>>>>>> 36eb6dac
                ):
                    return True
                return False

            # NOTE: After here it is dangerous to access `self.PATTERN_NODE`.
            sdfg.reset_cfg_list()

            trafo = gtx_transformations.MapFusionVertical(
                check_fusion_callback=_restrict_fusion_to_newly_created_maps,
                only_toplevel_maps=self.only_toplevel_maps,
                consolidate_edges_only_if_not_extending=self.consolidate_edges_only_if_not_extending,
            )
            trafo._single_use_data = self._single_use_data

            # This is not efficient, but it is currently the only way to run it
            sdfg.apply_transformations_repeated(trafo, validate=False, validate_all=False)<|MERGE_RESOLUTION|>--- conflicted
+++ resolved
@@ -83,40 +83,15 @@
     fuse_possible_maps: bool,
     consolidate_edges_only_if_not_extending: bool,
     skip: Optional[set[str]] = None,
-<<<<<<< HEAD
-    check_split_callback: Optional[HorizontalMapSplitCallback] = None,
-=======
     run_map_fusion: bool = False,
     check_split_callback: Optional[HorizontalMapSplitCallback] = None,
     check_fusion_callback: Optional["gtx_transformations.HorizontalMapFusionCallback"] = None,
     only_if_common_ancestor: bool = True,
->>>>>>> 36eb6dac
     validate: bool = True,
     validate_all: bool = False,
 ) -> int:
     """Performs horizontal map splitting on the provided SDFG.
 
-<<<<<<< HEAD
-    Args:
-        sdfg: The SDFG on which we operate.
-        run_simplify: Run `gt_simplify()` at the end.
-        fuse_possible_maps: Directly fuse the Maps inside `HorizontalSplitMapRange`.
-        consolidate_edges_only_if_not_extending: See `MapFusionVertical` for more.
-        skip: Skip these transformation during simplification.
-        check_split_callback: Use this as callback for the split transformation, see
-            `HorizontalMapSplitCallback` for more information.
-        validate: Perform validation during the steps.
-        validate_all: Perform extensive validation.
-
-    Note:
-        In previous versions the function also called `MapFusionHorizontal`, with the
-        side effect that other parts of the SDFG were processed. This behaviour was
-        removed and now fusion is only performed among the split Maps. This means
-        that there might still potential for fusing.
-    """
-
-    ret = sdfg.apply_transformations_repeated(
-=======
     This function runs `HorizontalSplitMapRange` transformation until a fix point is
     reached. Due to a limitation that transformation might not fuse all possible
     Maps together. For this case the `run_map_fusion` flag is provided.
@@ -145,14 +120,10 @@
     """
 
     transformations = [
->>>>>>> 36eb6dac
         HorizontalSplitMapRange(
             fuse_possible_maps=fuse_possible_maps,
             only_toplevel_maps=True,
             consolidate_edges_only_if_not_extending=consolidate_edges_only_if_not_extending,
-<<<<<<< HEAD
-        ),
-=======
         )
     ]
 
@@ -168,7 +139,6 @@
 
     ret = sdfg.apply_transformations_repeated(
         transformations,
->>>>>>> 36eb6dac
         validate=False,
         validate_all=validate_all,
     )
@@ -199,22 +169,16 @@
     single_use_data: Optional[dict[dace.SDFG, set[str]]] = None,
     skip: Optional[set[str]] = None,
     check_split_callback: Optional[VerticalMapSplitCallback] = None,
-<<<<<<< HEAD
-=======
     check_fusion_callback: Optional["gtx_transformations.VerticalMapFusionCallback"] = None,
->>>>>>> 36eb6dac
     validate: bool = True,
     validate_all: bool = False,
 ) -> int:
     """Performs vertical map splitting on the provided SDFG.
 
     The function essentially runs `VerticalSplitMapRange` until a fix point is reached.
-<<<<<<< HEAD
-=======
 
 
     Note that do
->>>>>>> 36eb6dac
     Note that the transformation is called with `fuse_possible_maps` set to `True`,
     thus `MapFusionVertical` and `SplitAccessNode` are run, but their activities
     are restricted to Maps that were created by the splitting.
@@ -223,12 +187,6 @@
         sdfg: The SDFG on which we operate.
         run_simplify: Run `gt_simplify()` at the end.
         consolidate_edges_only_if_not_extending: See `MapFusionVertical` for more.
-<<<<<<< HEAD
-        single_use_data: Precomputed single use data.
-        skip: Skip these transformation during simplification.
-        check_split_callback: Use this as callback for the split transformation, see
-            `VerticalMapSplitCallback` for more information.
-=======
         fuse_possible_maps: Run `MapFusionVertical` directly inside the split transformation.
             Note that this is limited to the Maps that are were created. Furthermore,
             `check_fusion_callback` is not used.
@@ -239,7 +197,6 @@
         check_split_callback: Use this as callback for the split transformation, see
             `VerticalMapSplitCallback` for more information.
         check_fusion_callback: Use this as callback for `MapFusionVertical`.
->>>>>>> 36eb6dac
         validate: Perform validation during the steps.
         validate_all: Perform extensive validation.
 
@@ -254,15 +211,6 @@
         find_single_use_data = dace_analysis.FindSingleUseData()
         single_use_data = find_single_use_data.apply_pass(sdfg, None)
 
-<<<<<<< HEAD
-    ret = sdfg.apply_transformations_repeated(
-        VerticalSplitMapRange(
-            only_toplevel_maps=True,
-            check_split_callback=check_split_callback,
-            fuse_possible_maps=True,
-            single_use_data=single_use_data,
-        ),
-=======
     transformations = [
         VerticalSplitMapRange(
             only_toplevel_maps=True,
@@ -285,7 +233,6 @@
 
     ret = sdfg.apply_transformations_repeated(
         transformations,
->>>>>>> 36eb6dac
         validate=False,
         validate_all=validate_all,
     )
@@ -602,12 +549,8 @@
 class VerticalSplitMapRange(SplitMapRange):
     """
     Identify overlapping range between serial maps, and split the range in order
-<<<<<<< HEAD
-    to promote serial map fusion.
-=======
     to promote serial map fusion. Furthermore, this transformation also performs
     `SplitAccessNode` on all intermediates of the first and second Map.
->>>>>>> 36eb6dac
 
     If `fuse_possible_maps` is set to `True`, the default is `False`, then the
     transformation will also perform MapFusionVertical, but limited to the newly
@@ -621,15 +564,10 @@
         single_use_data: Use this as single use data and do not compute it on the fly.
 
     Note:
-<<<<<<< HEAD
-        Even if `fuse_possible_maps` is `True` it might be that some fusion involving
-        the split Maps is still possible, this is a bug.
-=======
         - Even if `fuse_possible_maps` is `True` it might be that some fusion involving
             the split Maps is still possible, this is a bug.
         - Currently all AccessNodes between the first and second Map are subjected to
             `SplitAccessNode`, not just the ones that defined the split. This is a bug.
->>>>>>> 36eb6dac
     """
 
     # Pattern Matching
@@ -763,33 +701,6 @@
             second_map_exit,
         )
 
-<<<<<<< HEAD
-        # Now perform the splitting.
-        if self.fuse_possible_maps:
-            assert len(intermediates_that_might_need_splitting) >= 1
-
-            has_performed_a_split = False
-            for intermediate_to_split in intermediates_that_might_need_splitting:
-                if gtx_transformations.SplitAccessNode.can_be_applied_to(
-                    sdfg=sdfg,
-                    options={},
-                    access_node=intermediate_to_split,
-                ):
-                    gtx_transformations.SplitAccessNode.apply_to(
-                        sdfg=sdfg, options={}, access_node=intermediate_to_split
-                    )
-                    has_performed_a_split = True
-
-            if not has_performed_a_split:
-                # TODO(phimuell, iomaganaris): Is this an error?
-                return
-
-            # Now perform the fusing but restrict the application to chases where
-            #  we only involve a Maps that have been the result of a split.
-            new_first_map_exits = [
-                graph.exit_node(new_first_map_entry)
-                for new_first_map_entry in new_first_map_entries
-=======
         # We always split the AccessNode that are involved, regardless of `fuse_possible_maps`.
         # TODO(phimuell, iomaganaris): Refine this such that only the AccessNodes that
         #   defined the split are actually split and not some other random nodes.
@@ -817,26 +728,12 @@
             new_second_map_exits = [
                 graph.exit_node(new_second_map_entry)
                 for new_second_map_entry in new_second_map_entries
->>>>>>> 36eb6dac
             ]
 
             def _restrict_fusion_to_newly_created_maps(
                 this: gtx_transformations.MapFusionVertical,
                 first_map_exit: dace_nodes.MapExit,
                 second_map_entry: dace_nodes.MapEntry,
-<<<<<<< HEAD
-                _state: dace.SDFGState,
-                _sdfg: dace.SDFG,
-            ) -> bool:
-                # NOTE: We use an `or` here this means that in principle every fusion
-                #   that involves a Map we created might be done. However, there is
-                #   an interesting aspect. Map fusion essentially essentially removes
-                #   one MapEntry and MapExit node from the graph. If it happens that
-                #   this node is one that was newly created then we will "lose" it.
-                if (
-                    first_map_exit in new_first_map_exits
-                    or second_map_entry in new_second_map_entries
-=======
                 state: dace.SDFGState,
                 _sdfg: dace.SDFG,
             ) -> bool:
@@ -848,7 +745,6 @@
                 if (
                     state.entry_node(first_map_exit) in new_first_map_entries
                     or state.exit_node(second_map_exit) in new_second_map_exits
->>>>>>> 36eb6dac
                 ):
                     return True
                 return False
