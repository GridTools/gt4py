--- conflicted
+++ resolved
@@ -703,10 +703,7 @@
         evaluate if this function is still needed.
     """
     for state in sdfg.states():
-<<<<<<< HEAD
-=======
         scope_dict = state.scope_dict()
->>>>>>> bb3b0714
         propagation_record: set[PropagatedStrideRecord] = set()
         for view_node in state.data_nodes():
             view_desc = view_node.desc(sdfg)
@@ -721,8 +718,6 @@
                     f"Can not handle the view '{view_node.data}' that views view '{viewed_node.data}'"
                 )
 
-<<<<<<< HEAD
-=======
             # If both the View and the viewed node are not on the top level then do
             #  nothing. Why? The answer is that this function is only called by
             #  `_gt_change_transient_strides_non_recursive_impl()` which only
@@ -731,7 +726,6 @@
             if scope_dict[viewed_node] is not None and scope_dict[view_node] is not None:
                 continue
 
->>>>>>> bb3b0714
             # If the viewed data is global data, then we do not modify the strides because
             #  we assume that it was set correctly from the beginning and the viewed strides
             #  have not changed.
@@ -754,9 +748,6 @@
                     f"Can not handle the change from {len(viewed_desc.shape)} ({viewed_node.data}) to {len(view_desc.shape)} ({view_node.data})."
                 )
 
-<<<<<<< HEAD
-            # In case the dimensions are the same, we can simply copy the strides.
-=======
             # Even if they have the same dimensionality, we can not simply copy the strides.
             #  Consider the case were `viewed_desc` is a 2D array with the following shape
             #  `(N, M)`. `view_desc` is a vertical slice, but for some reasons has an
@@ -768,7 +759,6 @@
                 )
 
             # In case they have the same shape we are fine.
->>>>>>> bb3b0714
             view_desc.strides = viewed_desc.strides
             gt_propagate_strides_from_access_node(
                 sdfg=sdfg,
