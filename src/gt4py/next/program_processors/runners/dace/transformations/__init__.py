# GT4Py - GridTools Framework
#
# Copyright (c) 2014-2024, ETH Zurich
# All rights reserved.
#
# Please, refer to the LICENSE file in the root directory.
# SPDX-License-Identifier: BSD-3-Clause

"""Transformation and optimization pipeline for the DaCe backend in GT4Py.

Please also see [ADR0018](https://github.com/GridTools/gt4py/tree/main/docs/development/ADRs/0018-Canonical_SDFG_in_GT4Py_Transformations.md)
that explains the general structure and requirements on the SDFGs.
"""

from . import spliting_tools
from .auto_optimize import gt_auto_optimize
from .dead_dataflow_elimination import gt_eliminate_dead_dataflow
from .gpu_utils import (
    GPUSetBlockSize,
    gt_gpu_transform_non_standard_memlet,
    gt_gpu_transformation,
    gt_set_gpu_blocksize,
)
from .local_double_buffering import gt_create_local_double_buffering
from .loop_blocking import LoopBlocking
from .map_fusion import MapFusion, MapFusionParallel, MapFusionSerial
from .map_fusion_extended import gt_horizontal_map_fusion, gt_vertical_map_fusion
from .map_orderer import MapIterationOrder, gt_set_iteration_order
from .map_promoter import SerialMapPromoter
from .move_dataflow_into_if_body import MoveDataflowIntoIfBody
from .redundant_array_removers import (
    CopyChainRemover,
    MultiStateGlobalSelfCopyElimination,
    SingleStateGlobalDirectSelfCopyElimination,
    SingleStateGlobalSelfCopyElimination,
    gt_multi_state_global_self_copy_elimination,
    gt_remove_copy_chain,
)
from .simplify import (
    GT_SIMPLIFY_DEFAULT_SKIP_SET,
    GT4PyMapBufferElimination,
    GT4PyMoveTaskletIntoMap,
    gt_inline_nested_sdfg,
    gt_reduce_distributed_buffering,
    gt_simplify,
    gt_substitute_compiletime_symbols,
)
from .split_access_nodes import SplitAccessNode, gt_split_access_nodes
from .split_memlet import SplitConsumerMemlet
from .state_fusion import GT4PyStateFusion
from .strides import (
    gt_change_transient_strides,
    gt_map_strides_to_dst_nested_sdfg,
    gt_map_strides_to_src_nested_sdfg,
    gt_propagate_strides_from_access_node,
    gt_propagate_strides_of,
)
from .utils import gt_find_constant_arguments, gt_make_transients_persistent


__all__ = [
    "GT_SIMPLIFY_DEFAULT_SKIP_SET",
    "CopyChainRemover",
    "GPUSetBlockSize",
    "GT4PyMapBufferElimination",
    "GT4PyMoveTaskletIntoMap",
    "GT4PyStateFusion",
    "LoopBlocking",
    "MapFusion",
    "MapFusionParallel",
    "MapFusionSerial",
    "MapIterationOrder",
    "MoveDataflowIntoIfBody",
    "MultiStateGlobalSelfCopyElimination",
    "MultiStateGlobalSelfCopyElimination2",
    "SerialMapPromoter",
    "SerialMapPromoterGPU",
    "SingleStateGlobalDirectSelfCopyElimination",
    "SingleStateGlobalSelfCopyElimination",
    "SplitAccessNode",
    "SplitConsumerMemlet",
    "gt_auto_optimize",
    "gt_change_transient_strides",
    "gt_create_local_double_buffering",
    "gt_eliminate_dead_dataflow",
    "gt_find_constant_arguments",
    "gt_gpu_transform_non_standard_memlet",
    "gt_gpu_transformation",
    "gt_horizontal_map_fusion",
    "gt_inline_nested_sdfg",
    "gt_make_transients_persistent",
    "gt_map_strides_to_dst_nested_sdfg",
    "gt_map_strides_to_src_nested_sdfg",
    "gt_multi_state_global_self_copy_elimination",
    "gt_propagate_strides_from_access_node",
    "gt_propagate_strides_of",
    "gt_reduce_distributed_buffering",
    "gt_remove_copy_chain",
    "gt_set_gpu_blocksize",
    "gt_set_iteration_order",
    "gt_simplify",
    "gt_split_access_nodes",
    "gt_substitute_compiletime_symbols",
<<<<<<< HEAD
    "spliting_tools",
=======
    "gt_vertical_map_fusion",
>>>>>>> 6853526a
]<|MERGE_RESOLUTION|>--- conflicted
+++ resolved
@@ -101,9 +101,6 @@
     "gt_simplify",
     "gt_split_access_nodes",
     "gt_substitute_compiletime_symbols",
-<<<<<<< HEAD
+    "gt_vertical_map_fusion",
     "spliting_tools",
-=======
-    "gt_vertical_map_fusion",
->>>>>>> 6853526a
 ]