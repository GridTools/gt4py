--- conflicted
+++ resolved
@@ -39,10 +39,7 @@
 from .map_orderer import MapIterationOrder, gt_set_iteration_order
 from .map_promoter import MapPromoter, MapPromotionCallBack
 from .map_splitter import MapSplitter
-<<<<<<< HEAD
-=======
 from .map_to_copy import MapToCopy
->>>>>>> 420bf414
 from .move_dataflow_into_if_body import MoveDataflowIntoIfBody
 from .multi_state_global_self_copy_elimination import (
     MultiStateGlobalSelfCopyElimination,
@@ -93,10 +90,7 @@
     "MapPromoter",
     "MapPromotionCallBack",
     "MapSplitter",
-<<<<<<< HEAD
-=======
     "MapToCopy",
->>>>>>> 420bf414
     "MoveDataflowIntoIfBody",
     "MultiStateGlobalSelfCopyElimination",
     "MultiStateGlobalSelfCopyElimination2",
