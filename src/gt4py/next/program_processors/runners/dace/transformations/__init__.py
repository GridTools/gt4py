--- conflicted
+++ resolved
@@ -32,18 +32,7 @@
     MultiStateGlobalSelfCopyElimination2,
     gt_multi_state_global_self_copy_elimination,
 )
-from .redundant_array_removers import (
-    CopyChainRemover,
-<<<<<<< HEAD
-    MultiStateGlobalSelfCopyElimination,
-    MultiStateGlobalSelfCopyElimination2,
-    gt_multi_state_global_self_copy_elimination,
-=======
-    SingleStateGlobalDirectSelfCopyElimination,
-    SingleStateGlobalSelfCopyElimination,
->>>>>>> 8bcfab87
-    gt_remove_copy_chain,
-)
+from .redundant_array_removers import CopyChainRemover, gt_remove_copy_chain
 from .serial_map_promoter import SerialMapPromoter
 from .simplify import (
     GT_SIMPLIFY_DEFAULT_SKIP_SET,
