--- conflicted
+++ resolved
@@ -75,12 +75,7 @@
     "MoveDataflowIntoIfBody",
     "MultiStateGlobalSelfCopyElimination",
     "MultiStateGlobalSelfCopyElimination2",
-<<<<<<< HEAD
     "RemovePointwiseViews",
-    "SerialMapPromoter",
-    "SerialMapPromoterGPU",
-=======
->>>>>>> 33452b69
     "SingleStateGlobalDirectSelfCopyElimination",
     "SingleStateGlobalSelfCopyElimination",
     "SplitAccessNode",
