--- conflicted
+++ resolved
@@ -598,16 +598,6 @@
         # End recursion if we found some successor edges or we have reached the top.
         if len(curr_out_edges) > 0 or graph.parent_graph is state.sdfg:
             return curr_out_edges
-<<<<<<< HEAD
-        else:
-            # We have not found any successor edges, so we go one level up.
-            #  This time we look for the enclosing graph.
-            # TODO(phimuell): Should loops be handled special?
-            if isinstance(graph.parent_graph, dace.sdfg.state.ConditionalBlock):
-                return _impl(graph.parent_graph, graph.parent_graph.parent_graph)
-            else:
-                return _impl(graph, graph.parent_graph)
-=======
         elif isinstance(graph.parent_graph, dace.sdfg.state.ConditionalBlock):
             # For conditional we go two levels up, because there is nothing
             #  interesting inside it.
@@ -619,7 +609,6 @@
             #   state could either be the one following the region or the first
             #   state of the loop body.
             return _impl(graph, graph.parent_graph)
->>>>>>> 8bcfab87
 
     # Expand the successors such that it contains only `SDFGState`s.
     # TODO(phimuell): Only use the starting block instead of all.
