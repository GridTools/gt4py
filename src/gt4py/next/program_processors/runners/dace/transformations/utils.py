# GT4Py - GridTools Framework
#
# Copyright (c) 2014-2024, ETH Zurich
# All rights reserved.
#
# Please, refer to the LICENSE file in the root directory.
# SPDX-License-Identifier: BSD-3-Clause

"""Common functionality for the transformations/optimization pipeline."""

from typing import Any, Container, Optional, Union

import dace
from dace import data as dace_data
from dace.sdfg import nodes as dace_nodes
from dace.transformation.passes import analysis as dace_analysis

from gt4py.next.program_processors.runners.dace import utils as gtx_dace_utils


def gt_make_transients_persistent(
    sdfg: dace.SDFG,
    device: dace.DeviceType,
) -> dict[int, set[str]]:
    """
    Changes the lifetime of certain transients to `Persistent`.

    A persistent lifetime means that the transient is allocated only the very first
    time the SDFG is executed and only deallocated if the underlying `CompiledSDFG`
    object goes out of scope. The main advantage is, that memory must not be
    allocated every time the SDFG is run. The downside is that the SDFG can not be
    called by different threads.

    Args:
        sdfg: The SDFG to process.
        device: The device type.

    Returns:
        A `dict` mapping SDFG IDs to a set of transient arrays that
        were made persistent.

    Note:
        This function is based on a similar function in DaCe. However, the DaCe
        function does, for unknown reasons, also reset the `wcr_nonatomic` property,
        but only for GPU.
    """
    result: dict[int, set[str]] = {}
    for nsdfg in sdfg.all_sdfgs_recursive():
        fsyms: set[str] = nsdfg.free_symbols
        modify_lifetime: set[str] = set()
        not_modify_lifetime: set[str] = set()

        for state in nsdfg.states():
            scope_dict = state.scope_dict()
            for dnode in state.data_nodes():
                if dnode.data in not_modify_lifetime:
                    continue

                if dnode.data in nsdfg.constants_prop:
                    not_modify_lifetime.add(dnode.data)
                    continue

                desc = dnode.desc(nsdfg)
                if not desc.transient or type(desc) not in {dace.data.Array, dace.data.Scalar}:
                    not_modify_lifetime.add(dnode.data)
                    continue
                if desc.storage == dace.StorageType.Register:
                    not_modify_lifetime.add(dnode.data)
                    continue

                if desc.lifetime == dace.AllocationLifetime.External:
                    not_modify_lifetime.add(dnode.data)
                    continue

                # If the data is referenced inside a scope, such as a map, it might be possible
                #  that it is only used inside that scope. If we would make it persistent, then
                #  it would essentially be allocated outside and be shared among the different
                #  map iterations. So we can not make it persistent.
                #  The downside is, that we might have to perform dynamic allocation.
                if scope_dict[dnode] is not None:
                    not_modify_lifetime.add(dnode.data)
                    continue

                try:
                    # The symbols describing the total size must be a subset of the
                    #  free symbols of the SDFG (symbols passed as argument).
                    # NOTE: This ignores the renaming of symbols through the
                    #   `symbol_mapping` property of nested SDFGs.
                    if not set(map(str, desc.total_size.free_symbols)).issubset(fsyms):
                        not_modify_lifetime.add(dnode.data)
                        continue
                except AttributeError:  # total_size is an integer / has no free symbols
                    pass

                # Make it persistent.
                modify_lifetime.add(dnode.data)

        # Now setting the lifetime.
        result[nsdfg.cfg_id] = modify_lifetime - not_modify_lifetime
        for aname in result[nsdfg.cfg_id]:
            nsdfg.arrays[aname].lifetime = dace.AllocationLifetime.Persistent

    return result


def gt_find_constant_arguments(
    call_args: dict[str, Any],
    include: Optional[Container[str]] = None,
) -> dict[str, Any]:
    """Scans the calling arguments for compile time constants.

    The output of this function can be used as input to
    `gt_substitute_compiletime_symbols()`, which then removes these symbols.

    By specifying `include` it is possible to force the function to include
    additional arguments, that would not be matched otherwise. Importantly,
    their value is not checked.

    Args:
        call_args: The full list of arguments that will be passed to the SDFG.
        include: List of arguments that should be included.
    """
    if include is None:
        include = set()
    ret_value: dict[str, Any] = {}

    for name, value in call_args.items():
        if name in include or (gtx_dace_utils.is_field_symbol(name) and value == 1):
            ret_value[name] = value

    return ret_value


def is_accessed_downstream(
    start_state: dace.SDFGState,
    sdfg: dace.SDFG,
    data_to_look: str,
    reachable_states: Optional[dict[dace.SDFGState, set[dace.SDFGState]]],
    nodes_to_ignore: Optional[set[dace_nodes.AccessNode]] = None,
    states_to_ignore: Optional[set[dace.SDFGState]] = None,
) -> bool:
    """Scans for accesses to the data container `data_to_look`.

    The function will go through states that are reachable from `start_state`
    (included) and test if there is an AccessNode that _reads_ from `data_to_look`.
    It will return `True` the first time it finds such a node.

    The function will ignore all nodes that are listed in `nodes_to_ignore`.
    Furthermore, states listed in `states_to_ignore` will be ignored, i.e.
    handled as they did not exist.

    Args:
        start_state: The state where the scanning starts.
        sdfg: The SDFG on which we operate.
        data_to_look: The data that we want to look for.
        reachable_states: Maps an `SDFGState` to all `SDFGState`s that can be reached.
            If `None` it will be computed, but this is not recommended.
        nodes_to_ignore: Ignore these nodes.
        states_to_ignore: Ignore these states.

    Note:
        Currently, the function will not only ignore the states that are listed in
        `states_to_ignore`, but all that are reachable from any of these states.
        Thus care must be taken when this option is used. Furthermore, this behaviour
        is not intended and will change in further versions.
        `reachable_states` can be computed by using the `StateReachability` analysis
        pass from DaCe.

    Todo:
        - Modify the function such that it is no longer necessary to pass the
            `reachable_states` argument.
        - Fix the behaviour for `states_to_ignore`.
    """
<<<<<<< HEAD
    if reachable_states is None:
        state_reachability_pass = dace_analysis.StateReachability()
        reachable_states = state_reachability_pass.apply_pass(sdfg, None)[sdfg.cfg_id]
=======
    # After DaCe 1 switched to a hierarchical version of the state machine. Thus
    #  it is no longer possible in a simple way to traverse the SDFG. As a temporary
    #  solution we use the `StateReachability` pass. However, this has some issues,
    #  see the note about `states_to_ignore`.
    if reachable_states is None:
        state_reachability_pass = dace_analysis.StateReachability()
        reachable_states = state_reachability_pass.apply_pass(sdfg, None)[sdfg.cfg_id]
    else:
        # Ensures that the externally generated result was passed properly.
        assert all(
            isinstance(state, dace.SDFGState) and state.sdfg is sdfg for state in reachable_states
        )
>>>>>>> c6ae8b1c

    ign_dnodes: set[dace_nodes.AccessNode] = nodes_to_ignore or set()
    ign_states: set[dace.SDFGState] = states_to_ignore or set()

    # NOTE: We have to include `start_state`, however, we must also consider the
<<<<<<< HEAD
    #  data in `reachable_state` as immutable, so we have to do it this way.
=======
    #  data in `reachable_states` as immutable, so we have to do it this way.
>>>>>>> c6ae8b1c
    # TODO(phimuell): Go back to a trivial scan of the graph.
    if start_state not in reachable_states:
        # This can mean different things, either there was only one state to begin
        #  with or `start_state` is the last one. In this case the `states_to_scan`
        #  set consists only of the `start_state` because we have to process it.
        states_to_scan = {start_state}
    else:
        # Ensure that `start_state` is scanned.
        states_to_scan = reachable_states[start_state].union([start_state])

    # In the first version we explored the state machine and if we encountered a
    #  state in the ignore set we simply ignored it. This is no longer possible.
    #  Instead we will remove all states from the `states_to_scan` that are reachable
    #  from an ignored state. However, this is not the same as if we would explore
    #  the state machine (as we did before). Consider the following case:
    #
    #   (STATE_1) ------------> (STATE_2)
    #       |                       /\
    #       V                       |
    #   (STATE_3) ------------------+
    #
    #  Assume that `STATE_1` is the starting state and `STATE_3` is ignored.
    #  If we would explore the state machine, we would still scan `STATE_2`.
    #  However, because `STATE_2` is also reachable from `STATE_3` it will now be
    #  ignored. In most cases this should be fine, but we have to handle it.
    states_to_scan.difference_update(ign_states)
    for ign_state in ign_states:
        states_to_scan.difference_update(reachable_states.get(ign_state, set()))
    assert start_state in states_to_scan

    for downstream_state in states_to_scan:
        if downstream_state in ign_states:
            continue
        for dnode in downstream_state.data_nodes():
            if dnode.data != data_to_look:
                continue
            if dnode in ign_dnodes:
                continue
            if downstream_state.out_degree(dnode) != 0:
                return True  # There is a read operation
    return False


def is_view(
    node: Union[dace_nodes.AccessNode, dace_data.Data],
    sdfg: dace.SDFG,
) -> bool:
    """Tests if `node` points to a view or not."""
    node_desc: dace_data.Data = node.desc(sdfg) if isinstance(node, dace_nodes.AccessNode) else node
    return isinstance(node_desc, dace_data.View)


def track_view(
    view: dace_nodes.AccessNode,
    state: dace.SDFGState,
    sdfg: dace.SDFG,
) -> dace_nodes.AccessNode:
    """Find the original data of a View.

    Given the View `view`, the function will trace the view back to the original
    access node. For convenience, if `view` is not a `View` the argument will be
    returned.

    Args:
        view: The view that should be traced.
        state: The state in which we operate.
        sdfg: The SDFG on which we operate.
    """

    # Test if it is a view at all, if not return the passed node as source.
    if not is_view(view, sdfg):
        return view

    # First determine if the view is used for reading or writing.
    curr_edge = dace.sdfg.utils.get_view_edge(state, view)
    if curr_edge is None:
        raise RuntimeError(f"Failed to determine the direction of the view '{view}'.")
    if curr_edge.dst_conn == "views":
        # The view is used for reading.
        next_node = lambda curr_edge: curr_edge.src  # noqa: E731
    elif curr_edge.src_conn == "views":
        # The view is used for writing.
        next_node = lambda curr_edge: curr_edge.dst  # noqa: E731
    else:
        raise RuntimeError(f"Failed to determine the direction of the view '{view}' | {curr_edge}.")

    # Now trace the view back.
    org_view = view
    view = next_node(curr_edge)
    while is_view(view, sdfg):
        curr_edge = dace.sdfg.utils.get_view_edge(state, view)
        if curr_edge is None:
            raise RuntimeError(f"View tracing of '{org_view}' failed at note '{view}'.")
        view = next_node(curr_edge)
    return view<|MERGE_RESOLUTION|>--- conflicted
+++ resolved
@@ -171,11 +171,6 @@
             `reachable_states` argument.
         - Fix the behaviour for `states_to_ignore`.
     """
-<<<<<<< HEAD
-    if reachable_states is None:
-        state_reachability_pass = dace_analysis.StateReachability()
-        reachable_states = state_reachability_pass.apply_pass(sdfg, None)[sdfg.cfg_id]
-=======
     # After DaCe 1 switched to a hierarchical version of the state machine. Thus
     #  it is no longer possible in a simple way to traverse the SDFG. As a temporary
     #  solution we use the `StateReachability` pass. However, this has some issues,
@@ -188,17 +183,12 @@
         assert all(
             isinstance(state, dace.SDFGState) and state.sdfg is sdfg for state in reachable_states
         )
->>>>>>> c6ae8b1c
 
     ign_dnodes: set[dace_nodes.AccessNode] = nodes_to_ignore or set()
     ign_states: set[dace.SDFGState] = states_to_ignore or set()
 
     # NOTE: We have to include `start_state`, however, we must also consider the
-<<<<<<< HEAD
-    #  data in `reachable_state` as immutable, so we have to do it this way.
-=======
     #  data in `reachable_states` as immutable, so we have to do it this way.
->>>>>>> c6ae8b1c
     # TODO(phimuell): Go back to a trivial scan of the graph.
     if start_state not in reachable_states:
         # This can mean different things, either there was only one state to begin
