--- conflicted
+++ resolved
@@ -6,11 +6,7 @@
 # Please, refer to the LICENSE file in the root directory.
 # SPDX-License-Identifier: BSD-3-Clause
 
-<<<<<<< HEAD
 from typing import Any, Final, Literal, Optional, Sequence, TypeAlias, Union, overload
-=======
-from typing import Any, Optional, Sequence, TypeAlias, Union
->>>>>>> b2450be1
 
 import dace
 from dace import (
@@ -1899,296 +1895,4 @@
             sdfg=sdfg,
             state=graph,
             outer_node=a2,
-        )
-
-
-AccessLocation: TypeAlias = tuple[dace.SDFGState, dace_nodes.AccessNode]
-"""An AccessNode and the state it is located in.
-"""
-
-
-@dace_properties.make_properties
-class MultiStateGlobalSelfCopyElimination2(dace_transformation.Pass):
-    """Removes self copying across different states.
-
-    This function is very similar to `MultiStateGlobalSelfCopyElimination2`, however,
-    it is a bit more restricted, as `MultiStateGlobalSelfCopyElimination` has a much
-    better way to handle some edge cases.
-    The main difference is that `MultiStateGlobalSelfCopyElimination2` uses an other
-    way to locate the redundant data. Instead of focusing on the on the globals this
-    transformation focuses on the transients.
-
-    Todo:
-        Merge with the `MultiStateGlobalSelfCopyElimination2`.
-    """
-
-    def modifies(self) -> dace_ppl.Modifies:
-        return dace_ppl.Modifies.Memlets | dace_ppl.Modifies.AccessNodes
-
-    def should_reapply(self, modified: dace_ppl.Modifies) -> bool:
-        return modified & (dace_ppl.Modifies.Memlets | dace_ppl.Modifies.AccessNodes)
-
-    def apply_pass(
-        self, sdfg: dace.SDFG, pipeline_results: dict[str, Any]
-    ) -> Optional[dict[dace.SDFG, set[str]]]:
-        """Applies the pass.
-
-        The function will return a `dict` that contains for every SDFG, the name
-        of the processed data descriptors. If a name refers to a global memory,
-        then it means that all write backs, i.e. `(T) -> (G)` patterns, have
-        been removed for that `G`. If the name refers to a data descriptor that no
-        longer exists, then it means that the write `(G) -> (T)` was also eliminated.
-        Currently there is no possibility to identify which transient name belonged
-        to a global name.
-        """
-        result: dict[dace.SDFG, set[str]] = dict()
-        for nsdfg in sdfg.all_sdfgs_recursive():
-            single_level_res: set[str] = self._process_sdfg(nsdfg, pipeline_results)
-            if single_level_res:
-                result[nsdfg] = single_level_res
-
-        return result if result else None
-
-    def _process_sdfg(
-        self,
-        sdfg: dace.SDFG,
-        pipeline_results: dict[str, Any],
-    ) -> set[str]:
-        """Processes the SDFG in a not recursive way, it returns the set of transients
-        that have been eliminated.
-        """
-        redundant_transients = self._find_redundant_transients(sdfg)
-        if len(redundant_transients) == 0:
-            return set()
-
-        for global_data, write_locations, read_locations in redundant_transients.values():
-            self._remove_transient_at_definition_point(global_data, write_locations)
-            self._remove_transient_at_using_location(
-                sdfg,
-                global_data,
-                read_locations,
-            )
-
-        return set(redundant_transients.keys())
-
-    def _remove_transient_at_using_location(
-        self,
-        sdfg: dace.SDFG,
-        global_data: str,
-        read_locations: list[AccessLocation],
-    ) -> None:
-        """Removes the write back from the transient into the global.
-
-        If the global node has become isolated it will be removed. In addition the
-        function will also remove the transient data from the SDFG.
-        """
-        for state, transient_ac in read_locations:
-            assert state.in_degree(transient_ac) == 0
-            assert state.out_degree(transient_ac) == 1
-
-            transient_neighbours = [oedge.dst for oedge in state.out_edges(transient_ac)]
-            state.remove_node(transient_ac)
-
-            for transient_neighbour in transient_neighbours:
-                if state.degree(transient_neighbour) == 0:
-                    state.remove_node(transient_neighbour)
-
-            if transient_ac.data in sdfg.arrays:
-                sdfg.remove_data(transient_ac.data)
-
-    def _remove_transient_at_definition_point(
-        self,
-        global_data: str,
-        write_locations: list[AccessLocation],
-    ) -> None:
-        """Clean up the transient at its definition point.
-
-        The function removes the write from the global into the transient. The
-        function will also remove any node that has become isolated.
-        However, the function will not remove the transient data from the registry.
-        """
-        for state, transient_ac in write_locations:
-            assert state.in_degree(transient_ac) == 1
-            assert state.out_degree(transient_ac) == 0
-
-            transient_neighbours = [iedge.src for iedge in state.in_edges(transient_ac)]
-            state.remove_node(transient_ac)
-
-            for transient_neighbour in transient_neighbours:
-                if state.degree(transient_neighbour) == 0:
-                    state.remove_node(transient_neighbour)
-
-    def _find_redundant_transients(
-        self,
-        sdfg: dace.SDFG,
-    ) -> dict[str, tuple[str, list[AccessLocation], list[AccessLocation]]]:
-        """Find all redundant transients that can be eliminated.
-
-        The function returns a `dict` mapping the name of the transient data to a tuple
-        of length 3. The first element is the name of the global data that defines
-        the transient. The second element are the locations where the transient is
-        defined, i.e. written to and in the third element are the locations where the
-        transient is used.
-        """
-
-        # Scan all transients and find their location.
-        possible_redundant_transients: dict[
-            str, tuple[list[AccessLocation], list[AccessLocation]]
-        ] = {}
-        for data_name, desc in sdfg.arrays.items():
-            if not desc.transient:
-                continue
-            write_read_locations = self._find_exclusive_read_and_write_locations_of(sdfg, data_name)
-            if write_read_locations is None:
-                continue
-            if len(write_read_locations[1]) != 0:
-                possible_redundant_transients[data_name] = write_read_locations
-
-        # Nothing was found.
-        if len(possible_redundant_transients) == 0:
-            return {}
-
-        # Determine the associated global data.
-        redundant_transients_and_associated_data: dict[
-            str, tuple[str, list[AccessLocation], list[AccessLocation]]
-        ] = {}
-        involved_global_data: set[str] = set()
-        for transient_data, (
-            write_locations,
-            read_locations,
-        ) in possible_redundant_transients.items():
-            associated_global_data = self._filter_candidate(
-                sdfg,
-                transient_data,
-                write_locations,
-                read_locations,
-            )
-            if associated_global_data is not None:
-                # This is for simplifying implementation.
-                assert associated_global_data not in involved_global_data
-                involved_global_data.add(associated_global_data)
-                redundant_transients_and_associated_data[transient_data] = (
-                    associated_global_data,
-                    write_locations,
-                    read_locations,
-                )
-
-        return redundant_transients_and_associated_data
-
-    def _filter_candidate(
-        self,
-        sdfg: dace.SDFG,
-        transient_data: str,
-        write_locations: list[AccessLocation],
-        read_locations: list[AccessLocation],
-    ) -> Union[None, str]:
-        """Test if the transient can be eliminated.
-
-        The function tests if transient data can be eliminated and be replaced by a
-        global data. If this is the case the function returns the name of the data
-        and if this is not possible `None`.
-        """
-
-        # Currently we require that there is exactly one location where the temporary
-        #  is defined and written back. This is a simplification, that should be
-        #  removed.
-        if len(write_locations) != 1 and len(read_locations) != 1:
-            return None
-
-        # We actually have to check if the global data is not modified between the
-        #  location where the transient is defined and where it is written back.
-        #  `MultiStateGlobalSelfCopyElimination` does this in a quite sophisticated
-        #  way. We do it cheap we require that the state in which the definition of
-        #  the transient happens is the immediate predecessor of where it is used.
-        #  We now also hope that the transient is not used somewhere else.
-        for defining_state, _ in write_locations:
-            # If we are in a nested CFR, we will go upward until we found some
-            #  outgoing edge.
-            successor_states = gtx_transformations.utils.find_successor_state(defining_state)
-            if not all(
-                write_back_state in successor_states for write_back_state, _ in read_locations
-            ):
-                return None
-
-        # We now must look at what defines the transient. For that we look at what
-        #  defines it. For that there must be global data that writes into it.
-        # TODO(phimuell): To better handle `concat_where` also allows that more
-        #   producers are allowed, also differently.
-        # TODO(phimuell): In `concat_where` we are using `dynamic` Memlets, they should
-        #   also be checked.
-        global_data: Union[None, str] = None
-        for state, transient_access_node in write_locations:
-            for iedge in state.in_edges(transient_access_node):
-                src_node = iedge.src
-                if not isinstance(src_node, dace_nodes.AccessNode):
-                    return None
-
-                if src_node.desc(sdfg).transient:
-                    # Non global data writes into the transient.
-                    # TODO(phimuell): Lift this.
-                    return None
-
-                # TODO(phimuell): Extend this such that there could be multiple
-                #   connection from the same global.
-                if global_data is None:
-                    global_data = src_node.data
-                else:
-                    return None
-
-        # No global data defines the transient.
-        if global_data is None:
-            return None
-
-        # We now check that the transient is used to write back to the global.
-        #  Currently we only allow that there is a single connection.
-        #  The main issue with allowing multiple connections is that we can no
-        #  longer be sure that everything is written. I encountered some dead
-        #  writes once.
-        assert global_data is not None
-        for state, transient_access_node in read_locations:
-            assert state.in_degree(transient_access_node) == 0
-            if state.out_degree(transient_access_node) != 1:
-                return None
-            if not all(
-                isinstance(oedge.dst, dace_nodes.AccessNode) and oedge.dst.data == global_data
-                for oedge in state.out_edges(transient_access_node)
-            ):
-                return None
-
-        return global_data
-
-    def _find_exclusive_read_and_write_locations_of(
-        self,
-        sdfg: dace.SDFG,
-        data_name: str,
-    ) -> Union[None, tuple[list[AccessLocation], list[AccessLocation]]]:
-        """The function finds all locations were `data_name` is written and read.
-
-        The function will scan the SDFG and returns all places where `data_name` is
-        written and where it is read from. If there is however, a location where the
-        data is read and written to in the same place then the function returns
-        `None`.
-
-        In essence this function returns the set of all possible matches the
-        transformation is looking for, but further processing has to be performed.
-        """
-        read_locations: list[AccessLocation] = []
-        write_locations: list[AccessLocation] = []
-
-        for state in sdfg.states():
-            for dnode in state.data_nodes():
-                if dnode.data != data_name:
-                    continue
-                out_deg = state.out_degree(dnode)
-                in_deg = state.in_degree(dnode)
-
-                # This is not the pattern we are looking for.
-                if out_deg > 0 and in_deg > 0:
-                    return None
-                elif out_deg > 0:
-                    read_locations.append((state, dnode))
-                else:
-                    assert in_deg > 0
-                    write_locations.append((state, dnode))
-
-        return (write_locations, read_locations)+        )