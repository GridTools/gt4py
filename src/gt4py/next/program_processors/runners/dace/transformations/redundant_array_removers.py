# GT4Py - GridTools Framework
#
# Copyright (c) 2014-2024, ETH Zurich
# All rights reserved.
#
# Please, refer to the LICENSE file in the root directory.
# SPDX-License-Identifier: BSD-3-Clause

from typing import Any, Optional, Sequence

import dace
from dace import (
    properties as dace_properties,
    subsets as dace_sbs,
    symbolic as dace_sym,
    transformation as dace_transformation,
)
from dace.sdfg import graph as dace_graph, nodes as dace_nodes
from dace.transformation.passes import analysis as dace_analysis

from gt4py.next.program_processors.runners.dace import transformations as gtx_transformations


def gt_remove_copy_chain(
    sdfg: dace.SDFG,
    validate: bool = False,
    validate_all: bool = False,
    single_use_data: Optional[dict[dace.SDFG, set[str]]] = None,
) -> Optional[int]:
    """Applies the `CopyChainRemover` transformation to the SDFG.

    The transformation returns the number of removed data containers or `None`
    if nothing was done.

    Args:
        sdfg: The SDFG to process.
        validate: Perform validation after the pass has run.
        validate_all: Perform extensive validation.
        single_use_data: Which data descriptors are used only once.
            If not passed the function will run `FindSingleUseData`.
    """

    # To ensures that the `{src,dst}_subset` are properly set, run initialization.
    #  See [issue 1703](https://github.com/spcl/dace/issues/1703)
    for state in sdfg.states():
        for edge in state.edges():
            edge.data.try_initialize(sdfg, state, edge)

    if single_use_data is None:
        find_single_use_data = dace_analysis.FindSingleUseData()
        single_use_data = find_single_use_data.apply_pass(sdfg, None)

    result: int = sdfg.apply_transformations_repeated(
        CopyChainRemover(single_use_data=single_use_data),
        validate=validate,
        validate_all=validate_all,
    )
    return result if result != 0 else None


@dace_properties.make_properties
class SingleStateGlobalSelfCopyElimination(dace_transformation.SingleStateTransformation):
    """Remove global self copy.

    This transformation matches the following case `(G) -> (T) -> (G)`, i.e. `G`
    is read from and written too at the same time, however, in between is `T`
    used as a buffer. In the example above `G` is a global memory and `T` is a
    temporary. The transformation applies if the only incoming edge of the second
    `G` AccessNode comes from the `T` node.
    In case there are direct connections between the two `G` nodes, they will
    be removed as well.

    The transformation will then remove the second `G` node, all reads from the
    second `G` node will redirected such that they use the first `G` node.
    Furthermore, if `T` is not used downstream then also the `T` node will be
    removed as well.

    This transformation assumes that the SDFG follows rule 3 of ADR-18, which
    guarantees that there is only a point wise dependency of the output on the
    input.

    Todo:
        If `T` is only ready in this state, then `T` should not be created, instead
        it should be read directly from `G`.
    """

    node_read_g = dace_transformation.PatternNode(dace_nodes.AccessNode)
    node_tmp = dace_transformation.transformation.PatternNode(dace_nodes.AccessNode)
    node_write_g = dace_transformation.PatternNode(dace_nodes.AccessNode)

    def __init__(
        self,
        *args: Any,
        **kwargs: Any,
    ) -> None:
        super().__init__(*args, **kwargs)

    @classmethod
    def expressions(cls) -> Any:
        return [dace.sdfg.utils.node_path_graph(cls.node_read_g, cls.node_tmp, cls.node_write_g)]

    def can_be_applied(
        self,
        graph: dace.SDFGState | dace.SDFG,
        expr_index: int,
        sdfg: dace.SDFG,
        permissive: bool = False,
    ) -> bool:
        read_g = self.node_read_g
        write_g = self.node_write_g
        tmp_node = self.node_tmp
        g_desc = read_g.desc(sdfg)
        tmp_desc = tmp_node.desc(sdfg)

        # NOTE: We do not check if `G` is read downstream.
        if read_g.data != write_g.data:
            return False
        if g_desc.transient:
            return False
        if not tmp_desc.transient:
            return False
        if graph.scope_dict()[read_g] is not None:
            return False

        # For ease of implementation we require that only `G` defines `T`. This is
        #  needed to ensure that `G` only depends on `G`.
        if graph.in_degree(tmp_node) != 1:
            return False

        # Now we look at all incoming connections of the second `G` nodes, they must
        #  either come from `T` or from the first `G` node directly.
        for iedge in graph.in_edges(write_g):
            if iedge.src is read_g:
                continue
            if iedge.src is tmp_node:
                continue
            return False

        return True

    def _is_read_downstream(
        self,
        start_state: dace.SDFGState,
        sdfg: dace.SDFG,
        data_to_look: str,
    ) -> bool:
        """Scans for reads to `data_to_look`.

        The function will go through states that are reachable from `start_state`
        (including) and test if there is a read to the data container `data_to_look`.
        It will return `True` the first time it finds such a node.
        It is important that the matched nodes, i.e. `self.node_{read_g, write_g, tmp}`
        are ignored.

        Args:
            start_state: The state where the scanning starts.
            sdfg: The SDFG on which we operate.
            data_to_look: The data that we want to look for.

        Todo:
            Port this function to use DaCe pass pipeline.
        """
        read_g: dace_nodes.AccessNode = self.node_read_g
        write_g: dace_nodes.AccessNode = self.node_write_g
        tmp_node: dace_nodes.AccessNode = self.node_tmp

        # TODO(phimuell): Run the `StateReachability` pass in a pipeline and use
        #  the `_pipeline_results` member to access the data.
        return gtx_transformations.utils.is_accessed_downstream(
            start_state=start_state,
            sdfg=sdfg,
            reachable_states=None,
            data_to_look=data_to_look,
            nodes_to_ignore={read_g, write_g, tmp_node},
        )

    def apply(
        self,
        graph: dace.SDFGState | dace.SDFG,
        sdfg: dace.SDFG,
    ) -> None:
        read_g: dace_nodes.AccessNode = self.node_read_g
        write_g: dace_nodes.AccessNode = self.node_write_g
        tmp_node: dace_nodes.AccessNode = self.node_tmp

        # First check if the `T` node is still needed. The node is needed if the data
        #  is referenced downstream or if there are edges other than to the second
        #  `G` node.
        if not all(oedge.dst is write_g for oedge in graph.out_edges(tmp_node)):
            tmp_node_is_still_needed = True
        elif self._is_read_downstream(start_state=graph, sdfg=sdfg, data_to_look=tmp_node.data):
            tmp_node_is_still_needed = True
        else:
            tmp_node_is_still_needed = False

        # Redirect the reads from the second `G` node such that they now go through
        #  the first `G` node. Because the names are the same there is no special
        #  handling needed.
        # NOTE: There are no writes to the second `G` nodes beside directly the one
        #  coming from the first `G` node or the `T` node. Thus nothing to do.
        for wg_oedge in list(graph.out_edges(write_g)):
            graph.add_edge(
                read_g,
                wg_oedge.src_conn,
                wg_oedge.dst,
                wg_oedge.dst_conn,
                wg_oedge.data,
            )
            graph.remove_edge(wg_oedge)

        # Now we remove the second `G` node as it is no longer needed.
        graph.remove_node(write_g)

        # If the `T` is no longer needed then remove it. If the first node has become
        #  isolated, also remove it.
        if not tmp_node_is_still_needed:
            graph.remove_node(tmp_node)

            if graph.degree(read_g) == 0:
                graph.remove_node(read_g)

            # If it fails then `T` is still used in a parallel controlflow path, for
            #  example in `if` branches.
            try:
                sdfg.remove_data(tmp_node.data, validate=True)
            except ValueError as e:
                if not str(e).startswith(f"Cannot remove data descriptor {tmp_node.data}:"):
                    raise


@dace_properties.make_properties
class CopyChainRemover(dace_transformation.SingleStateTransformation):
    """Removes chain of redundant copies, mostly related to `concat_where`.

    `concat_where`, especially when nested, will build "chains" of AccessNodes,
    this transformation will remove them. It should be called repeatedly until a
    fix point is reached and should be seen as an addition to the array removal passes
    that ship with DaCe.
    The transformation will look for the pattern `(A1) -> (A2)`, i.e. a data container
    is copied into another one, at the global scope. The transformation will then
    remove `A1` and rewire the edges such that they now refer to `A2`. Another, and
    probably better way, is to consider the transformation as fusion transformation
    for AccessNodes.

    The transformation builds on ADR-18 and imposes the following additional
    requirements before it can be applied:
    - Through the merging of `A1` and `A2` no cycles are created.
    - `A1` can not be used anywhere else.
    - `A1` is a transient and must have the same dimensionality than `A2`.
    - `A1` is fully read by `A2`.

    Notes:
        The transformation assumes that the domain inference adjusted the ranges of
        the maps such that, in case they write into a transient, the full shape of
        the transient array is written, has the same size, i.e. there is not padding,
        or data that is not written to.

    Args:
        single_use_data: List of data containers that are used only at one place.
            Will be stored internally and not updated.

    Todo:
        - Extend such that not the full array must be read.
        - Try to allow more than one connection between `A1` and `A2`.
    """

    node_a1 = dace_transformation.PatternNode(dace_nodes.AccessNode)
    node_a2 = dace_transformation.PatternNode(dace_nodes.AccessNode)

    # Name of all data that is used at only one place. Is computed by the
    #  `FindSingleUseData` pass and be passed at construction time. Needed until
    #  [issue#1911](https://github.com/spcl/dace/issues/1911) has been solved.
    _single_use_data: dict[dace.SDFG, set[str]]

    def __init__(
        self,
        *args: Any,
        single_use_data: dict[dace.SDFG, set[str]],
        **kwargs: Any,
    ) -> None:
        super().__init__(*args, **kwargs)
        self._single_use_data = single_use_data

    @classmethod
    def expressions(cls) -> Any:
        return [
            dace.sdfg.utils.node_path_graph(
                cls.node_a1,
                cls.node_a2,
            )
        ]

    def can_be_applied(
        self,
        graph: dace.SDFGState,
        expr_index: int,
        sdfg: dace.SDFG,
        permissive: bool = False,
    ) -> bool:
        a1: dace_nodes.AccessNode = self.node_a1
        a2: dace_nodes.AccessNode = self.node_a2

        # We only allow that we operate on the top level scope.
        if graph.scope_dict()[a1] is not None:
            return False

        a1_desc = a1.desc(sdfg)
        a2_desc = a2.desc(sdfg)

        # We remove `a1` so it must be a transient and used only once.
        if not a1_desc.transient:
            return False
        if not self.is_single_use_data(sdfg, a1):
            return False

        # This avoids that we have to modify the subsets in a fancy way.
        if len(a1_desc.shape) != len(a2_desc.shape):
            return False

        # For simplicity we assume that neither of `a1` nor `a2` are views.
        # TODO(phimuell): Implement some of the cases.
        if gtx_transformations.utils.is_view(a1_desc, None):
            return False
        if gtx_transformations.utils.is_view(a2_desc, None):
            return False

        # TODO(phimuell): Relax this to only prevent host-device copies.
        if a1_desc.storage != a2_desc.storage:
            return False

        # There shall only be one edge connecting `a1` and `a2`.
        #  We even strengthen this requirement by not checking for the node `a2`,
        #  but for the data.
        connecting_edges = [
            oedge
            for oedge in graph.out_edges(a1)
            if isinstance(oedge.dst, dace_nodes.AccessNode) and (oedge.dst.data == a2.data)
        ]
        if len(connecting_edges) != 1:
            return False

        # The full array `a1` is copied into `a2`. Note that it is allowed, that
        #  `a2` is bigger than `a1`, it is just important that everything that was
        #  written into `a1` is also accessed.
        connecting_edge = connecting_edges[0]
        assert connecting_edge.dst is a2
        connecting_memlet = connecting_edge.data

        # If the destination or the source subset of the connection is not fully
        #  specified, we do not apply.
        src_subset = connecting_memlet.get_src_subset(connecting_edge, graph)
        if src_subset is None:
            return False
        dst_subset = connecting_memlet.get_dst_subset(connecting_edge, graph)
        if dst_subset is None:
            return False

        # Checking if the whole array is read.
        # NOTE: The main benefit of requiring that the whole array is read is that we
        #   do not have to adjust maps.
        # NOTE: In previous versions there was an ad hoc rule, to bypass the "full
        #   read rule". However, it caused problems, so it was removed.
        # TODO: We have to improve this test, because sometimes the expressions are
        #   so complex that without information about relations, such as
        #   `vertical_start <= vertical_end` it is not possible to prove this check.
        a1_range = dace_sbs.Range.from_array(a1_desc)
<<<<<<< HEAD
        if src_subset.covers(a1_range):
            pass
        elif all(str(ss).isdigit() for ss in src_subset.size()):
            # If the subset is fully known then we require that it is covered.
            # NOTE: For checking if the subset is constant we should actually use
            #   `ss.is_constant()` however, it is very slow and in the context of
            #   this transformation it is enough to check if the size is a number.
            return False
        elif (
            (not a2_desc.transient)
            and (graph.out_degree(a1) == 1)
            and all(ss_start == 0 for ss_start in src_subset.min_element())
        ):
            pass
        else:
=======
        if not src_subset.covers(a1_range):
>>>>>>> bcd9a91c
            return False

        # We have to ensure that no cycle is created through the removal of `a1`.
        #  For this we have to ensure that there is no connection, beside the direct
        #  one between `a1` and `a2`.
        # NOTE: We only check the outgoing edges of `a1`, it is not needed to also
        #   check the incoming edges, because this will not create a cycle.
        if gtx_transformations.utils.is_reachable(
            start=[oedge.dst for oedge in graph.out_edges(a1) if oedge.dst is not a2],
            target=a2,
            state=graph,
        ):
            return False

        # NOTE: In case `a2` is a non transient we do not have to check if it is read
        #   or written to somewhere else in this state. The reason is that ADR18
        #   guarantees us that everything is point wise, therefore `a1` is never
        #   used as double buffer.
        return True

    def is_single_use_data(
        self,
        sdfg: dace.SDFG,
        data: str | dace_nodes.AccessNode,
    ) -> bool:
        """Checks if `data` is a single use data."""
        assert sdfg in self._single_use_data
        if isinstance(data, dace_nodes.AccessNode):
            data = data.data
        return data in self._single_use_data[sdfg]

    def apply(
        self,
        graph: dace.SDFGState | dace.SDFG,
        sdfg: dace.SDFG,
    ) -> None:
        a1: dace_nodes.AccessNode = self.node_a1
        a2: dace_nodes.AccessNode = self.node_a2
        a1_to_a2_edge: dace_graph.MultiConnectorEdge = next(
            oedge for oedge in graph.out_edges(a1) if oedge.dst is a2
        )
        a1_to_a2_memlet: dace.Memlet = a1_to_a2_edge.data
        a1_to_a2_dst_subset: dace_sbs.Range = a1_to_a2_memlet.get_dst_subset(a1_to_a2_edge, graph)

        # Note that it is possible that `a1` is connected to the same node multiple
        #  times, although through different edges. We have to modify the data
        #  flow there, since the offsets and the data have changed. However, we must
        #  do this only once. Note that only matching the node is not enough, a
        #  counter example would be a Map with different connector names.
        reconfigured_neighbour: set[tuple[dace_nodes.Node, Optional[str]]] = set()

        # Now we compose the new subset.
        #  We build on the fact that we have ensured that the whole array `a1` is
        #  copied into `a2`. Thus the destination of the original source, i.e.
        #  whatever write into `a1`, is just offset by the beginning of the range
        #  `a1` writes into `a2`.
        #       (s1) ------[c:d]-> (A1) -[0:N]------[a:b]-> (A2)
        #       (s1) ---------[(a + c):(a + c + (d - c))]-> (A2)
        #  Thus the offset is simply given by `a`, the start where `a1` is written into
        #  `a2`.
        #  NOTE: If we ever allow the that `a1` is not fully read, then we would have
        #   to modify this computation slightly.
        a2_offsets: Sequence[dace_sym.SymExpr] = a1_to_a2_dst_subset.min_element()

        # Handle the producer side of things.
        for producer_edge in list(graph.in_edges(a1)):
            producer: dace_nodes.Node = producer_edge.src
            producer_conn = producer_edge.src_conn
            new_producer_edge = gtx_transformations.utils.reroute_edge(
                is_producer_edge=True,
                current_edge=producer_edge,
                ss_offset=a2_offsets,
                state=graph,
                sdfg=sdfg,
                old_node=a1,
                new_node=a2,
            )
            if (producer, producer_conn) not in reconfigured_neighbour:
                gtx_transformations.utils.reconfigure_dataflow_after_rerouting(
                    is_producer_edge=True,
                    new_edge=new_producer_edge,
                    sdfg=sdfg,
                    state=graph,
                    ss_offset=a2_offsets,
                    old_node=a1,
                    new_node=a2,
                )
                reconfigured_neighbour.add((producer, producer_conn))

        # Handle the consumer side of things, as they now have to read from `a2`.
        #  It is important that the offset is still the same.
        for consumer_edge in list(graph.out_edges(a1)):
            consumer: dace_nodes.Node = consumer_edge.dst
            consumer_conn = consumer_edge.dst_conn
            if consumer is a2:
                assert consumer_edge is a1_to_a2_edge
                continue
            new_consumer_edge = gtx_transformations.utils.reroute_edge(
                is_producer_edge=False,
                current_edge=consumer_edge,
                ss_offset=a2_offsets,
                state=graph,
                sdfg=sdfg,
                old_node=a1,
                new_node=a2,
            )
            if (consumer, consumer_conn) not in reconfigured_neighbour:
                gtx_transformations.utils.reconfigure_dataflow_after_rerouting(
                    is_producer_edge=False,
                    new_edge=new_consumer_edge,
                    sdfg=sdfg,
                    state=graph,
                    ss_offset=a2_offsets,
                    old_node=a1,
                    new_node=a2,
                )
                reconfigured_neighbour.add((consumer, consumer_conn))

        # After the rerouting we have to delete the `a1` data node and descriptor,
        #  this will also remove all the old edges.
        graph.remove_node(a1)
        sdfg.remove_data(a1.data, validate=False)

        # We will now propagate the strides starting from the access nodes `a2`.
        #  Essentially, this will replace the strides from `a1` with the ones of
        #  `a2`. We do it outside to make sure that we do not forget a case and
        #  that we propagate the change into every NestedSDFG only once.
        gtx_transformations.gt_propagate_strides_from_access_node(
            sdfg=sdfg,
            state=graph,
            outer_node=a2,
        )<|MERGE_RESOLUTION|>--- conflicted
+++ resolved
@@ -364,25 +364,7 @@
         #   so complex that without information about relations, such as
         #   `vertical_start <= vertical_end` it is not possible to prove this check.
         a1_range = dace_sbs.Range.from_array(a1_desc)
-<<<<<<< HEAD
-        if src_subset.covers(a1_range):
-            pass
-        elif all(str(ss).isdigit() for ss in src_subset.size()):
-            # If the subset is fully known then we require that it is covered.
-            # NOTE: For checking if the subset is constant we should actually use
-            #   `ss.is_constant()` however, it is very slow and in the context of
-            #   this transformation it is enough to check if the size is a number.
-            return False
-        elif (
-            (not a2_desc.transient)
-            and (graph.out_degree(a1) == 1)
-            and all(ss_start == 0 for ss_start in src_subset.min_element())
-        ):
-            pass
-        else:
-=======
         if not src_subset.covers(a1_range):
->>>>>>> bcd9a91c
             return False
 
         # We have to ensure that no cycle is created through the removal of `a1`.
