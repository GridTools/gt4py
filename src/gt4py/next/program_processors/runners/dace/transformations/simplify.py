--- conflicted
+++ resolved
@@ -323,12 +323,8 @@
     sdfg: dace.SDFG,
     repl: dict[str, Any],
     simplify: bool = False,
-<<<<<<< HEAD
     skip: Optional[set[str]] = None,
-    validate: bool = False,
-=======
     validate: bool = True,
->>>>>>> 86ff8364
     validate_all: bool = False,
     **kwargs: Any,
 ) -> None:
@@ -393,12 +389,8 @@
     if simplify:
         gt_simplify(
             sdfg=sdfg,
-<<<<<<< HEAD
             skip=skip,
-            validate=validate,
-=======
             validate=False,
->>>>>>> 86ff8364
             validate_all=validate_all,
         )
     dace.sdfg.propagation.propagate_memlets_sdfg(sdfg)
