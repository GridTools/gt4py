--- conflicted
+++ resolved
@@ -64,12 +64,9 @@
     - `GT4PyDeadDataflowElimination`: Run `gt_eliminate_dead_dataflow()` on the SDFG,
         which removes more dead dataflow than the native DaCe version.
     - `MapToCopy`: Called to remove some slices.
-<<<<<<< HEAD
     - `canonicalize_memlet_trees()`: A free function that will canonicalize all Memlets.
         It is run after the inlining and can not be disabled.
-=======
     - `TrivialTaskletElimination`: Removing trivial copies.
->>>>>>> 3311d2a9
 
     Furthermore, by default, or if `None` is passed for `skip` the passes listed in
     `GT_SIMPLIFY_DEFAULT_SKIP_SET` will be skipped.
