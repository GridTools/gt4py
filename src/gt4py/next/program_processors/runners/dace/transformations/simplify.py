--- conflicted
+++ resolved
@@ -63,11 +63,8 @@
         `concat_where` built-in function.
     - `GT4PyDeadDataflowElimination`: Run `gt_eliminate_dead_dataflow()` on the SDFG,
         which removes more dead dataflow than the native DaCe version.
-<<<<<<< HEAD
+    - `MapToCopy`: Called to remove some slices.
     - `TrivialTaskletElimination`: Removing trivial copies.
-=======
-    - `MapToCopy`: Called to remove some slices.
->>>>>>> 042e9557
 
     Furthermore, by default, or if `None` is passed for `skip` the passes listed in
     `GT_SIMPLIFY_DEFAULT_SKIP_SET` will be skipped.
