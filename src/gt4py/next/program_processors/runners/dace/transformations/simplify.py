--- conflicted
+++ resolved
@@ -264,11 +264,7 @@
 
         # NOTE: In [PR#2178](https://github.com/GridTools/gt4py/pull/2178) this function was
         #   modified to be more efficient. It also changed the order in which the inlining
-<<<<<<< HEAD
-        #   transformations of DaCe where applied. Instead of trying `InlineMultistateSDFG`
-=======
         #   transformations of DaCe were applied. Instead of trying `InlineMultistateSDFG`
->>>>>>> 8563a8fa
         #   it changed that such that `InlineSDFG` was used. However, this triggered
         #   [issue#2108](https://github.com/spcl/dace/issues/2108) which lead to the removals
         #   of some writes. As a temporary solution we no longer use `InlineSDFG` but only
