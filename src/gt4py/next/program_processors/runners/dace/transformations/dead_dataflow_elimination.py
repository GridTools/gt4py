--- conflicted
+++ resolved
@@ -155,17 +155,10 @@
     """Remove the Map denoted by `map_entry` _unconditionally_.
 
     The function can only operate on top level Maps, nested Maps are not supported.
-<<<<<<< HEAD
-    Furthermore, adjacent nodes that ave become isolated by the Map removal will
-    also be removed.
-    If `remove_unused_data` is specified, then the function will also remove data
-    descriptors that are no longer used and were referenced by the Map.
-=======
     Furthermore, adjacent nodes that have become isolated by the Map removal will
     also be removed.
     If `remove_unused_data` is specified, then the function will also remove data
     descriptors that were referenced by the Map and are no longer used.
->>>>>>> 420bf414
 
     Note, it is the user's responsibility to ensure that the removal of the Map is
     valid as no checks are performed.
@@ -194,16 +187,6 @@
     map_exit: dace_nodes.MapExit = state.exit_node(map_entry)
     map_scope = state.scope_subgraph(map_entry, include_exit=True, include_entry=True)
 
-<<<<<<< HEAD
-    # Find all adjacent nodes, these might be conditionally removed.
-    adjacent_nodes: list[dace_nodes.AccessNode] = [
-        iedge.src for iedge in state.in_edges(map_entry)
-    ] + [oedge.dst for oedge in state.out_edges(map_exit)]
-
-    # Find all the data that is accessed inside the Map scope.
-    if remove_unused_data:
-        map_scope_datas = {ac.data for ac in map_scope.data_nodes()}
-=======
     # Now find all notes that are producer or consumer of the Map, after we removed
     #  the nodes of the Maps we need to check if they have become isolated.
     # NOTE: Needs to be a `set` to handle multiple connections with the MapEntry node.
@@ -219,24 +202,16 @@
     map_scope_datas: set[str] = (
         {ac.data for ac in map_scope.data_nodes()} if remove_unused_data else set()
     )
->>>>>>> 420bf414
 
     # Now remove the nodes of the scope.
     removed_number_nodes = map_scope.number_of_nodes()
     state.remove_nodes_from(map_scope.nodes())
 
     # Now check for potentially isolated nodes.
-<<<<<<< HEAD
-    for adjacent_node in adjacent_nodes:
-        if state.degree(adjacent_node) == 0:
-            if not isinstance(adjacent_node, dace_nodes.AccessNode):
-                map_scope_datas.add(adjacent_node.data)
-=======
     #  Process them in deterministic order.
     for adjacent_node in sorted(adjacent_nodes, key=lambda ac: ac.data):
         if state.degree(adjacent_node) == 0:
             map_scope_datas.add(adjacent_node.data)
->>>>>>> 420bf414
             state.remove_node(adjacent_node)
             removed_number_nodes += 1
 
