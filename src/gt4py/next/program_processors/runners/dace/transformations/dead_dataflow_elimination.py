--- conflicted
+++ resolved
@@ -142,10 +142,7 @@
 
         # Now find all notes that are producer or consumer of the Map, after we removed
         #  the nodes of the Maps we need to check if they have become isolated.
-<<<<<<< HEAD
-=======
         # NOTE: Needs to be a `set` to handle multiple connections with the MapEntry node.
->>>>>>> c7e48cf0
         adjacent_nodes: set[dace_nodes.AccessNode] = {
             iedge.src for iedge in graph.in_edges(map_entry)
         }
