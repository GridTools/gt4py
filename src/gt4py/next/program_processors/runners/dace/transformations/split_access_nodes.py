--- conflicted
+++ resolved
@@ -119,11 +119,6 @@
         if number_of_producers <= 1:
             return False
 
-<<<<<<< HEAD
-        # To make sense there must also be different consumers.
-        number_of_consumers = graph.out_degree(access_node)
-        if number_of_consumers <= 1:
-=======
         # Since this transformation can not handle splitting over multiple state
         #  it must be consumed directly, although single use data implies this
         #  we do it here explicitly to avoid a scan.
@@ -131,7 +126,6 @@
         #  might imply that we have dead data.
         number_of_consumers = graph.out_degree(access_node)
         if number_of_consumers == 0:
->>>>>>> e7873e03
             return False
 
         # Now check if a decomposition exist.
@@ -166,9 +160,8 @@
         assert assignments is not None
 
         # TODO(phimuell): Make it more general that it can take the full advantage
-<<<<<<< HEAD
-        #  of the splitter functionality.
-        split_description = [e.data.dst_subset for e in assignment.keys()]
+        #   of the splitter functionality.
+        split_description = [e.data.dst_subset for e in assignments.keys()]
 
         fragment_access_nodes = gtx_transformations.spliting_tools.split_node(
             state=graph,
@@ -178,19 +171,6 @@
             allow_to_bypass_nodes=True,
         )
 
-=======
-        #   of the splitter functionality.
-        split_description = [e.data.dst_subset for e in assignments.keys()]
-
-        fragment_access_nodes = gtx_transformations.spliting_tools.split_node(
-            state=graph,
-            sdfg=sdfg,
-            node_to_split=access_node,
-            split_description=split_description,
-            allow_to_bypass_nodes=True,
-        )
-
->>>>>>> e7873e03
         # Split node will remove the AccessNode but does not remove the data.
         sdfg.remove_data(access_node.data, validate=False)
 
@@ -201,24 +181,11 @@
                 graph.remove_node(ac)
                 sdfg.remove_data(ac.data, validate=False)
 
-<<<<<<< HEAD
-        # NOTE: This is a very obscure case. It happens when a producer writes
-        #  something inside `access_node` and the data is never read. In that
-        #  case the original producer is becoming isolated, which we have to
-        #  avoid.
-        for old_producer_edge, assigned_consumers in assignment.items():
-            if len(assigned_consumers) == 0:
-                assert graph.degree(old_producer_edge.src) == 0
-                graph.remove_node(old_producer_edge.src)
-            else:
-                assert graph.degree(old_producer_edge.src) != 0
-=======
         # NOTE: In some situation it happens that when a producer writes
         #   something inside `access_node` and the data is never read. This is
         #   not an error, but can be a side effect of MapFusion or similar
         #   transformations. This will lead to dead data flow, that we will
         #   not remove. Instead DDE should be run.
->>>>>>> e7873e03
 
     def _match_consumers_to_producers(
         self,
@@ -252,11 +219,7 @@
         # TODO(phimuell): Find out what this obscure case means.
         unused_producers = [
             producer
-<<<<<<< HEAD
-            for producer, assigned_consumers in assignment.items()
-=======
             for producer, assigned_consumers in assignments.items()
->>>>>>> e7873e03
             if len(assigned_consumers) == 0
         ]
         if len(unused_producers) == 0:
