# GT4Py - GridTools Framework
#
# Copyright (c) 2014-2024, ETH Zurich
# All rights reserved.
#
# Please, refer to the LICENSE file in the root directory.
# SPDX-License-Identifier: BSD-3-Clause

"""Fast access to the auto optimization on DaCe."""

import enum
from typing import Any, Callable, Optional, Sequence, TypeAlias, Union

import dace
from dace import data as dace_data
from dace.sdfg import nodes as dace_nodes, propagation as dace_propagation
from dace.transformation.auto import auto_optimize as dace_aoptimize
from dace.transformation.passes import analysis as dace_analysis

from gt4py.next import common as gtx_common
from gt4py.next.program_processors.runners.dace import transformations as gtx_transformations


class GT4PyAutoOptHook(enum.Enum):
    """Allows to hook into different stages of the auto optimizer.

    The hook system allows to inject certain additional behaviour at various places
    during the execution of `gt_auto_optimize()`. See the list below for more specific
    instructions. Most of the hooks are expected to conform to the signature specified
    by `GT4PyAutoOptHookStage`. However, some hooks require a different signature.

    The supported values are:
    - TopLevelDataFlowPre: Called before the top level dataflow is optimized.
    - TopLevelDataFlowStep: Called during the top level optimization stage, which might be
        called multiple times.
    - TopLevelDataFlowMapFusionVerticalCallBack: If provided this function is passed
        as `check_fusion_callback` argument to `MapFusionVertical` during the top level
        dataflow optimization stage. It is important that this hook is not passed to
        the `gt_vertical_map_split_fusion()` splitting transformation function.
        Note that this hook has to meet the requirements of `VerticalMapFusionCallback`,
        see the `map_fusion` module for more information.
    - TopLevelDataFlowMapFusionHorizontalCallBack: If provided this function is passed
        as `check_fusion_callback` argument to `MapFusionHorizontal` during the top
        level dataflow optimization. It is important that the hook is not  passed to
        the splitting transformation. Note that this hook has to meet the requirements
        of `HorizontalMapFusionCallback`, see the `map_fusion` module for more information.
    - TopLevelDataFlowMapPromotionCallBack: If provided then pass this function as
        `promotion_callback` argument to the `MapPromoter` during top level dataflow
        optimization. If not provided then `gt4py_default_auto_optimizer_map_promotion_checker()`
        is used. Note that this callback has to meet the requirements of
        `MapPromotionCallBack`.
    - `TopLevelDataFlowVerticalSplitCallBack`: If provided it is passed as `check_split_callback`
        to `gt_vertical_map_split_fusion()` and allows to control how map splitting is done.
        See `VerticalMapSplitCallback` for more details.
    - TopLevelDataFlowPost: Called after the top level dataflow has been optimized.

    Note:
        The `TopLevelDataFlowMapFusionVerticalCallBack` and `TopLevelDataFlowMapFusionHorizontalCallBack`
        hooks are not passed to the splitting transformations, this is a limitation of
        the toolchain and should be fixed soon. If they are used it is advised to
        pass `disable_splitting` to `gt_auto_optimize()` and call the splitting
        transformations directly if desired.

    Todo:
        - Implement a hook for the splitting transformation.
    """

    TopLevelDataFlowPre = enum.auto()
    TopLevelDataFlowMapFusionVerticalCallBack = enum.auto()
    TopLevelDataFlowMapFusionHorizontalCallBack = enum.auto()
    TopLevelDataFlowMapPromotionCallBack = enum.auto()
    TopLevelDataFlowVerticalSplitCallBack = enum.auto()
    TopLevelDataFlowStep = enum.auto()
    TopLevelDataFlowPost = enum.auto()


GT4PyAutoOptHookStage: TypeAlias = Callable[[dace.SDFG], None]
"""Signature of a regular "stage hook" of the optimizer.

The function gets the SDFG as its single argument and processes it in-place.
Most of the hooks `gt_auto_optimize()` provides are expected to be of that type.
"""


GT4PyAutoOptHookFun: TypeAlias = Union[
    GT4PyAutoOptHookStage,
    "gtx_transformations.HorizontalMapFusionCallback",
    "gtx_transformations.VerticalMapFusionCallback",
    "gtx_transformations.MapPromotionCallBack",
    "gtx_transformations.VerticalMapSplitCallback",
]


def gt_auto_optimize(
    sdfg: dace.SDFG,
    gpu: bool,
    unit_strides_kind: Optional[gtx_common.DimensionKind] = None,
    make_persistent: bool = False,
    gpu_block_size: Optional[Sequence[int | str] | str] = None,
    blocking_dim: Optional[gtx_common.Dimension] = None,
    blocking_size: int = 10,
    blocking_only_if_independent_nodes: bool = True,
    disable_splitting: bool = False,
    reuse_transients: bool = False,
    gpu_launch_bounds: Optional[int | str] = None,
    gpu_launch_factor: Optional[int] = None,
    gpu_memory_pool: bool = False,
    constant_symbols: Optional[dict[str, Any]] = None,
    assume_pointwise: bool = True,
    validate: bool = True,
    validate_all: bool = False,
    optimization_hooks: Optional[dict[GT4PyAutoOptHook, GT4PyAutoOptHookFun]] = None,
    **kwargs: Any,
) -> dace.SDFG:
    """Performs GT4Py specific optimizations on the SDFG in place.

    This function expects that the input SDFG follows the principles that are
    outlined in [ADR0018](https://github.com/GridTools/gt4py/tree/main/docs/development/ADRs/0018-Canonical_SDFG_in_GT4Py_Transformations.md).
    It is important to notice, that if `reuse_transients` is active then the
    optimized SDFG no longer conforms to these rules.

    The auto optimization works in different phases, that focuses each on
    different aspects of the SDFG. The initial SDFG is assumed to have a
    very large number of rather simple Maps.

    Note, because of how `gt_auto_optimizer()` works it is not save to call
    it twice on the same SDFG.

    A user should not rely on a particular order in which the SDFG is processed.
    However, in broad terms the function performs roughly the following steps:
    - An initial simplification is performed. This also includes the substitution
        of symbols whose value is known, see `constant_symbols`.
    - The top level Maps are optimized, the goal of this step is to increase
        the computational intensity. This is mostly, but not limited to fusing
        then together.
    - The interior dataflow of the top level Maps are optimized.
    - The Maps are configured. This involves setting their iteration order, such
        that the unit stride dimension is associated to the `x` block (GPU) or
        inner most loop-nest (CPU). But it also involves moving everything to GPU,
        if needed and setting the block size.
    - The transients are processed, this involves steps such as determine their
        strides or if they are persistently allocated.

    Args:
        sdfg: The SDFG that should be optimized in place.
        gpu: Optimize for GPU or CPU.
        unit_strides_kind: All dimensions of this kind are considered to have unit
            strides, see `gt_set_iteration_order()` for more.
        make_persistent: Turn all transients to persistent lifetime, thus they are
            allocated over the whole lifetime of the program, even if the kernel exits.
            Thus the SDFG can not be called by different threads.
        gpu_block_size: The thread block size for maps in GPU mode, currently only
            one for all.
        blocking_dim: On which dimension blocking should be applied.
        blocking_size: How many elements each block should process.
        blocking_only_if_independent_nodes: If `True`, the default, only apply loop
            blocking if there are independent nodes in the Map, see the
            `require_independent_nodes` option of the `LoopBlocking` transformation.
        disable_splitting: Disable the splitting transformations.
        reuse_transients: Run the `TransientReuse` transformation, might reduce memory footprint.
        gpu_launch_bounds: Use this value as `__launch_bounds__` for _all_ GPU Maps.
        gpu_launch_factor: Use the number of threads times this value as `__launch_bounds__`
            for _all_ GPU Maps.
        gpu_memory_pool: Enable CUDA memory pool in gpu codegen.
        constant_symbols: Symbols listed in this `dict` will be replaced by the
            respective value inside the SDFG. This might increase performance.
        assume_pointwise: Assume that the SDFG has no risk for race condition in
            global data access. See the `GT4PyMapBufferElimination` transformation for more.
        optimization_hooks: A `dict` containing the hooks that should be called,
            see `GT4PyAutoOptHook` for more information.
        validate: Perform validation during the steps.
        validate_all: Perform extensive validation.

    Note:
        - For identifying symbols that can be treated as compile time constants
            `gt_find_constant_arguments()` function can be used.
        - When `unit_strides_kind` is `None` the function assumes that on GPU the
            horizontal dimension has unit strides, while on CPU the vertical dimension
            has unit strides.
        - In case GPU optimizations are enabled, the function assumes that all
            global fields are already on the GPU.

    Todo:
        - Update the description. The Phases are nice, but they have lost their
            link to reality a little bit.
        - Improve the determination of the strides and iteration order of the
            transients.
        - Set padding of transients, i.e. alignment, the DaCe datadescriptor
            can do that.
        - Handle nested SDFGs better.
        - Specify arguments to set the size of GPU thread blocks depending on the
            dimensions. I.e. be able to use a different size for 1D than 2D Maps.
        - Implement some model to further guide to determine what we want to fuse.
            Something along the line "Fuse if operational intensity goes up, but
            not if we have too much internal space (register pressure).
    """
    device = dace.DeviceType.GPU if gpu else dace.DeviceType.CPU
    optimization_hooks = optimization_hooks or {}

    with dace.config.temporary_config():
        # Do not store which transformations were applied inside the SDFG.
        dace.Config.set("store_history", value=False)

        # If there is an exception during `can_be_applied()` propagate it instead
        #  of ignoring it.
        dace.Config.set("optimizer", "match_exception", value=True)

        # Do not assume that symbols are positive. The only reason for this is
        #  that the origin can potentially be negative.
        #  See also [issue#2095](https://github.com/spcl/dace/issues/2095)
        dace.Config.set("optimizer", "symbolic_positive", value=False)

        # Initial Cleanup
        # NOTE: The initial simplification stage must be synchronized with the one that
        #   `gt_substitute_compiletime_symbols()` performs!
        gtx_transformations.gt_simplify(
            sdfg=sdfg,
            validate=False,
            skip=gtx_transformations.constants._GT_AUTO_OPT_INITIAL_STEP_SIMPLIFY_SKIP_LIST,
            validate_all=validate_all,
        )

        if constant_symbols:
            gtx_transformations.gt_substitute_compiletime_symbols(
                sdfg=sdfg,
                repl=constant_symbols,
                simplify=True,  # Simplify again after.
                skip=gtx_transformations.constants._GT_AUTO_OPT_INITIAL_STEP_SIMPLIFY_SKIP_LIST,
                simplify_at_entry=False,
                validate=False,
                validate_all=validate_all,
            )

        gtx_transformations.gt_reduce_distributed_buffering(
            sdfg, validate=False, validate_all=validate_all
        )

        # Process top level Maps
        sdfg = _gt_auto_process_top_level_maps(
            sdfg=sdfg,
            assume_pointwise=assume_pointwise,
            disable_splitting=disable_splitting,
            optimization_hooks=optimization_hooks,
            validate_all=validate_all,
        )

        # We now ensure that point wise computations are properly double buffered,
        #  this ensures that rule 3 of ADR-18 is maintained.
        # TODO(phimuell): Figuring out if it is important to do it before the inner
        #   Map optimization. I think it is, especially when we apply `LoopBlocking`.
        gtx_transformations.gt_create_local_double_buffering(sdfg)

        # Optimize the interior of the Maps:
        sdfg = _gt_auto_process_dataflow_inside_maps(
            sdfg=sdfg,
            blocking_dim=blocking_dim,
            blocking_size=blocking_size,
            blocking_only_if_independent_nodes=blocking_only_if_independent_nodes,
            validate_all=validate_all,
        )

        # Configure the Maps:
        #  Will also perform the GPU transformation.
        # TODO(phimuell): Maybe switch it with the inside map optimization.
        sdfg = _gt_auto_configure_maps_and_strides(
            sdfg=sdfg,
            gpu=gpu,
            unit_strides_kind=unit_strides_kind,
            gpu_block_size=gpu_block_size,
            gpu_launch_factor=gpu_launch_factor,
            gpu_launch_bounds=gpu_launch_bounds,
            validate_all=validate_all,
        )

        # Transients
        sdfg = _gt_auto_post_processing(
            sdfg=sdfg,
            gpu=gpu,
            make_persistent=make_persistent,
            # TODO(phimuell): In general `TransientReuse` is a good idea, but the
            #   current implementation also reuses transients scalars inside Map
            #   scopes, which I do not like. Thus we should fix the transformation
            #   to avoid that.
            reuse_transients=reuse_transients,
            gpu_memory_pool=gpu_memory_pool,
            validate_all=validate_all,
        )

        # Set the implementation of the library nodes.
        dace_aoptimize.set_fast_implementations(sdfg, device)

        if validate:
            sdfg.validate()

        return sdfg


def _gt_auto_process_top_level_maps(
    sdfg: dace.SDFG,
    assume_pointwise: bool,
    optimization_hooks: dict[GT4PyAutoOptHook, GT4PyAutoOptHookFun],
    disable_splitting: bool,
    validate_all: bool,
) -> dace.SDFG:
    """Optimize the Maps at the top level of the SDFG inplace.

    In broad terms the function tries to reduce the number of of kernels/maps
    by fusing/inlining them, however, the function will also perform some other
    transformations, with the goal to promote high computational intensity and
    occupancy (on GPU).

    It is important to note that the fusion will only affect top level maps, i.e.
    everything whose scope is `None`. Some parts of the optimization process are
    iteratively.

    For a full description of the argument see the `gt_auto_optimize()` function.

    Note:
        The function assumes that `gt_simplify()` has been called on the SDFG
        before it is passed to this function.
    """

    # NOTE: Inside this function we have to disable the consolidation of edges.
    #   This is because it might block the application of `SpliAccessNode`. As
    #   an example consider a Map that writes `tmp[:, 80]` and a second Map that
    #   writes `tmp[:, 0]`, if these two Maps are now horizontally fussed and
    #   edge consolidation is on, then the resulting Map would "write", at least
    #   according to the subset, after Memlet propagation, into `tmp[:, 0:80]`.
    #   For that reason we block edge consolidation inside this function.
    #   However, we allow allow the consolidation, in MapFusion if this does
    #   not lead to an extension. This is because it causes some issues with
    #   MapFusion.
    # TODO(phimuell): Find a better way as blocking edge consolidation might
    #   limit what MapFusion can do.
    # TODO(phimuell): Maybe disable edge consolidation by default?

    # Compute the SDFG hash to see if something has changed.
    #  We use the hash instead of the return values of the transformation, because
    #  computing the hash invalidates some caches that are not properly updated in Dace.
    # TODO(phimuell): Remove this hack as soon as DaCe is fixed.
    sdfg_hash = sdfg.hash_sdfg()

    if GT4PyAutoOptHook.TopLevelDataFlowPre in optimization_hooks:
        optimization_hooks[GT4PyAutoOptHook.TopLevelDataFlowPre](sdfg)  # type: ignore[call-arg]

    while True:
        # First we do scan the entire SDFG to figure out which data is only
        #  used once and can be deleted.
        find_single_use_data = dace_analysis.FindSingleUseData()
        single_use_data = find_single_use_data.apply_pass(sdfg, None)

        # TODO(phimuell): Use a cost measurement to decide if fusion should be done.

        vertical_map_fusion = gtx_transformations.MapFusionVertical(
            only_toplevel_maps=True,
            consolidate_edges_only_if_not_extending=True,
            check_fusion_callback=optimization_hooks.get(  # type: ignore[arg-type]
                GT4PyAutoOptHook.TopLevelDataFlowMapFusionVerticalCallBack, None
            ),
        )
        # TODO(phimuell): Remove that hack once [issue#1911](https://github.com/spcl/dace/issues/1911)
        #   has been solved.
        vertical_map_fusion._single_use_data = single_use_data

        horizontal_map_fusion = gtx_transformations.MapFusionHorizontal(
            only_toplevel_maps=True,
            consolidate_edges_only_if_not_extending=True,
            # TODO(phimuell): Should we enable this flag?
            only_if_common_ancestor=False,
            check_fusion_callback=optimization_hooks.get(  # type: ignore[arg-type]
                GT4PyAutoOptHook.TopLevelDataFlowMapFusionHorizontalCallBack, None
            ),
        )

        # NOTE: Since horizontal Map fusion matches _any_ two Maps, running it on large
        #  SDFGs is expensive. Thus we run vertical Map fusion first to reduce the search
        #  space.
        sdfg.apply_transformations_repeated(
            vertical_map_fusion,
            validate=False,
            validate_all=validate_all,
        )
        sdfg.apply_transformations_repeated(
            [horizontal_map_fusion, vertical_map_fusion],
            validate=False,
            validate_all=validate_all,
        )

        # We have to call it here, such that some other transformations, most
        #  importantly the split transformations run.
        #  We allow promotion of vertical (which is beneficial for Nabla4 type
        #  stencils and if `LoopBlocking` is enabled. However, we also allow
        #  horizontal promotion, this is an empirical choice. If the computation
        #  on the horizontal are very complicated, it might degrade performance
        #  but such cases should be rare.
        # TODO(phimuell): Add a criteria to decide if we should promote or not.
        # TODO(phimuell): Think about relocating this before horizontal Map fusion.
        sdfg.apply_transformations_repeated(
            gtx_transformations.MapPromoter(
                only_toplevel_maps=True,
                promote_vertical=True,
                promote_horizontal=True,
                promote_local=False,
                promotion_callback=optimization_hooks.get(
                    GT4PyAutoOptHook.TopLevelDataFlowMapPromotionCallBack,
                    gt4py_default_auto_optimizer_map_promotion_checker,
                ),
                single_use_data=single_use_data,
            ),
            validate=False,
            validate_all=validate_all,
        )

        # Now do some cleanup task, that may enable further fusion opportunities.
        #  Note for performance reasons simplify is deferred.
        gtx_transformations.gt_reduce_distributed_buffering(
            sdfg, validate=False, validate_all=validate_all
        )

        if not disable_splitting:
            # TODO(phimuell): Find out how to skip the propagation and integrating it
            #   into the split transformation.
            sdfg.apply_transformations_repeated(
                gtx_transformations.SplitConsumerMemlet(single_use_data=single_use_data),
                validate=False,
                validate_all=validate_all,
            )
            dace_propagation.propagate_memlets_sdfg(sdfg)

            sdfg.apply_transformations_repeated(
                [
                    # TODO(phimuell): The transformation is also active inside Maps.
                    #   Which is against the description of this function, but it should
                    #   not matter that much.
                    gtx_transformations.SplitAccessNode(
                        single_use_data=single_use_data,
                    ),
                    gtx_transformations.GT4PyMapBufferElimination(
                        assume_pointwise=assume_pointwise,
                    ),
                ],
                validate=False,
                validate_all=validate_all,
            )

            # Call vertical and horizontal map fusion to fuse together maps on partially
            #  overlapping range. This is an iterative process that splits the maps to
            #  expose overlapping range and applies serial/parallel map fusion.
            gtx_transformations.gt_vertical_map_split_fusion(
                sdfg=sdfg,
                run_simplify=False,
                skip=gtx_transformations.constants._GT_AUTO_OPT_TOP_LEVEL_STAGE_SIMPLIFY_SKIP_LIST,
                consolidate_edges_only_if_not_extending=True,
                single_use_data=single_use_data,
                check_split_callback=optimization_hooks.get(  # type: ignore[arg-type]
                    GT4PyAutoOptHook.TopLevelDataFlowVerticalSplitCallBack, None
                ),
                validate=False,
                validate_all=validate_all,
            )
            gtx_transformations.gt_horizontal_map_split_fusion(
                sdfg=sdfg,
                run_simplify=False,
                skip=gtx_transformations.constants._GT_AUTO_OPT_TOP_LEVEL_STAGE_SIMPLIFY_SKIP_LIST,
                fuse_possible_maps=True,
                consolidate_edges_only_if_not_extending=True,
                validate=False,
                validate_all=validate_all,
            )

        else:
            sdfg.apply_transformations_repeated(
                gtx_transformations.GT4PyMapBufferElimination(
                    assume_pointwise=assume_pointwise,
                ),
<<<<<<< HEAD
                validate=False,
                validate_all=validate_all,
            )
=======
            ],
            validate=False,
            validate_all=validate_all,
        )

        # Call vertical and horizontal map fusion to fuse together maps on partially
        #  overlapping range. This is an iterative process that splits the maps to
        #  expose overlapping range and applies serial/parallel map fusion.
        gtx_transformations.gt_vertical_map_split_fusion(
            sdfg=sdfg,
            run_simplify=False,
            run_map_fusion=True,
            fuse_possible_maps=False,  # We use the global fusion (preserve behaviour)
            skip=gtx_transformations.constants._GT_AUTO_OPT_TOP_LEVEL_STAGE_SIMPLIFY_SKIP_LIST,
            consolidate_edges_only_if_not_extending=True,
            single_use_data=single_use_data,
            validate=False,
            validate_all=validate_all,
        )
        gtx_transformations.gt_horizontal_map_split_fusion(
            sdfg=sdfg,
            run_simplify=False,
            run_map_fusion=True,
            fuse_possible_maps=False,  # We use the global fusion (preserve behaviour)
            skip=gtx_transformations.constants._GT_AUTO_OPT_TOP_LEVEL_STAGE_SIMPLIFY_SKIP_LIST,
            consolidate_edges_only_if_not_extending=True,
            validate=False,
            validate_all=validate_all,
        )
>>>>>>> 36eb6dac

        # TODO(phimuell): Figuring out if this is is the correct location for doing it.
        if GT4PyAutoOptHook.TopLevelDataFlowStep in optimization_hooks:
            optimization_hooks[GT4PyAutoOptHook.TopLevelDataFlowStep](sdfg)  # type: ignore[call-arg]

        # Determine if the SDFG has been modified by comparing the hash.
        old_sdfg_hash, sdfg_hash = sdfg_hash, sdfg.hash_sdfg()
        if old_sdfg_hash == sdfg_hash:
            break

        # The SDFG was modified by the transformations above. The SDFG was
        #  modified. Call Simplify and try again to further optimize.
        gtx_transformations.gt_simplify(
            sdfg,
            validate=False,
            validate_all=validate_all,
            skip=gtx_transformations.constants._GT_AUTO_OPT_TOP_LEVEL_STAGE_SIMPLIFY_SKIP_LIST,
        )

    if GT4PyAutoOptHook.TopLevelDataFlowPost in optimization_hooks:
        optimization_hooks[GT4PyAutoOptHook.TopLevelDataFlowPost](sdfg)  # type: ignore[call-arg]

    return sdfg


def _gt_auto_process_dataflow_inside_maps(
    sdfg: dace.SDFG,
    blocking_dim: Optional[gtx_common.Dimension],
    blocking_size: int,
    blocking_only_if_independent_nodes: Optional[bool],
    validate_all: bool,
) -> dace.SDFG:
    """Optimizes the dataflow inside the top level Maps of the SDFG inplace.

    For a description of the arguments see `gt_auto_optimize()`.

    It is important that nested Maps are not fused together. The main reason is that
    in most cases it is not beneficial and might prevent other optimization, as the
    fusion (especially the parallel version) will create dependency of otherwise
    unrelated dataflow. Furthermore, the majority, if not all, of these maps are
    over a constant range, e.g. the number of neighbours, which is known at compile
    time, so the compiler will fully unroll them anyway.
    """

    # Constants (tasklets are needed to write them into a variable) should not be
    #  arguments to a kernel but be present inside the body.
    sdfg.apply_transformations_once_everywhere(
        gtx_transformations.GT4PyMoveTaskletIntoMap,
        validate=False,
        validate_all=validate_all,
    )
    gtx_transformations.gt_simplify(
        sdfg,
        skip=gtx_transformations.constants._GT_AUTO_OPT_INNER_DATAFLOW_STAGE_SIMPLIFY_SKIP_LIST,
        validate=False,
        validate_all=validate_all,
    )

    # Blocking is performed first, because this ensures that as much as possible
    #  is moved into the k independent part.
    if blocking_dim is not None:
        sdfg.apply_transformations_once_everywhere(
            gtx_transformations.LoopBlocking(
                blocking_size=blocking_size,
                blocking_parameter=blocking_dim,
                require_independent_nodes=blocking_only_if_independent_nodes,
            ),
            validate=False,
            validate_all=validate_all,
        )

    # Move dataflow into the branches of the `if` such that they are only evaluated
    #  if they are needed. Important to call it repeatedly.
    # TODO(phimuell): It is unclear if `MoveDataflowIntoIfBody` should be called
    #   before or after `LoopBlocking`. In cases where the condition is `False`
    #   most of the times calling it before is better, but if the condition is
    #   `True` then this order is better. Solve that issue.
    sdfg.apply_transformations_repeated(
        gtx_transformations.MoveDataflowIntoIfBody(
            ignore_upstream_blocks=False,
        ),
        validate=False,
        validate_all=validate_all,
    )
    gtx_transformations.gt_simplify(
        sdfg,
        skip=gtx_transformations.constants._GT_AUTO_OPT_INNER_DATAFLOW_STAGE_SIMPLIFY_SKIP_LIST,
        validate=False,
        validate_all=validate_all,
    )

    # After some transformation we see in the SDFG that there are pointwise views
    # generated after reduction nodes. These views are unecessary and might produce
    # sub optimal GPU code thus we remove them.
    sdfg.apply_transformations_once_everywhere(
        gtx_transformations.RemovePointwiseViews,
        validate=False,
        validate_all=validate_all,
    )

    return sdfg


def _gt_auto_configure_maps_and_strides(
    sdfg: dace.SDFG,
    gpu: bool,
    unit_strides_kind: Optional[gtx_common.DimensionKind],
    gpu_block_size: Optional[Sequence[int | str] | str],
    gpu_launch_bounds: Optional[int | str],
    gpu_launch_factor: Optional[int],
    validate_all: bool,
) -> dace.SDFG:
    """Configure the Maps and the strides of the SDFG inplace.

    Essentially the function will set the properties of the Map accordingly, most
    importantly the iteration order of the loops, to ensure that the unit stride
    is associated to the `x` dimension of a block (GPU) or the inner most loop-nest.
    Furthermore, it will also apply the GPU transformation.
    It will also determine the strides of the transients.

    For a description of the arguments see the `gt_auto_optimize()` function.
    """

    # We now set the iteration order of the Maps. For that we use `unit_strides_kind`
    #  argument and if not supplied we guess depending if we are on the GPU or not.
    if unit_strides_kind is None:
        unit_strides_kind = (
            gtx_common.DimensionKind.HORIZONTAL if gpu else gtx_common.DimensionKind.VERTICAL
        )
    # It is not possible to use the `unit_strides_dim` argument of the
    #  function, because `LoopBlocking`, if run, changed the name of the
    #  parameter but the dimension can still be identified by its "kind".
    gtx_transformations.gt_set_iteration_order(
        sdfg=sdfg,
        unit_strides_kind=unit_strides_kind,
        validate=False,
        validate_all=validate_all,
    )

    # NOTE: We have to set the strides of transients before the non-standard Memlets
    #   get expanded, i.e. turned into Maps because no `cudaMemcpy*()` call exists,
    #   which requires that the final strides are there. Furthermore, Memlet expansion
    #   has to happen before the GPU block size is set. There are several possible
    #   solutions for that, of which none is really good. The one that is the least
    #   bad thing is to set the strides of the transients here. The main downside
    #   is that this and the `_gt_auto_post_processing()` function has these weird
    #   names.
    gtx_transformations.gt_change_transient_strides(sdfg, gpu=gpu)

    if gpu:
        # TODO(phimuell): The GPU function might modify the map iteration order.
        #   This is because how it is implemented (promotion and fusion). However,
        #   because of its current state, this should not happen, but we have to look
        #   into it.
        gtx_transformations.gt_gpu_transformation(
            sdfg,
            gpu_block_size=gpu_block_size,
            gpu_launch_bounds=gpu_launch_bounds,
            gpu_launch_factor=gpu_launch_factor,
            validate=False,
            validate_all=validate_all,
            try_removing_trivial_maps=True,
        )

    return sdfg


def _gt_auto_post_processing(
    sdfg: dace.SDFG,
    gpu: bool,
    make_persistent: bool,
    reuse_transients: bool,
    gpu_memory_pool: bool,
    validate_all: bool,
) -> dace.SDFG:
    """Perform post processing on the SDFG.

    Apply the finishing touch to the optimized SDFG.
    For a full description of the arguments see the `gt_auto_optimize()` function.
    """

    if reuse_transients:
        # TODO(phimuell): Investigate if we should enable it, it may make things
        #   harder for the compiler. Maybe write our own to only consider big
        #   transients and not small ones (~60B)
        transient_reuse = dace.transformation.passes.TransientReuse()
        transient_reuse.apply_pass(sdfg, {})

    # TODO(phimuell): Fix the bug, it uses the tile value and not the stack array value.
    dace_aoptimize.move_small_arrays_to_stack(sdfg)

    if make_persistent and gpu_memory_pool:
        raise ValueError("Cannot set both 'make_persistent' and 'gpu_memory_pool'.")

    if make_persistent:
        device = dace.DeviceType.GPU if gpu else dace.DeviceType.CPU
        gtx_transformations.gt_make_transients_persistent(sdfg=sdfg, device=device)

        if device == dace.DeviceType.GPU:
            # NOTE: For unknown reasons the counterpart of the
            #   `gt_make_transients_persistent()` function in DaCe, resets the
            #   `wcr_nonatomic` property of every memlet, i.e. makes it atomic.
            #   However, it does this only for edges on the top level and on GPU.
            #   For compatibility with DaCe (and until we found out why) the GT4Py
            #   auto optimizer will emulate this behaviour.
            for state in sdfg.states():
                assert isinstance(state, dace.SDFGState)
                for edge in state.edges():
                    edge.data.wcr_nonatomic = False

    if gpu and gpu_memory_pool:
        gtx_transformations.gpu_utils.gt_gpu_apply_mempool(sdfg)

    if validate_all:
        sdfg.validate()

    return sdfg


def gt4py_default_auto_optimizer_map_promotion_checker(
    state: dace.SDFGState,
    sdfg: dace.SDFG,
    first_map_exit: dace_nodes.MapExit,
    second_map_entry: dace_nodes.MapEntry,
    missing_map_parameters: list[str],
) -> bool:
    """Helper function to check if horizontal Map promotion should be performed.

    The function is used by `_gt_auto_process_top_level_maps()` to ensure that
    only horizontal (the function will not check any other promotion) promotions
    that are beneficial will be accepted.

    The implementation checks if the complexity of the first map (the one that
    lacks the horizontal dimension) is not too large, such that inlining is
    beneficial. The rules, which are empirical, are summarized as follows:
    - The number of nodes inside the Map scope is below a certain value (currently
        20 nodes).
    - The Map only contain Tasklets and AccessNodes refering to transient data.
    - There are no WCR edges.

    For arguments see the `MapPromotionCallBack`.
    """

    # We only apply the rule to horizontal promotion. Vertical promotion is known
    #  to be beneficial, especially in conjunction with `LoopBloking`.
    if not any(
        missing_param.endswith("_gtx_horizontal") for missing_param in missing_map_parameters
    ):
        return True

    # NOTE: Inclusion of the exit is important that we get the edges that
    #   actually write the result.
    first_map_entry = state.entry_node(first_map_exit)
    first_map_scope = state.scope_subgraph(first_map_entry, include_entry=True, include_exit=True)

    # If there are more than 20 nodes we assume that the promotion is not
    #  beneficial. This is an arbitrary value.
    if first_map_scope.number_of_nodes() > 22:
        return False

    for node in first_map_scope.nodes():
        if node in (first_map_entry, first_map_exit):
            continue

        # All AccessNodes inside must be transient scalars. Because everything else
        #  indicate (empirical consideration) a more complex computation.
        if isinstance(node, dace_nodes.AccessNode):
            desc = node.desc(sdfg)
            if (not isinstance(desc, dace_data.Scalar)) and (not desc.transient):
                return False
            continue

        # A tasklet is considered to be a cheap computation.
        if isinstance(node, dace_nodes.Tasklet):
            continue

        # Everything else is considered to be a complex computation,
        #  and thus the Map should not be promoted.
        return False

    for edge in first_map_scope.edges():
        # If we have WCR then we have complex computations, most likely
        #   reductions, thus we will refuse the fusing.
        if edge.data.wcr is not None:
            return False

    return True<|MERGE_RESOLUTION|>--- conflicted
+++ resolved
@@ -35,23 +35,33 @@
         called multiple times.
     - TopLevelDataFlowMapFusionVerticalCallBack: If provided this function is passed
         as `check_fusion_callback` argument to `MapFusionVertical` during the top level
-        dataflow optimization stage. It is important that this hook is not passed to
-        the `gt_vertical_map_split_fusion()` splitting transformation function.
-        Note that this hook has to meet the requirements of `VerticalMapFusionCallback`,
-        see the `map_fusion` module for more information.
+        dataflow optimization stage. This hook is also forwarded to the
+        `gt_vertical_map_split_fusion()` function, which is called with
+        `fuse_possible_maps=False` but `run_map_fusion=True`. Note that this hook has
+        to meet the requirements of `VerticalMapFusionCallback`, see the `map_fusion`
+        module for more information.
     - TopLevelDataFlowMapFusionHorizontalCallBack: If provided this function is passed
         as `check_fusion_callback` argument to `MapFusionHorizontal` during the top
-        level dataflow optimization. It is important that the hook is not  passed to
-        the splitting transformation. Note that this hook has to meet the requirements
-        of `HorizontalMapFusionCallback`, see the `map_fusion` module for more information.
+        level dataflow optimization. This hook is also forwarded to the
+        `gt_horizontal_map_split_fusion()` function, which is called with
+        `fuse_possible_maps=False` but `run_map_fusion=True`. Note that this hook has
+        to meet the requirements of `HorizontalMapFusionCallback`, see the `map_fusion`
+        module for more information.
     - TopLevelDataFlowMapPromotionCallBack: If provided then pass this function as
         `promotion_callback` argument to the `MapPromoter` during top level dataflow
         optimization. If not provided then `gt4py_default_auto_optimizer_map_promotion_checker()`
         is used. Note that this callback has to meet the requirements of
         `MapPromotionCallBack`.
     - `TopLevelDataFlowVerticalSplitCallBack`: If provided it is passed as `check_split_callback`
-        to `gt_vertical_map_split_fusion()` and allows to control how map splitting is done.
-        See `VerticalMapSplitCallback` for more details.
+        to `gt_vertical_map_split_fusion()` and allows to control how a vertical Map
+        split is done. See `VerticalMapSplitCallback` for more details.
+        Note that the function is called with `fuse_possible_maps=False` but
+        `run_map_fusion=True`.
+    - `TopLevelDataFlowHorizontalSplitCallBack`: If provided it is passed as `check_split_callback`
+        to `gt_horizontal_map_split_fusion()` and allows to control how a horizontal
+        Map split is done. See `HorizontalMapSplitCallback` for more details.
+        Note that the function is called with `fuse_possible_maps=False` but
+        `run_map_fusion=True`.
     - TopLevelDataFlowPost: Called after the top level dataflow has been optimized.
 
     Note:
@@ -70,6 +80,7 @@
     TopLevelDataFlowMapFusionHorizontalCallBack = enum.auto()
     TopLevelDataFlowMapPromotionCallBack = enum.auto()
     TopLevelDataFlowVerticalSplitCallBack = enum.auto()
+    TopLevelDataFlowHorizontalSplitCallBack = enum.auto()
     TopLevelDataFlowStep = enum.auto()
     TopLevelDataFlowPost = enum.auto()
 
@@ -88,6 +99,7 @@
     "gtx_transformations.VerticalMapFusionCallback",
     "gtx_transformations.MapPromotionCallBack",
     "gtx_transformations.VerticalMapSplitCallback",
+    "gtx_transformations.HorizontalMapSplitCallback",
 ]
 
 
@@ -449,11 +461,16 @@
             gtx_transformations.gt_vertical_map_split_fusion(
                 sdfg=sdfg,
                 run_simplify=False,
+                run_map_fusion=True,
+                fuse_possible_maps=False,  # To avoid uncontrolled Map fusing.
                 skip=gtx_transformations.constants._GT_AUTO_OPT_TOP_LEVEL_STAGE_SIMPLIFY_SKIP_LIST,
                 consolidate_edges_only_if_not_extending=True,
                 single_use_data=single_use_data,
                 check_split_callback=optimization_hooks.get(  # type: ignore[arg-type]
                     GT4PyAutoOptHook.TopLevelDataFlowVerticalSplitCallBack, None
+                ),
+                check_fusion_callback=optimization_hooks.get(  # type: ignore[arg-type]
+                    GT4PyAutoOptHook.TopLevelDataFlowMapFusionVerticalCallBack, None
                 ),
                 validate=False,
                 validate_all=validate_all,
@@ -461,53 +478,27 @@
             gtx_transformations.gt_horizontal_map_split_fusion(
                 sdfg=sdfg,
                 run_simplify=False,
+                run_map_fusion=True,
+                fuse_possible_maps=False,  # To avoid uncontrolled Map fusing.
                 skip=gtx_transformations.constants._GT_AUTO_OPT_TOP_LEVEL_STAGE_SIMPLIFY_SKIP_LIST,
-                fuse_possible_maps=True,
                 consolidate_edges_only_if_not_extending=True,
+                check_split_callback=optimization_hooks.get(  # type: ignore[arg-type]
+                    GT4PyAutoOptHook.TopLevelDataFlowHorizontalSplitCallBack, None
+                ),
+                check_fusion_callback=optimization_hooks.get(  # type: ignore[arg-type]
+                    GT4PyAutoOptHook.TopLevelDataFlowMapFusionHorizontalCallBack, None
+                ),
                 validate=False,
                 validate_all=validate_all,
             )
 
-        else:
-            sdfg.apply_transformations_repeated(
-                gtx_transformations.GT4PyMapBufferElimination(
-                    assume_pointwise=assume_pointwise,
-                ),
-<<<<<<< HEAD
-                validate=False,
-                validate_all=validate_all,
-            )
-=======
-            ],
+        sdfg.apply_transformations_repeated(
+            gtx_transformations.GT4PyMapBufferElimination(
+                assume_pointwise=assume_pointwise,
+            ),
             validate=False,
             validate_all=validate_all,
         )
-
-        # Call vertical and horizontal map fusion to fuse together maps on partially
-        #  overlapping range. This is an iterative process that splits the maps to
-        #  expose overlapping range and applies serial/parallel map fusion.
-        gtx_transformations.gt_vertical_map_split_fusion(
-            sdfg=sdfg,
-            run_simplify=False,
-            run_map_fusion=True,
-            fuse_possible_maps=False,  # We use the global fusion (preserve behaviour)
-            skip=gtx_transformations.constants._GT_AUTO_OPT_TOP_LEVEL_STAGE_SIMPLIFY_SKIP_LIST,
-            consolidate_edges_only_if_not_extending=True,
-            single_use_data=single_use_data,
-            validate=False,
-            validate_all=validate_all,
-        )
-        gtx_transformations.gt_horizontal_map_split_fusion(
-            sdfg=sdfg,
-            run_simplify=False,
-            run_map_fusion=True,
-            fuse_possible_maps=False,  # We use the global fusion (preserve behaviour)
-            skip=gtx_transformations.constants._GT_AUTO_OPT_TOP_LEVEL_STAGE_SIMPLIFY_SKIP_LIST,
-            consolidate_edges_only_if_not_extending=True,
-            validate=False,
-            validate_all=validate_all,
-        )
->>>>>>> 36eb6dac
 
         # TODO(phimuell): Figuring out if this is is the correct location for doing it.
         if GT4PyAutoOptHook.TopLevelDataFlowStep in optimization_hooks:
