--- conflicted
+++ resolved
@@ -278,20 +278,12 @@
         #  space.
         sdfg.apply_transformations_repeated(
             vertical_map_fusion,
-<<<<<<< HEAD
-            validate=False,
-=======
-            validate=validate,
->>>>>>> af82b6e0
+            validate=False,
             validate_all=validate_all,
         )
         sdfg.apply_transformations_repeated(
             [horizontal_map_fusion, vertical_map_fusion],
-<<<<<<< HEAD
-            validate=False,
-=======
-            validate=validate,
->>>>>>> af82b6e0
+            validate=False,
             validate_all=validate_all,
         )
 
