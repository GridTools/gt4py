--- conflicted
+++ resolved
@@ -298,11 +298,8 @@
             gpu_block_size=gpu_block_size,
             gpu_launch_factor=gpu_launch_factor,
             gpu_launch_bounds=gpu_launch_bounds,
-<<<<<<< HEAD
             optimization_hooks=optimization_hooks,
-=======
             gpu_block_size_spec=gpu_block_size_spec if gpu_block_size_spec else None,
->>>>>>> 080a4455
             validate_all=validate_all,
         )
 
@@ -631,11 +628,8 @@
     gpu_block_size: Optional[Sequence[int | str] | str],
     gpu_launch_bounds: Optional[int | str],
     gpu_launch_factor: Optional[int],
-<<<<<<< HEAD
     optimization_hooks: dict[GT4PyAutoOptHook, GT4PyAutoOptHookFun],
-=======
     gpu_block_size_spec: Optional[dict[str, Sequence[int | str] | str]],
->>>>>>> 080a4455
     validate_all: bool,
 ) -> dace.SDFG:
     """Configure the Maps and the strides of the SDFG inplace.
