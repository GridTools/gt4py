# GT4Py - GridTools Framework
#
# Copyright (c) 2014-2024, ETH Zurich
# All rights reserved.
#
# Please, refer to the LICENSE file in the root directory.
# SPDX-License-Identifier: BSD-3-Clause

"""Fast access to the auto optimization on DaCe."""

from typing import Any, Optional, Sequence

import dace
from dace import data as dace_data
from dace.sdfg import nodes as dace_nodes, propagation as dace_propagation
from dace.transformation.auto import auto_optimize as dace_aoptimize
from dace.transformation.passes import analysis as dace_analysis

from gt4py.next import common as gtx_common
from gt4py.next.program_processors.runners.dace import transformations as gtx_transformations


def gt_auto_optimize(
    sdfg: dace.SDFG,
    gpu: bool,
    unit_strides_kind: Optional[gtx_common.DimensionKind] = None,
    make_persistent: bool = False,
    gpu_block_size: Optional[Sequence[int | str] | str] = None,
    blocking_dim: Optional[gtx_common.Dimension] = None,
    blocking_size: int = 10,
    blocking_only_if_independent_nodes: bool = True,
    reuse_transients: bool = False,
    gpu_launch_bounds: Optional[int | str] = None,
    gpu_launch_factor: Optional[int] = None,
    constant_symbols: Optional[dict[str, Any]] = None,
    assume_pointwise: bool = True,
    validate: bool = True,
    validate_all: bool = False,
    **kwargs: Any,
) -> dace.SDFG:
    """Performs GT4Py specific optimizations on the SDFG in place.

    This function expects that the input SDFG follows the principles that are
    outlined in [ADR0018](https://github.com/GridTools/gt4py/tree/main/docs/development/ADRs/0018-Canonical_SDFG_in_GT4Py_Transformations.md).
    It is important to notice, that if `reuse_transients` is active then the
    optimized SDFG no longer conforms to these rules.

    The auto optimization works in different phases, that focuses each on
    different aspects of the SDFG. The initial SDFG is assumed to have a
    very large number of rather simple Maps.

    Note, because of how `gt_auto_optimizer()` works it is not save to call
    it twice on the same SDFG.

    A user should not rely on a particular order in which the SDFG is processed.
    However, in broad terms the function performs roughly the following steps:
    - An initial simplification is performed. This also includes the substitution
        of symbols whose value is known, see `constant_symbols`.
    - The top level Maps are optimized, the goal of this step is to increase
        the computational intensity. This is mostly, but not limited to fusing
        then together.
    - The interior dataflow of the top level Maps are optimized.
    - The Maps are configured. This involves setting their iteration order, such
        that the unit stride dimension is associated to the `x` block (GPU) or
        inner most loop-nest (CPU). But it also involves moving everything to GPU,
        if needed and setting the block size.
    - The transients are processed, this involves steps such as determine their
        strides or if they are persistently allocated.

    Args:
        sdfg: The SDFG that should be optimized in place.
        gpu: Optimize for GPU or CPU.
        unit_strides_kind: All dimensions of this kind are considered to have unit
            strides, see `gt_set_iteration_order()` for more.
        make_persistent: Turn all transients to persistent lifetime, thus they are
            allocated over the whole lifetime of the program, even if the kernel exits.
            Thus the SDFG can not be called by different threads.
        gpu_block_size: The thread block size for maps in GPU mode, currently only
            one for all.
        blocking_dim: On which dimension blocking should be applied.
        blocking_size: How many elements each block should process.
        blocking_only_if_independent_nodes: If `True`, the default, only apply loop
            blocking if there are independent nodes in the Map, see the
            `require_independent_nodes` option of the `LoopBlocking` transformation.
        reuse_transients: Run the `TransientReuse` transformation, might reduce memory footprint.
        gpu_launch_bounds: Use this value as `__launch_bounds__` for _all_ GPU Maps.
        gpu_launch_factor: Use the number of threads times this value as `__launch_bounds__`
            for _all_ GPU Maps.
        constant_symbols: Symbols listed in this `dict` will be replaced by the
            respective value inside the SDFG. This might increase performance.
        assume_pointwise: Assume that the SDFG has no risk for race condition in
            global data access. See the `GT4PyMapBufferElimination` transformation for more.
        validate: Perform validation during the steps.
        validate_all: Perform extensive validation.

    Note:
        - For identifying symbols that can be treated as compile time constants
            `gt_find_constant_arguments()` function can be used.
        - When `unit_strides_kind` is `None` the function assumes that on GPU the
            horizontal dimension has unit strides, while on CPU the vertical dimension
            has unit strides.
        - In case GPU optimizations are enabled, the function assumes that all
            global fields are already on the GPU.

    Todo:
        - Update the description. The Phases are nice, but they have lost their
            link to reality a little bit.
        - Improve the determination of the strides and iteration order of the
            transients.
        - Set padding of transients, i.e. alignment, the DaCe datadescriptor
            can do that.
        - Handle nested SDFGs better.
        - Specify arguments to set the size of GPU thread blocks depending on the
            dimensions. I.e. be able to use a different size for 1D than 2D Maps.
        - Implement some model to further guide to determine what we want to fuse.
            Something along the line "Fuse if operational intensity goes up, but
            not if we have too much internal space (register pressure).
    """
    device = dace.DeviceType.GPU if gpu else dace.DeviceType.CPU

    with dace.config.temporary_config():
        dace.Config.set("optimizer", "match_exception", value=True)
        dace.Config.set("store_history", value=False)

        # Initial Cleanup
        # NOTE: The initial simplification stage must be synchronized with the one that
        #   `gt_substitute_compiletime_symbols()` performs!
        gtx_transformations.gt_simplify(
            sdfg=sdfg,
            validate=False,
            validate_all=validate_all,
        )

        if constant_symbols:
            gtx_transformations.gt_substitute_compiletime_symbols(
                sdfg=sdfg,
                repl=constant_symbols,
                simplify=True,  # Simplify again after.
                simplify_at_entry=False,
                validate=False,
                validate_all=validate_all,
            )

        gtx_transformations.gt_reduce_distributed_buffering(
            sdfg, validate=False, validate_all=validate_all
        )

        # Process top level Maps
        sdfg = _gt_auto_process_top_level_maps(
            sdfg=sdfg,
            assume_pointwise=assume_pointwise,
            validate=False,
            validate_all=validate_all,
        )

        # We now ensure that point wise computations are properly double buffered,
        #  this ensures that rule 3 of ADR-18 is maintained.
        # TODO(phimuell): Figuring out if it is important to do it before the inner
        #   Map optimization. I think it is, especially when we apply `LoopBlocking`.
        gtx_transformations.gt_create_local_double_buffering(sdfg)

        # Optimize the interior of the Maps:
        sdfg = _gt_auto_process_dataflow_inside_maps(
            sdfg=sdfg,
            blocking_dim=blocking_dim,
            blocking_size=blocking_size,
            blocking_only_if_independent_nodes=blocking_only_if_independent_nodes,
            validate=False,
            validate_all=validate_all,
        )

        # Configure the Maps:
        #  Will also perform the GPU transformation.
        # TODO(phimuell): Maybe switch it with the inside map optimization.
        sdfg = _gt_auto_configure_maps_and_strides(
            sdfg=sdfg,
            gpu=gpu,
            unit_strides_kind=unit_strides_kind,
            gpu_block_size=gpu_block_size,
            gpu_launch_factor=gpu_launch_factor,
            gpu_launch_bounds=gpu_launch_bounds,
            validate=False,
            validate_all=validate_all,
        )

        # Transients
        sdfg = _gt_auto_post_processing(
            sdfg=sdfg,
            gpu=gpu,
            make_persistent=make_persistent,
            # TODO(phimuell): In general `TransientReuse` is a good idea, but the
            #   current implementation also reuses transients scalars inside Map
            #   scopes, which I do not like. Thus we should fix the transformation
            #   to avoid that.
            reuse_transients=reuse_transients,
            validate=False,
            validate_all=validate_all,
        )

        # Set the implementation of the library nodes.
        dace_aoptimize.set_fast_implementations(sdfg, device)

        if validate:
            sdfg.validate()

        return sdfg


def _gt_auto_process_top_level_maps(
    sdfg: dace.SDFG,
    assume_pointwise: bool,
    validate: bool,
    validate_all: bool,
) -> dace.SDFG:
    """Optimize the Maps at the top level of the SDFG inplace.

    In broad terms the function tries to reduce the number of of kernels/maps
    by fusing/inlining them, however, the function will also perform some other
    transformations, with the goal to promote high computational intensity and
    occupancy (on GPU).

    It is important to note that the fusion will only affect top level maps, i.e.
    everything whose scope is `None`. Some parts of the optimization process are
    iteratively.

    For a full description of the argument see the `gt_auto_optimize()` function.

    Note:
        The function assumes that `gt_simplify()` has been called on the SDFG
        before it is passed to this function.
    """

    # NOTE: Inside this function we have to disable the consolidation of edges.
    #   This is because it might block the application of `SpliAccessNode`. As
    #   an example consider a Map that writes `tmp[:, 80]` and a second Map that
    #   writes `tmp[:, 0]`, if these two Maps are now horizontally fussed and
    #   edge consolidation is on, then the resulting Map would "write", at least
    #   according to the subset, after Memlet propagation, into `tmp[:, 0:80]`.
    #   For that reason we block edge consolidation inside this function.
    #   However, we allow allow the consolidation, in MapFusion if this does
    #   not lead to an extension. This is because it causes some issues with
    #   MapFusion.
    # TODO(phimuell): Find a better way as blocking edge consolidation might
    #   limit what MapFusion can do.
    # TODO(phimuell): Maybe disable edge consolidation by default?

    # Compute the SDFG hash to see if something has changed.
    #  We use the hash instead of the return values of the transformation, because
    #  computing the hash invalidates some caches that are not properly updated in Dace.
    # TODO(phimuell): Remove this hack as soon as DaCe is fixed.
    sdfg_hash = sdfg.hash_sdfg()

    while True:
        # First we do scan the entire SDFG to figure out which data is only
        #  used once and can be deleted.
        find_single_use_data = dace_analysis.FindSingleUseData()
        single_use_data = find_single_use_data.apply_pass(sdfg, None)

        # TODO(phimuell): Use a cost measurement to decide if fusion should be done.

        vertical_map_fusion = gtx_transformations.MapFusionVertical(
            only_toplevel_maps=True,
            consolidate_edges_only_if_not_extending=True,
        )
        # TODO(phimuell): Remove that hack once [issue#1911](https://github.com/spcl/dace/issues/1911)
        #   has been solved.
        vertical_map_fusion._single_use_data = single_use_data

        horizontal_map_fusion = gtx_transformations.MapFusionHorizontal(
            only_toplevel_maps=True,
            consolidate_edges_only_if_not_extending=True,
            # TODO(phimuell): Should we enable this flag?
            only_if_common_ancestor=False,
        )

        # NOTE: Since horizontal Map fusion matches _any_ two Maps, running it on large
        #  SDFGs is expensive. Thus we run vertical Map fusion first to reduce the search
        #  space.
        sdfg.apply_transformations_repeated(
<<<<<<< HEAD
            serial_map_fusion,
            validate=False,
            validate_all=validate_all,
        )
        sdfg.apply_transformations_repeated(
            [serial_map_fusion, parallel_map_fusion],
            validate=False,
=======
            vertical_map_fusion,
            validate=validate,
            validate_all=validate_all,
        )
        sdfg.apply_transformations_repeated(
            [horizontal_map_fusion, vertical_map_fusion],
            validate=validate,
>>>>>>> 86a737bb
            validate_all=validate_all,
        )

        # We have to call it here, such that some other transformations, most
        #  importantly the split transformations run.
        #  We allow promotion of vertical (which is beneficial for Nabla4 type
        #  stencils and if `LoopBlocking` is enabled. However, we also allow
        #  horizontal promotion, this is an empirical choice. If the computation
        #  on the horizontal are very complicated, it might degrade performance
        #  but such cases should be rare.
        # TODO(phimuell): Add a criteria to decide if we should promote or not.
        sdfg.apply_transformations_repeated(
            gtx_transformations.SerialMapPromoter(
                only_toplevel_maps=True,
                promote_vertical=True,
                promote_horizontal=True,
                promote_local=False,
                promotion_callback=_check_if_horizontal_map_promotion_is_appropriate,
                single_use_data=single_use_data,
            ),
            validate=False,
            validate_all=validate_all,
        )

        # Now do some cleanup task, that may enable further fusion opportunities.
        #  Note for performance reasons simplify is deferred.
        gtx_transformations.gt_reduce_distributed_buffering(
            sdfg, validate=False, validate_all=validate_all
        )

        # TODO(phimuell): Find out how to skip the propagation and integrating it
        #   into the split transformation.
        sdfg.apply_transformations_repeated(
            gtx_transformations.SplitConsumerMemlet(single_use_data=single_use_data),
            validate=False,
            validate_all=validate_all,
        )
        dace_propagation.propagate_memlets_sdfg(sdfg)

        sdfg.apply_transformations_repeated(
            [
                # TODO(phimuell): The transformation is also active inside Maps.
                #   Which is against the description of this function, but it should
                #   not matter that much.
                gtx_transformations.SplitAccessNode(
                    single_use_data=single_use_data,
                ),
                gtx_transformations.GT4PyMapBufferElimination(
                    assume_pointwise=assume_pointwise,
                ),
            ],
            validate=False,
            validate_all=validate_all,
        )

        # Call vertical and horizontal map fusion to fuse together maps on partially
        #  overlapping range. This is an iterative process that splits the maps to
        #  expose overlapping range and applies serial/parallel map fusion.
        gtx_transformations.gt_vertical_map_fusion(
            sdfg=sdfg,
            run_simplify=False,
            consolidate_edges_only_if_not_extending=True,
            single_use_data=single_use_data,
            validate=False,
            validate_all=validate_all,
        )
        gtx_transformations.gt_horizontal_map_fusion(
            sdfg=sdfg,
            run_simplify=False,
            fuse_possible_maps=True,
            consolidate_edges_only_if_not_extending=True,
            single_use_data=single_use_data,
            validate=False,
            validate_all=validate_all,
        )

        # Determine if the SDFG has been modified by comparing the hash.
        old_sdfg_hash, sdfg_hash = sdfg_hash, sdfg.hash_sdfg()
        if old_sdfg_hash == sdfg_hash:
            break

        # The SDFG was modified by the transformations above. The SDFG was
        #  modified. Call Simplify and try again to further optimize.
        gtx_transformations.gt_simplify(
            sdfg,
            validate=False,
            validate_all=validate_all,
            skip=gtx_transformations.simplify.GT_SIMPLIFY_DEFAULT_SKIP_SET.union(
                ["ConsolidateEdges"]
            ),
        )

    if validate:
        sdfg.validate()

    return sdfg


def _gt_auto_process_dataflow_inside_maps(
    sdfg: dace.SDFG,
    blocking_dim: Optional[gtx_common.Dimension],
    blocking_size: int,
    blocking_only_if_independent_nodes: Optional[bool],
    validate: bool,
    validate_all: bool,
) -> dace.SDFG:
    """Optimizes the dataflow inside the top level Maps of the SDFG inplace.

    For a description of the arguments see `gt_auto_optimize()`.

    It is important that nested Maps are not fused together. The main reason is that
    in most cases it is not beneficial and might prevent other optimization, as the
    fusion (especially the parallel version) will create dependency of otherwise
    unrelated dataflow. Furthermore, the majority, if not all, of these maps are
    over a constant range, e.g. the number of neighbours, which is known at compile
    time, so the compiler will fully unroll them anyway.
    """

    # Constants (tasklets are needed to write them into a variable) should not be
    #  arguments to a kernel but be present inside the body.
    sdfg.apply_transformations_once_everywhere(
        gtx_transformations.GT4PyMoveTaskletIntoMap,
        validate=False,
        validate_all=validate_all,
    )
    gtx_transformations.gt_simplify(sdfg, validate=False, validate_all=validate_all)

    # Blocking is performed first, because this ensures that as much as possible
    #  is moved into the k independent part.
    if blocking_dim is not None:
        sdfg.apply_transformations_once_everywhere(
            gtx_transformations.LoopBlocking(
                blocking_size=blocking_size,
                blocking_parameter=blocking_dim,
                require_independent_nodes=blocking_only_if_independent_nodes,
            ),
            validate=False,
            validate_all=validate_all,
        )

    # Move dataflow into the branches of the `if` such that they are only evaluated
    #  if they are needed. Important to call it repeatedly.
    # TODO(phimuell): It is unclear if `MoveDataflowIntoIfBody` should be called
    #   before or after `LoopBlocking`. In cases where the condition is `False`
    #   most of the times calling it before is better, but if the condition is
    #   `True` then this order is better. Solve that issue.
    sdfg.apply_transformations_repeated(
        gtx_transformations.MoveDataflowIntoIfBody(
            ignore_upstream_blocks=False,
        ),
        validate=False,
        validate_all=validate_all,
    )

    if validate:
        sdfg.validate()

    return sdfg


def _gt_auto_configure_maps_and_strides(
    sdfg: dace.SDFG,
    gpu: bool,
    unit_strides_kind: Optional[gtx_common.DimensionKind],
    gpu_block_size: Optional[Sequence[int | str] | str],
    gpu_launch_bounds: Optional[int | str],
    gpu_launch_factor: Optional[int],
    validate: bool,
    validate_all: bool,
) -> dace.SDFG:
    """Configure the Maps and the strides of the SDFG inplace.

    Essentially the function will set the properties of the Map accordingly, most
    importantly the iteration order of the loops, to ensure that the unit stride
    is associated to the `x` dimension of a block (GPU) or the inner most loop-nest.
    Furthermore, it will also apply the GPU transformation.
    It will also determine the strides of the transients.

    For a description of the arguments see the `gt_auto_optimize()` function.
    """

    # We now set the iteration order of the Maps. For that we use `unit_strides_kind`
    #  argument and if not supplied we guess depending if we are on the GPU or not.
    if unit_strides_kind is None:
        unit_strides_kind = (
            gtx_common.DimensionKind.HORIZONTAL if gpu else gtx_common.DimensionKind.VERTICAL
        )
    # It is not possible to use the `unit_strides_dim` argument of the
    #  function, because `LoopBlocking`, if run, changed the name of the
    #  parameter but the dimension can still be identified by its "kind".
    gtx_transformations.gt_set_iteration_order(
        sdfg=sdfg,
        unit_strides_kind=unit_strides_kind,
        validate=False,
        validate_all=validate_all,
    )

    # NOTE: We have to set the strides of transients before the non-standard Memlets
    #   get expanded, i.e. turned into Maps because no `cudaMemcpy*()` call exists,
    #   which requires that the final strides are there. Furthermore, Memlet expansion
    #   has to happen before the GPU block size is set. There are several possible
    #   solutions for that, of which none is really good. The one that is the least
    #   bad thing is to set the strides of the transients here. The main downside
    #   is that this and the `_gt_auto_post_processing()` function has these weird
    #   names.
    gtx_transformations.gt_change_transient_strides(sdfg, gpu=gpu)

    if gpu:
        # TODO(phimuell): The GPU function might modify the map iteration order.
        #   This is because how it is implemented (promotion and fusion). However,
        #   because of its current state, this should not happen, but we have to look
        #   into it.
        gtx_transformations.gt_gpu_transformation(
            sdfg,
            gpu_block_size=gpu_block_size,
            gpu_launch_bounds=gpu_launch_bounds,
            gpu_launch_factor=gpu_launch_factor,
            validate=False,
            validate_all=validate_all,
            try_removing_trivial_maps=True,
        )

    if validate:
        sdfg.validate()

    return sdfg


def _gt_auto_post_processing(
    sdfg: dace.SDFG,
    gpu: bool,
    make_persistent: bool,
    reuse_transients: bool,
    validate: bool,
    validate_all: bool,
) -> dace.SDFG:
    """Perform post processing on the SDFG.

    Apply the finishing touch to the optimized SDFG.
    For a full description of the arguments see the `gt_auto_optimize()` function.
    """

    if reuse_transients:
        # TODO(phimuell): Investigate if we should enable it, it may make things
        #   harder for the compiler. Maybe write our own to only consider big
        #   transients and not small ones (~60B)
        transient_reuse = dace.transformation.passes.TransientReuse()
        transient_reuse.apply_pass(sdfg, {})

    # TODO(phimuell): Fix the bug, it uses the tile value and not the stack array value.
    dace_aoptimize.move_small_arrays_to_stack(sdfg)

    if make_persistent:
        device = dace.DeviceType.GPU if gpu else dace.DeviceType.CPU
        gtx_transformations.gt_make_transients_persistent(sdfg=sdfg, device=device)

        if device == dace.DeviceType.GPU:
            # NOTE: For unknown reasons the counterpart of the
            #   `gt_make_transients_persistent()` function in DaCe, resets the
            #   `wcr_nonatomic` property of every memlet, i.e. makes it atomic.
            #   However, it does this only for edges on the top level and on GPU.
            #   For compatibility with DaCe (and until we found out why) the GT4Py
            #   auto optimizer will emulate this behaviour.
            for state in sdfg.states():
                assert isinstance(state, dace.SDFGState)
                for edge in state.edges():
                    edge.data.wcr_nonatomic = False

    if validate_all or validate:
        sdfg.validate()

    return sdfg


def _check_if_horizontal_map_promotion_is_appropriate(
    state: dace.SDFGState,
    sdfg: dace.SDFG,
    first_map_exit: dace_nodes.MapExit,
    second_map_entry: dace_nodes.MapEntry,
    missing_map_parameters: list[str],
) -> bool:
    """Helper function to check if horizontal Map promotion should be performed.

    The function is used by `_gt_auto_process_top_level_maps()` to ensure that
    only horizontal (the function will not check any other promotion) promotions
    that are beneficial will be accepted.

    The implementation checks if the complexity of the first map (the one that
    lacks the horizontal dimension) is not too large, such that inlining is
    beneficial. The rules, which are empirical, are summarized as follows:
    - The number of nodes inside the Map scope is below a certain value (currently
        20 nodes).
    - The Map only contain Tasklets and AccessNodes refering to transient data.
    - There are no WCR edges.

    For arguments see the `MapPromotionCallBack`.
    """

    # We only apply the rule to horizontal promotion. Vertical promotion is known
    #  to be beneficial, especially in conjunction with `LoopBloking`.
    if not any(
        missing_param.endswith("_gtx_horizontal") for missing_param in missing_map_parameters
    ):
        return True

    # NOTE: Inclusion of the exit is important that we get the edges that
    #   actually write the result.
    first_map_entry = state.entry_node(first_map_exit)
    first_map_scope = state.scope_subgraph(first_map_entry, include_entry=True, include_exit=True)

    # If there are more than 20 nodes we assume that the promotion is not
    #  beneficial. This is an arbitrary value.
    if first_map_scope.number_of_nodes() > 22:
        return False

    for node in first_map_scope.nodes():
        if node in (first_map_entry, first_map_exit):
            continue

        # All AccessNodes inside must be transient scalars. Because everything else
        #  indicate (empirical consideration) a more complex computation.
        if isinstance(node, dace_nodes.AccessNode):
            desc = node.desc(sdfg)
            if (not isinstance(desc, dace_data.Scalar)) and (not desc.transient):
                return False
            continue

        # A tasklet is considered to be a cheap computation.
        if isinstance(node, dace_nodes.Tasklet):
            continue

        # Everything else is considered to be a complex computation,
        #  and thus the Map should not be promoted.
        return False

    for edge in first_map_scope.edges():
        # If we have WCR then we have complex computations, most likely
        #   reductions, thus we will refuse the fusing.
        if edge.data.wcr is not None:
            return False

    return True<|MERGE_RESOLUTION|>--- conflicted
+++ resolved
@@ -277,23 +277,13 @@
         #  SDFGs is expensive. Thus we run vertical Map fusion first to reduce the search
         #  space.
         sdfg.apply_transformations_repeated(
-<<<<<<< HEAD
-            serial_map_fusion,
-            validate=False,
-            validate_all=validate_all,
-        )
-        sdfg.apply_transformations_repeated(
-            [serial_map_fusion, parallel_map_fusion],
-            validate=False,
-=======
             vertical_map_fusion,
-            validate=validate,
+            validate=False,
             validate_all=validate_all,
         )
         sdfg.apply_transformations_repeated(
             [horizontal_map_fusion, vertical_map_fusion],
-            validate=validate,
->>>>>>> 86a737bb
+            validate=False,
             validate_all=validate_all,
         )
 
