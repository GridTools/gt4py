# GT4Py - GridTools Framework
#
# Copyright (c) 2014-2024, ETH Zurich
# All rights reserved.
#
# Please, refer to the LICENSE file in the root directory.
# SPDX-License-Identifier: BSD-3-Clause

"""Fast access to the auto optimization on DaCe."""

from typing import Any, Optional, Sequence

import dace
from dace.sdfg import propagation as dace_propagation
from dace.transformation.auto import auto_optimize as dace_aoptimize
from dace.transformation.passes import analysis as dace_analysis

from gt4py.next import common as gtx_common
from gt4py.next.program_processors.runners.dace import transformations as gtx_transformations


def gt_auto_optimize(
    sdfg: dace.SDFG,
    gpu: bool,
    unit_strides_kind: Optional[gtx_common.DimensionKind] = None,
    make_persistent: bool = False,
    gpu_block_size: Optional[Sequence[int | str] | str] = None,
    blocking_dim: Optional[gtx_common.Dimension] = None,
    blocking_size: int = 10,
    blocking_only_if_independent_nodes: bool = True,
    reuse_transients: bool = False,
    gpu_launch_bounds: Optional[int | str] = None,
    gpu_launch_factor: Optional[int] = None,
    constant_symbols: Optional[dict[str, Any]] = None,
    assume_pointwise: bool = True,
    validate: bool = True,
    validate_all: bool = False,
    **kwargs: Any,
) -> dace.SDFG:
    """Performs GT4Py specific optimizations on the SDFG in place.

    This function expects that the input SDFG follows the principles that are
    outlined in [ADR0018](https://github.com/GridTools/gt4py/tree/main/docs/development/ADRs/0018-Canonical_SDFG_in_GT4Py_Transformations.md).
    It is important to notice, that if `reuse_transients` is active then the
    optimized SDFG no longer conforms to these rules.

    The auto optimization works in different phases, that focuses each on
    different aspects of the SDFG. The initial SDFG is assumed to have a
    very large number of rather simple Maps.

    Note, because of how `gt_auto_optimizer()` works it is not save to call
    it twice on the same SDFG.

    A user should not rely on a particular order in which the SDFG is processed.
    However, in broad terms the function performs roughly the following steps:
    - An initial simplification is performed. This also includes the substitution
        of symbols whose value is known, see `constant_symbols`.
    - The top level Maps are optimized, the goal of this step is to increase
        the computational intensity. This is mostly, but not limited to fusing
        then together.
    - The interior dataflow of the top level Maps are optimized.
    - The Maps are configured. This involves setting their iteration order, such
        that the unit stride dimension is associated to the `x` block (GPU) or
        inner most loop-nest (CPU). But it also involves moving everything to GPU,
        if needed and setting the block size.
    - The transients are processed, this involves steps such as determine their
        strides or if they are persistently allocated.

    Args:
        sdfg: The SDFG that should be optimized in place.
        gpu: Optimize for GPU or CPU.
        unit_strides_kind: All dimensions of this kind are considered to have unit
            strides, see `gt_set_iteration_order()` for more.
        make_persistent: Turn all transients to persistent lifetime, thus they are
            allocated over the whole lifetime of the program, even if the kernel exits.
            Thus the SDFG can not be called by different threads.
        gpu_block_size: The thread block size for maps in GPU mode, currently only
            one for all.
        blocking_dim: On which dimension blocking should be applied.
        blocking_size: How many elements each block should process.
        blocking_only_if_independent_nodes: If `True`, the default, only apply loop
            blocking if there are independent nodes in the Map, see the
            `require_independent_nodes` option of the `LoopBlocking` transformation.
        reuse_transients: Run the `TransientReuse` transformation, might reduce memory footprint.
        gpu_launch_bounds: Use this value as `__launch_bounds__` for _all_ GPU Maps.
        gpu_launch_factor: Use the number of threads times this value as `__launch_bounds__`
            for _all_ GPU Maps.
        constant_symbols: Symbols listed in this `dict` will be replaced by the
            respective value inside the SDFG. This might increase performance.
        assume_pointwise: Assume that the SDFG has no risk for race condition in
            global data access. See the `GT4PyMapBufferElimination` transformation for more.
        validate: Perform validation during the steps.
        validate_all: Perform extensive validation.

    Note:
        - For identifying symbols that can be treated as compile time constants
            `gt_find_constant_arguments()` function can be used.
        - When `unit_strides_kind` is `None` the function assumes that on GPU the
            horizontal dimension has unit strides, while on CPU the vertical dimension
            has unit strides.
        - In case GPU optimizations are enabled, the function assumes that all
            global fields are already on the GPU.

    Todo:
        - Update the description. The Phases are nice, but they have lost their
            link to reality a little bit.
        - Improve the determination of the strides and iteration order of the
            transients.
        - Set padding of transients, i.e. alignment, the DaCe datadescriptor
            can do that.
        - Handle nested SDFGs better.
        - Specify arguments to set the size of GPU thread blocks depending on the
            dimensions. I.e. be able to use a different size for 1D than 2D Maps.
        - Implement some model to further guide to determine what we want to fuse.
            Something along the line "Fuse if operational intensity goes up, but
            not if we have too much internal space (register pressure).
    """
    device = dace.DeviceType.GPU if gpu else dace.DeviceType.CPU

    with dace.config.temporary_config():
        dace.Config.set("optimizer", "match_exception", value=True)
        dace.Config.set("store_history", value=False)

        # Initial Cleanup
        if constant_symbols:
            gtx_transformations.gt_substitute_compiletime_symbols(
                sdfg=sdfg,
                repl=constant_symbols,
                simplify=False,
                validate=validate,
                validate_all=validate_all,
            )
        gtx_transformations.gt_simplify(sdfg)
        gtx_transformations.gt_reduce_distributed_buffering(sdfg)

        # Process top level Maps
        sdfg = _gt_auto_process_top_level_maps(
            sdfg=sdfg,
            assume_pointwise=assume_pointwise,
            validate=validate,
            validate_all=validate_all,
        )

        # We now ensure that point wise computations are properly double buffered,
        #  this ensures that rule 3 of ADR-18 is maintained.
        # TODO(phimuell): Figuring out if it is important to do it before the inner
        #   Map optimization. I think it is, especially when we apply `LoopBlocking`.
        gtx_transformations.gt_create_local_double_buffering(sdfg)

        # Optimize the interior of the Maps:
        sdfg = _gt_auto_process_dataflow_inside_maps(
            sdfg=sdfg,
            blocking_dim=blocking_dim,
            blocking_size=blocking_size,
            blocking_only_if_independent_nodes=blocking_only_if_independent_nodes,
            validate=validate,
            validate_all=validate_all,
        )

        # Configure the Maps:
        #  Will also perform the GPU transformation.
        # TODO(phimuell): Maybe switch it with the inside map optimization.
        sdfg = _gt_auto_configure_maps_and_strides(
            sdfg=sdfg,
            gpu=gpu,
            unit_strides_kind=unit_strides_kind,
            gpu_block_size=gpu_block_size,
            gpu_launch_factor=gpu_launch_factor,
            gpu_launch_bounds=gpu_launch_bounds,
            validate=validate,
            validate_all=validate_all,
        )

        # Transients
        sdfg = _gt_auto_post_processing(
            sdfg=sdfg,
            gpu=gpu,
            make_persistent=make_persistent,
            # TODO(phimuell): In general `TransientReuse` is a good idea, but the
            #   current implementation also reuses transients scalars inside Map
            #   scopes, which I do not like. Thus we should fix the transformation
            #   to avoid that.
            reuse_transients=reuse_transients,
            validate=validate,
            validate_all=validate_all,
        )

        # Set the implementation of the library nodes.
        dace_aoptimize.set_fast_implementations(sdfg, device)

        return sdfg


def _gt_auto_process_top_level_maps(
    sdfg: dace.SDFG,
    assume_pointwise: bool,
    validate: bool,
    validate_all: bool,
) -> dace.SDFG:
    """Optimize the Maps at the top level of the SDFG inplace.

    In broad terms the function tries to reduce the number of of kernels/maps
    by fusing/inlining them, however, the function will also perform some other
    transformations, with the goal to promote high computational intensity and
    occupancy (on GPU).

    It is important to note that the fusion will only affect top level maps, i.e.
    everything whose scope is `None`. Some parts of the optimization process are
    iteratively.

    For a full description of the argument see the `gt_auto_optimize()` function.

    Note:
        The function assumes that `gt_simplify()` has been called on the SDFG
        before it is passed to this function.
    """
    # Compute the SDFG hash to see if something has changed.
    #  We use the hash instead of the return values of the transformation, because
    #  computing the hash invalidates some caches that are not properly updated in Dace.
    # TODO(phimuell): Remove this hack as soon as DaCe is fixed.
    sdfg_hash = sdfg.hash_sdfg()

    while True:
        # First we do scan the entire SDFG to figure out which data is only
        #  used once and can be deleted. MapFusion could do this on its own but
        #  it is more efficient to do it once and then reuse it.
        find_single_use_data = dace_analysis.FindSingleUseData()
        single_use_data = find_single_use_data.apply_pass(sdfg, None)

        # TODO(phimuell): Use a cost measurement to decide if fusion should be done.

        serial_map_fusion = gtx_transformations.MapFusionSerial(
            only_toplevel_maps=True,
        )
        # TODO(phimuell): Remove that hack once [issue#1911](https://github.com/spcl/dace/issues/1911)
        #   has been solved.
        serial_map_fusion._single_use_data = single_use_data

<<<<<<< HEAD
        # Now fuse as much as possible.
=======
        parallel_map_fusion = gtx_transformations.MapFusionParallel(
            only_toplevel_maps=True,
            # TODO(phimuell): Should we enable this flag?
            only_if_common_ancestor=False,
        )
        parallel_map_fusion._single_use_data = single_use_data

        # NOTE: Since parallel Map fusion matches _any_ two Maps running it on large
        #  SDFGs is expensive. Thus we run serial Map fusion first to reduce the search
        #  space. Then we run serial and parallel Map fusion together.
        sdfg.apply_transformations_repeated(
            serial_map_fusion,
            validate=validate,
            validate_all=validate_all,
        )
>>>>>>> 5d26a93f
        sdfg.apply_transformations_repeated(
            [serial_map_fusion, parallel_map_fusion],
            validate=validate,
            validate_all=validate_all,
        )

        # Now perform some cleanup tasks to enable more fusion in a next step.

        gtx_transformations.gt_reduce_distributed_buffering(sdfg)

        # TODO(phimuell): Find out how to skip the propagation and integrating it
        #   into the split transformation.
        sdfg.apply_transformations_repeated(
            gtx_transformations.SplitMemlet(),
            validate=validate,
            validate_all=validate_all,
        )
        dace_propagation.propagate_memlets_sdfg(sdfg)

        sdfg.apply_transformations_repeated(
            [
                # TODO(phimuell): The transformation is also active inside Maps.
                #   Which is against the description of this function, but it should
                #   not matter that much.
                gtx_transformations.SplitAccessNode(
                    single_use_data=single_use_data,
                ),
                gtx_transformations.GT4PyMapBufferElimination(
                    assume_pointwise=assume_pointwise,
                ),
                # TODO(phimuell): Add a criteria to decide if we should promote or not.
                gtx_transformations.SerialMapPromoter(
                    only_toplevel_maps=True,
                    promote_vertical=True,
                    promote_horizontal=False,
                    promote_local=False,
                ),
            ],
            validate=validate,
            validate_all=validate_all,
        )

        # Determine if the SDFG has been modified by comparing the hash.
        old_sdfg_hash, sdfg_hash = sdfg_hash, sdfg.hash_sdfg()
        if old_sdfg_hash == sdfg_hash:
            break

        # The SDFG was modified by the transformations above. The SDFG was
        #  modified. Call Simplify and try again to further optimize.
        gtx_transformations.gt_simplify(sdfg, validate=validate, validate_all=validate_all)

    return sdfg


def _gt_auto_process_dataflow_inside_maps(
    sdfg: dace.SDFG,
    blocking_dim: Optional[gtx_common.Dimension],
    blocking_size: int,
    blocking_only_if_independent_nodes: Optional[bool],
    validate: bool,
    validate_all: bool,
) -> dace.SDFG:
    """Optimizes the dataflow inside the top level Maps of the SDFG inplace.

    For a description of the arguments see `gt_auto_optimize()`.

    It is important that nested Maps are not fused together. The main reason is that
    in most cases it is not beneficial and might prevent other optimization, as the
    fusion (especially the parallel version) will create dependency of otherwise
    unrelated dataflow. Furthermore, the majority, if not all, of these maps are
    over a constant range, e.g. the number of neighbours, which is known at compile
    time, so the compiler will fully unroll them anyway.
    """

    # Constants (tasklets are needed to write them into a variable) should not be
    #  arguments to a kernel but be present inside the body.
    sdfg.apply_transformations_once_everywhere(
        gtx_transformations.GT4PyMoveTaskletIntoMap,
        validate=validate,
        validate_all=validate_all,
    )
    gtx_transformations.gt_simplify(sdfg, validate=validate, validate_all=validate_all)

    # Blocking is performed first, because this ensures that as much as possible
    #  is moved into the k independent part.
    if blocking_dim is not None:
        sdfg.apply_transformations_once_everywhere(
            gtx_transformations.LoopBlocking(
                blocking_size=blocking_size,
                blocking_parameter=blocking_dim,
                require_independent_nodes=blocking_only_if_independent_nodes,
            ),
            validate=validate,
            validate_all=validate_all,
        )

    # Move dataflow into the branches of the `if` such that they are only evaluated
    #  if they are needed. Important to call it repeatedly.
    # TODO(phimuell): It is unclear if `MoveDataflowIntoIfBody` should be called
    #   before or after `LoopBlocking`. In cases where the condition is `False`
    #   most of the times calling it before is better, but if the condition is
    #   `True` then this order is better. Solve that issue.
    sdfg.apply_transformations_repeated(
        gtx_transformations.MoveDataflowIntoIfBody(
            ignore_upstream_blocks=False,
        ),
        validate=validate,
        validate_all=validate_all,
    )

    return sdfg


def _gt_auto_configure_maps_and_strides(
    sdfg: dace.SDFG,
    gpu: bool,
    unit_strides_kind: Optional[gtx_common.DimensionKind],
    gpu_block_size: Optional[Sequence[int | str] | str],
    gpu_launch_bounds: Optional[int | str],
    gpu_launch_factor: Optional[int],
    validate: bool,
    validate_all: bool,
) -> dace.SDFG:
    """Configure the Maps and the strides of the SDFG inplace.

    Essentially the function will set the properties of the Map accordingly, most
    importantly the iteration order of the loops, to ensure that the unit stride
    is associated to the `x` dimension of a block (GPU) or the inner most loop-nest.
    Furthermore, it will also apply the GPU transformation.
    It will also determine the strides of the transients.

    For a description of the arguments see the `gt_auto_optimize()` function.
    """

    # We now set the iteration order of the Maps. For that we use `unit_strides_kind`
    #  argument and if not supplied we guess depending if we are on the GPU or not.
    if unit_strides_kind is None:
        unit_strides_kind = (
            gtx_common.DimensionKind.HORIZONTAL if gpu else gtx_common.DimensionKind.VERTICAL
        )
    # It is not possible to use the `unit_strides_dim` argument of the
    #  function, because `LoopBlocking`, if run, changed the name of the
    #  parameter but the dimension can still be identified by its "kind".
    gtx_transformations.gt_set_iteration_order(
        sdfg=sdfg,
        unit_strides_kind=unit_strides_kind,
        validate=validate,
        validate_all=validate_all,
    )

    # NOTE: We have to set the strides of transients before the non-standard Memlets
    #   get expanded, i.e. turned into Maps because no `cudaMemcpy*()` call exists,
    #   which requires that the final strides are there. Furthermore, Memlet expansion
    #   has to happen before the GPU block size is set. There are several possible
    #   solutions for that, of which none is really good. The one that is the least
    #   bad thing is to set the strides of the transients here. The main downside
    #   is that this and the `_gt_auto_post_processing()` function has these weird
    #   names.
    gtx_transformations.gt_change_transient_strides(sdfg, gpu=gpu)

    if gpu:
        # TODO(phimuell): The GPU function might modify the map iteration order.
        #   This is because how it is implemented (promotion and fusion). However,
        #   because of its current state, this should not happen, but we have to look
        #   into it.
        gtx_transformations.gt_gpu_transformation(
            sdfg,
            gpu_block_size=gpu_block_size,
            gpu_launch_bounds=gpu_launch_bounds,
            gpu_launch_factor=gpu_launch_factor,
            validate=validate,
            validate_all=validate_all,
            try_removing_trivial_maps=True,
        )

    return sdfg


def _gt_auto_post_processing(
    sdfg: dace.SDFG,
    gpu: bool,
    make_persistent: bool,
    reuse_transients: bool,
    validate: bool,
    validate_all: bool,
) -> dace.SDFG:
    """Perform post processing on the SDFG.

    Apply the finishing touch to the optimized SDFG.
    For a full description of the arguments see the `gt_auto_optimize()` function.
    """

    if reuse_transients:
        # TODO(phimuell): Investigate if we should enable it, it may make things
        #   harder for the compiler. Maybe write our own to only consider big
        #   transients and not small ones (~60B)
        transient_reuse = dace.transformation.passes.TransientReuse()
        transient_reuse.apply_pass(sdfg, {})

    # TODO(phimuell): Fix the bug, it uses the tile value and not the stack array value.
    dace_aoptimize.move_small_arrays_to_stack(sdfg)

    if make_persistent:
        device = dace.DeviceType.GPU if gpu else dace.DeviceType.CPU
        gtx_transformations.gt_make_transients_persistent(sdfg=sdfg, device=device)

        if device == dace.DeviceType.GPU:
            # NOTE: For unknown reasons the counterpart of the
            #   `gt_make_transients_persistent()` function in DaCe, resets the
            #   `wcr_nonatomic` property of every memlet, i.e. makes it atomic.
            #   However, it does this only for edges on the top level and on GPU.
            #   For compatibility with DaCe (and until we found out why) the GT4Py
            #   auto optimizer will emulate this behaviour.
            for state in sdfg.states():
                assert isinstance(state, dace.SDFGState)
                for edge in state.edges():
                    edge.data.wcr_nonatomic = False

    return sdfg<|MERGE_RESOLUTION|>--- conflicted
+++ resolved
@@ -236,9 +236,6 @@
         #   has been solved.
         serial_map_fusion._single_use_data = single_use_data
 
-<<<<<<< HEAD
-        # Now fuse as much as possible.
-=======
         parallel_map_fusion = gtx_transformations.MapFusionParallel(
             only_toplevel_maps=True,
             # TODO(phimuell): Should we enable this flag?
@@ -254,7 +251,6 @@
             validate=validate,
             validate_all=validate_all,
         )
->>>>>>> 5d26a93f
         sdfg.apply_transformations_repeated(
             [serial_map_fusion, parallel_map_fusion],
             validate=validate,
