# GT4Py - GridTools Framework
#
# Copyright (c) 2014-2024, ETH Zurich
# All rights reserved.
#
# Please, refer to the LICENSE file in the root directory.
# SPDX-License-Identifier: BSD-3-Clause

"""Fast access to the auto optimization on DaCe."""

import enum
from typing import Any, Callable, Optional, Sequence, TypeAlias, Union

import dace
from dace import data as dace_data
from dace.sdfg import nodes as dace_nodes, propagation as dace_propagation
from dace.transformation.auto import auto_optimize as dace_aoptimize
from dace.transformation.passes import analysis as dace_analysis

from gt4py.next import common as gtx_common
from gt4py.next.program_processors.runners.dace import transformations as gtx_transformations


class GT4PyAutoOptHook(enum.Enum):
    """Allows to hook into different stages of the auto optimizer.

    The hook system allows to inject certain additional behaviour at various places
    during the execution of `gt_auto_optimize()`. See the list below for more specific
    instructions. Most of the hooks are expected to conform to the signature specified
    by `GT4PyAutoOptHookStage`. However, some hooks require a different signature.

    The supported values are:
    - TopLevelDataFlowPre: Called before the top level dataflow is optimized.
    - TopLevelDataFlowStep: Called during the top level optimization stage, which might be
        called multiple times.
    - TopLevelDataFlowMapFusionVerticalCallBack: If provided this function is passed
        as `check_fusion_callback` argument to `MapFusionVertical` during the top level
        dataflow optimization stage. This hook is also forwarded to the
        `gt_vertical_map_split_fusion()` function, which is called with
        `fuse_possible_maps=False` but `run_map_fusion=True`. Note that this hook has
        to meet the requirements of `VerticalMapFusionCallback`, see the `map_fusion`
        module for more information.
    - TopLevelDataFlowMapFusionHorizontalCallBack: If provided this function is passed
        as `check_fusion_callback` argument to `MapFusionHorizontal` during the top
        level dataflow optimization. This hook is also forwarded to the
        `gt_horizontal_map_split_fusion()` function, which is called with
        `fuse_possible_maps=False` but `run_map_fusion=True`. Note that this hook has
        to meet the requirements of `HorizontalMapFusionCallback`, see the `map_fusion`
        module for more information.
    - TopLevelDataFlowMapPromotionCallBack: If provided then pass this function as
        `promotion_callback` argument to the `MapPromoter` during top level dataflow
        optimization. If not provided then `gt4py_default_auto_optimizer_map_promotion_checker()`
        is used. Note that this callback has to meet the requirements of
        `MapPromotionCallBack`.
    - `TopLevelDataFlowVerticalSplitCallBack`: If provided it is passed as `check_split_callback`
        to `gt_vertical_map_split_fusion()` and allows to control how a vertical Map
        split is done. See `VerticalMapSplitCallback` for more details.
        Note that the function is called with `fuse_possible_maps=False` but
        `run_map_fusion=True`.
    - `TopLevelDataFlowHorizontalSplitCallBack`: If provided it is passed as `check_split_callback`
        to `gt_horizontal_map_split_fusion()` and allows to control how a horizontal
        Map split is done. See `HorizontalMapSplitCallback` for more details.
        Note that the function is called with `fuse_possible_maps=False` but
        `run_map_fusion=True`.
    - TopLevelDataFlowPost: Called after the top level dataflow has been optimized.
    - AfterToGPU: This hook is called after the GPU transformation has been called,
        if the SDFG should run on GPU.

    Note:
        The `TopLevelDataFlowMapFusionVerticalCallBack` and `TopLevelDataFlowMapFusionHorizontalCallBack`
        hooks are not passed to the splitting transformations, this is a limitation of
        the toolchain and should be fixed soon. If they are used it is advised to
        pass `disable_splitting` to `gt_auto_optimize()` and call the splitting
        transformations directly if desired.

    Todo:
        - Implement a hook for the splitting transformation.
    """

    TopLevelDataFlowPre = enum.auto()
    TopLevelDataFlowMapFusionVerticalCallBack = enum.auto()
    TopLevelDataFlowMapFusionHorizontalCallBack = enum.auto()
    TopLevelDataFlowMapPromotionCallBack = enum.auto()
    TopLevelDataFlowVerticalSplitCallBack = enum.auto()
    TopLevelDataFlowHorizontalSplitCallBack = enum.auto()
    TopLevelDataFlowStep = enum.auto()
    TopLevelDataFlowPost = enum.auto()
    AfterToGPU = enum.auto()


GT4PyAutoOptHookStage: TypeAlias = Callable[[dace.SDFG], None]
"""Signature of a regular "stage hook" of the optimizer.

The function gets the SDFG as its single argument and processes it in-place.
Most of the hooks `gt_auto_optimize()` provides are expected to be of that type.
"""


GT4PyAutoOptHookFun: TypeAlias = Union[
    GT4PyAutoOptHookStage,
    "gtx_transformations.HorizontalMapFusionCallback",
    "gtx_transformations.VerticalMapFusionCallback",
    "gtx_transformations.MapPromotionCallBack",
    "gtx_transformations.VerticalMapSplitCallback",
    "gtx_transformations.HorizontalMapSplitCallback",
]


def gt_auto_optimize(
    sdfg: dace.SDFG,
    gpu: bool,
    unit_strides_kind: Optional[gtx_common.DimensionKind] = None,
    make_persistent: bool = False,
    gpu_block_size: Optional[Sequence[int | str] | str] = None,
    gpu_block_size_1d: Optional[Sequence[int | str] | str] = None,
    gpu_block_size_2d: Optional[Sequence[int | str] | str] = None,
    gpu_block_size_3d: Optional[Sequence[int | str] | str] = None,
    blocking_dim: Optional[gtx_common.Dimension] = None,
    blocking_size: int = 10,
    blocking_only_if_independent_nodes: bool = True,
    disable_splitting: bool = False,
    reuse_transients: bool = False,
    gpu_launch_bounds: Optional[int | str] = None,
    gpu_launch_factor: Optional[int] = None,
    gpu_memory_pool: bool = False,
    constant_symbols: Optional[dict[str, Any]] = None,
    assume_pointwise: bool = True,
    validate: bool = True,
    validate_all: bool = False,
    optimization_hooks: Optional[dict[GT4PyAutoOptHook, GT4PyAutoOptHookFun]] = None,
    **kwargs: Any,
) -> dace.SDFG:
    """Performs GT4Py specific optimizations on the SDFG in place.

    This function expects that the input SDFG follows the principles that are
    outlined in [ADR0018](https://github.com/GridTools/gt4py/tree/main/docs/development/ADRs/0018-Canonical_SDFG_in_GT4Py_Transformations.md).
    It is important to notice, that if `reuse_transients` is active then the
    optimized SDFG no longer conforms to these rules.

    The auto optimization works in different phases, that focuses each on
    different aspects of the SDFG. The initial SDFG is assumed to have a
    very large number of rather simple Maps.

    Note, because of how `gt_auto_optimizer()` works it is not save to call
    it twice on the same SDFG.

    A user should not rely on a particular order in which the SDFG is processed.
    However, in broad terms the function performs roughly the following steps:
    - An initial simplification is performed. This also includes the substitution
        of symbols whose value is known, see `constant_symbols`.
    - The top level Maps are optimized, the goal of this step is to increase
        the computational intensity. This is mostly, but not limited to fusing
        then together.
    - The interior dataflow of the top level Maps are optimized.
    - The Maps are configured. This involves setting their iteration order, such
        that the unit stride dimension is associated to the `x` block (GPU) or
        inner most loop-nest (CPU). But it also involves moving everything to GPU,
        if needed and setting the block size.
    - The transients are processed, this involves steps such as determine their
        strides or if they are persistently allocated.

    Args:
        sdfg: The SDFG that should be optimized in place.
        gpu: Optimize for GPU or CPU.
        unit_strides_kind: All dimensions of this kind are considered to have unit
            strides, see `gt_set_iteration_order()` for more.
        make_persistent: Turn all transients to persistent lifetime, thus they are
            allocated over the whole lifetime of the program, even if the kernel exits.
            Thus the SDFG can not be called by different threads.
        gpu_block_size: This is used as default thread block size for GPU Maps. See
            also the `gpu_block_size_*d` arguments
        gpu_block_size_{1, 2, 3}d: Allows to specify the GPU thread block size for
            1, 2 and 3 dimension Maps individually. See the `gpu_block_size_spec`
            argument of `gt_gpu_transformation()` for more.
        blocking_dim: On which dimension blocking should be applied.
        blocking_size: How many elements each block should process.
        blocking_only_if_independent_nodes: If `True`, the default, only apply loop
            blocking if there are independent nodes in the Map, see the
            `require_independent_nodes` option of the `LoopBlocking` transformation.
        disable_splitting: Disable the splitting transformations.
        reuse_transients: Run the `TransientReuse` transformation, might reduce memory footprint.
        gpu_launch_bounds: Use this value as `__launch_bounds__` for _all_ GPU Maps.
        gpu_launch_factor: Use the number of threads times this value as `__launch_bounds__`
            for _all_ GPU Maps.
        gpu_memory_pool: Enable CUDA memory pool in gpu codegen.
        constant_symbols: Symbols listed in this `dict` will be replaced by the
            respective value inside the SDFG. This might increase performance.
        assume_pointwise: Assume that the SDFG has no risk for race condition in
            global data access. See the `GT4PyMapBufferElimination` transformation for more.
        optimization_hooks: A `dict` containing the hooks that should be called,
            see `GT4PyAutoOptHook` for more information.
        validate: Perform validation during the steps.
        validate_all: Perform extensive validation.

    Note:
        - For identifying symbols that can be treated as compile time constants
            `gt_find_constant_arguments()` function can be used.
        - When `unit_strides_kind` is `None` the function assumes that on GPU the
            horizontal dimension has unit strides, while on CPU the vertical dimension
            has unit strides.
        - In case GPU optimizations are enabled, the function assumes that all
            global fields are already on the GPU.

    Todo:
        - Update the description. The Phases are nice, but they have lost their
            link to reality a little bit.
        - Improve the determination of the strides and iteration order of the
            transients.
        - Set padding of transients, i.e. alignment, the DaCe datadescriptor
            can do that.
        - Handle nested SDFGs better.
        - Specify arguments to set the size of GPU thread blocks depending on the
            dimensions. I.e. be able to use a different size for 1D than 2D Maps.
        - Implement some model to further guide to determine what we want to fuse.
            Something along the line "Fuse if operational intensity goes up, but
            not if we have too much internal space (register pressure).
    """
    device = dace.DeviceType.GPU if gpu else dace.DeviceType.CPU
    optimization_hooks = optimization_hooks or {}

    with dace.config.temporary_config():
        # Do not store which transformations were applied inside the SDFG.
        dace.Config.set("store_history", value=False)

        # If there is an exception during `can_be_applied()` propagate it instead
        #  of ignoring it.
        dace.Config.set("optimizer", "match_exception", value=True)

        # Do not assume that symbols are positive. The only reason for this is
        #  that the origin can potentially be negative.
        #  See also [issue#2095](https://github.com/spcl/dace/issues/2095)
        dace.Config.set("optimizer", "symbolic_positive", value=False)

        # Initial Cleanup
        # NOTE: The initial simplification stage must be synchronized with the one that
        #   `gt_substitute_compiletime_symbols()` performs!
        gtx_transformations.gt_simplify(
            sdfg=sdfg,
            validate=False,
            skip=gtx_transformations.constants._GT_AUTO_OPT_INITIAL_STEP_SIMPLIFY_SKIP_LIST,
            validate_all=validate_all,
        )

        if constant_symbols:
            gtx_transformations.gt_substitute_compiletime_symbols(
                sdfg=sdfg,
                repl=constant_symbols,
                simplify=True,  # Simplify again after.
                skip=gtx_transformations.constants._GT_AUTO_OPT_INITIAL_STEP_SIMPLIFY_SKIP_LIST,
                simplify_at_entry=False,
                validate=False,
                validate_all=validate_all,
            )

        gtx_transformations.gt_reduce_distributed_buffering(
            sdfg, validate=False, validate_all=validate_all
        )

        # Process top level Maps
        sdfg = _gt_auto_process_top_level_maps(
            sdfg=sdfg,
            assume_pointwise=assume_pointwise,
            disable_splitting=disable_splitting,
            optimization_hooks=optimization_hooks,
            validate_all=validate_all,
        )

        # We now ensure that point wise computations are properly double buffered,
        #  this ensures that rule 3 of ADR-18 is maintained.
        # TODO(phimuell): Figuring out if it is important to do it before the inner
        #   Map optimization. I think it is, especially when we apply `LoopBlocking`.
        gtx_transformations.gt_create_local_double_buffering(sdfg)

        # Optimize the interior of the Maps:
        sdfg = _gt_auto_process_dataflow_inside_maps(
            sdfg=sdfg,
            blocking_dim=blocking_dim,
            blocking_size=blocking_size,
            blocking_only_if_independent_nodes=blocking_only_if_independent_nodes,
            validate_all=validate_all,
        )

        # Configure the Maps:
        #  Will also perform the GPU transformation.
        # TODO(phimuell): Maybe switch it with the inside map optimization.
        gpu_block_size_spec: dict[str, Sequence[int | str] | str] = {}
        if gpu_block_size_1d is not None:
            gpu_block_size_spec["block_size_1d"] = gpu_block_size_1d
        if gpu_block_size_2d is not None:
            gpu_block_size_spec["block_size_2d"] = gpu_block_size_2d
        if gpu_block_size_3d is not None:
            gpu_block_size_spec["block_size_3d"] = gpu_block_size_3d

        sdfg = _gt_auto_configure_maps_and_strides(
            sdfg=sdfg,
            gpu=gpu,
            unit_strides_kind=unit_strides_kind,
            gpu_block_size=gpu_block_size,
            gpu_launch_factor=gpu_launch_factor,
            gpu_launch_bounds=gpu_launch_bounds,
            optimization_hooks=optimization_hooks,
            gpu_block_size_spec=gpu_block_size_spec if gpu_block_size_spec else None,
            validate_all=validate_all,
        )

        # Transients
        sdfg = _gt_auto_post_processing(
            sdfg=sdfg,
            gpu=gpu,
            make_persistent=make_persistent,
            # TODO(phimuell): In general `TransientReuse` is a good idea, but the
            #   current implementation also reuses transients scalars inside Map
            #   scopes, which I do not like. Thus we should fix the transformation
            #   to avoid that.
            reuse_transients=reuse_transients,
            gpu_memory_pool=gpu_memory_pool,
            validate_all=validate_all,
        )

        # Set the implementation of the library nodes.
        dace_aoptimize.set_fast_implementations(sdfg, device)

        if validate:
            sdfg.validate()

        return sdfg


def _gt_auto_process_top_level_maps(
    sdfg: dace.SDFG,
    assume_pointwise: bool,
    optimization_hooks: dict[GT4PyAutoOptHook, GT4PyAutoOptHookFun],
    disable_splitting: bool,
    validate_all: bool,
) -> dace.SDFG:
    """Optimize the Maps at the top level of the SDFG inplace.

    In broad terms the function tries to reduce the number of of kernels/maps
    by fusing/inlining them, however, the function will also perform some other
    transformations, with the goal to promote high computational intensity and
    occupancy (on GPU).

    It is important to note that the fusion will only affect top level maps, i.e.
    everything whose scope is `None`. Some parts of the optimization process are
    iteratively.

    For a full description of the argument see the `gt_auto_optimize()` function.

    Note:
        The function assumes that `gt_simplify()` has been called on the SDFG
        before it is passed to this function.
    """

    # NOTE: Inside this function we have to disable the consolidation of edges.
    #   This is because it might block the application of `SpliAccessNode`. As
    #   an example consider a Map that writes `tmp[:, 80]` and a second Map that
    #   writes `tmp[:, 0]`, if these two Maps are now horizontally fussed and
    #   edge consolidation is on, then the resulting Map would "write", at least
    #   according to the subset, after Memlet propagation, into `tmp[:, 0:80]`.
    #   For that reason we block edge consolidation inside this function.
    #   However, we allow allow the consolidation, in MapFusion if this does
    #   not lead to an extension. This is because it causes some issues with
    #   MapFusion.
    # TODO(phimuell): Find a better way as blocking edge consolidation might
    #   limit what MapFusion can do.
    # TODO(phimuell): Maybe disable edge consolidation by default?

    # Compute the SDFG hash to see if something has changed.
    #  We use the hash instead of the return values of the transformation, because
    #  computing the hash invalidates some caches that are not properly updated in Dace.
    # TODO(phimuell): Remove this hack as soon as DaCe is fixed.
    # TODO(phimuell): Maybe switch to `reset_cfg_list()`?
    sdfg_hash = sdfg.hash_sdfg()

    if GT4PyAutoOptHook.TopLevelDataFlowPre in optimization_hooks:
        optimization_hooks[GT4PyAutoOptHook.TopLevelDataFlowPre](sdfg)  # type: ignore[call-arg]

    while True:
        # First we do scan the entire SDFG to figure out which data is only
        #  used once and can be deleted.
        find_single_use_data = dace_analysis.FindSingleUseData()
        single_use_data = find_single_use_data.apply_pass(sdfg, None)

        # TODO(phimuell): Use a cost measurement to decide if fusion should be done.

        vertical_map_fusion = gtx_transformations.MapFusionVertical(
            only_toplevel_maps=True,
            consolidate_edges_only_if_not_extending=True,
            check_fusion_callback=optimization_hooks.get(  # type: ignore[arg-type]
                GT4PyAutoOptHook.TopLevelDataFlowMapFusionVerticalCallBack, None
            ),
        )
        # TODO(phimuell): Remove that hack once [issue#1911](https://github.com/spcl/dace/issues/1911)
        #   has been solved.
        vertical_map_fusion._single_use_data = single_use_data

<<<<<<< HEAD
=======
        horizontal_map_fusion = gtx_transformations.MapFusionHorizontal(
            only_toplevel_maps=True,
            consolidate_edges_only_if_not_extending=True,
            # TODO(phimuell): Should we enable this flag?
            only_if_common_ancestor=False,
            check_fusion_callback=optimization_hooks.get(  # type: ignore[arg-type]
                GT4PyAutoOptHook.TopLevelDataFlowMapFusionHorizontalCallBack, None
            ),
        )

        # NOTE: Since horizontal Map fusion matches _any_ two Maps, running it on large
        #  SDFGs is expensive. Thus we run vertical Map fusion first to reduce the search
        #  space.
>>>>>>> b1bded58
        sdfg.apply_transformations_repeated(
            vertical_map_fusion,
            validate=False,
            validate_all=validate_all,
        )

        # Promote Maps. This will remove transients between 1D and 2D Maps, at the
        #  code of more data loads from memory. Empirical observations have shown
        #  that this is beneficial; Especially for Nabla4 type kernel in conjunction
        #  with `LoopBlocking`.
        # NOTE: We have to promote before we do horizontal Map fusion.
        sdfg.apply_transformations_repeated(
            gtx_transformations.MapPromoter(
                only_toplevel_maps=True,
                promote_vertical=True,
                promote_horizontal=True,
                promote_local=False,
                promotion_callback=optimization_hooks.get(
                    GT4PyAutoOptHook.TopLevelDataFlowMapPromotionCallBack,
                    gt4py_default_auto_optimizer_map_promotion_checker,
                ),
                single_use_data=single_use_data,
            ),
            validate=False,
            validate_all=validate_all,
        )

        # Now run horizontal Map fusion, also run vertical Map fusion, because it
        #  might have become possible.
        # TODO(phimuell): Think of moving horizontal Map fusion after the splitting.
        horizontal_map_fusion = gtx_transformations.MapFusionHorizontal(
            only_toplevel_maps=True,
            consolidate_edges_only_if_not_extending=True,
            # Setting this to `True` should lead to reduced loads as the data
            #  can be reused inside a kernel.
            only_if_common_ancestor=True,
        )
        sdfg.apply_transformations_repeated(
            [horizontal_map_fusion, vertical_map_fusion],
            validate=False,
            validate_all=validate_all,
        )

        # Now do some cleanup task, that may enable further fusion opportunities.
        #  Note for performance reasons simplify is deferred.
        gtx_transformations.gt_reduce_distributed_buffering(
            sdfg, validate=False, validate_all=validate_all
        )

        if not disable_splitting:
            # TODO(phimuell): Find out how to skip the propagation and integrating it
            #   into the split transformation.
            sdfg.apply_transformations_repeated(
                gtx_transformations.SplitConsumerMemlet(single_use_data=single_use_data),
                validate=False,
                validate_all=validate_all,
            )
            dace_propagation.propagate_memlets_sdfg(sdfg)

            sdfg.apply_transformations_repeated(
                [
                    # TODO(phimuell): The transformation is also active inside Maps.
                    #   Which is against the description of this function, but it should
                    #   not matter that much.
                    gtx_transformations.SplitAccessNode(
                        single_use_data=single_use_data,
                    ),
                    gtx_transformations.GT4PyMapBufferElimination(
                        assume_pointwise=assume_pointwise,
                    ),
                ],
                validate=False,
                validate_all=validate_all,
            )

            # Call vertical and horizontal map fusion to fuse together maps on partially
            #  overlapping range. This is an iterative process that splits the maps to
            #  expose overlapping range and applies serial/parallel map fusion.
            gtx_transformations.gt_vertical_map_split_fusion(
                sdfg=sdfg,
                run_simplify=False,
                run_map_fusion=True,
                fuse_map_fragments=False,  # To avoid uncontrolled Map fusing.
                skip=gtx_transformations.constants._GT_AUTO_OPT_TOP_LEVEL_STAGE_SIMPLIFY_SKIP_LIST,
                consolidate_edges_only_if_not_extending=True,
                single_use_data=single_use_data,
                check_split_callback=optimization_hooks.get(  # type: ignore[arg-type]
                    GT4PyAutoOptHook.TopLevelDataFlowVerticalSplitCallBack, None
                ),
                check_fusion_callback=optimization_hooks.get(  # type: ignore[arg-type]
                    GT4PyAutoOptHook.TopLevelDataFlowMapFusionVerticalCallBack, None
                ),
                validate=False,
                validate_all=validate_all,
            )
            gtx_transformations.gt_horizontal_map_split_fusion(
                sdfg=sdfg,
                run_simplify=False,
                run_map_fusion=True,
                fuse_map_fragments=False,  # To avoid uncontrolled Map fusing.
                skip=gtx_transformations.constants._GT_AUTO_OPT_TOP_LEVEL_STAGE_SIMPLIFY_SKIP_LIST,
                consolidate_edges_only_if_not_extending=True,
                check_split_callback=optimization_hooks.get(  # type: ignore[arg-type]
                    GT4PyAutoOptHook.TopLevelDataFlowHorizontalSplitCallBack, None
                ),
                check_fusion_callback=optimization_hooks.get(  # type: ignore[arg-type]
                    GT4PyAutoOptHook.TopLevelDataFlowMapFusionHorizontalCallBack, None
                ),
                validate=False,
                validate_all=validate_all,
            )

        sdfg.apply_transformations_repeated(
            gtx_transformations.GT4PyMapBufferElimination(
                assume_pointwise=assume_pointwise,
            ),
            validate=False,
            validate_all=validate_all,
        )

        # TODO(phimuell): Figuring out if this is is the correct location for doing it.
        if GT4PyAutoOptHook.TopLevelDataFlowStep in optimization_hooks:
            optimization_hooks[GT4PyAutoOptHook.TopLevelDataFlowStep](sdfg)  # type: ignore[call-arg]

        # Determine if the SDFG has been modified by comparing the hash.
        old_sdfg_hash, sdfg_hash = sdfg_hash, sdfg.hash_sdfg()
        if old_sdfg_hash == sdfg_hash:
            break

        # The SDFG was modified by the transformations above. The SDFG was
        #  modified. Call Simplify and try again to further optimize.
        gtx_transformations.gt_simplify(
            sdfg,
            validate=False,
            validate_all=validate_all,
            skip=gtx_transformations.constants._GT_AUTO_OPT_TOP_LEVEL_STAGE_SIMPLIFY_SKIP_LIST,
        )

    if GT4PyAutoOptHook.TopLevelDataFlowPost in optimization_hooks:
        optimization_hooks[GT4PyAutoOptHook.TopLevelDataFlowPost](sdfg)  # type: ignore[call-arg]

    return sdfg


def _gt_auto_process_dataflow_inside_maps(
    sdfg: dace.SDFG,
    blocking_dim: Optional[gtx_common.Dimension],
    blocking_size: int,
    blocking_only_if_independent_nodes: Optional[bool],
    validate_all: bool,
) -> dace.SDFG:
    """Optimizes the dataflow inside the top level Maps of the SDFG inplace.

    For a description of the arguments see `gt_auto_optimize()`.

    It is important that nested Maps are not fused together. The main reason is that
    in most cases it is not beneficial and might prevent other optimization, as the
    fusion (especially the parallel version) will create dependency of otherwise
    unrelated dataflow. Furthermore, the majority, if not all, of these maps are
    over a constant range, e.g. the number of neighbours, which is known at compile
    time, so the compiler will fully unroll them anyway.
    """

    # Constants (tasklets are needed to write them into a variable) should not be
    #  arguments to a kernel but be present inside the body.
    sdfg.apply_transformations_once_everywhere(
        gtx_transformations.GT4PyMoveTaskletIntoMap,
        validate=False,
        validate_all=validate_all,
    )
    gtx_transformations.gt_simplify(
        sdfg,
        skip=gtx_transformations.constants._GT_AUTO_OPT_INNER_DATAFLOW_STAGE_SIMPLIFY_SKIP_LIST,
        validate=False,
        validate_all=validate_all,
    )

    # Blocking is performed first, because this ensures that as much as possible
    #  is moved into the k independent part.
    if blocking_dim is not None:
        sdfg.apply_transformations_once_everywhere(
            gtx_transformations.LoopBlocking(
                blocking_size=blocking_size,
                blocking_parameter=blocking_dim,
                require_independent_nodes=blocking_only_if_independent_nodes,
            ),
            validate=False,
            validate_all=validate_all,
        )

    # Move dataflow into the branches of the `if` such that they are only evaluated
    #  if they are needed. Important to call it repeatedly.
    # TODO(phimuell): It is unclear if `MoveDataflowIntoIfBody` should be called
    #   before or after `LoopBlocking`. In cases where the condition is `False`
    #   most of the times calling it before is better, but if the condition is
    #   `True` then this order is better. Solve that issue.
    sdfg.apply_transformations_repeated(
        gtx_transformations.MoveDataflowIntoIfBody(
            ignore_upstream_blocks=False,
        ),
        validate=False,
        validate_all=validate_all,
    )
    gtx_transformations.gt_simplify(
        sdfg,
        skip=gtx_transformations.constants._GT_AUTO_OPT_INNER_DATAFLOW_STAGE_SIMPLIFY_SKIP_LIST,
        validate=False,
        validate_all=validate_all,
    )

    # After some transformation we see in the SDFG that there are pointwise views
    # generated after reduction nodes. These views are unecessary and might produce
    # sub optimal GPU code thus we remove them.
    sdfg.apply_transformations_once_everywhere(
        gtx_transformations.RemovePointwiseViews,
        validate=False,
        validate_all=validate_all,
    )

    return sdfg


def _gt_auto_configure_maps_and_strides(
    sdfg: dace.SDFG,
    gpu: bool,
    unit_strides_kind: Optional[gtx_common.DimensionKind],
    gpu_block_size: Optional[Sequence[int | str] | str],
    gpu_launch_bounds: Optional[int | str],
    gpu_launch_factor: Optional[int],
    optimization_hooks: dict[GT4PyAutoOptHook, GT4PyAutoOptHookFun],
    gpu_block_size_spec: Optional[dict[str, Sequence[int | str] | str]],
    validate_all: bool,
) -> dace.SDFG:
    """Configure the Maps and the strides of the SDFG inplace.

    Essentially the function will set the properties of the Map accordingly, most
    importantly the iteration order of the loops, to ensure that the unit stride
    is associated to the `x` dimension of a block (GPU) or the inner most loop-nest.
    Furthermore, it will also apply the GPU transformation.
    It will also determine the strides of the transients.

    For a description of the arguments see the `gt_auto_optimize()` function.
    """

    # We now set the iteration order of the Maps. For that we use `unit_strides_kind`
    #  argument and if not supplied we guess depending if we are on the GPU or not.
    if unit_strides_kind is None:
        unit_strides_kind = (
            gtx_common.DimensionKind.HORIZONTAL if gpu else gtx_common.DimensionKind.VERTICAL
        )
    # It is not possible to use the `unit_strides_dim` argument of the
    #  function, because `LoopBlocking`, if run, changed the name of the
    #  parameter but the dimension can still be identified by its "kind".
    gtx_transformations.gt_set_iteration_order(
        sdfg=sdfg,
        unit_strides_kind=unit_strides_kind,
        validate=False,
        validate_all=validate_all,
    )

    # NOTE: We have to set the strides of transients before the non-standard Memlets
    #   get expanded, i.e. turned into Maps because no `cudaMemcpy*()` call exists,
    #   which requires that the final strides are there. Furthermore, Memlet expansion
    #   has to happen before the GPU block size is set. There are several possible
    #   solutions for that, of which none is really good. The one that is the least
    #   bad thing is to set the strides of the transients here. The main downside
    #   is that this and the `_gt_auto_post_processing()` function has these weird
    #   names.
    gtx_transformations.gt_change_transient_strides(sdfg, gpu=gpu)

    if gpu:
        # TODO(phimuell): The GPU function might modify the map iteration order.
        #   This is because how it is implemented (promotion and fusion). However,
        #   because of its current state, this should not happen, but we have to look
        #   into it.
        gtx_transformations.gt_gpu_transformation(
            sdfg,
            gpu_block_size=gpu_block_size,
            gpu_launch_bounds=gpu_launch_bounds,
            gpu_launch_factor=gpu_launch_factor,
            gpu_block_size_spec=gpu_block_size_spec,
            validate=False,
            validate_all=validate_all,
            try_removing_trivial_maps=True,
        )
        if GT4PyAutoOptHook.AfterToGPU in optimization_hooks:
            optimization_hooks[GT4PyAutoOptHook.AfterToGPU](sdfg)  # type: ignore[call-arg]

    return sdfg


def _gt_auto_post_processing(
    sdfg: dace.SDFG,
    gpu: bool,
    make_persistent: bool,
    reuse_transients: bool,
    gpu_memory_pool: bool,
    validate_all: bool,
) -> dace.SDFG:
    """Perform post processing on the SDFG.

    Apply the finishing touch to the optimized SDFG.
    For a full description of the arguments see the `gt_auto_optimize()` function.
    """

    if reuse_transients:
        # TODO(phimuell): Investigate if we should enable it, it may make things
        #   harder for the compiler. Maybe write our own to only consider big
        #   transients and not small ones (~60B)
        transient_reuse = dace.transformation.passes.TransientReuse()
        transient_reuse.apply_pass(sdfg, {})

    # TODO(phimuell): Fix the bug, it uses the tile value and not the stack array value.
    dace_aoptimize.move_small_arrays_to_stack(sdfg)

    if make_persistent and gpu_memory_pool:
        raise ValueError("Cannot set both 'make_persistent' and 'gpu_memory_pool'.")

    if make_persistent:
        device = dace.DeviceType.GPU if gpu else dace.DeviceType.CPU
        gtx_transformations.gt_make_transients_persistent(sdfg=sdfg, device=device)

        if device == dace.DeviceType.GPU:
            # NOTE: For unknown reasons the counterpart of the
            #   `gt_make_transients_persistent()` function in DaCe, resets the
            #   `wcr_nonatomic` property of every memlet, i.e. makes it atomic.
            #   However, it does this only for edges on the top level and on GPU.
            #   For compatibility with DaCe (and until we found out why) the GT4Py
            #   auto optimizer will emulate this behaviour.
            for state in sdfg.states():
                assert isinstance(state, dace.SDFGState)
                for edge in state.edges():
                    edge.data.wcr_nonatomic = False

    if gpu and gpu_memory_pool:
        gtx_transformations.gpu_utils.gt_gpu_apply_mempool(sdfg)

    if validate_all:
        sdfg.validate()

    return sdfg


def gt4py_default_auto_optimizer_map_promotion_checker(
    state: dace.SDFGState,
    sdfg: dace.SDFG,
    first_map_exit: dace_nodes.MapExit,
    second_map_entry: dace_nodes.MapEntry,
    missing_map_parameters: list[str],
) -> bool:
    """Helper function to check if horizontal Map promotion should be performed.

    The function is used by `_gt_auto_process_top_level_maps()` to ensure that
    only horizontal (the function will not check any other promotion) promotions
    that are beneficial will be accepted.

    The implementation checks if the complexity of the first map (the one that
    lacks the horizontal dimension) is not too large, such that inlining is
    beneficial. The rules, which are empirical, are summarized as follows:
    - The number of nodes inside the Map scope is below a certain value (currently
        20 nodes).
    - The Map only contain Tasklets and AccessNodes refering to transient data.
    - There are no WCR edges.

    For arguments see the `MapPromotionCallBack`.
    """

    # We only apply the rule to horizontal promotion. Vertical promotion is known
    #  to be beneficial, especially in conjunction with `LoopBloking`.
    if not any(
        missing_param.endswith("_gtx_horizontal") for missing_param in missing_map_parameters
    ):
        return True

    # NOTE: Inclusion of the exit is important that we get the edges that
    #   actually write the result.
    first_map_entry = state.entry_node(first_map_exit)
    first_map_scope = state.scope_subgraph(first_map_entry, include_entry=True, include_exit=True)

    # If there are more than 20 nodes we assume that the promotion is not
    #  beneficial. This is an arbitrary value.
    if first_map_scope.number_of_nodes() > 22:
        return False

    for node in first_map_scope.nodes():
        if node in (first_map_entry, first_map_exit):
            continue

        # All AccessNodes inside must be transient scalars. Because everything else
        #  indicate (empirical consideration) a more complex computation.
        if isinstance(node, dace_nodes.AccessNode):
            desc = node.desc(sdfg)
            if (not isinstance(desc, dace_data.Scalar)) and (not desc.transient):
                return False
            continue

        # A tasklet is considered to be a cheap computation.
        if isinstance(node, dace_nodes.Tasklet):
            continue

        # Everything else is considered to be a complex computation,
        #  and thus the Map should not be promoted.
        return False

    for edge in first_map_scope.edges():
        # If we have WCR then we have complex computations, most likely
        #   reductions, thus we will refuse the fusing.
        if edge.data.wcr is not None:
            return False

    return True<|MERGE_RESOLUTION|>--- conflicted
+++ resolved
@@ -394,22 +394,6 @@
         #   has been solved.
         vertical_map_fusion._single_use_data = single_use_data
 
-<<<<<<< HEAD
-=======
-        horizontal_map_fusion = gtx_transformations.MapFusionHorizontal(
-            only_toplevel_maps=True,
-            consolidate_edges_only_if_not_extending=True,
-            # TODO(phimuell): Should we enable this flag?
-            only_if_common_ancestor=False,
-            check_fusion_callback=optimization_hooks.get(  # type: ignore[arg-type]
-                GT4PyAutoOptHook.TopLevelDataFlowMapFusionHorizontalCallBack, None
-            ),
-        )
-
-        # NOTE: Since horizontal Map fusion matches _any_ two Maps, running it on large
-        #  SDFGs is expensive. Thus we run vertical Map fusion first to reduce the search
-        #  space.
->>>>>>> b1bded58
         sdfg.apply_transformations_repeated(
             vertical_map_fusion,
             validate=False,
