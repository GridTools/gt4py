--- conflicted
+++ resolved
@@ -408,7 +408,6 @@
             skip=gtx_transformations.constants._GT_AUTO_OPT_TOP_LEVEL_STAGE_SIMPLIFY_SKIP_LIST,
         )
 
-<<<<<<< HEAD
     # Reduce the number of kernel launches, by combining multiple, unrelated kernels,
     #  together. This only works if the Maps have the same parameter space.
     # NOTE: Before MapFusionHorizontal was used inside the loop above, but this created
@@ -425,10 +424,9 @@
         validate=False,
         validate_all=validate_all,
     )
-=======
+
     if GT4PyAutoOptHook.TopLevelDataFlowPost in optimization_hooks:
         optimization_hooks[GT4PyAutoOptHook.TopLevelDataFlowPost](sdfg)
->>>>>>> 0b18de61
 
     return sdfg
 
