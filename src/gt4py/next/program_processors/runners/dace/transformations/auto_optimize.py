--- conflicted
+++ resolved
@@ -328,12 +328,8 @@
     time, so the compiler will fully unroll them anyway.
     """
 
-<<<<<<< HEAD
-    # Constants should be arguments to a kernel but be present inside the body.
-=======
     # Constants (tasklets are needed to write them into a variable) should not be
     #  arguments to a kernel but be present inside the body.
->>>>>>> 58bdca71
     sdfg.apply_transformations_once_everywhere(
         gtx_transformations.GT4PyMoveTaskletIntoMap,
         validate=validate,
