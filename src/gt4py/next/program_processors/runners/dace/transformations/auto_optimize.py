# GT4Py - GridTools Framework
#
# Copyright (c) 2014-2024, ETH Zurich
# All rights reserved.
#
# Please, refer to the LICENSE file in the root directory.
# SPDX-License-Identifier: BSD-3-Clause

"""Fast access to the auto optimization on DaCe."""

from typing import Any, Optional, Sequence

import dace
from dace import data as dace_data
from dace.sdfg import nodes as dace_nodes, propagation as dace_propagation
from dace.transformation.auto import auto_optimize as dace_aoptimize
from dace.transformation.passes import analysis as dace_analysis

from gt4py.next import common as gtx_common
from gt4py.next.program_processors.runners.dace import transformations as gtx_transformations


def gt_auto_optimize(
    sdfg: dace.SDFG,
    gpu: bool,
    unit_strides_kind: Optional[gtx_common.DimensionKind] = None,
    make_persistent: bool = False,
    gpu_block_size: Optional[Sequence[int | str] | str] = None,
    blocking_dim: Optional[gtx_common.Dimension] = None,
    blocking_size: int = 10,
    blocking_only_if_independent_nodes: bool = True,
    reuse_transients: bool = False,
    gpu_launch_bounds: Optional[int | str] = None,
    gpu_launch_factor: Optional[int] = None,
    gpu_memory_pool: bool = False,
    constant_symbols: Optional[dict[str, Any]] = None,
    assume_pointwise: bool = True,
    validate: bool = True,
    validate_all: bool = False,
    **kwargs: Any,
) -> dace.SDFG:
    """Performs GT4Py specific optimizations on the SDFG in place.

    This function expects that the input SDFG follows the principles that are
    outlined in [ADR0018](https://github.com/GridTools/gt4py/tree/main/docs/development/ADRs/0018-Canonical_SDFG_in_GT4Py_Transformations.md).
    It is important to notice, that if `reuse_transients` is active then the
    optimized SDFG no longer conforms to these rules.

    The auto optimization works in different phases, that focuses each on
    different aspects of the SDFG. The initial SDFG is assumed to have a
    very large number of rather simple Maps.

    Note, because of how `gt_auto_optimizer()` works it is not save to call
    it twice on the same SDFG.

    A user should not rely on a particular order in which the SDFG is processed.
    However, in broad terms the function performs roughly the following steps:
    - An initial simplification is performed. This also includes the substitution
        of symbols whose value is known, see `constant_symbols`.
    - The top level Maps are optimized, the goal of this step is to increase
        the computational intensity. This is mostly, but not limited to fusing
        then together.
    - The interior dataflow of the top level Maps are optimized.
    - The Maps are configured. This involves setting their iteration order, such
        that the unit stride dimension is associated to the `x` block (GPU) or
        inner most loop-nest (CPU). But it also involves moving everything to GPU,
        if needed and setting the block size.
    - The transients are processed, this involves steps such as determine their
        strides or if they are persistently allocated.

    Args:
        sdfg: The SDFG that should be optimized in place.
        gpu: Optimize for GPU or CPU.
        unit_strides_kind: All dimensions of this kind are considered to have unit
            strides, see `gt_set_iteration_order()` for more.
        make_persistent: Turn all transients to persistent lifetime, thus they are
            allocated over the whole lifetime of the program, even if the kernel exits.
            Thus the SDFG can not be called by different threads.
        gpu_block_size: The thread block size for maps in GPU mode, currently only
            one for all.
        blocking_dim: On which dimension blocking should be applied.
        blocking_size: How many elements each block should process.
        blocking_only_if_independent_nodes: If `True`, the default, only apply loop
            blocking if there are independent nodes in the Map, see the
            `require_independent_nodes` option of the `LoopBlocking` transformation.
        reuse_transients: Run the `TransientReuse` transformation, might reduce memory footprint.
        gpu_launch_bounds: Use this value as `__launch_bounds__` for _all_ GPU Maps.
        gpu_launch_factor: Use the number of threads times this value as `__launch_bounds__`
            for _all_ GPU Maps.
        gpu_memory_pool: Enable CUDA memory pool in gpu codegen.
        constant_symbols: Symbols listed in this `dict` will be replaced by the
            respective value inside the SDFG. This might increase performance.
        assume_pointwise: Assume that the SDFG has no risk for race condition in
            global data access. See the `GT4PyMapBufferElimination` transformation for more.
        validate: Perform validation during the steps.
        validate_all: Perform extensive validation.

    Note:
        - For identifying symbols that can be treated as compile time constants
            `gt_find_constant_arguments()` function can be used.
        - When `unit_strides_kind` is `None` the function assumes that on GPU the
            horizontal dimension has unit strides, while on CPU the vertical dimension
            has unit strides.
        - In case GPU optimizations are enabled, the function assumes that all
            global fields are already on the GPU.

    Todo:
        - Update the description. The Phases are nice, but they have lost their
            link to reality a little bit.
        - Improve the determination of the strides and iteration order of the
            transients.
        - Set padding of transients, i.e. alignment, the DaCe datadescriptor
            can do that.
        - Handle nested SDFGs better.
        - Specify arguments to set the size of GPU thread blocks depending on the
            dimensions. I.e. be able to use a different size for 1D than 2D Maps.
        - Implement some model to further guide to determine what we want to fuse.
            Something along the line "Fuse if operational intensity goes up, but
            not if we have too much internal space (register pressure).
    """
    device = dace.DeviceType.GPU if gpu else dace.DeviceType.CPU

    with dace.config.temporary_config():
        # Do not store which transformations were applied inside the SDFG.
        dace.Config.set("store_history", value=False)

        # If there is an exception during `can_be_applied()` propagate it instead
        #  of ignoring it.
        dace.Config.set("optimizer", "match_exception", value=True)

        # Do not assume that symbols are positive. The only reason for this is
        #  that the origin can potentially be negative.
        #  See also [issue#2095](https://github.com/spcl/dace/issues/2095)
        dace.Config.set("optimizer", "symbolic_positive", value=False)

        # Initial Cleanup
        # NOTE: The initial simplification stage must be synchronized with the one that
        #   `gt_substitute_compiletime_symbols()` performs!
        gtx_transformations.gt_simplify(
            sdfg=sdfg,
            validate=False,
            validate_all=validate_all,
        )

        if constant_symbols:
            gtx_transformations.gt_substitute_compiletime_symbols(
                sdfg=sdfg,
                repl=constant_symbols,
                simplify=True,  # Simplify again after.
                simplify_at_entry=False,
                validate=False,
                validate_all=validate_all,
            )

        gtx_transformations.gt_reduce_distributed_buffering(
            sdfg, validate=False, validate_all=validate_all
        )

        # Process top level Maps
        sdfg = _gt_auto_process_top_level_maps(
            sdfg=sdfg,
            assume_pointwise=assume_pointwise,
            validate_all=validate_all,
        )

        # We now ensure that point wise computations are properly double buffered,
        #  this ensures that rule 3 of ADR-18 is maintained.
        # TODO(phimuell): Figuring out if it is important to do it before the inner
        #   Map optimization. I think it is, especially when we apply `LoopBlocking`.
        gtx_transformations.gt_create_local_double_buffering(sdfg)

        # Optimize the interior of the Maps:
        sdfg = _gt_auto_process_dataflow_inside_maps(
            sdfg=sdfg,
            blocking_dim=blocking_dim,
            blocking_size=blocking_size,
            blocking_only_if_independent_nodes=blocking_only_if_independent_nodes,
            validate_all=validate_all,
        )

        # Configure the Maps:
        #  Will also perform the GPU transformation.
        # TODO(phimuell): Maybe switch it with the inside map optimization.
        sdfg = _gt_auto_configure_maps_and_strides(
            sdfg=sdfg,
            gpu=gpu,
            unit_strides_kind=unit_strides_kind,
            gpu_block_size=gpu_block_size,
            gpu_launch_factor=gpu_launch_factor,
            gpu_launch_bounds=gpu_launch_bounds,
            validate_all=validate_all,
        )

        # Transients
        sdfg = _gt_auto_post_processing(
            sdfg=sdfg,
            gpu=gpu,
            make_persistent=make_persistent,
            # TODO(phimuell): In general `TransientReuse` is a good idea, but the
            #   current implementation also reuses transients scalars inside Map
            #   scopes, which I do not like. Thus we should fix the transformation
            #   to avoid that.
            reuse_transients=reuse_transients,
            gpu_memory_pool=gpu_memory_pool,
            validate_all=validate_all,
        )

        # Set the implementation of the library nodes.
        dace_aoptimize.set_fast_implementations(sdfg, device)

        if validate:
            sdfg.validate()

        return sdfg


def _gt_auto_process_top_level_maps(
    sdfg: dace.SDFG,
    assume_pointwise: bool,
    validate_all: bool,
) -> dace.SDFG:
    """Optimize the Maps at the top level of the SDFG inplace.

    In broad terms the function tries to reduce the number of of kernels/maps
    by fusing/inlining them, however, the function will also perform some other
    transformations, with the goal to promote high computational intensity and
    occupancy (on GPU).

    It is important to note that the fusion will only affect top level maps, i.e.
    everything whose scope is `None`. Some parts of the optimization process are
    iteratively.

    For a full description of the argument see the `gt_auto_optimize()` function.

    Note:
        The function assumes that `gt_simplify()` has been called on the SDFG
        before it is passed to this function.
    """

    # NOTE: Inside this function we have to disable the consolidation of edges.
    #   This is because it might block the application of `SpliAccessNode`. As
    #   an example consider a Map that writes `tmp[:, 80]` and a second Map that
    #   writes `tmp[:, 0]`, if these two Maps are now horizontally fussed and
    #   edge consolidation is on, then the resulting Map would "write", at least
    #   according to the subset, after Memlet propagation, into `tmp[:, 0:80]`.
    #   For that reason we block edge consolidation inside this function.
    #   However, we allow allow the consolidation, in MapFusion if this does
    #   not lead to an extension. This is because it causes some issues with
    #   MapFusion.
    # TODO(phimuell): Find a better way as blocking edge consolidation might
    #   limit what MapFusion can do.
    # TODO(phimuell): Maybe disable edge consolidation by default?

    # Compute the SDFG hash to see if something has changed.
    #  We use the hash instead of the return values of the transformation, because
    #  computing the hash invalidates some caches that are not properly updated in Dace.
    # TODO(phimuell): Remove this hack as soon as DaCe is fixed.
    sdfg_hash = sdfg.hash_sdfg()

    while True:
        # First we do scan the entire SDFG to figure out which data is only
        #  used once and can be deleted.
        find_single_use_data = dace_analysis.FindSingleUseData()
        single_use_data = find_single_use_data.apply_pass(sdfg, None)

        # TODO(phimuell): Use a cost measurement to decide if fusion should be done.

        vertical_map_fusion = gtx_transformations.MapFusionVertical(
            only_toplevel_maps=True,
            consolidate_edges_only_if_not_extending=True,
        )
        # TODO(phimuell): Remove that hack once [issue#1911](https://github.com/spcl/dace/issues/1911)
        #   has been solved.
        vertical_map_fusion._single_use_data = single_use_data

        horizontal_map_fusion = gtx_transformations.MapFusionHorizontal(
            only_toplevel_maps=True,
            consolidate_edges_only_if_not_extending=True,
            # TODO(phimuell): Should we enable this flag?
            only_if_common_ancestor=False,
        )

        # NOTE: Since horizontal Map fusion matches _any_ two Maps, running it on large
        #  SDFGs is expensive. Thus we run vertical Map fusion first to reduce the search
        #  space.
        sdfg.apply_transformations_repeated(
            vertical_map_fusion,
            validate=False,
            validate_all=validate_all,
        )
        sdfg.apply_transformations_repeated(
            [horizontal_map_fusion, vertical_map_fusion],
            validate=False,
            validate_all=validate_all,
        )

        # We have to call it here, such that some other transformations, most
        #  importantly the split transformations run.
        #  We allow promotion of vertical (which is beneficial for Nabla4 type
        #  stencils and if `LoopBlocking` is enabled. However, we also allow
        #  horizontal promotion, this is an empirical choice. If the computation
        #  on the horizontal are very complicated, it might degrade performance
        #  but such cases should be rare.
        # TODO(phimuell): Add a criteria to decide if we should promote or not.
        # TODO(phimuell): Think about relocating this before horizontal Map fusion.
        sdfg.apply_transformations_repeated(
            gtx_transformations.MapPromoter(
                only_toplevel_maps=True,
                promote_vertical=True,
                promote_horizontal=True,
                promote_local=False,
                promotion_callback=_check_if_horizontal_map_promotion_is_appropriate,
                single_use_data=single_use_data,
            ),
            validate=False,
            validate_all=validate_all,
        )

        # Now do some cleanup task, that may enable further fusion opportunities.
        #  Note for performance reasons simplify is deferred.
        gtx_transformations.gt_reduce_distributed_buffering(
            sdfg, validate=False, validate_all=validate_all
        )

        # TODO(phimuell): Find out how to skip the propagation and integrating it
        #   into the split transformation.
        sdfg.apply_transformations_repeated(
            gtx_transformations.SplitConsumerMemlet(single_use_data=single_use_data),
            validate=False,
            validate_all=validate_all,
        )
        dace_propagation.propagate_memlets_sdfg(sdfg)

        sdfg.apply_transformations_repeated(
            [
                # TODO(phimuell): The transformation is also active inside Maps.
                #   Which is against the description of this function, but it should
                #   not matter that much.
                gtx_transformations.SplitAccessNode(
                    single_use_data=single_use_data,
                ),
                gtx_transformations.GT4PyMapBufferElimination(
                    assume_pointwise=assume_pointwise,
                ),
            ],
            validate=False,
            validate_all=validate_all,
        )

        # Call vertical and horizontal map fusion to fuse together maps on partially
        #  overlapping range. This is an iterative process that splits the maps to
        #  expose overlapping range and applies serial/parallel map fusion.
        gtx_transformations.gt_vertical_map_split_fusion(
            sdfg=sdfg,
            run_simplify=False,
            consolidate_edges_only_if_not_extending=True,
            single_use_data=single_use_data,
            validate=False,
            validate_all=validate_all,
        )
        gtx_transformations.gt_horizontal_map_split_fusion(
            sdfg=sdfg,
            run_simplify=False,
            fuse_possible_maps=True,
            consolidate_edges_only_if_not_extending=True,
<<<<<<< HEAD
=======
            single_use_data=single_use_data,
>>>>>>> 86ff8364
            validate=False,
            validate_all=validate_all,
        )

        # Determine if the SDFG has been modified by comparing the hash.
        old_sdfg_hash, sdfg_hash = sdfg_hash, sdfg.hash_sdfg()
        if old_sdfg_hash == sdfg_hash:
            break

        # The SDFG was modified by the transformations above. The SDFG was
        #  modified. Call Simplify and try again to further optimize.
        gtx_transformations.gt_simplify(
            sdfg,
            validate=False,
            validate_all=validate_all,
            skip=gtx_transformations.simplify.GT_SIMPLIFY_DEFAULT_SKIP_SET.union(
                ["ConsolidateEdges"]
            ),
        )

    return sdfg


def _gt_auto_process_dataflow_inside_maps(
    sdfg: dace.SDFG,
    blocking_dim: Optional[gtx_common.Dimension],
    blocking_size: int,
    blocking_only_if_independent_nodes: Optional[bool],
    validate_all: bool,
) -> dace.SDFG:
    """Optimizes the dataflow inside the top level Maps of the SDFG inplace.

    For a description of the arguments see `gt_auto_optimize()`.

    It is important that nested Maps are not fused together. The main reason is that
    in most cases it is not beneficial and might prevent other optimization, as the
    fusion (especially the parallel version) will create dependency of otherwise
    unrelated dataflow. Furthermore, the majority, if not all, of these maps are
    over a constant range, e.g. the number of neighbours, which is known at compile
    time, so the compiler will fully unroll them anyway.
    """

    # Constants (tasklets are needed to write them into a variable) should not be
    #  arguments to a kernel but be present inside the body.
    sdfg.apply_transformations_once_everywhere(
        gtx_transformations.GT4PyMoveTaskletIntoMap,
        validate=False,
        validate_all=validate_all,
    )
    gtx_transformations.gt_simplify(sdfg, validate=False, validate_all=validate_all)

    # Blocking is performed first, because this ensures that as much as possible
    #  is moved into the k independent part.
    if blocking_dim is not None:
        sdfg.apply_transformations_once_everywhere(
            gtx_transformations.LoopBlocking(
                blocking_size=blocking_size,
                blocking_parameter=blocking_dim,
                require_independent_nodes=blocking_only_if_independent_nodes,
            ),
            validate=False,
            validate_all=validate_all,
        )

    # Move dataflow into the branches of the `if` such that they are only evaluated
    #  if they are needed. Important to call it repeatedly.
    # TODO(phimuell): It is unclear if `MoveDataflowIntoIfBody` should be called
    #   before or after `LoopBlocking`. In cases where the condition is `False`
    #   most of the times calling it before is better, but if the condition is
    #   `True` then this order is better. Solve that issue.
    sdfg.apply_transformations_repeated(
        gtx_transformations.MoveDataflowIntoIfBody(
            ignore_upstream_blocks=False,
        ),
        validate=False,
        validate_all=validate_all,
    )

    return sdfg


def _gt_auto_configure_maps_and_strides(
    sdfg: dace.SDFG,
    gpu: bool,
    unit_strides_kind: Optional[gtx_common.DimensionKind],
    gpu_block_size: Optional[Sequence[int | str] | str],
    gpu_launch_bounds: Optional[int | str],
    gpu_launch_factor: Optional[int],
    validate_all: bool,
) -> dace.SDFG:
    """Configure the Maps and the strides of the SDFG inplace.

    Essentially the function will set the properties of the Map accordingly, most
    importantly the iteration order of the loops, to ensure that the unit stride
    is associated to the `x` dimension of a block (GPU) or the inner most loop-nest.
    Furthermore, it will also apply the GPU transformation.
    It will also determine the strides of the transients.

    For a description of the arguments see the `gt_auto_optimize()` function.
    """

    # We now set the iteration order of the Maps. For that we use `unit_strides_kind`
    #  argument and if not supplied we guess depending if we are on the GPU or not.
    if unit_strides_kind is None:
        unit_strides_kind = (
            gtx_common.DimensionKind.HORIZONTAL if gpu else gtx_common.DimensionKind.VERTICAL
        )
    # It is not possible to use the `unit_strides_dim` argument of the
    #  function, because `LoopBlocking`, if run, changed the name of the
    #  parameter but the dimension can still be identified by its "kind".
    gtx_transformations.gt_set_iteration_order(
        sdfg=sdfg,
        unit_strides_kind=unit_strides_kind,
        validate=False,
        validate_all=validate_all,
    )

    # NOTE: We have to set the strides of transients before the non-standard Memlets
    #   get expanded, i.e. turned into Maps because no `cudaMemcpy*()` call exists,
    #   which requires that the final strides are there. Furthermore, Memlet expansion
    #   has to happen before the GPU block size is set. There are several possible
    #   solutions for that, of which none is really good. The one that is the least
    #   bad thing is to set the strides of the transients here. The main downside
    #   is that this and the `_gt_auto_post_processing()` function has these weird
    #   names.
    gtx_transformations.gt_change_transient_strides(sdfg, gpu=gpu)

    if gpu:
        # TODO(phimuell): The GPU function might modify the map iteration order.
        #   This is because how it is implemented (promotion and fusion). However,
        #   because of its current state, this should not happen, but we have to look
        #   into it.
        gtx_transformations.gt_gpu_transformation(
            sdfg,
            gpu_block_size=gpu_block_size,
            gpu_launch_bounds=gpu_launch_bounds,
            gpu_launch_factor=gpu_launch_factor,
            validate=False,
            validate_all=validate_all,
            try_removing_trivial_maps=True,
        )

    return sdfg


def _gt_auto_post_processing(
    sdfg: dace.SDFG,
    gpu: bool,
    make_persistent: bool,
    reuse_transients: bool,
    gpu_memory_pool: bool,
    validate_all: bool,
) -> dace.SDFG:
    """Perform post processing on the SDFG.

    Apply the finishing touch to the optimized SDFG.
    For a full description of the arguments see the `gt_auto_optimize()` function.
    """

    if reuse_transients:
        # TODO(phimuell): Investigate if we should enable it, it may make things
        #   harder for the compiler. Maybe write our own to only consider big
        #   transients and not small ones (~60B)
        transient_reuse = dace.transformation.passes.TransientReuse()
        transient_reuse.apply_pass(sdfg, {})

    # TODO(phimuell): Fix the bug, it uses the tile value and not the stack array value.
    dace_aoptimize.move_small_arrays_to_stack(sdfg)

    if make_persistent and gpu_memory_pool:
        raise ValueError("Cannot set both 'make_persistent' and 'gpu_memory_pool'.")

    if make_persistent:
        device = dace.DeviceType.GPU if gpu else dace.DeviceType.CPU
        gtx_transformations.gt_make_transients_persistent(sdfg=sdfg, device=device)

        if device == dace.DeviceType.GPU:
            # NOTE: For unknown reasons the counterpart of the
            #   `gt_make_transients_persistent()` function in DaCe, resets the
            #   `wcr_nonatomic` property of every memlet, i.e. makes it atomic.
            #   However, it does this only for edges on the top level and on GPU.
            #   For compatibility with DaCe (and until we found out why) the GT4Py
            #   auto optimizer will emulate this behaviour.
            for state in sdfg.states():
                assert isinstance(state, dace.SDFGState)
                for edge in state.edges():
                    edge.data.wcr_nonatomic = False

    if gpu and gpu_memory_pool:
        gtx_transformations.gpu_utils.gt_gpu_apply_mempool(sdfg)

    if validate_all:
        sdfg.validate()

    return sdfg


def _check_if_horizontal_map_promotion_is_appropriate(
    state: dace.SDFGState,
    sdfg: dace.SDFG,
    first_map_exit: dace_nodes.MapExit,
    second_map_entry: dace_nodes.MapEntry,
    missing_map_parameters: list[str],
) -> bool:
    """Helper function to check if horizontal Map promotion should be performed.

    The function is used by `_gt_auto_process_top_level_maps()` to ensure that
    only horizontal (the function will not check any other promotion) promotions
    that are beneficial will be accepted.

    The implementation checks if the complexity of the first map (the one that
    lacks the horizontal dimension) is not too large, such that inlining is
    beneficial. The rules, which are empirical, are summarized as follows:
    - The number of nodes inside the Map scope is below a certain value (currently
        20 nodes).
    - The Map only contain Tasklets and AccessNodes refering to transient data.
    - There are no WCR edges.

    For arguments see the `MapPromotionCallBack`.
    """

    # We only apply the rule to horizontal promotion. Vertical promotion is known
    #  to be beneficial, especially in conjunction with `LoopBloking`.
    if not any(
        missing_param.endswith("_gtx_horizontal") for missing_param in missing_map_parameters
    ):
        return True

    # NOTE: Inclusion of the exit is important that we get the edges that
    #   actually write the result.
    first_map_entry = state.entry_node(first_map_exit)
    first_map_scope = state.scope_subgraph(first_map_entry, include_entry=True, include_exit=True)

    # If there are more than 20 nodes we assume that the promotion is not
    #  beneficial. This is an arbitrary value.
    if first_map_scope.number_of_nodes() > 22:
        return False

    for node in first_map_scope.nodes():
        if node in (first_map_entry, first_map_exit):
            continue

        # All AccessNodes inside must be transient scalars. Because everything else
        #  indicate (empirical consideration) a more complex computation.
        if isinstance(node, dace_nodes.AccessNode):
            desc = node.desc(sdfg)
            if (not isinstance(desc, dace_data.Scalar)) and (not desc.transient):
                return False
            continue

        # A tasklet is considered to be a cheap computation.
        if isinstance(node, dace_nodes.Tasklet):
            continue

        # Everything else is considered to be a complex computation,
        #  and thus the Map should not be promoted.
        return False

    for edge in first_map_scope.edges():
        # If we have WCR then we have complex computations, most likely
        #   reductions, thus we will refuse the fusing.
        if edge.data.wcr is not None:
            return False

    return True<|MERGE_RESOLUTION|>--- conflicted
+++ resolved
@@ -363,10 +363,6 @@
             run_simplify=False,
             fuse_possible_maps=True,
             consolidate_edges_only_if_not_extending=True,
-<<<<<<< HEAD
-=======
-            single_use_data=single_use_data,
->>>>>>> 86ff8364
             validate=False,
             validate_all=validate_all,
         )
