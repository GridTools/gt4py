--- conflicted
+++ resolved
@@ -222,12 +222,9 @@
     #   edge consolidation is on, then the resulting map would "write", at least
     #   according to the subset, after Memlet propagation, into `tmp[:, 0:80]`.
     #   For that reason we block edge consolidation inside this function.
-<<<<<<< HEAD
-=======
     #   However, we allow allow the consolidation, in MapFusion if this does
     #   not lead to an extension. This is because it causes some issues with
     #   MapFusion.
->>>>>>> 45c2a5aa
     # TODO(phimuell): Find a better way as blocking edge consolidation might
     #   limit what MapFusion can do.
     # TODO(phimuell): Maybe disable edge consolidation by default?
@@ -249,11 +246,7 @@
 
         serial_map_fusion = gtx_transformations.MapFusionSerial(
             only_toplevel_maps=True,
-<<<<<<< HEAD
-            consolidate_edges=False,
-=======
             consolidate_edges_only_if_not_extending=True,
->>>>>>> 45c2a5aa
         )
         # TODO(phimuell): Remove that hack once [issue#1911](https://github.com/spcl/dace/issues/1911)
         #   has been solved.
@@ -261,11 +254,7 @@
 
         parallel_map_fusion = gtx_transformations.MapFusionParallel(
             only_toplevel_maps=True,
-<<<<<<< HEAD
-            consolidate_edges=False,
-=======
             consolidate_edges_only_if_not_extending=True,
->>>>>>> 45c2a5aa
             # TODO(phimuell): Should we enable this flag?
             only_if_common_ancestor=False,
         )
@@ -306,7 +295,6 @@
         # TODO(phimuell): Find out how to skip the propagation and integrating it
         #   into the split transformation.
         sdfg.apply_transformations_repeated(
-<<<<<<< HEAD
             gtx_transformations.SplitConsumerMemlet(single_use_data=single_use_data),
             validate=validate,
             validate_all=validate_all,
@@ -318,9 +306,6 @@
                 # TODO(phimuell): The transformation is also active inside Maps.
                 #   Which is against the description of this function, but it should
                 #   not matter that much.
-=======
-            [
->>>>>>> 45c2a5aa
                 gtx_transformations.SplitAccessNode(
                     single_use_data=single_use_data,
                 ),
@@ -328,8 +313,6 @@
                     assume_pointwise=assume_pointwise,
                 ),
             ],
-<<<<<<< HEAD
-=======
             validate=validate,
             validate_all=validate_all,
         )
@@ -350,7 +333,6 @@
             run_simplify=False,
             consolidate_edges_only_if_not_extending=True,
             single_use_data=single_use_data,
->>>>>>> 45c2a5aa
             validate=validate,
             validate_all=validate_all,
         )
