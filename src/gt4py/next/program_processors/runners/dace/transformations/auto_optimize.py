--- conflicted
+++ resolved
@@ -195,12 +195,8 @@
             #   scopes, which I do not like. Thus we should fix the transformation
             #   to avoid that.
             reuse_transients=reuse_transients,
-<<<<<<< HEAD
-            validate=False,
-=======
             gpu_memory_pool=gpu_memory_pool,
-            validate=validate,
->>>>>>> 8bcb0fc7
+            validate=False,
             validate_all=validate_all,
         )
 
@@ -563,13 +559,11 @@
                 for edge in state.edges():
                     edge.data.wcr_nonatomic = False
 
-<<<<<<< HEAD
+    if gpu and gpu_memory_pool:
+        gtx_transformations.gpu_utils.gt_gpu_apply_mempool(sdfg)
+
     if validate_all or validate:
         sdfg.validate()
-=======
-    if gpu and gpu_memory_pool:
-        gtx_transformations.gpu_utils.gt_gpu_apply_mempool(sdfg)
->>>>>>> 8bcb0fc7
 
     return sdfg
 
