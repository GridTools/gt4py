# GT4Py - GridTools Framework
#
# Copyright (c) 2014-2024, ETH Zurich
# All rights reserved.
#
# Please, refer to the LICENSE file in the root directory.
# SPDX-License-Identifier: BSD-3-Clause

from __future__ import annotations

import abc
import dataclasses
from typing import TYPE_CHECKING, Any, Final, Iterable, Optional, Protocol, Sequence, TypeAlias

import dace
from dace import subsets as dace_subsets

from gt4py.next import common as gtx_common, utils as gtx_utils
from gt4py.next.ffront import fbuiltins as gtx_fbuiltins
from gt4py.next.iterator import ir as gtir
from gt4py.next.iterator.ir_utils import (
    common_pattern_matcher as cpm,
    domain_utils,
    ir_makers as im,
)
from gt4py.next.program_processors.runners.dace import (
    gtir_dataflow,
    gtir_python_codegen,
    gtir_sdfg,
    gtir_sdfg_utils,
    utils as gtx_dace_utils,
)
from gt4py.next.program_processors.runners.dace.gtir_scan_translator import translate_scan
from gt4py.next.type_system import type_info as ti, type_specifications as ts


if TYPE_CHECKING:
    from gt4py.next.program_processors.runners.dace import gtir_sdfg


def get_domain_indices(
    dims: Sequence[gtx_common.Dimension], origin: Optional[Sequence[dace.symbolic.SymExpr]]
) -> dace_subsets.Indices:
    """
    Helper function to construct the list of indices for a field domain, applying
    an optional origin in each dimension as start index.

    Args:
        dims: The field dimensions.
        origin: The domain start index in each dimension. If set to `None`, assume all zeros.

    Returns:
        A list of indices for field access in dace arrays. As this list is returned
        as `dace.subsets.Indices`, it should be converted to `dace.subsets.Range` before
        being used in memlet subset because ranges are better supported throughout DaCe.
    """
    assert len(dims) != 0
    index_variables = [
        dace.symbolic.pystr_to_symbolic(gtir_sdfg_utils.get_map_variable(dim)) for dim in dims
    ]
    origin = [0] * len(index_variables) if origin is None else origin
    return dace_subsets.Indices(
        [index - start_index for index, start_index in zip(index_variables, origin, strict=True)]
    )


@dataclasses.dataclass(frozen=True)
class FieldopData:
    """
    Abstraction to represent data (scalars, arrays) during the lowering to SDFG.

    Attribute 'local_offset' must always be set for `FieldType` data with a local
    dimension generated from neighbors access in unstructured domain, and indicates
    the name of the offset provider used to generate the list of neighbor values.

    Args:
        dc_node: DaCe access node to the data storage.
        gt_type: GT4Py type definition, which includes the field domain information.
        origin: Tuple of start indices, in each dimension, for `FieldType` data.
            Pass an empty tuple for `ScalarType` data or zero-dimensional fields.
    """

    dc_node: dace.nodes.AccessNode
    gt_type: ts.FieldType | ts.ScalarType
    origin: tuple[dace.symbolic.SymbolicType, ...]

    def __post_init__(self) -> None:
        """Implements a sanity check on the constructed data type."""
        assert (
            len(self.origin) == 0
            if isinstance(self.gt_type, ts.ScalarType)
            else len(self.origin) == len(self.gt_type.dims)
        )

    def map_to_parent_sdfg(
        self,
        sdfg_builder: gtir_sdfg.SDFGBuilder,
        inner_sdfg: dace.SDFG,
        outer_sdfg: dace.SDFG,
        outer_sdfg_state: dace.SDFGState,
        symbol_mapping: dict[str, dace.symbolic.SymbolicType],
    ) -> FieldopData:
        """
        Make the data descriptor which 'self' refers to, and which is located inside
        a NestedSDFG, available in its parent SDFG.

        Thus, it turns 'self' into a non-transient array and creates a new data
        descriptor inside the parent SDFG, with same shape and strides.
        """
        inner_desc = self.dc_node.desc(inner_sdfg)
        assert inner_desc.transient
        inner_desc.transient = False

        if isinstance(self.gt_type, ts.ScalarType):
            outer, outer_desc = sdfg_builder.add_temp_scalar(outer_sdfg, inner_desc.dtype)
            outer_origin = []
        else:
            outer, outer_desc = sdfg_builder.add_temp_array_like(outer_sdfg, inner_desc)
            # We cannot use a copy of the inner data descriptor directly, we have to apply the symbol mapping.
            dace.symbolic.safe_replace(
                symbol_mapping,
                lambda m: dace.sdfg.replace_properties_dict(outer_desc, m),
            )
            # Same applies to the symbols used as field origin (the domain range start)
            outer_origin = [
                gtx_dace_utils.safe_replace_symbolic(val, symbol_mapping) for val in self.origin
            ]

        outer_node = outer_sdfg_state.add_access(outer)
        return FieldopData(outer_node, self.gt_type, tuple(outer_origin))

    def get_local_view(
        self, domain: FieldopDomain, sdfg: dace.SDFG
    ) -> gtir_dataflow.IteratorExpr | gtir_dataflow.MemletExpr:
        """Helper method to access a field in local view, given the compute domain of a field operator."""
        if isinstance(self.gt_type, ts.ScalarType):
            assert isinstance(self.dc_node.desc(sdfg), dace.data.Scalar)
            return gtir_dataflow.MemletExpr(
                dc_node=self.dc_node,
                gt_dtype=self.gt_type,
                subset=dace_subsets.Range.from_string("0"),
            )

        if isinstance(self.gt_type, ts.FieldType):
            it_indices: dict[gtx_common.Dimension, gtir_dataflow.DataExpr]
            if isinstance(self.dc_node.desc(sdfg), dace.data.Scalar):
                assert len(self.gt_type.dims) == 0  # zero-dimensional field
                it_indices = {}
            else:
                # The invariant below is ensured by calling `make_field()` to construct `FieldopData`.
                # The `make_field` constructor converts any local dimension, if present, to `ListType`
                # element type, while leaving the field domain with all global dimensions.
                assert all(dim != gtx_common.DimensionKind.LOCAL for dim in self.gt_type.dims)
                domain_dims = [dim for dim, _, _ in domain]
                domain_indices = get_domain_indices(domain_dims, origin=None)
                it_indices = {
                    dim: gtir_dataflow.SymbolExpr(index, INDEX_DTYPE)
                    for dim, index in zip(domain_dims, domain_indices)
                }
            field_origin = [
                (dim, dace.symbolic.SymExpr(0) if self.origin is None else self.origin[i])
                for i, dim in enumerate(self.gt_type.dims)
            ]
            return gtir_dataflow.IteratorExpr(
                self.dc_node, self.gt_type.dtype, field_origin, it_indices
            )

        raise NotImplementedError(f"Node type {type(self.gt_type)} not supported.")

    def get_symbol_mapping(
        self, dataname: str, sdfg: dace.SDFG
    ) -> dict[str, dace.symbolic.SymExpr]:
        """
        Helper method to create the symbol mapping for array storage in a nested SDFG.

        Args:
            dataname: Name of the data container insiode the nested SDFG.
            sdfg: The parent SDFG where the `FieldopData` object lives.

        Returns:
            Mapping from symbols in nested SDFG to the corresponding symbolic values
            in the parent SDFG. This includes the range start and stop symbols (used
            to calculate the array shape as range 'stop - start') and the strides.
        """
        if isinstance(self.gt_type, ts.ScalarType):
            return {}
        ndims = len(self.gt_type.dims)
        outer_desc = self.dc_node.desc(sdfg)
        assert isinstance(outer_desc, dace.data.Array)
        # origin and size of the local dimension, in case of a field with `ListType` data,
        # are assumed to be compiled-time values (not symbolic), therefore the start and
        # stop range symbols of the inner field only extend over the global dimensions
        return (
            {gtx_dace_utils.range_start_symbol(dataname, i): (self.origin[i]) for i in range(ndims)}
            | {
                gtx_dace_utils.range_stop_symbol(dataname, i): (
                    self.origin[i] + outer_desc.shape[i]
                )
                for i in range(ndims)
            }
            | {
                gtx_dace_utils.field_stride_symbol_name(dataname, i): stride
                for i, stride in enumerate(outer_desc.strides)
            }
        )


FieldopDomain: TypeAlias = list[
    tuple[gtx_common.Dimension, dace.symbolic.SymbolicType, dace.symbolic.SymbolicType]
]
"""
Domain of a field operator represented as a list of tuples with 3 elements:
 - dimension definition
 - symbolic expression for lower bound (inclusive)
 - symbolic expression for upper bound (exclusive)
"""


FieldopResult: TypeAlias = FieldopData | tuple[FieldopData | tuple, ...]
"""Result of a field operator, can be either a field or a tuple fields."""


INDEX_DTYPE: Final[dace.typeclass] = dace.dtype_to_typeclass(gtx_fbuiltins.IndexType)
"""Data type used for field indexing."""


def get_arg_symbol_mapping(
    dataname: str, arg: FieldopResult, sdfg: dace.SDFG
) -> dict[str, dace.symbolic.SymExpr]:
    """
    Helper method to build the mapping from inner to outer SDFG of all symbols
    used for storage of a field or a tuple of fields.

    Args:
        dataname: The storage name inside the nested SDFG.
        arg: The argument field in the parent SDFG.
        sdfg: The parent SDFG where the argument field lives.

    Returns:
        A mapping from inner symbol names to values or symbolic definitions
        in the parent SDFG.
    """
    if isinstance(arg, FieldopData):
        return arg.get_symbol_mapping(dataname, sdfg)

    symbol_mapping: dict[str, dace.symbolic.SymExpr] = {}
    for i, elem in enumerate(arg):
        dataname_elem = f"{dataname}_{i}"
        symbol_mapping |= get_arg_symbol_mapping(dataname_elem, elem, sdfg)

    return symbol_mapping


def get_tuple_type(data: tuple[FieldopResult, ...]) -> ts.TupleType:
    """
    Compute the `ts.TupleType` corresponding to the tuple structure of `FieldopResult`.
    """
    return ts.TupleType(
        types=[get_tuple_type(d) if isinstance(d, tuple) else d.gt_type for d in data]
    )


def flatten_tuples(name: str, arg: FieldopResult) -> list[tuple[str, FieldopData]]:
    """
    Visit a `FieldopResult`, potentially containing nested tuples, and construct a list
    of pairs `(str, FieldopData)` containing the symbol name of each tuple field and
    the corresponding `FieldopData`.
    """
    if isinstance(arg, tuple):
        tuple_type = get_tuple_type(arg)
        tuple_symbols = gtir_sdfg_utils.flatten_tuple_fields(name, tuple_type)
        tuple_data_fields = gtx_utils.flatten_nested_tuple(arg)
        return [
            (str(tsym.id), tfield)
            for tsym, tfield in zip(tuple_symbols, tuple_data_fields, strict=True)
        ]
    else:
        return [(name, arg)]


class PrimitiveTranslator(Protocol):
    @abc.abstractmethod
    def __call__(
        self,
        node: gtir.Node,
        sdfg: dace.SDFG,
        state: dace.SDFGState,
        sdfg_builder: gtir_sdfg.SDFGBuilder,
    ) -> FieldopResult:
        """Creates the dataflow subgraph representing a GTIR primitive function.

        This method is used by derived classes to build a specialized subgraph
        for a specific GTIR primitive function.

        Args:
            node: The GTIR node describing the primitive to be lowered
            sdfg: The SDFG where the primitive subgraph should be instantiated
            state: The SDFG state where the result of the primitive function should be made available
            sdfg_builder: The object responsible for visiting child nodes of the primitive node.

        Returns:
            A list of data access nodes and the associated GT4Py data type, which provide
            access to the result of the primitive subgraph. The GT4Py data type is useful
            in the case the returned data is an array, because the type provdes the domain
            information (e.g. order of dimensions, dimension types).
        """


def _parse_fieldop_arg(
    node: gtir.Expr,
    sdfg: dace.SDFG,
    state: dace.SDFGState,
    sdfg_builder: gtir_sdfg.SDFGBuilder,
    domain: FieldopDomain,
) -> (
    gtir_dataflow.IteratorExpr
    | gtir_dataflow.MemletExpr
    | tuple[gtir_dataflow.IteratorExpr | gtir_dataflow.MemletExpr | tuple[Any, ...], ...]
):
    """Helper method to visit an expression passed as argument to a field operator."""

    arg = sdfg_builder.visit(node, sdfg=sdfg, head_state=state)

    if isinstance(arg, FieldopData):
        return arg.get_local_view(domain, sdfg)
    else:
        # handle tuples of fields
        return gtx_utils.tree_map(lambda targ: targ.get_local_view(domain))(arg)


def get_field_layout(
    domain: FieldopDomain,
) -> tuple[list[gtx_common.Dimension], list[dace.symbolic.SymExpr], list[dace.symbolic.SymExpr]]:
    """
    Parse the field operator domain and generates the shape of the result field.

    It should be enough to allocate an array with shape (upper_bound - lower_bound)
    but this would require to use array offset for compensate for the start index.
    Suppose that a field operator executes on domain [2,N-2], the dace array to store
    the result only needs size (N-4), but this would require to compensate all array
    accesses with offset -2 (which corresponds to -lower_bound). Instead, we choose
    to allocate (N-2), leaving positions [0:2] unused. The reason is that array offset
    is known to cause issues to SDFG inlining. Besides, map fusion will in any case
    eliminate most of transient arrays.

    Args:
        domain: The field operator domain.

    Returns:
        A tuple of three lists containing:
            - the domain dimensions
            - the domain origin, that is the start indices in all dimensions
            - the domain size in each dimension
    """
    if len(domain) == 0:
        return [], [], []
    domain_dims, domain_lbs, domain_ubs = zip(*domain)
    domain_sizes = [(ub - lb) for lb, ub in zip(domain_lbs, domain_ubs)]
    return list(domain_dims), list(domain_lbs), domain_sizes


def _create_field_operator_impl(
    sdfg_builder: gtir_sdfg.SDFGBuilder,
    sdfg: dace.SDFG,
    state: dace.SDFGState,
    domain: FieldopDomain,
    output_edge: gtir_dataflow.DataflowOutputEdge,
    output_type: ts.FieldType,
    map_exit: dace.nodes.MapExit,
) -> FieldopData:
    """
    Helper method to allocate a temporary array that stores one field computed
    by a field operator.

    This method is called by `_create_field_operator()`.

    Args:
        sdfg_builder: The object used to build the map scope in the provided SDFG.
        sdfg: The SDFG that represents the scope of the field data.
        state: The SDFG state where to create an access node to the field data.
        domain: The domain of the field operator that computes the field.
        output_edge: The dataflow write edge representing the output data.
        output_type: The GT4Py field type descriptor.
        map_exit: The `MapExit` node of the field operator map scope.

    Returns:
        The field data descriptor, which includes the field access node in the
        given `state` and the field domain offset.
    """
    dataflow_output_desc = output_edge.result.dc_node.desc(sdfg)

    # the memory layout of the output field follows the field operator compute domain
    field_dims, field_origin, field_shape = get_field_layout(domain)
    if len(domain) == 0:
        # The field operator computes a zero-dimensional field, and the data subset
        # is set later depending on the element type (`ts.ListType` or `ts.ScalarType`)
        field_subset = dace_subsets.Range([])
    else:
        field_indices = get_domain_indices(field_dims, field_origin)
        field_subset = dace_subsets.Range.from_indices(field_indices)

    if isinstance(output_edge.result.gt_dtype, ts.ScalarType):
        if output_edge.result.gt_dtype != output_type.dtype:
            raise TypeError(
                f"Type mismatch, expected {output_type.dtype} got {output_edge.result.gt_dtype}."
            )
        assert isinstance(dataflow_output_desc, dace.data.Scalar)
    else:
        assert isinstance(output_type.dtype, ts.ListType)
        assert isinstance(output_edge.result.gt_dtype.element_type, ts.ScalarType)
        if output_edge.result.gt_dtype.element_type != output_type.dtype.element_type:
            raise TypeError(
                f"Type mismatch, expected {output_type.dtype.element_type} got {output_edge.result.gt_dtype.element_type}."
            )
        assert isinstance(dataflow_output_desc, dace.data.Array)
        assert len(dataflow_output_desc.shape) == 1
        # extend the array with the local dimensions added by the field operator (e.g. `neighbors`)
        assert output_edge.result.gt_dtype.offset_type is not None
        field_shape = [*field_shape, dataflow_output_desc.shape[0]]
        field_subset = field_subset + dace_subsets.Range.from_array(dataflow_output_desc)

    # allocate local temporary storage
    if len(field_shape) == 0:  # zero-dimensional field
        field_name, _ = sdfg_builder.add_temp_scalar(sdfg, dataflow_output_desc.dtype)
        field_subset = dace_subsets.Range.from_string("0")
    else:
        field_name, _ = sdfg_builder.add_temp_array(sdfg, field_shape, dataflow_output_desc.dtype)
    field_node = state.add_access(field_name)

    # and here the edge writing the dataflow result data through the map exit node
    output_edge.connect(map_exit, field_node, field_subset)

    return FieldopData(
        field_node, ts.FieldType(field_dims, output_edge.result.gt_dtype), tuple(field_origin)
    )


def _create_field_operator(
    sdfg: dace.SDFG,
    state: dace.SDFGState,
    domain: FieldopDomain,
    node_type: ts.FieldType | ts.TupleType,
    sdfg_builder: gtir_sdfg.SDFGBuilder,
    input_edges: Iterable[gtir_dataflow.DataflowInputEdge],
    output_tree: tuple[gtir_dataflow.DataflowOutputEdge | tuple[Any, ...], ...],
) -> FieldopResult:
    """
    Helper method to build the output of a field operator, which can consist of
    a single field or a tuple of fields.

    A tuple of fields is returned when one stencil computes a grid point on multiple
    fields: for each field, this method will call `_create_field_operator_impl()`.

    Args:
        sdfg: The SDFG that represents the scope of the field data.
        state: The SDFG state where to create an access node to the field data.
        domain: The domain of the field operator that computes the field.
        node_type: The GT4Py type of the IR node that produces this field.
        sdfg_builder: The object used to build the map scope in the provided SDFG.
        input_edges: List of edges to pass input data into the dataflow.
        output_tree: A tree representation of the dataflow output data.

    Returns:
        The descriptor of the field operator result, which can be either a single
        field or a tuple fields.
    """

    if len(domain) == 0:
        # create a trivial map for zero-dimensional fields
        map_range = {
            "__gt4py_zerodim": "0",
        }
    else:
        # create map range corresponding to the field operator domain
        map_range = {
            gtir_sdfg_utils.get_map_variable(dim): f"{lower_bound}:{upper_bound}"
            for dim, lower_bound, upper_bound in domain
        }
    map_entry, map_exit = sdfg_builder.add_map("fieldop", state, map_range)

    # here we setup the edges passing through the map entry node
    for edge in input_edges:
        edge.connect(map_entry)

    if isinstance(node_type, ts.FieldType):
        assert len(output_tree) == 1 and isinstance(
            output_tree[0], gtir_dataflow.DataflowOutputEdge
        )
        output_edge = output_tree[0]
        return _create_field_operator_impl(
            sdfg_builder, sdfg, state, domain, output_edge, node_type, map_exit
        )
    else:
        # handle tuples of fields
        output_symbol_tree = gtir_sdfg_utils.make_symbol_tree("x", node_type)
        return gtx_utils.tree_map(
            lambda output_edge, output_sym: _create_field_operator_impl(
                sdfg_builder, sdfg, state, domain, output_edge, output_sym.type, map_exit
            )
        )(output_tree, output_symbol_tree)


def extract_domain(node: gtir.Node) -> FieldopDomain:
    """
    Visits the domain of a field operator and returns a list of dimensions and
    the corresponding lower and upper bounds. The returned lower bound is inclusive,
    the upper bound is exclusive: [lower_bound, upper_bound[
    """

    domain = []

    def parse_range_boundary(expr: gtir.Expr) -> str:
        return dace.symbolic.pystr_to_symbolic(gtir_python_codegen.get_source(expr))

    if cpm.is_call_to(node, ("cartesian_domain", "unstructured_domain")):
        for named_range in node.args:
            assert cpm.is_call_to(named_range, "named_range")
            assert len(named_range.args) == 3
            axis = named_range.args[0]
            assert isinstance(axis, gtir.AxisLiteral)
            lower_bound, upper_bound = (parse_range_boundary(arg) for arg in named_range.args[1:3])
            dim = gtx_common.Dimension(axis.value, axis.kind)
            domain.append((dim, lower_bound, upper_bound))

    elif isinstance(node, domain_utils.SymbolicDomain):
<<<<<<< HEAD
        assert isinstance(node.grid_type, gtx_common.GridType)
=======
>>>>>>> 6a1087d1
        for dim, drange in node.ranges.items():
            domain.append(
                (dim, parse_range_boundary(drange.start), parse_range_boundary(drange.stop))
            )

    else:
        raise ValueError(f"Invalid domain {node}.")

    return domain


def translate_as_fieldop(
    node: gtir.Node,
    sdfg: dace.SDFG,
    state: dace.SDFGState,
    sdfg_builder: gtir_sdfg.SDFGBuilder,
) -> FieldopResult:
    """
    Generates the dataflow subgraph for the `as_fieldop` builtin function.

    Expects a `FunCall` node with two arguments:
    1. a lambda function representing the stencil, which is lowered to a dataflow subgraph
    2. the domain of the field operator, which is used as map range

    The dataflow can be as simple as a single tasklet, or implement a local computation
    as a composition of tasklets and even include a map to range on local dimensions (e.g.
    neighbors and map builtins).
    The stencil dataflow is instantiated inside a map scope, which applies the stencil
    over the field domain.
    """
    assert isinstance(node, gtir.FunCall)
    assert cpm.is_call_to(node.fun, "as_fieldop")
    assert isinstance(node.type, (ts.FieldType, ts.TupleType))

    fun_node = node.fun
    assert len(fun_node.args) == 2
    fieldop_expr, domain_expr = fun_node.args

    if cpm.is_call_to(fieldop_expr, "scan"):
        return translate_scan(node, sdfg, state, sdfg_builder)

    if cpm.is_ref_to(fieldop_expr, "deref"):
        # Special usage of 'deref' as argument to fieldop expression, to pass a scalar
        # value to 'as_fieldop' function. It results in broadcasting the scalar value
        # over the field domain.
        assert isinstance(node.type, ts.FieldType)
        stencil_expr = im.lambda_("a")(im.deref("a"))
        stencil_expr.expr.type = node.type.dtype
    elif isinstance(fieldop_expr, gtir.Lambda):
        # Default case, handled below: the argument expression is a lambda function
        # representing the stencil operation to be computed over the field domain.
        stencil_expr = fieldop_expr
    else:
        raise NotImplementedError(
            f"Expression type '{type(fieldop_expr)}' not supported as argument to 'as_fieldop' node."
        )

    # parse the domain of the field operator
    domain = extract_domain(domain_expr)

    # visit the list of arguments to be passed to the lambda expression
    fieldop_args = [_parse_fieldop_arg(arg, sdfg, state, sdfg_builder, domain) for arg in node.args]

    # represent the field operator as a mapped tasklet graph, which will range over the field domain
    input_edges, output_edges = gtir_dataflow.translate_lambda_to_dataflow(
        sdfg, state, sdfg_builder, stencil_expr, fieldop_args
    )

    return _create_field_operator(
        sdfg, state, domain, node.type, sdfg_builder, input_edges, output_edges
    )


def _construct_if_branch_output(
    sdfg: dace.SDFG,
    state: dace.SDFGState,
    sdfg_builder: gtir_sdfg.SDFGBuilder,
    domain: gtir.Expr,
    sym: gtir.Sym,
    true_br: FieldopData,
    false_br: FieldopData,
) -> FieldopData:
    """
    Helper function called by `translate_if()` to allocate a temporary field to store
    the result of an if expression.
    """
    assert true_br.gt_type == false_br.gt_type
    out_type = true_br.gt_type

    if isinstance(sym.type, ts.ScalarType):
        assert sym.type == out_type
        dtype = gtx_dace_utils.as_dace_type(sym.type)
        out, _ = sdfg_builder.add_temp_scalar(sdfg, dtype)
        out_node = state.add_access(out)
        return FieldopData(out_node, sym.type, origin=())

    assert isinstance(out_type, ts.FieldType)
    assert isinstance(sym.type, ts.FieldType)
    dims, origin, shape = get_field_layout(extract_domain(domain))
    assert dims == out_type.dims

    if isinstance(out_type.dtype, ts.ScalarType):
        dtype = gtx_dace_utils.as_dace_type(out_type.dtype)
    else:
        assert isinstance(out_type.dtype, ts.ListType)
        assert out_type.dtype.offset_type is not None
        assert isinstance(out_type.dtype.element_type, ts.ScalarType)
        dtype = gtx_dace_utils.as_dace_type(out_type.dtype.element_type)
        offset_provider_type = sdfg_builder.get_offset_provider_type(
            out_type.dtype.offset_type.value
        )
        assert isinstance(offset_provider_type, gtx_common.NeighborConnectivityType)
        shape = [*shape, offset_provider_type.max_neighbors]

    out, _ = sdfg_builder.add_temp_array(sdfg, shape, dtype)
    out_node = state.add_access(out)

    return FieldopData(out_node, out_type, tuple(origin))


def _write_if_branch_output(
    sdfg: dace.SDFG,
    state: dace.SDFGState,
    src: FieldopData,
    dst: FieldopData,
) -> None:
    """
    Helper function called by `translate_if()` to write the result of an if-branch,
    here `src` field, to the output 'dst' field. The data subset is based on the
    domain of the `dst` field. Therefore, the full shape of `dst` array is written.
    """
    if src.gt_type != dst.gt_type:
        raise ValueError(
            f"Source and destination type mismatch, '{dst.gt_type}' vs '{src.gt_type}'."
        )
    dst_node = state.add_access(dst.dc_node.data)
    dst_shape = dst_node.desc(sdfg).shape

    if isinstance(src.gt_type, ts.ScalarType):
        state.add_nedge(
            src.dc_node,
            dst_node,
            dace.Memlet(data=src.dc_node.data, subset="0"),
        )
    else:
        if isinstance(src.gt_type.dtype, ts.ListType):
            src_origin = [*src.origin, 0]
            dst_origin = [*dst.origin, 0]
        else:
            src_origin = [*src.origin]
            dst_origin = [*dst.origin]

        data_subset = dace_subsets.Range(
            (
                f"{dst_start - src_start}",
                f"{dst_start - src_start + size - 1}",  # subtract 1 because the range boundaries are included
                1,
            )
            for src_start, dst_start, size in zip(src_origin, dst_origin, dst_shape, strict=True)
        )

        state.add_nedge(
            src.dc_node,
            dst_node,
            dace.Memlet(
                data=src.dc_node.data,
                subset=data_subset,
                other_subset=dace_subsets.Range.from_array(dst_node.desc(sdfg)),
            ),
        )


def translate_if(
    node: gtir.Node,
    sdfg: dace.SDFG,
    state: dace.SDFGState,
    sdfg_builder: gtir_sdfg.SDFGBuilder,
) -> FieldopResult:
    """Generates the dataflow subgraph for the `if_` builtin function."""
    assert cpm.is_call_to(node, "if_")
    assert len(node.args) == 3
    cond_expr, true_expr, false_expr = node.args

    # expect condition as first argument
    if_stmt = gtir_python_codegen.get_source(cond_expr)

    # evaluate the if-condition in a new entry state and use the current head state
    # to join the true/false branch states as follows:
    #
    #               ------------
    #           === |   cond   | ===
    #          ||   ------------   ||
    #          \/                  \/
    #     ------------       -------------
    #     |   true   |       |   false   |
    #     ------------       -------------
    #          ||                  ||
    #          ||   ------------   ||
    #           ==> |   head   | <==
    #               ------------
    #
    cond_state = sdfg.add_state_before(state, state.label + "_cond")
    sdfg.remove_edge(sdfg.out_edges(cond_state)[0])

    # expect true branch as second argument
    true_state = sdfg.add_state(state.label + "_true_branch")
    sdfg.add_edge(cond_state, true_state, dace.InterstateEdge(condition=f"{if_stmt}"))
    sdfg.add_edge(true_state, state, dace.InterstateEdge())

    # and false branch as third argument
    false_state = sdfg.add_state(state.label + "_false_branch")
    sdfg.add_edge(cond_state, false_state, dace.InterstateEdge(condition=(f"not ({if_stmt})")))
    sdfg.add_edge(false_state, state, dace.InterstateEdge())

    true_br_result = sdfg_builder.visit(
        true_expr,
        sdfg=sdfg,
        head_state=true_state,
    )
    false_br_result = sdfg_builder.visit(
        false_expr,
        sdfg=sdfg,
        head_state=false_state,
    )

    if isinstance(node.type, ts.TupleType):
        symbol_tree = gtir_sdfg_utils.make_symbol_tree("x", node.type)
        if isinstance(node.annex.domain, tuple):
            domain_tree = node.annex.domain
        else:
            # TODO(edopao): this is a workaround for some IR nodes where the inferred
            #   domain on a tuple of fields is not a tuple, see `test_execution.py::test_ternary_operator_tuple()`
            domain_tree = gtx_utils.tree_map(lambda _: node.annex.domain)(symbol_tree)
        node_output = gtx_utils.tree_map(
            lambda sym,
            domain,
            true_br,
            false_br,
            sdfg=sdfg,
            state=state,
            sdfg_builder=sdfg_builder: _construct_if_branch_output(
                sdfg,
                state,
                sdfg_builder,
                domain,
                sym,
                true_br,
                false_br,
            )
        )(
            symbol_tree,
            domain_tree,
            true_br_result,
            false_br_result,
        )
        gtx_utils.tree_map(
            lambda src, dst, state=true_state: _write_if_branch_output(sdfg, state, src, dst)
        )(true_br_result, node_output)
        gtx_utils.tree_map(
            lambda src, dst, state=false_state: _write_if_branch_output(sdfg, state, src, dst)
        )(false_br_result, node_output)
    else:
        node_output = _construct_if_branch_output(
            sdfg,
            state,
            sdfg_builder,
            node.annex.domain,
            im.sym("x", node.type),
            true_br_result,
            false_br_result,
        )
        _write_if_branch_output(sdfg, true_state, true_br_result, node_output)
        _write_if_branch_output(sdfg, false_state, false_br_result, node_output)

    return node_output


def translate_index(
    node: gtir.Node,
    sdfg: dace.SDFG,
    state: dace.SDFGState,
    sdfg_builder: gtir_sdfg.SDFGBuilder,
) -> FieldopResult:
    """
    Lowers the `index` builtin function to a mapped tasklet that writes the dimension
    index values to a transient array. The extent of the index range is taken from
    the domain information that should be present in the node annex.
    """
    assert cpm.is_call_to(node, "index")
    assert isinstance(node.type, ts.FieldType)

    assert "domain" in node.annex
    domain = extract_domain(node.annex.domain)
    assert len(domain) == 1
    dim, _, _ = domain[0]
    dim_index = gtir_sdfg_utils.get_map_variable(dim)

    index_data, _ = sdfg_builder.add_temp_scalar(sdfg, INDEX_DTYPE)
    index_node = state.add_access(index_data)
    index_value = gtir_dataflow.ValueExpr(
        dc_node=index_node,
        gt_dtype=gtx_dace_utils.as_itir_type(INDEX_DTYPE),
    )
    index_write_tasklet = sdfg_builder.add_tasklet(
        "index",
        state,
        inputs={},
        outputs={"__val"},
        code=f"__val = {dim_index}",
    )
    state.add_edge(
        index_write_tasklet,
        "__val",
        index_node,
        None,
        dace.Memlet(data=index_data, subset="0"),
    )

    input_edges = [
        gtir_dataflow.EmptyInputEdge(state, index_write_tasklet),
    ]
    output_edge = gtir_dataflow.DataflowOutputEdge(state, index_value)
    return _create_field_operator(
        sdfg, state, domain, node.type, sdfg_builder, input_edges, (output_edge,)
    )


def _get_data_nodes(
    sdfg: dace.SDFG,
    state: dace.SDFGState,
    sdfg_builder: gtir_sdfg.SDFGBuilder,
    data_name: str,
    data_type: ts.DataType,
) -> FieldopResult:
    if isinstance(data_type, ts.FieldType):
        data_node = state.add_access(data_name)
        return sdfg_builder.make_field(data_node, data_type)

    elif isinstance(data_type, ts.ScalarType):
        if data_name in sdfg.symbols:
            data_node = _get_symbolic_value(
                sdfg, state, sdfg_builder, data_name, data_type, temp_name=f"__{data_name}"
            )
        else:
            data_node = state.add_access(data_name)
        return FieldopData(data_node, data_type, origin=())

    elif isinstance(data_type, ts.TupleType):
        symbol_tree = gtir_sdfg_utils.make_symbol_tree(data_name, data_type)
        return gtx_utils.tree_map(
            lambda sym: _get_data_nodes(sdfg, state, sdfg_builder, sym.id, sym.type)
        )(symbol_tree)

    else:
        raise NotImplementedError(f"Symbol type {type(data_type)} not supported.")


def _get_symbolic_value(
    sdfg: dace.SDFG,
    state: dace.SDFGState,
    sdfg_builder: gtir_sdfg.SDFGBuilder,
    symbolic_expr: dace.symbolic.SymExpr,
    scalar_type: ts.ScalarType,
    temp_name: Optional[str] = None,
) -> dace.nodes.AccessNode:
    tasklet_node = sdfg_builder.add_tasklet(
        "get_value",
        state,
        {},
        {"__out"},
        f"__out = {symbolic_expr}",
    )
    temp_name, _ = sdfg.add_scalar(
        temp_name or sdfg.temp_data_name(),
        gtx_dace_utils.as_dace_type(scalar_type),
        find_new_name=True,
        transient=True,
    )
    data_node = state.add_access(temp_name)
    state.add_edge(
        tasklet_node,
        "__out",
        data_node,
        None,
        dace.Memlet(data=temp_name, subset="0"),
    )
    return data_node


def translate_literal(
    node: gtir.Node,
    sdfg: dace.SDFG,
    state: dace.SDFGState,
    sdfg_builder: gtir_sdfg.SDFGBuilder,
) -> FieldopResult:
    """Generates the dataflow subgraph for a `ir.Literal` node."""
    assert isinstance(node, gtir.Literal)

    data_type = node.type
    data_node = _get_symbolic_value(sdfg, state, sdfg_builder, node.value, data_type)

    return FieldopData(data_node, data_type, origin=())


def translate_make_tuple(
    node: gtir.Node,
    sdfg: dace.SDFG,
    state: dace.SDFGState,
    sdfg_builder: gtir_sdfg.SDFGBuilder,
) -> FieldopResult:
    assert cpm.is_call_to(node, "make_tuple")
    return tuple(
        sdfg_builder.visit(
            arg,
            sdfg=sdfg,
            head_state=state,
        )
        for arg in node.args
    )


def translate_tuple_get(
    node: gtir.Node,
    sdfg: dace.SDFG,
    state: dace.SDFGState,
    sdfg_builder: gtir_sdfg.SDFGBuilder,
) -> FieldopResult:
    assert cpm.is_call_to(node, "tuple_get")
    assert len(node.args) == 2

    if not isinstance(node.args[0], gtir.Literal):
        raise ValueError("Tuple can only be subscripted with compile-time constants.")
    assert ti.is_integral(node.args[0].type)
    index = int(node.args[0].value)

    data_nodes = sdfg_builder.visit(
        node.args[1],
        sdfg=sdfg,
        head_state=state,
    )
    if isinstance(data_nodes, FieldopData):
        raise ValueError(f"Invalid tuple expression {node}")
    unused_arg_nodes: Iterable[FieldopData] = gtx_utils.flatten_nested_tuple(
        tuple(arg for i, arg in enumerate(data_nodes) if i != index)
    )
    state.remove_nodes_from(
        [arg.dc_node for arg in unused_arg_nodes if state.degree(arg.dc_node) == 0]
    )
    return data_nodes[index]


def translate_scalar_expr(
    node: gtir.Node,
    sdfg: dace.SDFG,
    state: dace.SDFGState,
    sdfg_builder: gtir_sdfg.SDFGBuilder,
) -> FieldopResult:
    assert isinstance(node, gtir.FunCall)
    assert isinstance(node.type, ts.ScalarType)

    args = []
    connectors = []
    scalar_expr_args = []

    for i, arg_expr in enumerate(node.args):
        visit_expr = True
        if isinstance(arg_expr, gtir.SymRef):
            try:
                # check if symbol is defined in the GT4Py program, throws `KeyError` exception if undefined
                sdfg_builder.get_symbol_type(arg_expr.id)
            except KeyError:
                # all `SymRef` should refer to symbols defined in the program, except in case of non-variable argument,
                # e.g. the type name `float64` used in casting expressions like `cast_(variable, float64)`
                visit_expr = False

        if visit_expr:
            # we visit the argument expression and obtain the access node to
            # a scalar data container, which will be connected to the tasklet
            arg = sdfg_builder.visit(
                arg_expr,
                sdfg=sdfg,
                head_state=state,
            )
            if not (isinstance(arg, FieldopData) and isinstance(node.type, ts.ScalarType)):
                raise ValueError(f"Invalid argument to scalar expression {arg_expr}.")
            param = f"__arg{i}"
            args.append(arg.dc_node)
            connectors.append(param)
            scalar_expr_args.append(gtir.SymRef(id=param))
        else:
            assert isinstance(arg_expr, gtir.SymRef)
            scalar_expr_args.append(arg_expr)

    # we visit the scalar expression replacing the input arguments with the corresponding data connectors
    scalar_node = gtir.FunCall(fun=node.fun, args=scalar_expr_args)
    python_code = gtir_python_codegen.get_source(scalar_node)
    tasklet_node = sdfg_builder.add_tasklet(
        name="scalar_expr",
        state=state,
        inputs=set(connectors),
        outputs={"__out"},
        code=f"__out = {python_code}",
    )
    # create edges for the input data connectors
    for arg_node, conn in zip(args, connectors, strict=True):
        state.add_edge(
            arg_node,
            None,
            tasklet_node,
            conn,
            dace.Memlet(data=arg_node.data, subset="0"),
        )
    # finally, create temporary for the result value
    temp_name, _ = sdfg_builder.add_temp_scalar(sdfg, gtx_dace_utils.as_dace_type(node.type))
    temp_node = state.add_access(temp_name)
    state.add_edge(
        tasklet_node,
        "__out",
        temp_node,
        None,
        dace.Memlet(data=temp_name, subset="0"),
    )

    return FieldopData(temp_node, node.type, origin=())


def translate_symbol_ref(
    node: gtir.Node,
    sdfg: dace.SDFG,
    state: dace.SDFGState,
    sdfg_builder: gtir_sdfg.SDFGBuilder,
) -> FieldopResult:
    """Generates the dataflow subgraph for a `ir.SymRef` node."""
    assert isinstance(node, gtir.SymRef)

    symbol_name = str(node.id)
    # we retrieve the type of the symbol in the GT4Py prgram
    gt_symbol_type = sdfg_builder.get_symbol_type(symbol_name)

    # Create new access node in current state. It is possible that multiple
    # access nodes are created in one state for the same data container.
    # We rely on the dace simplify pass to remove duplicated access nodes.
    return _get_data_nodes(sdfg, state, sdfg_builder, symbol_name, gt_symbol_type)


if TYPE_CHECKING:
    # Use type-checking to assert that all translator functions implement the `PrimitiveTranslator` protocol
    __primitive_translators: list[PrimitiveTranslator] = [
        translate_as_fieldop,
        translate_if,
        translate_index,
        translate_literal,
        translate_make_tuple,
        translate_tuple_get,
        translate_scalar_expr,
        translate_scan,
        translate_symbol_ref,
    ]<|MERGE_RESOLUTION|>--- conflicted
+++ resolved
@@ -523,10 +523,6 @@
             domain.append((dim, lower_bound, upper_bound))
 
     elif isinstance(node, domain_utils.SymbolicDomain):
-<<<<<<< HEAD
-        assert isinstance(node.grid_type, gtx_common.GridType)
-=======
->>>>>>> 6a1087d1
         for dim, drange in node.ranges.items():
             domain.append(
                 (dim, parse_range_boundary(drange.start), parse_range_boundary(drange.stop))
