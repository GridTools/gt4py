# GT4Py - GridTools Framework
#
# Copyright (c) 2014-2024, ETH Zurich
# All rights reserved.
#
# Please, refer to the LICENSE file in the root directory.
# SPDX-License-Identifier: BSD-3-Clause

from __future__ import annotations

import abc
import dataclasses
from typing import TYPE_CHECKING, Any, Final, Iterable, Optional, Protocol, Sequence, TypeAlias

import dace
from dace import subsets as dace_subsets

from gt4py.next import common as gtx_common, utils as gtx_utils
from gt4py.next.ffront import fbuiltins as gtx_fbuiltins
from gt4py.next.iterator import ir as gtir
from gt4py.next.iterator.ir_utils import (
    common_pattern_matcher as cpm,
    domain_utils,
    ir_makers as im,
)
from gt4py.next.program_processors.runners.dace import (
    gtir_dataflow,
    gtir_python_codegen,
    gtir_sdfg,
    gtir_sdfg_utils,
    utils as gtx_dace_utils,
)
from gt4py.next.program_processors.runners.dace.gtir_scan_translator import translate_scan
from gt4py.next.type_system import type_info as ti, type_specifications as ts


if TYPE_CHECKING:
    from gt4py.next.program_processors.runners.dace import gtir_sdfg


def get_domain_indices(
    dims: Sequence[gtx_common.Dimension], origin: Optional[Sequence[dace.symbolic.SymExpr]]
) -> dace_subsets.Indices:
    """
    Helper function to construct the list of indices for a field domain, applying
    an optional origin in each dimension as start index.

    Args:
        dims: The field dimensions.
        origin: The domain start index in each dimension. If set to `None`, assume all zeros.

    Returns:
        A list of indices for field access in dace arrays. As this list is returned
        as `dace.subsets.Indices`, it should be converted to `dace.subsets.Range` before
        being used in memlet subset because ranges are better supported throughout DaCe.
    """
    index_variables = [
        dace.symbolic.pystr_to_symbolic(gtir_sdfg_utils.get_map_variable(dim)) for dim in dims
    ]
    origin = [0] * len(index_variables) if origin is None else origin
    return dace_subsets.Indices(
        [index - start_index for index, start_index in zip(index_variables, origin, strict=True)]
    )


@dataclasses.dataclass(frozen=True)
class FieldopData:
    """
    Abstraction to represent data (scalars, arrays) during the lowering to SDFG.

    Attribute 'local_offset' must always be set for `FieldType` data with a local
    dimension generated from neighbors access in unstructured domain, and indicates
    the name of the offset provider used to generate the list of neighbor values.

    Args:
        dc_node: DaCe access node to the data storage.
        gt_type: GT4Py type definition, which includes the field domain information.
<<<<<<< HEAD
        origin: List of start indices, in each dimension, for `FieldType` data.
            Has to be `None` only for `ScalarType` data. For fields it is assumed
            to be all zeros if not given.
=======
        origin: Tuple of start indices, in each dimension, for `FieldType` data.
            Pass an empty tuple for `ScalarType` data or zero-dimensional fields.
>>>>>>> 9b194e43
    """

    dc_node: dace.nodes.AccessNode
    gt_type: ts.FieldType | ts.ScalarType
<<<<<<< HEAD
    origin: Optional[list[dace.symbolic.SymExpr]]
=======
    origin: tuple[dace.symbolic.SymbolicType, ...]
>>>>>>> 9b194e43

    def __post_init__(self) -> None:
        """Implements a sanity check on the constructed data type."""
        assert (
<<<<<<< HEAD
            (self.origin is None)
            if isinstance(self.gt_type, ts.ScalarType)
            else (self.origin is not None)
=======
            len(self.origin) == 0
            if isinstance(self.gt_type, ts.ScalarType)
            else len(self.origin) == len(self.gt_type.dims)
>>>>>>> 9b194e43
        )

    def map_to_parent_sdfg(
        self,
        sdfg_builder: gtir_sdfg.SDFGBuilder,
        inner_sdfg: dace.SDFG,
        outer_sdfg: dace.SDFG,
        outer_sdfg_state: dace.SDFGState,
        symbol_mapping: dict[str, dace.symbolic.SymbolicType],
    ) -> FieldopData:
        """
        Make the data descriptor which 'self' refers to, and which is located inside
        a NestedSDFG, available in its parent SDFG.

        Thus, it turns 'self' into a non-transient array and creates a new data
        descriptor inside the parent SDFG, with same shape and strides.
        """
        inner_desc = self.dc_node.desc(inner_sdfg)
        assert inner_desc.transient
        inner_desc.transient = False

        if isinstance(self.gt_type, ts.ScalarType):
            outer, outer_desc = sdfg_builder.add_temp_scalar(outer_sdfg, inner_desc.dtype)
<<<<<<< HEAD
            outer_origin = None
=======
            outer_origin = []
>>>>>>> 9b194e43
        else:
            outer, outer_desc = sdfg_builder.add_temp_array_like(outer_sdfg, inner_desc)
            # We cannot use a copy of the inner data descriptor directly, we have to apply the symbol mapping.
            dace.symbolic.safe_replace(
                symbol_mapping,
                lambda m: dace.sdfg.replace_properties_dict(outer_desc, m),
            )
            # Same applies to the symbols used as field origin (the domain range start)
<<<<<<< HEAD
            outer_origin = [val.subs(symbol_mapping) for val in self.origin]  # type: ignore[union-attr]  # origin is checked at construction

        outer_node = outer_sdfg_state.add_access(outer)
        return FieldopData(outer_node, self.gt_type, outer_origin)
=======
            outer_origin = [
                gtx_dace_utils.safe_replace_symbolic(val, symbol_mapping) for val in self.origin
            ]

        outer_node = outer_sdfg_state.add_access(outer)
        return FieldopData(outer_node, self.gt_type, tuple(outer_origin))
>>>>>>> 9b194e43

    def get_local_view(
        self, domain: FieldopDomain
    ) -> gtir_dataflow.IteratorExpr | gtir_dataflow.MemletExpr:
        """Helper method to access a field in local view, given the compute domain of a field operator."""
        if isinstance(self.gt_type, ts.ScalarType):
            return gtir_dataflow.MemletExpr(
                dc_node=self.dc_node,
                gt_dtype=self.gt_type,
                subset=dace_subsets.Range.from_string("0"),
            )

        if isinstance(self.gt_type, ts.FieldType):
            domain_dims = [dim for dim, _, _ in domain]
            domain_indices = get_domain_indices(domain_dims, origin=None)
            it_indices: dict[gtx_common.Dimension, gtir_dataflow.DataExpr] = {
                dim: gtir_dataflow.SymbolExpr(index, INDEX_DTYPE)
                for dim, index in zip(domain_dims, domain_indices)
            }
            field_origin = [
                (dim, dace.symbolic.SymExpr(0) if self.origin is None else self.origin[i])
                for i, dim in enumerate(self.gt_type.dims)
            ]
            # The property below is ensured by calling `make_field()` to construct `FieldopData`.
            # The `make_field` constructor ensures that any local dimension, if present, is converted
            # to `ListType` element type, while the field domain consists of all global dimensions.
            assert all(dim != gtx_common.DimensionKind.LOCAL for dim in self.gt_type.dims)
            return gtir_dataflow.IteratorExpr(
                self.dc_node, self.gt_type.dtype, field_origin, it_indices
            )

        raise NotImplementedError(f"Node type {type(self.gt_type)} not supported.")

    def get_symbol_mapping(
        self, dataname: str, sdfg: dace.SDFG
    ) -> dict[str, dace.symbolic.SymExpr]:
        """
        Helper method to create the symbol mapping for array storage in a nested SDFG.

        Args:
            dataname: Name of the data container insiode the nested SDFG.
            sdfg: The parent SDFG where the `FieldopData` object lives.

        Returns:
            Mapping from symbols in nested SDFG to the corresponding symbolic values
            in the parent SDFG. This includes the range start and stop symbols (used
            to calculate the array shape as range 'stop - start') and the strides.
        """
        if isinstance(self.gt_type, ts.ScalarType):
            return {}
        ndims = len(self.gt_type.dims)
        outer_desc = self.dc_node.desc(sdfg)
        assert isinstance(outer_desc, dace.data.Array)
        # origin and size of the local dimension, in case of a field with `ListType` data,
        # are assumed to be compiled-time values (not symbolic), therefore the start and
        # stop range symbols of the inner field only extend over the global dimensions
        return (
<<<<<<< HEAD
            {
                gtx_dace_utils.range_start_symbol(dataname, i): (
                    self.origin[i]  # type: ignore[index]  # origin is checked at construction
                )
                for i in range(ndims)
            }
            | {
                gtx_dace_utils.range_stop_symbol(dataname, i): (
                    self.origin[i] + outer_desc.shape[i]  # type: ignore[index]  # origin is checked at construction
=======
            {gtx_dace_utils.range_start_symbol(dataname, i): (self.origin[i]) for i in range(ndims)}
            | {
                gtx_dace_utils.range_stop_symbol(dataname, i): (
                    self.origin[i] + outer_desc.shape[i]
>>>>>>> 9b194e43
                )
                for i in range(ndims)
            }
            | {
                gtx_dace_utils.field_stride_symbol_name(dataname, i): stride
                for i, stride in enumerate(outer_desc.strides)
            }
        )


FieldopDomain: TypeAlias = list[
    tuple[gtx_common.Dimension, dace.symbolic.SymbolicType, dace.symbolic.SymbolicType]
]
"""
Domain of a field operator represented as a list of tuples with 3 elements:
 - dimension definition
 - symbolic expression for lower bound (inclusive)
 - symbolic expression for upper bound (exclusive)
"""


FieldopResult: TypeAlias = FieldopData | tuple[FieldopData | tuple, ...]
"""Result of a field operator, can be either a field or a tuple fields."""


INDEX_DTYPE: Final[dace.typeclass] = dace.dtype_to_typeclass(gtx_fbuiltins.IndexType)
"""Data type used for field indexing."""


def get_arg_symbol_mapping(
    dataname: str, arg: FieldopResult, sdfg: dace.SDFG
) -> dict[str, dace.symbolic.SymExpr]:
    """
    Helper method to build the mapping from inner to outer SDFG of all symbols
    used for storage of a field or a tuple of fields.

    Args:
        dataname: The storage name inside the nested SDFG.
        arg: The argument field in the parent SDFG.
        sdfg: The parent SDFG where the argument field lives.

    Returns:
        A mapping from inner symbol names to values or symbolic definitions
        in the parent SDFG.
    """
    if isinstance(arg, FieldopData):
        return arg.get_symbol_mapping(dataname, sdfg)

    symbol_mapping: dict[str, dace.symbolic.SymExpr] = {}
    for i, elem in enumerate(arg):
        dataname_elem = f"{dataname}_{i}"
        symbol_mapping |= get_arg_symbol_mapping(dataname_elem, elem, sdfg)

    return symbol_mapping


def get_tuple_type(data: tuple[FieldopResult, ...]) -> ts.TupleType:
    """
    Compute the `ts.TupleType` corresponding to the tuple structure of `FieldopResult`.
    """
    return ts.TupleType(
        types=[get_tuple_type(d) if isinstance(d, tuple) else d.gt_type for d in data]
    )


def flatten_tuples(name: str, arg: FieldopResult) -> list[tuple[str, FieldopData]]:
    """
    Visit a `FieldopResult`, potentially containing nested tuples, and construct a list
    of pairs `(str, FieldopData)` containing the symbol name of each tuple field and
    the corresponding `FieldopData`.
    """
    if isinstance(arg, tuple):
        tuple_type = get_tuple_type(arg)
        tuple_symbols = gtir_sdfg_utils.flatten_tuple_fields(name, tuple_type)
        tuple_data_fields = gtx_utils.flatten_nested_tuple(arg)
        return [
            (str(tsym.id), tfield)
            for tsym, tfield in zip(tuple_symbols, tuple_data_fields, strict=True)
        ]
    else:
        return [(name, arg)]


class PrimitiveTranslator(Protocol):
    @abc.abstractmethod
    def __call__(
        self,
        node: gtir.Node,
        sdfg: dace.SDFG,
        state: dace.SDFGState,
        sdfg_builder: gtir_sdfg.SDFGBuilder,
    ) -> FieldopResult:
        """Creates the dataflow subgraph representing a GTIR primitive function.

        This method is used by derived classes to build a specialized subgraph
        for a specific GTIR primitive function.

        Args:
            node: The GTIR node describing the primitive to be lowered
            sdfg: The SDFG where the primitive subgraph should be instantiated
            state: The SDFG state where the result of the primitive function should be made available
            sdfg_builder: The object responsible for visiting child nodes of the primitive node.

        Returns:
            A list of data access nodes and the associated GT4Py data type, which provide
            access to the result of the primitive subgraph. The GT4Py data type is useful
            in the case the returned data is an array, because the type provdes the domain
            information (e.g. order of dimensions, dimension types).
        """


def _parse_fieldop_arg(
    node: gtir.Expr,
    sdfg: dace.SDFG,
    state: dace.SDFGState,
    sdfg_builder: gtir_sdfg.SDFGBuilder,
    domain: FieldopDomain,
) -> (
    gtir_dataflow.IteratorExpr
    | gtir_dataflow.MemletExpr
    | tuple[gtir_dataflow.IteratorExpr | gtir_dataflow.MemletExpr | tuple[Any, ...], ...]
):
    """Helper method to visit an expression passed as argument to a field operator."""

    arg = sdfg_builder.visit(node, sdfg=sdfg, head_state=state)

    if isinstance(arg, FieldopData):
        return arg.get_local_view(domain)
    else:
        # handle tuples of fields
        return gtx_utils.tree_map(lambda targ: targ.get_local_view(domain))(arg)


def get_field_layout(
    domain: FieldopDomain,
) -> tuple[list[gtx_common.Dimension], list[dace.symbolic.SymExpr], list[dace.symbolic.SymExpr]]:
    """
    Parse the field operator domain and generates the shape of the result field.

    It should be enough to allocate an array with shape (upper_bound - lower_bound)
    but this would require to use array offset for compensate for the start index.
    Suppose that a field operator executes on domain [2,N-2], the dace array to store
    the result only needs size (N-4), but this would require to compensate all array
    accesses with offset -2 (which corresponds to -lower_bound). Instead, we choose
    to allocate (N-2), leaving positions [0:2] unused. The reason is that array offset
    is known to cause issues to SDFG inlining. Besides, map fusion will in any case
    eliminate most of transient arrays.

    Args:
        domain: The field operator domain.

    Returns:
        A tuple of three lists containing:
            - the domain dimensions
            - the domain origin, that is the start indices in all dimensions
            - the domain size in each dimension
    """
    domain_dims, domain_lbs, domain_ubs = zip(*domain)
    domain_sizes = [(ub - lb) for lb, ub in zip(domain_lbs, domain_ubs)]
    return list(domain_dims), list(domain_lbs), domain_sizes


def _create_field_operator_impl(
    sdfg_builder: gtir_sdfg.SDFGBuilder,
    sdfg: dace.SDFG,
    state: dace.SDFGState,
    domain: FieldopDomain,
    output_edge: gtir_dataflow.DataflowOutputEdge,
    output_type: ts.FieldType,
    map_exit: dace.nodes.MapExit,
) -> FieldopData:
    """
    Helper method to allocate a temporary array that stores one field computed
    by a field operator.

    This method is called by `_create_field_operator()`.

    Args:
        sdfg_builder: The object used to build the map scope in the provided SDFG.
        sdfg: The SDFG that represents the scope of the field data.
        state: The SDFG state where to create an access node to the field data.
        domain: The domain of the field operator that computes the field.
        output_edge: The dataflow write edge representing the output data.
        output_type: The GT4Py field type descriptor.
        map_exit: The `MapExit` node of the field operator map scope.

    Returns:
        The field data descriptor, which includes the field access node in the
        given `state` and the field domain offset.
    """
    dataflow_output_desc = output_edge.result.dc_node.desc(sdfg)

    # the memory layout of the output field follows the field operator compute domain
    field_dims, field_origin, field_shape = get_field_layout(domain)
    field_indices = get_domain_indices(field_dims, field_origin)
    field_subset = dace_subsets.Range.from_indices(field_indices)

    if isinstance(output_edge.result.gt_dtype, ts.ScalarType):
        if output_edge.result.gt_dtype != output_type.dtype:
            raise TypeError(
                f"Type mismatch, expected {output_type.dtype} got {output_edge.result.gt_dtype}."
            )
        assert isinstance(dataflow_output_desc, dace.data.Scalar)
    else:
        assert isinstance(output_type.dtype, ts.ListType)
        assert isinstance(output_edge.result.gt_dtype.element_type, ts.ScalarType)
        if output_edge.result.gt_dtype.element_type != output_type.dtype.element_type:
            raise TypeError(
                f"Type mismatch, expected {output_type.dtype.element_type} got {output_edge.result.gt_dtype.element_type}."
            )
        assert isinstance(dataflow_output_desc, dace.data.Array)
        assert len(dataflow_output_desc.shape) == 1
        # extend the array with the local dimensions added by the field operator (e.g. `neighbors`)
        assert output_edge.result.gt_dtype.offset_type is not None
        field_shape = [*field_shape, dataflow_output_desc.shape[0]]
        field_subset = field_subset + dace_subsets.Range.from_array(dataflow_output_desc)

    # allocate local temporary storage
    field_name, _ = sdfg_builder.add_temp_array(sdfg, field_shape, dataflow_output_desc.dtype)
    field_node = state.add_access(field_name)

    # and here the edge writing the dataflow result data through the map exit node
    output_edge.connect(map_exit, field_node, field_subset)

    return FieldopData(
<<<<<<< HEAD
        field_node, ts.FieldType(field_dims, output_edge.result.gt_dtype), field_origin
=======
        field_node, ts.FieldType(field_dims, output_edge.result.gt_dtype), tuple(field_origin)
>>>>>>> 9b194e43
    )


def _create_field_operator(
    sdfg: dace.SDFG,
    state: dace.SDFGState,
    domain: FieldopDomain,
    node_type: ts.FieldType | ts.TupleType,
    sdfg_builder: gtir_sdfg.SDFGBuilder,
    input_edges: Iterable[gtir_dataflow.DataflowInputEdge],
    output_tree: tuple[gtir_dataflow.DataflowOutputEdge | tuple[Any, ...], ...],
) -> FieldopResult:
    """
    Helper method to build the output of a field operator, which can consist of
    a single field or a tuple of fields.

    A tuple of fields is returned when one stencil computes a grid point on multiple
    fields: for each field, this method will call `_create_field_operator_impl()`.

    Args:
        sdfg: The SDFG that represents the scope of the field data.
        state: The SDFG state where to create an access node to the field data.
        domain: The domain of the field operator that computes the field.
        node_type: The GT4Py type of the IR node that produces this field.
        sdfg_builder: The object used to build the map scope in the provided SDFG.
        input_edges: List of edges to pass input data into the dataflow.
        output_tree: A tree representation of the dataflow output data.

    Returns:
        The descriptor of the field operator result, which can be either a single
        field or a tuple fields.
    """

    # create map range corresponding to the field operator domain
    map_entry, map_exit = sdfg_builder.add_map(
        "fieldop",
        state,
        ndrange={
            gtir_sdfg_utils.get_map_variable(dim): f"{lower_bound}:{upper_bound}"
            for dim, lower_bound, upper_bound in domain
        },
    )

    # here we setup the edges passing through the map entry node
    for edge in input_edges:
        edge.connect(map_entry)

    if isinstance(node_type, ts.FieldType):
        assert len(output_tree) == 1 and isinstance(
            output_tree[0], gtir_dataflow.DataflowOutputEdge
        )
        output_edge = output_tree[0]
        return _create_field_operator_impl(
            sdfg_builder, sdfg, state, domain, output_edge, node_type, map_exit
        )
    else:
        # handle tuples of fields
        output_symbol_tree = gtir_sdfg_utils.make_symbol_tree("x", node_type)
        return gtx_utils.tree_map(
            lambda output_edge, output_sym: _create_field_operator_impl(
                sdfg_builder, sdfg, state, domain, output_edge, output_sym.type, map_exit
            )
        )(output_tree, output_symbol_tree)


def extract_domain(node: gtir.Node) -> FieldopDomain:
    """
    Visits the domain of a field operator and returns a list of dimensions and
    the corresponding lower and upper bounds. The returned lower bound is inclusive,
    the upper bound is exclusive: [lower_bound, upper_bound[
    """

    domain = []

    def parse_range_boundary(expr: gtir.Expr) -> str:
        return dace.symbolic.pystr_to_symbolic(gtir_python_codegen.get_source(expr))

    if cpm.is_call_to(node, ("cartesian_domain", "unstructured_domain")):
        for named_range in node.args:
            assert cpm.is_call_to(named_range, "named_range")
            assert len(named_range.args) == 3
            axis = named_range.args[0]
            assert isinstance(axis, gtir.AxisLiteral)
            lower_bound, upper_bound = (parse_range_boundary(arg) for arg in named_range.args[1:3])
            dim = gtx_common.Dimension(axis.value, axis.kind)
            domain.append((dim, lower_bound, upper_bound))

    elif isinstance(node, domain_utils.SymbolicDomain):
        assert str(node.grid_type) in {"cartesian_domain", "unstructured_domain"}
        for dim, drange in node.ranges.items():
            domain.append(
                (dim, parse_range_boundary(drange.start), parse_range_boundary(drange.stop))
            )

    else:
        raise ValueError(f"Invalid domain {node}.")

    return domain


def translate_as_fieldop(
    node: gtir.Node,
    sdfg: dace.SDFG,
    state: dace.SDFGState,
    sdfg_builder: gtir_sdfg.SDFGBuilder,
) -> FieldopResult:
    """
    Generates the dataflow subgraph for the `as_fieldop` builtin function.

    Expects a `FunCall` node with two arguments:
    1. a lambda function representing the stencil, which is lowered to a dataflow subgraph
    2. the domain of the field operator, which is used as map range

    The dataflow can be as simple as a single tasklet, or implement a local computation
    as a composition of tasklets and even include a map to range on local dimensions (e.g.
    neighbors and map builtins).
    The stencil dataflow is instantiated inside a map scope, which applies the stencil
    over the field domain.
    """
    assert isinstance(node, gtir.FunCall)
    assert cpm.is_call_to(node.fun, "as_fieldop")
    assert isinstance(node.type, (ts.FieldType, ts.TupleType))

    fun_node = node.fun
    assert len(fun_node.args) == 2
    fieldop_expr, domain_expr = fun_node.args

    if cpm.is_call_to(fieldop_expr, "scan"):
        return translate_scan(node, sdfg, state, sdfg_builder)

    if cpm.is_ref_to(fieldop_expr, "deref"):
        # Special usage of 'deref' as argument to fieldop expression, to pass a scalar
        # value to 'as_fieldop' function. It results in broadcasting the scalar value
        # over the field domain.
        assert isinstance(node.type, ts.FieldType)
        stencil_expr = im.lambda_("a")(im.deref("a"))
        stencil_expr.expr.type = node.type.dtype
    elif isinstance(fieldop_expr, gtir.Lambda):
        # Default case, handled below: the argument expression is a lambda function
        # representing the stencil operation to be computed over the field domain.
        stencil_expr = fieldop_expr
    else:
        raise NotImplementedError(
            f"Expression type '{type(fieldop_expr)}' not supported as argument to 'as_fieldop' node."
        )

    # parse the domain of the field operator
    domain = extract_domain(domain_expr)

    # visit the list of arguments to be passed to the lambda expression
    fieldop_args = [_parse_fieldop_arg(arg, sdfg, state, sdfg_builder, domain) for arg in node.args]

    # represent the field operator as a mapped tasklet graph, which will range over the field domain
    input_edges, output_edges = gtir_dataflow.translate_lambda_to_dataflow(
        sdfg, state, sdfg_builder, stencil_expr, fieldop_args
    )

    return _create_field_operator(
        sdfg, state, domain, node.type, sdfg_builder, input_edges, output_edges
    )


def translate_if(
    node: gtir.Node,
    sdfg: dace.SDFG,
    state: dace.SDFGState,
    sdfg_builder: gtir_sdfg.SDFGBuilder,
) -> FieldopResult:
    """Generates the dataflow subgraph for the `if_` builtin function."""
    assert cpm.is_call_to(node, "if_")
    assert len(node.args) == 3
    cond_expr, true_expr, false_expr = node.args

    # expect condition as first argument
    if_stmt = gtir_python_codegen.get_source(cond_expr)

    # use current head state to terminate the dataflow, and add a entry state
    # to connect the true/false branch states as follows:
    #
    #               ------------
    #           === |   cond   | ===
    #          ||   ------------   ||
    #          \/                  \/
    #     ------------       -------------
    #     |   true   |       |   false   |
    #     ------------       -------------
    #          ||                  ||
    #          ||   ------------   ||
    #           ==> |   head   | <==
    #               ------------
    #
    cond_state = sdfg.add_state_before(state, state.label + "_cond")
    sdfg.remove_edge(sdfg.out_edges(cond_state)[0])

    # expect true branch as second argument
    true_state = sdfg.add_state(state.label + "_true_branch")
    sdfg.add_edge(cond_state, true_state, dace.InterstateEdge(condition=f"{if_stmt}"))
    sdfg.add_edge(true_state, state, dace.InterstateEdge())

    # and false branch as third argument
    false_state = sdfg.add_state(state.label + "_false_branch")
    sdfg.add_edge(cond_state, false_state, dace.InterstateEdge(condition=(f"not ({if_stmt})")))
    sdfg.add_edge(false_state, state, dace.InterstateEdge())

    true_br_args = sdfg_builder.visit(
        true_expr,
        sdfg=sdfg,
        head_state=true_state,
    )
    false_br_args = sdfg_builder.visit(
        false_expr,
        sdfg=sdfg,
        head_state=false_state,
    )

    def construct_output(inner_data: FieldopData) -> FieldopData:
        inner_desc = inner_data.dc_node.desc(sdfg)
        outer, _ = sdfg_builder.add_temp_array_like(sdfg, inner_desc)
        outer_node = state.add_access(outer)

        return FieldopData(outer_node, inner_data.gt_type, inner_data.origin)

    result_temps = gtx_utils.tree_map(construct_output)(true_br_args)

    fields: Iterable[tuple[FieldopData, FieldopData, FieldopData]] = zip(
        gtx_utils.flatten_nested_tuple((true_br_args,)),
        gtx_utils.flatten_nested_tuple((false_br_args,)),
        gtx_utils.flatten_nested_tuple((result_temps,)),
        strict=True,
    )

    for true_br, false_br, temp in fields:
        if true_br.gt_type != false_br.gt_type:
            raise ValueError(
                f"Different type of result fields on if-branches '{true_br.gt_type}' vs '{false_br.gt_type}'."
            )
        true_br_node = true_br.dc_node
        false_br_node = false_br.dc_node

        temp_name = temp.dc_node.data
        true_br_output_node = true_state.add_access(temp_name)
        true_state.add_nedge(
            true_br_node,
            true_br_output_node,
            sdfg.make_array_memlet(temp_name),
        )

        false_br_output_node = false_state.add_access(temp_name)
        false_state.add_nedge(
            false_br_node,
            false_br_output_node,
            sdfg.make_array_memlet(temp_name),
        )

    return result_temps


def translate_index(
    node: gtir.Node,
    sdfg: dace.SDFG,
    state: dace.SDFGState,
    sdfg_builder: gtir_sdfg.SDFGBuilder,
) -> FieldopResult:
    """
    Lowers the `index` builtin function to a mapped tasklet that writes the dimension
    index values to a transient array. The extent of the index range is taken from
    the domain information that should be present in the node annex.
    """
    assert cpm.is_call_to(node, "index")
    assert isinstance(node.type, ts.FieldType)

    assert "domain" in node.annex
    domain = extract_domain(node.annex.domain)
    assert len(domain) == 1
    dim, _, _ = domain[0]
    dim_index = gtir_sdfg_utils.get_map_variable(dim)

    index_data, _ = sdfg_builder.add_temp_scalar(sdfg, INDEX_DTYPE)
    index_node = state.add_access(index_data)
    index_value = gtir_dataflow.ValueExpr(
        dc_node=index_node,
        gt_dtype=gtx_dace_utils.as_itir_type(INDEX_DTYPE),
    )
    index_write_tasklet = sdfg_builder.add_tasklet(
        "index",
        state,
        inputs={},
        outputs={"__val"},
        code=f"__val = {dim_index}",
    )
    state.add_edge(
        index_write_tasklet,
        "__val",
        index_node,
        None,
        dace.Memlet(data=index_data, subset="0"),
    )

    input_edges = [
        gtir_dataflow.EmptyInputEdge(state, index_write_tasklet),
    ]
    output_edge = gtir_dataflow.DataflowOutputEdge(state, index_value)
    return _create_field_operator(
        sdfg, state, domain, node.type, sdfg_builder, input_edges, (output_edge,)
    )


def _get_data_nodes(
    sdfg: dace.SDFG,
    state: dace.SDFGState,
    sdfg_builder: gtir_sdfg.SDFGBuilder,
    data_name: str,
    data_type: ts.DataType,
) -> FieldopResult:
    if isinstance(data_type, ts.FieldType):
        data_node = state.add_access(data_name)
        return sdfg_builder.make_field(data_node, data_type)

    elif isinstance(data_type, ts.ScalarType):
        if data_name in sdfg.symbols:
            data_node = _get_symbolic_value(
                sdfg, state, sdfg_builder, data_name, data_type, temp_name=f"__{data_name}"
            )
        else:
            data_node = state.add_access(data_name)
        return sdfg_builder.make_field(data_node, data_type)

    elif isinstance(data_type, ts.TupleType):
        symbol_tree = gtir_sdfg_utils.make_symbol_tree(data_name, data_type)
        return gtx_utils.tree_map(
            lambda sym: _get_data_nodes(sdfg, state, sdfg_builder, sym.id, sym.type)
        )(symbol_tree)

    else:
        raise NotImplementedError(f"Symbol type {type(data_type)} not supported.")


def _get_symbolic_value(
    sdfg: dace.SDFG,
    state: dace.SDFGState,
    sdfg_builder: gtir_sdfg.SDFGBuilder,
    symbolic_expr: dace.symbolic.SymExpr,
    scalar_type: ts.ScalarType,
    temp_name: Optional[str] = None,
) -> dace.nodes.AccessNode:
    tasklet_node = sdfg_builder.add_tasklet(
        "get_value",
        state,
        {},
        {"__out"},
        f"__out = {symbolic_expr}",
    )
    temp_name, _ = sdfg.add_scalar(
        temp_name or sdfg.temp_data_name(),
        gtx_dace_utils.as_dace_type(scalar_type),
        find_new_name=True,
        transient=True,
    )
    data_node = state.add_access(temp_name)
    state.add_edge(
        tasklet_node,
        "__out",
        data_node,
        None,
        dace.Memlet(data=temp_name, subset="0"),
    )
    return data_node


def translate_literal(
    node: gtir.Node,
    sdfg: dace.SDFG,
    state: dace.SDFGState,
    sdfg_builder: gtir_sdfg.SDFGBuilder,
) -> FieldopResult:
    """Generates the dataflow subgraph for a `ir.Literal` node."""
    assert isinstance(node, gtir.Literal)

    data_type = node.type
    data_node = _get_symbolic_value(sdfg, state, sdfg_builder, node.value, data_type)

<<<<<<< HEAD
    return FieldopData(data_node, data_type, origin=None)
=======
    return FieldopData(data_node, data_type, origin=())
>>>>>>> 9b194e43


def translate_make_tuple(
    node: gtir.Node,
    sdfg: dace.SDFG,
    state: dace.SDFGState,
    sdfg_builder: gtir_sdfg.SDFGBuilder,
) -> FieldopResult:
    assert cpm.is_call_to(node, "make_tuple")
    return tuple(
        sdfg_builder.visit(
            arg,
            sdfg=sdfg,
            head_state=state,
        )
        for arg in node.args
    )


def translate_tuple_get(
    node: gtir.Node,
    sdfg: dace.SDFG,
    state: dace.SDFGState,
    sdfg_builder: gtir_sdfg.SDFGBuilder,
) -> FieldopResult:
    assert cpm.is_call_to(node, "tuple_get")
    assert len(node.args) == 2

    if not isinstance(node.args[0], gtir.Literal):
        raise ValueError("Tuple can only be subscripted with compile-time constants.")
    assert ti.is_integral(node.args[0].type)
    index = int(node.args[0].value)

    data_nodes = sdfg_builder.visit(
        node.args[1],
        sdfg=sdfg,
        head_state=state,
    )
    if isinstance(data_nodes, FieldopData):
        raise ValueError(f"Invalid tuple expression {node}")
    unused_arg_nodes: Iterable[FieldopData] = gtx_utils.flatten_nested_tuple(
        tuple(arg for i, arg in enumerate(data_nodes) if i != index)
    )
    state.remove_nodes_from(
        [arg.dc_node for arg in unused_arg_nodes if state.degree(arg.dc_node) == 0]
    )
    return data_nodes[index]


def translate_scalar_expr(
    node: gtir.Node,
    sdfg: dace.SDFG,
    state: dace.SDFGState,
    sdfg_builder: gtir_sdfg.SDFGBuilder,
) -> FieldopResult:
    assert isinstance(node, gtir.FunCall)
    assert isinstance(node.type, ts.ScalarType)

    args = []
    connectors = []
    scalar_expr_args = []

    for i, arg_expr in enumerate(node.args):
        visit_expr = True
        if isinstance(arg_expr, gtir.SymRef):
            try:
                # check if symbol is defined in the GT4Py program, throws `KeyError` exception if undefined
                sdfg_builder.get_symbol_type(arg_expr.id)
            except KeyError:
                # all `SymRef` should refer to symbols defined in the program, except in case of non-variable argument,
                # e.g. the type name `float64` used in casting expressions like `cast_(variable, float64)`
                visit_expr = False

        if visit_expr:
            # we visit the argument expression and obtain the access node to
            # a scalar data container, which will be connected to the tasklet
            arg = sdfg_builder.visit(
                arg_expr,
                sdfg=sdfg,
                head_state=state,
            )
            if not (isinstance(arg, FieldopData) and isinstance(node.type, ts.ScalarType)):
                raise ValueError(f"Invalid argument to scalar expression {arg_expr}.")
            param = f"__arg{i}"
            args.append(arg.dc_node)
            connectors.append(param)
            scalar_expr_args.append(gtir.SymRef(id=param))
        else:
            assert isinstance(arg_expr, gtir.SymRef)
            scalar_expr_args.append(arg_expr)

    # we visit the scalar expression replacing the input arguments with the corresponding data connectors
    scalar_node = gtir.FunCall(fun=node.fun, args=scalar_expr_args)
    python_code = gtir_python_codegen.get_source(scalar_node)
    tasklet_node = sdfg_builder.add_tasklet(
        name="scalar_expr",
        state=state,
        inputs=set(connectors),
        outputs={"__out"},
        code=f"__out = {python_code}",
    )
    # create edges for the input data connectors
    for arg_node, conn in zip(args, connectors, strict=True):
        state.add_edge(
            arg_node,
            None,
            tasklet_node,
            conn,
            dace.Memlet(data=arg_node.data, subset="0"),
        )
    # finally, create temporary for the result value
    temp_name, _ = sdfg_builder.add_temp_scalar(sdfg, gtx_dace_utils.as_dace_type(node.type))
    temp_node = state.add_access(temp_name)
    state.add_edge(
        tasklet_node,
        "__out",
        temp_node,
        None,
        dace.Memlet(data=temp_name, subset="0"),
    )

<<<<<<< HEAD
    return FieldopData(temp_node, node.type, origin=None)
=======
    return FieldopData(temp_node, node.type, origin=())
>>>>>>> 9b194e43


def translate_symbol_ref(
    node: gtir.Node,
    sdfg: dace.SDFG,
    state: dace.SDFGState,
    sdfg_builder: gtir_sdfg.SDFGBuilder,
) -> FieldopResult:
    """Generates the dataflow subgraph for a `ir.SymRef` node."""
    assert isinstance(node, gtir.SymRef)

    symbol_name = str(node.id)
    # we retrieve the type of the symbol in the GT4Py prgram
    gt_symbol_type = sdfg_builder.get_symbol_type(symbol_name)

    # Create new access node in current state. It is possible that multiple
    # access nodes are created in one state for the same data container.
    # We rely on the dace simplify pass to remove duplicated access nodes.
    return _get_data_nodes(sdfg, state, sdfg_builder, symbol_name, gt_symbol_type)


if TYPE_CHECKING:
    # Use type-checking to assert that all translator functions implement the `PrimitiveTranslator` protocol
    __primitive_translators: list[PrimitiveTranslator] = [
        translate_as_fieldop,
        translate_if,
        translate_index,
        translate_literal,
        translate_make_tuple,
        translate_tuple_get,
        translate_scalar_expr,
        translate_scan,
        translate_symbol_ref,
    ]<|MERGE_RESOLUTION|>--- conflicted
+++ resolved
@@ -75,36 +75,20 @@
     Args:
         dc_node: DaCe access node to the data storage.
         gt_type: GT4Py type definition, which includes the field domain information.
-<<<<<<< HEAD
-        origin: List of start indices, in each dimension, for `FieldType` data.
-            Has to be `None` only for `ScalarType` data. For fields it is assumed
-            to be all zeros if not given.
-=======
         origin: Tuple of start indices, in each dimension, for `FieldType` data.
             Pass an empty tuple for `ScalarType` data or zero-dimensional fields.
->>>>>>> 9b194e43
     """
 
     dc_node: dace.nodes.AccessNode
     gt_type: ts.FieldType | ts.ScalarType
-<<<<<<< HEAD
-    origin: Optional[list[dace.symbolic.SymExpr]]
-=======
     origin: tuple[dace.symbolic.SymbolicType, ...]
->>>>>>> 9b194e43
 
     def __post_init__(self) -> None:
         """Implements a sanity check on the constructed data type."""
         assert (
-<<<<<<< HEAD
-            (self.origin is None)
-            if isinstance(self.gt_type, ts.ScalarType)
-            else (self.origin is not None)
-=======
             len(self.origin) == 0
             if isinstance(self.gt_type, ts.ScalarType)
             else len(self.origin) == len(self.gt_type.dims)
->>>>>>> 9b194e43
         )
 
     def map_to_parent_sdfg(
@@ -128,11 +112,7 @@
 
         if isinstance(self.gt_type, ts.ScalarType):
             outer, outer_desc = sdfg_builder.add_temp_scalar(outer_sdfg, inner_desc.dtype)
-<<<<<<< HEAD
-            outer_origin = None
-=======
             outer_origin = []
->>>>>>> 9b194e43
         else:
             outer, outer_desc = sdfg_builder.add_temp_array_like(outer_sdfg, inner_desc)
             # We cannot use a copy of the inner data descriptor directly, we have to apply the symbol mapping.
@@ -141,19 +121,12 @@
                 lambda m: dace.sdfg.replace_properties_dict(outer_desc, m),
             )
             # Same applies to the symbols used as field origin (the domain range start)
-<<<<<<< HEAD
-            outer_origin = [val.subs(symbol_mapping) for val in self.origin]  # type: ignore[union-attr]  # origin is checked at construction
-
-        outer_node = outer_sdfg_state.add_access(outer)
-        return FieldopData(outer_node, self.gt_type, outer_origin)
-=======
             outer_origin = [
                 gtx_dace_utils.safe_replace_symbolic(val, symbol_mapping) for val in self.origin
             ]
 
         outer_node = outer_sdfg_state.add_access(outer)
         return FieldopData(outer_node, self.gt_type, tuple(outer_origin))
->>>>>>> 9b194e43
 
     def get_local_view(
         self, domain: FieldopDomain
@@ -211,22 +184,10 @@
         # are assumed to be compiled-time values (not symbolic), therefore the start and
         # stop range symbols of the inner field only extend over the global dimensions
         return (
-<<<<<<< HEAD
-            {
-                gtx_dace_utils.range_start_symbol(dataname, i): (
-                    self.origin[i]  # type: ignore[index]  # origin is checked at construction
-                )
-                for i in range(ndims)
-            }
-            | {
-                gtx_dace_utils.range_stop_symbol(dataname, i): (
-                    self.origin[i] + outer_desc.shape[i]  # type: ignore[index]  # origin is checked at construction
-=======
             {gtx_dace_utils.range_start_symbol(dataname, i): (self.origin[i]) for i in range(ndims)}
             | {
                 gtx_dace_utils.range_stop_symbol(dataname, i): (
                     self.origin[i] + outer_desc.shape[i]
->>>>>>> 9b194e43
                 )
                 for i in range(ndims)
             }
@@ -452,11 +413,7 @@
     output_edge.connect(map_exit, field_node, field_subset)
 
     return FieldopData(
-<<<<<<< HEAD
-        field_node, ts.FieldType(field_dims, output_edge.result.gt_dtype), field_origin
-=======
         field_node, ts.FieldType(field_dims, output_edge.result.gt_dtype), tuple(field_origin)
->>>>>>> 9b194e43
     )
 
 
@@ -838,11 +795,7 @@
     data_type = node.type
     data_node = _get_symbolic_value(sdfg, state, sdfg_builder, node.value, data_type)
 
-<<<<<<< HEAD
-    return FieldopData(data_node, data_type, origin=None)
-=======
     return FieldopData(data_node, data_type, origin=())
->>>>>>> 9b194e43
 
 
 def translate_make_tuple(
@@ -964,11 +917,7 @@
         dace.Memlet(data=temp_name, subset="0"),
     )
 
-<<<<<<< HEAD
-    return FieldopData(temp_node, node.type, origin=None)
-=======
     return FieldopData(temp_node, node.type, origin=())
->>>>>>> 9b194e43
 
 
 def translate_symbol_ref(
