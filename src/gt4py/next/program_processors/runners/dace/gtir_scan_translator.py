--- conflicted
+++ resolved
@@ -168,11 +168,7 @@
     output_edge.connect(map_exit, field_node, field_subset)
 
     return gtir_translators.FieldopData(
-<<<<<<< HEAD
-        field_node, ts.FieldType(field_dims, output_edge.result.gt_dtype), field_origin
-=======
         field_node, ts.FieldType(field_dims, output_edge.result.gt_dtype), tuple(field_origin)
->>>>>>> 9b194e43
     )
 
 
@@ -471,11 +467,7 @@
         )
 
         output_type = ts.FieldType(dims=[scan_dim], dtype=scan_result.gt_dtype)
-<<<<<<< HEAD
-        return gtir_translators.FieldopData(output_node, output_type, origin=scan_lower_bound)
-=======
         return gtir_translators.FieldopData(output_node, output_type, origin=(scan_lower_bound,))
->>>>>>> 9b194e43
 
     # write the stencil result (value on one vertical level) into a 1D field
     # with full vertical shape representing one column
