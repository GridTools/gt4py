# GT4Py - GridTools Framework
#
# Copyright (c) 2014-2023, ETH Zurich
# All rights reserved.
#
# This file is part of the GT4Py project and the GridTools framework.
# GT4Py is free software: you can redistribute it and/or modify it under
# the terms of the GNU General Public License as published by the
# Free Software Foundation, either version 3 of the License, or any later
# version. See the LICENSE.txt file at the top-level directory of this
# distribution for a copy of the license or check <https://www.gnu.org/licenses/>.
#
# SPDX-License-Identifier: GPL-3.0-or-later

import dataclasses
from typing import Any, Callable, Final, Optional

import numpy as np
import numpy.typing as npt

from gt4py.eve.utils import content_hash
from gt4py.next import common
from gt4py.next.iterator import ir as itir
from gt4py.next.otf import languages, stages, workflow
from gt4py.next.otf.binding import cpp_interface, pybind
from gt4py.next.otf.compilation import cache, compiler
from gt4py.next.otf.compilation.build_systems import compiledb
from gt4py.next.otf.workflow import CachedStep
from gt4py.next.program_processors import processor_interface as ppi
from gt4py.next.program_processors.codegens.gtfn import gtfn_module
<<<<<<< HEAD
from gt4py.storage.layout import NaiveCPULayout, register as register_layout
=======
from gt4py.next.type_system.type_translation import from_value
>>>>>>> 04b0f577


# TODO(ricoh): Add support for the whole range of arguments that can be passed to a fencil.
def convert_arg(arg: Any) -> Any:
    if hasattr(arg, "__array__"):
        return np.asarray(arg)
    else:
        return arg


def convert_args(inp: Callable) -> Callable:
    def decorated_program(
        *args, offset_provider: dict[str, common.Connectivity | common.Dimension]
    ):
        return inp(
            *[convert_arg(arg) for arg in args],
            *extract_connectivity_args(offset_provider),
        )

    return decorated_program


def extract_connectivity_args(
    offset_provider: dict[str, common.Connectivity | common.Dimension]
) -> list[npt.NDArray]:
    # note: the order here needs to agree with the order of the generated bindings
    args: list[npt.NDArray] = []
    for name, conn in offset_provider.items():
        if isinstance(conn, common.Connectivity):
            if not isinstance(conn, common.NeighborTable):
                raise NotImplementedError(
                    "Only `NeighborTable` connectivities implemented at this point."
                )
            args.append(conn.table)
        elif isinstance(conn, common.Dimension):
            pass
        else:
            raise AssertionError(
                f"Expected offset provider `{name}` to be a `Connectivity` or `Dimension`, "
                f"but got {type(conn).__name__}."
            )
    return args


def compilation_hash(otf_closure: stages.ProgramCall) -> int:
    """Given closure compute a hash uniquely determining if we need to recompile."""
    offset_provider = otf_closure.kwargs["offset_provider"]
    return hash(
        (
            otf_closure.program,
            # As the frontend types contain lists they are not hashable. As a workaround we just
            # use content_hash here.
            content_hash(tuple(from_value(arg) for arg in otf_closure.args)),
            id(offset_provider) if offset_provider else None,
            otf_closure.kwargs.get("column_axis", None),
        )
    )


@dataclasses.dataclass(frozen=True)
class GTFNExecutor(ppi.ProgramExecutor):
    language_settings: languages.LanguageWithHeaderFilesSettings = cpp_interface.CPP_DEFAULT
    builder_factory: compiler.BuildSystemProjectGenerator = compiledb.CompiledbFactory()
    enable_itir_transforms: bool = True  # TODO replace by more general mechanism, see https://github.com/GridTools/gt4py/issues/1135
    use_imperative_backend: bool = False
    name: Optional[str] = None

    def __post_init__(self):
        register_layout(self.name, NaiveCPULayout)

    # TODO(tehrengruber): Revisit default value. The hash function for the caching currently
    #  only uses a subset of the closure and implicitly relies on the workflow to only use that
    #  information. As this is dangerous the caching is disabled by default and should be considered
    #  experimental.
    use_caching: bool = False
    caching_strategy = cache.Strategy.SESSION

    _otf_workflow: workflow.Workflow[
        stages.ProgramCall, stages.CompiledProgram
    ] = dataclasses.field(repr=False, init=False)

    def __post_init__(self):
        # TODO(tehrengruber): Restrict arguments of OTF workflow to the parts it actually needs
        #  to compile the program instead of the entire closure.
        otf_workflow: workflow.Workflow[stages.ProgramCall, stages.CompiledProgram] = (
            gtfn_module.GTFNTranslationStep(
                self.language_settings, self.enable_itir_transforms, self.use_imperative_backend
            )
            .chain(pybind.bind_source)
            .chain(
                compiler.Compiler(
                    cache_strategy=self.caching_strategy, builder_factory=self.builder_factory
                )
            )
            .chain(convert_args)
        )

        if self.use_caching:
            otf_workflow = CachedStep(step=otf_workflow, hash_function=compilation_hash)

        super().__setattr__("_otf_workflow", otf_workflow)

    def __call__(self, program: itir.FencilDefinition, *args: Any, **kwargs: Any) -> None:
        """
        Execute the iterator IR program with the provided arguments.

        The program is compiled to machine code with C++ as an intermediate step,
        so the first execution is expected to have a significant overhead, while subsequent
        calls are very fast. Only scalar and buffer arguments are supported currently.

        See ``ProgramExecutorFunction`` for details.
        """
        compiled_runner = self._otf_workflow(stages.ProgramCall(program, args, kwargs))

        return compiled_runner(*args, offset_provider=kwargs["offset_provider"])

    @property
    def __name__(self) -> str:
        return self.name or repr(self)


run_gtfn: Final[ppi.ProgramProcessor[None, ppi.ProgramExecutor]] = GTFNExecutor(
    name="run_gtfn", use_imperative_backend=False
)

run_gtfn_imperative: Final[ppi.ProgramProcessor[None, ppi.ProgramExecutor]] = GTFNExecutor(
    name="run_gtfn_imperative", use_imperative_backend=True
)<|MERGE_RESOLUTION|>--- conflicted
+++ resolved
@@ -28,11 +28,8 @@
 from gt4py.next.otf.workflow import CachedStep
 from gt4py.next.program_processors import processor_interface as ppi
 from gt4py.next.program_processors.codegens.gtfn import gtfn_module
-<<<<<<< HEAD
+from gt4py.next.type_system.type_translation import from_value
 from gt4py.storage.layout import NaiveCPULayout, register as register_layout
-=======
-from gt4py.next.type_system.type_translation import from_value
->>>>>>> 04b0f577
 
 
 # TODO(ricoh): Add support for the whole range of arguments that can be passed to a fencil.
@@ -100,9 +97,6 @@
     use_imperative_backend: bool = False
     name: Optional[str] = None
 
-    def __post_init__(self):
-        register_layout(self.name, NaiveCPULayout)
-
     # TODO(tehrengruber): Revisit default value. The hash function for the caching currently
     #  only uses a subset of the closure and implicitly relies on the workflow to only use that
     #  information. As this is dangerous the caching is disabled by default and should be considered
@@ -115,6 +109,8 @@
     ] = dataclasses.field(repr=False, init=False)
 
     def __post_init__(self):
+        register_layout(self.name, NaiveCPULayout)
+
         # TODO(tehrengruber): Restrict arguments of OTF workflow to the parts it actually needs
         #  to compile the program instead of the entire closure.
         otf_workflow: workflow.Workflow[stages.ProgramCall, stages.CompiledProgram] = (
