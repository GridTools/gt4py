--- conflicted
+++ resolved
@@ -13,12 +13,8 @@
 
 import gt4py.next.iterator.ir as itir
 from gt4py import eve
-<<<<<<< HEAD
 from gt4py.next import common
-=======
-from gt4py.next.common import Connectivity
 from gt4py.next.ffront import fbuiltins as gtx_fbuiltins
->>>>>>> ea8d9dbf
 from gt4py.next.program_processors.runners.dace_common import utility as dace_utils
 
 
