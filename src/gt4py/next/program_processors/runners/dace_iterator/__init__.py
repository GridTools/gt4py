--- conflicted
+++ resolved
@@ -27,8 +27,8 @@
 import gt4py.next.program_processors.processor_interface as ppi
 from gt4py.next.common import Dimension, Domain, UnitRange, is_field
 from gt4py.next.iterator.embedded import NeighborTableOffsetProvider, StridedNeighborOffsetProvider
+from gt4py.next.iterator.ir_utils.common_pattern_matcher import is_applied_lift
 from gt4py.next.iterator.transforms import LiftMode, apply_common_transforms, global_tmps
-from gt4py.next.iterator.transforms.common_pattern_matcher import is_applied_lift
 from gt4py.next.otf.compilation import cache
 from gt4py.next.type_system import type_specifications as ts, type_translation
 
@@ -81,6 +81,7 @@
     if isinstance(program, global_tmps.FencilWithTemporaries):
         fencil_definition = program.fencil
         tmps = program.tmps
+
     elif isinstance(program, itir.FencilDefinition):
         if any(
             is_applied_lift(cast(itir.Node, node))
@@ -88,23 +89,22 @@
         ):
             # If we don't unroll, there may be lifts left in the itir which can't be lowered to SDFG.
             # In this case, just retry with unrolled reductions.
-            fencil_definition = apply_common_transforms(program, unroll_reduce=True)
+            fencil_definition = apply_common_transforms(
+                program,
+                common_subexpression_elimination=False,
+                force_inline_lambda_args=True,
+                lift_mode=lift_mode,
+                offset_provider=offset_provider,
+                unroll_reduce=True,
+            )
         else:
             fencil_definition = program
+
         tmps = []
+
     else:
-<<<<<<< HEAD
         raise TypeError(
             f"Expected a `FencilDefinition` or `FencilWithTemporaries`, but got `{type(program).__name__}`."
-=======
-        fencil_definition = apply_common_transforms(
-            program,
-            common_subexpression_elimination=False,
-            force_inline_lambda_args=True,
-            lift_mode=lift_mode,
-            offset_provider=offset_provider,
-            unroll_reduce=True,
->>>>>>> c547f536
         )
 
     return fencil_definition, tmps
@@ -234,10 +234,14 @@
     device = dace.DeviceType.GPU if on_gpu else dace.DeviceType.CPU
 
     # visit ITIR and generate SDFG
-    program = preprocess_program(program, offset_provider, lift_mode)
-    sdfg_genenerator = ItirToSDFG(arg_types, offset_provider, column_axis, on_gpu)
+    program, tmps = preprocess_program(program, offset_provider, lift_mode)
+    sdfg_genenerator = ItirToSDFG(arg_types, offset_provider, tmps, column_axis, on_gpu)
     sdfg = sdfg_genenerator.visit(program)
-    sdfg.simplify()
+    if sdfg is None:
+        raise RuntimeError(f"visit failed for program {program.id}")
+    elif tmps:
+        # This pass is needed to avoid transformation errors in SDFG inlining, because temporaries are using offsets
+        sdfg.apply_transformations_repeated(RefineNestedAccess)
 
     # run DaCe auto-optimization heuristics
     if auto_optimize:
@@ -258,10 +262,6 @@
     lift_mode = kwargs.get("lift_mode", LiftMode.FORCE_INLINE)
     # ITIR parameters
     column_axis = kwargs.get("column_axis", None)
-<<<<<<< HEAD
-    lift_mode = kwargs.get("lift_mode", LiftMode.FORCE_INLINE)
-=======
->>>>>>> c547f536
     offset_provider = kwargs["offset_provider"]
 
     arg_types = [type_translation.from_value(arg) for arg in args]
@@ -276,27 +276,6 @@
         sdfg = sdfg_program.sdfg
 
     else:
-<<<<<<< HEAD
-        # visit ITIR and generate SDFG
-        program, tmps = preprocess_program(program, offset_provider, lift_mode)
-        sdfg_genenerator = ItirToSDFG(arg_types, offset_provider, tmps, column_axis, run_on_gpu)
-        sdfg = sdfg_genenerator.visit(program)
-        if sdfg is None:
-            raise RuntimeError(f"visit failed for program {program.id}")
-        elif tmps:
-            # This pass is needed to avoid transformation errors in SDFG inlining, because temporaries are using offsets
-            sdfg.apply_transformations_repeated(RefineNestedAccess)
-        sdfg.simplify()
-
-        # run DaCe auto-optimization heuristics
-        if auto_optimize:
-            # TODO Investigate how symbol definitions improve autoopt transformations,
-            #      in which case the cache table should take the symbols map into account.
-            symbols: dict[str, int] = {}
-            sdfg = autoopt.auto_optimize(sdfg, device, symbols=symbols, use_gpu_storage=run_on_gpu)
-
-        # compile SDFG and retrieve SDFG program
-=======
         sdfg = build_sdfg_from_itir(
             program,
             *args,
@@ -307,7 +286,6 @@
             lift_mode=lift_mode,
         )
 
->>>>>>> c547f536
         sdfg.build_folder = cache._session_cache_dir_path / ".dacecache"
         with dace.config.temporary_config():
             dace.config.Config.set("compiler", "build_type", value=build_type)
