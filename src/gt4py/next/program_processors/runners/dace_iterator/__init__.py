# GT4Py - GridTools Framework
#
# Copyright (c) 2014-2024, ETH Zurich
# All rights reserved.
#
# Please, refer to the LICENSE file in the root directory.
# SPDX-License-Identifier: BSD-3-Clause

import warnings
<<<<<<< HEAD
from collections.abc import Callable, Mapping, Sequence
=======
from collections import OrderedDict
from collections.abc import Callable, Sequence
from dataclasses import field
>>>>>>> 3fb206e4
from inspect import currentframe, getframeinfo
from pathlib import Path
from typing import Any, Optional

import dace
from dace.sdfg import utils as sdutils
from dace.transformation.auto import auto_optimize as autoopt

import gt4py.next.iterator.ir as itir
from gt4py.next import common
from gt4py.next.iterator.transforms import (
    pass_manager_legacy as legacy_itir_transforms,
    program_to_fencil,
)
from gt4py.next.iterator.type_system import inference as itir_type_inference
from gt4py.next.type_system import type_specifications as ts

from .itir_to_sdfg import ItirToSDFG


def preprocess_program(
    program: itir.FencilDefinition,
    offset_provider_type: common.OffsetProviderType,
    lift_mode: legacy_itir_transforms.LiftMode,
    symbolic_domain_sizes: Optional[dict[str, str]] = None,
    temporary_extraction_heuristics: Optional[
        Callable[[itir.StencilClosure], Callable[[itir.Expr], bool]]
    ] = None,
    unroll_reduce: bool = False,
):
    node = legacy_itir_transforms.apply_common_transforms(
        program,
        common_subexpression_elimination=False,
        force_inline_lambda_args=True,
        lift_mode=lift_mode,
        offset_provider_type=offset_provider_type,
        symbolic_domain_sizes=symbolic_domain_sizes,
        temporary_extraction_heuristics=temporary_extraction_heuristics,
        unroll_reduce=unroll_reduce,
    )

    node = itir_type_inference.infer(node, offset_provider_type=offset_provider_type)

    if isinstance(node, itir.Program):
        fencil_definition = program_to_fencil.program_to_fencil(node)
        tmps = node.declarations
        assert all(isinstance(tmp, itir.Temporary) for tmp in tmps)
    else:
        raise TypeError(f"Expected 'Program', got '{type(node).__name__}'.")

    return fencil_definition, tmps


def build_sdfg_from_itir(
    program: itir.FencilDefinition,
    arg_types: Sequence[ts.TypeSpec],
    offset_provider_type: common.OffsetProviderType,
    auto_optimize: bool = False,
    on_gpu: bool = False,
    column_axis: Optional[common.Dimension] = None,
    lift_mode: legacy_itir_transforms.LiftMode = legacy_itir_transforms.LiftMode.FORCE_INLINE,
    symbolic_domain_sizes: Optional[dict[str, str]] = None,
    temporary_extraction_heuristics: Optional[
        Callable[[itir.StencilClosure], Callable[[itir.Expr], bool]]
    ] = None,
    load_sdfg_from_file: bool = False,
    save_sdfg: bool = True,
    use_field_canonical_representation: bool = True,
) -> dace.SDFG:
    """Translate a Fencil into an SDFG.

    Args:
        program:             The Fencil that should be translated.
        arg_types:           Types of the arguments passed to the fencil.
        offset_provider:     The set of offset providers that should be used.
        auto_optimize:       Apply DaCe's `auto_optimize` heuristic.
        on_gpu:              Performs the translation for GPU, defaults to `False`.
        column_axis:         The column axis to be used, defaults to `None`.
        lift_mode:           Which lift mode should be used, defaults `FORCE_INLINE`.
        symbolic_domain_sizes: Used for generation of liskov bindings when temporaries are enabled.
        load_sdfg_from_file: Allows to read the SDFG from file, instead of generating it, for debug only.
        save_sdfg:           If `True`, the default the SDFG is stored as a file and can be loaded, this allows to skip the lowering step, requires `load_sdfg_from_file` set to `True`.
        use_field_canonical_representation: If `True`,  assume that the fields dimensions are sorted alphabetically.
    """

    sdfg_filename = f"_dacegraphs/gt4py/{program.id}.sdfg"
    if load_sdfg_from_file and Path(sdfg_filename).exists():
        sdfg: dace.SDFG = dace.SDFG.from_file(sdfg_filename)
        sdfg.validate()
        return sdfg

    # visit ITIR and generate SDFG
    program, tmps = preprocess_program(
        program,
        offset_provider_type,
        lift_mode,
        symbolic_domain_sizes,
        temporary_extraction_heuristics,
    )
    sdfg_genenerator = ItirToSDFG(
        list(arg_types),
        offset_provider_type,
        tmps,
        use_field_canonical_representation,
        column_axis,
    )
    sdfg = sdfg_genenerator.visit(program)
    if sdfg is None:
        raise RuntimeError(f"Visit failed for program {program.id}.")

    for nested_sdfg in sdfg.all_sdfgs_recursive():
        if not nested_sdfg.debuginfo:
            _, frameinfo = (
                warnings.warn(
                    f"{nested_sdfg.label} does not have debuginfo. Consider adding them in the corresponding nested sdfg.",
                    stacklevel=2,
                ),
                getframeinfo(currentframe()),  # type: ignore[arg-type]
            )
            nested_sdfg.debuginfo = dace.dtypes.DebugInfo(
                start_line=frameinfo.lineno, end_line=frameinfo.lineno, filename=frameinfo.filename
            )

    # TODO(edopao): remove `inline_loop_blocks` when DaCe transformations support LoopRegion construct
    sdutils.inline_loop_blocks(sdfg)

    # run DaCe transformations to simplify the SDFG
    sdfg.simplify()

    # run DaCe auto-optimization heuristics
    if auto_optimize:
        # TODO: Investigate performance improvement from SDFG specialization with constant symbols,
        #       for array shape and strides, although this would imply JIT compilation.
        symbols: dict[str, int] = {}
        device = dace.DeviceType.GPU if on_gpu else dace.DeviceType.CPU
        sdfg = autoopt.auto_optimize(sdfg, device, symbols=symbols, use_gpu_storage=on_gpu)
    elif on_gpu:
        autoopt.apply_gpu_storage(sdfg)

    if on_gpu:
        sdfg.apply_gpu_transformations()

    # Store the sdfg such that we can later reuse it.
    if save_sdfg:
        sdfg.save(sdfg_filename)

<<<<<<< HEAD
    return sdfg
=======
    return sdfg


@dataclasses.dataclass(frozen=True)
class Program(decorator.Program, dace.frontend.python.common.SDFGConvertible):
    """Extension of GT4Py Program implementing the SDFGConvertible interface."""

    sdfg_closure_vars: dict[str, Any] = field(default_factory=dict)

    # Being a ClassVar ensures that in an SDFG with multiple nested GT4Py Programs,
    # there is no name mangling of the connectivity tables used across the nested SDFGs
    # since they share the same memory address.
    connectivity_tables_data_descriptors: ClassVar[
        dict[str, dace.data.Array]
    ] = {}  # symbolically defined

    def __sdfg__(self, *args, **kwargs) -> dace.sdfg.sdfg.SDFG:
        if "dace" not in self.backend.name.lower():  # type: ignore[union-attr]
            raise ValueError("The SDFG can be generated only for the DaCe backend.")

        params = {str(p.id): p.type for p in self.itir.params}
        fields = {str(p.id): p.type for p in self.itir.params if hasattr(p.type, "dims")}
        arg_types = [*params.values()]

        dace_parsed_args = [*args, *kwargs.values()]
        gt4py_program_args = [*params.values()]
        _crosscheck_dace_parsing(dace_parsed_args, gt4py_program_args)

        if self.connectivities is None:
            raise ValueError(
                "[DaCe Orchestration] Connectivities -at compile time- are required to generate the SDFG. Use `with_connectivities` method."
            )
        offset_provider_type = {**self.connectivities, **self._implicit_offset_provider}

        sdfg = self.backend.executor.step.translation.generate_sdfg(  # type: ignore[union-attr]
            self.itir,
            arg_types,
            offset_provider_type=offset_provider_type,
            column_axis=kwargs.get("column_axis", None),
        )
        self.sdfg_closure_vars["sdfg.arrays"] = sdfg.arrays  # use it in __sdfg_closure__

        # Halo exchange related metadata, i.e. gt4py_program_input_fields, gt4py_program_output_fields, offset_providers_per_input_field
        # Add them as dynamic properties to the SDFG

        assert all(
            isinstance(in_field, SymRef)
            for closure in self.itir.closures
            for in_field in closure.inputs
        )  # backend only supports SymRef inputs, not `index` calls
        input_fields = [
            str(in_field.id)  # type: ignore[union-attr]  # ensured by assert
            for closure in self.itir.closures
            for in_field in closure.inputs
            if str(in_field.id) in fields  # type: ignore[union-attr]  # ensured by assert
        ]
        sdfg.gt4py_program_input_fields = {
            in_field: dim
            for in_field in input_fields
            for dim in fields[in_field].dims  # type: ignore[union-attr]
            if dim.kind == common.DimensionKind.HORIZONTAL
        }

        output_fields = []
        for closure in self.itir.closures:
            output = closure.output
            if isinstance(output, itir.SymRef):
                if str(output.id) in fields:
                    output_fields.append(str(output.id))
            else:
                for arg in output.args:
                    if str(arg.id) in fields:  # type: ignore[attr-defined]
                        output_fields.append(str(arg.id))  # type: ignore[attr-defined]
        sdfg.gt4py_program_output_fields = {
            output: dim
            for output in output_fields
            for dim in fields[output].dims  # type: ignore[union-attr]
            if dim.kind == common.DimensionKind.HORIZONTAL
        }

        sdfg.offset_providers_per_input_field = {}
        itir_tmp = legacy_itir_transforms.apply_common_transforms(
            self.itir, offset_provider_type=offset_provider_type
        )
        itir_tmp_fencil = program_to_fencil.program_to_fencil(itir_tmp)
        for closure in itir_tmp_fencil.closures:
            params_shifts = itir_transforms.trace_shifts.trace_stencil(
                closure.stencil, num_args=len(closure.inputs)
            )
            for param, shifts in zip(closure.inputs, params_shifts):
                assert isinstance(
                    param, SymRef
                )  # backend only supports SymRef inputs, not `index` calls
                if not isinstance(param.id, str):
                    continue
                if param.id not in sdfg.gt4py_program_input_fields:
                    continue
                sdfg.offset_providers_per_input_field.setdefault(param.id, []).extend(list(shifts))

        return sdfg

    def __sdfg_closure__(self, reevaluate: Optional[dict[str, str]] = None) -> dict[str, Any]:
        """
        Returns the closure arrays of the SDFG represented by this object
        as a mapping between array name and the corresponding value.

        The connectivity tables are defined symbolically, i.e. table sizes & strides are DaCe symbols.
        The need to define the connectivity tables in the `__sdfg_closure__` arises from the fact that
        the offset providers are not part of GT4Py Program's arguments.
        Keep in mind, that `__sdfg_closure__` is called after `__sdfg__` method.
        """
        offset_provider_type = self.connectivities

        # Define DaCe symbols
        connectivity_table_size_symbols = {
            dace_utils.field_size_symbol_name(
                dace_utils.connectivity_identifier(k), axis
            ): dace.symbol(
                dace_utils.field_size_symbol_name(dace_utils.connectivity_identifier(k), axis)
            )
            for k, v in offset_provider_type.items()  # type: ignore[union-attr]
            for axis in [0, 1]
            if isinstance(v, common.NeighborConnectivityType)
            and dace_utils.connectivity_identifier(k) in self.sdfg_closure_vars["sdfg.arrays"]
        }

        connectivity_table_stride_symbols = {
            dace_utils.field_stride_symbol_name(
                dace_utils.connectivity_identifier(k), axis
            ): dace.symbol(
                dace_utils.field_stride_symbol_name(dace_utils.connectivity_identifier(k), axis)
            )
            for k, v in offset_provider_type.items()  # type: ignore[union-attr]
            for axis in [0, 1]
            if isinstance(v, common.NeighborConnectivityType)
            and dace_utils.connectivity_identifier(k) in self.sdfg_closure_vars["sdfg.arrays"]
        }

        symbols = {**connectivity_table_size_symbols, **connectivity_table_stride_symbols}

        # Define the storage location (e.g. CPU, GPU) of the connectivity tables
        if "storage" not in Program.connectivity_tables_data_descriptors:
            for k, v in offset_provider_type.items():  # type: ignore[union-attr]
                if not isinstance(v, common.NeighborConnectivityType):
                    continue
                if dace_utils.connectivity_identifier(k) in self.sdfg_closure_vars["sdfg.arrays"]:
                    Program.connectivity_tables_data_descriptors["storage"] = (
                        self.sdfg_closure_vars[
                            "sdfg.arrays"
                        ][dace_utils.connectivity_identifier(k)].storage
                    )
                    break

        # Build the closure dictionary
        closure_dict = {}
        for k, v in offset_provider_type.items():  # type: ignore[union-attr]
            conn_id = dace_utils.connectivity_identifier(k)
            if (
                isinstance(v, common.NeighborConnectivityType)
                and conn_id in self.sdfg_closure_vars["sdfg.arrays"]
            ):
                if conn_id not in Program.connectivity_tables_data_descriptors:
                    Program.connectivity_tables_data_descriptors[conn_id] = dace.data.Array(
                        dtype=dace.int64 if v.dtype.scalar_type == np.int64 else dace.int32,
                        shape=[
                            symbols[dace_utils.field_size_symbol_name(conn_id, 0)],
                            symbols[dace_utils.field_size_symbol_name(conn_id, 1)],
                        ],
                        strides=[
                            symbols[dace_utils.field_stride_symbol_name(conn_id, 0)],
                            symbols[dace_utils.field_stride_symbol_name(conn_id, 1)],
                        ],
                        storage=Program.connectivity_tables_data_descriptors["storage"],
                    )
                closure_dict[conn_id] = Program.connectivity_tables_data_descriptors[conn_id]

        return closure_dict

    def __sdfg_signature__(self) -> tuple[Sequence[str], Sequence[str]]:
        args = []
        for arg in self.past_stage.past_node.params:
            args.append(arg.id)
        return (args, [])


def _crosscheck_dace_parsing(dace_parsed_args: list[Any], gt4py_program_args: list[Any]) -> bool:
    for dace_parsed_arg, gt4py_program_arg in zip(dace_parsed_args, gt4py_program_args):
        if isinstance(dace_parsed_arg, dace.data.Scalar):
            assert dace_parsed_arg.dtype == dace_utils.as_dace_type(gt4py_program_arg)
        elif isinstance(
            dace_parsed_arg, (bool, int, float, str, np.bool_, np.integer, np.floating, np.str_)
        ):  # compile-time constant scalar
            assert isinstance(gt4py_program_arg, ts.ScalarType)
            if isinstance(dace_parsed_arg, (bool, np.bool_)):
                assert gt4py_program_arg.kind == ts.ScalarKind.BOOL
            elif isinstance(dace_parsed_arg, (int, np.integer)):
                assert gt4py_program_arg.kind in [ts.ScalarKind.INT32, ts.ScalarKind.INT64]
            elif isinstance(dace_parsed_arg, (float, np.floating)):
                assert gt4py_program_arg.kind in [ts.ScalarKind.FLOAT32, ts.ScalarKind.FLOAT64]
            elif isinstance(dace_parsed_arg, (str, np.str_)):
                assert gt4py_program_arg.kind == ts.ScalarKind.STRING
        elif isinstance(dace_parsed_arg, dace.data.Array):
            assert isinstance(gt4py_program_arg, ts.FieldType)
            assert len(dace_parsed_arg.shape) == len(gt4py_program_arg.dims)
            assert dace_parsed_arg.dtype == dace_utils.as_dace_type(gt4py_program_arg.dtype)
        elif isinstance(
            dace_parsed_arg, (dace.data.Structure, dict, OrderedDict)
        ):  # offset_provider
            continue
        else:
            raise ValueError(f"Unresolved case for {dace_parsed_arg} (==, !=) {gt4py_program_arg}")

    return True
>>>>>>> 3fb206e4
<|MERGE_RESOLUTION|>--- conflicted
+++ resolved
@@ -7,16 +7,10 @@
 # SPDX-License-Identifier: BSD-3-Clause
 
 import warnings
-<<<<<<< HEAD
-from collections.abc import Callable, Mapping, Sequence
-=======
-from collections import OrderedDict
 from collections.abc import Callable, Sequence
-from dataclasses import field
->>>>>>> 3fb206e4
 from inspect import currentframe, getframeinfo
 from pathlib import Path
-from typing import Any, Optional
+from typing import Optional
 
 import dace
 from dace.sdfg import utils as sdutils
@@ -160,220 +154,4 @@
     if save_sdfg:
         sdfg.save(sdfg_filename)
 
-<<<<<<< HEAD
-    return sdfg
-=======
-    return sdfg
-
-
-@dataclasses.dataclass(frozen=True)
-class Program(decorator.Program, dace.frontend.python.common.SDFGConvertible):
-    """Extension of GT4Py Program implementing the SDFGConvertible interface."""
-
-    sdfg_closure_vars: dict[str, Any] = field(default_factory=dict)
-
-    # Being a ClassVar ensures that in an SDFG with multiple nested GT4Py Programs,
-    # there is no name mangling of the connectivity tables used across the nested SDFGs
-    # since they share the same memory address.
-    connectivity_tables_data_descriptors: ClassVar[
-        dict[str, dace.data.Array]
-    ] = {}  # symbolically defined
-
-    def __sdfg__(self, *args, **kwargs) -> dace.sdfg.sdfg.SDFG:
-        if "dace" not in self.backend.name.lower():  # type: ignore[union-attr]
-            raise ValueError("The SDFG can be generated only for the DaCe backend.")
-
-        params = {str(p.id): p.type for p in self.itir.params}
-        fields = {str(p.id): p.type for p in self.itir.params if hasattr(p.type, "dims")}
-        arg_types = [*params.values()]
-
-        dace_parsed_args = [*args, *kwargs.values()]
-        gt4py_program_args = [*params.values()]
-        _crosscheck_dace_parsing(dace_parsed_args, gt4py_program_args)
-
-        if self.connectivities is None:
-            raise ValueError(
-                "[DaCe Orchestration] Connectivities -at compile time- are required to generate the SDFG. Use `with_connectivities` method."
-            )
-        offset_provider_type = {**self.connectivities, **self._implicit_offset_provider}
-
-        sdfg = self.backend.executor.step.translation.generate_sdfg(  # type: ignore[union-attr]
-            self.itir,
-            arg_types,
-            offset_provider_type=offset_provider_type,
-            column_axis=kwargs.get("column_axis", None),
-        )
-        self.sdfg_closure_vars["sdfg.arrays"] = sdfg.arrays  # use it in __sdfg_closure__
-
-        # Halo exchange related metadata, i.e. gt4py_program_input_fields, gt4py_program_output_fields, offset_providers_per_input_field
-        # Add them as dynamic properties to the SDFG
-
-        assert all(
-            isinstance(in_field, SymRef)
-            for closure in self.itir.closures
-            for in_field in closure.inputs
-        )  # backend only supports SymRef inputs, not `index` calls
-        input_fields = [
-            str(in_field.id)  # type: ignore[union-attr]  # ensured by assert
-            for closure in self.itir.closures
-            for in_field in closure.inputs
-            if str(in_field.id) in fields  # type: ignore[union-attr]  # ensured by assert
-        ]
-        sdfg.gt4py_program_input_fields = {
-            in_field: dim
-            for in_field in input_fields
-            for dim in fields[in_field].dims  # type: ignore[union-attr]
-            if dim.kind == common.DimensionKind.HORIZONTAL
-        }
-
-        output_fields = []
-        for closure in self.itir.closures:
-            output = closure.output
-            if isinstance(output, itir.SymRef):
-                if str(output.id) in fields:
-                    output_fields.append(str(output.id))
-            else:
-                for arg in output.args:
-                    if str(arg.id) in fields:  # type: ignore[attr-defined]
-                        output_fields.append(str(arg.id))  # type: ignore[attr-defined]
-        sdfg.gt4py_program_output_fields = {
-            output: dim
-            for output in output_fields
-            for dim in fields[output].dims  # type: ignore[union-attr]
-            if dim.kind == common.DimensionKind.HORIZONTAL
-        }
-
-        sdfg.offset_providers_per_input_field = {}
-        itir_tmp = legacy_itir_transforms.apply_common_transforms(
-            self.itir, offset_provider_type=offset_provider_type
-        )
-        itir_tmp_fencil = program_to_fencil.program_to_fencil(itir_tmp)
-        for closure in itir_tmp_fencil.closures:
-            params_shifts = itir_transforms.trace_shifts.trace_stencil(
-                closure.stencil, num_args=len(closure.inputs)
-            )
-            for param, shifts in zip(closure.inputs, params_shifts):
-                assert isinstance(
-                    param, SymRef
-                )  # backend only supports SymRef inputs, not `index` calls
-                if not isinstance(param.id, str):
-                    continue
-                if param.id not in sdfg.gt4py_program_input_fields:
-                    continue
-                sdfg.offset_providers_per_input_field.setdefault(param.id, []).extend(list(shifts))
-
-        return sdfg
-
-    def __sdfg_closure__(self, reevaluate: Optional[dict[str, str]] = None) -> dict[str, Any]:
-        """
-        Returns the closure arrays of the SDFG represented by this object
-        as a mapping between array name and the corresponding value.
-
-        The connectivity tables are defined symbolically, i.e. table sizes & strides are DaCe symbols.
-        The need to define the connectivity tables in the `__sdfg_closure__` arises from the fact that
-        the offset providers are not part of GT4Py Program's arguments.
-        Keep in mind, that `__sdfg_closure__` is called after `__sdfg__` method.
-        """
-        offset_provider_type = self.connectivities
-
-        # Define DaCe symbols
-        connectivity_table_size_symbols = {
-            dace_utils.field_size_symbol_name(
-                dace_utils.connectivity_identifier(k), axis
-            ): dace.symbol(
-                dace_utils.field_size_symbol_name(dace_utils.connectivity_identifier(k), axis)
-            )
-            for k, v in offset_provider_type.items()  # type: ignore[union-attr]
-            for axis in [0, 1]
-            if isinstance(v, common.NeighborConnectivityType)
-            and dace_utils.connectivity_identifier(k) in self.sdfg_closure_vars["sdfg.arrays"]
-        }
-
-        connectivity_table_stride_symbols = {
-            dace_utils.field_stride_symbol_name(
-                dace_utils.connectivity_identifier(k), axis
-            ): dace.symbol(
-                dace_utils.field_stride_symbol_name(dace_utils.connectivity_identifier(k), axis)
-            )
-            for k, v in offset_provider_type.items()  # type: ignore[union-attr]
-            for axis in [0, 1]
-            if isinstance(v, common.NeighborConnectivityType)
-            and dace_utils.connectivity_identifier(k) in self.sdfg_closure_vars["sdfg.arrays"]
-        }
-
-        symbols = {**connectivity_table_size_symbols, **connectivity_table_stride_symbols}
-
-        # Define the storage location (e.g. CPU, GPU) of the connectivity tables
-        if "storage" not in Program.connectivity_tables_data_descriptors:
-            for k, v in offset_provider_type.items():  # type: ignore[union-attr]
-                if not isinstance(v, common.NeighborConnectivityType):
-                    continue
-                if dace_utils.connectivity_identifier(k) in self.sdfg_closure_vars["sdfg.arrays"]:
-                    Program.connectivity_tables_data_descriptors["storage"] = (
-                        self.sdfg_closure_vars[
-                            "sdfg.arrays"
-                        ][dace_utils.connectivity_identifier(k)].storage
-                    )
-                    break
-
-        # Build the closure dictionary
-        closure_dict = {}
-        for k, v in offset_provider_type.items():  # type: ignore[union-attr]
-            conn_id = dace_utils.connectivity_identifier(k)
-            if (
-                isinstance(v, common.NeighborConnectivityType)
-                and conn_id in self.sdfg_closure_vars["sdfg.arrays"]
-            ):
-                if conn_id not in Program.connectivity_tables_data_descriptors:
-                    Program.connectivity_tables_data_descriptors[conn_id] = dace.data.Array(
-                        dtype=dace.int64 if v.dtype.scalar_type == np.int64 else dace.int32,
-                        shape=[
-                            symbols[dace_utils.field_size_symbol_name(conn_id, 0)],
-                            symbols[dace_utils.field_size_symbol_name(conn_id, 1)],
-                        ],
-                        strides=[
-                            symbols[dace_utils.field_stride_symbol_name(conn_id, 0)],
-                            symbols[dace_utils.field_stride_symbol_name(conn_id, 1)],
-                        ],
-                        storage=Program.connectivity_tables_data_descriptors["storage"],
-                    )
-                closure_dict[conn_id] = Program.connectivity_tables_data_descriptors[conn_id]
-
-        return closure_dict
-
-    def __sdfg_signature__(self) -> tuple[Sequence[str], Sequence[str]]:
-        args = []
-        for arg in self.past_stage.past_node.params:
-            args.append(arg.id)
-        return (args, [])
-
-
-def _crosscheck_dace_parsing(dace_parsed_args: list[Any], gt4py_program_args: list[Any]) -> bool:
-    for dace_parsed_arg, gt4py_program_arg in zip(dace_parsed_args, gt4py_program_args):
-        if isinstance(dace_parsed_arg, dace.data.Scalar):
-            assert dace_parsed_arg.dtype == dace_utils.as_dace_type(gt4py_program_arg)
-        elif isinstance(
-            dace_parsed_arg, (bool, int, float, str, np.bool_, np.integer, np.floating, np.str_)
-        ):  # compile-time constant scalar
-            assert isinstance(gt4py_program_arg, ts.ScalarType)
-            if isinstance(dace_parsed_arg, (bool, np.bool_)):
-                assert gt4py_program_arg.kind == ts.ScalarKind.BOOL
-            elif isinstance(dace_parsed_arg, (int, np.integer)):
-                assert gt4py_program_arg.kind in [ts.ScalarKind.INT32, ts.ScalarKind.INT64]
-            elif isinstance(dace_parsed_arg, (float, np.floating)):
-                assert gt4py_program_arg.kind in [ts.ScalarKind.FLOAT32, ts.ScalarKind.FLOAT64]
-            elif isinstance(dace_parsed_arg, (str, np.str_)):
-                assert gt4py_program_arg.kind == ts.ScalarKind.STRING
-        elif isinstance(dace_parsed_arg, dace.data.Array):
-            assert isinstance(gt4py_program_arg, ts.FieldType)
-            assert len(dace_parsed_arg.shape) == len(gt4py_program_arg.dims)
-            assert dace_parsed_arg.dtype == dace_utils.as_dace_type(gt4py_program_arg.dtype)
-        elif isinstance(
-            dace_parsed_arg, (dace.data.Structure, dict, OrderedDict)
-        ):  # offset_provider
-            continue
-        else:
-            raise ValueError(f"Unresolved case for {dace_parsed_arg} (==, !=) {gt4py_program_arg}")
-
-    return True
->>>>>>> 3fb206e4
+    return sdfg