# GT4Py - GridTools Framework
#
# Copyright (c) 2014-2023, ETH Zurich
# All rights reserved.
#
# This file is part of the GT4Py project and the GridTools framework.
# GT4Py is free software: you can redistribute it and/or modify it under
# the terms of the GNU General Public License as published by the
# Free Software Foundation, either version 3 of the License, or any later
# version. See the LICENSE.txt file at the top-level directory of this
# distribution for a copy of the license or check <https://www.gnu.org/licenses/>.
#
# SPDX-License-Identifier: GPL-3.0-or-later
import hashlib
import warnings
from typing import Any, Mapping, Optional, Sequence

import dace
import numpy as np
from dace.codegen.compiled_sdfg import CompiledSDFG
from dace.transformation.auto import auto_optimize as autoopt

import gt4py.next.allocators as next_allocators
import gt4py.next.iterator.ir as itir
import gt4py.next.program_processors.otf_compile_executor as otf_exec
import gt4py.next.program_processors.processor_interface as ppi
from gt4py.next import common
from gt4py.next.iterator import embedded as itir_embedded, transforms as itir_transforms
from gt4py.next.otf.compilation import cache as compilation_cache
from gt4py.next.type_system import type_specifications as ts, type_translation

from .itir_to_sdfg import ItirToSDFG
from .utility import connectivity_identifier, filter_neighbor_tables, get_sorted_dims


try:
    import cupy as cp
except ImportError:
    cp = None


def get_sorted_dim_ranges(domain: common.Domain) -> Sequence[common.FiniteUnitRange]:
    assert common.Domain.is_finite(domain)
    sorted_dims = get_sorted_dims(domain.dims)
    return [domain.ranges[dim_index] for dim_index, _ in sorted_dims]


""" Default build configuration in DaCe backend """
_build_type = "Release"


def convert_arg(arg: Any):
    if common.is_field(arg):
        sorted_dims = get_sorted_dims(arg.domain.dims)
        ndim = len(sorted_dims)
        dim_indices = [dim_index for dim_index, _ in sorted_dims]
        if isinstance(arg.ndarray, np.ndarray):
            return np.moveaxis(arg.ndarray, range(ndim), dim_indices)
        else:
            assert cp is not None and isinstance(arg.ndarray, cp.ndarray)
            return cp.moveaxis(arg.ndarray, range(ndim), dim_indices)
    return arg


def preprocess_program(
    program: itir.FencilDefinition,
    offset_provider: Mapping[str, Any],
    lift_mode: itir_transforms.LiftMode,
):
    node = itir_transforms.apply_common_transforms(
        program,
        common_subexpression_elimination=False,
        lift_mode=lift_mode,
        offset_provider=offset_provider,
        unroll_reduce=False,
    )
    # If we don't unroll, there may be lifts left in the itir which can't be lowered to SDFG.
    # In this case, just retry with unrolled reductions.
    if all([ItirToSDFG._check_no_lifts(closure) for closure in node.closures]):
        fencil_definition = node
    else:
        fencil_definition = itir_transforms.apply_common_transforms(
            program,
            common_subexpression_elimination=False,
            force_inline_lambda_args=True,
            lift_mode=lift_mode,
            offset_provider=offset_provider,
            unroll_reduce=True,
        )
    return fencil_definition


def get_args(sdfg: dace.SDFG, args: Sequence[Any]) -> dict[str, Any]:
    sdfg_params: Sequence[str] = sdfg.arg_names
    return {sdfg_param: convert_arg(arg) for sdfg_param, arg in zip(sdfg_params, args)}


def _ensure_is_on_device(
    connectivity_arg: np.typing.NDArray, device: dace.dtypes.DeviceType
) -> np.typing.NDArray:
    if device == dace.dtypes.DeviceType.GPU:
        if not isinstance(connectivity_arg, cp.ndarray):
            warnings.warn(
                "Copying connectivity to device. For performance make sure connectivity is provided on device."
            )
            return cp.asarray(connectivity_arg)
    return connectivity_arg


def get_connectivity_args(
    neighbor_tables: Sequence[tuple[str, itir_embedded.NeighborTableOffsetProvider]],
    device: dace.dtypes.DeviceType,
) -> dict[str, Any]:
    return {
        connectivity_identifier(offset): _ensure_is_on_device(table.table, device)
        for offset, table in neighbor_tables
    }


def get_shape_args(
    arrays: Mapping[str, dace.data.Array], args: Mapping[str, Any]
) -> Mapping[str, int]:
    return {
        str(sym): size
        for name, value in args.items()
        for sym, size in zip(arrays[name].shape, value.shape)
    }


def get_offset_args(
    sdfg: dace.SDFG,
    args: Sequence[Any],
) -> Mapping[str, int]:
    sdfg_arrays: Mapping[str, dace.data.Array] = sdfg.arrays
    sdfg_params: Sequence[str] = sdfg.arg_names
    return {
        str(sym): -drange.start
        for sdfg_param, arg in zip(sdfg_params, args)
        if common.is_field(arg)
        for sym, drange in zip(sdfg_arrays[sdfg_param].offset, get_sorted_dim_ranges(arg.domain))
    }


def get_stride_args(
    arrays: Mapping[str, dace.data.Array], args: Mapping[str, Any]
) -> Mapping[str, int]:
    stride_args = {}
    for name, value in args.items():
        for sym, stride_size in zip(arrays[name].strides, value.strides):
            stride, remainder = divmod(stride_size, value.itemsize)
            if remainder != 0:
                raise ValueError(
                    f"Stride ({stride_size} bytes) for argument '{sym}' must be a multiple of item size ({value.itemsize} bytes)."
                )
            stride_args[str(sym)] = stride

    return stride_args


_build_cache_cpu: dict[str, CompiledSDFG] = {}
_build_cache_gpu: dict[str, CompiledSDFG] = {}


def get_cache_id(
    program: itir.FencilDefinition,
    arg_types: Sequence[ts.TypeSpec],
    column_axis: Optional[common.Dimension],
    offset_provider: Mapping[str, Any],
) -> str:
    max_neighbors = [
        (k, v.max_neighbors)
        for k, v in offset_provider.items()
        if isinstance(
            v,
            (
                itir_embedded.NeighborTableOffsetProvider,
                itir_embedded.StridedNeighborOffsetProvider,
            ),
        )
    ]
    cache_id_args = [
        str(arg)
        for arg in (
            program,
            *arg_types,
            column_axis,
            *max_neighbors,
        )
    ]
    m = hashlib.sha256()
    for s in cache_id_args:
        m.update(s.encode())
    return m.hexdigest()


def get_sdfg_args(sdfg: dace.SDFG, *args, **kwargs) -> dict[str, Any]:
    """Extracts the arguments needed to call the SDFG.

    This function can handle the same arguments that are passed to `run_dace_iterator()`.

    Args:
        sdfg:               The SDFG for which we want to get the arguments.
    """  # noqa: D401
    offset_provider = kwargs["offset_provider"]
    on_gpu = kwargs.get("on_gpu", False)

    neighbor_tables = filter_neighbor_tables(offset_provider)
    device = dace.DeviceType.GPU if on_gpu else dace.DeviceType.CPU

    dace_args = get_args(sdfg, args)
    dace_field_args = {n: v for n, v in dace_args.items() if not np.isscalar(v)}
    dace_conn_args = get_connectivity_args(neighbor_tables, device)
    dace_shapes = get_shape_args(sdfg.arrays, dace_field_args)
    dace_conn_shapes = get_shape_args(sdfg.arrays, dace_conn_args)
    dace_strides = get_stride_args(sdfg.arrays, dace_field_args)
    dace_conn_strides = get_stride_args(sdfg.arrays, dace_conn_args)
    dace_offsets = get_offset_args(sdfg, args)
    all_args = {
        **dace_args,
        **dace_conn_args,
        **dace_shapes,
        **dace_conn_shapes,
        **dace_strides,
        **dace_conn_strides,
        **dace_offsets,
    }
    expected_args = {
        key: value
        for key, value in all_args.items()
        if key in sdfg.signature_arglist(with_types=False)
    }
    return expected_args


def build_sdfg_from_itir(
    program: itir.FencilDefinition,
    *args,
    offset_provider: dict[str, Any],
    auto_optimize: bool = False,
    on_gpu: bool = False,
    column_axis: Optional[common.Dimension] = None,
    lift_mode: itir_transforms.LiftMode = itir_transforms.LiftMode.FORCE_INLINE,
) -> dace.SDFG:
    """Translate a Fencil into an SDFG.

    Args:
        program:	        The Fencil that should be translated.
        *args:		        Arguments for which the fencil should be called.
        offset_provider:	The set of offset providers that should be used.
        auto_optimize:	    Apply DaCe's `auto_optimize` heuristic.
        on_gpu:		        Performs the translation for GPU, defaults to `False`.
        column_axis:		The column axis to be used, defaults to `None`.
        lift_mode:		    Which lift mode should be used, defaults `FORCE_INLINE`.

    Notes:
        Currently only the `FORCE_INLINE` liftmode is supported and the value of `lift_mode` is ignored.
    """
    # TODO(edopao): As temporary fix until temporaries are supported in the DaCe Backend force
    #                `lift_more` to `FORCE_INLINE` mode.
    lift_mode = itir_transforms.LiftMode.FORCE_INLINE

    arg_types = [type_translation.from_value(arg) for arg in args]
    device = dace.DeviceType.GPU if on_gpu else dace.DeviceType.CPU

    # visit ITIR and generate SDFG
    program = preprocess_program(program, offset_provider, lift_mode)
    sdfg_genenerator = ItirToSDFG(arg_types, offset_provider, column_axis)
    sdfg = sdfg_genenerator.visit(program)
    if sdfg is None:
        raise RuntimeError(f"visit failed for program {program.id}")

    # run DaCe transformations to simplify the SDFG
    sdfg.simplify()

    # run DaCe auto-optimization heuristics
    if auto_optimize:
        # TODO Investigate how symbol definitions improve autoopt transformations,
        #      in which case the cache table should take the symbols map into account.
        symbols: dict[str, int] = {}
        sdfg = autoopt.auto_optimize(sdfg, device, symbols=symbols, use_gpu_storage=on_gpu)

    if on_gpu:
        sdfg.apply_gpu_transformations()

    return sdfg


def run_dace_iterator(program: itir.FencilDefinition, *args, **kwargs):
    # build parameters
    build_cache = kwargs.get("build_cache", None)
    compiler_args = kwargs.get("compiler_args", None)  # `None` will take default.
    build_type = kwargs.get("build_type", "RelWithDebInfo")
    on_gpu = kwargs.get("on_gpu", False)
<<<<<<< HEAD
    auto_optimize = kwargs.get("auto_optimize", True)
    lift_mode = kwargs.get("lift_mode", LiftMode.FORCE_INLINE)
=======
    auto_optimize = kwargs.get("auto_optimize", False)
    lift_mode = kwargs.get("lift_mode", itir_transforms.LiftMode.FORCE_INLINE)
>>>>>>> 15a7bd62
    # ITIR parameters
    column_axis = kwargs.get("column_axis", None)
    offset_provider = kwargs["offset_provider"]

    arg_types = [type_translation.from_value(arg) for arg in args]

    cache_id = get_cache_id(program, arg_types, column_axis, offset_provider)
    if build_cache is not None and cache_id in build_cache:
        # retrieve SDFG program from build cache
        sdfg_program = build_cache[cache_id]
        sdfg = sdfg_program.sdfg

    else:
        sdfg = build_sdfg_from_itir(
            program,
            *args,
            offset_provider=offset_provider,
            auto_optimize=auto_optimize,
            on_gpu=on_gpu,
            column_axis=column_axis,
            lift_mode=lift_mode,
        )

        sdfg.build_folder = compilation_cache._session_cache_dir_path / ".dacecache"
        with dace.config.temporary_config():
            dace.config.Config.set("compiler", "build_type", value=build_type)
            if compiler_args is not None:
                dace.config.Config.set(
                    "compiler", "cuda" if on_gpu else "cpu", "args", value=compiler_args
                )
            sdfg_program = sdfg.compile(validate=False)

        # store SDFG program in build cache
        if build_cache is not None:
            build_cache[cache_id] = sdfg_program

    expected_args = get_sdfg_args(sdfg, *args, **kwargs)

    with dace.config.temporary_config():
        dace.config.Config.set("compiler", "allow_view_arguments", value=True)
        dace.config.Config.set("frontend", "check_args", value=True)
        sdfg_program(**expected_args)


def _run_dace_cpu(program: itir.FencilDefinition, *args, **kwargs) -> None:
    compiler_args = dace.config.Config.get("compiler", "cpu", "args")

    # disable finite-math-only in order to support isfinite/isinf/isnan builtins
    if "-ffast-math" in compiler_args:
        compiler_args += " -fno-finite-math-only"
    if "-ffinite-math-only" in compiler_args:
        compiler_args.replace("-ffinite-math-only", "")

    run_dace_iterator(
        program,
        *args,
        **kwargs,
        build_cache=_build_cache_cpu,
        build_type=_build_type,
        compiler_args=compiler_args,
        on_gpu=False,
    )


run_dace_cpu = otf_exec.OTFBackend(
    executor=ppi.program_executor(_run_dace_cpu, name="run_dace_cpu"),
    allocator=next_allocators.StandardCPUFieldBufferAllocator(),
)

if cp:

    def _run_dace_gpu(program: itir.FencilDefinition, *args, **kwargs) -> None:
        run_dace_iterator(
            program,
            *args,
            **kwargs,
            build_cache=_build_cache_gpu,
            build_type=_build_type,
            on_gpu=True,
        )

else:

    def _run_dace_gpu(program: itir.FencilDefinition, *args, **kwargs) -> None:
        raise RuntimeError("Missing 'cupy' dependency for GPU execution.")


run_dace_gpu = otf_exec.OTFBackend(
    executor=ppi.program_executor(_run_dace_gpu, name="run_dace_gpu"),
    allocator=next_allocators.StandardGPUFieldBufferAllocator(),
)<|MERGE_RESOLUTION|>--- conflicted
+++ resolved
@@ -291,13 +291,8 @@
     compiler_args = kwargs.get("compiler_args", None)  # `None` will take default.
     build_type = kwargs.get("build_type", "RelWithDebInfo")
     on_gpu = kwargs.get("on_gpu", False)
-<<<<<<< HEAD
     auto_optimize = kwargs.get("auto_optimize", True)
-    lift_mode = kwargs.get("lift_mode", LiftMode.FORCE_INLINE)
-=======
-    auto_optimize = kwargs.get("auto_optimize", False)
     lift_mode = kwargs.get("lift_mode", itir_transforms.LiftMode.FORCE_INLINE)
->>>>>>> 15a7bd62
     # ITIR parameters
     column_axis = kwargs.get("column_axis", None)
     offset_provider = kwargs["offset_provider"]
