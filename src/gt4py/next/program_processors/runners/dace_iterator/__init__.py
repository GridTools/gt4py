# GT4Py - GridTools Framework
#
# Copyright (c) 2014-2023, ETH Zurich
# All rights reserved.
#
# This file is part of the GT4Py project and the GridTools framework.
# GT4Py is free software: you can redistribute it and/or modify it under
# the terms of the GNU General Public License as published by the
# Free Software Foundation, either version 3 of the License, or any later
# version. See the LICENSE.txt file at the top-level directory of this
# distribution for a copy of the license or check <https://www.gnu.org/licenses/>.
#
# SPDX-License-Identifier: GPL-3.0-or-later
import hashlib
<<<<<<< HEAD
from typing import Any, Mapping, Optional, Sequence, cast
=======
import warnings
from typing import Any, Mapping, Optional, Sequence
>>>>>>> 5a409c56

import dace
import numpy as np
from dace.codegen.compiled_sdfg import CompiledSDFG
from dace.transformation.auto import auto_optimize as autoopt
from dace.transformation.interstate import RefineNestedAccess

import gt4py.next.allocators as next_allocators
import gt4py.next.iterator.ir as itir
import gt4py.next.program_processors.otf_compile_executor as otf_exec
import gt4py.next.program_processors.processor_interface as ppi
from gt4py.next.common import Dimension, Domain, UnitRange, is_field
from gt4py.next.iterator.embedded import NeighborTableOffsetProvider, StridedNeighborOffsetProvider
from gt4py.next.iterator.transforms import LiftMode, apply_common_transforms, global_tmps
from gt4py.next.iterator.transforms.common_pattern_matcher import is_applied_lift
from gt4py.next.otf.compilation import cache
from gt4py.next.type_system import type_specifications as ts, type_translation

from .itir_to_sdfg import ItirToSDFG
from .utility import connectivity_identifier, filter_neighbor_tables, get_sorted_dims


try:
    import cupy as cp
except ImportError:
    cp = None


def get_sorted_dim_ranges(domain: Domain) -> Sequence[UnitRange]:
    sorted_dims = get_sorted_dims(domain.dims)
    return [domain.ranges[dim_index] for dim_index, _ in sorted_dims]


""" Default build configuration in DaCe backend """
_build_type = "Release"
# removing  -ffast-math from DaCe default compiler args in order to support isfinite/isinf/isnan built-ins
_cpu_args = (
    "-std=c++14 -fPIC -Wall -Wextra -O3 -march=native -Wno-unused-parameter -Wno-unused-label"
)


def convert_arg(arg: Any):
    if is_field(arg):
        sorted_dims = get_sorted_dims(arg.domain.dims)
        ndim = len(sorted_dims)
        dim_indices = [dim_index for dim_index, _ in sorted_dims]
        if isinstance(arg.ndarray, np.ndarray):
            return np.moveaxis(arg.ndarray, range(ndim), dim_indices)
        else:
            assert cp is not None and isinstance(arg.ndarray, cp.ndarray)
            return cp.moveaxis(arg.ndarray, range(ndim), dim_indices)
    return arg


def preprocess_program(
    program: itir.FencilDefinition, offset_provider: Mapping[str, Any], lift_mode: LiftMode
) -> tuple[itir.FencilDefinition, list[global_tmps.Temporary]]:
    program = apply_common_transforms(
        program,
        common_subexpression_elimination=False,
        lift_mode=lift_mode,
        offset_provider=offset_provider,
        unroll_reduce=False,
    )
    if isinstance(program, global_tmps.FencilWithTemporaries):
        fencil_definition = program.fencil
        tmps = program.tmps
    elif isinstance(program, itir.FencilDefinition):
        if any(
            is_applied_lift(cast(itir.Node, node))
            for node in program.pre_walk_values().if_isinstance(itir.Node).to_list()
        ):
            # If we don't unroll, there may be lifts left in the itir which can't be lowered to SDFG.
            # In this case, just retry with unrolled reductions.
            fencil_definition = apply_common_transforms(program, unroll_reduce=True)
        else:
            fencil_definition = program
        tmps = []
    else:
        raise TypeError(
            f"Expected a `FencilDefinition` or `FencilWithTemporaries`, but got `{type(program).__name__}`."
        )

    return fencil_definition, tmps


def get_args(params: Sequence[itir.Sym], args: Sequence[Any]) -> dict[str, Any]:
    return {name.id: convert_arg(arg) for name, arg in zip(params, args)}


def _ensure_is_on_device(
    connectivity_arg: np.typing.NDArray, device: dace.dtypes.DeviceType
) -> np.typing.NDArray:
    if device == dace.dtypes.DeviceType.GPU:
        if not isinstance(connectivity_arg, cp.ndarray):
            warnings.warn(
                "Copying connectivity to device. For performance make sure connectivity is provided on device."
            )
            return cp.asarray(connectivity_arg)
    return connectivity_arg


def get_connectivity_args(
    neighbor_tables: Sequence[tuple[str, NeighborTableOffsetProvider]],
    device: dace.dtypes.DeviceType,
) -> dict[str, Any]:
    return {
        connectivity_identifier(offset): _ensure_is_on_device(table.table, device)
        for offset, table in neighbor_tables
    }


def get_shape_args(
    arrays: Mapping[str, dace.data.Array], args: Mapping[str, Any]
) -> Mapping[str, int]:
    return {
        str(sym): size
        for name, value in args.items()
        for sym, size in zip(arrays[name].shape, value.shape)
    }


def get_offset_args(
    arrays: Mapping[str, dace.data.Array], params: Sequence[itir.Sym], args: Sequence[Any]
) -> Mapping[str, int]:
    return {
        str(sym): -drange.start
        for param, arg in zip(params, args)
        if is_field(arg)
        for sym, drange in zip(arrays[param.id].offset, get_sorted_dim_ranges(arg.domain))
    }


def get_stride_args(
    arrays: Mapping[str, dace.data.Array], args: Mapping[str, Any]
) -> Mapping[str, int]:
    stride_args = {}
    for name, value in args.items():
        for sym, stride_size in zip(arrays[name].strides, value.strides):
            stride, remainder = divmod(stride_size, value.itemsize)
            if remainder != 0:
                raise ValueError(
                    f"Stride ({stride_size} bytes) for argument '{sym}' must be a multiple of item size ({value.itemsize} bytes)"
                )
            stride_args[str(sym)] = stride

    return stride_args


_build_cache_cpu: dict[str, CompiledSDFG] = {}
_build_cache_gpu: dict[str, CompiledSDFG] = {}


def get_cache_id(
    program: itir.FencilDefinition,
    arg_types: Sequence[ts.TypeSpec],
    column_axis: Optional[Dimension],
    offset_provider: Mapping[str, Any],
) -> str:
    max_neighbors = [
        (k, v.max_neighbors)
        for k, v in offset_provider.items()
        if isinstance(v, (NeighborTableOffsetProvider, StridedNeighborOffsetProvider))
    ]
    cache_id_args = [
        str(arg)
        for arg in (
            program,
            *arg_types,
            column_axis,
            *max_neighbors,
        )
    ]
    m = hashlib.sha256()
    for s in cache_id_args:
        m.update(s.encode())
    return m.hexdigest()


def run_dace_iterator(program: itir.FencilDefinition, *args, **kwargs) -> None:
    # build parameters
    auto_optimize = kwargs.get("auto_optimize", False)
    build_cache = kwargs.get("build_cache", None)
    build_type = kwargs.get("build_type", "RelWithDebInfo")
    run_on_gpu = kwargs.get("run_on_gpu", False)
    # ITIR parameters
    column_axis = kwargs.get("column_axis", None)
    lift_mode = kwargs.get("lift_mode", LiftMode.FORCE_INLINE)
    offset_provider = kwargs["offset_provider"]

    arg_types = [type_translation.from_value(arg) for arg in args]
    device = dace.DeviceType.GPU if run_on_gpu else dace.DeviceType.CPU
    neighbor_tables = filter_neighbor_tables(offset_provider)

    cache_id = get_cache_id(program, arg_types, column_axis, offset_provider)
    if build_cache is not None and cache_id in build_cache:
        # retrieve SDFG program from build cache
        sdfg_program = build_cache[cache_id]
        sdfg = sdfg_program.sdfg
    else:
        # visit ITIR and generate SDFG
<<<<<<< HEAD
        program, tmps = preprocess_program(program, offset_provider, lift_mode)
        sdfg_genenerator = ItirToSDFG(arg_types, offset_provider, tmps, column_axis)
=======
        program = preprocess_program(program, offset_provider, lift_mode)
        sdfg_genenerator = ItirToSDFG(arg_types, offset_provider, column_axis, run_on_gpu)
>>>>>>> 5a409c56
        sdfg = sdfg_genenerator.visit(program)
        if sdfg is None:
            raise RuntimeError(f"visit failed for program {program.id}")
        elif tmps:
            # This pass is needed to avoid transformation errors in SDFG inlining, because temporaries are using offsets
            sdfg.apply_transformations_repeated(RefineNestedAccess)
        sdfg.simplify()

        # run DaCe auto-optimization heuristics
        if auto_optimize:
            # TODO Investigate how symbol definitions improve autoopt transformations,
            #      in which case the cache table should take the symbols map into account.
            symbols: dict[str, int] = {}
            sdfg = autoopt.auto_optimize(sdfg, device, symbols=symbols, use_gpu_storage=run_on_gpu)

        # compile SDFG and retrieve SDFG program
        sdfg.build_folder = cache._session_cache_dir_path / ".dacecache"
        with dace.config.temporary_config():
            dace.config.Config.set("compiler", "build_type", value=build_type)
            dace.config.Config.set("compiler", "cpu", "args", value=_cpu_args)
            sdfg_program = sdfg.compile(validate=False)

        # store SDFG program in build cache
        if build_cache is not None:
            build_cache[cache_id] = sdfg_program

    dace_args = get_args(program.params, args)
    dace_field_args = {n: v for n, v in dace_args.items() if not np.isscalar(v)}
    dace_conn_args = get_connectivity_args(neighbor_tables, device)
    dace_shapes = get_shape_args(sdfg.arrays, dace_field_args)
    dace_conn_shapes = get_shape_args(sdfg.arrays, dace_conn_args)
    dace_strides = get_stride_args(sdfg.arrays, dace_field_args)
    dace_conn_strides = get_stride_args(sdfg.arrays, dace_conn_args)
    dace_offsets = get_offset_args(sdfg.arrays, program.params, args)

    all_args = {
        **dace_args,
        **dace_conn_args,
        **dace_shapes,
        **dace_conn_shapes,
        **dace_strides,
        **dace_conn_strides,
        **dace_offsets,
    }
    expected_args = {
        key: value
        for key, value in all_args.items()
        if key in sdfg.signature_arglist(with_types=False)
    }

    with dace.config.temporary_config():
        dace.config.Config.set("compiler", "allow_view_arguments", value=True)
        dace.config.Config.set("frontend", "check_args", value=True)
        sdfg_program(**expected_args)


def _run_dace_cpu(program: itir.FencilDefinition, *args, **kwargs) -> None:
    run_dace_iterator(
        program,
        *args,
        **kwargs,
        build_cache=_build_cache_cpu,
        build_type=_build_type,
        run_on_gpu=False,
    )


run_dace_cpu = otf_exec.OTFBackend(
    executor=ppi.program_executor(_run_dace_cpu, name="run_dace_cpu"),
    allocator=next_allocators.StandardCPUFieldBufferAllocator(),
)

if cp:

    def _run_dace_gpu(program: itir.FencilDefinition, *args, **kwargs) -> None:
        run_dace_iterator(
            program,
            *args,
            **kwargs,
            build_cache=_build_cache_gpu,
            build_type=_build_type,
            run_on_gpu=True,
        )

else:

    def _run_dace_gpu(program: itir.FencilDefinition, *args, **kwargs) -> None:
        raise RuntimeError("Missing `cupy` dependency for GPU execution.")


run_dace_gpu = otf_exec.OTFBackend(
    executor=ppi.program_executor(_run_dace_gpu, name="run_dace_gpu"),
    allocator=next_allocators.StandardGPUFieldBufferAllocator(),
)<|MERGE_RESOLUTION|>--- conflicted
+++ resolved
@@ -12,12 +12,8 @@
 #
 # SPDX-License-Identifier: GPL-3.0-or-later
 import hashlib
-<<<<<<< HEAD
+import warnings
 from typing import Any, Mapping, Optional, Sequence, cast
-=======
-import warnings
-from typing import Any, Mapping, Optional, Sequence
->>>>>>> 5a409c56
 
 import dace
 import numpy as np
@@ -219,13 +215,8 @@
         sdfg = sdfg_program.sdfg
     else:
         # visit ITIR and generate SDFG
-<<<<<<< HEAD
         program, tmps = preprocess_program(program, offset_provider, lift_mode)
-        sdfg_genenerator = ItirToSDFG(arg_types, offset_provider, tmps, column_axis)
-=======
-        program = preprocess_program(program, offset_provider, lift_mode)
-        sdfg_genenerator = ItirToSDFG(arg_types, offset_provider, column_axis, run_on_gpu)
->>>>>>> 5a409c56
+        sdfg_genenerator = ItirToSDFG(arg_types, offset_provider, tmps, column_axis, run_on_gpu)
         sdfg = sdfg_genenerator.visit(program)
         if sdfg is None:
             raise RuntimeError(f"visit failed for program {program.id}")
