--- conflicted
+++ resolved
@@ -9,7 +9,7 @@
 import dataclasses
 import warnings
 from collections import OrderedDict
-from collections.abc import Callable, Mapping, Sequence
+from collections.abc import Callable, Sequence
 from dataclasses import field
 from inspect import currentframe, getframeinfo
 from pathlib import Path
@@ -38,13 +38,8 @@
 
 def preprocess_program(
     program: itir.FencilDefinition,
-<<<<<<< HEAD
     offset_provider_type: common.OffsetProviderType,
-    lift_mode: itir_transforms.LiftMode,
-=======
-    offset_provider: Mapping[str, Any],
     lift_mode: legacy_itir_transforms.LiftMode,
->>>>>>> ea8d9dbf
     symbolic_domain_sizes: Optional[dict[str, str]] = None,
     temporary_extraction_heuristics: Optional[
         Callable[[itir.StencilClosure], Callable[[itir.Expr], bool]]
@@ -248,13 +243,8 @@
         }
 
         sdfg.offset_providers_per_input_field = {}
-<<<<<<< HEAD
-        itir_tmp = itir_transforms.apply_common_transforms(
+        itir_tmp = legacy_itir_transforms.apply_common_transforms(
             self.itir, offset_provider_type=offset_provider_type
-=======
-        itir_tmp = legacy_itir_transforms.apply_common_transforms(
-            self.itir, offset_provider=offset_provider
->>>>>>> ea8d9dbf
         )
         itir_tmp_fencil = program_to_fencil.program_to_fencil(itir_tmp)
         for closure in itir_tmp_fencil.closures:
