# GT4Py - GridTools Framework
#
# Copyright (c) 2014-2023, ETH Zurich
# All rights reserved.
#
# This file is part of the GT4Py project and the GridTools framework.
# GT4Py is free software: you can redistribute it and/or modify it under
# the terms of the GNU General Public License as published by the
# Free Software Foundation, either version 3 of the License, or any later
# version. See the LICENSE.txt file at the top-level directory of this
# distribution for a copy of the license or check <https://www.gnu.org/licenses/>.
#
# SPDX-License-Identifier: GPL-3.0-or-later
import hashlib
import warnings
<<<<<<< HEAD
from typing import Any, Mapping, Optional, Sequence, cast
=======
from inspect import currentframe, getframeinfo
from pathlib import Path
from typing import Any, Mapping, Optional, Sequence
>>>>>>> e462a2ec

import dace
import numpy as np
from dace.codegen.compiled_sdfg import CompiledSDFG
from dace.sdfg import utils as sdutils
from dace.transformation.auto import auto_optimize as autoopt
from dace.transformation.interstate import RefineNestedAccess

import gt4py.next.allocators as next_allocators
import gt4py.next.iterator.ir as itir
import gt4py.next.program_processors.otf_compile_executor as otf_exec
import gt4py.next.program_processors.processor_interface as ppi
<<<<<<< HEAD
from gt4py.next.common import Dimension, Domain, UnitRange, is_field
from gt4py.next.iterator.embedded import NeighborTableOffsetProvider, StridedNeighborOffsetProvider
from gt4py.next.iterator.ir_utils.common_pattern_matcher import is_applied_lift
from gt4py.next.iterator.transforms import LiftMode, apply_common_transforms, global_tmps
from gt4py.next.otf.compilation import cache
=======
from gt4py.next import common
from gt4py.next.iterator import transforms as itir_transforms
from gt4py.next.otf.compilation import cache as compilation_cache
>>>>>>> e462a2ec
from gt4py.next.type_system import type_specifications as ts, type_translation

from .itir_to_sdfg import ItirToSDFG
from .utility import connectivity_identifier, filter_neighbor_tables, get_sorted_dims


try:
    import cupy as cp
except ImportError:
    cp = None


def get_sorted_dim_ranges(domain: common.Domain) -> Sequence[common.FiniteUnitRange]:
    assert common.Domain.is_finite(domain)
    sorted_dims = get_sorted_dims(domain.dims)
    return [domain.ranges[dim_index] for dim_index, _ in sorted_dims]


""" Default build configuration in DaCe backend """
_build_type = "Release"


def convert_arg(arg: Any):
    if common.is_field(arg):
        sorted_dims = get_sorted_dims(arg.domain.dims)
        ndim = len(sorted_dims)
        dim_indices = [dim_index for dim_index, _ in sorted_dims]
        if isinstance(arg.ndarray, np.ndarray):
            return np.moveaxis(arg.ndarray, range(ndim), dim_indices)
        else:
            assert cp is not None and isinstance(arg.ndarray, cp.ndarray)
            return cp.moveaxis(arg.ndarray, range(ndim), dim_indices)
    return arg


def preprocess_program(
<<<<<<< HEAD
    program: itir.FencilDefinition, offset_provider: Mapping[str, Any], lift_mode: LiftMode
) -> tuple[itir.FencilDefinition, list[global_tmps.Temporary]]:
    program = apply_common_transforms(
=======
    program: itir.FencilDefinition,
    offset_provider: Mapping[str, Any],
    lift_mode: itir_transforms.LiftMode,
    unroll_reduce: bool = False,
):
    return itir_transforms.apply_common_transforms(
>>>>>>> e462a2ec
        program,
        common_subexpression_elimination=False,
        force_inline_lambda_args=True,
        lift_mode=lift_mode,
        offset_provider=offset_provider,
        unroll_reduce=unroll_reduce,
    )
<<<<<<< HEAD
    if isinstance(program, global_tmps.FencilWithTemporaries):
        fencil_definition = program.fencil
        tmps = program.tmps

    elif isinstance(program, itir.FencilDefinition):
        if any(
            is_applied_lift(cast(itir.Node, node))
            for node in program.pre_walk_values().if_isinstance(itir.Node).to_list()
        ):
            # If we don't unroll, there may be lifts left in the itir which can't be lowered to SDFG.
            # In this case, just retry with unrolled reductions.
            fencil_definition = apply_common_transforms(
                program,
                common_subexpression_elimination=False,
                force_inline_lambda_args=True,
                lift_mode=lift_mode,
                offset_provider=offset_provider,
                unroll_reduce=True,
            )
        else:
            fencil_definition = program

        tmps = []

    else:
        raise TypeError(
            f"Expected a 'FencilDefinition' or 'FencilWithTemporaries, got '{type(program).__name__}'."
        )

    return fencil_definition, tmps
=======
>>>>>>> e462a2ec


def get_args(sdfg: dace.SDFG, args: Sequence[Any]) -> dict[str, Any]:
    sdfg_params: Sequence[str] = sdfg.arg_names
    return {sdfg_param: convert_arg(arg) for sdfg_param, arg in zip(sdfg_params, args)}


def _ensure_is_on_device(
    connectivity_arg: np.typing.NDArray, device: dace.dtypes.DeviceType
) -> np.typing.NDArray:
    if device == dace.dtypes.DeviceType.GPU:
        if not isinstance(connectivity_arg, cp.ndarray):
            warnings.warn(
                "Copying connectivity to device. For performance make sure connectivity is provided on device."
            )
            return cp.asarray(connectivity_arg)
    return connectivity_arg


def get_connectivity_args(
    neighbor_tables: Mapping[str, common.NeighborTable],
    device: dace.dtypes.DeviceType,
) -> dict[str, Any]:
    return {
        connectivity_identifier(offset): _ensure_is_on_device(offset_provider.table, device)
        for offset, offset_provider in neighbor_tables.items()
    }


def get_shape_args(
    arrays: Mapping[str, dace.data.Array], args: Mapping[str, Any]
) -> Mapping[str, int]:
    shape_args: dict[str, int] = {}
    for name, value in args.items():
        for sym, size in zip(arrays[name].shape, value.shape):
            if isinstance(sym, dace.symbol):
                assert sym.name not in shape_args
                shape_args[sym.name] = size
            elif sym != size:
                raise RuntimeError(
                    f"Expected shape {arrays[name].shape} for arg {name}, got {value.shape}."
                )
    return shape_args


def get_offset_args(
    sdfg: dace.SDFG,
    args: Sequence[Any],
) -> Mapping[str, int]:
    sdfg_arrays: Mapping[str, dace.data.Array] = sdfg.arrays
    sdfg_params: Sequence[str] = sdfg.arg_names
    return {
        str(sym): -drange.start
        for sdfg_param, arg in zip(sdfg_params, args)
        if common.is_field(arg)
        for sym, drange in zip(sdfg_arrays[sdfg_param].offset, get_sorted_dim_ranges(arg.domain))
    }


def get_stride_args(
    arrays: Mapping[str, dace.data.Array], args: Mapping[str, Any]
) -> Mapping[str, int]:
    stride_args = {}
    for name, value in args.items():
        for sym, stride_size in zip(arrays[name].strides, value.strides):
            stride, remainder = divmod(stride_size, value.itemsize)
            if remainder != 0:
                raise ValueError(
                    f"Stride ({stride_size} bytes) for argument '{sym}' must be a multiple of item size ({value.itemsize} bytes)."
                )
            stride_args[str(sym)] = stride

    return stride_args


_build_cache: dict[str, CompiledSDFG] = {}


def get_cache_id(
    build_type: str,
    build_for_gpu: bool,
    program: itir.FencilDefinition,
    arg_types: Sequence[ts.TypeSpec],
    column_axis: Optional[common.Dimension],
    offset_provider: Mapping[str, Any],
) -> str:
    def offset_invariants(offset):
        if isinstance(offset, common.Connectivity):
            return (
                offset.origin_axis,
                offset.neighbor_axis,
                offset.has_skip_values,
                offset.max_neighbors,
            )
        if isinstance(offset, common.Dimension):
            return (offset,)
        return tuple()

    offset_cache_keys = [
        (name, *offset_invariants(offset)) for name, offset in offset_provider.items()
    ]
    cache_id_args = [
        str(arg)
        for arg in (
            build_type,
            build_for_gpu,
            program,
            *arg_types,
            column_axis,
            *offset_cache_keys,
        )
    ]
    m = hashlib.sha256()
    for s in cache_id_args:
        m.update(s.encode())
    return m.hexdigest()


def get_sdfg_args(sdfg: dace.SDFG, *args, **kwargs) -> dict[str, Any]:
    """Extracts the arguments needed to call the SDFG.

    This function can handle the same arguments that are passed to `run_dace_iterator()`.

    Args:
        sdfg:               The SDFG for which we want to get the arguments.
    """  # noqa: D401
    offset_provider = kwargs["offset_provider"]
    on_gpu = kwargs.get("on_gpu", False)

    neighbor_tables = filter_neighbor_tables(offset_provider)
    device = dace.DeviceType.GPU if on_gpu else dace.DeviceType.CPU

    sdfg_sig = sdfg.signature_arglist(with_types=False)
    dace_args = get_args(sdfg, args)
    dace_field_args = {n: v for n, v in dace_args.items() if not np.isscalar(v)}
    dace_conn_args = get_connectivity_args(neighbor_tables, device)
    dace_shapes = get_shape_args(sdfg.arrays, dace_field_args)
    dace_conn_shapes = get_shape_args(sdfg.arrays, dace_conn_args)
    dace_strides = get_stride_args(sdfg.arrays, dace_field_args)
    dace_conn_strides = get_stride_args(sdfg.arrays, dace_conn_args)
    dace_offsets = get_offset_args(sdfg, args)
    all_args = {
        **dace_args,
        **dace_conn_args,
        **dace_shapes,
        **dace_conn_shapes,
        **dace_strides,
        **dace_conn_strides,
        **dace_offsets,
    }
    expected_args = {key: all_args[key] for key in sdfg_sig}

    return expected_args


def build_sdfg_from_itir(
    program: itir.FencilDefinition,
    *args,
    offset_provider: dict[str, Any],
    auto_optimize: bool = False,
    on_gpu: bool = False,
    column_axis: Optional[common.Dimension] = None,
    lift_mode: itir_transforms.LiftMode = itir_transforms.LiftMode.FORCE_INLINE,
    load_sdfg_from_file: bool = False,
    cache_id: Optional[str] = None,
    save_sdfg: bool = True,
) -> dace.SDFG:
    """Translate a Fencil into an SDFG.

    Args:
<<<<<<< HEAD
        program:	        The Fencil that should be translated.
        *args:		        Arguments for which the fencil should be called.
        offset_provider:	The set of offset providers that should be used.
        auto_optimize:	    Apply DaCe's `auto_optimize` heuristic.
        on_gpu:		        Performs the translation for GPU, defaults to `False`.
        column_axis:		The column axis to be used, defaults to `None`.
        lift_mode:		    Which lift mode should be used, defaults `FORCE_INLINE`.
    """
=======
        program:             The Fencil that should be translated.
        *args:               Arguments for which the fencil should be called.
        offset_provider:     The set of offset providers that should be used.
        auto_optimize:       Apply DaCe's `auto_optimize` heuristic.
        on_gpu:              Performs the translation for GPU, defaults to `False`.
        column_axis:         The column axis to be used, defaults to `None`.
        lift_mode:           Which lift mode should be used, defaults `FORCE_INLINE`.
        load_sdfg_from_file: Allows to read the SDFG from file, instead of generating it, for debug only.
        cache_id:            The id of the cache entry, used to disambiguate stored sdfgs.
        save_sdfg:           If `True`, the default the SDFG is stored as a file and can be loaded, this allows to skip the lowering step, requires `load_sdfg_from_file` set to `True`.

    Notes:
        Currently only the `FORCE_INLINE` liftmode is supported and the value of `lift_mode` is ignored.
    """
    # Test if we can go through the cache?
    sdfg_filename = (
        f"_dacegraphs/gt4py/{cache_id if cache_id is not None else '.'}/{program.id}.sdfg"
    )
    if load_sdfg_from_file and Path(sdfg_filename).exists():
        sdfg: dace.SDFG = dace.SDFG.from_file(sdfg_filename)
        sdfg.validate()
        return sdfg

    # TODO(edopao): As temporary fix until temporaries are supported in the DaCe Backend force
    #                `lift_more` to `FORCE_INLINE` mode.
    lift_mode = itir_transforms.LiftMode.FORCE_INLINE
>>>>>>> e462a2ec
    arg_types = [type_translation.from_value(arg) for arg in args]

    # visit ITIR and generate SDFG
<<<<<<< HEAD
    program, tmps = preprocess_program(program, offset_provider, lift_mode)
    sdfg_genenerator = ItirToSDFG(arg_types, offset_provider, tmps, column_axis, on_gpu)
    sdfg = sdfg_genenerator.visit(program)
    if sdfg is None:
        raise RuntimeError(f"visit failed for program '{program.id}'")
    elif tmps:
        # This pass is needed to avoid transformation errors in SDFG inlining, because temporaries are using offsets
        sdfg.apply_transformations_repeated(RefineNestedAccess)
=======
    program = preprocess_program(program, offset_provider, lift_mode)
    sdfg_genenerator = ItirToSDFG(arg_types, offset_provider, column_axis)
    sdfg = sdfg_genenerator.visit(program)
    if sdfg is None:
        raise RuntimeError(f"Visit failed for program {program.id}.")

    for nested_sdfg in sdfg.all_sdfgs_recursive():
        if not nested_sdfg.debuginfo:
            _, frameinfo = warnings.warn(
                f"{nested_sdfg.label} does not have debuginfo. Consider adding them in the corresponding nested sdfg."
            ), getframeinfo(
                currentframe()  # type: ignore
            )
            nested_sdfg.debuginfo = dace.dtypes.DebugInfo(
                start_line=frameinfo.lineno,
                end_line=frameinfo.lineno,
                filename=frameinfo.filename,
            )

    # TODO(edopao): remove `inline_loop_blocks` when DaCe transformations support LoopRegion construct
    sdutils.inline_loop_blocks(sdfg)
>>>>>>> e462a2ec

    # run DaCe transformations to simplify the SDFG
    sdfg.simplify()

    # run DaCe auto-optimization heuristics
    if auto_optimize:
        # TODO: Investigate performance improvement from SDFG specialization with constant symbols,
        #       for array shape and strides, although this would imply JIT compilation.
        symbols: dict[str, int] = {}
        device = dace.DeviceType.GPU if on_gpu else dace.DeviceType.CPU
        sdfg = autoopt.auto_optimize(sdfg, device, symbols=symbols, use_gpu_storage=on_gpu)

    if on_gpu:
        sdfg.apply_gpu_transformations()

    # Store the sdfg such that we can later reuse it.
    if save_sdfg:
        sdfg.save(sdfg_filename)

    return sdfg


def run_dace_iterator(program: itir.FencilDefinition, *args, **kwargs):
    # build parameters
    build_cache = kwargs.get("build_cache", None)
    compiler_args = kwargs.get("compiler_args", None)  # `None` will take default.
    build_type = kwargs.get("build_type", "RelWithDebInfo")
    on_gpu = kwargs.get("on_gpu", False)
    auto_optimize = kwargs.get("auto_optimize", True)
    lift_mode = kwargs.get("lift_mode", itir_transforms.LiftMode.FORCE_INLINE)
    # ITIR parameters
    column_axis = kwargs.get("column_axis", None)
    offset_provider = kwargs["offset_provider"]
    # debug option to store SDFGs on filesystem and skip lowering ITIR to SDFG at each run
    load_sdfg_from_file = kwargs.get("load_sdfg_from_file", False)
    save_sdfg = kwargs.get("save_sdfg", True)

    arg_types = [type_translation.from_value(arg) for arg in args]

    cache_id = get_cache_id(build_type, on_gpu, program, arg_types, column_axis, offset_provider)
    if build_cache is not None and cache_id in build_cache:
        # retrieve SDFG program from build cache
        sdfg_program = build_cache[cache_id]
        sdfg = sdfg_program.sdfg
    else:
        sdfg = build_sdfg_from_itir(
            program,
            *args,
            offset_provider=offset_provider,
            auto_optimize=auto_optimize,
            on_gpu=on_gpu,
            column_axis=column_axis,
            lift_mode=lift_mode,
            load_sdfg_from_file=load_sdfg_from_file,
            cache_id=cache_id,
            save_sdfg=save_sdfg,
        )

        sdfg.build_folder = compilation_cache._session_cache_dir_path / ".dacecache"
        with dace.config.temporary_config():
            dace.config.Config.set("compiler", "build_type", value=build_type)
            if compiler_args is not None:
                dace.config.Config.set(
                    "compiler", "cuda" if on_gpu else "cpu", "args", value=compiler_args
                )
            sdfg_program = sdfg.compile(validate=False)

        # store SDFG program in build cache
        if build_cache is not None:
            build_cache[cache_id] = sdfg_program

    expected_args = get_sdfg_args(sdfg, *args, **kwargs)

    with dace.config.temporary_config():
        dace.config.Config.set("compiler", "allow_view_arguments", value=True)
        dace.config.Config.set("frontend", "check_args", value=True)
        sdfg_program(**expected_args)


def _run_dace_cpu(program: itir.FencilDefinition, *args, **kwargs) -> None:
    compiler_args = dace.config.Config.get("compiler", "cpu", "args")

    # disable finite-math-only in order to support isfinite/isinf/isnan builtins
    if "-ffast-math" in compiler_args:
        compiler_args += " -fno-finite-math-only"
    if "-ffinite-math-only" in compiler_args:
        compiler_args.replace("-ffinite-math-only", "")

    run_dace_iterator(
        program,
        *args,
        **kwargs,
        build_cache=_build_cache,
        build_type=_build_type,
        compiler_args=compiler_args,
        on_gpu=False,
    )


run_dace_cpu = otf_exec.OTFBackend(
    executor=ppi.program_executor(_run_dace_cpu, name="run_dace_cpu"),
    allocator=next_allocators.StandardCPUFieldBufferAllocator(),
)

if cp:

    def _run_dace_gpu(program: itir.FencilDefinition, *args, **kwargs) -> None:
        run_dace_iterator(
            program,
            *args,
            **kwargs,
            build_cache=_build_cache,
            build_type=_build_type,
            on_gpu=True,
        )

else:

    def _run_dace_gpu(program: itir.FencilDefinition, *args, **kwargs) -> None:
        raise RuntimeError("Missing 'cupy' dependency for GPU execution.")


run_dace_gpu = otf_exec.OTFBackend(
    executor=ppi.program_executor(_run_dace_gpu, name="run_dace_gpu"),
    allocator=next_allocators.StandardGPUFieldBufferAllocator(),
)<|MERGE_RESOLUTION|>--- conflicted
+++ resolved
@@ -13,13 +13,9 @@
 # SPDX-License-Identifier: GPL-3.0-or-later
 import hashlib
 import warnings
-<<<<<<< HEAD
-from typing import Any, Mapping, Optional, Sequence, cast
-=======
 from inspect import currentframe, getframeinfo
 from pathlib import Path
 from typing import Any, Mapping, Optional, Sequence
->>>>>>> e462a2ec
 
 import dace
 import numpy as np
@@ -32,17 +28,10 @@
 import gt4py.next.iterator.ir as itir
 import gt4py.next.program_processors.otf_compile_executor as otf_exec
 import gt4py.next.program_processors.processor_interface as ppi
-<<<<<<< HEAD
-from gt4py.next.common import Dimension, Domain, UnitRange, is_field
-from gt4py.next.iterator.embedded import NeighborTableOffsetProvider, StridedNeighborOffsetProvider
-from gt4py.next.iterator.ir_utils.common_pattern_matcher import is_applied_lift
-from gt4py.next.iterator.transforms import LiftMode, apply_common_transforms, global_tmps
-from gt4py.next.otf.compilation import cache
-=======
 from gt4py.next import common
 from gt4py.next.iterator import transforms as itir_transforms
+from gt4py.next.iterator.transforms import global_tmps
 from gt4py.next.otf.compilation import cache as compilation_cache
->>>>>>> e462a2ec
 from gt4py.next.type_system import type_specifications as ts, type_translation
 
 from .itir_to_sdfg import ItirToSDFG
@@ -79,18 +68,12 @@
 
 
 def preprocess_program(
-<<<<<<< HEAD
-    program: itir.FencilDefinition, offset_provider: Mapping[str, Any], lift_mode: LiftMode
-) -> tuple[itir.FencilDefinition, list[global_tmps.Temporary]]:
-    program = apply_common_transforms(
-=======
     program: itir.FencilDefinition,
     offset_provider: Mapping[str, Any],
     lift_mode: itir_transforms.LiftMode,
     unroll_reduce: bool = False,
 ):
-    return itir_transforms.apply_common_transforms(
->>>>>>> e462a2ec
+    node = itir_transforms.apply_common_transforms(
         program,
         common_subexpression_elimination=False,
         force_inline_lambda_args=True,
@@ -98,29 +81,13 @@
         offset_provider=offset_provider,
         unroll_reduce=unroll_reduce,
     )
-<<<<<<< HEAD
-    if isinstance(program, global_tmps.FencilWithTemporaries):
-        fencil_definition = program.fencil
-        tmps = program.tmps
-
-    elif isinstance(program, itir.FencilDefinition):
-        if any(
-            is_applied_lift(cast(itir.Node, node))
-            for node in program.pre_walk_values().if_isinstance(itir.Node).to_list()
-        ):
-            # If we don't unroll, there may be lifts left in the itir which can't be lowered to SDFG.
-            # In this case, just retry with unrolled reductions.
-            fencil_definition = apply_common_transforms(
-                program,
-                common_subexpression_elimination=False,
-                force_inline_lambda_args=True,
-                lift_mode=lift_mode,
-                offset_provider=offset_provider,
-                unroll_reduce=True,
-            )
-        else:
-            fencil_definition = program
-
+
+    if isinstance(node, global_tmps.FencilWithTemporaries):
+        fencil_definition = node.fencil
+        tmps = node.tmps
+
+    elif isinstance(node, itir.FencilDefinition):
+        fencil_definition = node
         tmps = []
 
     else:
@@ -129,8 +96,6 @@
         )
 
     return fencil_definition, tmps
-=======
->>>>>>> e462a2ec
 
 
 def get_args(sdfg: dace.SDFG, args: Sequence[Any]) -> dict[str, Any]:
@@ -301,16 +266,6 @@
     """Translate a Fencil into an SDFG.
 
     Args:
-<<<<<<< HEAD
-        program:	        The Fencil that should be translated.
-        *args:		        Arguments for which the fencil should be called.
-        offset_provider:	The set of offset providers that should be used.
-        auto_optimize:	    Apply DaCe's `auto_optimize` heuristic.
-        on_gpu:		        Performs the translation for GPU, defaults to `False`.
-        column_axis:		The column axis to be used, defaults to `None`.
-        lift_mode:		    Which lift mode should be used, defaults `FORCE_INLINE`.
-    """
-=======
         program:             The Fencil that should be translated.
         *args:               Arguments for which the fencil should be called.
         offset_provider:     The set of offset providers that should be used.
@@ -334,28 +289,17 @@
         sdfg.validate()
         return sdfg
 
-    # TODO(edopao): As temporary fix until temporaries are supported in the DaCe Backend force
-    #                `lift_more` to `FORCE_INLINE` mode.
-    lift_mode = itir_transforms.LiftMode.FORCE_INLINE
->>>>>>> e462a2ec
     arg_types = [type_translation.from_value(arg) for arg in args]
 
     # visit ITIR and generate SDFG
-<<<<<<< HEAD
     program, tmps = preprocess_program(program, offset_provider, lift_mode)
-    sdfg_genenerator = ItirToSDFG(arg_types, offset_provider, tmps, column_axis, on_gpu)
+    sdfg_genenerator = ItirToSDFG(arg_types, offset_provider, tmps, column_axis)
     sdfg = sdfg_genenerator.visit(program)
     if sdfg is None:
-        raise RuntimeError(f"visit failed for program '{program.id}'")
+        raise RuntimeError(f"Visit failed for program {program.id}.")
     elif tmps:
         # This pass is needed to avoid transformation errors in SDFG inlining, because temporaries are using offsets
         sdfg.apply_transformations_repeated(RefineNestedAccess)
-=======
-    program = preprocess_program(program, offset_provider, lift_mode)
-    sdfg_genenerator = ItirToSDFG(arg_types, offset_provider, column_axis)
-    sdfg = sdfg_genenerator.visit(program)
-    if sdfg is None:
-        raise RuntimeError(f"Visit failed for program {program.id}.")
 
     for nested_sdfg in sdfg.all_sdfgs_recursive():
         if not nested_sdfg.debuginfo:
@@ -372,7 +316,6 @@
 
     # TODO(edopao): remove `inline_loop_blocks` when DaCe transformations support LoopRegion construct
     sdutils.inline_loop_blocks(sdfg)
->>>>>>> e462a2ec
 
     # run DaCe transformations to simplify the SDFG
     sdfg.simplify()
