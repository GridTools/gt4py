# GT4Py - GridTools Framework
#
# Copyright (c) 2014-2023, ETH Zurich
# All rights reserved.
#
# This file is part of the GT4Py project and the GridTools framework.
# GT4Py is free software: you can redistribute it and/or modify it under
# the terms of the GNU General Public License as published by the
# Free Software Foundation, either version 3 of the License, or any later
# version. See the LICENSE.txt file at the top-level directory of this
# distribution for a copy of the license or check <https://www.gnu.org/licenses/>.
#
# SPDX-License-Identifier: GPL-3.0-or-later
import dataclasses
import warnings
from dataclasses import field
from inspect import currentframe, getframeinfo
from pathlib import Path
from typing import Any, Callable, Dict, Mapping, Optional, Sequence, Tuple

import dace
import numpy as np
from dace.frontend.python.common import SDFGConvertible
from dace.sdfg import utils as sdutils
from dace.transformation.auto import auto_optimize as autoopt

import gt4py.next.iterator.ir as itir
from gt4py.next import common
from gt4py.next.ffront.decorator import Program
from gt4py.next.iterator import transforms as itir_transforms
<<<<<<< HEAD
from gt4py.next.iterator.transforms.pass_manager import apply_common_transforms
from gt4py.next.iterator.transforms.trace_shifts import TraceShifts
from gt4py.next.type_system import type_specifications as ts, type_translation as tt
=======
from gt4py.next.iterator.type_system import inference as itir_type_inference
from gt4py.next.type_system import type_specifications as ts
>>>>>>> ecf13063

from .itir_to_sdfg import ItirToSDFG
from .utility import connectivity_identifier, filter_connectivities, get_sorted_dims


try:
    import cupy as cp
except ImportError:
    cp = None


def convert_arg(arg: Any, sdfg_param: str, use_field_canonical_representation: bool):
    if not isinstance(arg, common.Field):
        return arg
    # field domain offsets are not supported
    non_zero_offsets = [
        (dim, dim_range)
        for dim, dim_range in zip(arg.domain.dims, arg.domain.ranges)
        if dim_range.start != 0
    ]
    if non_zero_offsets:
        dim, dim_range = non_zero_offsets[0]
        raise RuntimeError(
            f"Field '{sdfg_param}' passed as array slice with offset {dim_range.start} on dimension {dim.value}."
        )
    if not use_field_canonical_representation:
        return arg.ndarray
    # the canonical representation requires alphabetical ordering of the dimensions in field domain definition
    sorted_dims = get_sorted_dims(arg.domain.dims)
    ndim = len(sorted_dims)
    dim_indices = [dim_index for dim_index, _ in sorted_dims]
    if isinstance(arg.ndarray, np.ndarray):
        return np.moveaxis(arg.ndarray, range(ndim), dim_indices)
    else:
        assert cp is not None and isinstance(arg.ndarray, cp.ndarray)
        return cp.moveaxis(arg.ndarray, range(ndim), dim_indices)


def preprocess_program(
    program: itir.FencilDefinition,
    offset_provider: Mapping[str, Any],
    lift_mode: itir_transforms.LiftMode,
    symbolic_domain_sizes: Optional[dict[str, str]] = None,
    temporary_extraction_heuristics: Optional[
        Callable[[itir.StencilClosure], Callable[[itir.Expr], bool]]
    ] = None,
    unroll_reduce: bool = False,
):
    node = itir_transforms.apply_common_transforms(
        program,
        common_subexpression_elimination=False,
        force_inline_lambda_args=True,
        lift_mode=lift_mode,
        offset_provider=offset_provider,
        symbolic_domain_sizes=symbolic_domain_sizes,
        temporary_extraction_heuristics=temporary_extraction_heuristics,
        unroll_reduce=unroll_reduce,
    )

    node = itir_type_inference.infer(node, offset_provider=offset_provider)

    if isinstance(node, itir_transforms.global_tmps.FencilWithTemporaries):
        fencil_definition = node.fencil
        tmps = node.tmps

    elif isinstance(node, itir.FencilDefinition):
        fencil_definition = node
        tmps = []

    else:
        raise TypeError(
            f"Expected 'FencilDefinition' or 'FencilWithTemporaries', got '{type(program).__name__}'."
        )

    return fencil_definition, tmps


def get_args(
    sdfg: dace.SDFG, args: Sequence[Any], use_field_canonical_representation: bool
) -> dict[str, Any]:
    sdfg_params: Sequence[str] = sdfg.arg_names
    return {
        sdfg_param: convert_arg(arg, sdfg_param, use_field_canonical_representation)
        for sdfg_param, arg in zip(sdfg_params, args)
    }


def _ensure_is_on_device(
    connectivity_arg: np.typing.NDArray, device: dace.dtypes.DeviceType
) -> np.typing.NDArray:
    if device == dace.dtypes.DeviceType.GPU:
        if not isinstance(connectivity_arg, cp.ndarray):
            warnings.warn(
                "Copying connectivity to device. For performance make sure connectivity is provided on device.",
                stacklevel=2,
            )
            return cp.asarray(connectivity_arg)
    return connectivity_arg


def get_connectivity_args(
    neighbor_tables: Mapping[str, common.NeighborTable], device: dace.dtypes.DeviceType
) -> dict[str, Any]:
    return {
        connectivity_identifier(offset): _ensure_is_on_device(offset_provider.table, device)
        for offset, offset_provider in neighbor_tables.items()
    }


def get_shape_args(
    arrays: Mapping[str, dace.data.Array], args: Mapping[str, Any]
) -> Mapping[str, int]:
    shape_args: dict[str, int] = {}
    for name, value in args.items():
        for sym, size in zip(arrays[name].shape, value.shape):
            if isinstance(sym, dace.symbol):
                assert sym.name not in shape_args
                shape_args[sym.name] = size
            elif sym != size:
                raise RuntimeError(
                    f"Expected shape {arrays[name].shape} for arg {name}, got {value.shape}."
                )
    return shape_args


def get_stride_args(
    arrays: Mapping[str, dace.data.Array], args: Mapping[str, Any]
) -> Mapping[str, int]:
    stride_args = {}
    for name, value in args.items():
        for sym, stride_size in zip(arrays[name].strides, value.strides):
            stride, remainder = divmod(stride_size, value.itemsize)
            if remainder != 0:
                raise ValueError(
                    f"Stride ({stride_size} bytes) for argument '{sym}' must be a multiple of item size ({value.itemsize} bytes)."
                )
            if isinstance(sym, dace.symbol):
                assert sym.name not in stride_args
                stride_args[str(sym)] = stride
            elif sym != stride:
                raise RuntimeError(
                    f"Expected stride {arrays[name].strides} for arg {name}, got {value.strides}."
                )
    return stride_args


def get_sdfg_args(
    sdfg: dace.SDFG,
    *args,
    check_args: bool = False,
    on_gpu: bool = False,
    use_field_canonical_representation: bool = True,
    **kwargs,
) -> dict[str, Any]:
    """Extracts the arguments needed to call the SDFG.

    This function can handle the same arguments that are passed to dace runner.

    Args:
        sdfg:               The SDFG for which we want to get the arguments.
    """
    offset_provider = kwargs["offset_provider"]

    neighbor_tables: dict[str, common.NeighborTable] = {}
    for offset, connectivity in filter_connectivities(offset_provider).items():
        assert isinstance(connectivity, common.NeighborTable)
        neighbor_tables[offset] = connectivity
    device = dace.DeviceType.GPU if on_gpu else dace.DeviceType.CPU

    dace_args = get_args(sdfg, args, use_field_canonical_representation)
    dace_field_args = {n: v for n, v in dace_args.items() if not np.isscalar(v)}
    dace_conn_args = get_connectivity_args(neighbor_tables, device)
    # keep only connectivity tables that are used in the sdfg
    dace_conn_args = {n: v for n, v in dace_conn_args.items() if n in sdfg.arrays}
    dace_shapes = get_shape_args(sdfg.arrays, dace_field_args)
    dace_conn_shapes = get_shape_args(sdfg.arrays, dace_conn_args)
    dace_strides = get_stride_args(sdfg.arrays, dace_field_args)
    dace_conn_strides = get_stride_args(sdfg.arrays, dace_conn_args)
    all_args = {
        **dace_args,
        **dace_conn_args,
        **dace_shapes,
        **dace_conn_shapes,
        **dace_strides,
        **dace_conn_strides,
    }

    if check_args:
        # return only arguments expected in SDFG signature (note hat `signature_arglist` takes time)
        sdfg_sig = sdfg.signature_arglist(with_types=False)
        return {key: all_args[key] for key in sdfg_sig}

    return all_args


def build_sdfg_from_itir(
    program: itir.FencilDefinition,
    arg_types: list[ts.TypeSpec],
    offset_provider: dict[str, Any],
    auto_optimize: bool = False,
    on_gpu: bool = False,
    column_axis: Optional[common.Dimension] = None,
    lift_mode: itir_transforms.LiftMode = itir_transforms.LiftMode.FORCE_INLINE,
    symbolic_domain_sizes: Optional[dict[str, str]] = None,
    temporary_extraction_heuristics: Optional[
        Callable[[itir.StencilClosure], Callable[[itir.Expr], bool]]
    ] = None,
    load_sdfg_from_file: bool = False,
    save_sdfg: bool = True,
    use_field_canonical_representation: bool = True,
) -> dace.SDFG:
    """Translate a Fencil into an SDFG.

    Args:
        program:             The Fencil that should be translated.
        arg_types:           Types of the arguments passed to the fencil.
        offset_provider:     The set of offset providers that should be used.
        auto_optimize:       Apply DaCe's `auto_optimize` heuristic.
        on_gpu:              Performs the translation for GPU, defaults to `False`.
        column_axis:         The column axis to be used, defaults to `None`.
        lift_mode:           Which lift mode should be used, defaults `FORCE_INLINE`.
        symbolic_domain_sizes: Used for generation of liskov bindings when temporaries are enabled.
        load_sdfg_from_file: Allows to read the SDFG from file, instead of generating it, for debug only.
        save_sdfg:           If `True`, the default the SDFG is stored as a file and can be loaded, this allows to skip the lowering step, requires `load_sdfg_from_file` set to `True`.
        use_field_canonical_representation: If `True`,  assume that the fields dimensions are sorted alphabetically.
    """

    sdfg_filename = f"_dacegraphs/gt4py/{program.id}.sdfg"
    if load_sdfg_from_file and Path(sdfg_filename).exists():
        sdfg: dace.SDFG = dace.SDFG.from_file(sdfg_filename)
        sdfg.validate()
        return sdfg

    # visit ITIR and generate SDFG
    program, tmps = preprocess_program(
        program, offset_provider, lift_mode, symbolic_domain_sizes, temporary_extraction_heuristics
    )
    sdfg_genenerator = ItirToSDFG(
        arg_types, offset_provider, tmps, use_field_canonical_representation, column_axis
    )
    sdfg = sdfg_genenerator.visit(program)
    if sdfg is None:
        raise RuntimeError(f"Visit failed for program {program.id}.")

    for nested_sdfg in sdfg.all_sdfgs_recursive():
        if not nested_sdfg.debuginfo:
            _, frameinfo = (
                warnings.warn(
                    f"{nested_sdfg.label} does not have debuginfo. Consider adding them in the corresponding nested sdfg.",
                    stacklevel=2,
                ),
                getframeinfo(currentframe()),  # type: ignore[arg-type]
            )
            nested_sdfg.debuginfo = dace.dtypes.DebugInfo(
                start_line=frameinfo.lineno, end_line=frameinfo.lineno, filename=frameinfo.filename
            )

    # TODO(edopao): remove `inline_loop_blocks` when DaCe transformations support LoopRegion construct
    sdutils.inline_loop_blocks(sdfg)

    # run DaCe transformations to simplify the SDFG
    sdfg.simplify()

    # run DaCe auto-optimization heuristics
    if auto_optimize:
        # TODO: Investigate performance improvement from SDFG specialization with constant symbols,
        #       for array shape and strides, although this would imply JIT compilation.
        symbols: dict[str, int] = {}
        device = dace.DeviceType.GPU if on_gpu else dace.DeviceType.CPU
        sdfg = autoopt.auto_optimize(sdfg, device, symbols=symbols, use_gpu_storage=on_gpu)
    elif on_gpu:
        autoopt.apply_gpu_storage(sdfg)

    if on_gpu:
        sdfg.apply_gpu_transformations()

    # Store the sdfg such that we can later reuse it.
    if save_sdfg:
        sdfg.save(sdfg_filename)

    return sdfg


@dataclasses.dataclass(frozen=True)
class Program(Program, SDFGConvertible):  # type: ignore[no-redef]
    """Extension of GT4Py Program : Implement SDFGConvertible interface"""

    sdfg_convertible: dict[str, Any] = field(default_factory=dict)

    def __sdfg__(self, *args, **kwargs) -> dace.sdfg.sdfg.SDFG:
        params = {str(p.id): p.dtype for p in self.itir.params}
        fields = {str(p.id): p.type for p in self.past_stage.past_node.params}
        arg_types = [
            fields[pname]
            if pname in fields
            else ts.ScalarType(kind=tt.get_scalar_kind(dtype))
            if dtype is not None
            else ts.ScalarType(kind=ts.ScalarKind.INT32)
            for pname, dtype in params.items()
        ]

        # Do this because DaCe converts the offset_provider to an OrderedDict with StringLiteral keys
        offset_provider = {str(k): v for k, v in kwargs.get("offset_provider", {}).items()}
        self.sdfg_convertible["offset_provider"] = offset_provider

        sdfg = self.backend.executor.otf_workflow.step.translation.generate_sdfg(  # type: ignore[union-attr]
            self.itir,
            arg_types,
            offset_provider=offset_provider,
            column_axis=kwargs.get("column_axis", None),
        )

        sdfg.arg_names.extend(self.__sdfg_signature__()[0])
        sdfg.arg_names.extend(list(self.__sdfg_closure__().keys()))

        # TODO(kotsaloscv): Keep halo exchange related metadata (for horizontal dimension) here?
        # Could possibly be computed directly from the SDFG.

        input_fields = [
            str(inpt.id)
            for closure in self.itir.closures
            for inpt in closure.inputs
            if str(inpt.id) in sdfg.arrays
        ]
        sdfg.GT4Py_Program_input_fields = {
            inpt: dim
            for inpt in input_fields
            for dim in fields[inpt].dims
            if dim.kind == common.DimensionKind.HORIZONTAL
        }

        output_fields = []
        for closure in self.itir.closures:
            output = closure.output
            if isinstance(output, itir.SymRef):
                if str(output.id) in sdfg.arrays:
                    output_fields.append(str(output.id))
            else:
                for arg in output.args:
                    if str(arg.id) in sdfg.arrays:  # type: ignore[attr-defined]
                        output_fields.append(str(arg.id))  # type: ignore[attr-defined]
        sdfg.GT4Py_Program_output_fields = {
            output: dim
            for output in output_fields
            for dim in fields[output].dims
            if dim.kind == common.DimensionKind.HORIZONTAL
        }

        sdfg.offset_providers_per_input_field = {}
        itir_tmp = apply_common_transforms(self.itir)
        for closure in itir_tmp.closures:  # type: ignore[union-attr]
            shifts = TraceShifts.apply(closure)
            for k, v in shifts.items():
                if k not in sdfg.GT4Py_Program_input_fields:
                    continue
                sdfg.offset_providers_per_input_field.setdefault(k, []).extend(list(v))

        sdfg.stencil_horizontal_start = kwargs.get("horizontal_start", None)
        sdfg.stencil_horizontal_end = kwargs.get("horizontal_end", None)

        return sdfg

    def __sdfg_closure__(self, reevaluate: Optional[Dict[str, str]] = None) -> Dict[str, Any]:
        return {
            connectivity_identifier(k): v.table
            for k, v in self.sdfg_convertible.get("offset_provider", {}).items()
            if hasattr(v, "table")
        }

    def __sdfg_signature__(self) -> Tuple[Sequence[str], Sequence[str]]:
        args = []
        for arg in self.past_stage.past_node.params:
            args.append(arg.id)
        return (args, [])<|MERGE_RESOLUTION|>--- conflicted
+++ resolved
@@ -28,14 +28,10 @@
 from gt4py.next import common
 from gt4py.next.ffront.decorator import Program
 from gt4py.next.iterator import transforms as itir_transforms
-<<<<<<< HEAD
 from gt4py.next.iterator.transforms.pass_manager import apply_common_transforms
 from gt4py.next.iterator.transforms.trace_shifts import TraceShifts
+from gt4py.next.iterator.type_system import inference as itir_type_inference
 from gt4py.next.type_system import type_specifications as ts, type_translation as tt
-=======
-from gt4py.next.iterator.type_system import inference as itir_type_inference
-from gt4py.next.type_system import type_specifications as ts
->>>>>>> ecf13063
 
 from .itir_to_sdfg import ItirToSDFG
 from .utility import connectivity_identifier, filter_connectivities, get_sorted_dims
@@ -326,7 +322,7 @@
     sdfg_convertible: dict[str, Any] = field(default_factory=dict)
 
     def __sdfg__(self, *args, **kwargs) -> dace.sdfg.sdfg.SDFG:
-        params = {str(p.id): p.dtype for p in self.itir.params}
+        params = {str(p.id): p.dtype for p in self.itir.params}  # type: ignore[attr-defined]
         fields = {str(p.id): p.type for p in self.past_stage.past_node.params}
         arg_types = [
             fields[pname]
