--- conflicted
+++ resolved
@@ -18,23 +18,19 @@
 import numpy as np
 
 import gt4py.next.iterator.ir as itir
+from gt4py.next import common
 from gt4py.next.iterator.embedded import NeighborTableOffsetProvider
 from gt4py.next.iterator.transforms import LiftMode, apply_common_transforms
 from gt4py.next.otf.compilation import cache
 from gt4py.next.program_processors.processor_interface import program_executor
 from gt4py.next.type_system import type_translation
-from gt4py.next import common
 
 from .itir_to_sdfg import ItirToSDFG
 from .utility import connectivity_identifier, filter_neighbor_tables
 
 
 def convert_arg(arg: Any):
-<<<<<<< HEAD
     if isinstance(arg, common.Field):
-=======
-    if isinstance(arg, LocatedField):
->>>>>>> e3c65ccb
         sorted_dims = sorted(enumerate(arg.__gt_dims__), key=lambda v: v[1].value)
         ndim = len(sorted_dims)
         dim_indices = [dim[0] for dim in sorted_dims]
