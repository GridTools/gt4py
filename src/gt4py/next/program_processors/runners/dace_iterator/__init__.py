# GT4Py - GridTools Framework
#
# Copyright (c) 2014-2023, ETH Zurich
# All rights reserved.
#
# This file is part of the GT4Py project and the GridTools framework.
# GT4Py is free software: you can redistribute it and/or modify it under
# the terms of the GNU General Public License as published by the
# Free Software Foundation, either version 3 of the License, or any later
# version. See the LICENSE.txt file at the top-level directory of this
# distribution for a copy of the license or check <https://www.gnu.org/licenses/>.
#
# SPDX-License-Identifier: GPL-3.0-or-later
import warnings
from inspect import currentframe, getframeinfo
from pathlib import Path
from typing import Any, Callable, Mapping, Optional, Sequence

import dace
import numpy as np
from dace.sdfg import utils as sdutils
from dace.transformation.auto import auto_optimize as autoopt

import gt4py.next.iterator.ir as itir
from gt4py.next import common
from gt4py.next.iterator import transforms as itir_transforms
<<<<<<< HEAD
from gt4py.next.type_system import type_translation
=======
>>>>>>> 705530ce
from gt4py.next.type_system import type_specifications as ts

from .itir_to_sdfg import ItirToSDFG
from .utility import connectivity_identifier, filter_connectivities, get_sorted_dims


try:
    import cupy as cp
except ImportError:
    cp = None


def convert_arg(arg: Any, sdfg_param: str, use_field_canonical_representation: bool):
    if not isinstance(arg, common.Field):
        return arg
    # field domain offsets are not supported
    non_zero_offsets = [
        (dim, dim_range)
        for dim, dim_range in zip(arg.domain.dims, arg.domain.ranges)
        if dim_range.start != 0
    ]
    if non_zero_offsets:
        dim, dim_range = non_zero_offsets[0]
        raise RuntimeError(
            f"Field '{sdfg_param}' passed as array slice with offset {dim_range.start} on dimension {dim.value}."
        )
    if not use_field_canonical_representation:
        return arg.ndarray
    # the canonical representation requires alphabetical ordering of the dimensions in field domain definition
    sorted_dims = get_sorted_dims(arg.domain.dims)
    ndim = len(sorted_dims)
    dim_indices = [dim_index for dim_index, _ in sorted_dims]
    if isinstance(arg.ndarray, np.ndarray):
        return np.moveaxis(arg.ndarray, range(ndim), dim_indices)
    else:
        assert cp is not None and isinstance(arg.ndarray, cp.ndarray)
        return cp.moveaxis(arg.ndarray, range(ndim), dim_indices)


def preprocess_program(
    program: itir.FencilDefinition,
    offset_provider: Mapping[str, Any],
    lift_mode: itir_transforms.LiftMode,
    symbolic_domain_sizes: Optional[dict[str, str]] = None,
<<<<<<< HEAD
=======
    temporary_extraction_heuristics: Optional[
        Callable[[itir.StencilClosure], Callable[[itir.Expr], bool]]
    ] = None,
>>>>>>> 705530ce
    unroll_reduce: bool = False,
):
    node = itir_transforms.apply_common_transforms(
        program,
        common_subexpression_elimination=False,
        force_inline_lambda_args=True,
        lift_mode=lift_mode,
        symbolic_domain_sizes=symbolic_domain_sizes,
        offset_provider=offset_provider,
        symbolic_domain_sizes=symbolic_domain_sizes,
        temporary_extraction_heuristics=temporary_extraction_heuristics,
        unroll_reduce=unroll_reduce,
    )

    if isinstance(node, itir_transforms.global_tmps.FencilWithTemporaries):
        fencil_definition = node.fencil
        tmps = node.tmps

    elif isinstance(node, itir.FencilDefinition):
        fencil_definition = node
        tmps = []

    else:
        raise TypeError(
            f"Expected 'FencilDefinition' or 'FencilWithTemporaries', got '{type(program).__name__}'."
        )

    return fencil_definition, tmps


def get_args(
    sdfg: dace.SDFG, args: Sequence[Any], use_field_canonical_representation: bool
) -> dict[str, Any]:
    sdfg_params: Sequence[str] = sdfg.arg_names
    return {
        sdfg_param: convert_arg(arg, sdfg_param, use_field_canonical_representation)
        for sdfg_param, arg in zip(sdfg_params, args)
    }


def _ensure_is_on_device(
    connectivity_arg: np.typing.NDArray, device: dace.dtypes.DeviceType
) -> np.typing.NDArray:
    if device == dace.dtypes.DeviceType.GPU:
        if not isinstance(connectivity_arg, cp.ndarray):
            warnings.warn(
                "Copying connectivity to device. For performance make sure connectivity is provided on device.",
                stacklevel=2,
            )
            return cp.asarray(connectivity_arg)
    return connectivity_arg


def get_connectivity_args(
    neighbor_tables: Mapping[str, common.NeighborTable], device: dace.dtypes.DeviceType
) -> dict[str, Any]:
    return {
        connectivity_identifier(offset): _ensure_is_on_device(offset_provider.table, device)
        for offset, offset_provider in neighbor_tables.items()
    }


def get_shape_args(
    arrays: Mapping[str, dace.data.Array], args: Mapping[str, Any]
) -> Mapping[str, int]:
    shape_args: dict[str, int] = {}
    for name, value in args.items():
        for sym, size in zip(arrays[name].shape, value.shape):
            if isinstance(sym, dace.symbol):
                assert sym.name not in shape_args
                shape_args[sym.name] = size
            elif sym != size:
                raise RuntimeError(
                    f"Expected shape {arrays[name].shape} for arg {name}, got {value.shape}."
                )
    return shape_args


def get_stride_args(
    arrays: Mapping[str, dace.data.Array], args: Mapping[str, Any]
) -> Mapping[str, int]:
    stride_args = {}
    for name, value in args.items():
        for sym, stride_size in zip(arrays[name].strides, value.strides):
            stride, remainder = divmod(stride_size, value.itemsize)
            if remainder != 0:
                raise ValueError(
                    f"Stride ({stride_size} bytes) for argument '{sym}' must be a multiple of item size ({value.itemsize} bytes)."
                )
            if isinstance(sym, dace.symbol):
                assert sym.name not in stride_args
                stride_args[str(sym)] = stride
            elif sym != stride:
                raise RuntimeError(
                    f"Expected stride {arrays[name].strides} for arg {name}, got {value.strides}."
                )
    return stride_args


def get_sdfg_args(
    sdfg: dace.SDFG,
    *args,
    check_args: bool = False,
    on_gpu: bool = False,
    use_field_canonical_representation: bool = True,
    **kwargs,
) -> dict[str, Any]:
    """Extracts the arguments needed to call the SDFG.

    This function can handle the same arguments that are passed to dace runner.

    Args:
        sdfg:               The SDFG for which we want to get the arguments.
    """
    offset_provider = kwargs["offset_provider"]

    neighbor_tables: dict[str, common.NeighborTable] = {}
    for offset, connectivity in filter_connectivities(offset_provider).items():
        assert isinstance(connectivity, common.NeighborTable)
        neighbor_tables[offset] = connectivity
    device = dace.DeviceType.GPU if on_gpu else dace.DeviceType.CPU

    dace_args = get_args(sdfg, args, use_field_canonical_representation)
    dace_field_args = {n: v for n, v in dace_args.items() if not np.isscalar(v)}
    dace_conn_args = get_connectivity_args(neighbor_tables, device)
    # keep only connectivity tables that are used in the sdfg
    dace_conn_args = {n: v for n, v in dace_conn_args.items() if n in sdfg.arrays}
    dace_shapes = get_shape_args(sdfg.arrays, dace_field_args)
    dace_conn_shapes = get_shape_args(sdfg.arrays, dace_conn_args)
    dace_strides = get_stride_args(sdfg.arrays, dace_field_args)
    dace_conn_strides = get_stride_args(sdfg.arrays, dace_conn_args)
    all_args = {
        **dace_args,
        **dace_conn_args,
        **dace_shapes,
        **dace_conn_shapes,
        **dace_strides,
        **dace_conn_strides,
    }

    if check_args:
        # return only arguments expected in SDFG signature (note hat `signature_arglist` takes time)
        sdfg_sig = sdfg.signature_arglist(with_types=False)
        return {key: all_args[key] for key in sdfg_sig}

    return all_args


def build_sdfg_from_itir(
    program: itir.FencilDefinition,
    arg_types: list[ts.TypeSpec],
    offset_provider: dict[str, Any],
    auto_optimize: bool = False,
    on_gpu: bool = False,
    column_axis: Optional[common.Dimension] = None,
    lift_mode: itir_transforms.LiftMode = itir_transforms.LiftMode.FORCE_INLINE,
    symbolic_domain_sizes: Optional[dict[str, str]] = None,
<<<<<<< HEAD
=======
    temporary_extraction_heuristics: Optional[
        Callable[[itir.StencilClosure], Callable[[itir.Expr], bool]]
    ] = None,
>>>>>>> 705530ce
    load_sdfg_from_file: bool = False,
    save_sdfg: bool = True,
    use_field_canonical_representation: bool = True,
) -> dace.SDFG:
    """Translate a Fencil into an SDFG.

    Args:
        program:             The Fencil that should be translated.
<<<<<<< HEAD
        arg_types:           Types of the arguments that should be passed to the fencil.
=======
        arg_types:           Types of the arguments passed to the fencil.
>>>>>>> 705530ce
        offset_provider:     The set of offset providers that should be used.
        auto_optimize:       Apply DaCe's `auto_optimize` heuristic.
        on_gpu:              Performs the translation for GPU, defaults to `False`.
        column_axis:         The column axis to be used, defaults to `None`.
        lift_mode:           Which lift mode should be used, defaults `FORCE_INLINE`.
<<<<<<< HEAD
        symbolic_domain_sizes Used for generation of liskov bindings when temporaries are enabled.
=======
        symbolic_domain_sizes: Used for generation of liskov bindings when temporaries are enabled.
>>>>>>> 705530ce
        load_sdfg_from_file: Allows to read the SDFG from file, instead of generating it, for debug only.
        save_sdfg:           If `True`, the default the SDFG is stored as a file and can be loaded, this allows to skip the lowering step, requires `load_sdfg_from_file` set to `True`.
        use_field_canonical_representation: If `True`,  assume that the fields dimensions are sorted alphabetically.

    Notes:
        Currently only the `FORCE_INLINE` liftmode is supported and the value of `lift_mode` is ignored.
    """

    sdfg_filename = f"_dacegraphs/gt4py/{program.id}.sdfg"
    if load_sdfg_from_file and Path(sdfg_filename).exists():
        sdfg: dace.SDFG = dace.SDFG.from_file(sdfg_filename)
        sdfg.validate()
        return sdfg

    # visit ITIR and generate SDFG
<<<<<<< HEAD
    program, tmps = preprocess_program(program, offset_provider, lift_mode, symbolic_domain_sizes)
=======
    program, tmps = preprocess_program(
        program, offset_provider, lift_mode, symbolic_domain_sizes, temporary_extraction_heuristics
    )
>>>>>>> 705530ce
    sdfg_genenerator = ItirToSDFG(
        arg_types, offset_provider, tmps, use_field_canonical_representation, column_axis
    )
    sdfg = sdfg_genenerator.visit(program)
    if sdfg is None:
        raise RuntimeError(f"Visit failed for program {program.id}.")

    for nested_sdfg in sdfg.all_sdfgs_recursive():
        if not nested_sdfg.debuginfo:
            _, frameinfo = (
                warnings.warn(
                    f"{nested_sdfg.label} does not have debuginfo. Consider adding them in the corresponding nested sdfg.",
                    stacklevel=2,
                ),
                getframeinfo(currentframe()),  # type: ignore[arg-type]
            )
            nested_sdfg.debuginfo = dace.dtypes.DebugInfo(
                start_line=frameinfo.lineno, end_line=frameinfo.lineno, filename=frameinfo.filename
            )

    # TODO(edopao): remove `inline_loop_blocks` when DaCe transformations support LoopRegion construct
    sdutils.inline_loop_blocks(sdfg)

    # run DaCe transformations to simplify the SDFG
    sdfg.simplify()

    # run DaCe auto-optimization heuristics
    if auto_optimize:
        # TODO: Investigate performance improvement from SDFG specialization with constant symbols,
        #       for array shape and strides, although this would imply JIT compilation.
        symbols: dict[str, int] = {}
        device = dace.DeviceType.GPU if on_gpu else dace.DeviceType.CPU
        sdfg = autoopt.auto_optimize(sdfg, device, symbols=symbols, use_gpu_storage=on_gpu)
    elif on_gpu:
        autoopt.apply_gpu_storage(sdfg)

    if on_gpu:
        sdfg.apply_gpu_transformations()

    # Store the sdfg such that we can later reuse it.
    if save_sdfg:
        sdfg.save(sdfg_filename)

    return sdfg<|MERGE_RESOLUTION|>--- conflicted
+++ resolved
@@ -24,10 +24,6 @@
 import gt4py.next.iterator.ir as itir
 from gt4py.next import common
 from gt4py.next.iterator import transforms as itir_transforms
-<<<<<<< HEAD
-from gt4py.next.type_system import type_translation
-=======
->>>>>>> 705530ce
 from gt4py.next.type_system import type_specifications as ts
 
 from .itir_to_sdfg import ItirToSDFG
@@ -72,12 +68,9 @@
     offset_provider: Mapping[str, Any],
     lift_mode: itir_transforms.LiftMode,
     symbolic_domain_sizes: Optional[dict[str, str]] = None,
-<<<<<<< HEAD
-=======
     temporary_extraction_heuristics: Optional[
         Callable[[itir.StencilClosure], Callable[[itir.Expr], bool]]
     ] = None,
->>>>>>> 705530ce
     unroll_reduce: bool = False,
 ):
     node = itir_transforms.apply_common_transforms(
@@ -85,7 +78,6 @@
         common_subexpression_elimination=False,
         force_inline_lambda_args=True,
         lift_mode=lift_mode,
-        symbolic_domain_sizes=symbolic_domain_sizes,
         offset_provider=offset_provider,
         symbolic_domain_sizes=symbolic_domain_sizes,
         temporary_extraction_heuristics=temporary_extraction_heuristics,
@@ -235,12 +227,9 @@
     column_axis: Optional[common.Dimension] = None,
     lift_mode: itir_transforms.LiftMode = itir_transforms.LiftMode.FORCE_INLINE,
     symbolic_domain_sizes: Optional[dict[str, str]] = None,
-<<<<<<< HEAD
-=======
     temporary_extraction_heuristics: Optional[
         Callable[[itir.StencilClosure], Callable[[itir.Expr], bool]]
     ] = None,
->>>>>>> 705530ce
     load_sdfg_from_file: bool = False,
     save_sdfg: bool = True,
     use_field_canonical_representation: bool = True,
@@ -249,21 +238,13 @@
 
     Args:
         program:             The Fencil that should be translated.
-<<<<<<< HEAD
-        arg_types:           Types of the arguments that should be passed to the fencil.
-=======
         arg_types:           Types of the arguments passed to the fencil.
->>>>>>> 705530ce
         offset_provider:     The set of offset providers that should be used.
         auto_optimize:       Apply DaCe's `auto_optimize` heuristic.
         on_gpu:              Performs the translation for GPU, defaults to `False`.
         column_axis:         The column axis to be used, defaults to `None`.
         lift_mode:           Which lift mode should be used, defaults `FORCE_INLINE`.
-<<<<<<< HEAD
-        symbolic_domain_sizes Used for generation of liskov bindings when temporaries are enabled.
-=======
         symbolic_domain_sizes: Used for generation of liskov bindings when temporaries are enabled.
->>>>>>> 705530ce
         load_sdfg_from_file: Allows to read the SDFG from file, instead of generating it, for debug only.
         save_sdfg:           If `True`, the default the SDFG is stored as a file and can be loaded, this allows to skip the lowering step, requires `load_sdfg_from_file` set to `True`.
         use_field_canonical_representation: If `True`,  assume that the fields dimensions are sorted alphabetically.
@@ -279,13 +260,9 @@
         return sdfg
 
     # visit ITIR and generate SDFG
-<<<<<<< HEAD
-    program, tmps = preprocess_program(program, offset_provider, lift_mode, symbolic_domain_sizes)
-=======
     program, tmps = preprocess_program(
         program, offset_provider, lift_mode, symbolic_domain_sizes, temporary_extraction_heuristics
     )
->>>>>>> 705530ce
     sdfg_genenerator = ItirToSDFG(
         arg_types, offset_provider, tmps, use_field_canonical_representation, column_axis
     )
