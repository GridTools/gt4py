# GT4Py - GridTools Framework
#
# Copyright (c) 2014-2023, ETH Zurich
# All rights reserved.
#
# This file is part of the GT4Py project and the GridTools framework.
# GT4Py is free software: you can redistribute it and/or modify it under
# the terms of the GNU General Public License as published by the
# Free Software Foundation, either version 3 of the License, or any later
# version. See the LICENSE.txt file at the top-level directory of this
# distribution for a copy of the license or check <https://www.gnu.org/licenses/>.
#
# SPDX-License-Identifier: GPL-3.0-or-later
import hashlib
import warnings
from inspect import currentframe, getframeinfo
from pathlib import Path
from typing import Any, Mapping, Optional, Sequence

import dace
import numpy as np
from dace.codegen.compiled_sdfg import CompiledSDFG
from dace.sdfg import utils as sdutils
from dace.transformation.auto import auto_optimize as autoopt

import gt4py.next.allocators as next_allocators
import gt4py.next.iterator.ir as itir
import gt4py.next.program_processors.otf_compile_executor as otf_exec
import gt4py.next.program_processors.processor_interface as ppi
from gt4py.next import common
from gt4py.next.iterator import transforms as itir_transforms
from gt4py.next.otf.compilation import cache as compilation_cache
from gt4py.next.type_system import type_specifications as ts, type_translation

from .itir_to_sdfg import ItirToSDFG
from .utility import connectivity_identifier, filter_neighbor_tables, get_sorted_dims


try:
    import cupy as cp
except ImportError:
    cp = None


""" Default build configuration in DaCe backend """
_build_type = "Release"
_default_on_gpu = False
_default_use_field_canonical_representation = False


def convert_arg(arg: Any, sdfg_param: str, use_field_canonical_representation: bool):
    if not common.is_field(arg):
        return arg
    # field domain offsets are not supported
    non_zero_offsets = [
        (dim, dim_range)
        for dim, dim_range in zip(arg.domain.dims, arg.domain.ranges)
        if dim_range.start != 0
    ]
    if non_zero_offsets:
        dim, dim_range = non_zero_offsets[0]
        raise RuntimeError(
            f"Field '{sdfg_param}' passed as array slice with offset {dim_range.start} on dimension {dim.value}."
        )
    if not use_field_canonical_representation:
        return arg.ndarray
    # the canonical representation requires alphabetical ordering of the dimensions in field domain definition
    sorted_dims = get_sorted_dims(arg.domain.dims)
    ndim = len(sorted_dims)
    dim_indices = [dim_index for dim_index, _ in sorted_dims]
    if isinstance(arg.ndarray, np.ndarray):
        return np.moveaxis(arg.ndarray, range(ndim), dim_indices)
    else:
        assert cp is not None and isinstance(arg.ndarray, cp.ndarray)
        return cp.moveaxis(arg.ndarray, range(ndim), dim_indices)


def preprocess_program(
    program: itir.FencilDefinition,
    offset_provider: Mapping[str, Any],
    lift_mode: itir_transforms.LiftMode,
    unroll_reduce: bool = False,
):
    node = itir_transforms.apply_common_transforms(
        program,
        common_subexpression_elimination=False,
        force_inline_lambda_args=True,
        lift_mode=lift_mode,
        offset_provider=offset_provider,
        unroll_reduce=unroll_reduce,
    )

    if isinstance(node, itir_transforms.global_tmps.FencilWithTemporaries):
        fencil_definition = node.fencil
        tmps = node.tmps

    elif isinstance(node, itir.FencilDefinition):
        fencil_definition = node
        tmps = []

    else:
        raise TypeError(
            f"Expected 'FencilDefinition' or 'FencilWithTemporaries', got '{type(program).__name__}'."
        )

    return fencil_definition, tmps


def get_args(
    sdfg: dace.SDFG, args: Sequence[Any], use_field_canonical_representation: bool
) -> dict[str, Any]:
    sdfg_params: Sequence[str] = sdfg.arg_names
    return {
        sdfg_param: convert_arg(arg, sdfg_param, use_field_canonical_representation)
        for sdfg_param, arg in zip(sdfg_params, args)
    }


def _ensure_is_on_device(
    connectivity_arg: np.typing.NDArray, device: dace.dtypes.DeviceType
) -> np.typing.NDArray:
    if device == dace.dtypes.DeviceType.GPU:
        if not isinstance(connectivity_arg, cp.ndarray):
            warnings.warn(
                "Copying connectivity to device. For performance make sure connectivity is provided on device.",
                stacklevel=2,
            )
            return cp.asarray(connectivity_arg)
    return connectivity_arg


def get_connectivity_args(
    neighbor_tables: Mapping[str, common.NeighborTable],
    device: dace.dtypes.DeviceType,
) -> dict[str, Any]:
    return {
        connectivity_identifier(offset): _ensure_is_on_device(offset_provider.table, device)
        for offset, offset_provider in neighbor_tables.items()
    }


def get_shape_args(
    arrays: Mapping[str, dace.data.Array], args: Mapping[str, Any]
) -> Mapping[str, int]:
    shape_args: dict[str, int] = {}
    for name, value in args.items():
        for sym, size in zip(arrays[name].shape, value.shape):
            if isinstance(sym, dace.symbol):
                assert sym.name not in shape_args
                shape_args[sym.name] = size
            elif sym != size:
                raise RuntimeError(
                    f"Expected shape {arrays[name].shape} for arg {name}, got {value.shape}."
                )
    return shape_args


def get_stride_args(
    arrays: Mapping[str, dace.data.Array], args: Mapping[str, Any]
) -> Mapping[str, int]:
    stride_args = {}
    for name, value in args.items():
        for sym, stride_size in zip(arrays[name].strides, value.strides):
            stride, remainder = divmod(stride_size, value.itemsize)
            if remainder != 0:
                raise ValueError(
                    f"Stride ({stride_size} bytes) for argument '{sym}' must be a multiple of item size ({value.itemsize} bytes)."
                )
            if isinstance(sym, dace.symbol):
                assert sym.name not in stride_args
                stride_args[str(sym)] = stride
            elif sym != stride:
                raise RuntimeError(
                    f"Expected stride {arrays[name].strides} for arg {name}, got {value.strides}."
                )
    return stride_args


_build_cache: dict[str, CompiledSDFG] = {}


def get_cache_id(
    build_type: str,
    build_for_gpu: bool,
    lift_mode: itir_transforms.LiftMode,
    program: itir.FencilDefinition,
    arg_types: Sequence[ts.TypeSpec],
    column_axis: Optional[common.Dimension],
    offset_provider: Mapping[str, Any],
) -> str:
    def offset_invariants(offset):
        if isinstance(offset, common.Connectivity):
            return (
                offset.origin_axis,
                offset.neighbor_axis,
                offset.has_skip_values,
                offset.max_neighbors,
            )
        if isinstance(offset, common.Dimension):
            return (offset,)
        return tuple()

    offset_cache_keys = [
        (name, *offset_invariants(offset)) for name, offset in offset_provider.items()
    ]
    cache_id_args = [
        str(arg)
        for arg in (
            build_type,
            build_for_gpu,
            lift_mode,
            program,
            *arg_types,
            column_axis,
            *offset_cache_keys,
        )
    ]
    m = hashlib.sha256()
    for s in cache_id_args:
        m.update(s.encode())
    return m.hexdigest()


def get_sdfg_args(sdfg: dace.SDFG, *args, check_args: bool = False, **kwargs) -> dict[str, Any]:
    """Extracts the arguments needed to call the SDFG.

    This function can handle the same arguments that are passed to `run_dace_iterator()`.

    Args:
        sdfg:               The SDFG for which we want to get the arguments.
    """
    offset_provider = kwargs["offset_provider"]
    on_gpu = kwargs.get("on_gpu", _default_on_gpu)
    use_field_canonical_representation = kwargs.get(
        "use_field_canonical_representation", _default_use_field_canonical_representation
    )

    neighbor_tables = filter_neighbor_tables(offset_provider)
    device = dace.DeviceType.GPU if on_gpu else dace.DeviceType.CPU

    dace_args = get_args(sdfg, args, use_field_canonical_representation)
    dace_field_args = {n: v for n, v in dace_args.items() if not np.isscalar(v)}
    dace_conn_args = get_connectivity_args(neighbor_tables, device)
    dace_shapes = get_shape_args(sdfg.arrays, dace_field_args)
    dace_conn_shapes = get_shape_args(sdfg.arrays, dace_conn_args)
    dace_strides = get_stride_args(sdfg.arrays, dace_field_args)
    dace_conn_strides = get_stride_args(sdfg.arrays, dace_conn_args)
    all_args = {
        **dace_args,
        **dace_conn_args,
        **dace_shapes,
        **dace_conn_shapes,
        **dace_strides,
        **dace_conn_strides,
    }

    if check_args:
        # return only arguments expected in SDFG signature (note hat `signature_arglist` takes time)
        sdfg_sig = sdfg.signature_arglist(with_types=False)
        return {key: all_args[key] for key in sdfg_sig}

    return all_args


def build_sdfg_from_itir(
    program: itir.FencilDefinition,
    *args,
    offset_provider: dict[str, Any],
    auto_optimize: bool = False,
    on_gpu: bool = False,
    column_axis: Optional[common.Dimension] = None,
    lift_mode: itir_transforms.LiftMode = itir_transforms.LiftMode.FORCE_INLINE,
    load_sdfg_from_file: bool = False,
    cache_id: Optional[str] = None,
    save_sdfg: bool = True,
    use_field_canonical_representation: bool = True,
) -> dace.SDFG:
    """Translate a Fencil into an SDFG.

    Args:
        program:             The Fencil that should be translated.
        *args:               Arguments for which the fencil should be called.
        offset_provider:     The set of offset providers that should be used.
        auto_optimize:       Apply DaCe's `auto_optimize` heuristic.
        on_gpu:              Performs the translation for GPU, defaults to `False`.
        column_axis:         The column axis to be used, defaults to `None`.
        lift_mode:           Which lift mode should be used, defaults `FORCE_INLINE`.
        load_sdfg_from_file: Allows to read the SDFG from file, instead of generating it, for debug only.
        cache_id:            The id of the cache entry, used to disambiguate stored sdfgs.
        save_sdfg:           If `True`, the default the SDFG is stored as a file and can be loaded, this allows to skip the lowering step, requires `load_sdfg_from_file` set to `True`.
        use_field_canonical_representation: If `True`,  assume that the fields dimensions are sorted alphabetically.

    Notes:
        Currently only the `FORCE_INLINE` liftmode is supported and the value of `lift_mode` is ignored.
    """
    # Test if we can go through the cache?
    sdfg_filename = (
        f"_dacegraphs/gt4py/{cache_id if cache_id is not None else '.'}/{program.id}.sdfg"
    )
    if load_sdfg_from_file and Path(sdfg_filename).exists():
        sdfg: dace.SDFG = dace.SDFG.from_file(sdfg_filename)
        sdfg.validate()
        return sdfg

    arg_types = [type_translation.from_value(arg) for arg in args]

    # visit ITIR and generate SDFG
    program, tmps = preprocess_program(program, offset_provider, lift_mode)
    sdfg_genenerator = ItirToSDFG(
        arg_types, offset_provider, tmps, use_field_canonical_representation, column_axis
    )
    sdfg = sdfg_genenerator.visit(program)
    if sdfg is None:
        raise RuntimeError(f"Visit failed for program {program.id}.")

    for nested_sdfg in sdfg.all_sdfgs_recursive():
        if not nested_sdfg.debuginfo:
            _, frameinfo = (
                warnings.warn(
                    f"{nested_sdfg.label} does not have debuginfo. Consider adding them in the corresponding nested sdfg.",
                    stacklevel=2,
                ),
                getframeinfo(currentframe()),  # type: ignore[arg-type]
            )
            nested_sdfg.debuginfo = dace.dtypes.DebugInfo(
                start_line=frameinfo.lineno,
                end_line=frameinfo.lineno,
                filename=frameinfo.filename,
            )

    # TODO(edopao): remove `inline_loop_blocks` when DaCe transformations support LoopRegion construct
    sdutils.inline_loop_blocks(sdfg)

    # run DaCe transformations to simplify the SDFG
    sdfg.simplify()

    # run DaCe auto-optimization heuristics
    if auto_optimize:
        # TODO: Investigate performance improvement from SDFG specialization with constant symbols,
        #       for array shape and strides, although this would imply JIT compilation.
        symbols: dict[str, int] = {}
        device = dace.DeviceType.GPU if on_gpu else dace.DeviceType.CPU
        sdfg = autoopt.auto_optimize(sdfg, device, symbols=symbols, use_gpu_storage=on_gpu)
    elif on_gpu:
        autoopt.apply_gpu_storage(sdfg)

    if on_gpu:
        sdfg.apply_gpu_transformations()

    # Store the sdfg such that we can later reuse it.
    if save_sdfg:
        sdfg.save(sdfg_filename)

    return sdfg


def run_dace_iterator(program: itir.FencilDefinition, *args, **kwargs):
    # build parameters
    build_cache = kwargs.get("build_cache", None)
    compiler_args = kwargs.get("compiler_args", None)  # `None` will take default.
    build_type = kwargs.get("build_type", "RelWithDebInfo")
<<<<<<< HEAD
    on_gpu = kwargs.get("on_gpu", False)
    auto_optimize = kwargs.get("auto_optimize", False)
=======
    on_gpu = kwargs.get("on_gpu", _default_on_gpu)
    auto_optimize = kwargs.get("auto_optimize", True)
>>>>>>> ae9c203c
    lift_mode = kwargs.get("lift_mode", itir_transforms.LiftMode.FORCE_INLINE)
    use_field_canonical_representation = kwargs.get(
        "use_field_canonical_representation", _default_use_field_canonical_representation
    )
    # ITIR parameters
    column_axis = kwargs.get("column_axis", None)
    offset_provider = kwargs["offset_provider"]
    # debug option to store SDFGs on filesystem and skip lowering ITIR to SDFG at each run
    load_sdfg_from_file = kwargs.get("load_sdfg_from_file", False)
    save_sdfg = kwargs.get("save_sdfg", True)
    return_sdfg = kwargs.get('return_sdfg', False)

    arg_types = [type_translation.from_value(arg) for arg in args]

    cache_id = get_cache_id(
        build_type, on_gpu, lift_mode, program, arg_types, column_axis, offset_provider
    )
    if build_cache is not None and cache_id in build_cache:
        # retrieve SDFG program from build cache
        sdfg_program = build_cache[cache_id]
        sdfg = sdfg_program.sdfg
    else:
        sdfg = build_sdfg_from_itir(
            program,
            *args,
            offset_provider=offset_provider,
            auto_optimize=auto_optimize,
            on_gpu=on_gpu,
            column_axis=column_axis,
            lift_mode=lift_mode,
            load_sdfg_from_file=load_sdfg_from_file,
            cache_id=cache_id,
            save_sdfg=save_sdfg,
            use_field_canonical_representation=use_field_canonical_representation,
        )

        if return_sdfg:
            kwargs['sdfg_'].append(sdfg)
            return

        sdfg.build_folder = compilation_cache._session_cache_dir_path / ".dacecache"
        with dace.config.temporary_config():
            dace.config.Config.set("compiler", "build_type", value=build_type)
            if compiler_args is not None:
                dace.config.Config.set(
                    "compiler", "cuda" if on_gpu else "cpu", "args", value=compiler_args
                )
            sdfg_program = sdfg.compile(validate=False)

        # store SDFG program in build cache
        if build_cache is not None:
            build_cache[cache_id] = sdfg_program

    sdfg_args = get_sdfg_args(sdfg, *args, **kwargs)

    with dace.config.temporary_config():
        dace.config.Config.set("compiler", "allow_view_arguments", value=True)
        dace.config.Config.set("frontend", "check_args", value=True)
        sdfg_program(**sdfg_args)


def _run_dace_cpu(program: itir.FencilDefinition, *args, **kwargs) -> None:
    compiler_args = dace.config.Config.get("compiler", "cpu", "args")

    # disable finite-math-only in order to support isfinite/isinf/isnan builtins
    if "-ffast-math" in compiler_args:
        compiler_args += " -fno-finite-math-only"
    if "-ffinite-math-only" in compiler_args:
        compiler_args.replace("-ffinite-math-only", "")

    run_dace_iterator(
        program,
        *args,
        **kwargs,
        build_cache=_build_cache,
        build_type=_build_type,
        compiler_args=compiler_args,
        on_gpu=False,
    )


run_dace_cpu = otf_exec.OTFBackend(
    executor=ppi.program_executor(_run_dace_cpu, name="run_dace_cpu"),
    allocator=next_allocators.StandardCPUFieldBufferAllocator(),
)

if cp:

    def _run_dace_gpu(program: itir.FencilDefinition, *args, **kwargs) -> None:
        run_dace_iterator(
            program,
            *args,
            **kwargs,
            build_cache=_build_cache,
            build_type=_build_type,
            on_gpu=True,
        )

else:

    def _run_dace_gpu(program: itir.FencilDefinition, *args, **kwargs) -> None:
        raise RuntimeError("Missing 'cupy' dependency for GPU execution.")


run_dace_gpu = otf_exec.OTFBackend(
    executor=ppi.program_executor(_run_dace_gpu, name="run_dace_gpu"),
    allocator=next_allocators.StandardGPUFieldBufferAllocator(),
)<|MERGE_RESOLUTION|>--- conflicted
+++ resolved
@@ -359,13 +359,8 @@
     build_cache = kwargs.get("build_cache", None)
     compiler_args = kwargs.get("compiler_args", None)  # `None` will take default.
     build_type = kwargs.get("build_type", "RelWithDebInfo")
-<<<<<<< HEAD
-    on_gpu = kwargs.get("on_gpu", False)
+    on_gpu = kwargs.get("on_gpu", _default_on_gpu)
     auto_optimize = kwargs.get("auto_optimize", False)
-=======
-    on_gpu = kwargs.get("on_gpu", _default_on_gpu)
-    auto_optimize = kwargs.get("auto_optimize", True)
->>>>>>> ae9c203c
     lift_mode = kwargs.get("lift_mode", itir_transforms.LiftMode.FORCE_INLINE)
     use_field_canonical_representation = kwargs.get(
         "use_field_canonical_representation", _default_use_field_canonical_representation
