--- conflicted
+++ resolved
@@ -199,8 +199,8 @@
     offset_provider: dict[str, Any],
     auto_optimize: bool = False,
     on_gpu: bool = False,
-    column_axis: Optional[Dimension] = None,
-    lift_mode: LiftMode = LiftMode.FORCE_INLINE,
+    column_axis: Optional[common.Dimension] = None,
+    lift_mode: itir_transforms.LiftMode = itir_transforms.LiftMode.FORCE_INLINE,
 ) -> dace.SDFG:
     """Translate a Fencil into an SDFG.
 
@@ -218,7 +218,7 @@
     """
     # TODO(edopao): As temporary fix until temporaries are supported in the DaCe Backend force
     #                `lift_more` to `FORCE_INLINE` mode.
-    lift_mode = LiftMode.FORCE_INLINE
+    lift_mode = itir_transforms.LiftMode.FORCE_INLINE
 
     arg_types = [type_translation.from_value(arg) for arg in args]
     device = dace.DeviceType.GPU if on_gpu else dace.DeviceType.CPU
@@ -245,15 +245,9 @@
     build_type = kwargs.get("build_type", "RelWithDebInfo")
     on_gpu = kwargs.get("on_gpu", False)
     auto_optimize = kwargs.get("auto_optimize", False)
-    lift_mode = kwargs.get("lift_mode", LiftMode.FORCE_INLINE)
+    lift_mode = kwargs.get("lift_mode", itir_transforms.LiftMode.FORCE_INLINE)
     # ITIR parameters
     column_axis = kwargs.get("column_axis", None)
-<<<<<<< HEAD
-    lift_mode = (
-        itir_transforms.LiftMode.FORCE_INLINE
-    )  # TODO(edopao): make it configurable once temporaries are supported in DaCe backend
-=======
->>>>>>> c547f536
     offset_provider = kwargs["offset_provider"]
 
     arg_types = [type_translation.from_value(arg) for arg in args]
@@ -268,23 +262,6 @@
         sdfg = sdfg_program.sdfg
 
     else:
-<<<<<<< HEAD
-        # visit ITIR and generate SDFG
-        program = preprocess_program(program, offset_provider, lift_mode)
-        sdfg_genenerator = ItirToSDFG(arg_types, offset_provider, column_axis, run_on_gpu)
-        sdfg = sdfg_genenerator.visit(program)
-        sdfg.simplify()
-
-        # run DaCe auto-optimization heuristics
-        if auto_optimize:
-            # TODO Investigate how symbol definitions improve autoopt transformations,
-            #      in which case the cache table should take the symbols map into account.
-            symbols: dict[str, int] = {}
-            sdfg = autoopt.auto_optimize(sdfg, device, symbols=symbols, use_gpu_storage=run_on_gpu)
-
-        # compile SDFG and retrieve SDFG program
-        sdfg.build_folder = compilation_cache._session_cache_dir_path / ".dacecache"
-=======
         sdfg = build_sdfg_from_itir(
             program,
             *args,
@@ -295,8 +272,7 @@
             lift_mode=lift_mode,
         )
 
-        sdfg.build_folder = cache._session_cache_dir_path / ".dacecache"
->>>>>>> c547f536
+        sdfg.build_folder = compilation_cache._session_cache_dir_path / ".dacecache"
         with dace.config.temporary_config():
             dace.config.Config.set("compiler", "build_type", value=build_type)
             dace.config.Config.set("compiler", "cpu", "args", value=_cpu_args)
