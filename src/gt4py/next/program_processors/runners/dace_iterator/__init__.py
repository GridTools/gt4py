--- conflicted
+++ resolved
@@ -263,7 +263,9 @@
     program = preprocess_program(program, offset_provider, lift_mode)
     sdfg_genenerator = ItirToSDFG(arg_types, offset_provider, column_axis)
     sdfg = sdfg_genenerator.visit(program)
-<<<<<<< HEAD
+    if sdfg is None:
+        raise RuntimeError(f"Visit failed for program {program.id}.")
+
     for nested_sdfg in sdfg.all_sdfgs_recursive():
         if not nested_sdfg.debuginfo:
             _, frameinfo = warnings.warn(
@@ -276,12 +278,8 @@
                 end_line=frameinfo.lineno,
                 filename=frameinfo.filename,
             )
-=======
-    if sdfg is None:
-        raise RuntimeError(f"Visit failed for program {program.id}.")
 
     # run DaCe transformations to simplify the SDFG
->>>>>>> 8bd5a41e
     sdfg.simplify()
 
     # run DaCe auto-optimization heuristics
