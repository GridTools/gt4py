--- conflicted
+++ resolved
@@ -217,8 +217,12 @@
 
     # visit ITIR and generate SDFG
     program = preprocess_program(program, offset_provider, lift_mode)
-    sdfg_genenerator = ItirToSDFG(arg_types, offset_provider, column_axis, on_gpu)
+    sdfg_genenerator = ItirToSDFG(arg_types, offset_provider, column_axis)
     sdfg = sdfg_genenerator.visit(program)
+    if sdfg is None:
+        raise RuntimeError(f"visit failed for program {program.id}")
+
+    # run DaCe transformations to simplify the SDFG
     sdfg.simplify()
 
     # run DaCe auto-optimization heuristics
@@ -228,19 +232,18 @@
         symbols: dict[str, int] = {}
         sdfg = autoopt.auto_optimize(sdfg, device, symbols=symbols, use_gpu_storage=on_gpu)
 
+    if on_gpu:
+        sdfg.apply_gpu_transformations()
+
     return sdfg
 
 
 def run_dace_iterator(program: itir.FencilDefinition, *args, **kwargs):
     # build parameters
-<<<<<<< HEAD
-    auto_optimize = kwargs.get("auto_optimize", True)
-=======
->>>>>>> c547f536
     build_cache = kwargs.get("build_cache", None)
     build_type = kwargs.get("build_type", "RelWithDebInfo")
     on_gpu = kwargs.get("on_gpu", False)
-    auto_optimize = kwargs.get("auto_optimize", False)
+    auto_optimize = kwargs.get("auto_optimize", True)
     lift_mode = kwargs.get("lift_mode", LiftMode.FORCE_INLINE)
     # ITIR parameters
     column_axis = kwargs.get("column_axis", None)
@@ -251,32 +254,13 @@
     neighbor_tables = filter_neighbor_tables(offset_provider)
 
     cache_id = get_cache_id(program, arg_types, column_axis, offset_provider)
-    sdfg: Optional[dace.SDFG] = None
+    sdfg: Optional[dace.SDFG]
     if build_cache is not None and cache_id in build_cache:
         # retrieve SDFG program from build cache
         sdfg_program = build_cache[cache_id]
         sdfg = sdfg_program.sdfg
 
     else:
-<<<<<<< HEAD
-        # visit ITIR and generate SDFG
-        program = preprocess_program(program, offset_provider, lift_mode)
-        sdfg_genenerator = ItirToSDFG(arg_types, offset_provider, column_axis)
-        sdfg = sdfg_genenerator.visit(program)
-        sdfg.simplify()
-
-        # run DaCe auto-optimization heuristics
-        if auto_optimize:
-            # TODO Investigate how symbol definitions improve autoopt transformations,
-            #      in which case the cache table should take the symbols map into account.
-            symbols: dict[str, int] = {}
-            sdfg = autoopt.auto_optimize(sdfg, device, symbols=symbols, use_gpu_storage=run_on_gpu)
-
-        if run_on_gpu:
-            sdfg.apply_gpu_transformations()
-
-        # compile SDFG and retrieve SDFG program
-=======
         sdfg = build_sdfg_from_itir(
             program,
             *args,
@@ -287,7 +271,6 @@
             lift_mode=lift_mode,
         )
 
->>>>>>> c547f536
         sdfg.build_folder = cache._session_cache_dir_path / ".dacecache"
         with dace.config.temporary_config():
             dace.config.Config.set("compiler", "build_type", value=build_type)
