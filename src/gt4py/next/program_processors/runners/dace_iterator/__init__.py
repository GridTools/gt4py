# GT4Py - GridTools Framework
#
# Copyright (c) 2014-2023, ETH Zurich
# All rights reserved.
#
# This file is part of the GT4Py project and the GridTools framework.
# GT4Py is free software: you can redistribute it and/or modify it under
# the terms of the GNU General Public License as published by the
# Free Software Foundation, either version 3 of the License, or any later
# version. See the LICENSE.txt file at the top-level directory of this
# distribution for a copy of the license or check <https://www.gnu.org/licenses/>.
#
# SPDX-License-Identifier: GPL-3.0-or-later
import hashlib
import warnings
from typing import Any, Mapping, Optional, Sequence

import dace
import numpy as np
from dace.codegen.compiled_sdfg import CompiledSDFG
from dace.transformation.auto import auto_optimize as autoopt

import gt4py.next.allocators as next_allocators
import gt4py.next.iterator.ir as itir
import gt4py.next.program_processors.otf_compile_executor as otf_exec
import gt4py.next.program_processors.processor_interface as ppi
from gt4py.next import common
from gt4py.next.iterator import embedded as itir_embedded, transforms as itir_transforms
from gt4py.next.otf.compilation import cache as compilation_cache
from gt4py.next.type_system import type_specifications as ts, type_translation

from .itir_to_sdfg import ItirToSDFG
from .utility import connectivity_identifier, filter_neighbor_tables, get_sorted_dims


try:
    import cupy as cp
except ImportError:
    cp = None


def get_sorted_dim_ranges(domain: common.Domain) -> Sequence[common.FiniteUnitRange]:
    assert common.Domain.is_finite(domain)
    sorted_dims = get_sorted_dims(domain.dims)
    return [domain.ranges[dim_index] for dim_index, _ in sorted_dims]


""" Default build configuration in DaCe backend """
_build_type = "Release"


def convert_arg(arg: Any):
    if common.is_field(arg):
        sorted_dims = get_sorted_dims(arg.domain.dims)
        ndim = len(sorted_dims)
        dim_indices = [dim_index for dim_index, _ in sorted_dims]
        if isinstance(arg.ndarray, np.ndarray):
            return np.moveaxis(arg.ndarray, range(ndim), dim_indices)
        else:
            assert cp is not None and isinstance(arg.ndarray, cp.ndarray)
            return cp.moveaxis(arg.ndarray, range(ndim), dim_indices)
    return arg


def preprocess_program(
    program: itir.FencilDefinition,
    offset_provider: Mapping[str, Any],
    lift_mode: itir_transforms.LiftMode,
):
    node = itir_transforms.apply_common_transforms(
        program,
        common_subexpression_elimination=False,
        lift_mode=lift_mode,
        offset_provider=offset_provider,
        unroll_reduce=False,
    )
    # If we don't unroll, there may be lifts left in the itir which can't be lowered to SDFG.
    # In this case, just retry with unrolled reductions.
    if all([ItirToSDFG._check_no_lifts(closure) for closure in node.closures]):
        fencil_definition = node
    else:
        fencil_definition = itir_transforms.apply_common_transforms(
            program,
            common_subexpression_elimination=False,
            force_inline_lambda_args=True,
            lift_mode=lift_mode,
            offset_provider=offset_provider,
            unroll_reduce=True,
        )
    return fencil_definition


def get_args(params: Sequence[itir.Sym], args: Sequence[Any]) -> dict[str, Any]:
    return {name.id: convert_arg(arg) for name, arg in zip(params, args)}


def _ensure_is_on_device(
    connectivity_arg: np.typing.NDArray, device: dace.dtypes.DeviceType
) -> np.typing.NDArray:
    if device == dace.dtypes.DeviceType.GPU:
        if not isinstance(connectivity_arg, cp.ndarray):
            warnings.warn(
                "Copying connectivity to device. For performance make sure connectivity is provided on device."
            )
            return cp.asarray(connectivity_arg)
    return connectivity_arg


def get_connectivity_args(
    neighbor_tables: Sequence[tuple[str, itir_embedded.NeighborTableOffsetProvider]],
    device: dace.dtypes.DeviceType,
) -> dict[str, Any]:
    return {
        connectivity_identifier(offset): _ensure_is_on_device(table.table, device)
        for offset, table in neighbor_tables
    }


def get_shape_args(
    arrays: Mapping[str, dace.data.Array], args: Mapping[str, Any]
) -> Mapping[str, int]:
    return {
        str(sym): size
        for name, value in args.items()
        for sym, size in zip(arrays[name].shape, value.shape)
    }


def get_offset_args(
    arrays: Mapping[str, dace.data.Array], params: Sequence[itir.Sym], args: Sequence[Any]
) -> Mapping[str, int]:
    return {
        str(sym): -drange.start
        for param, arg in zip(params, args)
        if common.is_field(arg)
        for sym, drange in zip(arrays[param.id].offset, get_sorted_dim_ranges(arg.domain))
    }


def get_stride_args(
    arrays: Mapping[str, dace.data.Array], args: Mapping[str, Any]
) -> Mapping[str, int]:
    stride_args = {}
    for name, value in args.items():
        for sym, stride_size in zip(arrays[name].strides, value.strides):
            stride, remainder = divmod(stride_size, value.itemsize)
            if remainder != 0:
                raise ValueError(
                    f"Stride ({stride_size} bytes) for argument '{sym}' must be a multiple of item size ({value.itemsize} bytes)."
                )
            stride_args[str(sym)] = stride

    return stride_args


_build_cache_cpu: dict[str, CompiledSDFG] = {}
_build_cache_gpu: dict[str, CompiledSDFG] = {}


def get_cache_id(
    program: itir.FencilDefinition,
    arg_types: Sequence[ts.TypeSpec],
    column_axis: Optional[common.Dimension],
    offset_provider: Mapping[str, Any],
) -> str:
    max_neighbors = [
        (k, v.max_neighbors)
        for k, v in offset_provider.items()
        if isinstance(
            v,
            (
                itir_embedded.NeighborTableOffsetProvider,
                itir_embedded.StridedNeighborOffsetProvider,
            ),
        )
    ]
    cache_id_args = [
        str(arg)
        for arg in (
            program,
            *arg_types,
            column_axis,
            *max_neighbors,
        )
    ]
    m = hashlib.sha256()
    for s in cache_id_args:
        m.update(s.encode())
    return m.hexdigest()


def build_sdfg_from_itir(
    program: itir.FencilDefinition,
    *args,
    offset_provider: dict[str, Any],
    auto_optimize: bool = False,
    on_gpu: bool = False,
    column_axis: Optional[common.Dimension] = None,
    lift_mode: itir_transforms.LiftMode = itir_transforms.LiftMode.FORCE_INLINE,
) -> dace.SDFG:
    """Translate a Fencil into an SDFG.

    Args:
        program:	        The Fencil that should be translated.
        *args:		        Arguments for which the fencil should be called.
        offset_provider:	The set of offset providers that should be used.
        auto_optimize:	    Apply DaCe's `auto_optimize` heuristic.
        on_gpu:		        Performs the translation for GPU, defaults to `False`.
        column_axis:		The column axis to be used, defaults to `None`.
        lift_mode:		    Which lift mode should be used, defaults `FORCE_INLINE`.

    Notes:
        Currently only the `FORCE_INLINE` liftmode is supported and the value of `lift_mode` is ignored.
    """
    # TODO(edopao): As temporary fix until temporaries are supported in the DaCe Backend force
    #                `lift_more` to `FORCE_INLINE` mode.
    lift_mode = itir_transforms.LiftMode.FORCE_INLINE

    arg_types = [type_translation.from_value(arg) for arg in args]
    device = dace.DeviceType.GPU if on_gpu else dace.DeviceType.CPU

    # visit ITIR and generate SDFG
    program = preprocess_program(program, offset_provider, lift_mode)
    sdfg_genenerator = ItirToSDFG(arg_types, offset_provider, column_axis, on_gpu)
    sdfg = sdfg_genenerator.visit(program)
    sdfg.simplify()

    # run DaCe auto-optimization heuristics
    if auto_optimize:
        # TODO Investigate how symbol definitions improve autoopt transformations,
        #      in which case the cache table should take the symbols map into account.
        symbols: dict[str, int] = {}
        sdfg = autoopt.auto_optimize(sdfg, device, symbols=symbols, use_gpu_storage=on_gpu)

    return sdfg


def run_dace_iterator(program: itir.FencilDefinition, *args, **kwargs):
    # build parameters
    build_cache = kwargs.get("build_cache", None)
    compiler_args = kwargs.get("compiler_args", None)  # `None` will take default.
    build_type = kwargs.get("build_type", "RelWithDebInfo")
    on_gpu = kwargs.get("on_gpu", False)
    auto_optimize = kwargs.get("auto_optimize", False)
    lift_mode = kwargs.get("lift_mode", itir_transforms.LiftMode.FORCE_INLINE)
    # ITIR parameters
    column_axis = kwargs.get("column_axis", None)
    offset_provider = kwargs["offset_provider"]

    arg_types = [type_translation.from_value(arg) for arg in args]
    device = dace.DeviceType.GPU if on_gpu else dace.DeviceType.CPU
    neighbor_tables = filter_neighbor_tables(offset_provider)

    cache_id = get_cache_id(program, arg_types, column_axis, offset_provider)
    if build_cache is not None and cache_id in build_cache:
        # retrieve SDFG program from build cache
        sdfg_program = build_cache[cache_id]
        sdfg = sdfg_program.sdfg

    else:
        sdfg = build_sdfg_from_itir(
            program,
            *args,
            offset_provider=offset_provider,
            auto_optimize=auto_optimize,
            on_gpu=on_gpu,
            column_axis=column_axis,
            lift_mode=lift_mode,
        )

<<<<<<< HEAD
=======
        sdfg.build_folder = compilation_cache._session_cache_dir_path / ".dacecache"
>>>>>>> cdcd6537
        with dace.config.temporary_config():
            dace.config.Config.set("compiler", "build_type", value=build_type)
            sdfg.build_folder = cache._session_cache_dir_path / ".dacecache"
            if compiler_args is not None:
                dace.config.Config.set(
                    "compiler", "cuda" if on_gpu else "cpu", "args", value=compiler_args
                )
            sdfg_program = sdfg.compile(validate=False)

        # store SDFG program in build cache
        if build_cache is not None:
            build_cache[cache_id] = sdfg_program

    dace_args = get_args(program.params, args)
    dace_field_args = {n: v for n, v in dace_args.items() if not np.isscalar(v)}
    dace_conn_args = get_connectivity_args(neighbor_tables, device)
    dace_shapes = get_shape_args(sdfg.arrays, dace_field_args)
    dace_conn_shapes = get_shape_args(sdfg.arrays, dace_conn_args)
    dace_strides = get_stride_args(sdfg.arrays, dace_field_args)
    dace_conn_strides = get_stride_args(sdfg.arrays, dace_conn_args)
    dace_offsets = get_offset_args(sdfg.arrays, program.params, args)

    all_args = {
        **dace_args,
        **dace_conn_args,
        **dace_shapes,
        **dace_conn_shapes,
        **dace_strides,
        **dace_conn_strides,
        **dace_offsets,
    }
    expected_args = {
        key: value
        for key, value in all_args.items()
        if key in sdfg.signature_arglist(with_types=False)
    }

    with dace.config.temporary_config():
        dace.config.Config.set("compiler", "allow_view_arguments", value=True)
        dace.config.Config.set("frontend", "check_args", value=True)
        sdfg_program(**expected_args)


def _run_dace_cpu(program: itir.FencilDefinition, *args, **kwargs) -> None:
    compiler_args = dace.config.Config.get("compiler", "cpu", "args")

    # disable finite-math-only in order to support isfinite/isinf/isnan builtins
    if "-ffast-math" in compiler_args:
        compiler_args += " -fno-finite-math-only"
    if "-ffinite-math-only" in compiler_args:
        compiler_args.replace("-ffinite-math-only", "")

    run_dace_iterator(
        program,
        *args,
        **kwargs,
        build_cache=_build_cache_cpu,
        build_type=_build_type,
        compiler_args=compiler_args,
        on_gpu=False,
    )


run_dace_cpu = otf_exec.OTFBackend(
    executor=ppi.program_executor(_run_dace_cpu, name="run_dace_cpu"),
    allocator=next_allocators.StandardCPUFieldBufferAllocator(),
)

if cp:

    def _run_dace_gpu(program: itir.FencilDefinition, *args, **kwargs) -> None:
        run_dace_iterator(
            program,
            *args,
            **kwargs,
            build_cache=_build_cache_gpu,
            build_type=_build_type,
            on_gpu=True,
        )

else:

    def _run_dace_gpu(program: itir.FencilDefinition, *args, **kwargs) -> None:
        raise RuntimeError("Missing 'cupy' dependency for GPU execution.")


run_dace_gpu = otf_exec.OTFBackend(
    executor=ppi.program_executor(_run_dace_gpu, name="run_dace_gpu"),
    allocator=next_allocators.StandardGPUFieldBufferAllocator(),
)<|MERGE_RESOLUTION|>--- conflicted
+++ resolved
@@ -268,13 +268,9 @@
             lift_mode=lift_mode,
         )
 
-<<<<<<< HEAD
-=======
         sdfg.build_folder = compilation_cache._session_cache_dir_path / ".dacecache"
->>>>>>> cdcd6537
         with dace.config.temporary_config():
             dace.config.Config.set("compiler", "build_type", value=build_type)
-            sdfg.build_folder = cache._session_cache_dir_path / ".dacecache"
             if compiler_args is not None:
                 dace.config.Config.set(
                     "compiler", "cuda" if on_gpu else "cpu", "args", value=compiler_args
