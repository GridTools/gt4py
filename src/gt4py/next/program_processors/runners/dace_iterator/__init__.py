--- conflicted
+++ resolved
@@ -190,13 +190,8 @@
         sdfg = sdfg_program.sdfg
     else:
         # visit ITIR and generate SDFG
-<<<<<<< HEAD
-        program = preprocess_program(program, offset_provider)
+        program = preprocess_program(program, offset_provider, lift_mode)
         sdfg_genenerator = ItirToSDFG(arg_types, offset_provider, column_axis, run_on_gpu)
-=======
-        program = preprocess_program(program, offset_provider, lift_mode)
-        sdfg_genenerator = ItirToSDFG(arg_types, offset_provider, column_axis)
->>>>>>> da1da20b
         sdfg = sdfg_genenerator.visit(program)
         sdfg.simplify()
 
