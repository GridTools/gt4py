# GT4Py - GridTools Framework
#
# Copyright (c) 2014-2023, ETH Zurich
# All rights reserved.
#
# This file is part of the GT4Py project and the GridTools framework.
# GT4Py is free software: you can redistribute it and/or modify it under
# the terms of the GNU General Public License as published by the
# Free Software Foundation, either version 3 of the License, or any later
# version. See the LICENSE.txt file at the top-level directory of this
# distribution for a copy of the license or check <https://www.gnu.org/licenses/>.
#
# SPDX-License-Identifier: GPL-3.0-or-later
import hashlib
import warnings
from inspect import currentframe, getframeinfo
from pathlib import Path
from typing import Any, Mapping, Optional, Sequence

import dace
import numpy as np
from dace.codegen.compiled_sdfg import CompiledSDFG
from dace.sdfg import utils as sdutils
from dace.transformation.auto import auto_optimize as autoopt
from dace.transformation.interstate import RefineNestedAccess

import gt4py.next.allocators as next_allocators
import gt4py.next.iterator.ir as itir
import gt4py.next.program_processors.otf_compile_executor as otf_exec
import gt4py.next.program_processors.processor_interface as ppi
from gt4py.next import common
from gt4py.next.iterator import transforms as itir_transforms
from gt4py.next.otf.compilation import cache as compilation_cache
from gt4py.next.type_system import type_specifications as ts, type_translation

from .itir_to_sdfg import ItirToSDFG
from .utility import connectivity_identifier, filter_neighbor_tables, get_sorted_dims


try:
    import cupy as cp
except ImportError:
    cp = None


def get_sorted_dim_ranges(domain: common.Domain) -> Sequence[common.FiniteUnitRange]:
    assert common.Domain.is_finite(domain)
    sorted_dims = get_sorted_dims(domain.dims)
    return [domain.ranges[dim_index] for dim_index, _ in sorted_dims]


""" Default build configuration in DaCe backend """
_build_type = "Release"


def convert_arg(arg: Any):
    if common.is_field(arg):
        sorted_dims = get_sorted_dims(arg.domain.dims)
        ndim = len(sorted_dims)
        dim_indices = [dim_index for dim_index, _ in sorted_dims]
        if isinstance(arg.ndarray, np.ndarray):
            return np.moveaxis(arg.ndarray, range(ndim), dim_indices)
        else:
            assert cp is not None and isinstance(arg.ndarray, cp.ndarray)
            return cp.moveaxis(arg.ndarray, range(ndim), dim_indices)
    return arg


def preprocess_program(
    program: itir.FencilDefinition,
    offset_provider: Mapping[str, Any],
    lift_mode: itir_transforms.LiftMode,
    unroll_reduce: bool = False,
):
    node = itir_transforms.apply_common_transforms(
        program,
        common_subexpression_elimination=False,
        force_inline_lambda_args=True,
        lift_mode=lift_mode,
        offset_provider=offset_provider,
        unroll_reduce=unroll_reduce,
    )

    if isinstance(node, itir_transforms.global_tmps.FencilWithTemporaries):
        fencil_definition = node.fencil
        tmps = node.tmps

    elif isinstance(node, itir.FencilDefinition):
        fencil_definition = node
        tmps = []

    else:
        raise TypeError(
            f"Expected 'FencilDefinition' or 'FencilWithTemporaries', got '{type(program).__name__}'."
        )

    return fencil_definition, tmps


def get_args(sdfg: dace.SDFG, args: Sequence[Any]) -> dict[str, Any]:
    sdfg_params: Sequence[str] = sdfg.arg_names
    return {sdfg_param: convert_arg(arg) for sdfg_param, arg in zip(sdfg_params, args)}


def _ensure_is_on_device(
    connectivity_arg: np.typing.NDArray, device: dace.dtypes.DeviceType
) -> np.typing.NDArray:
    if device == dace.dtypes.DeviceType.GPU:
        if not isinstance(connectivity_arg, cp.ndarray):
            warnings.warn(
                "Copying connectivity to device. For performance make sure connectivity is provided on device."
            )
            return cp.asarray(connectivity_arg)
    return connectivity_arg


def get_connectivity_args(
<<<<<<< HEAD
    neighbor_tables: Sequence[tuple[str, NeighborTableOffsetProvider]],
=======
    neighbor_tables: Mapping[str, common.NeighborTable],
    device: dace.dtypes.DeviceType,
>>>>>>> ba353d3b
) -> dict[str, Any]:
    return {
        connectivity_identifier(offset): _ensure_is_on_device(offset_provider.table, device)
        for offset, offset_provider in neighbor_tables.items()
    }


def get_shape_args(
    arrays: Mapping[str, dace.data.Array], args: Mapping[str, Any]
) -> Mapping[str, int]:
    shape_args: dict[str, int] = {}
    for name, value in args.items():
        for sym, size in zip(arrays[name].shape, value.shape):
            if isinstance(sym, dace.symbol):
                assert sym.name not in shape_args
                shape_args[sym.name] = size
            elif sym != size:
                raise RuntimeError(
                    f"Expected shape {arrays[name].shape} for arg {name}, got {value.shape}."
                )
    return shape_args


def get_offset_args(sdfg: dace.SDFG, args: Sequence[Any]) -> Mapping[str, int]:
    sdfg_arrays: Mapping[str, dace.data.Array] = sdfg.arrays
    sdfg_params: Sequence[str] = sdfg.arg_names
    field_args = {param: arg for param, arg in zip(sdfg_params, args) if common.is_field(arg)}

    # assume that arrays for connectivity tables do not use offset
    assert all(
        drange.start == 0
        for sdfg_param, arg in field_args.items()
        if sdfg_param.startswith("__connectivity")
        for drange in arg.domain.ranges
    )

    return {
        str(sym): -drange.start
        for sdfg_param, arg in field_args.items()
        if not sdfg_param.startswith("__connectivity")
        for sym, drange in zip(sdfg_arrays[sdfg_param].offset, get_sorted_dim_ranges(arg.domain))
    }


def get_stride_args(
    arrays: Mapping[str, dace.data.Array], args: Mapping[str, Any]
) -> Mapping[str, int]:
    stride_args = {}
    for name, value in args.items():
        for sym, stride_size in zip(arrays[name].strides, value.strides):
            stride, remainder = divmod(stride_size, value.itemsize)
            if remainder != 0:
                raise ValueError(
                    f"Stride ({stride_size} bytes) for argument '{sym}' must be a multiple of item size ({value.itemsize} bytes)."
                )
            stride_args[str(sym)] = stride

    return stride_args


_build_cache: dict[str, CompiledSDFG] = {}


def get_cache_id(
    build_type: str,
    build_for_gpu: bool,
    lift_mode: itir_transforms.LiftMode,
    program: itir.FencilDefinition,
    arg_types: Sequence[ts.TypeSpec],
    column_axis: Optional[common.Dimension],
    offset_provider: Mapping[str, Any],
) -> str:
    def offset_invariants(offset):
        if isinstance(offset, common.Connectivity):
            return (
                offset.origin_axis,
                offset.neighbor_axis,
                offset.has_skip_values,
                offset.max_neighbors,
            )
        if isinstance(offset, common.Dimension):
            return (offset,)
        return tuple()

    offset_cache_keys = [
        (name, *offset_invariants(offset)) for name, offset in offset_provider.items()
    ]
    cache_id_args = [
        str(arg)
        for arg in (
            build_type,
            build_for_gpu,
            lift_mode,
            program,
            *arg_types,
            column_axis,
            *offset_cache_keys,
        )
    ]
    m = hashlib.sha256()
    for s in cache_id_args:
        m.update(s.encode())
    return m.hexdigest()


def get_sdfg_args(sdfg: dace.SDFG, *args, check_args: bool = False, **kwargs) -> dict[str, Any]:
    """Extracts the arguments needed to call the SDFG.

    This function can handle the same arguments that are passed to `run_dace_iterator()`.

    Args:
        sdfg:               The SDFG for which we want to get the arguments.
    """  # noqa: D401
    offset_provider = kwargs["offset_provider"]
    on_gpu = kwargs.get("on_gpu", False)

    neighbor_tables = filter_neighbor_tables(offset_provider)
    device = dace.DeviceType.GPU if on_gpu else dace.DeviceType.CPU

    dace_args = get_args(sdfg, args)
    dace_field_args = {n: v for n, v in dace_args.items() if not np.isscalar(v)}
    dace_conn_args = get_connectivity_args(neighbor_tables, device)
    dace_shapes = get_shape_args(sdfg.arrays, dace_field_args)
    dace_conn_shapes = get_shape_args(sdfg.arrays, dace_conn_args)
    dace_strides = get_stride_args(sdfg.arrays, dace_field_args)
    dace_conn_strides = get_stride_args(sdfg.arrays, dace_conn_args)
    dace_offsets = get_offset_args(sdfg, args)
    all_args = {
        **dace_args,
        **dace_conn_args,
        **dace_shapes,
        **dace_conn_shapes,
        **dace_strides,
        **dace_conn_strides,
        **dace_offsets,
    }

    if check_args:
        # return only arguments expected in SDFG signature (note hat `signature_arglist` takes time)
        sdfg_sig = sdfg.signature_arglist(with_types=False)
        return {key: all_args[key] for key in sdfg_sig}

    return all_args


def build_sdfg_from_itir(
    program: itir.FencilDefinition,
    *args,
    offset_provider: dict[str, Any],
    auto_optimize: bool = False,
    on_gpu: bool = False,
    column_axis: Optional[common.Dimension] = None,
    lift_mode: itir_transforms.LiftMode = itir_transforms.LiftMode.FORCE_INLINE,
    load_sdfg_from_file: bool = False,
    cache_id: Optional[str] = None,
    save_sdfg: bool = True,
) -> dace.SDFG:
    """Translate a Fencil into an SDFG.

    Args:
        program:             The Fencil that should be translated.
        *args:               Arguments for which the fencil should be called.
        offset_provider:     The set of offset providers that should be used.
        auto_optimize:       Apply DaCe's `auto_optimize` heuristic.
        on_gpu:              Performs the translation for GPU, defaults to `False`.
        column_axis:         The column axis to be used, defaults to `None`.
        lift_mode:           Which lift mode should be used, defaults `FORCE_INLINE`.
        load_sdfg_from_file: Allows to read the SDFG from file, instead of generating it, for debug only.
        cache_id:            The id of the cache entry, used to disambiguate stored sdfgs.
        save_sdfg:           If `True`, the default the SDFG is stored as a file and can be loaded, this allows to skip the lowering step, requires `load_sdfg_from_file` set to `True`.

    Notes:
        Currently only the `FORCE_INLINE` liftmode is supported and the value of `lift_mode` is ignored.
    """
    # Test if we can go through the cache?
    sdfg_filename = (
        f"_dacegraphs/gt4py/{cache_id if cache_id is not None else '.'}/{program.id}.sdfg"
    )
    if load_sdfg_from_file and Path(sdfg_filename).exists():
        sdfg: dace.SDFG = dace.SDFG.from_file(sdfg_filename)
        sdfg.validate()
        return sdfg

    arg_types = [type_translation.from_value(arg) for arg in args]

    # visit ITIR and generate SDFG
    program, tmps = preprocess_program(program, offset_provider, lift_mode)
    sdfg_genenerator = ItirToSDFG(arg_types, offset_provider, tmps, column_axis)
    sdfg = sdfg_genenerator.visit(program)
    if sdfg is None:
        raise RuntimeError(f"Visit failed for program {program.id}.")
    elif tmps:
        # This pass is needed to avoid transformation errors in SDFG inlining, because temporaries are using offsets
        sdfg.apply_transformations_repeated(RefineNestedAccess)

    for nested_sdfg in sdfg.all_sdfgs_recursive():
        if not nested_sdfg.debuginfo:
            _, frameinfo = warnings.warn(
                f"{nested_sdfg.label} does not have debuginfo. Consider adding them in the corresponding nested sdfg."
            ), getframeinfo(
                currentframe()  # type: ignore
            )
            nested_sdfg.debuginfo = dace.dtypes.DebugInfo(
                start_line=frameinfo.lineno,
                end_line=frameinfo.lineno,
                filename=frameinfo.filename,
            )

    # TODO(edopao): remove `inline_loop_blocks` when DaCe transformations support LoopRegion construct
    sdutils.inline_loop_blocks(sdfg)

    # run DaCe transformations to simplify the SDFG
    sdfg.simplify()

    # run DaCe auto-optimization heuristics
    if auto_optimize:
        # TODO: Investigate performance improvement from SDFG specialization with constant symbols,
        #       for array shape and strides, although this would imply JIT compilation.
        symbols: dict[str, int] = {}
        device = dace.DeviceType.GPU if on_gpu else dace.DeviceType.CPU
        sdfg = autoopt.auto_optimize(sdfg, device, symbols=symbols, use_gpu_storage=on_gpu)
    elif on_gpu:
        autoopt.apply_gpu_storage(sdfg)

    if on_gpu:
        sdfg.apply_gpu_transformations()

    # Store the sdfg such that we can later reuse it.
    if save_sdfg:
        sdfg.save(sdfg_filename)

    return sdfg


def run_dace_iterator(program: itir.FencilDefinition, *args, **kwargs):
    # build parameters
    build_cache = kwargs.get("build_cache", None)
    compiler_args = kwargs.get("compiler_args", None)  # `None` will take default.
    build_type = kwargs.get("build_type", "RelWithDebInfo")
    on_gpu = kwargs.get("on_gpu", False)
    auto_optimize = kwargs.get("auto_optimize", True)
    lift_mode = kwargs.get("lift_mode", itir_transforms.LiftMode.FORCE_INLINE)
    # ITIR parameters
    column_axis = kwargs.get("column_axis", None)
    offset_provider = kwargs["offset_provider"]
    # debug option to store SDFGs on filesystem and skip lowering ITIR to SDFG at each run
    load_sdfg_from_file = kwargs.get("load_sdfg_from_file", False)
    save_sdfg = kwargs.get("save_sdfg", True)

    arg_types = [type_translation.from_value(arg) for arg in args]

    cache_id = get_cache_id(
        build_type, on_gpu, lift_mode, program, arg_types, column_axis, offset_provider
    )
    if build_cache is not None and cache_id in build_cache:
        # retrieve SDFG program from build cache
        sdfg_program = build_cache[cache_id]
        sdfg = sdfg_program.sdfg
    else:
        sdfg = build_sdfg_from_itir(
            program,
            *args,
            offset_provider=offset_provider,
            auto_optimize=auto_optimize,
            on_gpu=on_gpu,
            column_axis=column_axis,
            lift_mode=lift_mode,
            load_sdfg_from_file=load_sdfg_from_file,
            cache_id=cache_id,
            save_sdfg=save_sdfg,
        )

        sdfg.build_folder = compilation_cache._session_cache_dir_path / ".dacecache"
        with dace.config.temporary_config():
            dace.config.Config.set("compiler", "build_type", value=build_type)
            if compiler_args is not None:
                dace.config.Config.set(
                    "compiler", "cuda" if on_gpu else "cpu", "args", value=compiler_args
                )
            sdfg_program = sdfg.compile(validate=False)

        # store SDFG program in build cache
        if build_cache is not None:
            build_cache[cache_id] = sdfg_program

    sdfg_args = get_sdfg_args(sdfg, *args, **kwargs)

    with dace.config.temporary_config():
        dace.config.Config.set("compiler", "allow_view_arguments", value=True)
        dace.config.Config.set("frontend", "check_args", value=True)
        sdfg_program(**sdfg_args)


def _run_dace_cpu(program: itir.FencilDefinition, *args, **kwargs) -> None:
    compiler_args = dace.config.Config.get("compiler", "cpu", "args")

    # disable finite-math-only in order to support isfinite/isinf/isnan builtins
    if "-ffast-math" in compiler_args:
        compiler_args += " -fno-finite-math-only"
    if "-ffinite-math-only" in compiler_args:
        compiler_args.replace("-ffinite-math-only", "")

    run_dace_iterator(
        program,
        *args,
        **kwargs,
        build_cache=_build_cache,
        build_type=_build_type,
        compiler_args=compiler_args,
        on_gpu=False,
    )


run_dace_cpu = otf_exec.OTFBackend(
    executor=ppi.program_executor(_run_dace_cpu, name="run_dace_cpu"),
    allocator=next_allocators.StandardCPUFieldBufferAllocator(),
)

if cp:

    def _run_dace_gpu(program: itir.FencilDefinition, *args, **kwargs) -> None:
        run_dace_iterator(
            program,
            *args,
            **kwargs,
            build_cache=_build_cache,
            build_type=_build_type,
            on_gpu=True,
        )

else:

    def _run_dace_gpu(program: itir.FencilDefinition, *args, **kwargs) -> None:
        raise RuntimeError("Missing 'cupy' dependency for GPU execution.")


run_dace_gpu = otf_exec.OTFBackend(
    executor=ppi.program_executor(_run_dace_gpu, name="run_dace_gpu"),
    allocator=next_allocators.StandardGPUFieldBufferAllocator(),
)<|MERGE_RESOLUTION|>--- conflicted
+++ resolved
@@ -115,12 +115,8 @@
 
 
 def get_connectivity_args(
-<<<<<<< HEAD
-    neighbor_tables: Sequence[tuple[str, NeighborTableOffsetProvider]],
-=======
     neighbor_tables: Mapping[str, common.NeighborTable],
     device: dace.dtypes.DeviceType,
->>>>>>> ba353d3b
 ) -> dict[str, Any]:
     return {
         connectivity_identifier(offset): _ensure_is_on_device(offset_provider.table, device)
@@ -318,10 +314,13 @@
 
     for nested_sdfg in sdfg.all_sdfgs_recursive():
         if not nested_sdfg.debuginfo:
-            _, frameinfo = warnings.warn(
-                f"{nested_sdfg.label} does not have debuginfo. Consider adding them in the corresponding nested sdfg."
-            ), getframeinfo(
-                currentframe()  # type: ignore
+            _, frameinfo = (
+                warnings.warn(
+                    f"{nested_sdfg.label} does not have debuginfo. Consider adding them in the corresponding nested sdfg."
+                ),
+                getframeinfo(
+                    currentframe()  # type: ignore
+                ),
             )
             nested_sdfg.debuginfo = dace.dtypes.DebugInfo(
                 start_line=frameinfo.lineno,
