--- conflicted
+++ resolved
@@ -389,20 +389,13 @@
         itir_tmp = itir_transforms.apply_common_transforms(
             self.itir, offset_provider=offset_provider
         )
-<<<<<<< HEAD
         itir_tmp_fencil = program_to_fencil.program_to_fencil(itir_tmp)
         for closure in itir_tmp_fencil.closures:
-            shifts = itir_transforms.trace_shifts.TraceShifts.apply(closure)
-            for k, v in shifts.items():
-                if not isinstance(k, str):
-=======
-        for closure in itir_tmp.closures:  # type: ignore[union-attr]
             params_shifts = itir_transforms.trace_shifts.trace_stencil(
                 closure.stencil, num_args=len(closure.inputs)
             )
             for param, shifts in zip(closure.inputs, params_shifts):
                 if not isinstance(param.id, str):
->>>>>>> c8822c05
                     continue
                 if param.id not in sdfg.gt4py_program_input_fields:
                     continue
