--- conflicted
+++ resolved
@@ -179,16 +179,6 @@
     offset_provider: Mapping[str, Any],
 ) -> str:
     def offset_invariants(offset):
-<<<<<<< HEAD
-        if isinstance(
-            offset,
-            (
-                itir_embedded.NeighborTableOffsetProvider,
-                itir_embedded.StridedNeighborOffsetProvider,
-            ),
-        ):
-            return offset.origin_axis, offset.neighbor_axis, offset.max_neighbors
-=======
         if isinstance(offset, common.Connectivity):
             return (
                 offset.origin_axis,
@@ -196,17 +186,12 @@
                 offset.has_skip_values,
                 offset.max_neighbors,
             )
->>>>>>> ea852984
         if isinstance(offset, common.Dimension):
             return (offset,)
         return tuple()
 
     offset_cache_keys = [
-<<<<<<< HEAD
-        (name, offset_invariants(offset)) for name, offset in offset_provider.items()
-=======
         (name, *offset_invariants(offset)) for name, offset in offset_provider.items()
->>>>>>> ea852984
     ]
     cache_id_args = [
         str(arg)
