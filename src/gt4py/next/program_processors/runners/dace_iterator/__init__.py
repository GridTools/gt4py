# GT4Py - GridTools Framework
#
# Copyright (c) 2014-2023, ETH Zurich
# All rights reserved.
#
# This file is part of the GT4Py project and the GridTools framework.
# GT4Py is free software: you can redistribute it and/or modify it under
# the terms of the GNU General Public License as published by the
# Free Software Foundation, either version 3 of the License, or any later
# version. See the LICENSE.txt file at the top-level directory of this
# distribution for a copy of the license or check <https://www.gnu.org/licenses/>.
#
# SPDX-License-Identifier: GPL-3.0-or-later

from typing import Any, Mapping, Sequence

import dace
import numpy as np

import gt4py.next.iterator.ir as itir
from gt4py.next.iterator.embedded import LocatedField, NeighborTableOffsetProvider
from gt4py.next.iterator.transforms import LiftMode, apply_common_transforms
from gt4py.next.otf.compilation import cache
from gt4py.next.program_processors.processor_interface import program_executor
from gt4py.next.type_system import type_translation

from .itir_to_sdfg import ItirToSDFG
from .utility import connectivity_identifier, filter_neighbor_tables


def convert_arg(arg: Any):
    if isinstance(arg, LocatedField):
        sorted_dims = sorted(enumerate(arg.axes), key=lambda v: v[1].value)
        ndim = len(sorted_dims)
        dim_indices = [dim[0] for dim in sorted_dims]
        return np.moveaxis(np.asarray(arg), range(ndim), dim_indices)
    return arg


def preprocess_program(program: itir.FencilDefinition, offset_provider: Mapping[str, Any]):
    program = apply_common_transforms(
        program,
        offset_provider=offset_provider,
        lift_mode=LiftMode.FORCE_INLINE,
        common_subexpression_elimination=False,
    )
    return program


def get_args(params: Sequence[itir.Sym], args: Sequence[Any]) -> dict[str, Any]:
    return {name.id: convert_arg(arg) for name, arg in zip(params, args)}


def get_connectivity_args(
    neighbor_tables: Sequence[tuple[str, NeighborTableOffsetProvider]]
) -> dict[str, Any]:
    return {connectivity_identifier(offset): table.table for offset, table in neighbor_tables}


def get_shape_args(
    arrays: Mapping[str, dace.data.Array], args: Mapping[str, Any]
) -> Mapping[str, int]:
    return {
        str(sym): size
        for name, value in args.items()
        for sym, size in zip(arrays[name].shape, value.shape)
    }


def get_stride_args(
    arrays: Mapping[str, dace.data.Array], args: Mapping[str, Any]
<<<<<<< HEAD
) -> dict[str, Any]:
=======
) -> Mapping[str, int]:
>>>>>>> 795b4c90
    stride_args = {}
    for name, value in args.items():
        for sym, stride_size in zip(arrays[name].strides, value.strides):
            stride, remainder = divmod(stride_size, value.itemsize)
<<<<<<< HEAD
            if remainder:
                raise ValueError(
                    f"Invalid stride for argument {sym}: {stride_size} / {value.itemsize}"
=======
            if remainder != 0:
                raise ValueError(
                    f"Stride ({stride_size} bytes) for argument '{sym}' must be a multiple of item size ({value.itemsize} bytes)"
>>>>>>> 795b4c90
                )
            stride_args[str(sym)] = stride

    return stride_args


@program_executor
def run_dace_iterator(program: itir.FencilDefinition, *args, **kwargs) -> None:
    column_axis = kwargs.get("column_axis", None)
    offset_provider = kwargs["offset_provider"]
    neighbor_tables = filter_neighbor_tables(offset_provider)

    program = preprocess_program(program, offset_provider)
    arg_types = [type_translation.from_value(arg) for arg in args]
    sdfg_genenerator = ItirToSDFG(arg_types, offset_provider, column_axis)
    sdfg: dace.SDFG = sdfg_genenerator.visit(program)

    dace_args = get_args(program.params, args)
    dace_field_args = {n: v for n, v in dace_args.items() if hasattr(v, "shape")}
    dace_conn_args = get_connectivity_args(neighbor_tables)
    dace_shapes = get_shape_args(sdfg.arrays, dace_field_args)
    dace_conn_shapes = get_shape_args(sdfg.arrays, dace_conn_args)
    dace_strides = get_stride_args(sdfg.arrays, dace_field_args)
    dace_conn_stirdes = get_stride_args(sdfg.arrays, dace_conn_args)

    sdfg.build_folder = cache._session_cache_dir_path / ".dacecache"

    all_args = {
        **dace_args,
        **dace_conn_args,
        **dace_shapes,
        **dace_conn_shapes,
        **dace_strides,
        **dace_conn_stirdes,
    }
    expected_args = {
        key: value
        for key, value in all_args.items()
        if key in sdfg.signature_arglist(with_types=False)
    }
    with dace.config.temporary_config():
        dace.config.Config.set("compiler", "allow_view_arguments", value=True)
        dace.config.Config.set("compiler", "build_type", value="Debug")
        dace.config.Config.set("compiler", "cpu", "args", value="-O0")
        dace.config.Config.set("frontend", "check_args", value=True)
        sdfg(**expected_args)<|MERGE_RESOLUTION|>--- conflicted
+++ resolved
@@ -69,24 +69,14 @@
 
 def get_stride_args(
     arrays: Mapping[str, dace.data.Array], args: Mapping[str, Any]
-<<<<<<< HEAD
-) -> dict[str, Any]:
-=======
 ) -> Mapping[str, int]:
->>>>>>> 795b4c90
     stride_args = {}
     for name, value in args.items():
         for sym, stride_size in zip(arrays[name].strides, value.strides):
             stride, remainder = divmod(stride_size, value.itemsize)
-<<<<<<< HEAD
-            if remainder:
-                raise ValueError(
-                    f"Invalid stride for argument {sym}: {stride_size} / {value.itemsize}"
-=======
             if remainder != 0:
                 raise ValueError(
                     f"Stride ({stride_size} bytes) for argument '{sym}' must be a multiple of item size ({value.itemsize} bytes)"
->>>>>>> 795b4c90
                 )
             stride_args[str(sym)] = stride
 
