--- conflicted
+++ resolved
@@ -151,12 +151,8 @@
 
     def visit_FencilDefinition(self, node: itir.FencilDefinition):
         program_sdfg = dace.SDFG(name=node.id)
-<<<<<<< HEAD
         program_sdfg.debuginfo = dace_debuginfo(node)
-        last_state = program_sdfg.add_state("program_entry")
-=======
         last_state = program_sdfg.add_state("program_entry", True)
->>>>>>> b1f9c9a5
         self.node_types = itir_typing.infer_all(node)
 
         # Filter neighbor tables from offset providers.
@@ -453,12 +449,12 @@
 
         # tasklet for initialization of carry
         carry_init_tasklet = start_state.add_tasklet(
-            "get_carry_init_value", {}, {"__result"}, f"__result = {init_carry_value}"
+            "get_carry_init_value", {}, {"__result"}, f"__result = {init_carry_value}", debuginfo=scan_sdfg.debuginfo
         )
         start_state.add_edge(
             carry_init_tasklet,
             "__result",
-            start_state.add_access(scan_carry_name),
+            start_state.add_access(scan_carry_name, debuginfo=scan_sdfg.debuginfo),
             None,
             dace.Memlet.simple(scan_carry_name, "0"),
         )
@@ -539,71 +535,10 @@
             debuginfo=lambda_context.body.debuginfo,
         )
 
-<<<<<<< HEAD
-        # the carry value of the scan operator exists in the scope of the scan sdfg
-        scan_carry_name = unique_var_name()
-        lambda_carry_name, _ = lambda_inputs[0]
-        scan_sdfg.add_scalar(scan_carry_name, dtype=as_dace_type(scan_dtype), transient=True)
-
-        carry_init_tasklet = start_state.add_tasklet(
-            "get_carry_init_value",
-            {},
-            {"__result"},
-            f"__result = {init_carry_value}",
-            debuginfo=scan_sdfg.debuginfo,
-        )
-        carry_node1 = start_state.add_access(scan_carry_name, debuginfo=scan_sdfg.debuginfo)
-        start_state.add_edge(
-            carry_init_tasklet,
-            "__result",
-            carry_node1,
-            None,
-            dace.Memlet.simple(scan_carry_name, "0"),
-        )
-
-        carry_node2 = lambda_state.add_access(
-            scan_carry_name, debuginfo=lambda_context.body.debuginfo
-        )
-        lambda_state.add_memlet_path(
-            carry_node2,
-            scan_inner_node,
-            memlet=dace.Memlet.simple(scan_carry_name, "0"),
-            src_conn=None,
-            dst_conn=lambda_carry_name,
-        )
-
-        # connect access nodes to lambda inputs
-        for (inner_name, _), data_name in zip(lambda_inputs[1:], input_names):
-            if isinstance(self.storage_types[data_name], ts.FieldType):
-                memlet = create_memlet_at(data_name, tuple(f"i_{dim}" for dim, _ in closure_domain))
-            else:
-                memlet = dace.Memlet.simple(data_name, "0")
-            lambda_state.add_memlet_path(
-                lambda_state.add_access(data_name, debuginfo=lambda_context.body.debuginfo),
-                scan_inner_node,
-                memlet=memlet,
-                src_conn=None,
-                dst_conn=inner_name,
-            )
-
-        for inner_name, memlet in connectivity_mapping.items():
-            access_node = lambda_state.add_access(
-                inner_name, debuginfo=lambda_context.body.debuginfo
-            )
-            lambda_state.add_memlet_path(
-                access_node,
-                scan_inner_node,
-                memlet=memlet,
-                src_conn=None,
-                dst_conn=inner_name,
-                propagate=True,
-            )
-=======
         # connect scan SDFG to lambda inputs
         for name, memlet in array_mapping.items():
-            access_node = lambda_state.add_access(name)
+            access_node = lambda_state.add_access(name, debuginfo=lambda_context.body.debuginfo)
             lambda_state.add_edge(access_node, None, scan_inner_node, name, memlet)
->>>>>>> b1f9c9a5
 
         output_names = [output_name]
         assert len(lambda_output_names) == 1
@@ -611,39 +546,18 @@
         for name, connector in zip(output_names, lambda_output_names):
             lambda_state.add_edge(
                 scan_inner_node,
-<<<<<<< HEAD
-                lambda_state.add_access(data_name, debuginfo=lambda_context.body.debuginfo),
-                memlet=dace.Memlet.simple(data_name, f"i_{scan_dim}"),
-                src_conn=lambda_connector.value.label,
-                dst_conn=None,
-=======
                 connector,
-                lambda_state.add_access(name),
+                lambda_state.add_access(name, debuginfo=lambda_context.body.debuginfo),
                 None,
                 dace.Memlet.simple(name, f"i_{scan_dim}"),
->>>>>>> b1f9c9a5
             )
 
         # add state to scan SDFG to update the carry value at each loop iteration
         lambda_update_state = scan_sdfg.add_state_after(lambda_state, "lambda_update")
-<<<<<<< HEAD
-        result_node = lambda_update_state.add_access(output_names[0], debuginfo=scan_sdfg.debuginfo)
-        carry_node3 = lambda_update_state.add_access(scan_carry_name, debuginfo=scan_sdfg.debuginfo)
         lambda_update_state.add_memlet_path(
-            result_node,
-            carry_node3,
-            memlet=dace.Memlet.simple(
-                output_names[0],
-                f"i_{scan_dim}",
-                other_subset_str="0",
-                debuginfo=scan_sdfg.debuginfo,
-            ),
-=======
-        lambda_update_state.add_memlet_path(
-            lambda_update_state.add_access(output_name),
-            lambda_update_state.add_access(scan_carry_name),
+            lambda_update_state.add_access(output_name, debuginfo=lambda_context.body.debuginfo),
+            lambda_update_state.add_access(scan_carry_name, debuginfo=lambda_context.body.debuginfo),
             memlet=dace.Memlet.simple(output_names[0], f"i_{scan_dim}", other_subset_str="0"),
->>>>>>> b1f9c9a5
         )
 
         return scan_sdfg, map_ranges, scan_dim_index
