# GT4Py - GridTools Framework
#
# Copyright (c) 2014-2023, ETH Zurich
# All rights reserved.
#
# This file is part of the GT4Py project and the GridTools framework.
# GT4Py is free software: you can redistribute it and/or modify it under
# the terms of the GNU General Public License as published by the
# Free Software Foundation, either version 3 of the License, or any later
# version. See the LICENSE.txt file at the top-level directory of this
# distribution for a copy of the license or check <https://www.gnu.org/licenses/>.
#
# SPDX-License-Identifier: GPL-3.0-or-later
from typing import Any, Mapping, Optional, Sequence, cast

import dace
from dace.sdfg.state import LoopRegion

import gt4py.eve as eve
from gt4py.next import Dimension, DimensionKind, type_inference as next_typing
from gt4py.next.common import NeighborTable
from gt4py.next.iterator import ir as itir, type_inference as itir_typing
<<<<<<< HEAD
from gt4py.next.iterator.embedded import NeighborTableOffsetProvider
from gt4py.next.iterator.ir import Expr, FunCall, Literal, Sym, SymRef
from gt4py.next.iterator.transforms import global_tmps
=======
from gt4py.next.iterator.ir import Expr, FunCall, Literal, SymRef
>>>>>>> e462a2ec
from gt4py.next.type_system import type_specifications as ts, type_translation

from .itir_to_tasklet import (
    Context,
    GatherOutputSymbolsPass,
    PythonTaskletCodegen,
    SymbolExpr,
    TaskletExpr,
    ValueExpr,
    closure_to_tasklet_sdfg,
    is_scan,
)
from .utility import (
    add_mapped_nested_sdfg,
    as_dace_type,
    as_scalar_type,
    connectivity_identifier,
    create_memlet_at,
    create_memlet_full,
    dace_debuginfo,
    filter_neighbor_tables,
    flatten_list,
    get_sorted_dims,
    map_nested_sdfg_symbols,
    unique_name,
    unique_var_name,
)


def _get_scan_args(stencil: Expr) -> tuple[bool, Literal]:
    """
    Parse stencil expression to extract the scan arguments.

    Returns
    -------
    tuple(is_forward, init_carry)
        The output tuple fields verify the following semantics:
            - is_forward: forward boolean flag
            - init_carry: carry initial value
    """
    stencil_fobj = cast(FunCall, stencil)
    is_forward = stencil_fobj.args[1]
    assert isinstance(is_forward, Literal) and is_forward.type == "bool"
    init_carry = stencil_fobj.args[2]
    assert isinstance(init_carry, Literal)
    return is_forward.value == "True", init_carry


def _get_scan_dim(
    column_axis: Dimension,
    storage_types: dict[str, ts.TypeSpec],
    output: SymRef,
) -> tuple[str, int, ts.ScalarType]:
    """
    Extract information about the scan dimension.

    Returns
    -------
    tuple(scan_dim_name, scan_dim_index, scan_dim_dtype)
        The output tuple fields verify the following semantics:
            - scan_dim_name: name of the scan dimension
            - scan_dim_index: domain index of the scan dimension
            - scan_dim_dtype: data type along the scan dimension
    """
    output_type = cast(ts.FieldType, storage_types[output.id])
    sorted_dims = [dim for _, dim in get_sorted_dims(output_type.dims)]
    return (
        column_axis.value,
        sorted_dims.index(column_axis),
        output_type.dtype,
    )


def _make_array_shape_and_strides(
    name: str,
    dims: Sequence[Dimension],
    neighbor_tables: Mapping[str, NeighborTable],
    sort_dims: bool,
) -> tuple[list[dace.symbol], list[dace.symbol]]:
    """
    Parse field dimensions and allocate symbols for array shape and strides.

    For local dimensions, the size is known at compile-time and therefore
    the corresponding array shape dimension is set to an integer literal value.

    Returns
    -------
    tuple(shape, strides)
        The output tuple fields are arrays of dace symbolic expressions.
    """
    dtype = dace.int64
    sorted_dims = [dim for _, dim in get_sorted_dims(dims)] if sort_dims else dims
    shape = [
        (
            neighbor_tables[dim.value].max_neighbors
            if dim.kind == DimensionKind.LOCAL
            else dace.symbol(unique_name(f"{name}_shape{i}"), dtype)
        )
        for i, dim in enumerate(sorted_dims)
    ]
    strides = [dace.symbol(unique_name(f"{name}_stride{i}"), dtype) for i, _ in enumerate(shape)]
    return shape, strides


def _check_no_lifts(node: itir.StencilClosure):
    """
    Parse stencil closure ITIR to check that lift expressions only appear as child nodes in neighbor reductions.

    Returns
    -------
    True if lifts do not appear in the ITIR exception lift expressions in neighbor reductions. False otherwise.
    """
    neighbors_call_count = 0
    for fun in eve.walk_values(node).if_isinstance(itir.FunCall).getattr("fun"):
        if getattr(fun, "id", "") == "neighbors":
            neighbors_call_count = 3
        elif getattr(fun, "id", "") == "lift" and neighbors_call_count != 1:
            return False
        neighbors_call_count = max(0, neighbors_call_count - 1)
    return True


class ItirToSDFG(eve.NodeVisitor):
    param_types: list[ts.TypeSpec]
    storage_types: dict[str, ts.TypeSpec]
    column_axis: Optional[Dimension]
    offset_provider: dict[str, Any]
    node_types: dict[int, next_typing.Type]
    unique_id: int

    def __init__(
        self,
        param_types: list[ts.TypeSpec],
<<<<<<< HEAD
        offset_provider: dict[str, NeighborTableOffsetProvider],
        tmps: list[global_tmps.Temporary],
=======
        offset_provider: dict[str, NeighborTable],
>>>>>>> e462a2ec
        column_axis: Optional[Dimension] = None,
    ):
        self.param_types = param_types
        self.column_axis = column_axis
        self.offset_provider = offset_provider
        self.storage_types = {}
<<<<<<< HEAD
        self.tmps = tmps
        self.use_gpu_storage = use_gpu_storage
=======
>>>>>>> e462a2ec

    def add_storage(
        self,
        sdfg: dace.SDFG,
        name: str,
        type_: ts.TypeSpec,
        neighbor_tables: Mapping[str, NeighborTable],
        has_offset: bool = True,
        sort_dimensions: bool = True,
    ):
        if isinstance(type_, ts.FieldType):
            shape, strides = _make_array_shape_and_strides(
                name, type_.dims, neighbor_tables, sort_dimensions
            )
            offset = (
                [dace.symbol(unique_name(f"{name}_offset{i}_")) for i in range(len(type_.dims))]
                if has_offset
                else None
            )
            dtype = as_dace_type(type_.dtype)
            sdfg.add_array(name, shape=shape, strides=strides, offset=offset, dtype=dtype)

        elif isinstance(type_, ts.ScalarType):
            sdfg.add_symbol(name, as_dace_type(type_))

        else:
            raise NotImplementedError()
        self.storage_types[name] = type_

    def generate_temporaries(
        self, node_params: list[Sym], defs_state: dace.SDFGState, program_sdfg: dace.SDFG
    ) -> dict[str, TaskletExpr]:
        """Create a table of symbols which are used to define array shape, stride and offset for temporaries."""
        symbol_map: dict[str, TaskletExpr] = {}
        # The shape of temporary arrays might be defined based on the shape of other input/output fields.
        # Therefore, here we collect the symbols used to define data-field parameters that are not temporaries.
        for sym in node_params:
            if all([sym.id != tmp.id for tmp in self.tmps]) and sym.kind != "Iterator":
                name_ = str(sym.id)
                type_ = self.storage_types[name_]
                assert isinstance(type_, ts.ScalarType)
                symbol_map[name_] = SymbolExpr(name_, as_dace_type(type_))

        symbol_dtype = dace.int64
        tmp_symbols: dict[str, TaskletExpr] = {}
        for tmp in self.tmps:
            tmp_name = str(tmp.id)
            assert isinstance(tmp.domain, itir.FunCall)
            self.node_types.update(itir_typing.infer_all(tmp.domain))
            domain_ctx = Context(program_sdfg, defs_state, symbol_map)
            tmp_domain = self._visit_domain(tmp.domain, domain_ctx)

            # First build the FieldType for the temporary array
            dims: list[Dimension] = []
            for dim, _ in tmp_domain:
                dims.append(
                    Dimension(
                        value=dim,
                        kind=(
                            DimensionKind.VERTICAL
                            if self.column_axis is not None and self.column_axis.value == dim
                            else DimensionKind.HORIZONTAL
                        ),
                    )
                )
            assert isinstance(tmp.dtype, str)
            type_ = ts.FieldType(dims=dims, dtype=as_scalar_type(tmp.dtype))
            self.add_storage(program_sdfg, tmp_name, type_)

            # Then we retrieve the data container...
            tmp_array = program_sdfg.arrays[tmp_name]
            tmp_array.transient = True

            stride_var = unique_var_name()
            program_sdfg.add_scalar(stride_var, symbol_dtype, transient=True)
            stride_node = defs_state.add_access(stride_var)
            defs_state.add_edge(
                defs_state.add_tasklet(
                    "stride",
                    code="__result = 1",
                    inputs={},
                    outputs={"__result"},
                ),
                "__result",
                stride_node,
                None,
                dace.Memlet.simple(stride_var, "0"),
            )
            # ...and loop through all dimensions to initialize the parameters for array offset/shape/stride
            for (_, (begin, end)), offset_sym, shape_sym, stride_sym in reversed(
                list(
                    zip(
                        tmp_domain,
                        tmp_array.offset,
                        tmp_array.shape,
                        tmp_array.strides,
                    )
                )
            ):
                offset_tasklet = defs_state.add_tasklet(
                    "offset",
                    code=f"__result = - {begin.value}",
                    inputs={},
                    outputs={"__result"},
                )
                offset_var = unique_var_name()
                program_sdfg.add_scalar(offset_var, symbol_dtype, transient=True)
                offset_node = defs_state.add_access(offset_var)
                defs_state.add_edge(
                    offset_tasklet,
                    "__result",
                    offset_node,
                    None,
                    dace.Memlet.simple(offset_var, "0"),
                )

                shape_tasklet = defs_state.add_tasklet(
                    "shape",
                    code=f"__result = {end.value} - {begin.value}",
                    inputs={},
                    outputs={"__result"},
                )
                shape_var = unique_var_name()
                program_sdfg.add_scalar(shape_var, symbol_dtype, transient=True)
                shape_node = defs_state.add_access(shape_var)
                defs_state.add_edge(
                    shape_tasklet,
                    "__result",
                    shape_node,
                    None,
                    dace.Memlet.simple(shape_var, "0"),
                )

                # The transient scalars containing the array parameters are later mapped to interstate symbols
                tmp_symbols[str(offset_sym)] = offset_var
                tmp_symbols[str(stride_sym)] = stride_var
                tmp_symbols[str(shape_sym)] = stride_var = shape_var

        return tmp_symbols

    def get_output_nodes(
        self, closure: itir.StencilClosure, sdfg: dace.SDFG, state: dace.SDFGState
    ) -> dict[str, dace.nodes.AccessNode]:
        # Visit output node, which could be a `make_tuple` expression, to collect the required access nodes
        output_symbols_pass = GatherOutputSymbolsPass(sdfg, state, self.node_types)
        output_symbols_pass.visit(closure.output)
        # Visit output node again to generate the corresponding tasklet
        context = Context(sdfg, state, output_symbols_pass.symbol_refs)
        translator = PythonTaskletCodegen(self.offset_provider, context, self.node_types)
        output_nodes = flatten_list(translator.visit(closure.output))
        return {node.value.data: node.value for node in output_nodes}

    def visit_FencilDefinition(self, node: itir.FencilDefinition):
        program_sdfg = dace.SDFG(name=node.id)
<<<<<<< HEAD
        entry_state = program_sdfg.add_state("program_entry", True)
=======
        program_sdfg.debuginfo = dace_debuginfo(node)
        last_state = program_sdfg.add_state("program_entry", True)
>>>>>>> e462a2ec
        self.node_types = itir_typing.infer_all(node)

        # Filter neighbor tables from offset providers.
        neighbor_tables = filter_neighbor_tables(self.offset_provider)

        # Add program parameters as SDFG storages.
        for param, type_ in zip(node.params, self.param_types):
            self.add_storage(program_sdfg, str(param.id), type_, neighbor_tables)

        if self.tmps:
            tmp_symbols = self.generate_temporaries(node.params, entry_state, program_sdfg)

        # Add connectivities as SDFG storages.
        for offset, offset_provider in neighbor_tables.items():
            scalar_kind = type_translation.get_scalar_kind(offset_provider.table.dtype)
            local_dim = Dimension(offset, kind=DimensionKind.LOCAL)
            type_ = ts.FieldType(
                [offset_provider.origin_axis, local_dim], ts.ScalarType(scalar_kind)
            )
            self.add_storage(
                program_sdfg,
                connectivity_identifier(offset),
                type_,
                neighbor_tables,
                has_offset=False,
                sort_dimensions=False,
            )

        # Create a nested SDFG for all stencil closures.
        last_state = entry_state
        for closure in node.closures:
            ItirToSDFG._replace_ssa_identifiers(closure)

            # Translate the closure and its stencil's body to an SDFG.
            closure_sdfg, input_names, output_names = self.visit(
                closure, array_table=program_sdfg.arrays
            )

            # Create a new state for the closure.
            last_state = program_sdfg.add_state_after(last_state)

            # Create memlets to transfer the program parameters
            input_mapping = {
                name: create_memlet_full(name, program_sdfg.arrays[name]) for name in input_names
            }
            output_mapping = {
                name: create_memlet_full(name, program_sdfg.arrays[name]) for name in output_names
            }

            symbol_mapping = map_nested_sdfg_symbols(program_sdfg, closure_sdfg, input_mapping)

            # Insert the closure's SDFG as a nested SDFG of the program.
            nsdfg_node = last_state.add_nested_sdfg(
                sdfg=closure_sdfg,
                parent=program_sdfg,
                inputs=set(input_names),
                outputs=set(output_names),
                symbol_mapping=symbol_mapping,
                debuginfo=closure_sdfg.debuginfo,
            )

            # Add access nodes for the program parameters and connect them to the nested SDFG's inputs via edges.
            for inner_name, memlet in input_mapping.items():
                access_node = last_state.add_access(inner_name, debuginfo=nsdfg_node.debuginfo)
                last_state.add_edge(access_node, None, nsdfg_node, inner_name, memlet)

            for inner_name, memlet in output_mapping.items():
                access_node = last_state.add_access(inner_name, debuginfo=nsdfg_node.debuginfo)
                last_state.add_edge(nsdfg_node, inner_name, access_node, None, memlet)

        if self.tmps:
            # on the first interstate edge define symbols for shape/stride/offsets of temporary arrays
            inter_state_edge = program_sdfg.out_edges(entry_state)[0]
            inter_state_edge.data.assignments.update(tmp_symbols)

        # Create the call signature for the SDFG.
        #  Only the arguments requiered by the Fencil, i.e. `node.params` are added as poitional arguments.
        #  The implicit arguments, such as the offset providers or the arguments created by the translation process, must be passed as keywords only arguments.
        program_sdfg.arg_names = [str(a) for a in node.params]

        program_sdfg.validate()
        return program_sdfg

    def visit_StencilClosure(
        self, node: itir.StencilClosure, array_table: dict[str, dace.data.Array]
    ) -> tuple[dace.SDFG, list[str], list[str]]:
        assert _check_no_lifts(node)

        # Create the closure's nested SDFG and single state.
        closure_sdfg = dace.SDFG(name="closure")
        closure_sdfg.debuginfo = dace_debuginfo(node)
        closure_state = closure_sdfg.add_state("closure_entry")
        closure_init_state = closure_sdfg.add_state_before(closure_state, "closure_init", True)

        input_names = [str(inp.id) for inp in node.inputs]
        neighbor_tables = filter_neighbor_tables(self.offset_provider)
        connectivity_names = [connectivity_identifier(offset) for offset in neighbor_tables.keys()]

        output_nodes = self.get_output_nodes(node, closure_sdfg, closure_state)
        output_names = [k for k, _ in output_nodes.items()]

        # Add DaCe arrays for inputs, outputs and connectivities to closure SDFG.
        input_transients_mapping = {}
        for name in [*input_names, *connectivity_names, *output_names]:
            if name in closure_sdfg.arrays:
                assert name in input_names and name in output_names
                # In case of closures with in/out fields, there is risk of race condition
                # between read/write access nodes in the (asynchronous) map tasklet.
                transient_name = unique_var_name()
                closure_sdfg.add_array(
                    transient_name,
                    shape=array_table[name].shape,
                    strides=array_table[name].strides,
                    dtype=array_table[name].dtype,
                    transient=True,
                )
                closure_init_state.add_nedge(
                    closure_init_state.add_access(name, debuginfo=closure_sdfg.debuginfo),
                    closure_init_state.add_access(transient_name, debuginfo=closure_sdfg.debuginfo),
                    create_memlet_full(name, closure_sdfg.arrays[name]),
                )
                input_transients_mapping[name] = transient_name
            elif isinstance(self.storage_types[name], ts.FieldType):
                closure_sdfg.add_array(
                    name,
                    shape=array_table[name].shape,
                    strides=array_table[name].strides,
                    dtype=array_table[name].dtype,
                )
            else:
                assert isinstance(self.storage_types[name], ts.ScalarType)

        input_field_names = [
            input_name
            for input_name in input_names
            if isinstance(self.storage_types[input_name], ts.FieldType)
        ]

        # Closure outputs should all be fields
        assert all(
            isinstance(self.storage_types[output_name], ts.FieldType)
            for output_name in output_names
        )

        # Update symbol table and get output domain of the closure
        program_arg_syms: dict[str, TaskletExpr] = {}
        for name, type_ in self.storage_types.items():
            if isinstance(type_, ts.ScalarType):
                dtype = as_dace_type(type_)
                closure_sdfg.add_symbol(name, dtype)
                if name in input_names:
                    out_name = unique_var_name()
                    closure_sdfg.add_scalar(out_name, dtype, transient=True)
                    out_tasklet = closure_init_state.add_tasklet(
                        f"get_{name}",
                        {},
                        {"__result"},
                        f"__result = {name}",
                        debuginfo=closure_sdfg.debuginfo,
                    )
                    access = closure_init_state.add_access(
                        out_name, debuginfo=closure_sdfg.debuginfo
                    )
                    value = ValueExpr(access, dtype)
                    memlet = dace.Memlet(data=out_name, subset="0")
                    closure_init_state.add_edge(out_tasklet, "__result", access, None, memlet)
                    program_arg_syms[name] = value
                else:
                    program_arg_syms[name] = SymbolExpr(name, dtype)
        closure_ctx = Context(closure_sdfg, closure_state, program_arg_syms)
        closure_domain = self._visit_domain(node.domain, closure_ctx)

        # Map SDFG tasklet arguments to parameters
        input_local_names = [
            (
                input_transients_mapping[input_name]
                if input_name in input_transients_mapping
                else (
                    input_name
                    if input_name in input_field_names
                    else cast(ValueExpr, program_arg_syms[input_name]).value.data
                )
            )
            for input_name in input_names
        ]
        input_memlets = [
            create_memlet_full(name, closure_sdfg.arrays[name])
            for name in [*input_local_names, *connectivity_names]
        ]

        # create and write to transient that is then copied back to actual output array to avoid aliasing of
        # same memory in nested SDFG with different names
        output_connectors_mapping = {unique_var_name(): output_name for output_name in output_names}
        # scan operator should always be the first function call in a closure
        if is_scan(node.stencil):
            assert len(output_connectors_mapping) == 1, "Scan does not support multiple outputs"
            transient_name, output_name = next(iter(output_connectors_mapping.items()))

            nsdfg, map_ranges, scan_dim_index = self._visit_scan_stencil_closure(
                node, closure_sdfg.arrays, closure_domain, transient_name
            )
            results = [transient_name]

            _, (scan_lb, scan_ub) = closure_domain[scan_dim_index]
            output_subset = f"{scan_lb.value}:{scan_ub.value}"

            output_memlets = [
                create_memlet_at(
                    output_name,
                    tuple(
                        (
                            f"i_{dim}"
                            if f"i_{dim}" in map_ranges
                            else f"0:{closure_sdfg.arrays[output_name].shape[scan_dim_index]}"
                        )
                        for dim, _ in closure_domain
                    ),
                )
            ]
        else:
            nsdfg, map_ranges, results = self._visit_parallel_stencil_closure(
                node, closure_sdfg.arrays, closure_domain
            )

            output_subset = "0"

            output_memlets = [
                create_memlet_at(output_name, tuple(idx for idx in map_ranges.keys()))
                for output_name in output_connectors_mapping.values()
            ]

        input_mapping = {
            param: arg for param, arg in zip([*input_names, *connectivity_names], input_memlets)
        }
        output_mapping = {param: memlet for param, memlet in zip(results, output_memlets)}

        symbol_mapping = map_nested_sdfg_symbols(closure_sdfg, nsdfg, input_mapping)

        nsdfg_node, map_entry, map_exit = add_mapped_nested_sdfg(
            closure_state,
            sdfg=nsdfg,
            map_ranges=map_ranges or {"__dummy": "0"},
            inputs=input_mapping,
            outputs=output_mapping,
            symbol_mapping=symbol_mapping,
            output_nodes=output_nodes,
            debuginfo=nsdfg.debuginfo,
        )
        access_nodes = {edge.data.data: edge.dst for edge in closure_state.out_edges(map_exit)}
        for edge in closure_state.in_edges(map_exit):
            memlet = edge.data
            if memlet.data not in output_connectors_mapping:
                continue
            transient_access = closure_state.add_access(memlet.data, debuginfo=nsdfg.debuginfo)
            closure_state.add_edge(
                nsdfg_node,
                edge.src_conn,
                transient_access,
                None,
                dace.Memlet(data=memlet.data, subset=output_subset, debuginfo=nsdfg.debuginfo),
            )
            inner_memlet = dace.Memlet(
                data=memlet.data, subset=output_subset, other_subset=memlet.subset
            )
            closure_state.add_edge(transient_access, None, map_exit, edge.dst_conn, inner_memlet)
            closure_state.remove_edge(edge)
            access_nodes[memlet.data].data = output_connectors_mapping[memlet.data]

        return closure_sdfg, input_field_names + connectivity_names, output_names

    def _visit_scan_stencil_closure(
        self,
        node: itir.StencilClosure,
        array_table: dict[str, dace.data.Array],
        closure_domain: tuple[
            tuple[str, tuple[ValueExpr | SymbolExpr, ValueExpr | SymbolExpr]], ...
        ],
        output_name: str,
    ) -> tuple[dace.SDFG, dict[str, str | dace.subsets.Subset], int]:
        # extract scan arguments
        is_forward, init_carry_value = _get_scan_args(node.stencil)
        # select the scan dimension based on program argument for column axis
        assert self.column_axis
        assert isinstance(node.output, SymRef)
        scan_dim, scan_dim_index, scan_dtype = _get_scan_dim(
            self.column_axis,
            self.storage_types,
            node.output,
        )

        assert isinstance(node.output, SymRef)
        neighbor_tables = filter_neighbor_tables(self.offset_provider)
        input_names = [str(inp.id) for inp in node.inputs]
        connectivity_names = [connectivity_identifier(offset) for offset in neighbor_tables.keys()]

        # find the scan dimension, same as output dimension, and exclude it from the map domain
        map_ranges = {}
        for dim, (lb, ub) in closure_domain:
            lb_str = lb.value.data if isinstance(lb, ValueExpr) else lb.value
            ub_str = ub.value.data if isinstance(ub, ValueExpr) else ub.value
            if not dim == scan_dim:
                map_ranges[f"i_{dim}"] = f"{lb_str}:{ub_str}"
            else:
                scan_lb_str = lb_str
                scan_ub_str = ub_str

        # the scan operator is implemented as an SDFG to be nested in the closure SDFG
        scan_sdfg = dace.SDFG(name="scan")
        scan_sdfg.debuginfo = dace_debuginfo(node)

        # the carry value of the scan operator exists only in the scope of the scan sdfg
        scan_carry_name = unique_var_name()
        scan_sdfg.add_scalar(scan_carry_name, dtype=as_dace_type(scan_dtype), transient=True)

        # create a loop region for lambda call over the scan dimension
        scan_loop_var = f"i_{scan_dim}"
        if is_forward:
            scan_loop = LoopRegion(
                label="scan",
                condition_expr=f"{scan_loop_var} < {scan_ub_str}",
                loop_var=scan_loop_var,
                initialize_expr=f"{scan_loop_var} = {scan_lb_str}",
                update_expr=f"{scan_loop_var} = {scan_loop_var} + 1",
                inverted=False,
            )
        else:
            scan_loop = LoopRegion(
                label="scan",
                condition_expr=f"{scan_loop_var} >= {scan_lb_str}",
                loop_var=scan_loop_var,
                initialize_expr=f"{scan_loop_var} = {scan_ub_str} - 1",
                update_expr=f"{scan_loop_var} = {scan_loop_var} - 1",
                inverted=False,
            )
        scan_sdfg.add_node(scan_loop)
        compute_state = scan_loop.add_state("lambda_compute", is_start_block=True)
        update_state = scan_loop.add_state("lambda_update")
        scan_loop.add_edge(compute_state, update_state, dace.InterstateEdge())

        start_state = scan_sdfg.add_state("start", is_start_block=True)
        scan_sdfg.add_edge(start_state, scan_loop, dace.InterstateEdge())

        # tasklet for initialization of carry
        carry_init_tasklet = start_state.add_tasklet(
            "get_carry_init_value",
            {},
            {"__result"},
            f"__result = {init_carry_value}",
            debuginfo=scan_sdfg.debuginfo,
        )
        start_state.add_edge(
            carry_init_tasklet,
            "__result",
            start_state.add_access(scan_carry_name, debuginfo=scan_sdfg.debuginfo),
            None,
            dace.Memlet(data=scan_carry_name, subset="0"),
        )

        # add storage to scan SDFG for inputs
        for name in [*input_names, *connectivity_names]:
            assert name not in scan_sdfg.arrays
            if isinstance(self.storage_types[name], ts.FieldType):
                scan_sdfg.add_array(
                    name,
                    shape=array_table[name].shape,
                    strides=array_table[name].strides,
                    dtype=array_table[name].dtype,
                )
            else:
                scan_sdfg.add_scalar(
                    name, dtype=as_dace_type(cast(ts.ScalarType, self.storage_types[name]))
                )
        # add storage to scan SDFG for output
        scan_sdfg.add_array(
            output_name,
            shape=(array_table[node.output.id].shape[scan_dim_index],),
            strides=(array_table[node.output.id].strides[scan_dim_index],),
            offset=(array_table[node.output.id].offset[scan_dim_index],),
            dtype=array_table[node.output.id].dtype,
        )

        # implement the lambda function as a nested SDFG that computes a single item in the scan dimension
        lambda_domain = {dim: f"i_{dim}" for dim, _ in closure_domain}
        input_arrays = [(scan_carry_name, scan_dtype)] + [
            (name, self.storage_types[name]) for name in input_names
        ]
        connectivity_arrays = [(scan_sdfg.arrays[name], name) for name in connectivity_names]
        lambda_context, lambda_outputs = closure_to_tasklet_sdfg(
            node,
            self.offset_provider,
            lambda_domain,
            input_arrays,
            connectivity_arrays,
            self.node_types,
        )

        lambda_input_names = [name for name, _ in input_arrays]
        lambda_output_names = [connector.value.data for connector in lambda_outputs]

        input_memlets = [
            create_memlet_full(name, scan_sdfg.arrays[name]) for name in lambda_input_names
        ]
        connectivity_memlets = [
            create_memlet_full(name, scan_sdfg.arrays[name]) for name in connectivity_names
        ]
        input_mapping = {param: arg for param, arg in zip(lambda_input_names, input_memlets)}
        connectivity_mapping = {
            param: arg for param, arg in zip(connectivity_names, connectivity_memlets)
        }
        array_mapping = {**input_mapping, **connectivity_mapping}
        symbol_mapping = map_nested_sdfg_symbols(scan_sdfg, lambda_context.body, array_mapping)

        scan_inner_node = compute_state.add_nested_sdfg(
            lambda_context.body,
            parent=scan_sdfg,
            inputs=set(lambda_input_names) | set(connectivity_names),
            outputs=set(lambda_output_names),
            symbol_mapping=symbol_mapping,
            debuginfo=lambda_context.body.debuginfo,
        )

        # connect scan SDFG to lambda inputs
        for name, memlet in array_mapping.items():
            access_node = compute_state.add_access(name, debuginfo=lambda_context.body.debuginfo)
            compute_state.add_edge(access_node, None, scan_inner_node, name, memlet)

        output_names = [output_name]
        assert len(lambda_output_names) == 1
        # connect lambda output to scan SDFG
        for name, connector in zip(output_names, lambda_output_names):
            compute_state.add_edge(
                scan_inner_node,
                connector,
                compute_state.add_access(name, debuginfo=lambda_context.body.debuginfo),
                None,
                dace.Memlet(data=name, subset=scan_loop_var),
            )

        update_state.add_nedge(
            update_state.add_access(output_name, debuginfo=lambda_context.body.debuginfo),
            update_state.add_access(scan_carry_name, debuginfo=lambda_context.body.debuginfo),
            dace.Memlet(data=output_name, subset=scan_loop_var, other_subset="0"),
        )

        return scan_sdfg, map_ranges, scan_dim_index

    def _visit_parallel_stencil_closure(
        self,
        node: itir.StencilClosure,
        array_table: dict[str, dace.data.Array],
        closure_domain: tuple[
            tuple[str, tuple[ValueExpr | SymbolExpr, ValueExpr | SymbolExpr]], ...
        ],
    ) -> tuple[dace.SDFG, dict[str, str | dace.subsets.Subset], list[str]]:
        neighbor_tables = filter_neighbor_tables(self.offset_provider)
        input_names = [str(inp.id) for inp in node.inputs]
        connectivity_names = [connectivity_identifier(offset) for offset in neighbor_tables.keys()]

        # find the scan dimension, same as output dimension, and exclude it from the map domain
        map_ranges = {}
        for dim, (lb, ub) in closure_domain:
            lb_str = lb.value.data if isinstance(lb, ValueExpr) else lb.value
            ub_str = ub.value.data if isinstance(ub, ValueExpr) else ub.value
            map_ranges[f"i_{dim}"] = f"{lb_str}:{ub_str}"

        # Create an SDFG for the tasklet that computes a single item of the output domain.
        index_domain = {dim: f"i_{dim}" for dim, _ in closure_domain}

        input_arrays = [(name, self.storage_types[name]) for name in input_names]
        connectivity_arrays = [(array_table[name], name) for name in connectivity_names]

        context, results = closure_to_tasklet_sdfg(
            node,
            self.offset_provider,
            index_domain,
            input_arrays,
            connectivity_arrays,
            self.node_types,
        )

        return context.body, map_ranges, [r.value.data for r in results]

    def _visit_domain(
        self, node: itir.FunCall, context: Context
    ) -> tuple[tuple[str, tuple[ValueExpr, ValueExpr]], ...]:
        assert isinstance(node.fun, itir.SymRef)
        assert node.fun.id == "cartesian_domain" or node.fun.id == "unstructured_domain"

        bounds: list[tuple[str, tuple[ValueExpr, ValueExpr]]] = []

        for named_range in node.args:
            assert isinstance(named_range, itir.FunCall)
            assert isinstance(named_range.fun, itir.SymRef)
            assert len(named_range.args) == 3
            dimension = named_range.args[0]
            assert isinstance(dimension, itir.AxisLiteral)
            lower_bound = named_range.args[1]
            upper_bound = named_range.args[2]
            translator = PythonTaskletCodegen(self.offset_provider, context, self.node_types)
            lb = translator.visit(lower_bound)[0]
            ub = translator.visit(upper_bound)[0]
            bounds.append((dimension.value, (lb, ub)))

        return tuple(sorted(bounds, key=lambda item: item[0]))

    @staticmethod
    def _check_shift_offsets_are_literals(node: itir.StencilClosure):
        fun_calls = eve.walk_values(node).if_isinstance(itir.FunCall)
        shifts = [nd for nd in fun_calls if getattr(nd.fun, "id", "") == "shift"]
        for shift in shifts:
            if not all(isinstance(arg, (itir.Literal, itir.OffsetLiteral)) for arg in shift.args):
                return False
        return True

    @staticmethod
    def _replace_ssa_identifiers(closure: itir.StencilClosure):
        """
        Replace unicode symbols in function arguments with suffix identifiers based on the number of characters.

        For example, 'z_gammaᐞ0ᐞ3' is renamed to 'z_gamma7_0'
        Unicode symbols are not accepted in DaCe connectors, because C/C++ code does not have support.
        """
        _UNIQUE_NAME_SEPARATOR = "ᐞ"

        def __replace_in_expression(fun: itir.FunCall, p_old: str, p_new: str):
            for arg in fun.args:
                if isinstance(arg, itir.FunCall):
                    __replace_in_expression(arg, p_old, p_new)
                elif isinstance(arg, itir.SymRef) and arg.id == p_old:
                    arg.id = eve.SymbolRef(p_new)

        if isinstance(closure.stencil, itir.Lambda):
            for p in closure.stencil.params:
                p_new = ""
                p_old = str(p.id)
                match = p_old.split(_UNIQUE_NAME_SEPARATOR)
                p_new += match[0]
                for suffix in match[1:]:
                    p_new += f"{len(p_new)}_{suffix}"
                if p_new != p_old:
                    assert isinstance(closure.stencil.expr, itir.FunCall)
                    __replace_in_expression(closure.stencil.expr, p_old, p_new)
                    p.id = eve.SymbolName(p_new)<|MERGE_RESOLUTION|>--- conflicted
+++ resolved
@@ -20,13 +20,8 @@
 from gt4py.next import Dimension, DimensionKind, type_inference as next_typing
 from gt4py.next.common import NeighborTable
 from gt4py.next.iterator import ir as itir, type_inference as itir_typing
-<<<<<<< HEAD
-from gt4py.next.iterator.embedded import NeighborTableOffsetProvider
 from gt4py.next.iterator.ir import Expr, FunCall, Literal, Sym, SymRef
 from gt4py.next.iterator.transforms import global_tmps
-=======
-from gt4py.next.iterator.ir import Expr, FunCall, Literal, SymRef
->>>>>>> e462a2ec
 from gt4py.next.type_system import type_specifications as ts, type_translation
 
 from .itir_to_tasklet import (
@@ -160,23 +155,15 @@
     def __init__(
         self,
         param_types: list[ts.TypeSpec],
-<<<<<<< HEAD
-        offset_provider: dict[str, NeighborTableOffsetProvider],
+        offset_provider: dict[str, NeighborTable],
         tmps: list[global_tmps.Temporary],
-=======
-        offset_provider: dict[str, NeighborTable],
->>>>>>> e462a2ec
         column_axis: Optional[Dimension] = None,
     ):
         self.param_types = param_types
         self.column_axis = column_axis
         self.offset_provider = offset_provider
         self.storage_types = {}
-<<<<<<< HEAD
         self.tmps = tmps
-        self.use_gpu_storage = use_gpu_storage
-=======
->>>>>>> e462a2ec
 
     def add_storage(
         self,
@@ -244,7 +231,7 @@
                 )
             assert isinstance(tmp.dtype, str)
             type_ = ts.FieldType(dims=dims, dtype=as_scalar_type(tmp.dtype))
-            self.add_storage(program_sdfg, tmp_name, type_)
+            self.add_storage(program_sdfg, tmp_name, type_, {})
 
             # Then we retrieve the data container...
             tmp_array = program_sdfg.arrays[tmp_name]
@@ -331,12 +318,8 @@
 
     def visit_FencilDefinition(self, node: itir.FencilDefinition):
         program_sdfg = dace.SDFG(name=node.id)
-<<<<<<< HEAD
+        program_sdfg.debuginfo = dace_debuginfo(node)
         entry_state = program_sdfg.add_state("program_entry", True)
-=======
-        program_sdfg.debuginfo = dace_debuginfo(node)
-        last_state = program_sdfg.add_state("program_entry", True)
->>>>>>> e462a2ec
         self.node_types = itir_typing.infer_all(node)
 
         # Filter neighbor tables from offset providers.
