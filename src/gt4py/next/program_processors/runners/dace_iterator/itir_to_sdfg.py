# GT4Py - GridTools Framework
#
# Copyright (c) 2014-2023, ETH Zurich
# All rights reserved.
#
# This file is part of the GT4Py project and the GridTools framework.
# GT4Py is free software: you can redistribute it and/or modify it under
# the terms of the GNU General Public License as published by the
# Free Software Foundation, either version 3 of the License, or any later
# version. See the LICENSE.txt file at the top-level directory of this
# distribution for a copy of the license or check <https://www.gnu.org/licenses/>.
#
# SPDX-License-Identifier: GPL-3.0-or-later
import warnings
from typing import Any, Mapping, Optional, Sequence, cast

import dace
from dace.sdfg.state import LoopRegion

import gt4py.eve as eve
from gt4py.next import Dimension, DimensionKind, type_inference as next_typing
<<<<<<< HEAD
from gt4py.next.common import NeighborTable
from gt4py.next.iterator import ir as itir, type_inference as itir_typing
=======
from gt4py.next.common import Connectivity
from gt4py.next.iterator import (
    ir as itir,
    transforms as itir_transforms,
    type_inference as itir_typing,
)
>>>>>>> 705530ce
from gt4py.next.iterator.ir import Expr, FunCall, Literal, Sym, SymRef
from gt4py.next.type_system import type_specifications as ts, type_translation as tt

from .itir_to_tasklet import (
    Context,
    GatherOutputSymbolsPass,
    PythonTaskletCodegen,
    SymbolExpr,
    TaskletExpr,
    ValueExpr,
    closure_to_tasklet_sdfg,
    is_scan,
)
from .utility import (
    add_mapped_nested_sdfg,
    as_dace_type,
    as_scalar_type,
    connectivity_identifier,
    dace_debuginfo,
    filter_connectivities,
    flatten_list,
    get_sorted_dims,
    get_used_connectivities,
    map_nested_sdfg_symbols,
    new_array_symbols,
    unique_name,
    unique_var_name,
)


def _get_scan_args(stencil: Expr) -> tuple[bool, Literal]:
    """
    Parse stencil expression to extract the scan arguments.

    Returns
    -------
    tuple(is_forward, init_carry)
        The output tuple fields verify the following semantics:
            - is_forward: forward boolean flag
            - init_carry: carry initial value
    """
    stencil_fobj = cast(FunCall, stencil)
    is_forward = stencil_fobj.args[1]
    assert isinstance(is_forward, Literal) and is_forward.type == "bool"
    init_carry = stencil_fobj.args[2]
    assert isinstance(init_carry, Literal)
    return is_forward.value == "True", init_carry


def _get_scan_dim(
    column_axis: Dimension,
    storage_types: dict[str, ts.TypeSpec],
    output: SymRef,
    use_field_canonical_representation: bool,
) -> tuple[str, int, ts.ScalarType]:
    """
    Extract information about the scan dimension.

    Returns
    -------
    tuple(scan_dim_name, scan_dim_index, scan_dim_dtype)
        The output tuple fields verify the following semantics:
            - scan_dim_name: name of the scan dimension
            - scan_dim_index: domain index of the scan dimension
            - scan_dim_dtype: data type along the scan dimension
    """
    output_type = cast(ts.FieldType, storage_types[output.id])
    sorted_dims = [
        dim
        for _, dim in (
            get_sorted_dims(output_type.dims)
            if use_field_canonical_representation
            else enumerate(output_type.dims)
        )
    ]
    return (column_axis.value, sorted_dims.index(column_axis), output_type.dtype)


def _make_array_shape_and_strides(
    name: str, dims: Sequence[Dimension], offset_provider: Mapping[str, Any], sort_dims: bool
) -> tuple[list[dace.symbol], list[dace.symbol]]:
    """
    Parse field dimensions and allocate symbols for array shape and strides.

    For local dimensions, the size is known at compile-time and therefore
    the corresponding array shape dimension is set to an integer literal value.

    Returns
    -------
    tuple(shape, strides)
        The output tuple fields are arrays of dace symbolic expressions.
    """
    dtype = dace.int32
    sorted_dims = get_sorted_dims(dims) if sort_dims else list(enumerate(dims))
    neighbor_tables = filter_connectivities(offset_provider)
    shape = [
        (
            neighbor_tables[dim.value].max_neighbors
            if dim.kind == DimensionKind.LOCAL
            # we reuse the same gt4py symbol for field size passed as scalar argument which is used in closure domain
            else dace.symbol(f"__{name}_size_{i}", dtype)
        )
        for i, dim in sorted_dims
    ]
    strides = [dace.symbol(unique_name(f"{name}_stride{i}"), dtype) for i, _ in sorted_dims]
    return shape, strides


def _check_no_lifts(node: itir.StencilClosure):
    """
    Parse stencil closure ITIR to check that lift expressions only appear as child nodes in neighbor reductions.

    Returns
    -------
    True if lifts do not appear in the ITIR exception lift expressions in neighbor reductions. False otherwise.
    """
    neighbors_call_count = 0
    for fun in eve.walk_values(node).if_isinstance(itir.FunCall).getattr("fun"):
        if getattr(fun, "id", "") == "neighbors":
            neighbors_call_count = 3
        elif getattr(fun, "id", "") == "lift" and neighbors_call_count != 1:
            return False
        neighbors_call_count = max(0, neighbors_call_count - 1)
    return True


class ItirToSDFG(eve.NodeVisitor):
    param_types: list[ts.TypeSpec]
    storage_types: dict[str, ts.TypeSpec]
    column_axis: Optional[Dimension]
    offset_provider: dict[str, Any]
    node_types: dict[int, next_typing.Type]
    unique_id: int
    use_field_canonical_representation: bool

    def __init__(
        self,
        param_types: list[ts.TypeSpec],
<<<<<<< HEAD
        offset_provider: dict[str, NeighborTable],
        tmps: list[itir.Temporary],
=======
        offset_provider: dict[str, Connectivity | Dimension],
        tmps: list[itir_transforms.global_tmps.Temporary],
>>>>>>> 705530ce
        use_field_canonical_representation: bool,
        column_axis: Optional[Dimension] = None,
    ):
        self.param_types = param_types
        self.column_axis = column_axis
        self.offset_provider = offset_provider
        self.storage_types = {}
        self.tmps = tmps
        self.use_field_canonical_representation = use_field_canonical_representation

    def add_storage(self, sdfg: dace.SDFG, name: str, type_: ts.TypeSpec, sort_dimensions: bool):
        if isinstance(type_, ts.FieldType):
            shape, strides = _make_array_shape_and_strides(
                name, type_.dims, self.offset_provider, sort_dimensions
            )
            dtype = as_dace_type(type_.dtype)
            sdfg.add_array(name, shape=shape, strides=strides, dtype=dtype)

        elif isinstance(type_, ts.ScalarType):
            dtype = as_dace_type(type_)
            if name in sdfg.symbols:
                assert sdfg.symbols[name].dtype == dtype
            else:
                sdfg.add_symbol(name, dtype)

        else:
            raise NotImplementedError()
        self.storage_types[name] = type_

    def add_storage_for_temporaries(
        self, node_params: list[Sym], defs_state: dace.SDFGState, program_sdfg: dace.SDFG
    ) -> dict[str, str]:
        symbol_map: dict[str, TaskletExpr] = {}
        # The shape of temporary arrays might be defined based on scalar values passed as program arguments.
        # Here we collect these values in a symbol map.
        tmp_ids = set(tmp.id for tmp in self.tmps)
        for sym in node_params:
            if sym.id not in tmp_ids and sym.kind != "Iterator":
                name_ = str(sym.id)
                type_ = self.storage_types[name_]
                assert isinstance(type_, ts.ScalarType)
                symbol_map[name_] = SymbolExpr(name_, as_dace_type(type_))

        tmp_symbols: dict[str, str] = {}
        for tmp in self.tmps:
            tmp_name = str(tmp.id)

            # We visit the domain of the temporary field, passing the set of available symbols.
            assert isinstance(tmp.domain, itir.FunCall)
            self.node_types.update(itir_typing.infer_all(tmp.domain))
            domain_ctx = Context(program_sdfg, defs_state, symbol_map)
            tmp_domain = self._visit_domain(tmp.domain, domain_ctx)

            # We build the FieldType for this temporary array.
            dims: list[Dimension] = []
            for dim, _ in tmp_domain:
                dims.append(
                    Dimension(
                        value=dim,
                        kind=(
                            DimensionKind.VERTICAL
                            if self.column_axis is not None and self.column_axis.value == dim
                            else DimensionKind.HORIZONTAL
                        ),
                    )
                )
            assert isinstance(tmp.dtype, str)
            type_ = ts.FieldType(dims=dims, dtype=as_scalar_type(tmp.dtype))
            self.storage_types[tmp_name] = type_

            # N.B.: skip generation of symbolic strides and just let dace assign default strides, for now.
            # Another option, in the future, is to use symbolic strides and apply auto-tuning or some heuristics
            # to assign optimal stride values.
            tmp_shape, _ = new_array_symbols(tmp_name, len(dims))
            _, tmp_array = program_sdfg.add_array(
                tmp_name, tmp_shape, as_dace_type(type_.dtype), transient=True
            )

            # Loop through all dimensions to visit the symbolic expressions for array shape and offset.
            # These expressions are later mapped to interstate symbols.
            for (_, (begin, end)), shape_sym in zip(tmp_domain, tmp_array.shape):
                """
                The temporary field has a dimension range defined by `begin` and `end` values.
                Therefore, the actual size is given by the difference `end.value - begin.value`.
                Instead of allocating the actual size, we allocate space to enable indexing from 0
                because we want to avoid using dace array offsets (which will be deprecated soon).
                The result should still be valid, but the stencil will be using only a subset
                of the array.
                """
                if not (isinstance(begin, SymbolExpr) and begin.value == "0"):
                    warnings.warn(
                        f"Domain start offset for temporary {tmp_name} is ignored.", stacklevel=2
                    )
                tmp_symbols[str(shape_sym)] = end.value

        return tmp_symbols

    def create_memlet_at(self, field_name: str, index: dict[str, str]):
        field_type = cast(ts.FieldType, self.storage_types[field_name])
        if self.use_field_canonical_representation:
            field_index = [index[dim.value] for _, dim in get_sorted_dims(field_type.dims)]
        else:
            field_index = [index[dim.value] for dim in field_type.dims]
        subset = ", ".join(field_index)
        return dace.Memlet(data=field_name, subset=subset)

    def get_output_nodes(
        self, closure: itir.StencilClosure, sdfg: dace.SDFG, state: dace.SDFGState
    ) -> dict[str, dace.nodes.AccessNode]:
        # Visit output node, which could be a `make_tuple` expression, to collect the required access nodes
        output_symbols_pass = GatherOutputSymbolsPass(sdfg, state, self.node_types)
        output_symbols_pass.visit(closure.output)
        # Visit output node again to generate the corresponding tasklet
        context = Context(sdfg, state, output_symbols_pass.symbol_refs)
        translator = PythonTaskletCodegen(
            self.offset_provider, context, self.node_types, self.use_field_canonical_representation
        )
        output_nodes = flatten_list(translator.visit(closure.output))
        return {node.value.data: node.value for node in output_nodes}

    def visit_FencilDefinition(self, node: itir.FencilDefinition):
        program_sdfg = dace.SDFG(name=node.id)
        program_sdfg.debuginfo = dace_debuginfo(node)
        entry_state = program_sdfg.add_state("program_entry", is_start_block=True)
        self.node_types = itir_typing.infer_all(node)

        # Filter neighbor tables from offset providers.
        neighbor_tables = get_used_connectivities(node, self.offset_provider)

        # Add program parameters as SDFG storages.
        for param, type_ in zip(node.params, self.param_types):
            self.add_storage(
                program_sdfg, str(param.id), type_, self.use_field_canonical_representation
            )

        if self.tmps:
            tmp_symbols = self.add_storage_for_temporaries(node.params, entry_state, program_sdfg)
            # on the first interstate edge define symbols for shape and offsets of temporary arrays
            last_state = program_sdfg.add_state("init_symbols_for_temporaries")
            program_sdfg.add_edge(
                entry_state, last_state, dace.InterstateEdge(assignments=tmp_symbols)
            )
        else:
            last_state = entry_state

        # Add connectivities as SDFG storages.
        for offset, offset_provider in neighbor_tables.items():
            scalar_kind = tt.get_scalar_kind(offset_provider.index_type)
            local_dim = Dimension(offset, kind=DimensionKind.LOCAL)
            type_ = ts.FieldType(
                [offset_provider.origin_axis, local_dim], ts.ScalarType(scalar_kind)
            )
            self.add_storage(
                program_sdfg, connectivity_identifier(offset), type_, sort_dimensions=False
            )

        # Create a nested SDFG for all stencil closures.
        for closure in node.closures:
            # Translate the closure and its stencil's body to an SDFG.
            closure_sdfg, input_names, output_names = self.visit(
                closure, array_table=program_sdfg.arrays
            )

            # Create a new state for the closure.
            last_state = program_sdfg.add_state_after(last_state)

            # Create memlets to transfer the program parameters
            input_mapping = {
                name: dace.Memlet.from_array(name, program_sdfg.arrays[name])
                for name in input_names
            }
            output_mapping = {
                name: dace.Memlet.from_array(name, program_sdfg.arrays[name])
                for name in output_names
            }

            symbol_mapping = map_nested_sdfg_symbols(program_sdfg, closure_sdfg, input_mapping)

            # Insert the closure's SDFG as a nested SDFG of the program.
            nsdfg_node = last_state.add_nested_sdfg(
                sdfg=closure_sdfg,
                parent=program_sdfg,
                inputs=set(input_names),
                outputs=set(output_names),
                symbol_mapping=symbol_mapping,
                debuginfo=closure_sdfg.debuginfo,
            )

            # Add access nodes for the program parameters and connect them to the nested SDFG's inputs via edges.
            for inner_name, memlet in input_mapping.items():
                access_node = last_state.add_access(inner_name, debuginfo=nsdfg_node.debuginfo)
                last_state.add_edge(access_node, None, nsdfg_node, inner_name, memlet)

            for inner_name, memlet in output_mapping.items():
                access_node = last_state.add_access(inner_name, debuginfo=nsdfg_node.debuginfo)
                last_state.add_edge(nsdfg_node, inner_name, access_node, None, memlet)

        # Create the call signature for the SDFG.
        #  Only the arguments requiered by the Fencil, i.e. `node.params` are added as poitional arguments.
        #  The implicit arguments, such as the offset providers or the arguments created by the translation process, must be passed as keywords only arguments.
        program_sdfg.arg_names = [str(a) for a in node.params]

        program_sdfg.validate()
        return program_sdfg

    def visit_StencilClosure(
        self, node: itir.StencilClosure, array_table: dict[str, dace.data.Array]
    ) -> tuple[dace.SDFG, list[str], list[str]]:
        assert _check_no_lifts(node)

        # Create the closure's nested SDFG and single state.
        closure_sdfg = dace.SDFG(name="closure")
        closure_sdfg.debuginfo = dace_debuginfo(node)
        closure_state = closure_sdfg.add_state("closure_entry")
        closure_init_state = closure_sdfg.add_state_before(closure_state, "closure_init", True)

        input_names = [str(inp.id) for inp in node.inputs]
        neighbor_tables = get_used_connectivities(node, self.offset_provider)
        connectivity_names = [connectivity_identifier(offset) for offset in neighbor_tables.keys()]

        output_nodes = self.get_output_nodes(node, closure_sdfg, closure_state)
        output_names = [k for k, _ in output_nodes.items()]

        # Add DaCe arrays for inputs, outputs and connectivities to closure SDFG.
        input_transients_mapping = {}
        for name in [*input_names, *connectivity_names, *output_names]:
            if name in closure_sdfg.arrays:
                assert name in input_names and name in output_names
                # In case of closures with in/out fields, there is risk of race condition
                # between read/write access nodes in the (asynchronous) map tasklet.
                transient_name = unique_var_name()
                closure_sdfg.add_array(
                    transient_name,
                    shape=array_table[name].shape,
                    strides=array_table[name].strides,
                    dtype=array_table[name].dtype,
                    transient=True,
                )
                closure_init_state.add_nedge(
                    closure_init_state.add_access(name, debuginfo=closure_sdfg.debuginfo),
                    closure_init_state.add_access(transient_name, debuginfo=closure_sdfg.debuginfo),
                    dace.Memlet.from_array(name, closure_sdfg.arrays[name]),
                )
                input_transients_mapping[name] = transient_name
            elif isinstance(self.storage_types[name], ts.FieldType):
                closure_sdfg.add_array(
                    name,
                    shape=array_table[name].shape,
                    strides=array_table[name].strides,
                    dtype=array_table[name].dtype,
                )
            else:
                assert isinstance(self.storage_types[name], ts.ScalarType)

        input_field_names = [
            input_name
            for input_name in input_names
            if isinstance(self.storage_types[input_name], ts.FieldType)
        ]

        # Closure outputs should all be fields
        assert all(
            isinstance(self.storage_types[output_name], ts.FieldType)
            for output_name in output_names
        )

        # Update symbol table and get output domain of the closure
        program_arg_syms: dict[str, TaskletExpr] = {}
        for name, type_ in self.storage_types.items():
            if isinstance(type_, ts.ScalarType):
                dtype = as_dace_type(type_)
                if name in input_names:
                    out_name = unique_var_name()
                    closure_sdfg.add_scalar(out_name, dtype, transient=True)
                    out_tasklet = closure_init_state.add_tasklet(
                        f"get_{name}",
                        {},
                        {"__result"},
                        f"__result = {name}",
                        debuginfo=closure_sdfg.debuginfo,
                    )
                    access = closure_init_state.add_access(
                        out_name, debuginfo=closure_sdfg.debuginfo
                    )
                    value = ValueExpr(access, dtype)
                    memlet = dace.Memlet(data=out_name, subset="0")
                    closure_init_state.add_edge(out_tasklet, "__result", access, None, memlet)
                    program_arg_syms[name] = value
                else:
                    program_arg_syms[name] = SymbolExpr(name, dtype)
        closure_ctx = Context(closure_sdfg, closure_state, program_arg_syms)
        closure_domain = self._visit_domain(node.domain, closure_ctx)

        # Map SDFG tasklet arguments to parameters
        input_local_names = [
            (
                input_transients_mapping[input_name]
                if input_name in input_transients_mapping
                else (
                    input_name
                    if input_name in input_field_names
                    else cast(ValueExpr, program_arg_syms[input_name]).value.data
                )
            )
            for input_name in input_names
        ]
        input_memlets = [
            dace.Memlet.from_array(name, closure_sdfg.arrays[name])
            for name in [*input_local_names, *connectivity_names]
        ]

        # create and write to transient that is then copied back to actual output array to avoid aliasing of
        # same memory in nested SDFG with different names
        output_connectors_mapping = {unique_var_name(): output_name for output_name in output_names}
        # scan operator should always be the first function call in a closure
        if is_scan(node.stencil):
            assert len(output_connectors_mapping) == 1, "Scan does not support multiple outputs"
            transient_name, output_name = next(iter(output_connectors_mapping.items()))

            nsdfg, map_ranges, scan_dim_index = self._visit_scan_stencil_closure(
                node, closure_sdfg.arrays, closure_domain, transient_name
            )
            results = [transient_name]

            _, (scan_lb, scan_ub) = closure_domain[scan_dim_index]
            output_subset = f"{scan_lb.value}:{scan_ub.value}"

            domain_subset = {
                dim: (
                    f"i_{dim}"
                    if f"i_{dim}" in map_ranges
                    else f"0:{closure_sdfg.arrays[output_name].shape[scan_dim_index]}"
                )
                for dim, _ in closure_domain
            }
            output_memlets = [self.create_memlet_at(output_name, domain_subset)]
        else:
            nsdfg, map_ranges, results = self._visit_parallel_stencil_closure(
                node, closure_sdfg.arrays, closure_domain
            )

            output_subset = "0"

            output_memlets = [
                self.create_memlet_at(output_name, {dim: f"i_{dim}" for dim, _ in closure_domain})
                for output_name in output_connectors_mapping.values()
            ]

        input_mapping = {
            param: arg for param, arg in zip([*input_names, *connectivity_names], input_memlets)
        }
        output_mapping = {param: memlet for param, memlet in zip(results, output_memlets)}

        symbol_mapping = map_nested_sdfg_symbols(closure_sdfg, nsdfg, input_mapping)

        nsdfg_node, map_entry, map_exit = add_mapped_nested_sdfg(
            closure_state,
            sdfg=nsdfg,
            map_ranges=map_ranges or {"__dummy": "0"},
            inputs=input_mapping,
            outputs=output_mapping,
            symbol_mapping=symbol_mapping,
            output_nodes=output_nodes,
            debuginfo=nsdfg.debuginfo,
        )
        access_nodes = {edge.data.data: edge.dst for edge in closure_state.out_edges(map_exit)}
        for edge in closure_state.in_edges(map_exit):
            memlet = edge.data
            if memlet.data not in output_connectors_mapping:
                continue
            transient_access = closure_state.add_access(memlet.data, debuginfo=nsdfg.debuginfo)
            closure_state.add_edge(
                nsdfg_node,
                edge.src_conn,
                transient_access,
                None,
                dace.Memlet(data=memlet.data, subset=output_subset, debuginfo=nsdfg.debuginfo),
            )
            inner_memlet = dace.Memlet(
                data=memlet.data, subset=output_subset, other_subset=memlet.subset
            )
            closure_state.add_edge(transient_access, None, map_exit, edge.dst_conn, inner_memlet)
            closure_state.remove_edge(edge)
            access_nodes[memlet.data].data = output_connectors_mapping[memlet.data]

        return closure_sdfg, input_field_names + connectivity_names, output_names

    def _visit_scan_stencil_closure(
        self,
        node: itir.StencilClosure,
        array_table: dict[str, dace.data.Array],
        closure_domain: tuple[
            tuple[str, tuple[ValueExpr | SymbolExpr, ValueExpr | SymbolExpr]], ...
        ],
        output_name: str,
    ) -> tuple[dace.SDFG, dict[str, str | dace.subsets.Subset], int]:
        # extract scan arguments
        is_forward, init_carry_value = _get_scan_args(node.stencil)
        # select the scan dimension based on program argument for column axis
        assert self.column_axis
        assert isinstance(node.output, SymRef)
        scan_dim, scan_dim_index, scan_dtype = _get_scan_dim(
            self.column_axis,
            self.storage_types,
            node.output,
            self.use_field_canonical_representation,
        )

        assert isinstance(node.output, SymRef)
        neighbor_tables = get_used_connectivities(node, self.offset_provider)
        input_names = [str(inp.id) for inp in node.inputs]
        connectivity_names = [connectivity_identifier(offset) for offset in neighbor_tables.keys()]

        # find the scan dimension, same as output dimension, and exclude it from the map domain
        map_ranges = {}
        for dim, (lb, ub) in closure_domain:
            lb_str = lb.value.data if isinstance(lb, ValueExpr) else lb.value
            ub_str = ub.value.data if isinstance(ub, ValueExpr) else ub.value
            if not dim == scan_dim:
                map_ranges[f"i_{dim}"] = f"{lb_str}:{ub_str}"
            else:
                scan_lb_str = lb_str
                scan_ub_str = ub_str

        # the scan operator is implemented as an SDFG to be nested in the closure SDFG
        scan_sdfg = dace.SDFG(name="scan")
        scan_sdfg.debuginfo = dace_debuginfo(node)

        # the carry value of the scan operator exists only in the scope of the scan sdfg
        scan_carry_name = unique_var_name()
        scan_sdfg.add_scalar(scan_carry_name, dtype=as_dace_type(scan_dtype), transient=True)

        # create a loop region for lambda call over the scan dimension
        scan_loop_var = f"i_{scan_dim}"
        if is_forward:
            scan_loop = LoopRegion(
                label="scan",
                condition_expr=f"{scan_loop_var} < {scan_ub_str}",
                loop_var=scan_loop_var,
                initialize_expr=f"{scan_loop_var} = {scan_lb_str}",
                update_expr=f"{scan_loop_var} = {scan_loop_var} + 1",
                inverted=False,
            )
        else:
            scan_loop = LoopRegion(
                label="scan",
                condition_expr=f"{scan_loop_var} >= {scan_lb_str}",
                loop_var=scan_loop_var,
                initialize_expr=f"{scan_loop_var} = {scan_ub_str} - 1",
                update_expr=f"{scan_loop_var} = {scan_loop_var} - 1",
                inverted=False,
            )
        scan_sdfg.add_node(scan_loop)
        compute_state = scan_loop.add_state("lambda_compute", is_start_block=True)
        update_state = scan_loop.add_state("lambda_update")
        scan_loop.add_edge(compute_state, update_state, dace.InterstateEdge())

        start_state = scan_sdfg.add_state("start", is_start_block=True)
        scan_sdfg.add_edge(start_state, scan_loop, dace.InterstateEdge())

        # tasklet for initialization of carry
        carry_init_tasklet = start_state.add_tasklet(
            "get_carry_init_value",
            {},
            {"__result"},
            f"__result = {init_carry_value}",
            debuginfo=scan_sdfg.debuginfo,
        )
        start_state.add_edge(
            carry_init_tasklet,
            "__result",
            start_state.add_access(scan_carry_name, debuginfo=scan_sdfg.debuginfo),
            None,
            dace.Memlet(data=scan_carry_name, subset="0"),
        )

        # add storage to scan SDFG for inputs
        for name in [*input_names, *connectivity_names]:
            assert name not in scan_sdfg.arrays
            if isinstance(self.storage_types[name], ts.FieldType):
                scan_sdfg.add_array(
                    name,
                    shape=array_table[name].shape,
                    strides=array_table[name].strides,
                    dtype=array_table[name].dtype,
                )
            else:
                scan_sdfg.add_scalar(
                    name, dtype=as_dace_type(cast(ts.ScalarType, self.storage_types[name]))
                )
        # add storage to scan SDFG for output
        scan_sdfg.add_array(
            output_name,
            shape=(array_table[node.output.id].shape[scan_dim_index],),
            strides=(array_table[node.output.id].strides[scan_dim_index],),
            dtype=array_table[node.output.id].dtype,
        )

        # implement the lambda function as a nested SDFG that computes a single item in the scan dimension
        lambda_domain = {dim: f"i_{dim}" for dim, _ in closure_domain}
        input_arrays = [(scan_carry_name, scan_dtype)] + [
            (name, self.storage_types[name]) for name in input_names
        ]
        connectivity_arrays = [(scan_sdfg.arrays[name], name) for name in connectivity_names]
        lambda_context, lambda_outputs = closure_to_tasklet_sdfg(
            node,
            self.offset_provider,
            lambda_domain,
            input_arrays,
            connectivity_arrays,
            self.node_types,
            self.use_field_canonical_representation,
        )

        lambda_input_names = [name for name, _ in input_arrays]
        lambda_output_names = [connector.value.data for connector in lambda_outputs]

        input_memlets = [
            dace.Memlet.from_array(name, scan_sdfg.arrays[name]) for name in lambda_input_names
        ]
        connectivity_memlets = [
            dace.Memlet.from_array(name, scan_sdfg.arrays[name]) for name in connectivity_names
        ]
        input_mapping = {param: arg for param, arg in zip(lambda_input_names, input_memlets)}
        connectivity_mapping = {
            param: arg for param, arg in zip(connectivity_names, connectivity_memlets)
        }
        array_mapping = {**input_mapping, **connectivity_mapping}
        symbol_mapping = map_nested_sdfg_symbols(scan_sdfg, lambda_context.body, array_mapping)

        scan_inner_node = compute_state.add_nested_sdfg(
            lambda_context.body,
            parent=scan_sdfg,
            inputs=set(lambda_input_names) | set(connectivity_names),
            outputs=set(lambda_output_names),
            symbol_mapping=symbol_mapping,
            debuginfo=lambda_context.body.debuginfo,
        )

        # connect scan SDFG to lambda inputs
        for name, memlet in array_mapping.items():
            access_node = compute_state.add_access(name, debuginfo=lambda_context.body.debuginfo)
            compute_state.add_edge(access_node, None, scan_inner_node, name, memlet)

        output_names = [output_name]
        assert len(lambda_output_names) == 1
        # connect lambda output to scan SDFG
        for name, connector in zip(output_names, lambda_output_names):
            compute_state.add_edge(
                scan_inner_node,
                connector,
                compute_state.add_access(name, debuginfo=lambda_context.body.debuginfo),
                None,
                dace.Memlet(data=name, subset=scan_loop_var),
            )

        update_state.add_nedge(
            update_state.add_access(output_name, debuginfo=lambda_context.body.debuginfo),
            update_state.add_access(scan_carry_name, debuginfo=lambda_context.body.debuginfo),
            dace.Memlet(data=output_name, subset=scan_loop_var, other_subset="0"),
        )

        return scan_sdfg, map_ranges, scan_dim_index

    def _visit_parallel_stencil_closure(
        self,
        node: itir.StencilClosure,
        array_table: dict[str, dace.data.Array],
        closure_domain: tuple[
            tuple[str, tuple[ValueExpr | SymbolExpr, ValueExpr | SymbolExpr]], ...
        ],
    ) -> tuple[dace.SDFG, dict[str, str | dace.subsets.Subset], list[str]]:
        neighbor_tables = get_used_connectivities(node, self.offset_provider)
        input_names = [str(inp.id) for inp in node.inputs]
        connectivity_names = [connectivity_identifier(offset) for offset in neighbor_tables.keys()]

        # find the scan dimension, same as output dimension, and exclude it from the map domain
        map_ranges = {}
        for dim, (lb, ub) in closure_domain:
            lb_str = lb.value.data if isinstance(lb, ValueExpr) else lb.value
            ub_str = ub.value.data if isinstance(ub, ValueExpr) else ub.value
            map_ranges[f"i_{dim}"] = f"{lb_str}:{ub_str}"

        # Create an SDFG for the tasklet that computes a single item of the output domain.
        index_domain = {dim: f"i_{dim}" for dim, _ in closure_domain}

        input_arrays = [(name, self.storage_types[name]) for name in input_names]
        connectivity_arrays = [(array_table[name], name) for name in connectivity_names]

        context, results = closure_to_tasklet_sdfg(
            node,
            self.offset_provider,
            index_domain,
            input_arrays,
            connectivity_arrays,
            self.node_types,
            self.use_field_canonical_representation,
        )

        return context.body, map_ranges, [r.value.data for r in results]

    def _visit_domain(
        self, node: itir.FunCall, context: Context
    ) -> tuple[tuple[str, tuple[SymbolExpr | ValueExpr, SymbolExpr | ValueExpr]], ...]:
        assert isinstance(node.fun, itir.SymRef)
        assert node.fun.id == "cartesian_domain" or node.fun.id == "unstructured_domain"

        bounds: list[tuple[str, tuple[ValueExpr, ValueExpr]]] = []

        for named_range in node.args:
            assert isinstance(named_range, itir.FunCall)
            assert isinstance(named_range.fun, itir.SymRef)
            assert len(named_range.args) == 3
            dimension = named_range.args[0]
            assert isinstance(dimension, itir.AxisLiteral)
            lower_bound = named_range.args[1]
            upper_bound = named_range.args[2]
            translator = PythonTaskletCodegen(
                self.offset_provider,
                context,
                self.node_types,
                self.use_field_canonical_representation,
            )
            lb = translator.visit(lower_bound)[0]
            ub = translator.visit(upper_bound)[0]
            bounds.append((dimension.value, (lb, ub)))

        return tuple(bounds)

    @staticmethod
    def _check_shift_offsets_are_literals(node: itir.StencilClosure):
        fun_calls = eve.walk_values(node).if_isinstance(itir.FunCall)
        shifts = [nd for nd in fun_calls if getattr(nd.fun, "id", "") == "shift"]
        for shift in shifts:
            if not all(isinstance(arg, (itir.Literal, itir.OffsetLiteral)) for arg in shift.args):
                return False
        return True<|MERGE_RESOLUTION|>--- conflicted
+++ resolved
@@ -19,17 +19,8 @@
 
 import gt4py.eve as eve
 from gt4py.next import Dimension, DimensionKind, type_inference as next_typing
-<<<<<<< HEAD
-from gt4py.next.common import NeighborTable
+from gt4py.next.common import Connectivity
 from gt4py.next.iterator import ir as itir, type_inference as itir_typing
-=======
-from gt4py.next.common import Connectivity
-from gt4py.next.iterator import (
-    ir as itir,
-    transforms as itir_transforms,
-    type_inference as itir_typing,
-)
->>>>>>> 705530ce
 from gt4py.next.iterator.ir import Expr, FunCall, Literal, Sym, SymRef
 from gt4py.next.type_system import type_specifications as ts, type_translation as tt
 
@@ -168,13 +159,8 @@
     def __init__(
         self,
         param_types: list[ts.TypeSpec],
-<<<<<<< HEAD
-        offset_provider: dict[str, NeighborTable],
+        offset_provider: dict[str, Connectivity | Dimension],
         tmps: list[itir.Temporary],
-=======
-        offset_provider: dict[str, Connectivity | Dimension],
-        tmps: list[itir_transforms.global_tmps.Temporary],
->>>>>>> 705530ce
         use_field_canonical_representation: bool,
         column_axis: Optional[Dimension] = None,
     ):
