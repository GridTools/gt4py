# GT4Py - GridTools Framework
#
# Copyright (c) 2014-2023, ETH Zurich
# All rights reserved.
#
# This file is part of the GT4Py project and the GridTools framework.
# GT4Py is free software: you can redistribute it and/or modify it under
# the terms of the GNU General Public License as published by the
# Free Software Foundation, either version 3 of the License, or any later
# version. See the LICENSE.txt file at the top-level directory of this
# distribution for a copy of the license or check <https://www.gnu.org/licenses/>.
#
# SPDX-License-Identifier: GPL-3.0-or-later
from typing import Any, Optional, Sequence, cast

import dace

import gt4py.eve as eve
from gt4py.next import Dimension, DimensionKind, type_inference as next_typing
from gt4py.next.iterator import ir as itir, type_inference as itir_typing
from gt4py.next.iterator.embedded import NeighborTableOffsetProvider
from gt4py.next.iterator.ir import Expr, FunCall, Literal, SymRef
from gt4py.next.type_system import type_specifications as ts, type_translation

from .itir_to_tasklet import (
    Context,
    IteratorExpr,
    PythonTaskletCodegen,
    SymbolExpr,
    ValueExpr,
    closure_to_tasklet_sdfg,
    is_scan,
)
from .utility import (
    add_mapped_nested_sdfg,
    as_dace_type,
    connectivity_identifier,
    create_memlet_at,
    create_memlet_full,
    filter_neighbor_tables,
    get_sorted_dims,
    map_nested_sdfg_symbols,
    unique_var_name,
)


def get_scan_args(stencil: Expr) -> tuple[bool, Literal]:
    """
    Parse stencil expression to extract the scan arguments.

    Returns
    -------
    tuple(is_forward, init_carry)
        The output tuple fields verify the following semantics:
            - is_forward: forward boolean flag
            - init_carry: carry initial value
    """
    stencil_fobj = cast(FunCall, stencil)
    is_forward = stencil_fobj.args[1]
    assert isinstance(is_forward, Literal) and is_forward.type == "bool"
    init_carry = stencil_fobj.args[2]
    assert isinstance(init_carry, Literal)
    return is_forward.value == "True", init_carry


def get_scan_dim(
    column_axis: Dimension,
    storage_types: dict[str, ts.TypeSpec],
    output: SymRef,
) -> tuple[str, int, ts.ScalarType]:
    """
    Extract information about the scan dimension.

    Returns
    -------
    tuple(scan_dim_name, scan_dim_index, scan_dim_dtype)
        The output tuple fields verify the following semantics:
            - scan_dim_name: name of the scan dimension
            - scan_dim_index: domain index of the scan dimension
            - scan_dim_dtype: data type along the scan dimension
    """
    output_type = cast(ts.FieldType, storage_types[output.id])
    sorted_dims = [dim for _, dim in get_sorted_dims(output_type.dims)]
    return (
        column_axis.value,
        sorted_dims.index(column_axis),
        output_type.dtype,
    )


def flatten_tuple_args(args: Sequence[Expr]) -> list[SymRef]:
    symbols = []
    for arg in args:
        if isinstance(arg, SymRef):
            symbols.append(arg)
        else:
            assert isinstance(arg, FunCall)
            assert isinstance(arg.fun, SymRef)
            assert arg.fun.id == "make_tuple"
            symbols += flatten_tuple_args(arg.args)
    return symbols


def get_output_names(
    closure: itir.StencilClosure, storage_types: dict[str, ts.TypeSpec]
) -> Sequence[str]:
    if isinstance(closure.output, itir.SymRef):
        return [str(closure.output.id)]
    else:
        tuple_args = flatten_tuple_args(closure.output.args)
        return [str(arg.id) for arg in tuple_args]


class ItirToSDFG(eve.NodeVisitor):
    param_types: list[ts.TypeSpec]
    storage_types: dict[str, ts.TypeSpec]
    column_axis: Optional[Dimension]
    offset_provider: dict[str, Any]
    node_types: dict[int, next_typing.Type]
    unique_id: int

    def __init__(
        self,
        param_types: list[ts.TypeSpec],
        offset_provider: dict[str, NeighborTableOffsetProvider],
        column_axis: Optional[Dimension] = None,
    ):
        self.param_types = param_types
        self.column_axis = column_axis
        self.offset_provider = offset_provider
        self.storage_types = {}

    def add_storage(self, sdfg: dace.SDFG, name: str, type_: ts.TypeSpec, has_offset: bool = True):
        if isinstance(type_, ts.FieldType):
            shape = [dace.symbol(unique_var_name()) for _ in range(len(type_.dims))]
            strides = [dace.symbol(unique_var_name()) for _ in range(len(type_.dims))]
            offset = (
                [dace.symbol(unique_var_name()) for _ in range(len(type_.dims))]
                if has_offset
                else None
            )
            dtype = as_dace_type(type_.dtype)
            sdfg.add_array(name, shape=shape, strides=strides, offset=offset, dtype=dtype)
        elif isinstance(type_, ts.ScalarType):
            sdfg.add_symbol(name, as_dace_type(type_))
        else:
            raise NotImplementedError()
        self.storage_types[name] = type_

    def visit_FencilDefinition(self, node: itir.FencilDefinition):
        program_sdfg = dace.SDFG(name=node.id)
        last_state = program_sdfg.add_state("program_entry")
        self.node_types = itir_typing.infer_all(node)

        # Filter neighbor tables from offset providers.
        neighbor_tables = filter_neighbor_tables(self.offset_provider)

        # Add program parameters as SDFG storages.
        for param, type_ in zip(node.params, self.param_types):
            self.add_storage(program_sdfg, str(param.id), type_)

        # Add connectivities as SDFG storages.
        for offset, table in neighbor_tables:
            scalar_kind = type_translation.get_scalar_kind(table.table.dtype)
            local_dim = Dimension("ElementDim", kind=DimensionKind.LOCAL)
            type_ = ts.FieldType([table.origin_axis, local_dim], ts.ScalarType(scalar_kind))
            self.add_storage(program_sdfg, connectivity_identifier(offset), type_, has_offset=False)

        # Create a nested SDFG for all stencil closures.
        for closure in node.closures:
            # filter out arguments with scalar type, because they are passed as symbols
            input_names = [
                str(inp.id)
                for inp in closure.inputs
                if isinstance(self.storage_types[inp.id], ts.FieldType)
            ]
            connectivity_names = [connectivity_identifier(offset) for offset, _ in neighbor_tables]
            output_names = get_output_names(closure, self.storage_types)

            # Translate the closure and its stencil's body to an SDFG.
            closure_sdfg = self.visit(closure, array_table=program_sdfg.arrays)

            # Create a new state for the closure.
            last_state = program_sdfg.add_state_after(last_state)

            # Create memlets to transfer the program parameters
            input_memlets = [
                create_memlet_full(name, program_sdfg.arrays[name]) for name in input_names
            ]
            connectivity_memlets = [
                create_memlet_full(name, program_sdfg.arrays[name]) for name in connectivity_names
            ]
            output_memlets = [
                create_memlet_full(name, program_sdfg.arrays[name]) for name in output_names
            ]

            input_mapping = {param: arg for param, arg in zip(input_names, input_memlets)}
            connectivity_mapping = {
                param: arg for param, arg in zip(connectivity_names, connectivity_memlets)
            }
            output_mapping = {
                param: arg_memlet for param, arg_memlet in zip(output_names, output_memlets)
            }

            array_mapping = {**input_mapping, **connectivity_mapping}
            symbol_mapping = map_nested_sdfg_symbols(program_sdfg, closure_sdfg, array_mapping)

            # Insert the closure's SDFG as a nested SDFG of the program.
            nsdfg_node = last_state.add_nested_sdfg(
                sdfg=closure_sdfg,
                parent=program_sdfg,
                inputs=set(input_names) | set(connectivity_names),
                outputs=set(output_names),
                symbol_mapping=symbol_mapping,
            )

            # Add access nodes for the program parameters and connect them to the nested SDFG's inputs via edges.
            for inner_name, memlet in input_mapping.items():
                access_node = last_state.add_access(inner_name)
                last_state.add_edge(access_node, None, nsdfg_node, inner_name, memlet)

            for inner_name, memlet in connectivity_mapping.items():
                access_node = last_state.add_access(inner_name)
                last_state.add_edge(access_node, None, nsdfg_node, inner_name, memlet)

            for inner_name, memlet in output_mapping.items():
                access_node = last_state.add_access(inner_name)
                last_state.add_edge(nsdfg_node, inner_name, access_node, None, memlet)
        program_sdfg.validate()
        return program_sdfg

    def visit_StencilClosure(
        self, node: itir.StencilClosure, array_table: dict[str, dace.data.Array]
    ) -> dace.SDFG:
        assert ItirToSDFG._check_no_lifts(node)
        assert ItirToSDFG._check_shift_offsets_are_literals(node)

        neighbor_tables = filter_neighbor_tables(self.offset_provider)
        input_names = [str(inp.id) for inp in node.inputs]
        conn_names = [connectivity_identifier(offset) for offset, _ in neighbor_tables]
        output_names = get_output_names(node, self.storage_types)

        # Create the closure's nested SDFG and single state.
        closure_sdfg = dace.SDFG(name="closure")
        closure_state = closure_sdfg.add_state("closure_entry")
        closure_init_state = closure_sdfg.add_state_before(closure_state, "closure_init")

        # Add DaCe arrays for inputs, outputs and connectivities to closure SDFG.
        input_transients_mapping = {}
        for name in [*input_names, *conn_names, *output_names]:
            if name in closure_sdfg.arrays:
                assert name in input_names and name in output_names
                # In case of in/out field in closure with multiple output fields (e.g. mo_solve_nonhydro_stencil_02),
                # there is risk of race condition between read/write access nodes in the (asynchronous) map tasklet.
                if len(output_names) > 1:
                    transient_name = unique_var_name()
                    closure_sdfg.add_array(
                        transient_name,
                        shape=array_table[name].shape,
                        strides=array_table[name].strides,
                        dtype=array_table[name].dtype,
                        transient=True,
                    )
                    closure_init_state.add_nedge(
                        closure_init_state.add_access(name),
                        closure_init_state.add_access(transient_name),
                        create_memlet_full(name, closure_sdfg.arrays[name]),
                    )
                    input_transients_mapping[name] = transient_name
            elif isinstance(self.storage_types[name], ts.FieldType):
                closure_sdfg.add_array(
                    name,
                    shape=array_table[name].shape,
                    strides=array_table[name].strides,
                    dtype=array_table[name].dtype,
                )
            else:
                assert isinstance(self.storage_types[name], ts.ScalarType)

        # Get output domain of the closure
        program_arg_syms: dict[str, ValueExpr | IteratorExpr | SymbolExpr] = {}
        for name, type_ in self.storage_types.items():
            if isinstance(type_, ts.ScalarType):
                if name in input_names:
                    dtype = as_dace_type(type_)
                    closure_sdfg.add_symbol(name, dtype)
                    out_name = unique_var_name()
                    closure_sdfg.add_scalar(out_name, dtype, transient=True)
                    out_tasklet = closure_init_state.add_tasklet(
                        f"get_{name}", {}, {"__result"}, f"__result = {name}"
                    )
                    access = closure_init_state.add_access(out_name)
                    value = ValueExpr(access, dtype)
                    memlet = dace.Memlet.simple(out_name, "0")
                    closure_init_state.add_edge(out_tasklet, "__result", access, None, memlet)
                    program_arg_syms[name] = value
                else:
                    program_arg_syms[name] = SymbolExpr(name, as_dace_type(type_))
        domain_ctx = Context(closure_sdfg, closure_state, program_arg_syms)
        closure_domain = self._visit_domain(node.domain, domain_ctx)

        # Map SDFG tasklet arguments to parameters
        input_access_names = [
            input_transients_mapping[input_name]
            if input_name in input_transients_mapping
            else input_name
            if isinstance(self.storage_types[input_name], ts.FieldType)
            else cast(ValueExpr, program_arg_syms[input_name]).value.data
            for input_name in input_names
        ]
        input_memlets = [
            create_memlet_full(name, closure_sdfg.arrays[name]) for name in input_access_names
        ]
        conn_memlets = [create_memlet_full(name, closure_sdfg.arrays[name]) for name in conn_names]

        output_memlets = []
        # create and write to transient that is then copied back to actual output array to avoid aliasing of
        # same memory in nested SDFG with different names
        output_connectors_mapping = {unique_var_name(): output_name for output_name in output_names}
        # scan operator should always be the first function call in a closure
        if is_scan(node.stencil):
            assert len(output_connectors_mapping) == 1, "Scan does not support multiple outputs"
            transient_name, output_name = next(iter(output_connectors_mapping.items()))

            nsdfg, map_ranges, scan_dim_index = self._visit_scan_stencil_closure(
                node, closure_sdfg.arrays, closure_domain, transient_name
            )
            results = [transient_name]

            _, (scan_lb, scan_ub) = closure_domain[scan_dim_index]
            output_subset = f"{scan_lb.value}:{scan_ub.value}"

<<<<<<< HEAD
            output_memlets = [
                create_memlet_at(
                    output_name,
                    tuple(
                        f"i_{dim}"
                        if f"i_{dim}" in map_ranges
                        else f"0:{closure_sdfg.arrays[output_name].shape[scan_dim_index]}"
                        for dim, _ in closure_domain
                    ),
                )
            ]
=======
            closure_sdfg.add_array(
                nsdfg_output_name,
                dtype=output_descriptor.dtype,
                shape=(output_descriptor.shape[scan_dim_index],),
                strides=(output_descriptor.strides[scan_dim_index],),
                transient=True,
            )

            output_memlet = create_memlet_at(
                output_name,
                tuple(
                    f"i_{dim}"
                    if f"i_{dim}" in map_ranges
                    else f"0:{output_descriptor.shape[scan_dim_index]}"
                    for dim, _ in closure_domain
                ),
            )
>>>>>>> 45a6e6d1
        else:
            nsdfg, map_ranges, results = self._visit_parallel_stencil_closure(
                node, closure_sdfg.arrays, closure_domain
            )

            output_subset = "0"

            output_memlets = [
                create_memlet_at(output_name, tuple(idx for idx in map_ranges.keys()))
                for output_name in output_connectors_mapping.values()
            ]

        input_mapping = {param: arg for param, arg in zip(input_names, input_memlets)}
        output_mapping = {param: arg_memlet for param, arg_memlet in zip(results, output_memlets)}
        conn_mapping = {param: arg for param, arg in zip(conn_names, conn_memlets)}

        array_mapping = {**input_mapping, **conn_mapping}
        symbol_mapping = map_nested_sdfg_symbols(closure_sdfg, nsdfg, array_mapping)

        nsdfg_node, map_entry, map_exit = add_mapped_nested_sdfg(
            closure_state,
            sdfg=nsdfg,
            map_ranges=map_ranges or {"__dummy": "0"},
            inputs=array_mapping,
            outputs=output_mapping,
            symbol_mapping=symbol_mapping,
        )
        access_nodes = {edge.data.data: edge.dst for edge in closure_state.out_edges(map_exit)}
        for edge in closure_state.in_edges(map_exit):
            memlet = edge.data
            if memlet.data not in output_connectors_mapping:
                continue
            transient_access = closure_state.add_access(memlet.data)
            closure_state.add_edge(
                nsdfg_node,
                edge.src_conn,
                transient_access,
                None,
                dace.Memlet.simple(memlet.data, output_subset),
            )
            inner_memlet = dace.Memlet.simple(
                memlet.data, output_subset, other_subset_str=memlet.subset
            )
            closure_state.add_edge(transient_access, None, map_exit, edge.dst_conn, inner_memlet)
            closure_state.remove_edge(edge)
            access_nodes[memlet.data].data = output_connectors_mapping[memlet.data]

        for _, (lb, ub) in closure_domain:
            for b in lb, ub:
                if isinstance(b, SymbolExpr):
                    continue
                map_entry.add_in_connector(b.value.data)
                closure_state.add_edge(
                    b.value,
                    None,
                    map_entry,
                    b.value.data,
                    dace.Memlet.simple(b.value.data, "0"),
                )
        return closure_sdfg

    def _visit_scan_stencil_closure(
        self,
        node: itir.StencilClosure,
        array_table: dict[str, dace.data.Array],
        closure_domain: tuple[
            tuple[str, tuple[ValueExpr | SymbolExpr, ValueExpr | SymbolExpr]], ...
        ],
        output_name: str,
    ) -> tuple[dace.SDFG, dict[str, str | dace.subsets.Subset], int]:
        # extract scan arguments
        is_forward, init_carry_value = get_scan_args(node.stencil)
        # select the scan dimension based on program argument for column axis
        assert self.column_axis
        assert isinstance(node.output, SymRef)
        scan_dim, scan_dim_index, scan_dtype = get_scan_dim(
            self.column_axis,
            self.storage_types,
            node.output,
        )

        assert isinstance(node.output, SymRef)
        neighbor_tables = filter_neighbor_tables(self.offset_provider)
        input_names = [str(inp.id) for inp in node.inputs]
        connectivity_names = [connectivity_identifier(offset) for offset, _ in neighbor_tables]

        # find the scan dimension, same as output dimension, and exclude it from the map domain
        map_ranges = {}
        for dim, (lb, ub) in closure_domain:
            lb_str = lb.value.data if isinstance(lb, ValueExpr) else lb.value
            ub_str = ub.value.data if isinstance(ub, ValueExpr) else ub.value
            if not dim == scan_dim:
                map_ranges[f"i_{dim}"] = f"{lb_str}:{ub_str}"
            else:
                scan_lb_str = lb_str
                scan_ub_str = ub_str

        # the scan operator is implemented as an SDFG to be nested in the closure SDFG
        scan_sdfg = dace.SDFG(name="scan")

        # create a state machine for lambda call over the scan dimension
        start_state = scan_sdfg.add_state("start")
        lambda_state = scan_sdfg.add_state("lambda_compute")
        end_state = scan_sdfg.add_state("end")

        scan_sdfg.add_loop(
            start_state,
            lambda_state,
            end_state,
            loop_var=f"i_{scan_dim}",
            initialize_expr=f"{scan_lb_str}" if is_forward else f"{scan_ub_str} - 1",
            condition_expr=f"i_{scan_dim} < {scan_ub_str}"
            if is_forward
            else f"i_{scan_dim} >= {scan_lb_str}",
            increment_expr=f"i_{scan_dim} + 1" if is_forward else f"i_{scan_dim} - 1",
        )

        # add access nodes to SDFG for inputs
        for name in [*input_names, *connectivity_names]:
            assert name not in scan_sdfg.arrays
            if isinstance(self.storage_types[name], ts.FieldType):
                scan_sdfg.add_array(
                    name,
                    shape=array_table[name].shape,
                    strides=array_table[name].strides,
                    dtype=array_table[name].dtype,
                )
            else:
                scan_sdfg.add_scalar(
                    name, dtype=as_dace_type(cast(ts.ScalarType, self.storage_types[name]))
                )

        connectivity_arrays = [(scan_sdfg.arrays[name], name) for name in connectivity_names]

        # implement the lambda closure as a nested SDFG that computes a single item of the map domain
        lambda_context, lambda_inputs, lambda_outputs = closure_to_tasklet_sdfg(
            node,
            self.offset_provider,
            {},
            [],
            connectivity_arrays,
            self.node_types,
        )

        connectivity_memlets = [
            create_memlet_full(name, scan_sdfg.arrays[name]) for name in connectivity_names
        ]
        connectivity_mapping = {
            param: arg for param, arg in zip(connectivity_names, connectivity_memlets)
        }

        lambda_input_names = [inner_name for inner_name, _ in lambda_inputs]
        symbol_mapping = map_nested_sdfg_symbols(
            scan_sdfg, lambda_context.body, connectivity_mapping
        )

        scan_inner_node = lambda_state.add_nested_sdfg(
            lambda_context.body,
            parent=scan_sdfg,
            inputs=set(lambda_input_names) | set(connectivity_names),
            outputs={connector.value.label for connector in lambda_outputs},
            symbol_mapping=symbol_mapping,
        )

        # the carry value of the scan operator exists in the scope of the scan sdfg
        scan_carry_name = unique_var_name()
        lambda_carry_name, _ = lambda_inputs[0]
        scan_sdfg.add_scalar(scan_carry_name, dtype=as_dace_type(scan_dtype), transient=True)

        carry_init_tasklet = start_state.add_tasklet(
            "get_carry_init_value", {}, {"__result"}, f"__result = {init_carry_value}"
        )
        carry_node1 = start_state.add_access(scan_carry_name)
        start_state.add_edge(
            carry_init_tasklet,
            "__result",
            carry_node1,
            None,
            dace.Memlet.simple(scan_carry_name, "0"),
        )

        carry_node2 = lambda_state.add_access(scan_carry_name)
        lambda_state.add_memlet_path(
            carry_node2,
            scan_inner_node,
            memlet=dace.Memlet.simple(scan_carry_name, "0"),
            src_conn=None,
            dst_conn=lambda_carry_name,
        )

        # connect access nodes to lambda inputs
        for (inner_name, _), data_name in zip(lambda_inputs[1:], input_names):
            if isinstance(self.storage_types[data_name], ts.FieldType):
                memlet = create_memlet_at(data_name, tuple(f"i_{dim}" for dim, _ in closure_domain))
            else:
                memlet = dace.Memlet.simple(data_name, "0")
            lambda_state.add_memlet_path(
                lambda_state.add_access(data_name),
                scan_inner_node,
                memlet=memlet,
                src_conn=None,
                dst_conn=inner_name,
            )

        for inner_name, memlet in connectivity_mapping.items():
            access_node = lambda_state.add_access(inner_name)
            lambda_state.add_memlet_path(
                access_node,
                scan_inner_node,
                memlet=memlet,
                src_conn=None,
                dst_conn=inner_name,
                propagate=True,
            )

        output_names = [output_name]
        assert len(lambda_outputs) == 1
        # connect lambda output to access node
        for lambda_connector, data_name in zip(lambda_outputs, output_names):
            scan_sdfg.add_array(
                data_name,
                shape=(array_table[node.output.id].shape[scan_dim_index],),
                strides=(array_table[node.output.id].strides[scan_dim_index],),
                offset=(array_table[node.output.id].offset[scan_dim_index],),
                dtype=array_table[node.output.id].dtype,
            )
            lambda_state.add_memlet_path(
                scan_inner_node,
                lambda_state.add_access(data_name),
                memlet=dace.Memlet.simple(data_name, f"i_{scan_dim}"),
                src_conn=lambda_connector.value.label,
                dst_conn=None,
            )

        # add state to scan SDFG to update the carry value at each loop iteration
        lambda_update_state = scan_sdfg.add_state_after(lambda_state, "lambda_update")
        result_node = lambda_update_state.add_access(output_names[0])
        carry_node3 = lambda_update_state.add_access(scan_carry_name)
        lambda_update_state.add_memlet_path(
            result_node,
            carry_node3,
            memlet=dace.Memlet.simple(output_names[0], f"i_{scan_dim}", other_subset_str="0"),
        )

        return scan_sdfg, map_ranges, scan_dim_index

    def _visit_parallel_stencil_closure(
        self,
        node: itir.StencilClosure,
        array_table: dict[str, dace.data.Array],
        closure_domain: tuple[
            tuple[str, tuple[ValueExpr | SymbolExpr, ValueExpr | SymbolExpr]], ...
        ],
    ) -> tuple[dace.SDFG, dict[str, str | dace.subsets.Subset], list[str]]:
        neighbor_tables = filter_neighbor_tables(self.offset_provider)
        input_names = [str(inp.id) for inp in node.inputs]
        conn_names = [connectivity_identifier(offset) for offset, _ in neighbor_tables]

        # find the scan dimension, same as output dimension, and exclude it from the map domain
        map_ranges = {}
        for dim, (lb, ub) in closure_domain:
            lb_str = lb.value.data if isinstance(lb, ValueExpr) else lb.value
            ub_str = ub.value.data if isinstance(ub, ValueExpr) else ub.value
            map_ranges[f"i_{dim}"] = f"{lb_str}:{ub_str}"

        # Create an SDFG for the tasklet that computes a single item of the output domain.
        index_domain = {dim: f"i_{dim}" for dim, _ in closure_domain}

        input_arrays = [(name, self.storage_types[name]) for name in input_names]
        conn_arrays = [(array_table[name], name) for name in conn_names]

        context, _, results = closure_to_tasklet_sdfg(
            node,
            self.offset_provider,
            index_domain,
            input_arrays,
            conn_arrays,
            self.node_types,
        )

        return context.body, map_ranges, [r.value.data for r in results]

    def _visit_domain(
        self, node: itir.FunCall, context: Context
    ) -> tuple[tuple[str, tuple[ValueExpr, ValueExpr]], ...]:
        assert isinstance(node.fun, itir.SymRef)
        assert node.fun.id == "cartesian_domain" or node.fun.id == "unstructured_domain"

        bounds: list[tuple[str, tuple[ValueExpr, ValueExpr]]] = []

        for named_range in node.args:
            assert isinstance(named_range, itir.FunCall)
            assert isinstance(named_range.fun, itir.SymRef)
            assert len(named_range.args) == 3
            dimension = named_range.args[0]
            assert isinstance(dimension, itir.AxisLiteral)
            lower_bound = named_range.args[1]
            upper_bound = named_range.args[2]
            translator = PythonTaskletCodegen(self.offset_provider, context, self.node_types)
            lb = translator.visit(lower_bound)[0]
            ub = translator.visit(upper_bound)[0]
            bounds.append((dimension.value, (lb, ub)))

        return tuple(sorted(bounds, key=lambda item: item[0]))

    @staticmethod
    def _check_no_lifts(node: itir.StencilClosure):
        if any(
            getattr(fun, "id", "") == "lift"
            for fun in eve.walk_values(node).if_isinstance(itir.FunCall).getattr("fun")
        ):
            return False
        return True

    @staticmethod
    def _check_shift_offsets_are_literals(node: itir.StencilClosure):
        fun_calls = eve.walk_values(node).if_isinstance(itir.FunCall)
        shifts = [nd for nd in fun_calls if getattr(nd.fun, "id", "") == "shift"]
        for shift in shifts:
            if not all(isinstance(arg, (itir.Literal, itir.OffsetLiteral)) for arg in shift.args):
                return False
        return True<|MERGE_RESOLUTION|>--- conflicted
+++ resolved
@@ -330,7 +330,6 @@
             _, (scan_lb, scan_ub) = closure_domain[scan_dim_index]
             output_subset = f"{scan_lb.value}:{scan_ub.value}"
 
-<<<<<<< HEAD
             output_memlets = [
                 create_memlet_at(
                     output_name,
@@ -342,25 +341,6 @@
                     ),
                 )
             ]
-=======
-            closure_sdfg.add_array(
-                nsdfg_output_name,
-                dtype=output_descriptor.dtype,
-                shape=(output_descriptor.shape[scan_dim_index],),
-                strides=(output_descriptor.strides[scan_dim_index],),
-                transient=True,
-            )
-
-            output_memlet = create_memlet_at(
-                output_name,
-                tuple(
-                    f"i_{dim}"
-                    if f"i_{dim}" in map_ranges
-                    else f"0:{output_descriptor.shape[scan_dim_index]}"
-                    for dim, _ in closure_domain
-                ),
-            )
->>>>>>> 45a6e6d1
         else:
             nsdfg, map_ranges, results = self._visit_parallel_stencil_closure(
                 node, closure_sdfg.arrays, closure_domain
