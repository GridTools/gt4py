--- conflicted
+++ resolved
@@ -129,7 +129,7 @@
             raise NotImplementedError()
         self.storage_types[name] = type_
 
-<<<<<<< HEAD
+
     def generate_temporaries(
         self, node_params, defs_state: dace.SDFGState, program_sdfg: dace.SDFG
     ) -> dict[str, IteratorExpr | ValueExpr | SymbolExpr]:
@@ -233,8 +233,6 @@
 
         return tmp_symbols
 
-    def visit_FencilDefinition(self, node: itir.FencilDefinition, **kargs):
-=======
     def get_output_nodes(
         self, closure: itir.StencilClosure, context: Context
     ) -> dict[str, dace.nodes.AccessNode]:
@@ -242,8 +240,7 @@
         output_nodes = flatten_list(translator.visit(closure.output))
         return {node.value.data: node.value for node in output_nodes}
 
-    def visit_FencilDefinition(self, node: itir.FencilDefinition):
->>>>>>> d11246ec
+    def visit_FencilDefinition(self, node: itir.FencilDefinition, **kargs):
         program_sdfg = dace.SDFG(name=node.id)
         entry_state = program_sdfg.add_state("program_entry")
         self.node_types = itir_typing.infer_all(node)
@@ -268,21 +265,8 @@
         # Create a nested SDFG for all stencil closures.
         last_state = entry_state
         for closure in node.closures:
-<<<<<<< HEAD
             ItirToSDFG._replace_ssa_identifiers(closure)
-            assert isinstance(closure.output, itir.SymRef)
-
-            # filter out arguments with scalar type, because they are passed as symbols
-            input_names = [
-                str(inp.id)
-                for inp in closure.inputs
-                if isinstance(self.storage_types[inp.id], ts.FieldType)
-            ]
-            connectivity_names = [connectivity_identifier(offset) for offset, _ in neighbor_tables]
-            output_names = [str(closure.output.id)]
-
-=======
->>>>>>> d11246ec
+
             # Translate the closure and its stencil's body to an SDFG.
             closure_sdfg, input_names, output_names = self.visit(
                 closure, array_table=program_sdfg.arrays
@@ -319,14 +303,11 @@
                 access_node = last_state.add_access(inner_name)
                 last_state.add_edge(nsdfg_node, inner_name, access_node, None, memlet)
 
-<<<<<<< HEAD
         if self.tmps:
             # on the first interstate edge define symbols for shape/stride/offsets of temporary arrays
             inter_state_edge = program_sdfg.out_edges(entry_state)[0]
             inter_state_edge.data.assignments.update(tmp_symbols)
 
-=======
->>>>>>> d11246ec
         program_sdfg.validate()
         return program_sdfg
 
