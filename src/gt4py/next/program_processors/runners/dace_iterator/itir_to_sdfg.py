--- conflicted
+++ resolved
@@ -314,53 +314,28 @@
         output_connectors_mapping = {unique_var_name(): output_name for output_name in output_names}
         # scan operator should always be the first function call in a closure
         if is_scan(node.stencil):
-<<<<<<< HEAD
             assert len(output_connectors_mapping) == 1, "Scan does not support multiple outputs"
             transient_name, output_name = next(iter(output_connectors_mapping.items()))
 
-            nsdfg, map_domain, scan_dim_index = self._visit_scan_stencil_closure(
+            nsdfg, map_ranges, scan_dim_index = self._visit_scan_stencil_closure(
                 node, closure_sdfg.arrays, closure_domain, transient_name
-=======
-            nsdfg, map_ranges, scan_dim_index = self._visit_scan_stencil_closure(
-                node, closure_sdfg.arrays, closure_domain, nsdfg_output_name
->>>>>>> d07104da
             )
             results = [transient_name]
 
             _, (scan_lb, scan_ub) = closure_domain[scan_dim_index]
             output_subset = f"{scan_lb.value}:{scan_ub.value}"
 
-<<<<<<< HEAD
             output_memlets = [
                 create_memlet_at(
                     output_name,
                     tuple(
                         f"i_{dim}"
-                        if f"i_{dim}" in map_domain
+                        if f"i_{dim}" in map_ranges
                         else f"0:{closure_sdfg.arrays[output_name].shape[scan_dim_index]}"
                         for dim, _ in closure_domain
                     ),
                 )
             ]
-=======
-            closure_sdfg.add_array(
-                nsdfg_output_name,
-                dtype=output_descriptor.dtype,
-                shape=(array_table[output_name].shape[scan_dim_index],),
-                strides=(array_table[output_name].strides[scan_dim_index],),
-                transient=True,
-            )
-
-            output_memlet = create_memlet_at(
-                output_name,
-                tuple(
-                    f"i_{dim}"
-                    if f"i_{dim}" in map_ranges
-                    else f"0:{output_descriptor.shape[scan_dim_index]}"
-                    for dim, _ in closure_domain
-                ),
-            )
->>>>>>> d07104da
         else:
             nsdfg, map_ranges, results = self._visit_parallel_stencil_closure(
                 node, closure_sdfg.arrays, closure_domain
@@ -368,20 +343,10 @@
 
             output_subset = "0"
 
-<<<<<<< HEAD
-            for output_name in output_connectors_mapping.values():
-                output_memlets.append(
-                    create_memlet_at(output_name, tuple(idx for idx in map_domain.keys()))
-                )
-=======
-            closure_sdfg.add_scalar(
-                nsdfg_output_name,
-                dtype=output_descriptor.dtype,
-                transient=True,
-            )
-
-            output_memlet = create_memlet_at(output_name, tuple(idx for idx in map_ranges.keys()))
->>>>>>> d07104da
+            output_memlets = [
+                create_memlet_at(output_name, tuple(idx for idx in map_ranges.keys()))
+                for output_name in output_connectors_mapping.values()
+            ]
 
         input_mapping = {param: arg for param, arg in zip(input_names, input_memlets)}
         output_mapping = {param: arg_memlet for param, arg_memlet in zip(results, output_memlets)}
