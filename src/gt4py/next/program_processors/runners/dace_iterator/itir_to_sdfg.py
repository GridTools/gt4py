--- conflicted
+++ resolved
@@ -112,11 +112,8 @@
         self.column_axis = column_axis
         self.offset_provider = offset_provider
         self.storage_types = {}
-<<<<<<< HEAD
         self.tmps = tmps
-=======
         self.use_gpu_storage = use_gpu_storage
->>>>>>> 5a409c56
 
     def add_storage(self, sdfg: dace.SDFG, name: str, type_: ts.TypeSpec, has_offset: bool = True):
         if isinstance(type_, ts.FieldType):
