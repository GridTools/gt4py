--- conflicted
+++ resolved
@@ -191,7 +191,6 @@
     neighbor_index_node: dace.nodes.AccessNode,
     result_node: dace.nodes.AccessNode,
 ) -> list[ValueExpr]:
-<<<<<<< HEAD
     neighbor_dim = offset_provider.neighbor_axis.value
     origin_dim = offset_provider.origin_axis.value
 
@@ -305,8 +304,6 @@
 def builtin_neighbors(
     transformer: "PythonTaskletCodegen", node: itir.Expr, node_args: list[itir.Expr]
 ) -> list[ValueExpr]:
-    assert transformer.context.reduce_identity is not None
-
     sdfg: dace.SDFG = transformer.context.body
     state: dace.SDFGState = transformer.context.state
 
@@ -316,6 +313,10 @@
     offset_dim = offset_literal.value
     assert isinstance(offset_dim, str)
     offset_provider = transformer.offset_provider[offset_dim]
+    if not isinstance(offset_provider, NeighborTableOffsetProvider):
+        raise NotImplementedError(
+            "Neighbor reduction only implemented for connectivity based on neighbor tables."
+        )
 
     lift_node = None
     if isinstance(data, FunCall):
@@ -331,56 +332,23 @@
     field_desc = iterator.field.desc(transformer.context.body)
     origin_index_node = iterator.indices[offset_provider.origin_axis.value]
 
-    # gather the neighbors in a result array dimensioned for `max_neighbors`
-    result_name = unique_var_name()
-=======
-    sdfg: dace.SDFG = transformer.context.body
-    state: dace.SDFGState = transformer.context.state
-
-    di = dace_debuginfo(node, sdfg.debuginfo)
-    offset_literal, data = node_args
-    assert isinstance(offset_literal, itir.OffsetLiteral)
-    offset_dim = offset_literal.value
-    assert isinstance(offset_dim, str)
-    offset_provider = transformer.offset_provider[offset_dim]
-    if not isinstance(offset_provider, NeighborTableOffsetProvider):
-        raise NotImplementedError(
-            "Neighbor reduction only implemented for connectivity based on neighbor tables."
-        )
-
-    iterator = transformer.visit(data)
-    assert isinstance(iterator, IteratorExpr)
-    field_desc = iterator.field.desc(transformer.context.body)
-    origin_index_node = iterator.indices[offset_provider.origin_axis.value]
-
     assert transformer.context.reduce_identity is not None
     assert transformer.context.reduce_identity.dtype == iterator.dtype
 
     # gather the neighbors in a result array dimensioned for `max_neighbors`
     neighbor_value_var = unique_var_name()
->>>>>>> 0d158adc
     sdfg.add_array(
         neighbor_value_var,
         dtype=iterator.dtype,
         shape=(offset_provider.max_neighbors,),
         transient=True,
     )
-<<<<<<< HEAD
-    result_node = state.add_access(result_name, debuginfo=di)
-
-    # allocate scalar to store index for direct addressing of neighbor field
-    neighbor_dim = offset_provider.neighbor_axis.value
-    neighbor_index_name = unique_var_name()
-    sdfg.add_scalar(neighbor_index_name, _INDEX_DTYPE, transient=True)
-    neighbor_index_node = state.add_access(neighbor_index_name, debuginfo=di)
-=======
     neighbor_value_node = state.add_access(neighbor_value_var, debuginfo=di)
 
     # allocate scalar to store index for direct addressing of neighbor field
     neighbor_index_var = unique_var_name()
     sdfg.add_scalar(neighbor_index_var, _INDEX_DTYPE, transient=True)
     neighbor_index_node = state.add_access(neighbor_index_var, debuginfo=di)
->>>>>>> 0d158adc
 
     # generate unique map index name to avoid conflict with other maps inside same state
     neighbor_map_index = unique_name(f"{offset_dim}_neighbor_map_idx")
@@ -389,11 +357,6 @@
         ndrange={neighbor_map_index: f"0:{offset_provider.max_neighbors}"},
         debuginfo=di,
     )
-<<<<<<< HEAD
-    table_name = connectivity_identifier(offset_dim)
-    table_subset = (f"0:{sdfg.arrays[table_name].shape[0]}", neighbor_map_index)
-=======
->>>>>>> 0d158adc
 
     table_name = connectivity_identifier(offset_dim)
     shift_tasklet = state.add_tasklet(
@@ -422,8 +385,7 @@
         "__result",
         neighbor_index_node,
         None,
-<<<<<<< HEAD
-        dace.Memlet(data=neighbor_index_name, subset="0"),
+        dace.Memlet(data=neighbor_index_var, subset="0"),
     )
 
     if lift_node is not None:
@@ -435,74 +397,47 @@
             me,
             mx,
             neighbor_index_node,
-            result_node,
+            neighbor_value_node,
         )
     else:
-        field_index = "__field_idx"
-        if isinstance(offset_provider, NeighborTableOffsetProvider):
-            neighbor_check = f"{field_index} >= 0"
-        elif isinstance(offset_provider, StridedNeighborOffsetProvider):
-            neighbor_check = (
-                f"{field_index} < {field_desc.shape[offset_provider.neighbor_axis.value]}"
-            )
-        else:
-            assert isinstance(offset_provider, Dimension)
-            raise NotImplementedError(
-                "Neighbor reductions for cartesian grids not implemented in DaCe backend."
-            )
         data_access_tasklet = state.add_tasklet(
             "data_access",
-            code=f"__result = __field[{field_index}]"
+            code="__data = __field[__idx]"
             + (
-                f" if {neighbor_check} else {transformer.context.reduce_identity.value}"
+                f" if __idx != {neighbor_skip_value} else {transformer.context.reduce_identity.value}"
                 if offset_provider.has_skip_values
                 else ""
             ),
-            inputs={"__field", field_index},
-            outputs={"__result"},
+            inputs={"__field", "__idx"},
+            outputs={"__data"},
             debuginfo=di,
-=======
-        dace.Memlet(data=neighbor_index_var, subset="0"),
-    )
-
-    data_access_tasklet = state.add_tasklet(
-        "data_access",
-        code="__data = __field[__idx]"
-        + (
-            f" if __idx != {neighbor_skip_value} else {transformer.context.reduce_identity.value}"
-            if offset_provider.has_skip_values
-            else ""
-        ),
-        inputs={"__field", "__idx"},
-        outputs={"__data"},
-        debuginfo=di,
-    )
-    # select full shape only in the neighbor-axis dimension
-    field_subset = tuple(
-        f"0:{shape}" if dim == offset_provider.neighbor_axis.value else f"i_{dim}"
-        for dim, shape in zip(sorted(iterator.dimensions), field_desc.shape)
-    )
-    state.add_memlet_path(
-        iterator.field,
-        me,
-        data_access_tasklet,
-        memlet=create_memlet_at(iterator.field.data, field_subset),
-        dst_conn="__field",
-    )
-    state.add_edge(
-        neighbor_index_node,
-        None,
-        data_access_tasklet,
-        "__idx",
-        dace.Memlet(data=neighbor_index_var, subset="0"),
-    )
-    state.add_memlet_path(
-        data_access_tasklet,
-        mx,
-        neighbor_value_node,
-        memlet=dace.Memlet(data=neighbor_value_var, subset=neighbor_map_index, debuginfo=di),
-        src_conn="__data",
-    )
+        )
+        # select full shape only in the neighbor-axis dimension
+        field_subset = tuple(
+            f"0:{shape}" if dim == offset_provider.neighbor_axis.value else f"i_{dim}"
+            for dim, shape in zip(sorted(iterator.dimensions), field_desc.shape)
+        )
+        state.add_memlet_path(
+            iterator.field,
+            me,
+            data_access_tasklet,
+            memlet=create_memlet_at(iterator.field.data, field_subset),
+            dst_conn="__field",
+        )
+        state.add_edge(
+            neighbor_index_node,
+            None,
+            data_access_tasklet,
+            "__idx",
+            dace.Memlet(data=neighbor_index_var, subset="0"),
+        )
+        state.add_memlet_path(
+            data_access_tasklet,
+            mx,
+            neighbor_value_node,
+            memlet=dace.Memlet(data=neighbor_value_var, subset=neighbor_map_index, debuginfo=di),
+            src_conn="__data",
+        )
 
     if not offset_provider.has_skip_values:
         return [ValueExpr(neighbor_value_node, iterator.dtype)]
@@ -527,39 +462,10 @@
             {"__idx"},
             {"__valid"},
             f"__valid = True if __idx != {neighbor_skip_value} else False",
->>>>>>> 0d158adc
         )
         state.add_edge(
             neighbor_index_node,
             None,
-<<<<<<< HEAD
-            data_access_tasklet,
-            field_index,
-            dace.Memlet(data=neighbor_index_name, subset="0"),
-        )
-        # select full shape only in the neighbor-axis dimension
-        field_subset = tuple(
-            f"0:{shape}" if dim == neighbor_dim else f"i_{dim}"
-            # dace array shaped at construction time based on field dimensions sorted in alphabetical order
-            for dim, shape in zip(sorted(iterator.dimensions), field_desc.shape)
-        )
-        state.add_memlet_path(
-            iterator.field,
-            me,
-            data_access_tasklet,
-            memlet=create_memlet_at(iterator.field.data, field_subset),
-            dst_conn="__field",
-        )
-        state.add_memlet_path(
-            data_access_tasklet,
-            mx,
-            result_node,
-            memlet=dace.Memlet(data=result_name, subset=neighbor_map_index, debuginfo=di),
-            src_conn="__result",
-        )
-
-    return [ValueExpr(result_node, iterator.dtype)]
-=======
             neighbor_valid_tasklet,
             "__idx",
             dace.Memlet(data=neighbor_index_var, subset="0"),
@@ -575,7 +481,6 @@
             ValueExpr(neighbor_value_node, iterator.dtype),
             ValueExpr(neighbor_valid_node, dace.dtypes.bool),
         ]
->>>>>>> 0d158adc
 
 
 def builtin_can_deref(
@@ -714,11 +619,7 @@
 ) -> list[ValueExpr]:
     di = dace_debuginfo(node, transformer.context.body.debuginfo)
     args = [transformer.visit(arg)[0] for arg in node_args]
-<<<<<<< HEAD
-    assert all([isinstance(x, (SymbolExpr, ValueExpr)) for x in args])
-=======
     assert all(isinstance(x, (SymbolExpr, ValueExpr)) for x in args)
->>>>>>> 0d158adc
     args_dtype = [x.dtype for x in args]
     assert len(set(args_dtype)) == 1
     dtype = args_dtype[0]
@@ -1305,14 +1206,6 @@
 
             # check that all neighbor expressions have the same shape
             args_shape = [
-<<<<<<< HEAD
-                arg.value.desc(self.context.body).shape
-                for arg in args
-                if arg.value.desc(self.context.body).shape != (1,)
-            ]
-            assert len(set(args_shape)) == 1
-            nreduce_shape = args_shape[0]
-=======
                 arg[0].value.desc(self.context.body).shape
                 for arg in args
                 if arg[0].value.desc(self.context.body).shape != (1,)
@@ -1322,7 +1215,6 @@
 
             input_args = [arg[0] for arg in args]
             input_valid = [arg[1] for arg in args if len(arg) == 2]
->>>>>>> 0d158adc
 
             nreduce_index = tuple(f"_i{i}" for i in range(len(nreduce_shape)))
             nreduce_domain = {idx: f"0:{size}" for idx, size in zip(nreduce_index, nreduce_shape)}
@@ -1345,11 +1237,7 @@
                     if arg.value.desc(self.context.body).shape == (1,)
                     else create_memlet_at(arg.value.data, nreduce_index)
                 )
-<<<<<<< HEAD
-                for (param, _), arg in zip(inner_inputs, args)
-=======
                 for (param, _), arg in zip(inner_inputs, input_args)
->>>>>>> 0d158adc
             }
             output_mapping = {
                 inner_outputs[0].value.data: create_memlet_at(reduce_input_name, nreduce_index)
