# GT4Py - GridTools Framework
#
# Copyright (c) 2014-2023, ETH Zurich
# All rights reserved.
#
# This file is part of the GT4Py project and the GridTools framework.
# GT4Py is free software: you can redistribute it and/or modify it under
# the terms of the GNU General Public License as published by the
# Free Software Foundation, either version 3 of the License, or any later
# version. See the LICENSE.txt file at the top-level directory of this
# distribution for a copy of the license or check <https://www.gnu.org/licenses/>.
#
# SPDX-License-Identifier: GPL-3.0-or-later
import dataclasses
import itertools
from collections.abc import Sequence
from typing import Any, Callable, Optional, TypeAlias, cast

import dace
import numpy as np
from dace import subsets
from dace.transformation.dataflow import MapFusion

import gt4py.eve.codegen
from gt4py import eve
from gt4py.next import Dimension, StridedNeighborOffsetProvider, type_inference as next_typing
from gt4py.next.iterator import ir as itir, type_inference as itir_typing
from gt4py.next.iterator.embedded import NeighborTableOffsetProvider
from gt4py.next.iterator.ir import FunCall, Lambda
from gt4py.next.iterator.type_inference import Val
from gt4py.next.type_system import type_specifications as ts

from .utility import (
    add_mapped_nested_sdfg,
    as_dace_type,
    connectivity_identifier,
    create_memlet_at,
    create_memlet_full,
    filter_neighbor_tables,
    flatten_list,
    map_nested_sdfg_symbols,
    new_array_symbols,
    unique_name,
    unique_var_name,
)


_TYPE_MAPPING = {
    "float": dace.float64,
    "float32": dace.float32,
    "float64": dace.float64,
    "int": dace.int32 if np.dtype(int).itemsize == 4 else dace.int64,
    "int32": dace.int32,
    "int64": dace.int64,
    "bool": dace.bool_,
}


def itir_type_as_dace_type(type_: next_typing.Type):
    if isinstance(type_, itir_typing.Primitive):
        return _TYPE_MAPPING[type_.name]
    raise NotImplementedError()


def get_reduce_identity_value(op_name_: str, type_: Any):
    if op_name_ == "plus":
        init_value = type_(0)
    elif op_name_ == "multiplies":
        init_value = type_(1)
    elif op_name_ == "minimum":
        init_value = type_("inf")
    elif op_name_ == "maximum":
        init_value = type_("-inf")
    else:
        raise NotImplementedError()

    return init_value


_MATH_BUILTINS_MAPPING = {
    "abs": "abs({})",
    "sin": "math.sin({})",
    "cos": "math.cos({})",
    "tan": "math.tan({})",
    "arcsin": "asin({})",
    "arccos": "acos({})",
    "arctan": "atan({})",
    "sinh": "math.sinh({})",
    "cosh": "math.cosh({})",
    "tanh": "math.tanh({})",
    "arcsinh": "asinh({})",
    "arccosh": "acosh({})",
    "arctanh": "atanh({})",
    "sqrt": "math.sqrt({})",
    "exp": "math.exp({})",
    "log": "math.log({})",
    "gamma": "tgamma({})",
    "cbrt": "cbrt({})",
    "isfinite": "isfinite({})",
    "isinf": "isinf({})",
    "isnan": "isnan({})",
    "floor": "math.ifloor({})",
    "ceil": "ceil({})",
    "trunc": "trunc({})",
    "minimum": "min({}, {})",
    "maximum": "max({}, {})",
    "fmod": "fmod({}, {})",
    "power": "math.pow({}, {})",
    "float": "dace.float64({})",
    "float32": "dace.float32({})",
    "float64": "dace.float64({})",
    "int": "dace.int32({})" if np.dtype(int).itemsize == 4 else "dace.int64({})",
    "int32": "dace.int32({})",
    "int64": "dace.int64({})",
    "bool": "dace.bool_({})",
    "plus": "({} + {})",
    "minus": "({} - {})",
    "multiplies": "({} * {})",
    "divides": "({} / {})",
    "floordiv": "({} // {})",
    "eq": "({} == {})",
    "not_eq": "({} != {})",
    "less": "({} < {})",
    "less_equal": "({} <= {})",
    "greater": "({} > {})",
    "greater_equal": "({} >= {})",
    "and_": "({} & {})",
    "or_": "({} | {})",
    "xor_": "({} ^ {})",
    "mod": "({} % {})",
    "not_": "(not {})",  # ~ is not bitwise in numpy
}


# Define type of variables used for field indexing
_INDEX_DTYPE = _TYPE_MAPPING["int64"]


@dataclasses.dataclass
class SymbolExpr:
    value: dace.symbolic.SymbolicType
    dtype: dace.typeclass


@dataclasses.dataclass
class ValueExpr:
    value: dace.nodes.AccessNode
    dtype: dace.typeclass


@dataclasses.dataclass
class IteratorExpr:
    field: dace.nodes.AccessNode
    indices: dict[str, dace.nodes.AccessNode]
    dtype: dace.typeclass
    dimensions: list[str]


# Union of possible expression types
TaskletExpr: TypeAlias = IteratorExpr | SymbolExpr | ValueExpr


@dataclasses.dataclass
class Context:
    body: dace.SDFG
    state: dace.SDFGState
    symbol_map: dict[str, TaskletExpr]
    # if we encounter a reduction node, the reduction state needs to be pushed to child nodes
    reduce_identity: Optional[SymbolExpr]

    def __init__(
        self,
        body: dace.SDFG,
        state: dace.SDFGState,
        symbol_map: dict[str, TaskletExpr],
        reduce_identity: Optional[SymbolExpr] = None,
    ):
        self.body = body
        self.state = state
        self.symbol_map = symbol_map
        self.reduce_identity = reduce_identity


def builtin_neighbors(
    transformer: "PythonTaskletCodegen", node: itir.Expr, node_args: list[itir.Expr]
) -> list[ValueExpr]:
    offset_literal, data = node_args
    assert isinstance(offset_literal, itir.OffsetLiteral)
    offset_dim = offset_literal.value
    assert isinstance(offset_dim, str)
    iterator = transformer.visit(data)
    assert isinstance(iterator, IteratorExpr)
    field_desc = iterator.field.desc(transformer.context.body)

    field_index = "__field_idx"
    offset_provider = transformer.offset_provider[offset_dim]
    if isinstance(offset_provider, NeighborTableOffsetProvider):
        neighbor_check = f"{field_index} >= 0"
    elif isinstance(offset_provider, StridedNeighborOffsetProvider):
        neighbor_check = f"{field_index} < {field_desc.shape[offset_provider.neighbor_axis.value]}"
    else:
        assert isinstance(offset_provider, Dimension)
        raise NotImplementedError(
            "Neighbor reductions for cartesian grids not implemented in DaCe backend."
        )

    assert transformer.context.reduce_identity is not None

    sdfg: dace.SDFG = transformer.context.body
    state: dace.SDFGState = transformer.context.state

    shifted_dim = offset_provider.origin_axis.value

    result_name = unique_var_name()
    sdfg.add_array(
        result_name, dtype=iterator.dtype, shape=(offset_provider.max_neighbors,), transient=True
    )
    result_access = state.add_access(result_name)

    # generate unique map index name to avoid conflict with other maps inside same state
    neighbor_index = unique_name("neighbor_idx")
    me, mx = state.add_map(
        f"{offset_dim}_neighbors_map",
        ndrange={neighbor_index: f"0:{offset_provider.max_neighbors}"},
    )
    table_name = connectivity_identifier(offset_dim)
    table_subset = (f"0:{sdfg.arrays[table_name].shape[0]}", neighbor_index)

    shift_tasklet = state.add_tasklet(
        "shift",
        code="__result = __table[__idx]",
        inputs={"__table", "__idx"},
        outputs={"__result"},
    )
    data_access_tasklet = state.add_tasklet(
        "data_access",
        code=f"__result = __field[{field_index}] if {neighbor_check} else {transformer.context.reduce_identity.value}",
        inputs={"__field", field_index},
        outputs={"__result"},
    )
    idx_name = unique_var_name()
    sdfg.add_scalar(idx_name, _INDEX_DTYPE, transient=True)
    state.add_memlet_path(
        state.add_access(table_name),
        me,
        shift_tasklet,
        memlet=create_memlet_at(table_name, table_subset),
        dst_conn="__table",
    )
    state.add_memlet_path(
        iterator.indices[shifted_dim],
        me,
        shift_tasklet,
        memlet=dace.Memlet.simple(iterator.indices[shifted_dim].data, "0"),
        dst_conn="__idx",
    )
    state.add_edge(shift_tasklet, "__result", data_access_tasklet, field_index, dace.Memlet())
    # select full shape only in the neighbor-axis dimension
    field_subset = tuple(
        f"0:{shape}" if dim == offset_provider.neighbor_axis.value else f"i_{dim}"
        for dim, shape in zip(sorted(iterator.dimensions), field_desc.shape)
    )
    state.add_memlet_path(
        iterator.field,
        me,
        data_access_tasklet,
        memlet=create_memlet_at(iterator.field.data, field_subset),
        dst_conn="__field",
    )
    state.add_memlet_path(
        data_access_tasklet,
        mx,
        result_access,
        memlet=dace.Memlet.simple(result_name, neighbor_index),
        src_conn="__result",
    )

    return [ValueExpr(result_access, iterator.dtype)]


def builtin_can_deref(
    transformer: "PythonTaskletCodegen", node: itir.Expr, node_args: list[itir.Expr]
) -> list[ValueExpr]:
    # first visit shift, to get set of indices for deref
    can_deref_callable = node_args[0]
    assert isinstance(can_deref_callable, itir.FunCall)
    shift_callable = can_deref_callable.fun
    assert isinstance(shift_callable, itir.FunCall)
    assert isinstance(shift_callable.fun, itir.SymRef)
    assert shift_callable.fun.id == "shift"
    iterator = transformer._visit_shift(can_deref_callable)

    # TODO: remove this special case when ITIR reduce-unroll pass is able to catch it
    if not isinstance(iterator, IteratorExpr):
        assert len(iterator) == 1 and isinstance(iterator[0], ValueExpr)
        # We can always deref a value expression, therefore hard-code `can_deref` to True.
        # Returning a SymbolExpr would be preferable, but it requires update to type-checking.
        result_name = unique_var_name()
        transformer.context.body.add_scalar(result_name, dace.dtypes.bool, transient=True)
        result_node = transformer.context.state.add_access(result_name)
        transformer.context.state.add_edge(
            transformer.context.state.add_tasklet("can_always_deref", {}, {"_out"}, "_out = True"),
            "_out",
            result_node,
            None,
            dace.Memlet.simple(result_name, "0"),
        )
        return [ValueExpr(result_node, dace.dtypes.bool)]

    # create tasklet to check that field indices are non-negative (-1 is invalid)
    args = [ValueExpr(access_node, _INDEX_DTYPE) for access_node in iterator.indices.values()]
    internals = [f"{arg.value.data}_v" for arg in args]
    expr_code = " and ".join([f"{v} >= 0" for v in internals])

    # TODO(edopao): select-memlet could maybe allow to efficiently translate can_deref to predicative execution
    return transformer.add_expr_tasklet(
        list(zip(args, internals)), expr_code, dace.dtypes.bool, "can_deref"
    )


def builtin_if(
    transformer: "PythonTaskletCodegen", node: itir.Expr, node_args: list[itir.Expr]
) -> list[ValueExpr]:
    args = transformer.visit(node_args)
    assert len(args) == 3
    if_node = args[0][0] if isinstance(args[0], list) else args[0]

    # the argument could be a list of elements on each branch representing the result of `make_tuple`
    # however, the normal case is to find one value expression
    assert len(args[1]) == len(args[2])
    if_expr_args = [
        (a[0] if isinstance(a, list) else a, b[0] if isinstance(b, list) else b)
        for a, b in zip(args[1], args[2])
    ]

    # in case of tuple arguments, generate one if-tasklet for each element of the output tuple
    if_expr_values = []
    for a, b in if_expr_args:
        assert a.dtype == b.dtype
        expr_args = [
            (arg, f"{arg.value.data}_v")
            for arg in (if_node, a, b)
            if not isinstance(arg, SymbolExpr)
        ]
        internals = [
            arg.value if isinstance(arg, SymbolExpr) else f"{arg.value.data}_v"
            for arg in (if_node, a, b)
        ]
        expr = "({1} if {0} else {2})".format(*internals)
        if_expr = transformer.add_expr_tasklet(expr_args, expr, a.dtype, "if")
        if_expr_values.append(if_expr[0])

    return if_expr_values


def builtin_list_get(
    transformer: "PythonTaskletCodegen", node: itir.Expr, node_args: list[itir.Expr]
) -> list[ValueExpr]:
    args = list(itertools.chain(*transformer.visit(node_args)))
    assert len(args) == 2
    # index node
    assert isinstance(args[0], (SymbolExpr, ValueExpr))
    # 1D-array node
    assert isinstance(args[1], ValueExpr)
    # source node should be a 1D array
    assert len(transformer.context.body.arrays[args[1].value.data].shape) == 1

    expr_args = [(arg, f"{arg.value.data}_v") for arg in args if not isinstance(arg, SymbolExpr)]
    internals = [
        arg.value if isinstance(arg, SymbolExpr) else f"{arg.value.data}_v" for arg in args
    ]
    expr = f"{internals[1]}[{internals[0]}]"
    return transformer.add_expr_tasklet(expr_args, expr, args[1].dtype, "list_get")


def builtin_cast(
    transformer: "PythonTaskletCodegen", node: itir.Expr, node_args: list[itir.Expr]
) -> list[ValueExpr]:
    args = transformer.visit(node_args[0])
    internals = [f"{arg.value.data}_v" for arg in args]
    target_type = node_args[1]
    assert isinstance(target_type, itir.SymRef)
    expr = _MATH_BUILTINS_MAPPING[target_type.id].format(*internals)
    node_type = transformer.node_types[id(node)]
    assert isinstance(node_type, itir_typing.Val)
    type_ = itir_type_as_dace_type(node_type.dtype)
    return transformer.add_expr_tasklet(list(zip(args, internals)), expr, type_, "cast")


def builtin_make_tuple(
    transformer: "PythonTaskletCodegen", node: itir.Expr, node_args: list[itir.Expr]
) -> list[ValueExpr]:
    args = [transformer.visit(arg) for arg in node_args]
    return args


def builtin_tuple_get(
    transformer: "PythonTaskletCodegen", node: itir.Expr, node_args: list[itir.Expr]
) -> list[ValueExpr]:
    elements = transformer.visit(node_args[1])
    index = node_args[0]
    if isinstance(index, itir.Literal):
<<<<<<< HEAD
        return elements[int(index.value)]
    raise ValueError("Tuple can only be subscripted with compile-time constants.")
=======
        return [elements[int(index.value)]]
    raise ValueError("Tuple can only be subscripted with compile-time constants")
>>>>>>> a14ad09f


_GENERAL_BUILTIN_MAPPING: dict[
    str, Callable[["PythonTaskletCodegen", itir.Expr, list[itir.Expr]], list[ValueExpr]]
] = {
    "can_deref": builtin_can_deref,
    "cast_": builtin_cast,
    "if_": builtin_if,
    "list_get": builtin_list_get,
    "make_tuple": builtin_make_tuple,
    "neighbors": builtin_neighbors,
    "tuple_get": builtin_tuple_get,
}


class GatherLambdaSymbolsPass(eve.NodeVisitor):
    _sdfg: dace.SDFG
    _state: dace.SDFGState
    _symbol_map: dict[str, TaskletExpr]
    _parent_symbol_map: dict[str, TaskletExpr]

    def __init__(
        self,
        sdfg,
        state,
        parent_symbol_map,
    ):
        self._sdfg = sdfg
        self._state = state
        self._symbol_map = {}
        self._parent_symbol_map = parent_symbol_map

    @property
    def symbol_refs(self):
        """Dictionary of symbols referenced from the lambda expression."""
        return self._symbol_map

    def _add_symbol(self, param, arg):
        if isinstance(arg, ValueExpr):
            # create storage in lambda sdfg
            self._sdfg.add_scalar(param, dtype=arg.dtype)
            # update table of lambda symbol
            self._symbol_map[param] = ValueExpr(self._state.add_access(param), arg.dtype)
        elif isinstance(arg, IteratorExpr):
            # create storage in lambda sdfg
            ndims = len(arg.dimensions)
            shape, strides = new_array_symbols(param, ndims)
            self._sdfg.add_array(param, shape=shape, strides=strides, dtype=arg.dtype)
            index_names = {dim: f"__{param}_i_{dim}" for dim in arg.indices.keys()}
            for _, index_name in index_names.items():
                self._sdfg.add_scalar(index_name, dtype=_INDEX_DTYPE)
            # update table of lambda symbol
            field = self._state.add_access(param)
            indices = {
                dim: self._state.add_access(index_arg) for dim, index_arg in index_names.items()
            }
            self._symbol_map[param] = IteratorExpr(field, indices, arg.dtype, arg.dimensions)
        else:
            assert isinstance(arg, SymbolExpr)
            self._symbol_map[param] = arg

    def visit_SymRef(self, node: itir.SymRef):
        name = str(node.id)
        if name in self._parent_symbol_map and name not in self._symbol_map:
            arg = self._parent_symbol_map[name]
            self._add_symbol(name, arg)

    def visit_Lambda(self, node: itir.Lambda, args: Optional[Sequence[TaskletExpr]] = None):
        if args is not None:
            assert len(node.params) == len(args)
            for param, arg in zip(node.params, args):
                self._add_symbol(str(param.id), arg)
        self.visit(node.expr)


class GatherOutputSymbolsPass(eve.NodeVisitor):
    _sdfg: dace.SDFG
    _state: dace.SDFGState
    _node_types: dict[int, next_typing.Type]
    _symbol_map: dict[str, TaskletExpr]

    @property
    def symbol_refs(self):
        """Dictionary of symbols referenced from the output expression."""
        return self._symbol_map

    def __init__(
        self,
        sdfg,
        state,
        node_types,
    ):
        self._sdfg = sdfg
        self._state = state
        self._node_types = node_types
        self._symbol_map = {}

    def visit_SymRef(self, node: itir.SymRef):
        param = str(node.id)
        if param not in _GENERAL_BUILTIN_MAPPING and param not in self._symbol_map:
            node_type = self._node_types[id(node)]
            assert isinstance(node_type, Val)
            access_node = self._state.add_access(param)
            self._symbol_map[param] = ValueExpr(
                access_node, dtype=itir_type_as_dace_type(node_type.dtype)
            )


class PythonTaskletCodegen(gt4py.eve.codegen.TemplatedGenerator):
    offset_provider: dict[str, Any]
    context: Context
    node_types: dict[int, next_typing.Type]

    def __init__(
        self,
        offset_provider: dict[str, Any],
        context: Context,
        node_types: dict[int, next_typing.Type],
    ):
        self.offset_provider = offset_provider
        self.context = context
        self.node_types = node_types

    def visit_FunctionDefinition(self, node: itir.FunctionDefinition, **kwargs):
        raise NotImplementedError()

    def visit_Lambda(
        self, node: itir.Lambda, args: Sequence[TaskletExpr], use_neighbor_tables: bool = True
    ) -> tuple[
        Context,
        list[tuple[str, ValueExpr] | tuple[tuple[str, dict], IteratorExpr]],
        list[ValueExpr],
    ]:
        func_name = f"lambda_{abs(hash(node)):x}"
        neighbor_tables = (
            filter_neighbor_tables(self.offset_provider) if use_neighbor_tables else []
        )
        connectivity_names = [connectivity_identifier(offset) for offset, _ in neighbor_tables]

        # Create the SDFG for the lambda's body
        lambda_sdfg = dace.SDFG(func_name)
        lambda_state = lambda_sdfg.add_state(f"{func_name}_entry", True)

        lambda_symbols_pass = GatherLambdaSymbolsPass(
            lambda_sdfg, lambda_state, self.context.symbol_map
        )
        lambda_symbols_pass.visit(node, args=args)

        # Add for input nodes for lambda symbols
        inputs: list[tuple[str, ValueExpr] | tuple[tuple[str, dict], IteratorExpr]] = []
        for sym, input_node in lambda_symbols_pass.symbol_refs.items():
            arg = next((arg for param, arg in zip(node.params, args) if param.id == sym), None)
            if arg:
                outer_node = arg
            else:
                # the symbol is not found among lambda arguments, then it is inherited from parent scope
                outer_node = self.context.symbol_map[sym]
            if isinstance(input_node, IteratorExpr):
                assert isinstance(outer_node, IteratorExpr)
                index_params = {
                    dim: index_node.data for dim, index_node in input_node.indices.items()
                }
                inputs.append(((sym, index_params), outer_node))
            elif isinstance(input_node, ValueExpr):
                assert isinstance(outer_node, ValueExpr)
                inputs.append((sym, outer_node))

        # Add connectivities as arrays
        for name in connectivity_names:
            shape, strides = new_array_symbols(name, ndim=2)
            dtype = self.context.body.arrays[name].dtype
            lambda_sdfg.add_array(name, shape=shape, strides=strides, dtype=dtype)

        # Translate the lambda's body in its own context
        lambda_context = Context(
            lambda_sdfg,
            lambda_state,
            lambda_symbols_pass.symbol_refs,
            reduce_identity=self.context.reduce_identity,
        )
        lambda_taskgen = PythonTaskletCodegen(self.offset_provider, lambda_context, self.node_types)

        results: list[ValueExpr] = []
        # We are flattening the returned list of value expressions because the multiple outputs of a lambda
        # should be a list of nodes without tuple structure. Ideally, an ITIR transformation could do this.
        for expr in flatten_list(lambda_taskgen.visit(node.expr)):
            if isinstance(expr, ValueExpr):
                result_name = unique_var_name()
                lambda_sdfg.add_scalar(result_name, expr.dtype, transient=True)
                result_access = lambda_state.add_access(result_name)
                lambda_state.add_nedge(
                    expr.value,
                    result_access,
                    dace.Memlet.simple(result_access.data, "0"),
                )
                result = ValueExpr(value=result_access, dtype=expr.dtype)
            else:
                # Forwarding result through a tasklet needed because empty SDFG states don't properly forward connectors
                result = lambda_taskgen.add_expr_tasklet([], expr.value, expr.dtype, "forward")[0]
            lambda_sdfg.arrays[result.value.data].transient = False
            results.append(result)

        # remove isolated access nodes for connectivity arrays not consumed by lambda
        for sub_node in lambda_state.nodes():
            if isinstance(sub_node, dace.nodes.AccessNode):
                if lambda_state.out_degree(sub_node) == 0 and lambda_state.in_degree(sub_node) == 0:
                    lambda_state.remove_node(sub_node)

        return lambda_context, inputs, results

    def visit_SymRef(self, node: itir.SymRef) -> list[ValueExpr | SymbolExpr] | IteratorExpr:
        param = str(node.id)
        value = self.context.symbol_map[param]
        if isinstance(value, (ValueExpr, SymbolExpr)):
            return [value]
        return value

    def visit_Literal(self, node: itir.Literal) -> list[SymbolExpr]:
        node_type = self.node_types[id(node)]
        assert isinstance(node_type, Val)
        return [SymbolExpr(node.value, itir_type_as_dace_type(node_type.dtype))]

    def visit_FunCall(self, node: itir.FunCall) -> list[ValueExpr] | IteratorExpr:
        if isinstance(node.fun, itir.SymRef) and node.fun.id == "deref":
            return self._visit_deref(node)
        if isinstance(node.fun, itir.FunCall) and isinstance(node.fun.fun, itir.SymRef):
            if node.fun.fun.id == "shift":
                return self._visit_shift(node)
            elif node.fun.fun.id == "reduce":
                return self._visit_reduce(node)

        if isinstance(node.fun, itir.SymRef):
            builtin_name = str(node.fun.id)
            if builtin_name in _MATH_BUILTINS_MAPPING:
                return self._visit_numeric_builtin(node)
            elif builtin_name in _GENERAL_BUILTIN_MAPPING:
                return self._visit_general_builtin(node)
            else:
                raise NotImplementedError(f"'{builtin_name}' not implemented.")
        return self._visit_call(node)

    def _visit_call(self, node: itir.FunCall):
        args = self.visit(node.args)
        args = [arg if isinstance(arg, Sequence) else [arg] for arg in args]
        args = list(itertools.chain(*args))

        func_context, func_inputs, results = self.visit(node.fun, args=args)

        nsdfg_inputs = {}
        for name, value in func_inputs:
            if isinstance(value, ValueExpr):
                nsdfg_inputs[name] = create_memlet_full(
                    value.value.data, self.context.body.arrays[value.value.data]
                )
            else:
                assert isinstance(value, IteratorExpr)
                field = name[0]
                indices = name[1]
                nsdfg_inputs[field] = create_memlet_full(
                    value.field.data, self.context.body.arrays[value.field.data]
                )
                for dim, var in indices.items():
                    store = value.indices[dim].data
                    nsdfg_inputs[var] = create_memlet_full(store, self.context.body.arrays[store])

        neighbor_tables = filter_neighbor_tables(self.offset_provider)
        for conn, _ in neighbor_tables:
            var = connectivity_identifier(conn)
            nsdfg_inputs[var] = create_memlet_full(var, self.context.body.arrays[var])

        symbol_mapping = map_nested_sdfg_symbols(self.context.body, func_context.body, nsdfg_inputs)

        nsdfg_node = self.context.state.add_nested_sdfg(
            func_context.body,
            None,
            inputs=set(nsdfg_inputs.keys()),
            outputs=set(r.value.data for r in results),
            symbol_mapping=symbol_mapping,
        )

        for name, value in func_inputs:
            if isinstance(value, ValueExpr):
                value_memlet = nsdfg_inputs[name]
                self.context.state.add_edge(value.value, None, nsdfg_node, name, value_memlet)
            else:
                assert isinstance(value, IteratorExpr)
                field = name[0]
                indices = name[1]
                field_memlet = nsdfg_inputs[field]
                self.context.state.add_edge(value.field, None, nsdfg_node, field, field_memlet)
                for dim, var in indices.items():
                    store = value.indices[dim]
                    idx_memlet = nsdfg_inputs[var]
                    self.context.state.add_edge(store, None, nsdfg_node, var, idx_memlet)
        for conn, _ in neighbor_tables:
            var = connectivity_identifier(conn)
            memlet = nsdfg_inputs[var]
            access = self.context.state.add_access(var)
            self.context.state.add_edge(access, None, nsdfg_node, var, memlet)

        result_exprs = []
        for result in results:
            name = unique_var_name()
            self.context.body.add_scalar(name, result.dtype, transient=True)
            result_access = self.context.state.add_access(name)
            result_exprs.append(ValueExpr(result_access, result.dtype))
            memlet = create_memlet_full(name, self.context.body.arrays[name])
            self.context.state.add_edge(nsdfg_node, result.value.data, result_access, None, memlet)

        return result_exprs

    def _visit_deref(self, node: itir.FunCall) -> list[ValueExpr]:
        iterator = self.visit(node.args[0])
        if not isinstance(iterator, IteratorExpr):
            # already a list of ValueExpr
            return iterator

        args: list[ValueExpr]
        sorted_dims = sorted(iterator.dimensions)
        if all([dim in iterator.indices for dim in iterator.dimensions]):
            # The deref iterator has index values on all dimensions: the result will be a scalar
            args = [ValueExpr(iterator.field, iterator.dtype)] + [
                ValueExpr(iterator.indices[dim], _INDEX_DTYPE) for dim in sorted_dims
            ]
            internals = [f"{arg.value.data}_v" for arg in args]
            expr = f"{internals[0]}[{', '.join(internals[1:])}]"
            return self.add_expr_tasklet(list(zip(args, internals)), expr, iterator.dtype, "deref")

        else:
            # Not all dimensions are included in the deref index list:
            # this means the ND-field will be sliced along one or more dimensions and the result will be an array
            field_array = self.context.body.arrays[iterator.field.data]
            result_shape = tuple(
                dim_size
                for dim, dim_size in zip(sorted_dims, field_array.shape)
                if dim not in iterator.indices
            )
            result_name = unique_var_name()
            self.context.body.add_array(result_name, result_shape, iterator.dtype, transient=True)
            result_array = self.context.body.arrays[result_name]
            result_node = self.context.state.add_access(result_name)

            deref_connectors = ["_inp"] + [
                f"_i_{dim}" for dim in sorted_dims if dim in iterator.indices
            ]
            deref_nodes = [iterator.field] + [
                iterator.indices[dim] for dim in sorted_dims if dim in iterator.indices
            ]
            deref_memlets = [dace.Memlet.from_array(iterator.field.data, field_array)] + [
                dace.Memlet.simple(node.data, "0") for node in deref_nodes[1:]
            ]

            # we create a nested sdfg in order to access the index scalar values as symbols in a memlet subset
            deref_sdfg = dace.SDFG("deref")
            deref_sdfg.add_array(
                "_inp", field_array.shape, iterator.dtype, strides=field_array.strides
            )
            for connector in deref_connectors[1:]:
                deref_sdfg.add_scalar(connector, _INDEX_DTYPE)
            deref_sdfg.add_array("_out", result_shape, iterator.dtype)
            deref_init_state = deref_sdfg.add_state("init", True)
            deref_access_state = deref_sdfg.add_state("access")
            deref_sdfg.add_edge(
                deref_init_state,
                deref_access_state,
                dace.InterstateEdge(
                    assignments={f"_sym{inp}": inp for inp in deref_connectors[1:]}
                ),
            )
            # we access the size in source field shape as symbols set on the nested sdfg
            source_subset = tuple(
                f"_sym_i_{dim}" if dim in iterator.indices else f"0:{size}"
                for dim, size in zip(sorted_dims, field_array.shape)
            )
            deref_access_state.add_nedge(
                deref_access_state.add_access("_inp"),
                deref_access_state.add_access("_out"),
                dace.Memlet(
                    data="_out",
                    subset=subsets.Range.from_array(result_array),
                    other_subset=",".join(source_subset),
                ),
            )

            deref_node = self.context.state.add_nested_sdfg(
                deref_sdfg,
                self.context.body,
                inputs=set(deref_connectors),
                outputs={"_out"},
            )
            for connector, node, memlet in zip(deref_connectors, deref_nodes, deref_memlets):
                self.context.state.add_edge(node, None, deref_node, connector, memlet)
            self.context.state.add_edge(
                deref_node,
                "_out",
                result_node,
                None,
                dace.Memlet.from_array(result_name, result_array),
            )
            return [ValueExpr(result_node, iterator.dtype)]

    def _split_shift_args(
        self, args: list[itir.Expr]
    ) -> tuple[list[itir.Expr], Optional[list[itir.Expr]]]:
        pairs = [args[i : i + 2] for i in range(0, len(args), 2)]
        assert len(pairs) >= 1
        assert all(len(pair) == 2 for pair in pairs)
        return pairs[-1], list(itertools.chain(*pairs[0:-1])) if len(pairs) > 1 else None

    def _make_shift_for_rest(self, rest, iterator):
        return itir.FunCall(
            fun=itir.FunCall(fun=itir.SymRef(id="shift"), args=rest), args=[iterator]
        )

    def _visit_shift(self, node: itir.FunCall) -> IteratorExpr | list[ValueExpr]:
        shift = node.fun
        assert isinstance(shift, itir.FunCall)
        tail, rest = self._split_shift_args(shift.args)
        if rest:
            iterator = self.visit(self._make_shift_for_rest(rest, node.args[0]))
        else:
            iterator = self.visit(node.args[0])
        if not isinstance(iterator, IteratorExpr):
            # shift cannot be applied because the argument is not iterable
            # TODO: remove this special case when ITIR reduce-unroll pass is able to catch it
            assert isinstance(iterator, list) and len(iterator) == 1
            assert isinstance(iterator[0], ValueExpr)
            return iterator

        assert isinstance(tail[0], itir.OffsetLiteral)
        offset_dim = tail[0].value
        assert isinstance(offset_dim, str)
        offset_node = self.visit(tail[1])[0]
        assert offset_node.dtype in dace.dtypes.INTEGER_TYPES

        if isinstance(self.offset_provider[offset_dim], NeighborTableOffsetProvider):
            offset_provider = self.offset_provider[offset_dim]
            connectivity = self.context.state.add_access(connectivity_identifier(offset_dim))

            shifted_dim = offset_provider.origin_axis.value
            target_dim = offset_provider.neighbor_axis.value
            args = [
                ValueExpr(connectivity, offset_provider.table.dtype),
                ValueExpr(iterator.indices[shifted_dim], offset_node.dtype),
                offset_node,
            ]
            internals = [f"{arg.value.data}_v" for arg in args]
            expr = f"{internals[0]}[{internals[1]}, {internals[2]}]"
        elif isinstance(self.offset_provider[offset_dim], StridedNeighborOffsetProvider):
            offset_provider = self.offset_provider[offset_dim]

            shifted_dim = offset_provider.origin_axis.value
            target_dim = offset_provider.neighbor_axis.value
            args = [
                ValueExpr(iterator.indices[shifted_dim], offset_node.dtype),
                offset_node,
            ]
            internals = [f"{arg.value.data}_v" for arg in args]
            expr = f"{internals[0]} * {offset_provider.max_neighbors} + {internals[1]}"
        else:
            assert isinstance(self.offset_provider[offset_dim], Dimension)

            shifted_dim = self.offset_provider[offset_dim].value
            target_dim = shifted_dim
            args = [
                ValueExpr(iterator.indices[shifted_dim], offset_node.dtype),
                offset_node,
            ]
            internals = [f"{arg.value.data}_v" for arg in args]
            expr = f"{internals[0]} + {internals[1]}"

        shifted_value = self.add_expr_tasklet(
            list(zip(args, internals)), expr, offset_node.dtype, "shift"
        )[0].value

        shifted_index = {dim: value for dim, value in iterator.indices.items()}
        del shifted_index[shifted_dim]
        shifted_index[target_dim] = shifted_value

        return IteratorExpr(iterator.field, shifted_index, iterator.dtype, iterator.dimensions)

    def visit_OffsetLiteral(self, node: itir.OffsetLiteral) -> list[ValueExpr]:
        offset = node.value
        assert isinstance(offset, int)
        offset_var = unique_var_name()
        self.context.body.add_scalar(offset_var, _INDEX_DTYPE, transient=True)
        offset_node = self.context.state.add_access(offset_var)
        tasklet_node = self.context.state.add_tasklet(
            "get_offset", {}, {"__out"}, f"__out = {offset}"
        )
        self.context.state.add_edge(
            tasklet_node, "__out", offset_node, None, dace.Memlet.simple(offset_var, "0")
        )
        return [ValueExpr(offset_node, self.context.body.arrays[offset_var].dtype)]

    def _visit_reduce(self, node: itir.FunCall):
        node_type = self.node_types[id(node)]
        assert isinstance(node_type, itir_typing.Val)
        reduce_dtype = itir_type_as_dace_type(node_type.dtype)

        if len(node.args) == 1:
            assert (
                isinstance(node.args[0], itir.FunCall)
                and isinstance(node.args[0].fun, itir.SymRef)
                and node.args[0].fun.id == "neighbors"
            )
            assert isinstance(node.fun, itir.FunCall)
            op_name = node.fun.args[0]
            assert isinstance(op_name, itir.SymRef)
            reduce_identity = node.fun.args[1]
            assert isinstance(reduce_identity, itir.Literal)

            # set reduction state
            self.context.reduce_identity = SymbolExpr(reduce_identity, reduce_dtype)

            args = self.visit(node.args)

            assert len(args) == 1 and len(args[0]) == 1
            reduce_input_node = args[0][0].value

        else:
            assert isinstance(node.fun, itir.FunCall)
            assert isinstance(node.fun.args[0], itir.Lambda)
            fun_node = node.fun.args[0]
            assert isinstance(fun_node.expr, itir.FunCall)

            op_name = fun_node.expr.fun
            assert isinstance(op_name, itir.SymRef)
            reduce_identity = get_reduce_identity_value(op_name.id, reduce_dtype)

            # set reduction state in visit context
            self.context.reduce_identity = SymbolExpr(reduce_identity, reduce_dtype)

            args = flatten_list(self.visit(node.args))

            # clear context
            self.context.reduce_identity = None

            # check that all neighbor expressions have the same shape
            nreduce_shape = args[1].value.desc(self.context.body).shape
            assert all(
                [arg.value.desc(self.context.body).shape == nreduce_shape for arg in args[2:]]
            )

            nreduce_index = tuple(f"_i{i}" for i in range(len(nreduce_shape)))
            nreduce_domain = {idx: f"0:{size}" for idx, size in zip(nreduce_index, nreduce_shape)}

            reduce_input_name = unique_var_name()
            self.context.body.add_array(
                reduce_input_name, nreduce_shape, reduce_dtype, transient=True
            )

            lambda_node = itir.Lambda(expr=fun_node.expr.args[1], params=fun_node.params[1:])
            lambda_context, inner_inputs, inner_outputs = self.visit(
                lambda_node, args=args, use_neighbor_tables=False
            )

            input_mapping = {
                param: create_memlet_at(arg.value.data, nreduce_index)
                for (param, _), arg in zip(inner_inputs, args)
            }
            output_mapping = {
                inner_outputs[0].value.data: create_memlet_at(reduce_input_name, nreduce_index)
            }
            symbol_mapping = map_nested_sdfg_symbols(
                self.context.body, lambda_context.body, input_mapping
            )

            reduce_input_node = self.context.state.add_access(reduce_input_name)

            nsdfg_node, map_entry, _ = add_mapped_nested_sdfg(
                self.context.state,
                sdfg=lambda_context.body,
                map_ranges=nreduce_domain,
                inputs=input_mapping,
                outputs=output_mapping,
                symbol_mapping=symbol_mapping,
                input_nodes={arg.value.data: arg.value for arg in args},
                output_nodes={reduce_input_name: reduce_input_node},
            )

        reduce_input_desc = reduce_input_node.desc(self.context.body)

        result_name = unique_var_name()
        # we allocate an array instead of a scalar because the reduce library node is generic and expects an array node
        self.context.body.add_array(result_name, (1,), reduce_dtype, transient=True)
        result_access = self.context.state.add_access(result_name)

        reduce_wcr = "lambda x, y: " + _MATH_BUILTINS_MAPPING[str(op_name)].format("x", "y")
        reduce_node = self.context.state.add_reduce(reduce_wcr, None, reduce_identity)
        self.context.state.add_nedge(
            reduce_input_node,
            reduce_node,
            dace.Memlet.from_array(reduce_input_node.data, reduce_input_desc),
        )
        self.context.state.add_nedge(
            reduce_node, result_access, dace.Memlet.simple(result_name, "0")
        )

        # we apply map fusion only to the nested-SDFG which is generated for the reduction operator
        # the purpose is to keep the ITIR-visitor program simple and to clean up the generated SDFG
        self.context.body.apply_transformations_repeated([MapFusion], validate=False)

        return [ValueExpr(result_access, reduce_dtype)]

    def _visit_numeric_builtin(self, node: itir.FunCall) -> list[ValueExpr]:
        assert isinstance(node.fun, itir.SymRef)
        fmt = _MATH_BUILTINS_MAPPING[str(node.fun.id)]
        args: list[SymbolExpr | ValueExpr] = list(
            itertools.chain(*[self.visit(arg) for arg in node.args])
        )
        expr_args = [
            (arg, f"{arg.value.data}_v") for arg in args if not isinstance(arg, SymbolExpr)
        ]
        internals = [
            arg.value if isinstance(arg, SymbolExpr) else f"{arg.value.data}_v" for arg in args
        ]
        expr = fmt.format(*internals)
        node_type = self.node_types[id(node)]
        assert isinstance(node_type, itir_typing.Val)
        type_ = itir_type_as_dace_type(node_type.dtype)
        return self.add_expr_tasklet(expr_args, expr, type_, "numeric")

    def _visit_general_builtin(self, node: itir.FunCall) -> list[ValueExpr]:
        assert isinstance(node.fun, itir.SymRef)
        expr_func = _GENERAL_BUILTIN_MAPPING[str(node.fun.id)]
        return expr_func(self, node, node.args)

    def add_expr_tasklet(
        self, args: list[tuple[ValueExpr, str]], expr: str, result_type: Any, name: str
    ) -> list[ValueExpr]:
        result_name = unique_var_name()
        self.context.body.add_scalar(result_name, result_type, transient=True)
        result_access = self.context.state.add_access(result_name)

        expr_tasklet = self.context.state.add_tasklet(
            name=name,
            inputs={internal for _, internal in args},
            outputs={"__result"},
            code=f"__result = {expr}",
        )

        for arg, internal in args:
            edges = self.context.state.in_edges(expr_tasklet)
            used = False
            for edge in edges:
                if edge.dst_conn == internal:
                    used = True
                    break
            if used:
                continue
            elif not isinstance(arg, SymbolExpr):
                memlet = create_memlet_full(
                    arg.value.data, self.context.body.arrays[arg.value.data]
                )
                self.context.state.add_edge(arg.value, None, expr_tasklet, internal, memlet)

        memlet = dace.Memlet.simple(result_access.data, "0")
        self.context.state.add_edge(expr_tasklet, "__result", result_access, None, memlet)

        return [ValueExpr(result_access, result_type)]


def is_scan(node: itir.Node) -> bool:
    return isinstance(node, itir.FunCall) and node.fun == itir.SymRef(id="scan")


def closure_to_tasklet_sdfg(
    node: itir.StencilClosure,
    offset_provider: dict[str, Any],
    domain: dict[str, str],
    inputs: Sequence[tuple[str, ts.TypeSpec]],
    connectivities: Sequence[tuple[dace.ndarray, str]],
    node_types: dict[int, next_typing.Type],
) -> tuple[Context, Sequence[ValueExpr]]:
    body = dace.SDFG("tasklet_toplevel")
    state = body.add_state("tasklet_toplevel_entry", True)
    symbol_map: dict[str, TaskletExpr] = {}

    idx_accesses = {}
    for dim, idx in domain.items():
        name = f"{idx}_value"
        body.add_scalar(name, dtype=_INDEX_DTYPE, transient=True)
        tasklet = state.add_tasklet(f"get_{dim}", set(), {"value"}, f"value = {idx}")
        access = state.add_access(name)
        idx_accesses[dim] = access
        state.add_edge(tasklet, "value", access, None, dace.Memlet.simple(name, "0"))
    for name, ty in inputs:
        if isinstance(ty, ts.FieldType):
            ndim = len(ty.dims)
            shape, strides = new_array_symbols(name, ndim)
            dims = [dim.value for dim in ty.dims]
            dtype = as_dace_type(ty.dtype)
            body.add_array(name, shape=shape, strides=strides, dtype=dtype)
            field = state.add_access(name)
            indices = {dim: idx_accesses[dim] for dim in domain.keys()}
            symbol_map[name] = IteratorExpr(field, indices, dtype, dims)
        else:
            assert isinstance(ty, ts.ScalarType)
            dtype = as_dace_type(ty)
            body.add_scalar(name, dtype=dtype)
            symbol_map[name] = ValueExpr(state.add_access(name), dtype)
    for arr, name in connectivities:
        shape, strides = new_array_symbols(name, ndim=2)
        body.add_array(name, shape=shape, strides=strides, dtype=arr.dtype)

    context = Context(body, state, symbol_map)
    translator = PythonTaskletCodegen(offset_provider, context, node_types)

    args = [itir.SymRef(id=name) for name, _ in inputs]
    if is_scan(node.stencil):
        stencil = cast(FunCall, node.stencil)
        assert isinstance(stencil.args[0], Lambda)
        lambda_node = itir.Lambda(expr=stencil.args[0].expr, params=stencil.args[0].params)
        fun_node = itir.FunCall(fun=lambda_node, args=args)
    else:
        fun_node = itir.FunCall(fun=node.stencil, args=args)

    results = translator.visit(fun_node)
    for r in results:
        context.body.arrays[r.value.data].transient = False

    return context, results<|MERGE_RESOLUTION|>--- conflicted
+++ resolved
@@ -400,13 +400,8 @@
     elements = transformer.visit(node_args[1])
     index = node_args[0]
     if isinstance(index, itir.Literal):
-<<<<<<< HEAD
-        return elements[int(index.value)]
+        return [elements[int(index.value)]]
     raise ValueError("Tuple can only be subscripted with compile-time constants.")
-=======
-        return [elements[int(index.value)]]
-    raise ValueError("Tuple can only be subscripted with compile-time constants")
->>>>>>> a14ad09f
 
 
 _GENERAL_BUILTIN_MAPPING: dict[
