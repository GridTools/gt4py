# GT4Py - GridTools Framework
#
# Copyright (c) 2014-2023, ETH Zurich
# All rights reserved.
#
# This file is part of the GT4Py project and the GridTools framework.
# GT4Py is free software: you can redistribute it and/or modify it under
# the terms of the GNU General Public License as published by the
# Free Software Foundation, either version 3 of the License, or any later
# version. See the LICENSE.txt file at the top-level directory of this
# distribution for a copy of the license or check <https://www.gnu.org/licenses/>.
#
# SPDX-License-Identifier: GPL-3.0-or-later
import dataclasses
import itertools
from collections.abc import Sequence
from typing import Any, Callable, Optional, TypeAlias, cast

import dace
import numpy as np
from dace.transformation.dataflow import MapFusion

import gt4py.eve.codegen
from gt4py import eve
from gt4py.next import Dimension, StridedNeighborOffsetProvider, type_inference as next_typing
from gt4py.next.iterator import ir as itir, type_inference as itir_typing
from gt4py.next.iterator.embedded import NeighborTableOffsetProvider
from gt4py.next.iterator.ir import FunCall, Lambda
from gt4py.next.iterator.type_inference import Val
from gt4py.next.type_system import type_specifications as ts

from .utility import (
    add_mapped_nested_sdfg,
    as_dace_type,
    connectivity_identifier,
    create_memlet_at,
    create_memlet_full,
    dace_debuginfo,
    filter_neighbor_tables,
    flatten_list,
    map_nested_sdfg_symbols,
    new_array_symbols,
    unique_name,
    unique_var_name,
)


_TYPE_MAPPING = {
    "float": dace.float64,
    "float32": dace.float32,
    "float64": dace.float64,
    "int": dace.int32 if np.dtype(int).itemsize == 4 else dace.int64,
    "int32": dace.int32,
    "int64": dace.int64,
    "bool": dace.bool_,
}


def itir_type_as_dace_type(type_: next_typing.Type):
    if isinstance(type_, itir_typing.Primitive):
        return _TYPE_MAPPING[type_.name]
    raise NotImplementedError()


def get_reduce_identity_value(op_name_: str, type_: Any):
    if op_name_ == "plus":
        init_value = type_(0)
    elif op_name_ == "multiplies":
        init_value = type_(1)
    elif op_name_ == "minimum":
        init_value = type_("inf")
    elif op_name_ == "maximum":
        init_value = type_("-inf")
    else:
        raise NotImplementedError()

    return init_value


_MATH_BUILTINS_MAPPING = {
    "abs": "abs({})",
    "sin": "math.sin({})",
    "cos": "math.cos({})",
    "tan": "math.tan({})",
    "arcsin": "asin({})",
    "arccos": "acos({})",
    "arctan": "atan({})",
    "sinh": "math.sinh({})",
    "cosh": "math.cosh({})",
    "tanh": "math.tanh({})",
    "arcsinh": "asinh({})",
    "arccosh": "acosh({})",
    "arctanh": "atanh({})",
    "sqrt": "math.sqrt({})",
    "exp": "math.exp({})",
    "log": "math.log({})",
    "gamma": "tgamma({})",
    "cbrt": "cbrt({})",
    "isfinite": "isfinite({})",
    "isinf": "isinf({})",
    "isnan": "isnan({})",
    "floor": "math.ifloor({})",
    "ceil": "ceil({})",
    "trunc": "trunc({})",
    "minimum": "min({}, {})",
    "maximum": "max({}, {})",
    "fmod": "fmod({}, {})",
    "power": "math.pow({}, {})",
    "float": "dace.float64({})",
    "float32": "dace.float32({})",
    "float64": "dace.float64({})",
    "int": "dace.int32({})" if np.dtype(int).itemsize == 4 else "dace.int64({})",
    "int32": "dace.int32({})",
    "int64": "dace.int64({})",
    "bool": "dace.bool_({})",
    "plus": "({} + {})",
    "minus": "({} - {})",
    "multiplies": "({} * {})",
    "divides": "({} / {})",
    "floordiv": "({} // {})",
    "eq": "({} == {})",
    "not_eq": "({} != {})",
    "less": "({} < {})",
    "less_equal": "({} <= {})",
    "greater": "({} > {})",
    "greater_equal": "({} >= {})",
    "and_": "({} & {})",
    "or_": "({} | {})",
    "xor_": "({} ^ {})",
    "mod": "({} % {})",
    "not_": "(not {})",  # ~ is not bitwise in numpy
}


# Define type of variables used for field indexing
_INDEX_DTYPE = _TYPE_MAPPING["int64"]


@dataclasses.dataclass
class SymbolExpr:
    value: dace.symbolic.SymbolicType
    dtype: dace.typeclass


@dataclasses.dataclass
class ValueExpr:
    value: dace.nodes.AccessNode
    dtype: dace.typeclass


@dataclasses.dataclass
class IteratorExpr:
    field: dace.nodes.AccessNode
    indices: dict[str, dace.nodes.AccessNode]
    dtype: dace.typeclass
    dimensions: list[str]


# Union of possible expression types
TaskletExpr: TypeAlias = IteratorExpr | SymbolExpr | ValueExpr


@dataclasses.dataclass
class Context:
    body: dace.SDFG
    state: dace.SDFGState
    symbol_map: dict[str, TaskletExpr]
    # if we encounter a reduction node, the reduction state needs to be pushed to child nodes
    reduce_identity: Optional[SymbolExpr]

    def __init__(
        self,
        body: dace.SDFG,
        state: dace.SDFGState,
        symbol_map: dict[str, TaskletExpr],
        reduce_identity: Optional[SymbolExpr] = None,
    ):
        self.body = body
        self.state = state
        self.symbol_map = symbol_map
        self.reduce_identity = reduce_identity


def builtin_neighbors(
    transformer: "PythonTaskletCodegen", node: itir.Expr, node_args: list[itir.Expr]
) -> list[ValueExpr]:
    di = dace_debuginfo(node, transformer.context.body.debuginfo)
    offset_literal, data = node_args
    assert isinstance(offset_literal, itir.OffsetLiteral)
    offset_dim = offset_literal.value
    assert isinstance(offset_dim, str)
    iterator = transformer.visit(data)
    assert isinstance(iterator, IteratorExpr)
    field_desc = iterator.field.desc(transformer.context.body)

    field_index = "__field_idx"
    offset_provider = transformer.offset_provider[offset_dim]
    if isinstance(offset_provider, NeighborTableOffsetProvider):
        neighbor_check = f"{field_index} >= 0"
    elif isinstance(offset_provider, StridedNeighborOffsetProvider):
        neighbor_check = f"{field_index} < {field_desc.shape[offset_provider.neighbor_axis.value]}"
    else:
        assert isinstance(offset_provider, Dimension)
        raise NotImplementedError(
            "Neighbor reductions for cartesian grids not implemented in DaCe backend."
        )

    assert transformer.context.reduce_identity is not None

    sdfg: dace.SDFG = transformer.context.body
    state: dace.SDFGState = transformer.context.state

    shifted_dim = offset_provider.origin_axis.value

    result_name = unique_var_name()
    sdfg.add_array(
        result_name, dtype=iterator.dtype, shape=(offset_provider.max_neighbors,), transient=True
    )
    result_access = state.add_access(result_name, debuginfo=di)

    # generate unique map index name to avoid conflict with other maps inside same state
    neighbor_index = unique_name("neighbor_idx")
    me, mx = state.add_map(
        f"{offset_dim}_neighbors_map",
        ndrange={neighbor_index: f"0:{offset_provider.max_neighbors}"},
        debuginfo=di,
    )
    table_name = connectivity_identifier(offset_dim)
    table_subset = (f"0:{sdfg.arrays[table_name].shape[0]}", neighbor_index)

    shift_tasklet = state.add_tasklet(
        "shift",
        code="__result = __table[__idx]",
        inputs={"__table", "__idx"},
        outputs={"__result"},
        debuginfo=di,
    )
    data_access_tasklet = state.add_tasklet(
        "data_access",
        code=f"__result = __field[{field_index}]"
        + (
            f" if {neighbor_check} else {transformer.context.reduce_identity.value}"
            if offset_provider.has_skip_values
            else ""
        ),
        inputs={"__field", field_index},
        outputs={"__result"},
        debuginfo=di,
    )
    idx_name = unique_var_name()
    sdfg.add_scalar(idx_name, _INDEX_DTYPE, transient=True)
    state.add_memlet_path(
        state.add_access(table_name, debuginfo=di),
        me,
        shift_tasklet,
        memlet=create_memlet_at(table_name, table_subset),
        dst_conn="__table",
    )
    state.add_memlet_path(
        iterator.indices[shifted_dim],
        me,
        shift_tasklet,
        memlet=dace.Memlet.simple(iterator.indices[shifted_dim].data, "0", debuginfo=di),
        dst_conn="__idx",
    )
    state.add_edge(shift_tasklet, "__result", data_access_tasklet, field_index, dace.Memlet())
    # select full shape only in the neighbor-axis dimension
    field_subset = tuple(
        f"0:{shape}" if dim == offset_provider.neighbor_axis.value else f"i_{dim}"
        for dim, shape in zip(sorted(iterator.dimensions), field_desc.shape)
    )
    state.add_memlet_path(
        iterator.field,
        me,
        data_access_tasklet,
        memlet=create_memlet_at(iterator.field.data, field_subset),
        dst_conn="__field",
    )
    state.add_memlet_path(
        data_access_tasklet,
        mx,
        result_access,
        memlet=dace.Memlet.simple(result_name, neighbor_index, debuginfo=di),
        src_conn="__result",
    )

    return [ValueExpr(result_access, iterator.dtype)]


def builtin_can_deref(
    transformer: "PythonTaskletCodegen", node: itir.Expr, node_args: list[itir.Expr]
) -> list[ValueExpr]:
    di = dace_debuginfo(node, transformer.context.body.debuginfo)
    # first visit shift, to get set of indices for deref
    can_deref_callable = node_args[0]
    assert isinstance(can_deref_callable, itir.FunCall)
    shift_callable = can_deref_callable.fun
    assert isinstance(shift_callable, itir.FunCall)
    assert isinstance(shift_callable.fun, itir.SymRef)
    assert shift_callable.fun.id == "shift"
    iterator = transformer._visit_shift(can_deref_callable)

    # TODO: remove this special case when ITIR reduce-unroll pass is able to catch it
    if not isinstance(iterator, IteratorExpr):
        assert len(iterator) == 1 and isinstance(iterator[0], ValueExpr)
        # We can always deref a value expression, therefore hard-code `can_deref` to True.
        # Returning a SymbolExpr would be preferable, but it requires update to type-checking.
        result_name = unique_var_name()
        transformer.context.body.add_scalar(result_name, dace.dtypes.bool, transient=True)
        result_node = transformer.context.state.add_access(result_name, debuginfo=di)
        transformer.context.state.add_edge(
            transformer.context.state.add_tasklet(
                "can_always_deref", {}, {"_out"}, "_out = True", debuginfo=di
            ),
            "_out",
            result_node,
            None,
            dace.Memlet.simple(result_name, "0", debuginfo=di),
        )
        return [ValueExpr(result_node, dace.dtypes.bool)]

    # create tasklet to check that field indices are non-negative (-1 is invalid)
    args = [ValueExpr(access_node, _INDEX_DTYPE) for access_node in iterator.indices.values()]
    internals = [f"{arg.value.data}_v" for arg in args]
    expr_code = " and ".join([f"{v} >= 0" for v in internals])

    # TODO(edopao): select-memlet could maybe allow to efficiently translate can_deref to predicative execution
    return transformer.add_expr_tasklet(
        list(zip(args, internals)),
        expr_code,
        dace.dtypes.bool,
        "can_deref",
        dace_debuginfo=di,
    )


def builtin_if(
    transformer: "PythonTaskletCodegen", node: itir.Expr, node_args: list[itir.Expr]
) -> list[ValueExpr]:
    di = dace_debuginfo(node, transformer.context.body.debuginfo)
    args = transformer.visit(node_args)
    assert len(args) == 3
    if_node = args[0][0] if isinstance(args[0], list) else args[0]

    # the argument could be a list of elements on each branch representing the result of `make_tuple`
    # however, the normal case is to find one value expression
    assert len(args[1]) == len(args[2])
    if_expr_args = [
        (a[0] if isinstance(a, list) else a, b[0] if isinstance(b, list) else b)
        for a, b in zip(args[1], args[2])
    ]

    # in case of tuple arguments, generate one if-tasklet for each element of the output tuple
    if_expr_values = []
    for a, b in if_expr_args:
        assert a.dtype == b.dtype
        expr_args = [
            (arg, f"{arg.value.data}_v")
            for arg in (if_node, a, b)
            if not isinstance(arg, SymbolExpr)
        ]
        internals = [
            arg.value if isinstance(arg, SymbolExpr) else f"{arg.value.data}_v"
            for arg in (if_node, a, b)
        ]
        expr = "({1} if {0} else {2})".format(*internals)
        if_expr = transformer.add_expr_tasklet(expr_args, expr, a.dtype, "if", dace_debuginfo=di)
        if_expr_values.append(if_expr[0])

    return if_expr_values


def builtin_list_get(
    transformer: "PythonTaskletCodegen", node: itir.Expr, node_args: list[itir.Expr]
) -> list[ValueExpr]:
    di = dace_debuginfo(node, transformer.context.body.debuginfo)
    args = list(itertools.chain(*transformer.visit(node_args)))
    assert len(args) == 2
    # index node
<<<<<<< HEAD
    if isinstance(args[0], SymbolExpr):
        index_value = args[0].value
        result_name = unique_var_name()
        transformer.context.body.add_scalar(result_name, args[1].dtype, transient=True)
        result_node = transformer.context.state.add_access(result_name)
        transformer.context.state.add_edge(
            args[1].value,
            None,
            result_node,
            None,
            dace.Memlet.simple(args[1].value.data, index_value),
        )
        return [ValueExpr(result_node, args[1].dtype)]

    else:
        expr_args = [(arg, f"{arg.value.data}_v") for arg in args]
        internals = [f"{arg.value.data}_v" for arg in args]
        expr = f"{internals[1]}[{internals[0]}]"
        return transformer.add_expr_tasklet(expr_args, expr, args[1].dtype, "list_get")
=======
    assert isinstance(args[0], (SymbolExpr, ValueExpr))
    # 1D-array node
    assert isinstance(args[1], ValueExpr)
    # source node should be a 1D array
    assert len(transformer.context.body.arrays[args[1].value.data].shape) == 1

    expr_args = [(arg, f"{arg.value.data}_v") for arg in args if not isinstance(arg, SymbolExpr)]
    internals = [
        arg.value if isinstance(arg, SymbolExpr) else f"{arg.value.data}_v" for arg in args
    ]
    expr = f"{internals[1]}[{internals[0]}]"
    return transformer.add_expr_tasklet(
        expr_args, expr, args[1].dtype, "list_get", dace_debuginfo=di
    )
>>>>>>> d5cfa7d7


def builtin_cast(
    transformer: "PythonTaskletCodegen", node: itir.Expr, node_args: list[itir.Expr]
) -> list[ValueExpr]:
    di = dace_debuginfo(node, transformer.context.body.debuginfo)
    args = transformer.visit(node_args[0])
    internals = [f"{arg.value.data}_v" for arg in args]
    target_type = node_args[1]
    assert isinstance(target_type, itir.SymRef)
    expr = _MATH_BUILTINS_MAPPING[target_type.id].format(*internals)
    node_type = transformer.node_types[id(node)]
    assert isinstance(node_type, itir_typing.Val)
    type_ = itir_type_as_dace_type(node_type.dtype)
    return transformer.add_expr_tasklet(
        list(zip(args, internals)),
        expr,
        type_,
        "cast",
        dace_debuginfo=di,
    )


def builtin_make_tuple(
    transformer: "PythonTaskletCodegen", node: itir.Expr, node_args: list[itir.Expr]
) -> list[ValueExpr]:
    args = [transformer.visit(arg) for arg in node_args]
    return args


def builtin_tuple_get(
    transformer: "PythonTaskletCodegen", node: itir.Expr, node_args: list[itir.Expr]
) -> list[ValueExpr]:
    elements = transformer.visit(node_args[1])
    index = node_args[0]
    if isinstance(index, itir.Literal):
        return [elements[int(index.value)]]
    raise ValueError("Tuple can only be subscripted with compile-time constants.")


_GENERAL_BUILTIN_MAPPING: dict[
    str, Callable[["PythonTaskletCodegen", itir.Expr, list[itir.Expr]], list[ValueExpr]]
] = {
    "can_deref": builtin_can_deref,
    "cast_": builtin_cast,
    "if_": builtin_if,
    "list_get": builtin_list_get,
    "make_tuple": builtin_make_tuple,
    "neighbors": builtin_neighbors,
    "tuple_get": builtin_tuple_get,
}


class GatherLambdaSymbolsPass(eve.NodeVisitor):
    _sdfg: dace.SDFG
    _state: dace.SDFGState
    _symbol_map: dict[str, TaskletExpr]
    _parent_symbol_map: dict[str, TaskletExpr]

    def __init__(
        self,
        sdfg,
        state,
        parent_symbol_map,
    ):
        self._sdfg = sdfg
        self._state = state
        self._symbol_map = {}
        self._parent_symbol_map = parent_symbol_map

    @property
    def symbol_refs(self):
        """Dictionary of symbols referenced from the lambda expression."""
        return self._symbol_map

    def _add_symbol(self, param, arg):
        if isinstance(arg, ValueExpr):
            # create storage in lambda sdfg
            self._sdfg.add_scalar(param, dtype=arg.dtype)
            # update table of lambda symbol
            self._symbol_map[param] = ValueExpr(
                self._state.add_access(param, debuginfo=self._sdfg.debuginfo), arg.dtype
            )
        elif isinstance(arg, IteratorExpr):
            # create storage in lambda sdfg
            ndims = len(arg.dimensions)
            shape, strides = new_array_symbols(param, ndims)
            self._sdfg.add_array(param, shape=shape, strides=strides, dtype=arg.dtype)
            index_names = {dim: f"__{param}_i_{dim}" for dim in arg.indices.keys()}
            for _, index_name in index_names.items():
                self._sdfg.add_scalar(index_name, dtype=_INDEX_DTYPE)
            # update table of lambda symbol
            field = self._state.add_access(param, debuginfo=self._sdfg.debuginfo)
            indices = {
                dim: self._state.add_access(index_arg, debuginfo=self._sdfg.debuginfo)
                for dim, index_arg in index_names.items()
            }
            self._symbol_map[param] = IteratorExpr(field, indices, arg.dtype, arg.dimensions)
        else:
            assert isinstance(arg, SymbolExpr)
            self._symbol_map[param] = arg

    def visit_SymRef(self, node: itir.SymRef):
        name = str(node.id)
        if name in self._parent_symbol_map and name not in self._symbol_map:
            arg = self._parent_symbol_map[name]
            self._add_symbol(name, arg)

    def visit_Lambda(self, node: itir.Lambda, args: Optional[Sequence[TaskletExpr]] = None):
        if args is not None:
            assert len(node.params) == len(args)
            for param, arg in zip(node.params, args):
                self._add_symbol(str(param.id), arg)
        self.visit(node.expr)


class GatherOutputSymbolsPass(eve.NodeVisitor):
    _sdfg: dace.SDFG
    _state: dace.SDFGState
    _node_types: dict[int, next_typing.Type]
    _symbol_map: dict[str, TaskletExpr]

    @property
    def symbol_refs(self):
        """Dictionary of symbols referenced from the output expression."""
        return self._symbol_map

    def __init__(
        self,
        sdfg,
        state,
        node_types,
    ):
        self._sdfg = sdfg
        self._state = state
        self._node_types = node_types
        self._symbol_map = {}

    def visit_SymRef(self, node: itir.SymRef):
        param = str(node.id)
        if param not in _GENERAL_BUILTIN_MAPPING and param not in self._symbol_map:
            node_type = self._node_types[id(node)]
            assert isinstance(node_type, Val)
            access_node = self._state.add_access(param, debuginfo=self._sdfg.debuginfo)
            self._symbol_map[param] = ValueExpr(
                access_node, dtype=itir_type_as_dace_type(node_type.dtype)
            )


class PythonTaskletCodegen(gt4py.eve.codegen.TemplatedGenerator):
    offset_provider: dict[str, Any]
    context: Context
    node_types: dict[int, next_typing.Type]

    def __init__(
        self,
        offset_provider: dict[str, Any],
        context: Context,
        node_types: dict[int, next_typing.Type],
    ):
        self.offset_provider = offset_provider
        self.context = context
        self.node_types = node_types

    def visit_FunctionDefinition(self, node: itir.FunctionDefinition, **kwargs):
        raise NotImplementedError()

    def visit_Lambda(
        self, node: itir.Lambda, args: Sequence[TaskletExpr], use_neighbor_tables: bool = True
    ) -> tuple[
        Context,
        list[tuple[str, ValueExpr] | tuple[tuple[str, dict], IteratorExpr]],
        list[ValueExpr],
    ]:
        func_name = f"lambda_{abs(hash(node)):x}"
        neighbor_tables = (
            filter_neighbor_tables(self.offset_provider) if use_neighbor_tables else {}
        )
        connectivity_names = [connectivity_identifier(offset) for offset in neighbor_tables.keys()]

        # Create the SDFG for the lambda's body
        lambda_sdfg = dace.SDFG(func_name)
        lambda_sdfg.debuginfo = dace_debuginfo(node)
        lambda_state = lambda_sdfg.add_state(f"{func_name}_entry", True)

        lambda_symbols_pass = GatherLambdaSymbolsPass(
            lambda_sdfg, lambda_state, self.context.symbol_map
        )
        lambda_symbols_pass.visit(node, args=args)

        # Add for input nodes for lambda symbols
        inputs: list[tuple[str, ValueExpr] | tuple[tuple[str, dict], IteratorExpr]] = []
        for sym, input_node in lambda_symbols_pass.symbol_refs.items():
            arg = next((arg for param, arg in zip(node.params, args) if param.id == sym), None)
            if arg:
                outer_node = arg
            else:
                # the symbol is not found among lambda arguments, then it is inherited from parent scope
                outer_node = self.context.symbol_map[sym]
            if isinstance(input_node, IteratorExpr):
                assert isinstance(outer_node, IteratorExpr)
                index_params = {
                    dim: index_node.data for dim, index_node in input_node.indices.items()
                }
                inputs.append(((sym, index_params), outer_node))
            elif isinstance(input_node, ValueExpr):
                assert isinstance(outer_node, ValueExpr)
                inputs.append((sym, outer_node))

        # Add connectivities as arrays
        for name in connectivity_names:
            shape, strides = new_array_symbols(name, ndim=2)
            dtype = self.context.body.arrays[name].dtype
            lambda_sdfg.add_array(name, shape=shape, strides=strides, dtype=dtype)

        # Translate the lambda's body in its own context
        lambda_context = Context(
            lambda_sdfg,
            lambda_state,
            lambda_symbols_pass.symbol_refs,
            reduce_identity=self.context.reduce_identity,
        )
        lambda_taskgen = PythonTaskletCodegen(self.offset_provider, lambda_context, self.node_types)

        results: list[ValueExpr] = []
        # We are flattening the returned list of value expressions because the multiple outputs of a lambda
        # should be a list of nodes without tuple structure. Ideally, an ITIR transformation could do this.
        node.expr.location = node.location
        for expr in flatten_list(lambda_taskgen.visit(node.expr)):
            if isinstance(expr, ValueExpr):
                result_name = unique_var_name()
                lambda_sdfg.add_scalar(result_name, expr.dtype, transient=True)
                result_access = lambda_state.add_access(
                    result_name, debuginfo=lambda_sdfg.debuginfo
                )
                lambda_state.add_nedge(
                    expr.value,
                    result_access,
                    dace.Memlet.simple(result_access.data, "0"),
                )
                result = ValueExpr(value=result_access, dtype=expr.dtype)
            else:
                # Forwarding result through a tasklet needed because empty SDFG states don't properly forward connectors
                result = lambda_taskgen.add_expr_tasklet(
                    [], expr.value, expr.dtype, "forward", dace_debuginfo=lambda_sdfg.debuginfo
                )[0]
            lambda_sdfg.arrays[result.value.data].transient = False
            results.append(result)

        # remove isolated access nodes for connectivity arrays not consumed by lambda
        for sub_node in lambda_state.nodes():
            if isinstance(sub_node, dace.nodes.AccessNode):
                if lambda_state.out_degree(sub_node) == 0 and lambda_state.in_degree(sub_node) == 0:
                    lambda_state.remove_node(sub_node)

        return lambda_context, inputs, results

    def visit_SymRef(self, node: itir.SymRef) -> list[ValueExpr | SymbolExpr] | IteratorExpr:
        param = str(node.id)
        value = self.context.symbol_map[param]
        if isinstance(value, (ValueExpr, SymbolExpr)):
            return [value]
        return value

    def visit_Literal(self, node: itir.Literal) -> list[SymbolExpr]:
        node_type = self.node_types[id(node)]
        assert isinstance(node_type, Val)
        return [SymbolExpr(node.value, itir_type_as_dace_type(node_type.dtype))]

    def visit_FunCall(self, node: itir.FunCall) -> list[ValueExpr] | IteratorExpr:
        node.fun.location = node.location
        if isinstance(node.fun, itir.SymRef) and node.fun.id == "deref":
            return self._visit_deref(node)
        if isinstance(node.fun, itir.FunCall) and isinstance(node.fun.fun, itir.SymRef):
            if node.fun.fun.id == "shift":
                return self._visit_shift(node)
            elif node.fun.fun.id == "reduce":
                return self._visit_reduce(node)

        if isinstance(node.fun, itir.SymRef):
            builtin_name = str(node.fun.id)
            if builtin_name in _MATH_BUILTINS_MAPPING:
                return self._visit_numeric_builtin(node)
            elif builtin_name in _GENERAL_BUILTIN_MAPPING:
                return self._visit_general_builtin(node)
            else:
                raise NotImplementedError(f"'{builtin_name}' not implemented.")
        return self._visit_call(node)

    def _visit_call(self, node: itir.FunCall):
        args = self.visit(node.args)
        args = [arg if isinstance(arg, Sequence) else [arg] for arg in args]
        args = list(itertools.chain(*args))
        node.fun.location = node.location
        func_context, func_inputs, results = self.visit(node.fun, args=args)

        nsdfg_inputs = {}
        for name, value in func_inputs:
            if isinstance(value, ValueExpr):
                nsdfg_inputs[name] = create_memlet_full(
                    value.value.data, self.context.body.arrays[value.value.data]
                )
            else:
                assert isinstance(value, IteratorExpr)
                field = name[0]
                indices = name[1]
                nsdfg_inputs[field] = create_memlet_full(
                    value.field.data, self.context.body.arrays[value.field.data]
                )
                for dim, var in indices.items():
                    store = value.indices[dim].data
                    nsdfg_inputs[var] = create_memlet_full(store, self.context.body.arrays[store])

        neighbor_tables = filter_neighbor_tables(self.offset_provider)
        for conn, _ in neighbor_tables.items():
            var = connectivity_identifier(conn)
            nsdfg_inputs[var] = create_memlet_full(var, self.context.body.arrays[var])

        symbol_mapping = map_nested_sdfg_symbols(self.context.body, func_context.body, nsdfg_inputs)

        nsdfg_node = self.context.state.add_nested_sdfg(
            func_context.body,
            None,
            inputs=set(nsdfg_inputs.keys()),
            outputs=set(r.value.data for r in results),
            symbol_mapping=symbol_mapping,
            debuginfo=dace_debuginfo(node, func_context.body.debuginfo),
        )

        for name, value in func_inputs:
            if isinstance(value, ValueExpr):
                value_memlet = nsdfg_inputs[name]
                self.context.state.add_edge(value.value, None, nsdfg_node, name, value_memlet)
            else:
                assert isinstance(value, IteratorExpr)
                field = name[0]
                indices = name[1]
                field_memlet = nsdfg_inputs[field]
                self.context.state.add_edge(value.field, None, nsdfg_node, field, field_memlet)
                for dim, var in indices.items():
                    store = value.indices[dim]
                    idx_memlet = nsdfg_inputs[var]
                    self.context.state.add_edge(store, None, nsdfg_node, var, idx_memlet)
        for conn, _ in neighbor_tables.items():
            var = connectivity_identifier(conn)
            memlet = nsdfg_inputs[var]
            access = self.context.state.add_access(var, debuginfo=nsdfg_node.debuginfo)
            self.context.state.add_edge(access, None, nsdfg_node, var, memlet)

        result_exprs = []
        for result in results:
            name = unique_var_name()
            self.context.body.add_scalar(name, result.dtype, transient=True)
            result_access = self.context.state.add_access(name, debuginfo=nsdfg_node.debuginfo)
            result_exprs.append(ValueExpr(result_access, result.dtype))
            memlet = create_memlet_full(name, self.context.body.arrays[name])
            self.context.state.add_edge(nsdfg_node, result.value.data, result_access, None, memlet)

        return result_exprs

    def _visit_deref(self, node: itir.FunCall) -> list[ValueExpr]:
        di = dace_debuginfo(node, self.context.body.debuginfo)
        iterator = self.visit(node.args[0])
        if not isinstance(iterator, IteratorExpr):
            # already a list of ValueExpr
            return iterator

        args: list[ValueExpr]
        sorted_dims = sorted(iterator.dimensions)
        if all([dim in iterator.indices for dim in iterator.dimensions]):
            # The deref iterator has index values on all dimensions: the result will be a scalar
            args = [ValueExpr(iterator.field, iterator.dtype)] + [
                ValueExpr(iterator.indices[dim], _INDEX_DTYPE) for dim in sorted_dims
            ]
            internals = [f"{arg.value.data}_v" for arg in args]
            expr = f"{internals[0]}[{', '.join(internals[1:])}]"
            return self.add_expr_tasklet(
                list(zip(args, internals)),
                expr,
                iterator.dtype,
                "deref",
                dace_debuginfo=di,
            )

        else:
            # Not all dimensions are included in the deref index list:
            # this means the ND-field will be sliced along one or more dimensions and the result will be an array
            field_array = self.context.body.arrays[iterator.field.data]
            result_shape = tuple(
                dim_size
                for dim, dim_size in zip(sorted_dims, field_array.shape)
                if dim not in iterator.indices
            )
            result_name = unique_var_name()
            self.context.body.add_array(result_name, result_shape, iterator.dtype, transient=True)
            result_array = self.context.body.arrays[result_name]
            result_node = self.context.state.add_access(result_name, debuginfo=di)

            deref_connectors = ["_inp"] + [
                f"_i_{dim}" for dim in sorted_dims if dim in iterator.indices
            ]
            deref_nodes = [iterator.field] + [
                iterator.indices[dim] for dim in sorted_dims if dim in iterator.indices
            ]
            deref_memlets = [dace.Memlet.from_array(iterator.field.data, field_array)] + [
                dace.Memlet.simple(node.data, "0") for node in deref_nodes[1:]
            ]

            # we create a mapped tasklet for array slicing
            map_ranges = {
                f"_i_{dim}": f"0:{size}"
                for dim, size in zip(sorted_dims, field_array.shape)
                if dim not in iterator.indices
            }
            src_subset = ",".join([f"_i_{dim}" for dim in sorted_dims])
            dst_subset = ",".join(
                [f"_i_{dim}" for dim in sorted_dims if dim not in iterator.indices]
            )
            self.context.state.add_mapped_tasklet(
                "deref",
                map_ranges,
                inputs={k: v for k, v in zip(deref_connectors, deref_memlets)},
                outputs={
                    "_out": dace.Memlet.from_array(result_name, result_array),
                },
                code=f"_out[{dst_subset}] = _inp[{src_subset}]",
                external_edges=True,
                input_nodes={node.data: node for node in deref_nodes},
                output_nodes={
                    result_name: result_node,
                },
                debuginfo=di,
            )
            return [ValueExpr(result_node, iterator.dtype)]

    def _split_shift_args(
        self, args: list[itir.Expr]
    ) -> tuple[list[itir.Expr], Optional[list[itir.Expr]]]:
        pairs = [args[i : i + 2] for i in range(0, len(args), 2)]
        assert len(pairs) >= 1
        assert all(len(pair) == 2 for pair in pairs)
        return pairs[-1], list(itertools.chain(*pairs[0:-1])) if len(pairs) > 1 else None

    def _make_shift_for_rest(self, rest, iterator):
        return itir.FunCall(
            fun=itir.FunCall(fun=itir.SymRef(id="shift"), args=rest),
            args=[iterator],
            location=iterator.location,
        )

    def _visit_shift(self, node: itir.FunCall) -> IteratorExpr | list[ValueExpr]:
        di = dace_debuginfo(node, self.context.body.debuginfo)
        shift = node.fun
        assert isinstance(shift, itir.FunCall)
        tail, rest = self._split_shift_args(shift.args)
        if rest:
            iterator = self.visit(self._make_shift_for_rest(rest, node.args[0]))
        else:
            iterator = self.visit(node.args[0])
        if not isinstance(iterator, IteratorExpr):
            # shift cannot be applied because the argument is not iterable
            # TODO: remove this special case when ITIR reduce-unroll pass is able to catch it
            assert isinstance(iterator, list) and len(iterator) == 1
            assert isinstance(iterator[0], ValueExpr)
            return iterator

        assert isinstance(tail[0], itir.OffsetLiteral)
        offset_dim = tail[0].value
        assert isinstance(offset_dim, str)
        offset_node = self.visit(tail[1])[0]
        assert offset_node.dtype in dace.dtypes.INTEGER_TYPES

        if isinstance(self.offset_provider[offset_dim], NeighborTableOffsetProvider):
            offset_provider = self.offset_provider[offset_dim]
            connectivity = self.context.state.add_access(
                connectivity_identifier(offset_dim), debuginfo=di
            )

            shifted_dim = offset_provider.origin_axis.value
            target_dim = offset_provider.neighbor_axis.value
            args = [
                ValueExpr(connectivity, offset_provider.table.dtype),
                ValueExpr(iterator.indices[shifted_dim], offset_node.dtype),
                offset_node,
            ]
            internals = [f"{arg.value.data}_v" for arg in args]
            expr = f"{internals[0]}[{internals[1]}, {internals[2]}]"
        elif isinstance(self.offset_provider[offset_dim], StridedNeighborOffsetProvider):
            offset_provider = self.offset_provider[offset_dim]

            shifted_dim = offset_provider.origin_axis.value
            target_dim = offset_provider.neighbor_axis.value
            args = [
                ValueExpr(iterator.indices[shifted_dim], offset_node.dtype),
                offset_node,
            ]
            internals = [f"{arg.value.data}_v" for arg in args]
            expr = f"{internals[0]} * {offset_provider.max_neighbors} + {internals[1]}"
        else:
            assert isinstance(self.offset_provider[offset_dim], Dimension)

            shifted_dim = self.offset_provider[offset_dim].value
            target_dim = shifted_dim
            args = [
                ValueExpr(iterator.indices[shifted_dim], offset_node.dtype),
                offset_node,
            ]
            internals = [f"{arg.value.data}_v" for arg in args]
            expr = f"{internals[0]} + {internals[1]}"

        shifted_value = self.add_expr_tasklet(
            list(zip(args, internals)), expr, offset_node.dtype, "shift", dace_debuginfo=di
        )[0].value

        shifted_index = {dim: value for dim, value in iterator.indices.items()}
        del shifted_index[shifted_dim]
        shifted_index[target_dim] = shifted_value

        return IteratorExpr(iterator.field, shifted_index, iterator.dtype, iterator.dimensions)

    def visit_OffsetLiteral(self, node: itir.OffsetLiteral) -> list[ValueExpr]:
        di = dace_debuginfo(node, self.context.body.debuginfo)
        offset = node.value
        assert isinstance(offset, int)
        offset_var = unique_var_name()
        self.context.body.add_scalar(offset_var, _INDEX_DTYPE, transient=True)
        offset_node = self.context.state.add_access(offset_var, debuginfo=di)
        tasklet_node = self.context.state.add_tasklet(
            "get_offset", {}, {"__out"}, f"__out = {offset}", debuginfo=di
        )
        self.context.state.add_edge(
            tasklet_node, "__out", offset_node, None, dace.Memlet.simple(offset_var, "0")
        )
        return [ValueExpr(offset_node, self.context.body.arrays[offset_var].dtype)]

    def _visit_reduce(self, node: itir.FunCall):
        di = dace_debuginfo(node, self.context.body.debuginfo)
        node_type = self.node_types[id(node)]
        assert isinstance(node_type, itir_typing.Val)
        reduce_dtype = itir_type_as_dace_type(node_type.dtype)

        if len(node.args) == 1:
            assert (
                isinstance(node.args[0], itir.FunCall)
                and isinstance(node.args[0].fun, itir.SymRef)
                and node.args[0].fun.id == "neighbors"
            )
            assert isinstance(node.fun, itir.FunCall)
            op_name = node.fun.args[0]
            assert isinstance(op_name, itir.SymRef)
            reduce_identity = node.fun.args[1]
            assert isinstance(reduce_identity, itir.Literal)

            # set reduction state
            self.context.reduce_identity = SymbolExpr(reduce_identity, reduce_dtype)

            args = self.visit(node.args)

            assert len(args) == 1 and len(args[0]) == 1
            reduce_input_node = args[0][0].value

        else:
            assert isinstance(node.fun, itir.FunCall)
            assert isinstance(node.fun.args[0], itir.Lambda)
            fun_node = node.fun.args[0]
            assert isinstance(fun_node.expr, itir.FunCall)

            op_name = fun_node.expr.fun
            assert isinstance(op_name, itir.SymRef)
            reduce_identity = get_reduce_identity_value(op_name.id, reduce_dtype)

            # set reduction state in visit context
            self.context.reduce_identity = SymbolExpr(reduce_identity, reduce_dtype)

            args = flatten_list(self.visit(node.args))

            # clear context
            self.context.reduce_identity = None

            # check that all neighbor expressions have the same shape
            nreduce_shape = args[1].value.desc(self.context.body).shape
            assert all(
                [arg.value.desc(self.context.body).shape == nreduce_shape for arg in args[2:]]
            )

            nreduce_index = tuple(f"_i{i}" for i in range(len(nreduce_shape)))
            nreduce_domain = {idx: f"0:{size}" for idx, size in zip(nreduce_index, nreduce_shape)}

            reduce_input_name = unique_var_name()
            self.context.body.add_array(
                reduce_input_name, nreduce_shape, reduce_dtype, transient=True
            )

            lambda_node = itir.Lambda(
                expr=fun_node.expr.args[1], params=fun_node.params[1:], location=node.location
            )
            lambda_context, inner_inputs, inner_outputs = self.visit(
                lambda_node, args=args, use_neighbor_tables=False
            )

            input_mapping = {
                param: create_memlet_at(arg.value.data, nreduce_index)
                for (param, _), arg in zip(inner_inputs, args)
            }
            output_mapping = {
                inner_outputs[0].value.data: create_memlet_at(reduce_input_name, nreduce_index)
            }
            symbol_mapping = map_nested_sdfg_symbols(
                self.context.body, lambda_context.body, input_mapping
            )

            reduce_input_node = self.context.state.add_access(reduce_input_name, debuginfo=di)

            nsdfg_node, map_entry, _ = add_mapped_nested_sdfg(
                self.context.state,
                sdfg=lambda_context.body,
                map_ranges=nreduce_domain,
                inputs=input_mapping,
                outputs=output_mapping,
                symbol_mapping=symbol_mapping,
                input_nodes={arg.value.data: arg.value for arg in args},
                output_nodes={reduce_input_name: reduce_input_node},
                debuginfo=di,
            )

        reduce_input_desc = reduce_input_node.desc(self.context.body)

        result_name = unique_var_name()
        # we allocate an array instead of a scalar because the reduce library node is generic and expects an array node
        self.context.body.add_array(result_name, (1,), reduce_dtype, transient=True)
        result_access = self.context.state.add_access(result_name, debuginfo=di)

        reduce_wcr = "lambda x, y: " + _MATH_BUILTINS_MAPPING[str(op_name)].format("x", "y")
        reduce_node = self.context.state.add_reduce(reduce_wcr, None, reduce_identity)
        self.context.state.add_nedge(
            reduce_input_node,
            reduce_node,
            dace.Memlet.from_array(reduce_input_node.data, reduce_input_desc),
        )
        self.context.state.add_nedge(
            reduce_node, result_access, dace.Memlet.simple(result_name, "0")
        )

        # we apply map fusion only to the nested-SDFG which is generated for the reduction operator
        # the purpose is to keep the ITIR-visitor program simple and to clean up the generated SDFG
        self.context.body.apply_transformations_repeated([MapFusion], validate=False)

        return [ValueExpr(result_access, reduce_dtype)]

    def _visit_numeric_builtin(self, node: itir.FunCall) -> list[ValueExpr]:
        assert isinstance(node.fun, itir.SymRef)
        fmt = _MATH_BUILTINS_MAPPING[str(node.fun.id)]
        args = flatten_list(self.visit(node.args))
        expr_args = [
            (arg, f"{arg.value.data}_v") for arg in args if not isinstance(arg, SymbolExpr)
        ]
        internals = [
            arg.value if isinstance(arg, SymbolExpr) else f"{arg.value.data}_v" for arg in args
        ]
        expr = fmt.format(*internals)
        node_type = self.node_types[id(node)]
        assert isinstance(node_type, itir_typing.Val)
        type_ = itir_type_as_dace_type(node_type.dtype)
        return self.add_expr_tasklet(
            expr_args,
            expr,
            type_,
            "numeric",
            dace_debuginfo=dace_debuginfo(node, self.context.body.debuginfo),
        )

    def _visit_general_builtin(self, node: itir.FunCall) -> list[ValueExpr]:
        assert isinstance(node.fun, itir.SymRef)
        expr_func = _GENERAL_BUILTIN_MAPPING[str(node.fun.id)]
        return expr_func(self, node, node.args)

    def add_expr_tasklet(
        self,
        args: list[tuple[ValueExpr, str]],
        expr: str,
        result_type: Any,
        name: str,
        dace_debuginfo: Optional[dace.dtypes.DebugInfo] = None,
    ) -> list[ValueExpr]:
        di = dace_debuginfo if dace_debuginfo else self.context.body.debuginfo
        result_name = unique_var_name()
        self.context.body.add_scalar(result_name, result_type, transient=True)
        result_access = self.context.state.add_access(result_name, debuginfo=di)

        expr_tasklet = self.context.state.add_tasklet(
            name=name,
            inputs={internal for _, internal in args},
            outputs={"__result"},
            code=f"__result = {expr}",
            debuginfo=di,
        )

        for arg, internal in args:
            edges = self.context.state.in_edges(expr_tasklet)
            used = False
            for edge in edges:
                if edge.dst_conn == internal:
                    used = True
                    break
            if used:
                continue
            elif not isinstance(arg, SymbolExpr):
                memlet = create_memlet_full(
                    arg.value.data, self.context.body.arrays[arg.value.data]
                )
                self.context.state.add_edge(arg.value, None, expr_tasklet, internal, memlet)

        memlet = dace.Memlet.simple(result_access.data, "0", debuginfo=di)
        self.context.state.add_edge(expr_tasklet, "__result", result_access, None, memlet)

        return [ValueExpr(result_access, result_type)]


def is_scan(node: itir.Node) -> bool:
    return isinstance(node, itir.FunCall) and node.fun == itir.SymRef(id="scan")


def closure_to_tasklet_sdfg(
    node: itir.StencilClosure,
    offset_provider: dict[str, Any],
    domain: dict[str, str],
    inputs: Sequence[tuple[str, ts.TypeSpec]],
    connectivities: Sequence[tuple[dace.ndarray, str]],
    node_types: dict[int, next_typing.Type],
) -> tuple[Context, Sequence[ValueExpr]]:
    body = dace.SDFG("tasklet_toplevel")
    body.debuginfo = dace_debuginfo(node)
    state = body.add_state("tasklet_toplevel_entry", True)
    symbol_map: dict[str, TaskletExpr] = {}

    idx_accesses = {}
    for dim, idx in domain.items():
        name = f"{idx}_value"
        body.add_scalar(name, dtype=_INDEX_DTYPE, transient=True)
        tasklet = state.add_tasklet(
            f"get_{dim}", set(), {"value"}, f"value = {idx}", debuginfo=body.debuginfo
        )
        access = state.add_access(name, debuginfo=body.debuginfo)
        idx_accesses[dim] = access
        state.add_edge(tasklet, "value", access, None, dace.Memlet.simple(name, "0"))
    for name, ty in inputs:
        if isinstance(ty, ts.FieldType):
            ndim = len(ty.dims)
            shape, strides = new_array_symbols(name, ndim)
            dims = [dim.value for dim in ty.dims]
            dtype = as_dace_type(ty.dtype)
            body.add_array(name, shape=shape, strides=strides, dtype=dtype)
            field = state.add_access(name, debuginfo=body.debuginfo)
            indices = {dim: idx_accesses[dim] for dim in domain.keys()}
            symbol_map[name] = IteratorExpr(field, indices, dtype, dims)
        else:
            assert isinstance(ty, ts.ScalarType)
            dtype = as_dace_type(ty)
            body.add_scalar(name, dtype=dtype)
            symbol_map[name] = ValueExpr(state.add_access(name, debuginfo=body.debuginfo), dtype)
    for arr, name in connectivities:
        shape, strides = new_array_symbols(name, ndim=2)
        body.add_array(name, shape=shape, strides=strides, dtype=arr.dtype)

    context = Context(body, state, symbol_map)
    translator = PythonTaskletCodegen(offset_provider, context, node_types)

    args = [itir.SymRef(id=name) for name, _ in inputs]
    if is_scan(node.stencil):
        stencil = cast(FunCall, node.stencil)
        assert isinstance(stencil.args[0], Lambda)
        lambda_node = itir.Lambda(
            expr=stencil.args[0].expr, params=stencil.args[0].params, location=node.location
        )
        fun_node = itir.FunCall(fun=lambda_node, args=args, location=node.location)
    else:
        fun_node = itir.FunCall(fun=node.stencil, args=args, location=node.location)

    results = translator.visit(fun_node)
    for r in results:
        context.body.arrays[r.value.data].transient = False

    return context, results<|MERGE_RESOLUTION|>--- conflicted
+++ resolved
@@ -377,7 +377,6 @@
     args = list(itertools.chain(*transformer.visit(node_args)))
     assert len(args) == 2
     # index node
-<<<<<<< HEAD
     if isinstance(args[0], SymbolExpr):
         index_value = args[0].value
         result_name = unique_var_name()
@@ -396,23 +395,9 @@
         expr_args = [(arg, f"{arg.value.data}_v") for arg in args]
         internals = [f"{arg.value.data}_v" for arg in args]
         expr = f"{internals[1]}[{internals[0]}]"
-        return transformer.add_expr_tasklet(expr_args, expr, args[1].dtype, "list_get")
-=======
-    assert isinstance(args[0], (SymbolExpr, ValueExpr))
-    # 1D-array node
-    assert isinstance(args[1], ValueExpr)
-    # source node should be a 1D array
-    assert len(transformer.context.body.arrays[args[1].value.data].shape) == 1
-
-    expr_args = [(arg, f"{arg.value.data}_v") for arg in args if not isinstance(arg, SymbolExpr)]
-    internals = [
-        arg.value if isinstance(arg, SymbolExpr) else f"{arg.value.data}_v" for arg in args
-    ]
-    expr = f"{internals[1]}[{internals[0]}]"
-    return transformer.add_expr_tasklet(
-        expr_args, expr, args[1].dtype, "list_get", dace_debuginfo=di
-    )
->>>>>>> d5cfa7d7
+        return transformer.add_expr_tasklet(
+            expr_args, expr, args[1].dtype, "list_get", dace_debuginfo=di
+        )
 
 
 def builtin_cast(
