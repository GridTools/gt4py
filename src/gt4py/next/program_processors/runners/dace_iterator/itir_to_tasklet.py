# GT4Py - GridTools Framework
#
# Copyright (c) 2014-2023, ETH Zurich
# All rights reserved.
#
# This file is part of the GT4Py project and the GridTools framework.
# GT4Py is free software: you can redistribute it and/or modify it under
# the terms of the GNU General Public License as published by the
# Free Software Foundation, either version 3 of the License, or any later
# version. See the LICENSE.txt file at the top-level directory of this
# distribution for a copy of the license or check <https://www.gnu.org/licenses/>.
#
# SPDX-License-Identifier: GPL-3.0-or-later
import dataclasses
import itertools
from collections.abc import Sequence
from typing import Any, Callable, Optional, TypeAlias, cast

import dace
import numpy as np
from dace import subsets
from dace.transformation.dataflow import MapFusion

import gt4py.eve.codegen
from gt4py import eve
from gt4py.next import Dimension, StridedNeighborOffsetProvider, type_inference as next_typing
from gt4py.next.iterator import ir as itir, type_inference as itir_typing
from gt4py.next.iterator.embedded import NeighborTableOffsetProvider
from gt4py.next.iterator.ir import FunCall, Lambda
from gt4py.next.iterator.type_inference import Val
from gt4py.next.type_system import type_specifications as ts

from .utility import (
    add_mapped_nested_sdfg,
    as_dace_type,
    connectivity_identifier,
    create_memlet_at,
    create_memlet_full,
    filter_neighbor_tables,
    flatten_list,
    map_nested_sdfg_symbols,
    new_array_symbols,
    unique_name,
    unique_var_name,
)


_TYPE_MAPPING = {
    "float": dace.float64,
    "float32": dace.float32,
    "float64": dace.float64,
    "int": dace.int32 if np.dtype(int).itemsize == 4 else dace.int64,
    "int32": dace.int32,
    "int64": dace.int64,
    "bool": dace.bool_,
}


def itir_type_as_dace_type(type_: next_typing.Type):
    if isinstance(type_, itir_typing.Primitive):
        return _TYPE_MAPPING[type_.name]
    raise NotImplementedError()


def get_reduce_identity_value(op_name_: str, type_: Any):
    if op_name_ == "plus":
        init_value = type_(0)
    elif op_name_ == "multiplies":
        init_value = type_(1)
    elif op_name_ == "minimum":
        init_value = type_("inf")
    elif op_name_ == "maximum":
        init_value = type_("-inf")
    else:
        raise NotImplementedError()

    return init_value


_MATH_BUILTINS_MAPPING = {
    "abs": "abs({})",
    "sin": "math.sin({})",
    "cos": "math.cos({})",
    "tan": "math.tan({})",
    "arcsin": "asin({})",
    "arccos": "acos({})",
    "arctan": "atan({})",
    "sinh": "math.sinh({})",
    "cosh": "math.cosh({})",
    "tanh": "math.tanh({})",
    "arcsinh": "asinh({})",
    "arccosh": "acosh({})",
    "arctanh": "atanh({})",
    "sqrt": "math.sqrt({})",
    "exp": "math.exp({})",
    "log": "math.log({})",
    "gamma": "tgamma({})",
    "cbrt": "cbrt({})",
    "isfinite": "isfinite({})",
    "isinf": "isinf({})",
    "isnan": "isnan({})",
    "floor": "math.ifloor({})",
    "ceil": "ceil({})",
    "trunc": "trunc({})",
    "minimum": "min({}, {})",
    "maximum": "max({}, {})",
    "fmod": "fmod({}, {})",
    "power": "math.pow({}, {})",
    "float": "dace.float64({})",
    "float32": "dace.float32({})",
    "float64": "dace.float64({})",
    "int": "dace.int32({})" if np.dtype(int).itemsize == 4 else "dace.int64({})",
    "int32": "dace.int32({})",
    "int64": "dace.int64({})",
    "bool": "dace.bool_({})",
    "plus": "({} + {})",
    "minus": "({} - {})",
    "multiplies": "({} * {})",
    "divides": "({} / {})",
    "floordiv": "({} // {})",
    "eq": "({} == {})",
    "not_eq": "({} != {})",
    "less": "({} < {})",
    "less_equal": "({} <= {})",
    "greater": "({} > {})",
    "greater_equal": "({} >= {})",
    "and_": "({} & {})",
    "or_": "({} | {})",
    "xor_": "({} ^ {})",
    "mod": "({} % {})",
    "not_": "(not {})",  # ~ is not bitwise in numpy
}


# Define type of variables used for field indexing
_INDEX_DTYPE = _TYPE_MAPPING["int64"]


@dataclasses.dataclass
class SymbolExpr:
    value: dace.symbolic.SymbolicType
    dtype: dace.typeclass


@dataclasses.dataclass
class ValueExpr:
    value: dace.nodes.AccessNode
    dtype: dace.typeclass


@dataclasses.dataclass
class IteratorExpr:
    field: dace.nodes.AccessNode
    indices: dict[str, dace.nodes.AccessNode]
    dtype: dace.typeclass
    dimensions: list[str]


# Union of possible expression types
TaskletExpr: TypeAlias = IteratorExpr | SymbolExpr | ValueExpr


@dataclasses.dataclass
class Context:
    body: dace.SDFG
    state: dace.SDFGState
    symbol_map: dict[str, TaskletExpr]
    # if we encounter a reduction node, the reduction state needs to be pushed to child nodes
    reduce_identity: Optional[SymbolExpr]

    def __init__(
        self,
        body: dace.SDFG,
        state: dace.SDFGState,
        symbol_map: dict[str, TaskletExpr],
        reduce_identity: Optional[SymbolExpr] = None,
    ):
        self.body = body
        self.state = state
        self.symbol_map = symbol_map
        self.reduce_identity = reduce_identity


def builtin_neighbors(
    transformer: "PythonTaskletCodegen", node: itir.Expr, node_args: list[itir.Expr]
) -> list[ValueExpr]:
    offset_literal, data = node_args
    assert isinstance(offset_literal, itir.OffsetLiteral)
    offset_dim = offset_literal.value
    assert isinstance(offset_dim, str)
    iterator = transformer.visit(data)
    assert isinstance(iterator, IteratorExpr)
    field_desc = iterator.field.desc(transformer.context.body)

    field_index = "__field_idx"
    offset_provider = transformer.offset_provider[offset_dim]
    if isinstance(offset_provider, NeighborTableOffsetProvider):
        neighbor_check = f"{field_index} >= 0"
    elif isinstance(offset_provider, StridedNeighborOffsetProvider):
        neighbor_check = f"{field_index} < {field_desc.shape[offset_provider.neighbor_axis.value]}"
    else:
        assert isinstance(offset_provider, Dimension)
        raise NotImplementedError(
            "Neighbor reductions for cartesian grids not implemented in DaCe backend."
        )

    assert transformer.context.reduce_identity is not None

    sdfg: dace.SDFG = transformer.context.body
    state: dace.SDFGState = transformer.context.state

    shifted_dim = offset_provider.origin_axis.value

    result_name = unique_var_name()
    sdfg.add_array(
        result_name, dtype=iterator.dtype, shape=(offset_provider.max_neighbors,), transient=True
    )
    result_access = state.add_access(result_name)

    table_name = connectivity_identifier(offset_dim)

    # generate unique map index name to avoid conflict with other maps inside same state
    neighbor_index = unique_name("neighbor_idx")
    me, mx = state.add_map(
        f"{offset_dim}_neighbors_map",
        ndrange={neighbor_index: f"0:{offset_provider.max_neighbors}"},
    )
    shift_tasklet = state.add_tasklet(
        "shift",
        code=f"__result = __table[__idx, {neighbor_index}]",
        inputs={"__table", "__idx"},
        outputs={"__result"},
    )
    data_access_tasklet = state.add_tasklet(
        "data_access",
        code=f"__result = __field[{field_index}] if {neighbor_check} else {transformer.context.reduce_identity.value}",
        inputs={"__field", field_index},
        outputs={"__result"},
    )
    idx_name = unique_var_name()
    sdfg.add_scalar(idx_name, _INDEX_DTYPE, transient=True)
    state.add_memlet_path(
        state.add_access(table_name),
        me,
        shift_tasklet,
        memlet=create_memlet_full(table_name, sdfg.arrays[table_name]),
        dst_conn="__table",
    )
    state.add_memlet_path(
        iterator.indices[shifted_dim],
        me,
        shift_tasklet,
        memlet=dace.Memlet.simple(iterator.indices[shifted_dim].data, "0"),
        dst_conn="__idx",
    )
    state.add_edge(shift_tasklet, "__result", data_access_tasklet, field_index, dace.Memlet())
    # select full shape only in the neighbor-axis dimension
    field_subset = tuple(
        f"0:{shape}" if dim == offset_provider.neighbor_axis.value else f"i_{dim}"
        for dim, shape in zip(sorted(iterator.dimensions), field_desc.shape)
    )
    state.add_memlet_path(
        iterator.field,
        me,
        data_access_tasklet,
        memlet=create_memlet_at(iterator.field.data, field_subset),
        dst_conn="__field",
    )
    state.add_memlet_path(
        data_access_tasklet,
        mx,
        result_access,
        memlet=dace.Memlet.simple(result_name, neighbor_index),
        src_conn="__result",
    )

    return [ValueExpr(result_access, iterator.dtype)]


def builtin_can_deref(
    transformer: "PythonTaskletCodegen", node: itir.Expr, node_args: list[itir.Expr]
) -> list[ValueExpr]:
    # first visit shift, to get set of indices for deref
    can_deref_callable = node_args[0]
    assert isinstance(can_deref_callable, itir.FunCall)
    shift_callable = can_deref_callable.fun
    assert isinstance(shift_callable, itir.FunCall)
    assert isinstance(shift_callable.fun, itir.SymRef)
    assert shift_callable.fun.id == "shift"
    iterator = transformer._visit_shift(can_deref_callable)

    # this iterator is accessing a neighbor table, so it should return an index
    assert iterator.dtype in dace.dtypes.INTEGER_TYPES
    # create tasklet to check that field indices are non-negative (-1 is invalid)
    args = [ValueExpr(access_node, iterator.dtype) for access_node in iterator.indices.values()]
    internals = [f"{arg.value.data}_v" for arg in args]
    expr_code = " and ".join([f"{v} >= 0" for v in internals])

    # TODO(edopao): select-memlet could maybe allow to efficiently translate can_deref to predicative execution
    return transformer.add_expr_tasklet(
        list(zip(args, internals)), expr_code, dace.dtypes.bool, "can_deref"
    )


def builtin_if(
    transformer: "PythonTaskletCodegen", node: itir.Expr, node_args: list[itir.Expr]
) -> list[ValueExpr]:
    args = [arg for li in transformer.visit(node_args) for arg in li]
    expr_args = [(arg, f"{arg.value.data}_v") for arg in args if not isinstance(arg, SymbolExpr)]
    internals = [
        arg.value if isinstance(arg, SymbolExpr) else f"{arg.value.data}_v" for arg in args
    ]
    expr = "({1} if {0} else {2})".format(*internals)
    node_type = transformer.node_types[id(node)]
    assert isinstance(node_type, itir_typing.Val)
    type_ = itir_type_as_dace_type(node_type.dtype)
    return transformer.add_expr_tasklet(expr_args, expr, type_, "if")


def builtin_list_get(
    transformer: "PythonTaskletCodegen", node: itir.Expr, node_args: list[itir.Expr]
) -> list[ValueExpr]:
    args = list(itertools.chain(*transformer.visit(node_args)))
    assert len(args) == 2
    # index node
    assert isinstance(args[0], (SymbolExpr, ValueExpr))
    # 1D-array node
    assert isinstance(args[1], ValueExpr)
    # source node should be a 1D array
    assert len(transformer.context.body.arrays[args[1].value.data].shape) == 1

    expr_args = [(arg, f"{arg.value.data}_v") for arg in args if not isinstance(arg, SymbolExpr)]
    internals = [
        arg.value if isinstance(arg, SymbolExpr) else f"{arg.value.data}_v" for arg in args
    ]
    expr = f"{internals[1]}[{internals[0]}]"
    return transformer.add_expr_tasklet(expr_args, expr, args[1].dtype, "list_get")


def builtin_cast(
    transformer: "PythonTaskletCodegen", node: itir.Expr, node_args: list[itir.Expr]
) -> list[ValueExpr]:
    args = [transformer.visit(node_args[0])[0]]
    internals = [f"{arg.value.data}_v" for arg in args]
    target_type = node_args[1]
    assert isinstance(target_type, itir.SymRef)
    expr = _MATH_BUILTINS_MAPPING[target_type.id].format(*internals)
    node_type = transformer.node_types[id(node)]
    assert isinstance(node_type, itir_typing.Val)
    type_ = itir_type_as_dace_type(node_type.dtype)
    return transformer.add_expr_tasklet(list(zip(args, internals)), expr, type_, "cast")


def builtin_make_tuple(
    transformer: "PythonTaskletCodegen", node: itir.Expr, node_args: list[itir.Expr]
) -> list[ValueExpr]:
    args = [transformer.visit(arg) for arg in node_args]
    return args


def builtin_tuple_get(
    transformer: "PythonTaskletCodegen", node: itir.Expr, node_args: list[itir.Expr]
) -> list[ValueExpr]:
    elements = transformer.visit(node_args[1])
    index = node_args[0]
    if isinstance(index, itir.Literal):
        return elements[int(index.value)]
    raise ValueError("Tuple can only be subscripted with compile-time constants")


_GENERAL_BUILTIN_MAPPING: dict[
    str, Callable[["PythonTaskletCodegen", itir.Expr, list[itir.Expr]], list[ValueExpr]]
] = {
    "can_deref": builtin_can_deref,
    "cast_": builtin_cast,
    "if_": builtin_if,
    "list_get": builtin_list_get,
    "make_tuple": builtin_make_tuple,
    "neighbors": builtin_neighbors,
    "tuple_get": builtin_tuple_get,
}


class GatherLambdaSymbolsPass(eve.NodeVisitor):
    _sdfg: dace.SDFG
    _state: dace.SDFGState
    _symbol_map: dict[str, TaskletExpr]
    _parent_symbol_map: dict[str, TaskletExpr]

    def __init__(
        self,
        sdfg,
        state,
        parent_symbol_map,
    ):
        self._sdfg = sdfg
        self._state = state
        self._symbol_map = {}
        self._parent_symbol_map = parent_symbol_map

    @property
    def symbol_refs(self):
        """Dictionary of symbols referenced from the lambda expression."""
        return self._symbol_map

    def _add_symbol(self, param, arg):
        if isinstance(arg, ValueExpr):
            # create storage in lambda sdfg
            self._sdfg.add_scalar(param, dtype=arg.dtype)
            # update table of lambda symbol
            self._symbol_map[param] = ValueExpr(self._state.add_access(param), arg.dtype)
        elif isinstance(arg, IteratorExpr):
            # create storage in lambda sdfg
            ndims = len(arg.dimensions)
            shape, strides = new_array_symbols(param, ndims)
            self._sdfg.add_array(param, shape=shape, strides=strides, dtype=arg.dtype)
            index_names = {dim: f"__{param}_i_{dim}" for dim in arg.indices.keys()}
            for _, index_name in index_names.items():
                self._sdfg.add_scalar(index_name, dtype=_INDEX_DTYPE)
            # update table of lambda symbol
            field = self._state.add_access(param)
            indices = {
                dim: self._state.add_access(index_arg) for dim, index_arg in index_names.items()
            }
            self._symbol_map[param] = IteratorExpr(field, indices, arg.dtype, arg.dimensions)
        else:
            assert isinstance(arg, SymbolExpr)
            self._symbol_map[param] = arg

    def visit_SymRef(self, node: itir.SymRef):
        name = str(node.id)
        if name in self._parent_symbol_map and name not in self._symbol_map:
            arg = self._parent_symbol_map[name]
            self._add_symbol(name, arg)

    def visit_Lambda(self, node: itir.Lambda, args: Optional[Sequence[TaskletExpr]] = None):
        if args is not None:
            assert len(node.params) == len(args)
            for param, arg in zip(node.params, args):
                self._add_symbol(str(param.id), arg)
        self.visit(node.expr)


class GatherOutputSymbolsPass(eve.NodeVisitor):
    _sdfg: dace.SDFG
    _state: dace.SDFGState
    _node_types: dict[int, next_typing.Type]
    _symbol_map: dict[str, TaskletExpr]

    @property
    def symbol_refs(self):
        """Dictionary of symbols referenced from the output expression."""
        return self._symbol_map

    def __init__(
        self,
        sdfg,
        state,
        node_types,
    ):
        self._sdfg = sdfg
        self._state = state
        self._node_types = node_types
        self._symbol_map = {}

    def visit_SymRef(self, node: itir.SymRef):
        param = str(node.id)
        if param not in _GENERAL_BUILTIN_MAPPING and param not in self._symbol_map:
            node_type = self._node_types[id(node)]
            assert isinstance(node_type, Val)
            access_node = self._state.add_access(param)
            self._symbol_map[param] = ValueExpr(
                access_node, dtype=itir_type_as_dace_type(node_type.dtype)
            )


class PythonTaskletCodegen(gt4py.eve.codegen.TemplatedGenerator):
    offset_provider: dict[str, Any]
    context: Context
    node_types: dict[int, next_typing.Type]

    def __init__(
        self,
        offset_provider: dict[str, Any],
        context: Context,
        node_types: dict[int, next_typing.Type],
    ):
        self.offset_provider = offset_provider
        self.context = context
        self.node_types = node_types

    def visit_FunctionDefinition(self, node: itir.FunctionDefinition, **kwargs):
        raise NotImplementedError()

    def visit_Lambda(
        self, node: itir.Lambda, args: Sequence[TaskletExpr], use_neighbor_tables: bool = True
    ) -> tuple[
        Context,
        list[tuple[str, ValueExpr] | tuple[tuple[str, dict], IteratorExpr]],
        list[ValueExpr],
    ]:
        func_name = f"lambda_{abs(hash(node)):x}"
        neighbor_tables = (
            filter_neighbor_tables(self.offset_provider) if use_neighbor_tables else []
        )
        connectivity_names = [connectivity_identifier(offset) for offset, _ in neighbor_tables]

        # Create the SDFG for the lambda's body
        lambda_sdfg = dace.SDFG(func_name)
        lambda_state = lambda_sdfg.add_state(f"{func_name}_entry", True)

        lambda_symbols_pass = GatherLambdaSymbolsPass(
            lambda_sdfg, lambda_state, self.context.symbol_map
        )
        lambda_symbols_pass.visit(node, args=args)

        # Add for input nodes for lambda symbols
        inputs: list[tuple[str, ValueExpr] | tuple[tuple[str, dict], IteratorExpr]] = []
        for sym, input_node in lambda_symbols_pass.symbol_refs.items():
            arg = next((arg for param, arg in zip(node.params, args) if param.id == sym), None)
            if arg:
                outer_node = arg
            else:
                # the symbol is not found among lambda arguments, then it is inherited from parent scope
                outer_node = self.context.symbol_map[sym]
            if isinstance(input_node, IteratorExpr):
                assert isinstance(outer_node, IteratorExpr)
                index_params = {
                    dim: index_node.data for dim, index_node in input_node.indices.items()
                }
                inputs.append(((sym, index_params), outer_node))
            elif isinstance(input_node, ValueExpr):
                assert isinstance(outer_node, ValueExpr)
                inputs.append((sym, outer_node))

        # Add connectivities as arrays
        for name in connectivity_names:
            shape, strides = new_array_symbols(name, ndim=2)
            dtype = self.context.body.arrays[name].dtype
            lambda_sdfg.add_array(name, shape=shape, strides=strides, dtype=dtype)

        # Translate the lambda's body in its own context
        lambda_context = Context(
            lambda_sdfg,
            lambda_state,
            lambda_symbols_pass.symbol_refs,
            reduce_identity=self.context.reduce_identity,
        )
        lambda_taskgen = PythonTaskletCodegen(self.offset_provider, lambda_context, self.node_types)

        results: list[ValueExpr] = []
        # We are flattening the returned list of value expressions because the multiple outputs of a lambda
        # should be a list of nodes without tuple structure. Ideally, an ITIR transformation could do this.
        for expr in flatten_list(lambda_taskgen.visit(node.expr)):
            if isinstance(expr, ValueExpr):
                result_name = unique_var_name()
                lambda_sdfg.add_scalar(result_name, expr.dtype, transient=True)
                result_access = lambda_state.add_access(result_name)
                lambda_state.add_nedge(
                    expr.value,
                    result_access,
<<<<<<< HEAD
                    None,
                    dace.Memlet.simple(result_access.data, "0"),
=======
                    # in case of reduction lambda, the output edge from lambda tasklet performs write-conflict resolution
                    dace.Memlet.simple(result_access.data, "0", wcr_str=self.context.reduce_wcr),
>>>>>>> b1f9c9a5
                )
                result = ValueExpr(value=result_access, dtype=expr.dtype)
            else:
                # Forwarding result through a tasklet needed because empty SDFG states don't properly forward connectors
                result = lambda_taskgen.add_expr_tasklet([], expr.value, expr.dtype, "forward")[0]
            lambda_sdfg.arrays[result.value.data].transient = False
            results.append(result)

        # remove isolated access nodes for connectivity arrays not consumed by lambda
        for sub_node in lambda_state.nodes():
            if isinstance(sub_node, dace.nodes.AccessNode):
                if lambda_state.out_degree(sub_node) == 0 and lambda_state.in_degree(sub_node) == 0:
                    lambda_state.remove_node(sub_node)

        return lambda_context, inputs, results

    def visit_SymRef(self, node: itir.SymRef) -> list[ValueExpr | SymbolExpr] | IteratorExpr:
        param = str(node.id)
        value = self.context.symbol_map[param]
        if isinstance(value, (ValueExpr, SymbolExpr)):
            return [value]
        return value

    def visit_Literal(self, node: itir.Literal) -> list[SymbolExpr]:
        node_type = self.node_types[id(node)]
        assert isinstance(node_type, Val)
        return [SymbolExpr(node.value, itir_type_as_dace_type(node_type.dtype))]

    def visit_FunCall(self, node: itir.FunCall) -> list[ValueExpr] | IteratorExpr:
        if isinstance(node.fun, itir.SymRef) and node.fun.id == "deref":
            return self._visit_deref(node)
        if isinstance(node.fun, itir.FunCall) and isinstance(node.fun.fun, itir.SymRef):
            if node.fun.fun.id == "shift":
                return self._visit_shift(node)
            elif node.fun.fun.id == "reduce":
                return self._visit_reduce(node)

        if isinstance(node.fun, itir.SymRef):
            builtin_name = str(node.fun.id)
            if builtin_name in _MATH_BUILTINS_MAPPING:
                return self._visit_numeric_builtin(node)
            elif builtin_name in _GENERAL_BUILTIN_MAPPING:
                return self._visit_general_builtin(node)
            else:
                raise NotImplementedError(f"{builtin_name} not implemented")
        return self._visit_call(node)

    def _visit_call(self, node: itir.FunCall):
        args = self.visit(node.args)
        args = [arg if isinstance(arg, Sequence) else [arg] for arg in args]
        args = list(itertools.chain(*args))

        func_context, func_inputs, results = self.visit(node.fun, args=args)

        nsdfg_inputs = {}
        for name, value in func_inputs:
            if isinstance(value, ValueExpr):
                nsdfg_inputs[name] = create_memlet_full(
                    value.value.data, self.context.body.arrays[value.value.data]
                )
            else:
                assert isinstance(value, IteratorExpr)
                field = name[0]
                indices = name[1]
                nsdfg_inputs[field] = create_memlet_full(
                    value.field.data, self.context.body.arrays[value.field.data]
                )
                for dim, var in indices.items():
                    store = value.indices[dim].data
                    nsdfg_inputs[var] = create_memlet_full(store, self.context.body.arrays[store])

        neighbor_tables = filter_neighbor_tables(self.offset_provider)
        for conn, _ in neighbor_tables:
            var = connectivity_identifier(conn)
            nsdfg_inputs[var] = create_memlet_full(var, self.context.body.arrays[var])

        symbol_mapping = map_nested_sdfg_symbols(self.context.body, func_context.body, nsdfg_inputs)

        nsdfg_node = self.context.state.add_nested_sdfg(
            func_context.body,
            None,
            inputs=set(nsdfg_inputs.keys()),
            outputs=set(r.value.data for r in results),
            symbol_mapping=symbol_mapping,
        )

        for name, value in func_inputs:
            if isinstance(value, ValueExpr):
                value_memlet = nsdfg_inputs[name]
                self.context.state.add_edge(value.value, None, nsdfg_node, name, value_memlet)
            else:
                assert isinstance(value, IteratorExpr)
                field = name[0]
                indices = name[1]
                field_memlet = nsdfg_inputs[field]
                self.context.state.add_edge(value.field, None, nsdfg_node, field, field_memlet)
                for dim, var in indices.items():
                    store = value.indices[dim]
                    idx_memlet = nsdfg_inputs[var]
                    self.context.state.add_edge(store, None, nsdfg_node, var, idx_memlet)
        for conn, _ in neighbor_tables:
            var = connectivity_identifier(conn)
            memlet = nsdfg_inputs[var]
            access = self.context.state.add_access(var)
            self.context.state.add_edge(access, None, nsdfg_node, var, memlet)

        result_exprs = []
        for result in results:
            name = unique_var_name()
            self.context.body.add_scalar(name, result.dtype, transient=True)
            result_access = self.context.state.add_access(name)
            result_exprs.append(ValueExpr(result_access, result.dtype))
            memlet = create_memlet_full(name, self.context.body.arrays[name])
            self.context.state.add_edge(nsdfg_node, result.value.data, result_access, None, memlet)

        return result_exprs

    def _visit_deref(self, node: itir.FunCall) -> list[ValueExpr]:
        iterator = self.visit(node.args[0])
        if not isinstance(iterator, IteratorExpr):
            # already a list of ValueExpr
            return iterator

        args: list[ValueExpr]
        sorted_dims = sorted(iterator.dimensions)
        if self.context.reduce_identity is not None:
            # we are visiting a child node of reduction, so the neighbor index can be used for indirect addressing
            dim_neighbors = [dim for dim in iterator.dimensions if dim not in iterator.indices]
            assert len(dim_neighbors) == 1
            table: NeighborTableOffsetProvider = self.offset_provider[dim_neighbors[0]]
            result_name = unique_var_name()
            self.context.body.add_array(
                result_name,
                dtype=iterator.dtype,
                shape=(table.max_neighbors,),
                transient=True,
            )
            result_access = self.context.state.add_access(result_name)

            # generate unique map index name to avoid conflict with other maps inside same state
            index_name = unique_name("__deref_idx")
            me, mx = self.context.state.add_map(
                "deref_map",
                ndrange={index_name: f"0:{table.max_neighbors}"},
            )

            # if dim is not found in iterator indices, we take the neighbor index over the reduction domain
            flat_index = [
                f"{iterator.indices[dim].data}_v" if dim in iterator.indices else index_name
                for dim in sorted_dims
            ]
            args = [ValueExpr(iterator.field, iterator.dtype)] + [
                ValueExpr(iterator.indices[dim], _INDEX_DTYPE) for dim in iterator.indices
            ]
            internals = [f"{arg.value.data}_v" for arg in args]

            deref_tasklet = self.context.state.add_tasklet(
                name="deref",
                inputs=set(internals),
                outputs={"__result"},
                code=f"__result = {args[0].value.data}_v[{', '.join(flat_index)}]",
            )

            for arg, internal in zip(args, internals):
                input_memlet = create_memlet_full(
                    arg.value.data, self.context.body.arrays[arg.value.data]
                )
                self.context.state.add_memlet_path(
                    arg.value, me, deref_tasklet, memlet=input_memlet, dst_conn=internal
                )

            self.context.state.add_memlet_path(
                deref_tasklet,
                mx,
                result_access,
                memlet=dace.Memlet.simple(result_name, index_name),
                src_conn="__result",
            )

            return [ValueExpr(value=result_access, dtype=iterator.dtype)]

        elif all([dim in iterator.indices for dim in iterator.dimensions]):
            # The deref iterator has index values on all dimensions: the result will be a scalar
            args = [ValueExpr(iterator.field, iterator.dtype)] + [
                ValueExpr(iterator.indices[dim], _INDEX_DTYPE) for dim in sorted_dims
            ]
            internals = [f"{arg.value.data}_v" for arg in args]
            expr = f"{internals[0]}[{', '.join(internals[1:])}]"
            return self.add_expr_tasklet(list(zip(args, internals)), expr, iterator.dtype, "deref")

        else:
            # Not all dimensions are included in the deref index list:
            # this means the ND-field will be sliced along one or more dimensions and the result will be an array
            field_array = self.context.body.arrays[iterator.field.data]
            result_shape = tuple(
                dim_size
                for dim, dim_size in zip(sorted_dims, field_array.shape)
                if dim not in iterator.indices
            )
            result_name = unique_var_name()
            self.context.body.add_array(result_name, result_shape, iterator.dtype, transient=True)
            result_array = self.context.body.arrays[result_name]
            result_node = self.context.state.add_access(result_name)

            deref_connectors = ["_inp"] + [
                f"_i_{dim}" for dim in sorted_dims if dim in iterator.indices
            ]
            deref_nodes = [iterator.field] + [
                iterator.indices[dim] for dim in sorted_dims if dim in iterator.indices
            ]
            deref_memlets = [dace.Memlet.from_array(iterator.field.data, field_array)] + [
                dace.Memlet.simple(node.data, "0") for node in deref_nodes[1:]
            ]

            # we create a nested sdfg in order to access the index scalar values as symbols in a memlet subset
            deref_sdfg = dace.SDFG("deref")
            deref_sdfg.add_array(
                "_inp", field_array.shape, iterator.dtype, strides=field_array.strides
            )
            for connector in deref_connectors[1:]:
                deref_sdfg.add_scalar(connector, _INDEX_DTYPE)
            deref_sdfg.add_array("_out", result_shape, iterator.dtype)
            deref_init_state = deref_sdfg.add_state("init", True)
            deref_access_state = deref_sdfg.add_state("access")
            deref_sdfg.add_edge(
                deref_init_state,
                deref_access_state,
                dace.InterstateEdge(
                    assignments={f"_sym{inp}": inp for inp in deref_connectors[1:]}
                ),
            )
            # we access the size in source field shape as symbols set on the nested sdfg
            source_subset = tuple(
                f"_sym_i_{dim}" if dim in iterator.indices else f"0:{size}"
                for dim, size in zip(sorted_dims, field_array.shape)
            )
            deref_access_state.add_nedge(
                deref_access_state.add_access("_inp"),
                deref_access_state.add_access("_out"),
                dace.Memlet(
                    data="_out",
                    subset=subsets.Range.from_array(result_array),
                    other_subset=",".join(source_subset),
                ),
            )

            deref_node = self.context.state.add_nested_sdfg(
                deref_sdfg,
                self.context.body,
                inputs=set(deref_connectors),
                outputs={"_out"},
            )
            for connector, node, memlet in zip(deref_connectors, deref_nodes, deref_memlets):
                self.context.state.add_edge(node, None, deref_node, connector, memlet)
            self.context.state.add_edge(
                deref_node,
                "_out",
                result_node,
                None,
                dace.Memlet.from_array(result_name, result_array),
            )
            return [ValueExpr(result_node, iterator.dtype)]

    def _split_shift_args(
        self, args: list[itir.Expr]
    ) -> tuple[list[itir.Expr], Optional[list[itir.Expr]]]:
        pairs = [args[i : i + 2] for i in range(0, len(args), 2)]
        assert len(pairs) >= 1
        assert all(len(pair) == 2 for pair in pairs)
        return pairs[-1], list(itertools.chain(*pairs[0:-1])) if len(pairs) > 1 else None

    def _make_shift_for_rest(self, rest, iterator):
        return itir.FunCall(
            fun=itir.FunCall(fun=itir.SymRef(id="shift"), args=rest), args=[iterator]
        )

    def _visit_shift(self, node: itir.FunCall) -> IteratorExpr:
        shift = node.fun
        assert isinstance(shift, itir.FunCall)
        tail, rest = self._split_shift_args(shift.args)
        if rest:
            iterator = self.visit(self._make_shift_for_rest(rest, node.args[0]))
        else:
            iterator = self.visit(node.args[0])

        assert isinstance(tail[0], itir.OffsetLiteral)
        offset_dim = tail[0].value
        assert isinstance(offset_dim, str)
        offset_node = self.visit(tail[1])[0]
        assert offset_node.dtype in dace.dtypes.INTEGER_TYPES

        if isinstance(self.offset_provider[offset_dim], NeighborTableOffsetProvider):
            offset_provider = self.offset_provider[offset_dim]
            connectivity = self.context.state.add_access(connectivity_identifier(offset_dim))

            shifted_dim = offset_provider.origin_axis.value
            target_dim = offset_provider.neighbor_axis.value
            args = [
                ValueExpr(connectivity, offset_provider.table.dtype),
                ValueExpr(iterator.indices[shifted_dim], offset_node.dtype),
                offset_node,
            ]
            internals = [f"{arg.value.data}_v" for arg in args]
            expr = f"{internals[0]}[{internals[1]}, {internals[2]}]"
        elif isinstance(self.offset_provider[offset_dim], StridedNeighborOffsetProvider):
            offset_provider = self.offset_provider[offset_dim]

            shifted_dim = offset_provider.origin_axis.value
            target_dim = offset_provider.neighbor_axis.value
            args = [
                ValueExpr(iterator.indices[shifted_dim], offset_node.dtype),
                offset_node,
            ]
            internals = [f"{arg.value.data}_v" for arg in args]
            expr = f"{internals[0]} * {offset_provider.max_neighbors} + {internals[1]}"
        else:
            assert isinstance(self.offset_provider[offset_dim], Dimension)

            shifted_dim = self.offset_provider[offset_dim].value
            target_dim = shifted_dim
            args = [
                ValueExpr(iterator.indices[shifted_dim], offset_node.dtype),
                offset_node,
            ]
            internals = [f"{arg.value.data}_v" for arg in args]
            expr = f"{internals[0]} + {internals[1]}"

        shifted_value = self.add_expr_tasklet(
            list(zip(args, internals)), expr, offset_node.dtype, "shift"
        )[0].value

        shifted_index = {dim: value for dim, value in iterator.indices.items()}
        del shifted_index[shifted_dim]
        shifted_index[target_dim] = shifted_value

        return IteratorExpr(iterator.field, shifted_index, iterator.dtype, iterator.dimensions)

    def visit_OffsetLiteral(self, node: itir.OffsetLiteral) -> list[ValueExpr]:
        offset = node.value
        assert isinstance(offset, int)
        offset_var = unique_var_name()
        self.context.body.add_scalar(offset_var, _INDEX_DTYPE, transient=True)
        offset_node = self.context.state.add_access(offset_var)
        tasklet_node = self.context.state.add_tasklet(
            "get_offset", {}, {"__out"}, f"__out = {offset}"
        )
        self.context.state.add_edge(
            tasklet_node, "__out", offset_node, None, dace.Memlet.simple(offset_var, "0")
        )
        return [ValueExpr(offset_node, self.context.body.arrays[offset_var].dtype)]

    def _visit_reduce(self, node: itir.FunCall):
        node_type = self.node_types[id(node)]
        assert isinstance(node_type, itir_typing.Val)
        reduce_dtype = itir_type_as_dace_type(node_type.dtype)

        if len(node.args) == 1:
            assert (
                isinstance(node.args[0], itir.FunCall)
                and isinstance(node.args[0].fun, itir.SymRef)
                and node.args[0].fun.id == "neighbors"
            )
            assert isinstance(node.fun, itir.FunCall)
            op_name = node.fun.args[0]
            assert isinstance(op_name, itir.SymRef)
            reduce_identity = node.fun.args[1]
            assert isinstance(reduce_identity, itir.Literal)

            # set reduction state
            self.context.reduce_identity = SymbolExpr(reduce_identity, reduce_dtype)

            args = self.visit(node.args)

            assert len(args) == 1
            args = args[0]
            assert len(args) == 1
            reduce_input_node = args[0].value

        else:
            assert isinstance(node.fun, itir.FunCall)
            assert isinstance(node.fun.args[0], itir.Lambda)
            fun_node = node.fun.args[0]
            assert isinstance(fun_node.expr, itir.FunCall)

            op_name = fun_node.expr.fun
            assert isinstance(op_name, itir.SymRef)
            reduce_identity = get_reduce_identity_value(op_name.id, reduce_dtype)

            # set reduction state in visit context
            self.context.reduce_identity = SymbolExpr(reduce_identity, reduce_dtype)

            args = flatten_list(self.visit(node.args))

            # clear context
            self.context.reduce_identity = None

<<<<<<< HEAD
            # check that all neighbor expressions have the same shape and reduce range
            nreduce_shape = args[1].value.desc(self.context.body).shape
            assert len(nreduce_shape) == 1
            assert all(
                [arg.value.desc(self.context.body).shape == nreduce_shape for arg in args[2:]]
=======
            # initialize the reduction result based on type of operation
            init_value = get_reduce_identity_value(op_name.id, result_dtype)
            init_state = self.context.body.add_state_before(self.context.state, "init", True)
            init_tasklet = init_state.add_tasklet(
                "init_reduce", {}, {"__out"}, f"__out = {init_value}"
            )
            init_state.add_edge(
                init_tasklet,
                "__out",
                init_state.add_access(result_name),
                None,
                dace.Memlet.simple(result_name, "0"),
>>>>>>> b1f9c9a5
            )

            nreduce_domain = {"__idx": f"0:{nreduce_shape[0]}"}

            reduce_input_name = unique_var_name()
            self.context.body.add_array(
                reduce_input_name, nreduce_shape, reduce_dtype, transient=True
            )

            lambda_node = itir.Lambda(expr=fun_node.expr.args[1], params=fun_node.params[1:])
            lambda_context, inner_inputs, inner_outputs = self.visit(
                lambda_node, args=args, use_neighbor_tables=False
            )

            input_mapping = {
                param: dace.Memlet.simple(arg.value.data, "__idx")
                for (param, _), arg in zip(inner_inputs, args)
            }
            output_mapping = {
                inner_outputs[0].value.data: dace.Memlet.simple(reduce_input_name, "__idx")
            }
            symbol_mapping = map_nested_sdfg_symbols(
                self.context.body, lambda_context.body, input_mapping
            )

            reduce_input_node = self.context.state.add_access(reduce_input_name)

            nsdfg_node, map_entry, _ = add_mapped_nested_sdfg(
                self.context.state,
                sdfg=lambda_context.body,
                map_ranges=nreduce_domain,
                inputs=input_mapping,
                outputs=output_mapping,
                symbol_mapping=symbol_mapping,
                input_nodes={arg.value.data: arg.value for arg in args},
                output_nodes={reduce_input_name: reduce_input_node},
            )

        reduce_input_desc = reduce_input_node.desc(self.context.body)

        result_name = unique_var_name()
        self.context.body.add_array(result_name, (1,), reduce_dtype, transient=True)
        result_access = self.context.state.add_access(result_name)

        reduce_wcr = "lambda x, y: " + _MATH_BUILTINS_MAPPING[str(op_name)].format("x", "y")
        reduce_node = self.context.state.add_reduce(reduce_wcr, None, reduce_identity)
        self.context.state.add_nedge(
            reduce_input_node,
            reduce_node,
            dace.Memlet.from_array(reduce_input_node.data, reduce_input_desc),
        )
        self.context.state.add_nedge(
            reduce_node, result_access, dace.Memlet.simple(result_name, "0")
        )

        # we apply map fusion only to the nested-SDFG which is generated for the reduction operator
        # the purpose is to keep the ITIR-visitor program simple and to clean up the generated SDFG
        self.context.body.apply_transformations_repeated([MapFusion], validate=False)

        return [ValueExpr(result_access, reduce_dtype)]

    def _visit_numeric_builtin(self, node: itir.FunCall) -> list[ValueExpr]:
        assert isinstance(node.fun, itir.SymRef)
        fmt = _MATH_BUILTINS_MAPPING[str(node.fun.id)]
        args: list[SymbolExpr | ValueExpr] = list(
            itertools.chain(*[self.visit(arg) for arg in node.args])
        )
        expr_args = [
            (arg, f"{arg.value.data}_v") for arg in args if not isinstance(arg, SymbolExpr)
        ]
        internals = [
            arg.value if isinstance(arg, SymbolExpr) else f"{arg.value.data}_v" for arg in args
        ]
        expr = fmt.format(*internals)
        node_type = self.node_types[id(node)]
        assert isinstance(node_type, itir_typing.Val)
        type_ = itir_type_as_dace_type(node_type.dtype)
        return self.add_expr_tasklet(expr_args, expr, type_, "numeric")

    def _visit_general_builtin(self, node: itir.FunCall) -> list[ValueExpr]:
        assert isinstance(node.fun, itir.SymRef)
        expr_func = _GENERAL_BUILTIN_MAPPING[str(node.fun.id)]
        return expr_func(self, node, node.args)

    def add_expr_tasklet(
        self, args: list[tuple[ValueExpr, str]], expr: str, result_type: Any, name: str
    ) -> list[ValueExpr]:
        result_name = unique_var_name()
        self.context.body.add_scalar(result_name, result_type, transient=True)
        result_access = self.context.state.add_access(result_name)

        expr_tasklet = self.context.state.add_tasklet(
            name=name,
            inputs={internal for _, internal in args},
            outputs={"__result"},
            code=f"__result = {expr}",
        )

        for arg, internal in args:
            edges = self.context.state.in_edges(expr_tasklet)
            used = False
            for edge in edges:
                if edge.dst_conn == internal:
                    used = True
                    break
            if used:
                continue
            elif not isinstance(arg, SymbolExpr):
                memlet = create_memlet_full(
                    arg.value.data, self.context.body.arrays[arg.value.data]
                )
                self.context.state.add_edge(arg.value, None, expr_tasklet, internal, memlet)

        memlet = dace.Memlet.simple(result_access.data, "0")
        self.context.state.add_edge(expr_tasklet, "__result", result_access, None, memlet)

        return [ValueExpr(result_access, result_type)]


def is_scan(node: itir.Node) -> bool:
    return isinstance(node, itir.FunCall) and node.fun == itir.SymRef(id="scan")


def closure_to_tasklet_sdfg(
    node: itir.StencilClosure,
    offset_provider: dict[str, Any],
    domain: dict[str, str],
    inputs: Sequence[tuple[str, ts.TypeSpec]],
    connectivities: Sequence[tuple[dace.ndarray, str]],
    node_types: dict[int, next_typing.Type],
) -> tuple[Context, Sequence[ValueExpr]]:
    body = dace.SDFG("tasklet_toplevel")
    state = body.add_state("tasklet_toplevel_entry", True)
    symbol_map: dict[str, TaskletExpr] = {}

    idx_accesses = {}
    for dim, idx in domain.items():
        name = f"{idx}_value"
        body.add_scalar(name, dtype=_INDEX_DTYPE, transient=True)
        tasklet = state.add_tasklet(f"get_{dim}", set(), {"value"}, f"value = {idx}")
        access = state.add_access(name)
        idx_accesses[dim] = access
        state.add_edge(tasklet, "value", access, None, dace.Memlet.simple(name, "0"))
    for name, ty in inputs:
        if isinstance(ty, ts.FieldType):
            ndim = len(ty.dims)
            shape, strides = new_array_symbols(name, ndim)
            dims = [dim.value for dim in ty.dims]
            dtype = as_dace_type(ty.dtype)
            body.add_array(name, shape=shape, strides=strides, dtype=dtype)
            field = state.add_access(name)
            indices = {dim: idx_accesses[dim] for dim in domain.keys()}
            symbol_map[name] = IteratorExpr(field, indices, dtype, dims)
        else:
            assert isinstance(ty, ts.ScalarType)
            dtype = as_dace_type(ty)
            body.add_scalar(name, dtype=dtype)
            symbol_map[name] = ValueExpr(state.add_access(name), dtype)
    for arr, name in connectivities:
        shape, strides = new_array_symbols(name, ndim=2)
        body.add_array(name, shape=shape, strides=strides, dtype=arr.dtype)

    context = Context(body, state, symbol_map)
    translator = PythonTaskletCodegen(offset_provider, context, node_types)

    args = [itir.SymRef(id=name) for name, _ in inputs]
    if is_scan(node.stencil):
        stencil = cast(FunCall, node.stencil)
        assert isinstance(stencil.args[0], Lambda)
        lambda_node = itir.Lambda(expr=stencil.args[0].expr, params=stencil.args[0].params)
        fun_node = itir.FunCall(fun=lambda_node, args=args)
    else:
        fun_node = itir.FunCall(fun=node.stencil, args=args)

    results = translator.visit(fun_node)
    for r in results:
        context.body.arrays[r.value.data].transient = False

    return context, results<|MERGE_RESOLUTION|>--- conflicted
+++ resolved
@@ -559,13 +559,7 @@
                 lambda_state.add_nedge(
                     expr.value,
                     result_access,
-<<<<<<< HEAD
-                    None,
                     dace.Memlet.simple(result_access.data, "0"),
-=======
-                    # in case of reduction lambda, the output edge from lambda tasklet performs write-conflict resolution
-                    dace.Memlet.simple(result_access.data, "0", wcr_str=self.context.reduce_wcr),
->>>>>>> b1f9c9a5
                 )
                 result = ValueExpr(value=result_access, dtype=expr.dtype)
             else:
@@ -962,26 +956,11 @@
             # clear context
             self.context.reduce_identity = None
 
-<<<<<<< HEAD
             # check that all neighbor expressions have the same shape and reduce range
             nreduce_shape = args[1].value.desc(self.context.body).shape
             assert len(nreduce_shape) == 1
             assert all(
                 [arg.value.desc(self.context.body).shape == nreduce_shape for arg in args[2:]]
-=======
-            # initialize the reduction result based on type of operation
-            init_value = get_reduce_identity_value(op_name.id, result_dtype)
-            init_state = self.context.body.add_state_before(self.context.state, "init", True)
-            init_tasklet = init_state.add_tasklet(
-                "init_reduce", {}, {"__out"}, f"__out = {init_value}"
-            )
-            init_state.add_edge(
-                init_tasklet,
-                "__out",
-                init_state.add_access(result_name),
-                None,
-                dace.Memlet.simple(result_name, "0"),
->>>>>>> b1f9c9a5
             )
 
             nreduce_domain = {"__idx": f"0:{nreduce_shape[0]}"}
