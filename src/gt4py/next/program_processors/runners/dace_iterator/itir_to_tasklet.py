--- conflicted
+++ resolved
@@ -333,25 +333,7 @@
 def builtin_if(
     transformer: "PythonTaskletCodegen", node: itir.Expr, node_args: list[itir.Expr]
 ) -> list[ValueExpr]:
-<<<<<<< HEAD
     di = dace_debuginfo(node, transformer.context.body.debuginfo)
-    args = [arg for li in transformer.visit(node_args) for arg in li]
-    expr_args = [(arg, f"{arg.value.data}_v") for arg in args if not isinstance(arg, SymbolExpr)]
-    internals = [
-        arg.value if isinstance(arg, SymbolExpr) else f"{arg.value.data}_v" for arg in args
-    ]
-    expr = "({1} if {0} else {2})".format(*internals)
-    node_type = transformer.node_types[id(node)]
-    assert isinstance(node_type, itir_typing.Val)
-    type_ = itir_type_as_dace_type(node_type.dtype)
-    return transformer.add_expr_tasklet(
-        expr_args,
-        expr,
-        type_,
-        "if",
-        dace_debuginfo=di,
-    )
-=======
     args = transformer.visit(node_args)
     assert len(args) == 3
     if_node = args[0][0] if isinstance(args[0], list) else args[0]
@@ -378,11 +360,10 @@
             for arg in (if_node, a, b)
         ]
         expr = "({1} if {0} else {2})".format(*internals)
-        if_expr = transformer.add_expr_tasklet(expr_args, expr, a.dtype, "if")
+        if_expr = transformer.add_expr_tasklet(expr_args, expr, a.dtype, "if", dace_debuginfo=di)
         if_expr_values.append(if_expr[0])
 
     return if_expr_values
->>>>>>> a5b2450e
 
 
 def builtin_list_get(
@@ -411,12 +392,8 @@
 def builtin_cast(
     transformer: "PythonTaskletCodegen", node: itir.Expr, node_args: list[itir.Expr]
 ) -> list[ValueExpr]:
-<<<<<<< HEAD
     di = dace_debuginfo(node, transformer.context.body.debuginfo)
-    args = [transformer.visit(node_args[0])[0]]
-=======
     args = transformer.visit(node_args[0])
->>>>>>> a5b2450e
     internals = [f"{arg.value.data}_v" for arg in args]
     target_type = node_args[1]
     assert isinstance(target_type, itir.SymRef)
