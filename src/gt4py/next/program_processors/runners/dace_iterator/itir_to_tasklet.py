--- conflicted
+++ resolved
@@ -289,7 +289,6 @@
     assert shift_callable.fun.id == "shift"
     iterator = transformer._visit_shift(can_deref_callable)
 
-<<<<<<< HEAD
     # TODO: remove this special case when ITIR reduce-unroll pass is able to catch it
     if not isinstance(iterator, IteratorExpr):
         assert len(iterator) == 1 and isinstance(iterator[0], ValueExpr)
@@ -307,10 +306,9 @@
         )
         return [ValueExpr(result_node, dace.dtypes.bool)]
 
-=======
     # this iterator is accessing a neighbor table, so it should return an index
     assert iterator.dtype in dace.dtypes.INTEGER_TYPES
->>>>>>> b1f9c9a5
+
     # create tasklet to check that field indices are non-negative (-1 is invalid)
     args = [ValueExpr(access_node, iterator.dtype) for access_node in iterator.indices.values()]
     internals = [f"{arg.value.data}_v" for arg in args]
