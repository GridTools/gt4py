--- conflicted
+++ resolved
@@ -432,7 +432,7 @@
             # create storage in lambda sdfg
             self._sdfg.add_scalar(param, dtype=arg.dtype)
             # update table of lambda symbol
-            self._symbol_map[param] = ValueExpr(self._state.add_access(param), arg.dtype)
+            self._symbol_map[param] = ValueExpr(self._state.add_access(param, debuginfo=self._sdfg.debuginfo), arg.dtype)
         elif isinstance(arg, IteratorExpr):
             # create storage in lambda sdfg
             ndims = len(arg.dimensions)
@@ -442,9 +442,9 @@
             for _, index_name in index_names.items():
                 self._sdfg.add_scalar(index_name, dtype=_INDEX_DTYPE)
             # update table of lambda symbol
-            field = self._state.add_access(param)
+            field = self._state.add_access(param, debuginfo=self._sdfg.debuginfo)
             indices = {
-                dim: self._state.add_access(index_arg) for dim, index_arg in index_names.items()
+                dim: self._state.add_access(index_arg, debuginfo=self._sdfg.debuginfo) for dim, index_arg in index_names.items()
             }
             self._symbol_map[param] = IteratorExpr(field, indices, arg.dtype, arg.dimensions)
         else:
@@ -525,46 +525,12 @@
     ]:
         func_name = f"lambda_{abs(hash(node)):x}"
         neighbor_tables = filter_neighbor_tables(self.offset_provider)
-<<<<<<< HEAD
-        param_names = [str(p.id) for p in node.params]
-        conn_names = [connectivity_identifier(offset) for offset, _ in neighbor_tables]
-
-        assert len(param_names) == len(args)
-        symbols = {
-            **{param: arg for param, arg in zip(param_names, args)},
-        }
-
-        # Create the SDFG for the function's body
-        prev_context = self.context
-        context_sdfg = dace.SDFG(func_name)
-        di = dace_debuginfo(node)
-        context_sdfg.debuginfo = di
-        context_state = context_sdfg.add_state(f"{func_name}_entry", True)
-        symbol_map: dict[str, ValueExpr | IteratorExpr | SymbolExpr] = {}
-        value: ValueExpr | IteratorExpr
-        for param, arg in symbols.items():
-            if isinstance(arg, ValueExpr):
-                value = ValueExpr(context_state.add_access(param, debuginfo=di), arg.dtype)
-            else:
-                assert isinstance(arg, IteratorExpr)
-                field = context_state.add_access(param, debuginfo=di)
-                indices = {
-                    dim: context_state.add_access(f"__{param}_i_{dim}", debuginfo=di)
-                    for dim in arg.indices.keys()
-                }
-                value = IteratorExpr(field, indices, arg.dtype, arg.dimensions)
-            symbol_map[param] = value
-        context = Context(context_sdfg, context_state, symbol_map)
-        context.reduce_limit = prev_context.reduce_limit
-        context.reduce_wcr = prev_context.reduce_wcr
-        self.context = context
-=======
         connectivity_names = [connectivity_identifier(offset) for offset, _ in neighbor_tables]
 
         # Create the SDFG for the lambda's body
         lambda_sdfg = dace.SDFG(func_name)
+        lambda_sdfg.debuginfo = dace_debuginfo(node)
         lambda_state = lambda_sdfg.add_state(f"{func_name}_entry", True)
->>>>>>> b1f9c9a5
 
         lambda_symbols_pass = GatherLambdaSymbolsPass(
             lambda_sdfg, lambda_state, self.context.symbol_map
@@ -609,22 +575,13 @@
         results: list[ValueExpr] = []
         # We are flattening the returned list of value expressions because the multiple outputs of a lamda
         # should be a list of nodes without tuple structure. Ideally, an ITIR transformation could do this.
-<<<<<<< HEAD
         node.expr.location = node.location
-        for expr in flatten_list(self.visit(node.expr)):
-            if isinstance(expr, ValueExpr):
-                result_name = unique_var_name()
-                self.context.body.add_scalar(result_name, expr.dtype, transient=True)
-                result_access = self.context.state.add_access(result_name, debuginfo=di)
-                self.context.state.add_edge(
-=======
         for expr in flatten_list(lambda_taskgen.visit(node.expr)):
             if isinstance(expr, ValueExpr):
                 result_name = unique_var_name()
                 lambda_sdfg.add_scalar(result_name, expr.dtype, transient=True)
-                result_access = lambda_state.add_access(result_name)
+                result_access = lambda_state.add_access(result_name, debuginfo=lambda_sdfg.debuginfo)
                 lambda_state.add_nedge(
->>>>>>> b1f9c9a5
                     expr.value,
                     result_access,
                     # in case of reduction lambda, the output edge from lambda tasklet performs write-conflict resolution
@@ -633,19 +590,8 @@
                 result = ValueExpr(value=result_access, dtype=expr.dtype)
             else:
                 # Forwarding result through a tasklet needed because empty SDFG states don't properly forward connectors
-<<<<<<< HEAD
-                result = self.add_expr_tasklet(
-                    [],
-                    expr.value,
-                    expr.dtype,
-                    "forward",
-                    dace_debuginfo=di,
-                )[0]
-            self.context.body.arrays[result.value.data].transient = False
-=======
-                result = lambda_taskgen.add_expr_tasklet([], expr.value, expr.dtype, "forward")[0]
+                result = lambda_taskgen.add_expr_tasklet([], expr.value, expr.dtype, "forward", dace_debuginfo=lambda_sdfg.debuginfo)[0]
             lambda_sdfg.arrays[result.value.data].transient = False
->>>>>>> b1f9c9a5
             results.append(result)
 
         # remove isolated access nodes for connectivity arrays not consumed by lambda
@@ -657,21 +603,8 @@
         return lambda_context, inputs, results
 
     def visit_SymRef(self, node: itir.SymRef) -> list[ValueExpr | SymbolExpr] | IteratorExpr:
-<<<<<<< HEAD
-        if node.id not in self.context.symbol_map:
-            acc = self.context.state.add_access(
-                node.id, debuginfo=dace_debuginfo(node, self.context.body.debuginfo)
-            )
-            node_type = self.node_types[id(node)]
-            assert isinstance(node_type, Val)
-            self.context.symbol_map[node.id] = ValueExpr(
-                value=acc, dtype=itir_type_as_dace_type(node_type.dtype)
-            )
-        value = self.context.symbol_map[node.id]
-=======
         param = str(node.id)
         value = self.context.symbol_map[param]
->>>>>>> b1f9c9a5
         if isinstance(value, (ValueExpr, SymbolExpr)):
             return [value]
         return value
@@ -992,15 +925,7 @@
             expr = f"{internals[0]} + {internals[1]}"
 
         shifted_value = self.add_expr_tasklet(
-<<<<<<< HEAD
-            list(zip(args, internals)),
-            expr,
-            dace.dtypes.int64,
-            "shift",
-            dace_debuginfo=di,
-=======
-            list(zip(args, internals)), expr, offset_node.dtype, "shift"
->>>>>>> b1f9c9a5
+            list(zip(args, internals)), expr, offset_node.dtype, "shift", dace_debuginfo=di
         )[0].value
 
         shifted_index = {dim: value for dim, value in iterator.indices.items()}
@@ -1014,13 +939,8 @@
         offset = node.value
         assert isinstance(offset, int)
         offset_var = unique_var_name()
-<<<<<<< HEAD
-        self.context.body.add_scalar(offset_var, dace.dtypes.int64, transient=True)
+        self.context.body.add_scalar(offset_var, _INDEX_DTYPE, transient=True)
         offset_node = self.context.state.add_access(offset_var, debuginfo=di)
-=======
-        self.context.body.add_scalar(offset_var, _INDEX_DTYPE, transient=True)
-        offset_node = self.context.state.add_access(offset_var)
->>>>>>> b1f9c9a5
         tasklet_node = self.context.state.add_tasklet(
             "get_offset", {}, {"__out"}, f"__out = {offset}", debuginfo=di
         )
@@ -1265,40 +1185,6 @@
     return isinstance(node, itir.FunCall) and node.fun == itir.SymRef(id="scan")
 
 
-<<<<<<< HEAD
-def _visit_scan_closure_callable(
-    node: itir.StencilClosure,
-    tlet_codegen: PythonTaskletCodegen,
-) -> tuple[Context, Sequence[tuple[str, ValueExpr]], Sequence[ValueExpr]]:
-    stencil = cast(FunCall, node.stencil)
-    assert isinstance(stencil.args[0], Lambda)
-    location_ = stencil.args[0].location
-    fun_node = itir.Lambda(
-        expr=stencil.args[0].expr,
-        params=stencil.args[0].params,
-        location=location_ if location_ else node.location,
-    )
-
-    args = list(itertools.chain(tlet_codegen.visit(node.output), *tlet_codegen.visit(node.inputs)))
-    return tlet_codegen.visit(fun_node, args=args)
-
-
-def _visit_closure_callable(
-    node: itir.StencilClosure,
-    tlet_codegen: PythonTaskletCodegen,
-    input_names: Sequence[str],
-) -> Sequence[ValueExpr]:
-    args = [itir.SymRef(id=name) for name in input_names]
-    location_ = node.stencil.location
-    fun_node = itir.FunCall(
-        fun=node.stencil, args=args, location=location_ if location_ else node.location
-    )
-
-    return tlet_codegen.visit(fun_node)
-
-
-=======
->>>>>>> b1f9c9a5
 def closure_to_tasklet_sdfg(
     node: itir.StencilClosure,
     offset_provider: dict[str, Any],
@@ -1308,29 +1194,16 @@
     node_types: dict[int, next_typing.Type],
 ) -> tuple[Context, Sequence[ValueExpr]]:
     body = dace.SDFG("tasklet_toplevel")
-<<<<<<< HEAD
     body.debuginfo = dace_debuginfo(node)
-    state = body.add_state("tasklet_toplevel_entry")
-    symbol_map: dict[str, ValueExpr | IteratorExpr | SymbolExpr] = {}
-=======
     state = body.add_state("tasklet_toplevel_entry", True)
     symbol_map: dict[str, TaskletExpr] = {}
->>>>>>> b1f9c9a5
 
     idx_accesses = {}
     for dim, idx in domain.items():
         name = f"{idx}_value"
-<<<<<<< HEAD
-        body.add_scalar(name, dtype=dace.int64, transient=True)
-        tasklet = state.add_tasklet(
-            f"get_{dim}", set(), {"value"}, f"value = {idx}", debuginfo=body.debuginfo
-        )
+        body.add_scalar(name, dtype=_INDEX_DTYPE, transient=True)
+        tasklet = state.add_tasklet(f"get_{dim}", set(), {"value"}, f"value = {idx}", debuginfo=body.debuginfo)
         access = state.add_access(name, debuginfo=body.debuginfo)
-=======
-        body.add_scalar(name, dtype=_INDEX_DTYPE, transient=True)
-        tasklet = state.add_tasklet(f"get_{dim}", set(), {"value"}, f"value = {idx}")
-        access = state.add_access(name)
->>>>>>> b1f9c9a5
         idx_accesses[dim] = access
         state.add_edge(tasklet, "value", access, None, dace.Memlet.simple(name, "0"))
     for i, (name, ty) in enumerate(inputs):
@@ -1339,13 +1212,8 @@
             shape, strides = new_array_symbols(name, ndim)
             dims = [dim.value for dim in ty.dims]
             dtype = as_dace_type(ty.dtype)
-<<<<<<< HEAD
-            body.add_array(name, shape=shape, strides=stride, dtype=dtype)
+            body.add_array(name, shape=shape, strides=strides, dtype=dtype)
             field = state.add_access(name, debuginfo=dace_debuginfo(node.inputs[i]))
-=======
-            body.add_array(name, shape=shape, strides=strides, dtype=dtype)
-            field = state.add_access(name)
->>>>>>> b1f9c9a5
             indices = {dim: idx_accesses[dim] for dim in domain.keys()}
             symbol_map[name] = IteratorExpr(field, indices, dtype, dims)
         else:
