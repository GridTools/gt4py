# GT4Py - GridTools Framework
#
# Copyright (c) 2014-2023, ETH Zurich
# All rights reserved.
#
# This file is part of the GT4Py project and the GridTools framework.
# GT4Py is free software: you can redistribute it and/or modify it under
# the terms of the GNU General Public License as published by the
# Free Software Foundation, either version 3 of the License, or any later
# version. See the LICENSE.txt file at the top-level directory of this
# distribution for a copy of the license or check <https://www.gnu.org/licenses/>.
#
# SPDX-License-Identifier: GPL-3.0-or-later
import dataclasses
import itertools
from collections.abc import Sequence
from typing import Any, Callable, Optional, TypeAlias, cast

import dace
import numpy as np
from dace import subsets
from dace.transformation.dataflow import MapFusion

import gt4py.eve.codegen
from gt4py import eve
from gt4py.next import Dimension, StridedNeighborOffsetProvider, type_inference as next_typing
from gt4py.next.iterator import ir as itir, type_inference as itir_typing
from gt4py.next.iterator.embedded import NeighborTableOffsetProvider
from gt4py.next.iterator.ir import FunCall, Lambda
from gt4py.next.iterator.type_inference import Val
from gt4py.next.type_system import type_specifications as ts

from .utility import (
    add_mapped_nested_sdfg,
    as_dace_type,
    connectivity_identifier,
    create_memlet_at,
    create_memlet_full,
    filter_neighbor_tables,
    flatten_list,
    map_nested_sdfg_symbols,
    new_array_symbols,
    unique_name,
    unique_var_name,
)


_TYPE_MAPPING = {
    "float": dace.float64,
    "float32": dace.float32,
    "float64": dace.float64,
    "int": dace.int32 if np.dtype(int).itemsize == 4 else dace.int64,
    "int32": dace.int32,
    "int64": dace.int64,
    "bool": dace.bool_,
}


def itir_type_as_dace_type(type_: next_typing.Type):
    if isinstance(type_, itir_typing.Primitive):
        return _TYPE_MAPPING[type_.name]
    raise NotImplementedError()


def get_reduce_identity_value(op_name_: str, type_: Any):
    if op_name_ == "plus":
        init_value = type_(0)
    elif op_name_ == "multiplies":
        init_value = type_(1)
    elif op_name_ == "minimum":
        init_value = type_("inf")
    elif op_name_ == "maximum":
        init_value = type_("-inf")
    else:
        raise NotImplementedError()

    return init_value


_MATH_BUILTINS_MAPPING = {
    "abs": "abs({})",
    "sin": "math.sin({})",
    "cos": "math.cos({})",
    "tan": "math.tan({})",
    "arcsin": "asin({})",
    "arccos": "acos({})",
    "arctan": "atan({})",
    "sinh": "math.sinh({})",
    "cosh": "math.cosh({})",
    "tanh": "math.tanh({})",
    "arcsinh": "asinh({})",
    "arccosh": "acosh({})",
    "arctanh": "atanh({})",
    "sqrt": "math.sqrt({})",
    "exp": "math.exp({})",
    "log": "math.log({})",
    "gamma": "tgamma({})",
    "cbrt": "cbrt({})",
    "isfinite": "isfinite({})",
    "isinf": "isinf({})",
    "isnan": "isnan({})",
    "floor": "math.ifloor({})",
    "ceil": "ceil({})",
    "trunc": "trunc({})",
    "minimum": "min({}, {})",
    "maximum": "max({}, {})",
    "fmod": "fmod({}, {})",
    "power": "math.pow({}, {})",
    "float": "dace.float64({})",
    "float32": "dace.float32({})",
    "float64": "dace.float64({})",
    "int": "dace.int32({})" if np.dtype(int).itemsize == 4 else "dace.int64({})",
    "int32": "dace.int32({})",
    "int64": "dace.int64({})",
    "bool": "dace.bool_({})",
    "plus": "({} + {})",
    "minus": "({} - {})",
    "multiplies": "({} * {})",
    "divides": "({} / {})",
    "floordiv": "({} // {})",
    "eq": "({} == {})",
    "not_eq": "({} != {})",
    "less": "({} < {})",
    "less_equal": "({} <= {})",
    "greater": "({} > {})",
    "greater_equal": "({} >= {})",
    "and_": "({} & {})",
    "or_": "({} | {})",
    "xor_": "({} ^ {})",
    "mod": "({} % {})",
    "not_": "(not {})",  # ~ is not bitwise in numpy
}


# Define type of variables used for field indexing
_INDEX_DTYPE = _TYPE_MAPPING["int64"]


@dataclasses.dataclass
class SymbolExpr:
    value: dace.symbolic.SymbolicType
    dtype: dace.typeclass


@dataclasses.dataclass
class ValueExpr:
    value: dace.nodes.AccessNode
    dtype: dace.typeclass


@dataclasses.dataclass
class IteratorExpr:
    field: dace.nodes.AccessNode
    indices: dict[str, dace.nodes.AccessNode]
    dtype: dace.typeclass
    dimensions: list[str]


# Union of possible expression types
TaskletExpr: TypeAlias = IteratorExpr | SymbolExpr | ValueExpr


@dataclasses.dataclass
class Context:
    body: dace.SDFG
    state: dace.SDFGState
    symbol_map: dict[str, TaskletExpr]
    # if we encounter a reduction node, the reduction state needs to be pushed to child nodes
    reduce_identity: Optional[SymbolExpr]

    def __init__(
        self,
        body: dace.SDFG,
        state: dace.SDFGState,
        symbol_map: dict[str, TaskletExpr],
        reduce_identity: Optional[SymbolExpr] = None,
    ):
        self.body = body
        self.state = state
        self.symbol_map = symbol_map
        self.reduce_identity = reduce_identity


def builtin_neighbors(
    transformer: "PythonTaskletCodegen", node: itir.Expr, node_args: list[itir.Expr]
) -> list[ValueExpr]:
    offset_literal, data = node_args
    assert isinstance(offset_literal, itir.OffsetLiteral)
    offset_dim = offset_literal.value
    assert isinstance(offset_dim, str)
    iterator = transformer.visit(data)
    assert isinstance(iterator, IteratorExpr)
    field_desc = iterator.field.desc(transformer.context.body)

    field_index = "__field_idx"
    offset_provider = transformer.offset_provider[offset_dim]
    if isinstance(offset_provider, NeighborTableOffsetProvider):
        neighbor_check = f"{field_index} >= 0"
    elif isinstance(offset_provider, StridedNeighborOffsetProvider):
        neighbor_check = f"{field_index} < {field_desc.shape[offset_provider.neighbor_axis.value]}"
    else:
        assert isinstance(offset_provider, Dimension)
        raise NotImplementedError(
            "Neighbor reductions for cartesian grids not implemented in DaCe backend."
        )

    assert transformer.context.reduce_identity is not None

    sdfg: dace.SDFG = transformer.context.body
    state: dace.SDFGState = transformer.context.state

    shifted_dim = offset_provider.origin_axis.value

    result_name = unique_var_name()
    sdfg.add_array(
        result_name, dtype=iterator.dtype, shape=(offset_provider.max_neighbors,), transient=True
    )
    result_access = state.add_access(result_name)

    table_name = connectivity_identifier(offset_dim)

    # generate unique map index name to avoid conflict with other maps inside same state
    neighbor_index = unique_name("neighbor_idx")
    me, mx = state.add_map(
        f"{offset_dim}_neighbors_map",
        ndrange={neighbor_index: f"0:{offset_provider.max_neighbors}"},
    )
    shift_tasklet = state.add_tasklet(
        "shift",
        code=f"__result = __table[__idx, {neighbor_index}]",
        inputs={"__table", "__idx"},
        outputs={"__result"},
    )
    data_access_tasklet = state.add_tasklet(
        "data_access",
        code=f"__result = __field[{field_index}] if {neighbor_check} else {transformer.context.reduce_identity.value}",
        inputs={"__field", field_index},
        outputs={"__result"},
    )
    idx_name = unique_var_name()
    sdfg.add_scalar(idx_name, _INDEX_DTYPE, transient=True)
    state.add_memlet_path(
        state.add_access(table_name),
        me,
        shift_tasklet,
        memlet=create_memlet_full(table_name, sdfg.arrays[table_name]),
        dst_conn="__table",
    )
    state.add_memlet_path(
        iterator.indices[shifted_dim],
        me,
        shift_tasklet,
        memlet=dace.Memlet.simple(iterator.indices[shifted_dim].data, "0"),
        dst_conn="__idx",
    )
    state.add_edge(shift_tasklet, "__result", data_access_tasklet, field_index, dace.Memlet())
    # select full shape only in the neighbor-axis dimension
    field_subset = tuple(
        f"0:{shape}" if dim == offset_provider.neighbor_axis.value else f"i_{dim}"
        for dim, shape in zip(sorted(iterator.dimensions), field_desc.shape)
    )
    state.add_memlet_path(
        iterator.field,
        me,
        data_access_tasklet,
        memlet=create_memlet_at(iterator.field.data, field_subset),
        dst_conn="__field",
    )
    state.add_memlet_path(
        data_access_tasklet,
        mx,
        result_access,
        memlet=dace.Memlet.simple(result_name, neighbor_index),
        src_conn="__result",
    )

    return [ValueExpr(result_access, iterator.dtype)]


def builtin_can_deref(
    transformer: "PythonTaskletCodegen", node: itir.Expr, node_args: list[itir.Expr]
) -> list[ValueExpr]:
    # first visit shift, to get set of indices for deref
    can_deref_callable = node_args[0]
    assert isinstance(can_deref_callable, itir.FunCall)
    shift_callable = can_deref_callable.fun
    assert isinstance(shift_callable, itir.FunCall)
    assert isinstance(shift_callable.fun, itir.SymRef)
    assert shift_callable.fun.id == "shift"
    iterator = transformer._visit_shift(can_deref_callable)

<<<<<<< HEAD
=======
    # TODO: remove this special case when ITIR reduce-unroll pass is able to catch it
    if not isinstance(iterator, IteratorExpr):
        assert len(iterator) == 1 and isinstance(iterator[0], ValueExpr)
        # We can always deref a value expression, therefore hard-code `can_deref` to True.
        # Returning a SymbolExpr would be preferable, but it requires update to type-checking.
        result_name = unique_var_name()
        transformer.context.body.add_scalar(result_name, dace.dtypes.bool, transient=True)
        result_node = transformer.context.state.add_access(result_name)
        transformer.context.state.add_edge(
            transformer.context.state.add_tasklet("can_always_deref", {}, {"_out"}, "_out = True"),
            "_out",
            result_node,
            None,
            dace.Memlet.simple(result_name, "0"),
        )
        return [ValueExpr(result_node, dace.dtypes.bool)]

>>>>>>> 8a22ba7f
    # create tasklet to check that field indices are non-negative (-1 is invalid)
    args = [ValueExpr(access_node, _INDEX_DTYPE) for access_node in iterator.indices.values()]
    internals = [f"{arg.value.data}_v" for arg in args]
    expr_code = " and ".join([f"{v} >= 0" for v in internals])

    # TODO(edopao): select-memlet could maybe allow to efficiently translate can_deref to predicative execution
    return transformer.add_expr_tasklet(
        list(zip(args, internals)), expr_code, dace.dtypes.bool, "can_deref"
    )


def builtin_if(
    transformer: "PythonTaskletCodegen", node: itir.Expr, node_args: list[itir.Expr]
) -> list[ValueExpr]:
    args = [arg for li in transformer.visit(node_args) for arg in li]
    expr_args = [(arg, f"{arg.value.data}_v") for arg in args if not isinstance(arg, SymbolExpr)]
    internals = [
        arg.value if isinstance(arg, SymbolExpr) else f"{arg.value.data}_v" for arg in args
    ]
    expr = "({1} if {0} else {2})".format(*internals)
    node_type = transformer.node_types[id(node)]
    assert isinstance(node_type, itir_typing.Val)
    type_ = itir_type_as_dace_type(node_type.dtype)
    return transformer.add_expr_tasklet(expr_args, expr, type_, "if")


def builtin_list_get(
    transformer: "PythonTaskletCodegen", node: itir.Expr, node_args: list[itir.Expr]
) -> list[ValueExpr]:
    args = list(itertools.chain(*transformer.visit(node_args)))
    assert len(args) == 2
    # index node
    assert isinstance(args[0], (SymbolExpr, ValueExpr))
    # 1D-array node
    assert isinstance(args[1], ValueExpr)
    # source node should be a 1D array
    assert len(transformer.context.body.arrays[args[1].value.data].shape) == 1

    expr_args = [(arg, f"{arg.value.data}_v") for arg in args if not isinstance(arg, SymbolExpr)]
    internals = [
        arg.value if isinstance(arg, SymbolExpr) else f"{arg.value.data}_v" for arg in args
    ]
    expr = f"{internals[1]}[{internals[0]}]"
    return transformer.add_expr_tasklet(expr_args, expr, args[1].dtype, "list_get")


def builtin_cast(
    transformer: "PythonTaskletCodegen", node: itir.Expr, node_args: list[itir.Expr]
) -> list[ValueExpr]:
    args = [transformer.visit(node_args[0])[0]]
    internals = [f"{arg.value.data}_v" for arg in args]
    target_type = node_args[1]
    assert isinstance(target_type, itir.SymRef)
    expr = _MATH_BUILTINS_MAPPING[target_type.id].format(*internals)
    node_type = transformer.node_types[id(node)]
    assert isinstance(node_type, itir_typing.Val)
    type_ = itir_type_as_dace_type(node_type.dtype)
    return transformer.add_expr_tasklet(list(zip(args, internals)), expr, type_, "cast")


def builtin_make_tuple(
    transformer: "PythonTaskletCodegen", node: itir.Expr, node_args: list[itir.Expr]
) -> list[ValueExpr]:
    args = [transformer.visit(arg) for arg in node_args]
    return args


def builtin_tuple_get(
    transformer: "PythonTaskletCodegen", node: itir.Expr, node_args: list[itir.Expr]
) -> list[ValueExpr]:
    elements = transformer.visit(node_args[1])
    index = node_args[0]
    if isinstance(index, itir.Literal):
        return elements[int(index.value)]
    raise ValueError("Tuple can only be subscripted with compile-time constants")


_GENERAL_BUILTIN_MAPPING: dict[
    str, Callable[["PythonTaskletCodegen", itir.Expr, list[itir.Expr]], list[ValueExpr]]
] = {
    "can_deref": builtin_can_deref,
    "cast_": builtin_cast,
    "if_": builtin_if,
    "list_get": builtin_list_get,
    "make_tuple": builtin_make_tuple,
    "neighbors": builtin_neighbors,
    "tuple_get": builtin_tuple_get,
}


class GatherLambdaSymbolsPass(eve.NodeVisitor):
    _sdfg: dace.SDFG
    _state: dace.SDFGState
    _symbol_map: dict[str, TaskletExpr]
    _parent_symbol_map: dict[str, TaskletExpr]

    def __init__(
        self,
        sdfg,
        state,
        parent_symbol_map,
    ):
        self._sdfg = sdfg
        self._state = state
        self._symbol_map = {}
        self._parent_symbol_map = parent_symbol_map

    @property
    def symbol_refs(self):
        """Dictionary of symbols referenced from the lambda expression."""
        return self._symbol_map

    def _add_symbol(self, param, arg):
        if isinstance(arg, ValueExpr):
            # create storage in lambda sdfg
            self._sdfg.add_scalar(param, dtype=arg.dtype)
            # update table of lambda symbol
            self._symbol_map[param] = ValueExpr(self._state.add_access(param), arg.dtype)
        elif isinstance(arg, IteratorExpr):
            # create storage in lambda sdfg
            ndims = len(arg.dimensions)
            shape, strides = new_array_symbols(param, ndims)
            self._sdfg.add_array(param, shape=shape, strides=strides, dtype=arg.dtype)
            index_names = {dim: f"__{param}_i_{dim}" for dim in arg.indices.keys()}
            for _, index_name in index_names.items():
                self._sdfg.add_scalar(index_name, dtype=_INDEX_DTYPE)
            # update table of lambda symbol
            field = self._state.add_access(param)
            indices = {
                dim: self._state.add_access(index_arg) for dim, index_arg in index_names.items()
            }
            self._symbol_map[param] = IteratorExpr(field, indices, arg.dtype, arg.dimensions)
        else:
            assert isinstance(arg, SymbolExpr)
            self._symbol_map[param] = arg

    def visit_SymRef(self, node: itir.SymRef):
        name = str(node.id)
        if name in self._parent_symbol_map and name not in self._symbol_map:
            arg = self._parent_symbol_map[name]
            self._add_symbol(name, arg)

    def visit_Lambda(self, node: itir.Lambda, args: Optional[Sequence[TaskletExpr]] = None):
        if args is not None:
            assert len(node.params) == len(args)
            for param, arg in zip(node.params, args):
                self._add_symbol(str(param.id), arg)
        self.visit(node.expr)


class GatherOutputSymbolsPass(eve.NodeVisitor):
    _sdfg: dace.SDFG
    _state: dace.SDFGState
    _node_types: dict[int, next_typing.Type]
    _symbol_map: dict[str, TaskletExpr]

    @property
    def symbol_refs(self):
        """Dictionary of symbols referenced from the output expression."""
        return self._symbol_map

    def __init__(
        self,
        sdfg,
        state,
        node_types,
    ):
        self._sdfg = sdfg
        self._state = state
        self._node_types = node_types
        self._symbol_map = {}

    def visit_SymRef(self, node: itir.SymRef):
        param = str(node.id)
        if param not in _GENERAL_BUILTIN_MAPPING and param not in self._symbol_map:
            node_type = self._node_types[id(node)]
            assert isinstance(node_type, Val)
            access_node = self._state.add_access(param)
            self._symbol_map[param] = ValueExpr(
                access_node, dtype=itir_type_as_dace_type(node_type.dtype)
            )


class PythonTaskletCodegen(gt4py.eve.codegen.TemplatedGenerator):
    offset_provider: dict[str, Any]
    context: Context
    node_types: dict[int, next_typing.Type]

    def __init__(
        self,
        offset_provider: dict[str, Any],
        context: Context,
        node_types: dict[int, next_typing.Type],
    ):
        self.offset_provider = offset_provider
        self.context = context
        self.node_types = node_types

    def visit_FunctionDefinition(self, node: itir.FunctionDefinition, **kwargs):
        raise NotImplementedError()

    def visit_Lambda(
        self, node: itir.Lambda, args: Sequence[TaskletExpr], use_neighbor_tables: bool = True
    ) -> tuple[
        Context,
        list[tuple[str, ValueExpr] | tuple[tuple[str, dict], IteratorExpr]],
        list[ValueExpr],
    ]:
        func_name = f"lambda_{abs(hash(node)):x}"
        neighbor_tables = (
            filter_neighbor_tables(self.offset_provider) if use_neighbor_tables else []
        )
        connectivity_names = [connectivity_identifier(offset) for offset, _ in neighbor_tables]

        # Create the SDFG for the lambda's body
        lambda_sdfg = dace.SDFG(func_name)
        lambda_state = lambda_sdfg.add_state(f"{func_name}_entry", True)

        lambda_symbols_pass = GatherLambdaSymbolsPass(
            lambda_sdfg, lambda_state, self.context.symbol_map
        )
        lambda_symbols_pass.visit(node, args=args)

        # Add for input nodes for lambda symbols
        inputs: list[tuple[str, ValueExpr] | tuple[tuple[str, dict], IteratorExpr]] = []
        for sym, input_node in lambda_symbols_pass.symbol_refs.items():
            arg = next((arg for param, arg in zip(node.params, args) if param.id == sym), None)
            if arg:
                outer_node = arg
            else:
                # the symbol is not found among lambda arguments, then it is inherited from parent scope
                outer_node = self.context.symbol_map[sym]
            if isinstance(input_node, IteratorExpr):
                assert isinstance(outer_node, IteratorExpr)
                index_params = {
                    dim: index_node.data for dim, index_node in input_node.indices.items()
                }
                inputs.append(((sym, index_params), outer_node))
            elif isinstance(input_node, ValueExpr):
                assert isinstance(outer_node, ValueExpr)
                inputs.append((sym, outer_node))

        # Add connectivities as arrays
        for name in connectivity_names:
            shape, strides = new_array_symbols(name, ndim=2)
            dtype = self.context.body.arrays[name].dtype
            lambda_sdfg.add_array(name, shape=shape, strides=strides, dtype=dtype)

        # Translate the lambda's body in its own context
        lambda_context = Context(
            lambda_sdfg,
            lambda_state,
            lambda_symbols_pass.symbol_refs,
            reduce_identity=self.context.reduce_identity,
        )
        lambda_taskgen = PythonTaskletCodegen(self.offset_provider, lambda_context, self.node_types)

        results: list[ValueExpr] = []
        # We are flattening the returned list of value expressions because the multiple outputs of a lambda
        # should be a list of nodes without tuple structure. Ideally, an ITIR transformation could do this.
        for expr in flatten_list(lambda_taskgen.visit(node.expr)):
            if isinstance(expr, ValueExpr):
                result_name = unique_var_name()
                lambda_sdfg.add_scalar(result_name, expr.dtype, transient=True)
                result_access = lambda_state.add_access(result_name)
                lambda_state.add_nedge(
                    expr.value,
                    result_access,
                    dace.Memlet.simple(result_access.data, "0"),
                )
                result = ValueExpr(value=result_access, dtype=expr.dtype)
            else:
                # Forwarding result through a tasklet needed because empty SDFG states don't properly forward connectors
                result = lambda_taskgen.add_expr_tasklet([], expr.value, expr.dtype, "forward")[0]
            lambda_sdfg.arrays[result.value.data].transient = False
            results.append(result)

        # remove isolated access nodes for connectivity arrays not consumed by lambda
        for sub_node in lambda_state.nodes():
            if isinstance(sub_node, dace.nodes.AccessNode):
                if lambda_state.out_degree(sub_node) == 0 and lambda_state.in_degree(sub_node) == 0:
                    lambda_state.remove_node(sub_node)

        return lambda_context, inputs, results

    def visit_SymRef(self, node: itir.SymRef) -> list[ValueExpr | SymbolExpr] | IteratorExpr:
        param = str(node.id)
        value = self.context.symbol_map[param]
        if isinstance(value, (ValueExpr, SymbolExpr)):
            return [value]
        return value

    def visit_Literal(self, node: itir.Literal) -> list[SymbolExpr]:
        node_type = self.node_types[id(node)]
        assert isinstance(node_type, Val)
        return [SymbolExpr(node.value, itir_type_as_dace_type(node_type.dtype))]

    def visit_FunCall(self, node: itir.FunCall) -> list[ValueExpr] | IteratorExpr:
        if isinstance(node.fun, itir.SymRef) and node.fun.id == "deref":
            return self._visit_deref(node)
        if isinstance(node.fun, itir.FunCall) and isinstance(node.fun.fun, itir.SymRef):
            if node.fun.fun.id == "shift":
                return self._visit_shift(node)
            elif node.fun.fun.id == "reduce":
                return self._visit_reduce(node)

        if isinstance(node.fun, itir.SymRef):
            builtin_name = str(node.fun.id)
            if builtin_name in _MATH_BUILTINS_MAPPING:
                return self._visit_numeric_builtin(node)
            elif builtin_name in _GENERAL_BUILTIN_MAPPING:
                return self._visit_general_builtin(node)
            else:
                raise NotImplementedError(f"{builtin_name} not implemented")
        return self._visit_call(node)

    def _visit_call(self, node: itir.FunCall):
        args = self.visit(node.args)
        args = [arg if isinstance(arg, Sequence) else [arg] for arg in args]
        args = list(itertools.chain(*args))

        func_context, func_inputs, results = self.visit(node.fun, args=args)

        nsdfg_inputs = {}
        for name, value in func_inputs:
            if isinstance(value, ValueExpr):
                nsdfg_inputs[name] = create_memlet_full(
                    value.value.data, self.context.body.arrays[value.value.data]
                )
            else:
                assert isinstance(value, IteratorExpr)
                field = name[0]
                indices = name[1]
                nsdfg_inputs[field] = create_memlet_full(
                    value.field.data, self.context.body.arrays[value.field.data]
                )
                for dim, var in indices.items():
                    store = value.indices[dim].data
                    nsdfg_inputs[var] = create_memlet_full(store, self.context.body.arrays[store])

        neighbor_tables = filter_neighbor_tables(self.offset_provider)
        for conn, _ in neighbor_tables:
            var = connectivity_identifier(conn)
            nsdfg_inputs[var] = create_memlet_full(var, self.context.body.arrays[var])

        symbol_mapping = map_nested_sdfg_symbols(self.context.body, func_context.body, nsdfg_inputs)

        nsdfg_node = self.context.state.add_nested_sdfg(
            func_context.body,
            None,
            inputs=set(nsdfg_inputs.keys()),
            outputs=set(r.value.data for r in results),
            symbol_mapping=symbol_mapping,
        )

        for name, value in func_inputs:
            if isinstance(value, ValueExpr):
                value_memlet = nsdfg_inputs[name]
                self.context.state.add_edge(value.value, None, nsdfg_node, name, value_memlet)
            else:
                assert isinstance(value, IteratorExpr)
                field = name[0]
                indices = name[1]
                field_memlet = nsdfg_inputs[field]
                self.context.state.add_edge(value.field, None, nsdfg_node, field, field_memlet)
                for dim, var in indices.items():
                    store = value.indices[dim]
                    idx_memlet = nsdfg_inputs[var]
                    self.context.state.add_edge(store, None, nsdfg_node, var, idx_memlet)
        for conn, _ in neighbor_tables:
            var = connectivity_identifier(conn)
            memlet = nsdfg_inputs[var]
            access = self.context.state.add_access(var)
            self.context.state.add_edge(access, None, nsdfg_node, var, memlet)

        result_exprs = []
        for result in results:
            name = unique_var_name()
            self.context.body.add_scalar(name, result.dtype, transient=True)
            result_access = self.context.state.add_access(name)
            result_exprs.append(ValueExpr(result_access, result.dtype))
            memlet = create_memlet_full(name, self.context.body.arrays[name])
            self.context.state.add_edge(nsdfg_node, result.value.data, result_access, None, memlet)

        return result_exprs

    def _visit_deref(self, node: itir.FunCall) -> list[ValueExpr]:
        iterator = self.visit(node.args[0])
        if not isinstance(iterator, IteratorExpr):
            # already a list of ValueExpr
            return iterator

        free_dims = {dim for dim in iterator.dimensions if dim not in iterator.indices}

        args: list[ValueExpr]
        sorted_dims = sorted(iterator.dimensions)
        if len(free_dims) == 0:
            # The deref iterator has index values on all dimensions: the result will be a scalar
            args = [ValueExpr(iterator.field, iterator.dtype)] + [
                ValueExpr(iterator.indices[dim], _INDEX_DTYPE) for dim in sorted_dims
            ]
            internals = [f"{arg.value.data}_v" for arg in args]
            expr = f"{internals[0]}[{', '.join(internals[1:])}]"
            return self.add_expr_tasklet(list(zip(args, internals)), expr, iterator.dtype, "deref")

        elif self.context.reduce_identity is not None:
            # we are visiting a child node of reduction, so the neighbor index can be used for indirect addressing
            assert len(free_dims) == 1
            table: NeighborTableOffsetProvider = self.offset_provider[free_dims.pop()]

            result_name = unique_var_name()
            self.context.body.add_array(
                result_name,
                dtype=iterator.dtype,
                shape=(table.max_neighbors,),
                transient=True,
            )
            result_access = self.context.state.add_access(result_name)

            # generate unique map index name to avoid conflict with other maps inside same state
            index_name = unique_name("__deref_idx")
            me, mx = self.context.state.add_map(
                "deref_map",
                ndrange={index_name: f"0:{table.max_neighbors}"},
            )

            # if dim is not found in iterator indices, we take the neighbor index over the reduction domain
            flat_index = [
                f"{iterator.indices[dim].data}_v" if dim in iterator.indices else index_name
                for dim in sorted_dims
            ]
            args = [ValueExpr(iterator.field, iterator.dtype)] + [
                ValueExpr(iterator.indices[dim], _INDEX_DTYPE) for dim in iterator.indices
            ]
            internals = [f"{arg.value.data}_v" for arg in args]

            deref_tasklet = self.context.state.add_tasklet(
                name="deref",
                inputs=set(internals),
                outputs={"__result"},
                code=f"__result = {args[0].value.data}_v[{', '.join(flat_index)}]",
            )

            for arg, internal in zip(args, internals):
                input_memlet = create_memlet_full(
                    arg.value.data, self.context.body.arrays[arg.value.data]
                )
                self.context.state.add_memlet_path(
                    arg.value, me, deref_tasklet, memlet=input_memlet, dst_conn=internal
                )

            self.context.state.add_memlet_path(
                deref_tasklet,
                mx,
                result_access,
                memlet=dace.Memlet.simple(result_name, index_name),
                src_conn="__result",
            )

            return [ValueExpr(value=result_access, dtype=iterator.dtype)]

        else:
            # Not all dimensions are included in the deref index list:
            # this means the ND-field will be sliced along one or more dimensions and the result will be an array
            field_array = self.context.body.arrays[iterator.field.data]
            result_shape = tuple(
                dim_size
                for dim, dim_size in zip(sorted_dims, field_array.shape)
                if dim not in iterator.indices
            )
            result_name = unique_var_name()
            self.context.body.add_array(result_name, result_shape, iterator.dtype, transient=True)
            result_array = self.context.body.arrays[result_name]
            result_node = self.context.state.add_access(result_name)

            deref_connectors = ["_inp"] + [
                f"_i_{dim}" for dim in sorted_dims if dim in iterator.indices
            ]
            deref_nodes = [iterator.field] + [
                iterator.indices[dim] for dim in sorted_dims if dim in iterator.indices
            ]
            deref_memlets = [dace.Memlet.from_array(iterator.field.data, field_array)] + [
                dace.Memlet.simple(node.data, "0") for node in deref_nodes[1:]
            ]

            # we create a nested sdfg in order to access the index scalar values as symbols in a memlet subset
            deref_sdfg = dace.SDFG("deref")
            deref_sdfg.add_array(
                "_inp", field_array.shape, iterator.dtype, strides=field_array.strides
            )
            for connector in deref_connectors[1:]:
                deref_sdfg.add_scalar(connector, _INDEX_DTYPE)
            deref_sdfg.add_array("_out", result_shape, iterator.dtype)
            deref_init_state = deref_sdfg.add_state("init", True)
            deref_access_state = deref_sdfg.add_state("access")
            deref_sdfg.add_edge(
                deref_init_state,
                deref_access_state,
                dace.InterstateEdge(
                    assignments={f"_sym{inp}": inp for inp in deref_connectors[1:]}
                ),
            )
            # we access the size in source field shape as symbols set on the nested sdfg
            source_subset = tuple(
                f"_sym_i_{dim}" if dim in iterator.indices else f"0:{size}"
                for dim, size in zip(sorted_dims, field_array.shape)
            )
            deref_access_state.add_nedge(
                deref_access_state.add_access("_inp"),
                deref_access_state.add_access("_out"),
                dace.Memlet(
                    data="_out",
                    subset=subsets.Range.from_array(result_array),
                    other_subset=",".join(source_subset),
                ),
            )

            deref_node = self.context.state.add_nested_sdfg(
                deref_sdfg,
                self.context.body,
                inputs=set(deref_connectors),
                outputs={"_out"},
            )
            for connector, node, memlet in zip(deref_connectors, deref_nodes, deref_memlets):
                self.context.state.add_edge(node, None, deref_node, connector, memlet)
            self.context.state.add_edge(
                deref_node,
                "_out",
                result_node,
                None,
                dace.Memlet.from_array(result_name, result_array),
            )
            return [ValueExpr(result_node, iterator.dtype)]

    def _split_shift_args(
        self, args: list[itir.Expr]
    ) -> tuple[list[itir.Expr], Optional[list[itir.Expr]]]:
        pairs = [args[i : i + 2] for i in range(0, len(args), 2)]
        assert len(pairs) >= 1
        assert all(len(pair) == 2 for pair in pairs)
        return pairs[-1], list(itertools.chain(*pairs[0:-1])) if len(pairs) > 1 else None

    def _make_shift_for_rest(self, rest, iterator):
        return itir.FunCall(
            fun=itir.FunCall(fun=itir.SymRef(id="shift"), args=rest), args=[iterator]
        )

    def _visit_shift(self, node: itir.FunCall) -> IteratorExpr | list[ValueExpr]:
        shift = node.fun
        assert isinstance(shift, itir.FunCall)
        tail, rest = self._split_shift_args(shift.args)
        if rest:
            iterator = self.visit(self._make_shift_for_rest(rest, node.args[0]))
        else:
            iterator = self.visit(node.args[0])
        if not isinstance(iterator, IteratorExpr):
            # shift cannot be applied because the argument is not iterable
            # TODO: remove this special case when ITIR reduce-unroll pass is able to catch it
            assert isinstance(iterator, list) and len(iterator) == 1
            assert isinstance(iterator[0], ValueExpr)
            return iterator

        assert isinstance(tail[0], itir.OffsetLiteral)
        offset_dim = tail[0].value
        assert isinstance(offset_dim, str)
        offset_node = self.visit(tail[1])[0]
        assert offset_node.dtype in dace.dtypes.INTEGER_TYPES

        if isinstance(self.offset_provider[offset_dim], NeighborTableOffsetProvider):
            offset_provider = self.offset_provider[offset_dim]
            connectivity = self.context.state.add_access(connectivity_identifier(offset_dim))

            shifted_dim = offset_provider.origin_axis.value
            target_dim = offset_provider.neighbor_axis.value
            args = [
                ValueExpr(connectivity, offset_provider.table.dtype),
                ValueExpr(iterator.indices[shifted_dim], offset_node.dtype),
                offset_node,
            ]
            internals = [f"{arg.value.data}_v" for arg in args]
            expr = f"{internals[0]}[{internals[1]}, {internals[2]}]"
        elif isinstance(self.offset_provider[offset_dim], StridedNeighborOffsetProvider):
            offset_provider = self.offset_provider[offset_dim]

            shifted_dim = offset_provider.origin_axis.value
            target_dim = offset_provider.neighbor_axis.value
            args = [
                ValueExpr(iterator.indices[shifted_dim], offset_node.dtype),
                offset_node,
            ]
            internals = [f"{arg.value.data}_v" for arg in args]
            expr = f"{internals[0]} * {offset_provider.max_neighbors} + {internals[1]}"
        else:
            assert isinstance(self.offset_provider[offset_dim], Dimension)

            shifted_dim = self.offset_provider[offset_dim].value
            target_dim = shifted_dim
            args = [
                ValueExpr(iterator.indices[shifted_dim], offset_node.dtype),
                offset_node,
            ]
            internals = [f"{arg.value.data}_v" for arg in args]
            expr = f"{internals[0]} + {internals[1]}"

        shifted_value = self.add_expr_tasklet(
            list(zip(args, internals)), expr, offset_node.dtype, "shift"
        )[0].value

        shifted_index = {dim: value for dim, value in iterator.indices.items()}
        del shifted_index[shifted_dim]
        shifted_index[target_dim] = shifted_value

        return IteratorExpr(iterator.field, shifted_index, iterator.dtype, iterator.dimensions)

    def visit_OffsetLiteral(self, node: itir.OffsetLiteral) -> list[ValueExpr]:
        offset = node.value
        assert isinstance(offset, int)
        offset_var = unique_var_name()
        self.context.body.add_scalar(offset_var, _INDEX_DTYPE, transient=True)
        offset_node = self.context.state.add_access(offset_var)
        tasklet_node = self.context.state.add_tasklet(
            "get_offset", {}, {"__out"}, f"__out = {offset}"
        )
        self.context.state.add_edge(
            tasklet_node, "__out", offset_node, None, dace.Memlet.simple(offset_var, "0")
        )
        return [ValueExpr(offset_node, self.context.body.arrays[offset_var].dtype)]

    def _visit_reduce(self, node: itir.FunCall):
        node_type = self.node_types[id(node)]
        assert isinstance(node_type, itir_typing.Val)
        reduce_dtype = itir_type_as_dace_type(node_type.dtype)

        if len(node.args) == 1:
            assert (
                isinstance(node.args[0], itir.FunCall)
                and isinstance(node.args[0].fun, itir.SymRef)
                and node.args[0].fun.id == "neighbors"
            )
            assert isinstance(node.fun, itir.FunCall)
            op_name = node.fun.args[0]
            assert isinstance(op_name, itir.SymRef)
            reduce_identity = node.fun.args[1]
            assert isinstance(reduce_identity, itir.Literal)

            # set reduction state
            self.context.reduce_identity = SymbolExpr(reduce_identity, reduce_dtype)

            args = self.visit(node.args)

            assert len(args) == 1
            args = args[0]
            assert len(args) == 1
            reduce_input_node = args[0].value

        else:
            assert isinstance(node.fun, itir.FunCall)
            assert isinstance(node.fun.args[0], itir.Lambda)
            fun_node = node.fun.args[0]
            assert isinstance(fun_node.expr, itir.FunCall)

            op_name = fun_node.expr.fun
            assert isinstance(op_name, itir.SymRef)
            reduce_identity = get_reduce_identity_value(op_name.id, reduce_dtype)

            # set reduction state in visit context
            self.context.reduce_identity = SymbolExpr(reduce_identity, reduce_dtype)

            args = flatten_list(self.visit(node.args))

            # clear context
            self.context.reduce_identity = None

            # check that all neighbor expressions have the same shape and reduce range
            nreduce_shape = args[1].value.desc(self.context.body).shape
            assert len(nreduce_shape) == 1
            assert all(
                [arg.value.desc(self.context.body).shape == nreduce_shape for arg in args[2:]]
            )

            nreduce_domain = {"__idx": f"0:{nreduce_shape[0]}"}

            reduce_input_name = unique_var_name()
            self.context.body.add_array(
                reduce_input_name, nreduce_shape, reduce_dtype, transient=True
            )

            lambda_node = itir.Lambda(expr=fun_node.expr.args[1], params=fun_node.params[1:])
            lambda_context, inner_inputs, inner_outputs = self.visit(
                lambda_node, args=args, use_neighbor_tables=False
            )

            input_mapping = {
                param: dace.Memlet.simple(arg.value.data, "__idx")
                for (param, _), arg in zip(inner_inputs, args)
            }
            output_mapping = {
                inner_outputs[0].value.data: dace.Memlet.simple(reduce_input_name, "__idx")
            }
            symbol_mapping = map_nested_sdfg_symbols(
                self.context.body, lambda_context.body, input_mapping
            )

            reduce_input_node = self.context.state.add_access(reduce_input_name)

            nsdfg_node, map_entry, _ = add_mapped_nested_sdfg(
                self.context.state,
                sdfg=lambda_context.body,
                map_ranges=nreduce_domain,
                inputs=input_mapping,
                outputs=output_mapping,
                symbol_mapping=symbol_mapping,
                input_nodes={arg.value.data: arg.value for arg in args},
                output_nodes={reduce_input_name: reduce_input_node},
            )

        reduce_input_desc = reduce_input_node.desc(self.context.body)

        result_name = unique_var_name()
        self.context.body.add_array(result_name, (1,), reduce_dtype, transient=True)
        result_access = self.context.state.add_access(result_name)

        reduce_wcr = "lambda x, y: " + _MATH_BUILTINS_MAPPING[str(op_name)].format("x", "y")
        reduce_node = self.context.state.add_reduce(reduce_wcr, None, reduce_identity)
        self.context.state.add_nedge(
            reduce_input_node,
            reduce_node,
            dace.Memlet.from_array(reduce_input_node.data, reduce_input_desc),
        )
        self.context.state.add_nedge(
            reduce_node, result_access, dace.Memlet.simple(result_name, "0")
        )

        # we apply map fusion only to the nested-SDFG which is generated for the reduction operator
        # the purpose is to keep the ITIR-visitor program simple and to clean up the generated SDFG
        self.context.body.apply_transformations_repeated([MapFusion], validate=False)

        return [ValueExpr(result_access, reduce_dtype)]

    def _visit_numeric_builtin(self, node: itir.FunCall) -> list[ValueExpr]:
        assert isinstance(node.fun, itir.SymRef)
        fmt = _MATH_BUILTINS_MAPPING[str(node.fun.id)]
        args: list[SymbolExpr | ValueExpr] = list(
            itertools.chain(*[self.visit(arg) for arg in node.args])
        )
        expr_args = [
            (arg, f"{arg.value.data}_v") for arg in args if not isinstance(arg, SymbolExpr)
        ]
        internals = [
            arg.value if isinstance(arg, SymbolExpr) else f"{arg.value.data}_v" for arg in args
        ]
        expr = fmt.format(*internals)
        node_type = self.node_types[id(node)]
        assert isinstance(node_type, itir_typing.Val)
        type_ = itir_type_as_dace_type(node_type.dtype)
        return self.add_expr_tasklet(expr_args, expr, type_, "numeric")

    def _visit_general_builtin(self, node: itir.FunCall) -> list[ValueExpr]:
        assert isinstance(node.fun, itir.SymRef)
        expr_func = _GENERAL_BUILTIN_MAPPING[str(node.fun.id)]
        return expr_func(self, node, node.args)

    def add_expr_tasklet(
        self, args: list[tuple[ValueExpr, str]], expr: str, result_type: Any, name: str
    ) -> list[ValueExpr]:
        result_name = unique_var_name()
        self.context.body.add_scalar(result_name, result_type, transient=True)
        result_access = self.context.state.add_access(result_name)

        expr_tasklet = self.context.state.add_tasklet(
            name=name,
            inputs={internal for _, internal in args},
            outputs={"__result"},
            code=f"__result = {expr}",
        )

        for arg, internal in args:
            edges = self.context.state.in_edges(expr_tasklet)
            used = False
            for edge in edges:
                if edge.dst_conn == internal:
                    used = True
                    break
            if used:
                continue
            elif not isinstance(arg, SymbolExpr):
                memlet = create_memlet_full(
                    arg.value.data, self.context.body.arrays[arg.value.data]
                )
                self.context.state.add_edge(arg.value, None, expr_tasklet, internal, memlet)

        memlet = dace.Memlet.simple(result_access.data, "0")
        self.context.state.add_edge(expr_tasklet, "__result", result_access, None, memlet)

        return [ValueExpr(result_access, result_type)]


def is_scan(node: itir.Node) -> bool:
    return isinstance(node, itir.FunCall) and node.fun == itir.SymRef(id="scan")


def closure_to_tasklet_sdfg(
    node: itir.StencilClosure,
    offset_provider: dict[str, Any],
    domain: dict[str, str],
    inputs: Sequence[tuple[str, ts.TypeSpec]],
    connectivities: Sequence[tuple[dace.ndarray, str]],
    node_types: dict[int, next_typing.Type],
) -> tuple[Context, Sequence[ValueExpr]]:
    body = dace.SDFG("tasklet_toplevel")
    state = body.add_state("tasklet_toplevel_entry", True)
    symbol_map: dict[str, TaskletExpr] = {}

    idx_accesses = {}
    for dim, idx in domain.items():
        name = f"{idx}_value"
        body.add_scalar(name, dtype=_INDEX_DTYPE, transient=True)
        tasklet = state.add_tasklet(f"get_{dim}", set(), {"value"}, f"value = {idx}")
        access = state.add_access(name)
        idx_accesses[dim] = access
        state.add_edge(tasklet, "value", access, None, dace.Memlet.simple(name, "0"))
    for name, ty in inputs:
        if isinstance(ty, ts.FieldType):
            ndim = len(ty.dims)
            shape, strides = new_array_symbols(name, ndim)
            dims = [dim.value for dim in ty.dims]
            dtype = as_dace_type(ty.dtype)
            body.add_array(name, shape=shape, strides=strides, dtype=dtype)
            field = state.add_access(name)
            indices = {dim: idx_accesses[dim] for dim in domain.keys()}
            symbol_map[name] = IteratorExpr(field, indices, dtype, dims)
        else:
            assert isinstance(ty, ts.ScalarType)
            dtype = as_dace_type(ty)
            body.add_scalar(name, dtype=dtype)
            symbol_map[name] = ValueExpr(state.add_access(name), dtype)
    for arr, name in connectivities:
        shape, strides = new_array_symbols(name, ndim=2)
        body.add_array(name, shape=shape, strides=strides, dtype=arr.dtype)

    context = Context(body, state, symbol_map)
    translator = PythonTaskletCodegen(offset_provider, context, node_types)

    args = [itir.SymRef(id=name) for name, _ in inputs]
    if is_scan(node.stencil):
        stencil = cast(FunCall, node.stencil)
        assert isinstance(stencil.args[0], Lambda)
        lambda_node = itir.Lambda(expr=stencil.args[0].expr, params=stencil.args[0].params)
        fun_node = itir.FunCall(fun=lambda_node, args=args)
    else:
        fun_node = itir.FunCall(fun=node.stencil, args=args)

    results = translator.visit(fun_node)
    for r in results:
        context.body.arrays[r.value.data].transient = False

    return context, results<|MERGE_RESOLUTION|>--- conflicted
+++ resolved
@@ -289,8 +289,6 @@
     assert shift_callable.fun.id == "shift"
     iterator = transformer._visit_shift(can_deref_callable)
 
-<<<<<<< HEAD
-=======
     # TODO: remove this special case when ITIR reduce-unroll pass is able to catch it
     if not isinstance(iterator, IteratorExpr):
         assert len(iterator) == 1 and isinstance(iterator[0], ValueExpr)
@@ -308,7 +306,6 @@
         )
         return [ValueExpr(result_node, dace.dtypes.bool)]
 
->>>>>>> 8a22ba7f
     # create tasklet to check that field indices are non-negative (-1 is invalid)
     args = [ValueExpr(access_node, _INDEX_DTYPE) for access_node in iterator.indices.values()]
     internals = [f"{arg.value.data}_v" for arg in args]
