# GT4Py - GridTools Framework
#
# Copyright (c) 2014-2023, ETH Zurich
# All rights reserved.
#
# This file is part of the GT4Py project and the GridTools framework.
# GT4Py is free software: you can redistribute it and/or modify it under
# the terms of the GNU General Public License as published by the
# Free Software Foundation, either version 3 of the License, or any later
# version. See the LICENSE.txt file at the top-level directory of this
# distribution for a copy of the license or check <https://www.gnu.org/licenses/>.
#
# SPDX-License-Identifier: GPL-3.0-or-later
import copy
import dataclasses
import itertools
from collections.abc import Sequence
from typing import Any, Callable, Optional, TypeAlias, cast

import dace
import numpy as np

import gt4py.eve.codegen
from gt4py import eve
from gt4py.next import Dimension, type_inference as next_typing
from gt4py.next.common import _DEFAULT_SKIP_VALUE as neighbor_skip_value, Connectivity
from gt4py.next.iterator import ir as itir, type_inference as itir_typing
from gt4py.next.iterator.ir import FunCall, Lambda
from gt4py.next.iterator.type_inference import Val
from gt4py.next.type_system import type_specifications as ts

from .utility import (
    add_mapped_nested_sdfg,
    as_dace_type,
    connectivity_identifier,
    dace_debuginfo,
    flatten_list,
    get_used_connectivities,
    map_nested_sdfg_symbols,
    new_array_symbols,
    unique_name,
    unique_var_name,
)


_TYPE_MAPPING = {
    "float": dace.float64,
    "float32": dace.float32,
    "float64": dace.float64,
    "int": dace.int32 if np.dtype(int).itemsize == 4 else dace.int64,
    "int32": dace.int32,
    "int64": dace.int64,
    "bool": dace.bool_,
}


def itir_type_as_dace_type(type_: next_typing.Type):
    if isinstance(type_, itir_typing.Primitive):
        return _TYPE_MAPPING[type_.name]
    raise NotImplementedError()


def get_reduce_identity_value(op_name_: str, type_: Any):
    if op_name_ == "plus":
        init_value = type_(0)
    elif op_name_ == "multiplies":
        init_value = type_(1)
    elif op_name_ == "minimum":
        init_value = type_("inf")
    elif op_name_ == "maximum":
        init_value = type_("-inf")
    else:
        raise NotImplementedError()

    return init_value


_MATH_BUILTINS_MAPPING = {
    "abs": "abs({})",
    "sin": "math.sin({})",
    "cos": "math.cos({})",
    "tan": "math.tan({})",
    "arcsin": "asin({})",
    "arccos": "acos({})",
    "arctan": "atan({})",
    "sinh": "math.sinh({})",
    "cosh": "math.cosh({})",
    "tanh": "math.tanh({})",
    "arcsinh": "asinh({})",
    "arccosh": "acosh({})",
    "arctanh": "atanh({})",
    "sqrt": "math.sqrt({})",
    "exp": "math.exp({})",
    "log": "math.log({})",
    "gamma": "tgamma({})",
    "cbrt": "cbrt({})",
    "isfinite": "isfinite({})",
    "isinf": "isinf({})",
    "isnan": "isnan({})",
    "floor": "math.ifloor({})",
    "ceil": "ceil({})",
    "trunc": "trunc({})",
    "minimum": "min({}, {})",
    "maximum": "max({}, {})",
    "fmod": "fmod({}, {})",
    "power": "math.pow({}, {})",
    "float": "dace.float64({})",
    "float32": "dace.float32({})",
    "float64": "dace.float64({})",
    "int": "dace.int32({})" if np.dtype(int).itemsize == 4 else "dace.int64({})",
    "int32": "dace.int32({})",
    "int64": "dace.int64({})",
    "bool": "dace.bool_({})",
    "plus": "({} + {})",
    "minus": "({} - {})",
    "multiplies": "({} * {})",
    "divides": "({} / {})",
    "floordiv": "({} // {})",
    "eq": "({} == {})",
    "not_eq": "({} != {})",
    "less": "({} < {})",
    "less_equal": "({} <= {})",
    "greater": "({} > {})",
    "greater_equal": "({} >= {})",
    "and_": "({} & {})",
    "or_": "({} | {})",
    "xor_": "({} ^ {})",
    "mod": "({} % {})",
    "not_": "(not {})",  # ~ is not bitwise in numpy
}


# Define type of variables used for field indexing
_INDEX_DTYPE = _TYPE_MAPPING["int64"]


@dataclasses.dataclass
class SymbolExpr:
    value: dace.symbolic.SymbolicType
    dtype: dace.typeclass


@dataclasses.dataclass
class ValueExpr:
    value: dace.nodes.AccessNode
    dtype: dace.typeclass


@dataclasses.dataclass
class IteratorExpr:
    field: dace.nodes.AccessNode
    indices: dict[str, dace.nodes.AccessNode]
    dtype: dace.typeclass
    dimensions: list[str]


# Union of possible expression types
TaskletExpr: TypeAlias = IteratorExpr | SymbolExpr | ValueExpr


@dataclasses.dataclass
class Context:
    body: dace.SDFG
    state: dace.SDFGState
    symbol_map: dict[str, TaskletExpr]
    # if we encounter a reduction node, the reduction state needs to be pushed to child nodes
    reduce_identity: Optional[SymbolExpr]

    def __init__(
        self,
        body: dace.SDFG,
        state: dace.SDFGState,
        symbol_map: dict[str, TaskletExpr],
        reduce_identity: Optional[SymbolExpr] = None,
    ):
        self.body = body
        self.state = state
        self.symbol_map = symbol_map
        self.reduce_identity = reduce_identity


def _visit_lift_in_neighbors_reduction(
    transformer: "PythonTaskletCodegen",
    node: itir.FunCall,
    node_args: Sequence[IteratorExpr | list[ValueExpr]],
    offset_provider: Connectivity,
    map_entry: dace.nodes.MapEntry,
    map_exit: dace.nodes.MapExit,
    neighbor_index_node: dace.nodes.AccessNode,
    neighbor_value_node: dace.nodes.AccessNode,
) -> list[ValueExpr]:
    assert transformer.context.reduce_identity is not None
    neighbor_dim = offset_provider.neighbor_axis.value
    origin_dim = offset_provider.origin_axis.value

    lifted_args: list[IteratorExpr | ValueExpr] = []
    for arg in node_args:
        if isinstance(arg, IteratorExpr):
            if origin_dim in arg.indices:
                lifted_indices = arg.indices.copy()
                lifted_indices.pop(origin_dim)
                lifted_indices[neighbor_dim] = neighbor_index_node
                lifted_args.append(
                    IteratorExpr(arg.field, lifted_indices, arg.dtype, arg.dimensions)
                )
            else:
                lifted_args.append(arg)
        else:
            lifted_args.append(arg[0])

    lift_context, inner_inputs, inner_outputs = transformer.visit(node.args[0], args=lifted_args)
    assert len(inner_outputs) == 1
    inner_out_connector = inner_outputs[0].value.data

    input_nodes = {}
    iterator_index_nodes = {}
    lifted_index_connectors = []

    for x, y in inner_inputs:
        if isinstance(y, IteratorExpr):
            field_connector, inner_index_table = x
            input_nodes[field_connector] = y.field
            for dim, connector in inner_index_table.items():
                if dim == neighbor_dim:
                    lifted_index_connectors.append(connector)
                iterator_index_nodes[connector] = y.indices[dim]
        else:
            assert isinstance(y, ValueExpr)
            input_nodes[x] = y.value

    neighbor_tables = get_used_connectivities(node.args[0], transformer.offset_provider)
    connectivity_names = [connectivity_identifier(offset) for offset in neighbor_tables.keys()]

    parent_sdfg = transformer.context.body
    parent_state = transformer.context.state

    input_mapping = {
        connector: dace.Memlet.from_array(node.data, node.desc(parent_sdfg))
        for connector, node in input_nodes.items()
    }
    connectivity_mapping = {
        name: dace.Memlet.from_array(name, parent_sdfg.arrays[name]) for name in connectivity_names
    }
    array_mapping = {**input_mapping, **connectivity_mapping}
    symbol_mapping = map_nested_sdfg_symbols(parent_sdfg, lift_context.body, array_mapping)

    nested_sdfg_node = parent_state.add_nested_sdfg(
        lift_context.body,
        parent_sdfg,
        inputs={*array_mapping.keys(), *iterator_index_nodes.keys()},
        outputs={inner_out_connector},
        symbol_mapping=symbol_mapping,
        debuginfo=lift_context.body.debuginfo,
    )

    for connectivity_connector, memlet in connectivity_mapping.items():
        parent_state.add_memlet_path(
            parent_state.add_access(memlet.data, debuginfo=lift_context.body.debuginfo),
            map_entry,
            nested_sdfg_node,
            dst_conn=connectivity_connector,
            memlet=memlet,
        )

    for inner_connector, access_node in input_nodes.items():
        parent_state.add_memlet_path(
            access_node,
            map_entry,
            nested_sdfg_node,
            dst_conn=inner_connector,
            memlet=input_mapping[inner_connector],
        )

    for inner_connector, access_node in iterator_index_nodes.items():
        memlet = dace.Memlet(data=access_node.data, subset="0")
        if inner_connector in lifted_index_connectors:
            parent_state.add_edge(access_node, None, nested_sdfg_node, inner_connector, memlet)
        else:
            parent_state.add_memlet_path(
                access_node, map_entry, nested_sdfg_node, dst_conn=inner_connector, memlet=memlet
            )

    parent_state.add_memlet_path(
        nested_sdfg_node,
        map_exit,
        neighbor_value_node,
        src_conn=inner_out_connector,
        memlet=dace.Memlet(data=neighbor_value_node.data, subset=",".join(map_entry.params)),
    )

    if offset_provider.has_skip_values:
        # check neighbor validity on if/else inter-state edge
        start_state = lift_context.body.add_state("start", is_start_block=True)
        skip_neighbor_state = lift_context.body.add_state("skip_neighbor")
        skip_neighbor_state.add_edge(
            skip_neighbor_state.add_tasklet(
                "identity", {}, {"val"}, f"val = {transformer.context.reduce_identity.value}"
            ),
            "val",
            skip_neighbor_state.add_access(inner_outputs[0].value.data),
            None,
            dace.Memlet(data=inner_outputs[0].value.data, subset="0"),
        )
        lift_context.body.add_edge(
            start_state,
            skip_neighbor_state,
            dace.InterstateEdge(condition=f"{lifted_index_connectors[0]} == {neighbor_skip_value}"),
        )
        lift_context.body.add_edge(
            start_state,
            lift_context.state,
            dace.InterstateEdge(condition=f"{lifted_index_connectors[0]} != {neighbor_skip_value}"),
        )

    return [ValueExpr(neighbor_value_node, inner_outputs[0].dtype)]


def builtin_neighbors(
    transformer: "PythonTaskletCodegen", node: itir.Expr, node_args: list[itir.Expr]
) -> list[ValueExpr]:
    sdfg: dace.SDFG = transformer.context.body
    state: dace.SDFGState = transformer.context.state

    di = dace_debuginfo(node, sdfg.debuginfo)
    offset_literal, data = node_args
    assert isinstance(offset_literal, itir.OffsetLiteral)
    offset_dim = offset_literal.value
    assert isinstance(offset_dim, str)
    offset_provider = transformer.offset_provider[offset_dim]
    if not isinstance(offset_provider, Connectivity):
        raise NotImplementedError(
            "Neighbor reduction only implemented for connectivity based on neighbor tables."
        )

    lift_node = None
    if isinstance(data, FunCall):
        assert isinstance(data.fun, itir.FunCall)
        fun_node = data.fun
        if isinstance(fun_node.fun, itir.SymRef) and fun_node.fun.id == "lift":
            lift_node = fun_node
            lift_args = transformer.visit(data.args)
            iterator = next(filter(lambda x: isinstance(x, IteratorExpr), lift_args), None)
    if lift_node is None:
        iterator = transformer.visit(data)
    assert isinstance(iterator, IteratorExpr)
    field_desc = iterator.field.desc(transformer.context.body)
    origin_index_node = iterator.indices[offset_provider.origin_axis.value]

    assert transformer.context.reduce_identity is not None
    assert transformer.context.reduce_identity.dtype == iterator.dtype

    # gather the neighbors in a result array dimensioned for `max_neighbors`
    neighbor_value_var = unique_var_name()
    sdfg.add_array(
        neighbor_value_var,
        dtype=iterator.dtype,
        shape=(offset_provider.max_neighbors,),
        transient=True,
    )
    neighbor_value_node = state.add_access(neighbor_value_var, debuginfo=di)

    # allocate scalar to store index for direct addressing of neighbor field
    neighbor_index_var = unique_var_name()
    sdfg.add_scalar(neighbor_index_var, _INDEX_DTYPE, transient=True)
    neighbor_index_node = state.add_access(neighbor_index_var, debuginfo=di)

    # generate unique map index name to avoid conflict with other maps inside same state
    neighbor_map_index = unique_name(f"{offset_dim}_neighbor_map_idx")
    me, mx = state.add_map(
        f"{offset_dim}_neighbor_map",
        ndrange={neighbor_map_index: f"0:{offset_provider.max_neighbors}"},
        debuginfo=di,
    )

    table_name = connectivity_identifier(offset_dim)
    shift_tasklet = state.add_tasklet(
        "shift",
        code=f"__result = __table[__idx, {neighbor_map_index}]",
        inputs={"__table", "__idx"},
        outputs={"__result"},
        debuginfo=di,
    )
    state.add_memlet_path(
        state.add_access(table_name, debuginfo=di),
        me,
        shift_tasklet,
        memlet=dace.Memlet.from_array(table_name, sdfg.arrays[table_name]),
        dst_conn="__table",
    )
    state.add_memlet_path(
        origin_index_node,
        me,
        shift_tasklet,
        memlet=dace.Memlet(data=origin_index_node.data, subset="0"),
        dst_conn="__idx",
    )
    state.add_edge(
        shift_tasklet,
        "__result",
        neighbor_index_node,
        None,
        dace.Memlet(data=neighbor_index_var, subset="0"),
    )

    if lift_node is not None:
        _visit_lift_in_neighbors_reduction(
            transformer,
            lift_node,
            lift_args,
            offset_provider,
            me,
            mx,
            neighbor_index_node,
            neighbor_value_node,
        )
    else:
        sorted_dims = transformer.get_sorted_field_dimensions(iterator.dimensions)
        data_access_index = ",".join(f"{dim}_v" for dim in sorted_dims)
        connector_neighbor_dim = f"{offset_provider.neighbor_axis.value}_v"
        data_access_tasklet = state.add_tasklet(
            "data_access",
            code=f"__data = __field[{data_access_index}] "
            + (
                f"if {connector_neighbor_dim} != {neighbor_skip_value} else {transformer.context.reduce_identity.value}"
                if offset_provider.has_skip_values
                else ""
            ),
            inputs={"__field"} | {f"{dim}_v" for dim in iterator.dimensions},
            outputs={"__data"},
            debuginfo=di,
        )
        state.add_memlet_path(
            iterator.field,
            me,
            data_access_tasklet,
            memlet=dace.Memlet.from_array(iterator.field.data, field_desc),
            dst_conn="__field",
        )
        for dim in iterator.dimensions:
            connector = f"{dim}_v"
            if dim == offset_provider.neighbor_axis.value:
                state.add_edge(
                    neighbor_index_node,
                    None,
                    data_access_tasklet,
                    connector,
                    dace.Memlet(data=neighbor_index_var, subset="0"),
                )
            else:
                state.add_memlet_path(
                    iterator.indices[dim],
                    me,
                    data_access_tasklet,
                    dst_conn=connector,
                    memlet=dace.Memlet(data=iterator.indices[dim].data, subset="0"),
                )

        state.add_memlet_path(
            data_access_tasklet,
            mx,
            neighbor_value_node,
            memlet=dace.Memlet(data=neighbor_value_var, subset=neighbor_map_index),
            src_conn="__data",
        )

    if not offset_provider.has_skip_values:
        return [ValueExpr(neighbor_value_node, iterator.dtype)]
    else:
        """
        In case of neighbor tables with skip values, in addition to the array of neighbor values this function also
        returns an array of booleans to indicate if the neighbor value is present or not. This node is only used
        for neighbor reductions with lambda functions, a very specific case. For single input neighbor reductions,
        the regular case, this node will be removed by the simplify pass.
        """
        neighbor_valid_var = unique_var_name()
        sdfg.add_array(
            neighbor_valid_var,
            dtype=dace.dtypes.bool,
            shape=(offset_provider.max_neighbors,),
            transient=True,
        )
        neighbor_valid_node = state.add_access(neighbor_valid_var, debuginfo=di)

        neighbor_valid_tasklet = state.add_tasklet(
            f"check_valid_neighbor_{offset_dim}",
            {"__idx"},
            {"__valid"},
            f"__valid = True if __idx != {neighbor_skip_value} else False",
            debuginfo=di,
        )
        state.add_edge(
            neighbor_index_node,
            None,
            neighbor_valid_tasklet,
            "__idx",
            dace.Memlet(data=neighbor_index_var, subset="0"),
        )
        state.add_memlet_path(
            neighbor_valid_tasklet,
            mx,
            neighbor_valid_node,
            memlet=dace.Memlet(data=neighbor_valid_var, subset=neighbor_map_index),
            src_conn="__valid",
        )
        return [
            ValueExpr(neighbor_value_node, iterator.dtype),
            ValueExpr(neighbor_valid_node, dace.dtypes.bool),
        ]


def builtin_can_deref(
    transformer: "PythonTaskletCodegen", node: itir.Expr, node_args: list[itir.Expr]
) -> list[ValueExpr]:
    di = dace_debuginfo(node, transformer.context.body.debuginfo)
    # first visit shift, to get set of indices for deref
    can_deref_callable = node_args[0]
    assert isinstance(can_deref_callable, itir.FunCall)
    shift_callable = can_deref_callable.fun
    assert isinstance(shift_callable, itir.FunCall)
    assert isinstance(shift_callable.fun, itir.SymRef)
    assert shift_callable.fun.id == "shift"
    iterator = transformer._visit_shift(can_deref_callable)

    # TODO: remove this special case when ITIR reduce-unroll pass is able to catch it
    if not isinstance(iterator, IteratorExpr):
        assert len(iterator) == 1 and isinstance(iterator[0], ValueExpr)
        # We can always deref a value expression, therefore hard-code `can_deref` to True.
        # Returning a SymbolExpr would be preferable, but it requires update to type-checking.
        result_name = unique_var_name()
        transformer.context.body.add_scalar(result_name, dace.dtypes.bool, transient=True)
        result_node = transformer.context.state.add_access(result_name, debuginfo=di)
        transformer.context.state.add_edge(
            transformer.context.state.add_tasklet(
                "can_always_deref", {}, {"_out"}, "_out = True", debuginfo=di
            ),
            "_out",
            result_node,
            None,
            dace.Memlet(data=result_name, subset="0"),
        )
        return [ValueExpr(result_node, dace.dtypes.bool)]

    # create tasklet to check that field indices are non-negative (-1 is invalid)
    args = [ValueExpr(access_node, _INDEX_DTYPE) for access_node in iterator.indices.values()]
    internals = [f"{arg.value.data}_v" for arg in args]
    expr_code = " and ".join(f"{v} != {neighbor_skip_value}" for v in internals)

    return transformer.add_expr_tasklet(
        list(zip(args, internals)), expr_code, dace.dtypes.bool, "can_deref", dace_debuginfo=di
    )


def builtin_if(
    transformer: "PythonTaskletCodegen", node: itir.Expr, node_args: list[itir.Expr]
) -> list[ValueExpr]:
    assert len(node_args) == 3
    sdfg = transformer.context.body
    current_state = transformer.context.state
    is_start_state = sdfg.start_block == current_state

    # build an empty state to join true and false branches
    join_state = sdfg.add_state_before(current_state, "join")

    def build_if_state(arg, state):
        symbol_map = copy.deepcopy(transformer.context.symbol_map)
        node_context = Context(sdfg, state, symbol_map)
        node_taskgen = PythonTaskletCodegen(
            transformer.offset_provider,
            node_context,
            transformer.node_types,
            transformer.use_field_canonical_representation,
        )
        return node_taskgen.visit(arg)

    # represent the if-statement condition as a tasklet inside an `if_statement` state preceding `join` state
    stmt_state = sdfg.add_state_before(join_state, "if_statement", is_start_state)
    stmt_node = build_if_state(node_args[0], stmt_state)[0]
    assert isinstance(stmt_node, ValueExpr)
    assert stmt_node.dtype == dace.dtypes.bool
    assert sdfg.arrays[stmt_node.value.data].shape == (1,)

    # visit true and false branches (here called `tbr` and `fbr`) as separate states, following `if_statement` state
    tbr_state = sdfg.add_state("true_branch")
    sdfg.add_edge(
        stmt_state, tbr_state, dace.InterstateEdge(condition=f"{stmt_node.value.data} == True")
    )
    sdfg.add_edge(tbr_state, join_state, dace.InterstateEdge())
    tbr_values = flatten_list(build_if_state(node_args[1], tbr_state))
    #
    fbr_state = sdfg.add_state("false_branch")
    sdfg.add_edge(
        stmt_state, fbr_state, dace.InterstateEdge(condition=f"{stmt_node.value.data} == False")
    )
    sdfg.add_edge(fbr_state, join_state, dace.InterstateEdge())
    fbr_values = flatten_list(build_if_state(node_args[2], fbr_state))

    assert isinstance(stmt_node, ValueExpr)
    assert stmt_node.dtype == dace.dtypes.bool
    # make the result of the if-statement evaluation available inside current state
    ctx_stmt_node = ValueExpr(current_state.add_access(stmt_node.value.data), stmt_node.dtype)

    # we distinguish between select if-statements, where both true and false branches are symbolic expressions,
    # and therefore do not require exclusive branch execution, and regular if-statements where at least one branch
    # is a value expression, which has to be evaluated at runtime with conditional state transition
    result_values = []
    assert len(tbr_values) == len(fbr_values)
    for tbr_value, fbr_value in zip(tbr_values, fbr_values):
        assert isinstance(tbr_value, (SymbolExpr, ValueExpr))
        assert isinstance(fbr_value, (SymbolExpr, ValueExpr))
        assert tbr_value.dtype == fbr_value.dtype

        if all(isinstance(x, SymbolExpr) for x in (tbr_value, fbr_value)):
            # both branches return symbolic expressions, therefore the if-node can be translated
            # to a select-tasklet inside current state
            # TODO: use select-memlet when it becomes available in dace
            code = f"{tbr_value.value} if _cond else {fbr_value.value}"
            if_expr = transformer.add_expr_tasklet(
                [(ctx_stmt_node, "_cond")], code, tbr_value.dtype, "if_select"
            )[0]
            result_values.append(if_expr)
        else:
            # at least one of the two branches contains a value expression, which should be evaluated
            # only if the corresponding true/false condition is satisfied
            desc = sdfg.arrays[
                tbr_value.value.data if isinstance(tbr_value, ValueExpr) else fbr_value.value.data
            ]
            var = unique_var_name()
            if isinstance(desc, dace.data.Scalar):
                sdfg.add_scalar(var, desc.dtype, transient=True)
            else:
                sdfg.add_array(var, desc.shape, desc.dtype, transient=True)

            # write result to transient data container and access it in the original state
            for state, expr in [(tbr_state, tbr_value), (fbr_state, fbr_value)]:
                val_node = state.add_access(var)
                if isinstance(expr, ValueExpr):
                    state.add_nedge(
                        expr.value, val_node, dace.Memlet.from_array(expr.value.data, desc)
                    )
                else:
                    assert desc.shape == (1,)
                    state.add_edge(
                        state.add_tasklet("write_symbol", {}, {"_out"}, f"_out = {expr.value}"),
                        "_out",
                        val_node,
                        None,
                        dace.Memlet(var, "0"),
                    )
            result_values.append(ValueExpr(current_state.add_access(var), desc.dtype))

    if tbr_state.is_empty() and fbr_state.is_empty():
        # if all branches are symbolic expressions, the true/false and join states can be removed
        # as well as the conditional state transition
        sdfg.remove_nodes_from([join_state, tbr_state, fbr_state])
        sdfg.add_edge(stmt_state, current_state, dace.InterstateEdge())
    elif tbr_state.is_empty():
        # use direct edge from if-statement to join state for true branch
        tbr_condition = sdfg.edges_between(stmt_state, tbr_state)[0].condition
        sdfg.edges_between(stmt_state, join_state)[0].contition = tbr_condition
        sdfg.remove_node(tbr_state)
    elif fbr_state.is_empty():
        # use direct edge from if-statement to join state for false branch
        fbr_condition = sdfg.edges_between(stmt_state, fbr_state)[0].condition
        sdfg.edges_between(stmt_state, join_state)[0].contition = fbr_condition
        sdfg.remove_node(fbr_state)
    else:
        # remove direct edge from if-statement to join state
        sdfg.remove_edge(sdfg.edges_between(stmt_state, join_state)[0])
        # the if-statement condition is not used in current state
        current_state.remove_node(ctx_stmt_node.value)

    return result_values


def builtin_list_get(
    transformer: "PythonTaskletCodegen", node: itir.Expr, node_args: list[itir.Expr]
) -> list[ValueExpr]:
    di = dace_debuginfo(node, transformer.context.body.debuginfo)
    args = list(itertools.chain(*transformer.visit(node_args)))
    assert len(args) == 2
    # index node
    if isinstance(args[0], SymbolExpr):
        index_value = args[0].value
        result_name = unique_var_name()
        transformer.context.body.add_scalar(result_name, args[1].dtype, transient=True)
        result_node = transformer.context.state.add_access(result_name)
        transformer.context.state.add_nedge(
            args[1].value, result_node, dace.Memlet(data=args[1].value.data, subset=index_value)
        )
        return [ValueExpr(result_node, args[1].dtype)]

    else:
        expr_args = [(arg, f"{arg.value.data}_v") for arg in args]
        internals = [f"{arg.value.data}_v" for arg in args]
        expr = f"{internals[1]}[{internals[0]}]"
        return transformer.add_expr_tasklet(
            expr_args, expr, args[1].dtype, "list_get", dace_debuginfo=di
        )


def builtin_cast(
    transformer: "PythonTaskletCodegen", node: itir.Expr, node_args: list[itir.Expr]
) -> list[ValueExpr]:
    di = dace_debuginfo(node, transformer.context.body.debuginfo)
    args = transformer.visit(node_args[0])
    internals = [f"{arg.value.data}_v" for arg in args]
    target_type = node_args[1]
    assert isinstance(target_type, itir.SymRef)
    expr = _MATH_BUILTINS_MAPPING[target_type.id].format(*internals)
    node_type = transformer.node_types[id(node)]
    assert isinstance(node_type, itir_typing.Val)
    type_ = itir_type_as_dace_type(node_type.dtype)
    return transformer.add_expr_tasklet(
        list(zip(args, internals)), expr, type_, "cast", dace_debuginfo=di
    )


def builtin_make_const_list(
    transformer: "PythonTaskletCodegen", node: itir.Expr, node_args: list[itir.Expr]
) -> list[ValueExpr]:
    di = dace_debuginfo(node, transformer.context.body.debuginfo)
    args = [transformer.visit(arg)[0] for arg in node_args]
    assert all(isinstance(x, (SymbolExpr, ValueExpr)) for x in args)
    args_dtype = [x.dtype for x in args]
    assert len(set(args_dtype)) == 1
    dtype = args_dtype[0]

    var_name = unique_var_name()
    transformer.context.body.add_array(var_name, (len(args),), dtype, transient=True)
    var_node = transformer.context.state.add_access(var_name, debuginfo=di)

    for i, arg in enumerate(args):
        if isinstance(arg, SymbolExpr):
            transformer.context.state.add_edge(
                transformer.context.state.add_tasklet(
                    f"get_arg{i}", {}, {"val"}, f"val = {arg.value}"
                ),
                "val",
                var_node,
                None,
                dace.Memlet(data=var_name, subset=f"{i}"),
            )
        else:
            assert arg.value.desc(transformer.context.body).shape == (1,)
            transformer.context.state.add_nedge(
                arg.value,
                var_node,
                dace.Memlet(data=arg.value.data, subset="0", other_subset=f"{i}"),
            )

    return [ValueExpr(var_node, dtype)]


def builtin_make_tuple(
    transformer: "PythonTaskletCodegen", node: itir.Expr, node_args: list[itir.Expr]
) -> list[ValueExpr]:
    args = [transformer.visit(arg) for arg in node_args]
    return args


def builtin_tuple_get(
    transformer: "PythonTaskletCodegen", node: itir.Expr, node_args: list[itir.Expr]
) -> list[ValueExpr]:
    elements = transformer.visit(node_args[1])
    index = node_args[0]
    if isinstance(index, itir.Literal):
        return [elements[int(index.value)]]
    raise ValueError("Tuple can only be subscripted with compile-time constants.")


_GENERAL_BUILTIN_MAPPING: dict[
    str, Callable[["PythonTaskletCodegen", itir.Expr, list[itir.Expr]], list[ValueExpr]]
] = {
    "can_deref": builtin_can_deref,
    "cast_": builtin_cast,
    "if_": builtin_if,
    "list_get": builtin_list_get,
    "make_const_list": builtin_make_const_list,
    "make_tuple": builtin_make_tuple,
    "neighbors": builtin_neighbors,
    "tuple_get": builtin_tuple_get,
}


class GatherLambdaSymbolsPass(eve.NodeVisitor):
    _sdfg: dace.SDFG
    _state: dace.SDFGState
    _symbol_map: dict[str, TaskletExpr | tuple[ValueExpr]]
    _parent_symbol_map: dict[str, TaskletExpr]

    def __init__(self, sdfg, state, parent_symbol_map):
        self._sdfg = sdfg
        self._state = state
        self._symbol_map = {}
        self._parent_symbol_map = parent_symbol_map

    @property
    def symbol_refs(self):
        """Dictionary of symbols referenced from the lambda expression."""
        return self._symbol_map

    def _add_symbol(self, param, arg):
        if isinstance(arg, ValueExpr):
            # create storage in lambda sdfg
            self._sdfg.add_scalar(param, dtype=arg.dtype)
            # update table of lambda symbols
            self._symbol_map[param] = ValueExpr(
                self._state.add_access(param, debuginfo=self._sdfg.debuginfo), arg.dtype
            )
        elif isinstance(arg, IteratorExpr):
            # create storage in lambda sdfg
            ndims = len(arg.dimensions)
            shape, strides = new_array_symbols(param, ndims)
            self._sdfg.add_array(param, shape=shape, strides=strides, dtype=arg.dtype)
            index_names = {dim: f"__{param}_i_{dim}" for dim in arg.indices.keys()}
            for _, index_name in index_names.items():
                self._sdfg.add_scalar(index_name, dtype=_INDEX_DTYPE)
            # update table of lambda symbols
            field = self._state.add_access(param, debuginfo=self._sdfg.debuginfo)
            indices = {
                dim: self._state.add_access(index_arg, debuginfo=self._sdfg.debuginfo)
                for dim, index_arg in index_names.items()
            }
            self._symbol_map[param] = IteratorExpr(field, indices, arg.dtype, arg.dimensions)
        else:
            assert isinstance(arg, SymbolExpr)
            self._symbol_map[param] = arg

    def _add_tuple(self, param, args):
        nodes = []
        # create storage in lambda sdfg for each tuple element
        for arg in args:
            var = unique_var_name()
            self._sdfg.add_scalar(var, dtype=arg.dtype)
            arg_node = self._state.add_access(var, debuginfo=self._sdfg.debuginfo)
            nodes.append(ValueExpr(arg_node, arg.dtype))
        # update table of lambda symbols
        self._symbol_map[param] = tuple(nodes)

    def visit_SymRef(self, node: itir.SymRef):
        name = str(node.id)
        if name in self._parent_symbol_map and name not in self._symbol_map:
            arg = self._parent_symbol_map[name]
            self._add_symbol(name, arg)

    def visit_Lambda(self, node: itir.Lambda, args: Optional[Sequence[TaskletExpr]] = None):
        if args is not None:
            if len(node.params) == len(args):
                for param, arg in zip(node.params, args):
                    self._add_symbol(str(param.id), arg)
            else:
                # implicitly make tuple
                assert len(node.params) == 1
                self._add_tuple(str(node.params[0].id), args)
        self.visit(node.expr)


class GatherOutputSymbolsPass(eve.NodeVisitor):
    _sdfg: dace.SDFG
    _state: dace.SDFGState
    _node_types: dict[int, next_typing.Type]
    _symbol_map: dict[str, TaskletExpr]

    @property
    def symbol_refs(self):
        """Dictionary of symbols referenced from the output expression."""
        return self._symbol_map

    def __init__(self, sdfg, state, node_types):
        self._sdfg = sdfg
        self._state = state
        self._node_types = node_types
        self._symbol_map = {}

    def visit_SymRef(self, node: itir.SymRef):
        param = str(node.id)
        if param not in _GENERAL_BUILTIN_MAPPING and param not in self._symbol_map:
            node_type = self._node_types[id(node)]
            assert isinstance(node_type, Val)
            access_node = self._state.add_access(param, debuginfo=self._sdfg.debuginfo)
            self._symbol_map[param] = ValueExpr(
                access_node, dtype=itir_type_as_dace_type(node_type.dtype)
            )


class PythonTaskletCodegen(gt4py.eve.codegen.TemplatedGenerator):
    offset_provider: dict[str, Any]
    context: Context
    node_types: dict[int, next_typing.Type]
    use_field_canonical_representation: bool

    def __init__(
        self,
        offset_provider: dict[str, Any],
        context: Context,
        node_types: dict[int, next_typing.Type],
        use_field_canonical_representation: bool,
    ):
        self.offset_provider = offset_provider
        self.context = context
        self.node_types = node_types
        self.use_field_canonical_representation = use_field_canonical_representation

    def get_sorted_field_dimensions(self, dims: Sequence[str]):
        return sorted(dims) if self.use_field_canonical_representation else dims

    def visit_FunctionDefinition(self, node: itir.FunctionDefinition, **kwargs):
        raise NotImplementedError()

    def visit_Lambda(
        self, node: itir.Lambda, args: Sequence[TaskletExpr], use_neighbor_tables: bool = True
    ) -> tuple[
        Context,
        list[tuple[str, ValueExpr] | tuple[tuple[str, dict], IteratorExpr]],
        list[ValueExpr],
    ]:
        func_name = f"lambda_{abs(hash(node)):x}"
        neighbor_tables = (
            get_used_connectivities(node, self.offset_provider) if use_neighbor_tables else {}
        )
        connectivity_names = [connectivity_identifier(offset) for offset in neighbor_tables.keys()]

        # Create the SDFG for the lambda's body
        lambda_sdfg = dace.SDFG(func_name)
        lambda_sdfg.debuginfo = dace_debuginfo(node, self.context.body.debuginfo)
        lambda_state = lambda_sdfg.add_state(f"{func_name}_body", is_start_block=True)

        lambda_symbols_pass = GatherLambdaSymbolsPass(
            lambda_sdfg, lambda_state, self.context.symbol_map
        )
        lambda_symbols_pass.visit(node, args=args)

        # Add for input nodes for lambda symbols
        inputs: list[tuple[str, ValueExpr] | tuple[tuple[str, dict], IteratorExpr]] = []
        for sym, input_node in lambda_symbols_pass.symbol_refs.items():
            params = [str(p.id) for p in node.params]
            try:
                param_index = params.index(sym)
            except ValueError:
                param_index = -1
            if param_index >= 0:
                outer_node = args[param_index]
            else:
                # the symbol is not found among lambda arguments, then it is inherited from parent scope
                outer_node = self.context.symbol_map[sym]
            if isinstance(input_node, IteratorExpr):
                assert isinstance(outer_node, IteratorExpr)
                index_params = {
                    dim: index_node.data for dim, index_node in input_node.indices.items()
                }
                inputs.append(((sym, index_params), outer_node))
            elif isinstance(input_node, ValueExpr):
                assert isinstance(outer_node, ValueExpr)
                inputs.append((sym, outer_node))
            elif isinstance(input_node, tuple):
                assert param_index >= 0
                for i, input_node_i in enumerate(input_node):
                    arg_i = args[param_index + i]
                    assert isinstance(arg_i, ValueExpr)
                    assert isinstance(input_node_i, ValueExpr)
                    inputs.append((input_node_i.value.data, arg_i))

        # Add connectivities as arrays
        for name in connectivity_names:
            shape, strides = new_array_symbols(name, ndim=2)
            dtype = self.context.body.arrays[name].dtype
            lambda_sdfg.add_array(name, shape=shape, strides=strides, dtype=dtype)

        # Translate the lambda's body in its own context
        lambda_context = Context(
            lambda_sdfg,
            lambda_state,
            lambda_symbols_pass.symbol_refs,
            reduce_identity=self.context.reduce_identity,
        )
        lambda_taskgen = PythonTaskletCodegen(
            self.offset_provider,
            lambda_context,
            self.node_types,
            self.use_field_canonical_representation,
        )

        results: list[ValueExpr] = []
        # We are flattening the returned list of value expressions because the multiple outputs of a lambda
        # should be a list of nodes without tuple structure. Ideally, an ITIR transformation could do this.
        node.expr.location = node.location
        for expr in flatten_list(lambda_taskgen.visit(node.expr)):
            if isinstance(expr, ValueExpr):
                result_name = unique_var_name()
                lambda_sdfg.add_scalar(result_name, expr.dtype, transient=True)
                result_access = lambda_state.add_access(
                    result_name, debuginfo=lambda_sdfg.debuginfo
                )
                lambda_state.add_nedge(
                    expr.value, result_access, dace.Memlet(data=result_access.data, subset="0")
                )
                result = ValueExpr(value=result_access, dtype=expr.dtype)
            else:
                # Forwarding result through a tasklet needed because empty SDFG states don't properly forward connectors
                result = lambda_taskgen.add_expr_tasklet(
                    [], expr.value, expr.dtype, "forward", dace_debuginfo=lambda_sdfg.debuginfo
                )[0]
            lambda_sdfg.arrays[result.value.data].transient = False
            results.append(result)

        # remove isolated access nodes for connectivity arrays not consumed by lambda
        for sub_node in lambda_state.nodes():
            if isinstance(sub_node, dace.nodes.AccessNode):
                if lambda_state.out_degree(sub_node) == 0 and lambda_state.in_degree(sub_node) == 0:
                    lambda_state.remove_node(sub_node)

        return lambda_context, inputs, results

    def visit_SymRef(self, node: itir.SymRef) -> list[ValueExpr | SymbolExpr] | IteratorExpr:
        param = str(node.id)
        value = self.context.symbol_map[param]
        if isinstance(value, (ValueExpr, SymbolExpr)):
            return [value]
        return value

    def visit_Literal(self, node: itir.Literal) -> list[SymbolExpr]:
        node_type = self.node_types[id(node)]
        assert isinstance(node_type, Val)
        return [SymbolExpr(node.value, itir_type_as_dace_type(node_type.dtype))]

    def visit_FunCall(self, node: itir.FunCall) -> list[ValueExpr] | IteratorExpr:
        node.fun.location = node.location
        if isinstance(node.fun, itir.SymRef) and node.fun.id == "deref":
            return self._visit_deref(node)
        if isinstance(node.fun, itir.FunCall) and isinstance(node.fun.fun, itir.SymRef):
            if node.fun.fun.id == "shift":
                return self._visit_shift(node)
            elif node.fun.fun.id == "reduce":
                return self._visit_reduce(node)

        if isinstance(node.fun, itir.SymRef):
            builtin_name = str(node.fun.id)
            if builtin_name in _MATH_BUILTINS_MAPPING:
                return self._visit_numeric_builtin(node)
            elif builtin_name in _GENERAL_BUILTIN_MAPPING:
                return self._visit_general_builtin(node)
            else:
                raise NotImplementedError(f"'{builtin_name}' not implemented.")
        return self._visit_call(node)

    def _visit_call(self, node: itir.FunCall):
        args = self.visit(node.args)
        args = [arg if isinstance(arg, Sequence) else [arg] for arg in args]
        args = list(itertools.chain(*args))
        node.fun.location = node.location
        func_context, func_inputs, results = self.visit(node.fun, args=args)

        nsdfg_inputs = {}
        for name, value in func_inputs:
            if isinstance(value, ValueExpr):
                nsdfg_inputs[name] = dace.Memlet.from_array(
                    value.value.data, self.context.body.arrays[value.value.data]
                )
            else:
                assert isinstance(value, IteratorExpr)
                field = name[0]
                indices = name[1]
                nsdfg_inputs[field] = dace.Memlet.from_array(
                    value.field.data, self.context.body.arrays[value.field.data]
                )
                for dim, var in indices.items():
                    store = value.indices[dim].data
                    nsdfg_inputs[var] = dace.Memlet.from_array(
                        store, self.context.body.arrays[store]
                    )

        neighbor_tables = get_used_connectivities(node.fun, self.offset_provider)
        for offset in neighbor_tables.keys():
            var = connectivity_identifier(offset)
            nsdfg_inputs[var] = dace.Memlet.from_array(var, self.context.body.arrays[var])

        symbol_mapping = map_nested_sdfg_symbols(self.context.body, func_context.body, nsdfg_inputs)

        nsdfg_node = self.context.state.add_nested_sdfg(
            func_context.body,
            None,
            inputs=set(nsdfg_inputs.keys()),
            outputs=set(r.value.data for r in results),
            symbol_mapping=symbol_mapping,
            debuginfo=dace_debuginfo(node, func_context.body.debuginfo),
        )

        for name, value in func_inputs:
            if isinstance(value, ValueExpr):
                value_memlet = nsdfg_inputs[name]
                self.context.state.add_edge(value.value, None, nsdfg_node, name, value_memlet)
            else:
                assert isinstance(value, IteratorExpr)
                field = name[0]
                indices = name[1]
                field_memlet = nsdfg_inputs[field]
                self.context.state.add_edge(value.field, None, nsdfg_node, field, field_memlet)
                for dim, var in indices.items():
                    store = value.indices[dim]
                    idx_memlet = nsdfg_inputs[var]
                    self.context.state.add_edge(store, None, nsdfg_node, var, idx_memlet)
        for offset in neighbor_tables.keys():
            var = connectivity_identifier(offset)
            memlet = nsdfg_inputs[var]
            access = self.context.state.add_access(var, debuginfo=nsdfg_node.debuginfo)
            self.context.state.add_edge(access, None, nsdfg_node, var, memlet)

        result_exprs = []
        for result in results:
            name = unique_var_name()
            self.context.body.add_scalar(name, result.dtype, transient=True)
            result_access = self.context.state.add_access(name, debuginfo=nsdfg_node.debuginfo)
            result_exprs.append(ValueExpr(result_access, result.dtype))
            memlet = dace.Memlet.from_array(name, self.context.body.arrays[name])
            self.context.state.add_edge(nsdfg_node, result.value.data, result_access, None, memlet)

        return result_exprs

    def _visit_deref(self, node: itir.FunCall) -> list[ValueExpr]:
        di = dace_debuginfo(node, self.context.body.debuginfo)
        iterator = self.visit(node.args[0])
        if not isinstance(iterator, IteratorExpr):
            # already a list of ValueExpr
            return iterator

        sorted_dims = self.get_sorted_field_dimensions(iterator.dimensions)
        if all([dim in iterator.indices for dim in iterator.dimensions]):
            # The deref iterator has index values on all dimensions: the result will be a scalar
            args = [ValueExpr(iterator.field, iterator.dtype)] + [
                ValueExpr(iterator.indices[dim], _INDEX_DTYPE) for dim in sorted_dims
            ]
            internals = [f"{arg.value.data}_v" for arg in args]
            expr = f"{internals[0]}[{', '.join(internals[1:])}]"
            return self.add_expr_tasklet(
                list(zip(args, internals)), expr, iterator.dtype, "deref", dace_debuginfo=di
            )

        else:
            dims_not_indexed = [dim for dim in iterator.dimensions if dim not in iterator.indices]
            assert len(dims_not_indexed) == 1
            offset = dims_not_indexed[0]
            offset_provider = self.offset_provider[offset]
            neighbor_dim = offset_provider.neighbor_axis.value

            result_name = unique_var_name()
            self.context.body.add_array(
                result_name, (offset_provider.max_neighbors,), iterator.dtype, transient=True
            )
            result_array = self.context.body.arrays[result_name]
            result_node = self.context.state.add_access(result_name, debuginfo=di)

            deref_connectors = ["_inp"] + [
                f"_i_{dim}" for dim in sorted_dims if dim in iterator.indices
            ]
            deref_nodes = [iterator.field] + [
                iterator.indices[dim] for dim in sorted_dims if dim in iterator.indices
            ]
            deref_memlets = [
                dace.Memlet.from_array(iterator.field.data, iterator.field.desc(self.context.body))
            ] + [dace.Memlet(data=node.data, subset="0") for node in deref_nodes[1:]]

            # we create a mapped tasklet for array slicing
            index_name = unique_name(f"_i_{neighbor_dim}")
            map_ranges = {index_name: f"0:{offset_provider.max_neighbors}"}
            src_subset = ",".join(
                [f"_i_{dim}" if dim in iterator.indices else index_name for dim in sorted_dims]
            )
            self.context.state.add_mapped_tasklet(
                "deref",
                map_ranges,
                inputs={k: v for k, v in zip(deref_connectors, deref_memlets)},
                outputs={"_out": dace.Memlet.from_array(result_name, result_array)},
                code=f"_out[{index_name}] = _inp[{src_subset}]",
                external_edges=True,
                input_nodes={node.data: node for node in deref_nodes},
                output_nodes={result_name: result_node},
                debuginfo=di,
            )
            return [ValueExpr(result_node, iterator.dtype)]

    def _split_shift_args(
        self, args: list[itir.Expr]
    ) -> tuple[list[itir.Expr], Optional[list[itir.Expr]]]:
        pairs = [args[i : i + 2] for i in range(0, len(args), 2)]
        assert len(pairs) >= 1
        assert all(len(pair) == 2 for pair in pairs)
        return pairs[-1], list(itertools.chain(*pairs[0:-1])) if len(pairs) > 1 else None

    def _make_shift_for_rest(self, rest, iterator):
        return itir.FunCall(
            fun=itir.FunCall(fun=itir.SymRef(id="shift"), args=rest),
            args=[iterator],
            location=iterator.location,
        )

    def _visit_shift(self, node: itir.FunCall) -> IteratorExpr | list[ValueExpr]:
        di = dace_debuginfo(node, self.context.body.debuginfo)
        shift = node.fun
        assert isinstance(shift, itir.FunCall)
        tail, rest = self._split_shift_args(shift.args)
        if rest:
            iterator = self.visit(self._make_shift_for_rest(rest, node.args[0]))
        else:
            iterator = self.visit(node.args[0])
        if not isinstance(iterator, IteratorExpr):
            # shift cannot be applied because the argument is not iterable
            # TODO: remove this special case when ITIR pass is able to catch it
            assert isinstance(iterator, list) and len(iterator) == 1
            assert isinstance(iterator[0], ValueExpr)
            return iterator

        assert isinstance(tail[0], itir.OffsetLiteral)
        offset_dim = tail[0].value
        assert isinstance(offset_dim, str)
        offset_node = self.visit(tail[1])[0]
        assert offset_node.dtype in dace.dtypes.INTEGER_TYPES

        if isinstance(self.offset_provider[offset_dim], Connectivity):
            offset_provider = self.offset_provider[offset_dim]
            connectivity = self.context.state.add_access(
                connectivity_identifier(offset_dim), debuginfo=di
            )

            shifted_dim = offset_provider.origin_axis.value
            target_dim = offset_provider.neighbor_axis.value
            args = [
                ValueExpr(connectivity, _INDEX_DTYPE),
                ValueExpr(iterator.indices[shifted_dim], offset_node.dtype),
                offset_node,
            ]
            internals = [f"{arg.value.data}_v" for arg in args]
            expr = f"{internals[0]}[{internals[1]}, {internals[2]}]"
<<<<<<< HEAD
=======
        elif isinstance(self.offset_provider[offset_dim], StridedNeighborOffsetProvider):
            offset_provider = self.offset_provider[offset_dim]

            shifted_dim = offset_provider.origin_axis.value
            target_dim = offset_provider.neighbor_axis.value
            args = [ValueExpr(iterator.indices[shifted_dim], offset_node.dtype), offset_node]
            internals = [f"{arg.value.data}_v" for arg in args]
            expr = f"{internals[0]} * {offset_provider.max_neighbors} + {internals[1]}"
>>>>>>> 609a5c9e
        else:
            assert isinstance(self.offset_provider[offset_dim], Dimension)

            shifted_dim = self.offset_provider[offset_dim].value
            target_dim = shifted_dim
            args = [ValueExpr(iterator.indices[shifted_dim], offset_node.dtype), offset_node]
            internals = [f"{arg.value.data}_v" for arg in args]
            expr = f"{internals[0]} + {internals[1]}"

        shifted_value = self.add_expr_tasklet(
            list(zip(args, internals)), expr, offset_node.dtype, "shift", dace_debuginfo=di
        )[0].value

        shifted_index = {dim: value for dim, value in iterator.indices.items()}
        del shifted_index[shifted_dim]
        shifted_index[target_dim] = shifted_value

        return IteratorExpr(iterator.field, shifted_index, iterator.dtype, iterator.dimensions)

    def visit_OffsetLiteral(self, node: itir.OffsetLiteral) -> list[ValueExpr]:
        di = dace_debuginfo(node, self.context.body.debuginfo)
        offset = node.value
        assert isinstance(offset, int)
        offset_var = unique_var_name()
        self.context.body.add_scalar(offset_var, _INDEX_DTYPE, transient=True)
        offset_node = self.context.state.add_access(offset_var, debuginfo=di)
        tasklet_node = self.context.state.add_tasklet(
            "get_offset", {}, {"__out"}, f"__out = {offset}", debuginfo=di
        )
        self.context.state.add_edge(
            tasklet_node, "__out", offset_node, None, dace.Memlet(data=offset_var, subset="0")
        )
        return [ValueExpr(offset_node, self.context.body.arrays[offset_var].dtype)]

    def _visit_reduce(self, node: itir.FunCall):
        di = dace_debuginfo(node, self.context.body.debuginfo)
        node_type = self.node_types[id(node)]
        assert isinstance(node_type, itir_typing.Val)
        reduce_dtype = itir_type_as_dace_type(node_type.dtype)

        if len(node.args) == 1:
            assert (
                isinstance(node.args[0], itir.FunCall)
                and isinstance(node.args[0].fun, itir.SymRef)
                and node.args[0].fun.id == "neighbors"
            )
            assert isinstance(node.fun, itir.FunCall)
            op_name = node.fun.args[0]
            assert isinstance(op_name, itir.SymRef)
            reduce_identity = node.fun.args[1]
            assert isinstance(reduce_identity, itir.Literal)

            # set reduction state
            self.context.reduce_identity = SymbolExpr(reduce_identity, reduce_dtype)

            args = self.visit(node.args[0])

            assert 1 <= len(args) <= 2
            reduce_input_node = args[0].value

        else:
            assert isinstance(node.fun, itir.FunCall)
            assert isinstance(node.fun.args[0], itir.Lambda)
            fun_node = node.fun.args[0]
            assert isinstance(fun_node.expr, itir.FunCall)

            op_name = fun_node.expr.fun
            assert isinstance(op_name, itir.SymRef)
            reduce_identity = get_reduce_identity_value(op_name.id, reduce_dtype)

            # set reduction state in visit context
            self.context.reduce_identity = SymbolExpr(reduce_identity, reduce_dtype)

            args = self.visit(node.args)

            # clear context
            self.context.reduce_identity = None

            # check that all neighbor expressions have the same shape
            args_shape = [
                arg[0].value.desc(self.context.body).shape
                for arg in args
                if arg[0].value.desc(self.context.body).shape != (1,)
            ]
            assert len(set(args_shape)) == 1
            nreduce_shape = args_shape[0]

            input_args = [arg[0] for arg in args]
            input_valid_args = [arg[1] for arg in args if len(arg) == 2]

            assert len(nreduce_shape) == 1
            nreduce_index = unique_name("_i")
            nreduce_domain = {nreduce_index: f"0:{nreduce_shape[0]}"}

            reduce_input_name = unique_var_name()
            self.context.body.add_array(
                reduce_input_name, nreduce_shape, reduce_dtype, transient=True
            )

            lambda_node = itir.Lambda(
                expr=fun_node.expr.args[1], params=fun_node.params[1:], location=node.location
            )
            lambda_context, inner_inputs, inner_outputs = self.visit(
                lambda_node, args=input_args, use_neighbor_tables=False
            )

            input_mapping = {
                param: (
                    dace.Memlet(data=arg.value.data, subset="0")
                    if arg.value.desc(self.context.body).shape == (1,)
                    else dace.Memlet(data=arg.value.data, subset=nreduce_index)
                )
                for (param, _), arg in zip(inner_inputs, input_args)
            }
            output_mapping = {
                inner_outputs[0].value.data: dace.Memlet(
                    data=reduce_input_name, subset=nreduce_index
                )
            }
            symbol_mapping = map_nested_sdfg_symbols(
                self.context.body, lambda_context.body, input_mapping
            )

            if input_valid_args:
                """
                The neighbors builtin returns an array of booleans in case the connectivity table contains skip values.
                These booleans indicate whether the neighbor is present or not, and are used in a tasklet to select
                the result of field access or the identity value, respectively.
                If the neighbor table has full connectivity (no skip values by type definition), the input_valid node
                is not built, and the construction of the select tasklet below is also skipped.
                """
                input_args.append(input_valid_args[0])
                input_valid_node = input_valid_args[0].value
                lambda_output_node = inner_outputs[0].value
                # add input connector to nested sdfg
                lambda_context.body.add_scalar("_valid_neighbor", dace.dtypes.bool)
                input_mapping["_valid_neighbor"] = dace.Memlet(
                    data=input_valid_node.data, subset=nreduce_index
                )
                # add select tasklet before writing to output node
                # TODO: consider replacing it with a select-memlet once it is supported by DaCe SDFG API
                output_edge = lambda_context.state.in_edges(lambda_output_node)[0]
                assert isinstance(
                    lambda_context.body.arrays[output_edge.src.data], dace.data.Scalar
                )
                select_tasklet = lambda_context.state.add_tasklet(
                    "neighbor_select",
                    {"_inp", "_valid"},
                    {"_out"},
                    f"_out = _inp if _valid else {reduce_identity}",
                )
                lambda_context.state.add_edge(
                    output_edge.src,
                    None,
                    select_tasklet,
                    "_inp",
                    dace.Memlet(data=output_edge.src.data, subset="0"),
                )
                lambda_context.state.add_edge(
                    lambda_context.state.add_access("_valid_neighbor"),
                    None,
                    select_tasklet,
                    "_valid",
                    dace.Memlet(data="_valid_neighbor", subset="0"),
                )
                lambda_context.state.add_edge(
                    select_tasklet,
                    "_out",
                    lambda_output_node,
                    None,
                    dace.Memlet(data=lambda_output_node.data, subset="0"),
                )
                lambda_context.state.remove_edge(output_edge)

            reduce_input_node = self.context.state.add_access(reduce_input_name, debuginfo=di)

            nsdfg_node, map_entry, _ = add_mapped_nested_sdfg(
                self.context.state,
                sdfg=lambda_context.body,
                map_ranges=nreduce_domain,
                inputs=input_mapping,
                outputs=output_mapping,
                symbol_mapping=symbol_mapping,
                input_nodes={arg.value.data: arg.value for arg in input_args},
                output_nodes={reduce_input_name: reduce_input_node},
                debuginfo=di,
            )

        reduce_input_desc = reduce_input_node.desc(self.context.body)

        result_name = unique_var_name()
        # we allocate an array instead of a scalar because the reduce library node is generic and expects an array node
        self.context.body.add_array(result_name, (1,), reduce_dtype, transient=True)
        result_access = self.context.state.add_access(result_name, debuginfo=di)

        reduce_wcr = "lambda x, y: " + _MATH_BUILTINS_MAPPING[str(op_name)].format("x", "y")
        reduce_node = self.context.state.add_reduce(reduce_wcr, None, reduce_identity)
        self.context.state.add_nedge(
            reduce_input_node,
            reduce_node,
            dace.Memlet.from_array(reduce_input_node.data, reduce_input_desc),
        )
        self.context.state.add_nedge(
            reduce_node, result_access, dace.Memlet(data=result_name, subset="0")
        )

        return [ValueExpr(result_access, reduce_dtype)]

    def _visit_numeric_builtin(self, node: itir.FunCall) -> list[ValueExpr]:
        assert isinstance(node.fun, itir.SymRef)
        fmt = _MATH_BUILTINS_MAPPING[str(node.fun.id)]
        args = flatten_list(self.visit(node.args))
        expr_args = [
            (arg, f"{arg.value.data}_v") for arg in args if not isinstance(arg, SymbolExpr)
        ]
        internals = [
            arg.value if isinstance(arg, SymbolExpr) else f"{arg.value.data}_v" for arg in args
        ]
        expr = fmt.format(*internals)
        node_type = self.node_types[id(node)]
        assert isinstance(node_type, itir_typing.Val)
        type_ = itir_type_as_dace_type(node_type.dtype)
        return self.add_expr_tasklet(
            expr_args,
            expr,
            type_,
            "numeric",
            dace_debuginfo=dace_debuginfo(node, self.context.body.debuginfo),
        )

    def _visit_general_builtin(self, node: itir.FunCall) -> list[ValueExpr]:
        assert isinstance(node.fun, itir.SymRef)
        expr_func = _GENERAL_BUILTIN_MAPPING[str(node.fun.id)]
        return expr_func(self, node, node.args)

    def add_expr_tasklet(
        self,
        args: list[tuple[ValueExpr, str]],
        expr: str,
        result_type: Any,
        name: str,
        dace_debuginfo: Optional[dace.dtypes.DebugInfo] = None,
    ) -> list[ValueExpr]:
        di = dace_debuginfo if dace_debuginfo else self.context.body.debuginfo
        result_name = unique_var_name()
        self.context.body.add_scalar(result_name, result_type, transient=True)
        result_access = self.context.state.add_access(result_name, debuginfo=di)

        expr_tasklet = self.context.state.add_tasklet(
            name=name,
            inputs={internal for _, internal in args},
            outputs={"__result"},
            code=f"__result = {expr}",
            debuginfo=di,
        )

        for arg, internal in args:
            edges = self.context.state.in_edges(expr_tasklet)
            used = False
            for edge in edges:
                if edge.dst_conn == internal:
                    used = True
                    break
            if used:
                continue
            elif not isinstance(arg, SymbolExpr):
                memlet = dace.Memlet.from_array(
                    arg.value.data, self.context.body.arrays[arg.value.data]
                )
                self.context.state.add_edge(arg.value, None, expr_tasklet, internal, memlet)

        memlet = dace.Memlet(data=result_access.data, subset="0")
        self.context.state.add_edge(expr_tasklet, "__result", result_access, None, memlet)

        return [ValueExpr(result_access, result_type)]


def is_scan(node: itir.Node) -> bool:
    return isinstance(node, itir.FunCall) and node.fun == itir.SymRef(id="scan")


def closure_to_tasklet_sdfg(
    node: itir.StencilClosure,
    offset_provider: dict[str, Any],
    domain: dict[str, str],
    inputs: Sequence[tuple[str, ts.TypeSpec]],
    connectivities: Sequence[tuple[dace.ndarray, str]],
    node_types: dict[int, next_typing.Type],
    use_field_canonical_representation: bool,
) -> tuple[Context, Sequence[ValueExpr]]:
    body = dace.SDFG("tasklet_toplevel")
    body.debuginfo = dace_debuginfo(node)
    state = body.add_state("tasklet_toplevel_entry", True)
    symbol_map: dict[str, TaskletExpr] = {}

    idx_accesses = {}
    for dim, idx in domain.items():
        name = f"{idx}_value"
        body.add_scalar(name, dtype=_INDEX_DTYPE, transient=True)
        tasklet = state.add_tasklet(
            f"get_{dim}", set(), {"value"}, f"value = {idx}", debuginfo=body.debuginfo
        )
        access = state.add_access(name, debuginfo=body.debuginfo)
        idx_accesses[dim] = access
        state.add_edge(tasklet, "value", access, None, dace.Memlet(data=name, subset="0"))
    for name, ty in inputs:
        if isinstance(ty, ts.FieldType):
            ndim = len(ty.dims)
            shape, strides = new_array_symbols(name, ndim)
            dims = [dim.value for dim in ty.dims]
            dtype = as_dace_type(ty.dtype)
            body.add_array(name, shape=shape, strides=strides, dtype=dtype)
            field = state.add_access(name, debuginfo=body.debuginfo)
            indices = {dim: idx_accesses[dim] for dim in domain.keys()}
            symbol_map[name] = IteratorExpr(field, indices, dtype, dims)
        else:
            assert isinstance(ty, ts.ScalarType)
            dtype = as_dace_type(ty)
            body.add_scalar(name, dtype=dtype)
            symbol_map[name] = ValueExpr(state.add_access(name, debuginfo=body.debuginfo), dtype)
    for arr, name in connectivities:
        shape, strides = new_array_symbols(name, ndim=2)
        body.add_array(name, shape=shape, strides=strides, dtype=arr.dtype)

    context = Context(body, state, symbol_map)
    translator = PythonTaskletCodegen(
        offset_provider, context, node_types, use_field_canonical_representation
    )

    args = [itir.SymRef(id=name) for name, _ in inputs]
    if is_scan(node.stencil):
        stencil = cast(FunCall, node.stencil)
        assert isinstance(stencil.args[0], Lambda)
        lambda_node = itir.Lambda(
            expr=stencil.args[0].expr, params=stencil.args[0].params, location=node.location
        )
        fun_node = itir.FunCall(fun=lambda_node, args=args, location=node.location)
    else:
        fun_node = itir.FunCall(fun=node.stencil, args=args, location=node.location)

    results = translator.visit(fun_node)
    for r in results:
        context.body.arrays[r.value.data].transient = False

    return context, results<|MERGE_RESOLUTION|>--- conflicted
+++ resolved
@@ -1230,17 +1230,6 @@
             ]
             internals = [f"{arg.value.data}_v" for arg in args]
             expr = f"{internals[0]}[{internals[1]}, {internals[2]}]"
-<<<<<<< HEAD
-=======
-        elif isinstance(self.offset_provider[offset_dim], StridedNeighborOffsetProvider):
-            offset_provider = self.offset_provider[offset_dim]
-
-            shifted_dim = offset_provider.origin_axis.value
-            target_dim = offset_provider.neighbor_axis.value
-            args = [ValueExpr(iterator.indices[shifted_dim], offset_node.dtype), offset_node]
-            internals = [f"{arg.value.data}_v" for arg in args]
-            expr = f"{internals[0]} * {offset_provider.max_neighbors} + {internals[1]}"
->>>>>>> 609a5c9e
         else:
             assert isinstance(self.offset_provider[offset_dim], Dimension)
 
