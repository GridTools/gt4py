# GT4Py - GridTools Framework
#
# Copyright (c) 2014-2024, ETH Zurich
# All rights reserved.
#
# Please, refer to the LICENSE file in the root directory.
# SPDX-License-Identifier: BSD-3-Clause

from __future__ import annotations

import dataclasses
import functools
from typing import Callable, Optional, Sequence

import dace
import factory

from gt4py._core import definitions as core_defs
from gt4py.next import common, config
from gt4py.next.iterator import ir as itir
from gt4py.next.iterator.transforms import program_to_fencil
from gt4py.next.otf import languages, recipes, stages, step_types, workflow
from gt4py.next.otf.binding import interface
from gt4py.next.otf.languages import LanguageSettings
from gt4py.next.program_processors.runners.dace_common import workflow as dace_workflow
from gt4py.next.type_system import type_specifications as ts

from . import build_sdfg_from_itir


@dataclasses.dataclass(frozen=True)
class DaCeTranslator(
    workflow.ChainableWorkflowMixin[
        stages.CompilableProgram, stages.ProgramSource[languages.SDFG, languages.LanguageSettings]
    ],
    step_types.TranslationStep[languages.SDFG, languages.LanguageSettings],
):
    auto_optimize: bool = False
    device_type: core_defs.DeviceType = core_defs.DeviceType.CPU
    symbolic_domain_sizes: Optional[dict[str, str]] = None
    temporary_extraction_heuristics: Optional[
        Callable[[itir.StencilClosure], Callable[[itir.Expr], bool]]
    ] = None
    use_field_canonical_representation: bool = False

    def _language_settings(self) -> languages.LanguageSettings:
        return languages.LanguageSettings(
            formatter_key="", formatter_style="", file_extension="sdfg"
        )

    def generate_sdfg(
        self,
        program: itir.FencilDefinition,
        arg_types: Sequence[ts.TypeSpec],
        offset_provider: dict[str, common.Dimension | common.Connectivity],
        column_axis: Optional[common.Dimension],
    ) -> dace.SDFG:
        on_gpu = (
            True
            if self.device_type in [core_defs.DeviceType.CUDA, core_defs.DeviceType.ROCM]
            else False
        )

        return build_sdfg_from_itir(
            program,
            arg_types,
            offset_provider=offset_provider,
            auto_optimize=self.auto_optimize,
            on_gpu=on_gpu,
            column_axis=column_axis,
            symbolic_domain_sizes=self.symbolic_domain_sizes,
            temporary_extraction_heuristics=self.temporary_extraction_heuristics,
            load_sdfg_from_file=False,
            save_sdfg=False,
            use_field_canonical_representation=self.use_field_canonical_representation,
        )

    def __call__(
        self, inp: stages.CompilableProgram
    ) -> stages.ProgramSource[languages.SDFG, LanguageSettings]:
        """Generate DaCe SDFG file from the ITIR definition."""
        program: itir.FencilDefinition | itir.Program = inp.data

<<<<<<< HEAD
        # FIXME[#1582](tehrengruber): Remove. This code-path is only used by the dace_itir backend.
=======
>>>>>>> af2ed5f3
        if isinstance(program, itir.Program):
            program = program_to_fencil.program_to_fencil(program)

        sdfg = self.generate_sdfg(
            program,
            inp.args.args,
            inp.args.offset_provider,
            inp.args.column_axis,
        )

        param_types = tuple(
            interface.Parameter(param, arg) for param, arg in zip(sdfg.arg_names, inp.args.args)
        )

        module: stages.ProgramSource[languages.SDFG, languages.LanguageSettings] = (
            stages.ProgramSource(
                entry_point=interface.Function(program.id, param_types),
                source_code=sdfg.to_json(),
                library_deps=tuple(),
                language=languages.SDFG,
                language_settings=self._language_settings(),
                implicit_domain=inp.data.implicit_domain,
            )
        )
        return module


class DaCeTranslationStepFactory(factory.Factory):
    class Meta:
        model = DaCeTranslator


def _no_bindings(inp: stages.ProgramSource) -> stages.CompilableSource:
    return stages.CompilableSource(program_source=inp, binding_source=None)


class DaCeWorkflowFactory(factory.Factory):
    class Meta:
        model = recipes.OTFCompileWorkflow

    class Params:
        device_type: core_defs.DeviceType = core_defs.DeviceType.CPU
        cmake_build_type: config.CMakeBuildType = factory.LazyFunction(
            lambda: config.CMAKE_BUILD_TYPE
        )
        use_field_canonical_representation: bool = False

    translation = factory.SubFactory(
        DaCeTranslationStepFactory,
        device_type=factory.SelfAttribute("..device_type"),
        use_field_canonical_representation=factory.SelfAttribute(
            "..use_field_canonical_representation"
        ),
    )
    bindings = _no_bindings
    compilation = factory.SubFactory(
        dace_workflow.DaCeCompilationStepFactory,
        cache_lifetime=factory.LazyFunction(lambda: config.BUILD_CACHE_LIFETIME),
        cmake_build_type=factory.SelfAttribute("..cmake_build_type"),
    )
    decoration = factory.LazyAttribute(
        lambda o: functools.partial(
            dace_workflow.convert_args,
            device=o.device_type,
            use_field_canonical_representation=o.use_field_canonical_representation,
        )
    )<|MERGE_RESOLUTION|>--- conflicted
+++ resolved
@@ -81,10 +81,6 @@
         """Generate DaCe SDFG file from the ITIR definition."""
         program: itir.FencilDefinition | itir.Program = inp.data
 
-<<<<<<< HEAD
-        # FIXME[#1582](tehrengruber): Remove. This code-path is only used by the dace_itir backend.
-=======
->>>>>>> af2ed5f3
         if isinstance(program, itir.Program):
             program = program_to_fencil.program_to_fencil(program)
 
