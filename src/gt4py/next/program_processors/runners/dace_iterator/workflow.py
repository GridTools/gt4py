--- conflicted
+++ resolved
@@ -61,11 +61,7 @@
         program: itir.FencilDefinition,
         arg_types: list[ts.TypeSpec],
         offset_provider: dict[str, common.Dimension | common.Connectivity],
-<<<<<<< HEAD
-        column_axis: Optional[common.Dimension] = None,
-=======
         column_axis: Optional[common.Dimension],
->>>>>>> 705530ce
         runtime_lift_mode: Optional[LiftMode] = None,
     ) -> dace.SDFG:
         on_gpu = True if self.device_type == core_defs.DeviceType.CUDA else False
@@ -91,22 +87,14 @@
             column_axis=column_axis,
             lift_mode=lift_mode,
             symbolic_domain_sizes=self.symbolic_domain_sizes,
-<<<<<<< HEAD
-=======
             temporary_extraction_heuristics=self.temporary_extraction_heuristics,
->>>>>>> 705530ce
             load_sdfg_from_file=False,
             save_sdfg=False,
             use_field_canonical_representation=self.use_field_canonical_representation,
         )
 
     def __call__(
-<<<<<<< HEAD
-        self,
-        inp: stages.ProgramCall,
-=======
         self, inp: stages.ProgramCall
->>>>>>> 705530ce
     ) -> stages.ProgramSource[languages.SDFG, LanguageSettings]:
         """Generate DaCe SDFG file from the ITIR definition."""
         program: itir.FencilDefinition = inp.program
