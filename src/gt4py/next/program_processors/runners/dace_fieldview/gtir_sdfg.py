--- conflicted
+++ resolved
@@ -123,6 +123,13 @@
     """Visitor interface available to GTIR-primitive translators."""
 
     @abc.abstractmethod
+    def make_field(
+        self, data_node: dace.nodes.AccessNode, data_type: ts.FieldType | ts.ScalarType
+    ) -> gtir_builtin_translators.FieldopData:
+        """Retrieve the field data descriptor including the domain offset information."""
+        ...
+
+    @abc.abstractmethod
     def get_symbol_type(self, symbol_name: str) -> ts.DataType:
         """Retrieve the GT4Py type of a symbol used in the SDFG."""
         ...
@@ -222,8 +229,6 @@
     def get_offset_provider_type(self, offset: str) -> gtx_common.OffsetProviderTypeElem:
         return self.offset_provider_type[offset]
 
-<<<<<<< HEAD
-=======
     def make_field(
         self, data_node: dace.nodes.AccessNode, data_type: ts.FieldType | ts.ScalarType
     ) -> gtir_builtin_translators.FieldopData:
@@ -246,12 +251,12 @@
             The descriptor associated with the SDFG data storage, filled with field origin.
         """
         if isinstance(data_type, ts.ScalarType):
-            return gtir_builtin_translators.FieldopData(data_node, data_type, offset=None)
-        domain_offset = self.field_offsets.get(data_node.data, None)
+            return gtir_builtin_translators.FieldopData(data_node, data_type, origin=None)
         local_dims = [dim for dim in data_type.dims if dim.kind == gtx_common.DimensionKind.LOCAL]
         if len(local_dims) == 0:
             # do nothing: the field domain consists of all global dimensions
             field_type = data_type
+            field_origin = dace_utils.get_symbolic_origin(data_node.data, field_type)
         elif len(local_dims) == 1:
             local_dim = local_dims[0]
             local_dim_index = data_type.dims.index(local_dim)
@@ -266,13 +271,16 @@
                 )
             local_type = ts.ListType(element_type=data_type.dtype, offset_type=local_dim)
             field_type = ts.FieldType(dims=data_type.dims[:local_dim_index], dtype=local_type)
+            field_origin = [
+                *dace_utils.get_symbolic_origin(data_node.data, field_type),
+                dace.symbolic.SymExpr(0),
+            ]
         else:
             raise NotImplementedError(
                 "Fields with more than one local dimension are not supported."
             )
-        return gtir_builtin_translators.FieldopData(data_node, field_type, domain_offset)
-
->>>>>>> a53e899b
+        return gtir_builtin_translators.FieldopData(data_node, field_type, field_origin)
+
     def get_symbol_type(self, symbol_name: str) -> ts.DataType:
         return self.global_symbols[symbol_name]
 
