--- conflicted
+++ resolved
@@ -871,7 +871,6 @@
         An SDFG in the DaCe canonical form (simplified)
     """
 
-<<<<<<< HEAD
     if (
         eve.walk_values(ir)
         .filter(lambda node: cpm.is_call_to(node, "index") and "domain" not in node.annex)
@@ -879,11 +878,8 @@
     ):
         # We need to rerun domain inference because the annex information is not preserved by IR passes,
         # and the domain information is stored in annex for the nodes implementing the index builtin.
-        ir = infer_domain.infer_program(ir, offset_provider=offset_provider)
-    ir = gtir_type_inference.infer(ir, offset_provider=offset_provider)
-=======
+        ir = infer_domain.infer_program(ir, offset_provider_type=offset_provider_type)
     ir = gtir_type_inference.infer(ir, offset_provider_type=offset_provider_type)
->>>>>>> 3fb206e4
     ir = ir_prune_casts.PruneCasts().visit(ir)
     sdfg_genenerator = GTIRToSDFG(offset_provider_type)
     sdfg = sdfg_genenerator.visit(ir)
