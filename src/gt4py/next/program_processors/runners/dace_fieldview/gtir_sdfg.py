--- conflicted
+++ resolved
@@ -786,13 +786,7 @@
         # lower let-statement lambda node as a nested SDFG
         nsdfg = dace.SDFG(name=self.unique_nsdfg_name(sdfg, "lambda"))
         nsdfg.debuginfo = dace_utils.debug_info(node, default=sdfg.debuginfo)
-<<<<<<< HEAD
-        lambda_translator = self.nested_context(node.expr, nsdfg, lambda_symbols)
-=======
-        lambda_translator = self.setup_nested_context(
-            node.expr, nsdfg, lambda_symbols, lambda_field_offsets
-        )
->>>>>>> aab0c57b
+        lambda_translator = self.setup_nested_context(node.expr, nsdfg, lambda_symbols)
 
         nstate = nsdfg.add_state("lambda")
         lambda_result = lambda_translator.visit(
@@ -820,18 +814,6 @@
                 src_node = lambda_arg_nodes[nsdfg_dataname].dc_node
                 dataname = src_node.data
                 datadesc = src_node.desc(sdfg)
-<<<<<<< HEAD
-=======
-                nsdfg_symbols_mapping |= {
-                    str(nested_symbol): parent_symbol
-                    for nested_symbol, parent_symbol in zip(
-                        [*nsdfg_datadesc.shape, *nsdfg_datadesc.strides],
-                        [*datadesc.shape, *datadesc.strides],
-                        strict=True,
-                    )
-                    if dace.symbolic.issymbolic(nested_symbol)
-                }
->>>>>>> aab0c57b
             else:
                 dataname = nsdfg_dataname
                 datadesc = sdfg.arrays[nsdfg_dataname]
