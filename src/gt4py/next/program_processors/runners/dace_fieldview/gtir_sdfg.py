--- conflicted
+++ resolved
@@ -246,17 +246,12 @@
                 )
             return tuple_fields
 
-<<<<<<< HEAD
-        elif isinstance(symbol_type, ts.FieldType):
-            if len(symbol_type.dims) == 0:
+        elif isinstance(gt_type, ts.FieldType):
+            if len(gt_type.dims) == 0:
                 # represent zero-dimensional fields as scalar arguments
-                return self._add_storage(sdfg, name, symbol_type.dtype, transient)
+                return self._add_storage(sdfg, symbolic_arguments, name, gt_type.dtype, transient)
             # handle default case: field with one or more dimensions
-            dtype = dace_utils.as_dace_type(symbol_type.dtype)
-=======
-        elif isinstance(gt_type, ts.FieldType):
             dc_dtype = dace_utils.as_dace_type(gt_type.dtype)
->>>>>>> e5f3c487
             # use symbolic shape, which allows to invoke the program with fields of different size;
             # and symbolic strides, which enables decoupling the memory layout from generated code.
             sym_shape, sym_strides = self._make_array_shape_and_strides(name, gt_type.dims)
