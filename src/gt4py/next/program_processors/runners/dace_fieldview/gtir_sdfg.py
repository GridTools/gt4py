# GT4Py - GridTools Framework
#
# Copyright (c) 2014-2024, ETH Zurich
# All rights reserved.
#
# Please, refer to the LICENSE file in the root directory.
# SPDX-License-Identifier: BSD-3-Clause

"""
Contains visitors to lower GTIR to DaCe SDFG.

Note: this module covers the fieldview flavour of GTIR.
"""

from __future__ import annotations

import abc
import dataclasses
import functools
import itertools
import operator
from typing import Any, Dict, Iterable, List, Optional, Protocol, Sequence, Set, Tuple, Union

import dace
from dace.sdfg import utils as dace_sdfg_utils

from gt4py import eve
from gt4py.eve import concepts
from gt4py.next import common as gtx_common, utils as gtx_utils
from gt4py.next.iterator import ir as gtir
from gt4py.next.iterator.ir_utils import common_pattern_matcher as cpm
from gt4py.next.iterator.transforms import prune_casts as ir_prune_casts, symbol_ref_utils
from gt4py.next.iterator.type_system import inference as gtir_type_inference
from gt4py.next.program_processors.runners.dace_common import utility as dace_utils
from gt4py.next.program_processors.runners.dace_fieldview import (
    gtir_builtin_translators,
    utility as dace_gtir_utils,
)
from gt4py.next.type_system import type_specifications as ts, type_translation as tt


class DataflowBuilder(Protocol):
    """Visitor interface to build a dataflow subgraph."""

    @abc.abstractmethod
    def get_offset_provider_type(self, offset: str) -> gtx_common.OffsetProviderTypeElem: ...

    @abc.abstractmethod
    def unique_nsdfg_name(self, sdfg: dace.SDFG, prefix: str) -> str: ...

    @abc.abstractmethod
    def unique_map_name(self, name: str) -> str: ...

    @abc.abstractmethod
    def unique_tasklet_name(self, name: str) -> str: ...

    def add_temp_array(
        self, sdfg: dace.SDFG, shape: Sequence[Any], dtype: dace.dtypes.typeclass
    ) -> tuple[str, dace.data.Scalar]:
        """Add a temporary array to the SDFG."""
        return sdfg.add_temp_transient(shape, dtype)

    def add_temp_array_like(
        self, sdfg: dace.SDFG, datadesc: dace.data.Array
    ) -> tuple[str, dace.data.Scalar]:
        """Add a temporary array to the SDFG."""
        return sdfg.add_temp_transient_like(datadesc)

    def add_temp_scalar(
        self, sdfg: dace.SDFG, dtype: dace.dtypes.typeclass
    ) -> tuple[str, dace.data.Scalar]:
        """Add a temporary scalar to the SDFG."""
        temp_name = sdfg.temp_data_name()
        return sdfg.add_scalar(temp_name, dtype, transient=True)

    def add_map(
        self,
        name: str,
        state: dace.SDFGState,
        ndrange: Union[
            Dict[str, Union[str, dace.subsets.Subset]],
            List[Tuple[str, Union[str, dace.subsets.Subset]]],
        ],
        **kwargs: Any,
    ) -> Tuple[dace.nodes.MapEntry, dace.nodes.MapExit]:
        """Wrapper of `dace.SDFGState.add_map` that assigns unique name."""
        unique_name = self.unique_map_name(name)
        return state.add_map(unique_name, ndrange, **kwargs)

    def add_tasklet(
        self,
        name: str,
        state: dace.SDFGState,
        inputs: Union[Set[str], Dict[str, dace.dtypes.typeclass]],
        outputs: Union[Set[str], Dict[str, dace.dtypes.typeclass]],
        code: str,
        **kwargs: Any,
    ) -> dace.nodes.Tasklet:
        """Wrapper of `dace.SDFGState.add_tasklet` that assigns unique name."""
        unique_name = self.unique_tasklet_name(name)
        return state.add_tasklet(unique_name, inputs, outputs, code, **kwargs)

    def add_mapped_tasklet(
        self,
        name: str,
        state: dace.SDFGState,
        map_ranges: Dict[str, str | dace.subsets.Subset]
        | List[Tuple[str, str | dace.subsets.Subset]],
        inputs: Dict[str, dace.Memlet],
        code: str,
        outputs: Dict[str, dace.Memlet],
        **kwargs: Any,
    ) -> tuple[dace.nodes.Tasklet, dace.nodes.MapEntry, dace.nodes.MapExit]:
        """Wrapper of `dace.SDFGState.add_mapped_tasklet` that assigns unique name."""
        unique_name = self.unique_tasklet_name(name)
        return state.add_mapped_tasklet(unique_name, map_ranges, inputs, code, outputs, **kwargs)


class SDFGBuilder(DataflowBuilder, Protocol):
    """Visitor interface available to GTIR-primitive translators."""

    @abc.abstractmethod
    def make_field(
        self, data_node: dace.nodes.AccessNode, data_type: ts.FieldType | ts.ScalarType
    ) -> gtir_builtin_translators.FieldopData:
        """Retrieve the field data descriptor including the domain offset information."""
        ...

    @abc.abstractmethod
    def get_symbol_type(self, symbol_name: str) -> ts.DataType:
        """Retrieve the GT4Py type of a symbol used in the SDFG."""
        ...

    @abc.abstractmethod
    def is_column_dimension(self, dim: gtx_common.Dimension) -> bool:
        """Check if the given dimension is the column dimension."""
        ...

    @abc.abstractmethod
    def nested_context(
        self,
        sdfg: dace.SDFG,
        global_symbols: dict[str, ts.DataType],
        field_offsets: dict[str, Optional[list[dace.symbolic.SymExpr]]],
    ) -> SDFGBuilder:
        """Create a new empty context, useful to build a nested SDFG."""
        ...

    @abc.abstractmethod
    def visit(self, node: concepts.RootNode, **kwargs: Any) -> Any:
        """Visit a node of the GT4Py IR."""
        ...


def _collect_symbols_in_domain_expressions(
    ir: gtir.Node, ir_params: Sequence[gtir.Sym]
) -> set[str]:
    """
    Collect symbols accessed in domain expressions that also appear in the paremeter list.

    This function is used to identify all parameters that are accessed in domain
    expressions. They have to be passed to the SDFG call as DaCe symbols (instead
    of scalars) such that they can be used as bounds in map ranges.

    Args:
        ir: GTIR node to be traversed and where to search for domain expressions.
        ir_params: List of parameters to search for in domain expressions.

    Returns:
        A set of names corresponding to the parameters found in domain expressions.
    """
    params = {str(sym.id) for sym in ir_params}
    return set(
        eve.walk_values(ir)
        .filter(lambda node: cpm.is_call_to(node, ("cartesian_domain", "unstructured_domain")))
        .map(
            lambda domain: eve.walk_values(domain)
            .if_isinstance(gtir.SymRef)
            .map(lambda symref: str(symref.id))
            .filter(lambda sym: sym in params)
            .to_list()
        )
        .reduce(operator.add, init=[])
    )


@dataclasses.dataclass(frozen=True)
class GTIRToSDFG(eve.NodeVisitor, SDFGBuilder):
    """Provides translation capability from a GTIR program to a DaCe SDFG.

    This class is responsible for translation of `ir.Program`, that is the top level representation
    of a GT4Py program as a sequence of `ir.Stmt` (aka statement) expressions.
    Each statement is translated to a taskgraph inside a separate state. Statement states are chained
    one after the other: concurrency between states should be extracted by means of SDFG analysis.
    The translator will extend the SDFG while preserving the property of single exit state:
    branching is allowed within the context of one statement, but in that case the statement should
    terminate with a join state; the join state will represent the head state for next statement,
    from where to continue building the SDFG.
    """

    offset_provider_type: gtx_common.OffsetProviderType
    column_dim: Optional[gtx_common.Dimension]
    global_symbols: dict[str, ts.DataType] = dataclasses.field(default_factory=dict)
    field_offsets: dict[str, Optional[list[dace.symbolic.SymExpr]]] = dataclasses.field(
        default_factory=dict
    )
    map_uids: eve.utils.UIDGenerator = dataclasses.field(
        init=False, repr=False, default_factory=lambda: eve.utils.UIDGenerator(prefix="map")
    )
    tasklet_uids: eve.utils.UIDGenerator = dataclasses.field(
        init=False, repr=False, default_factory=lambda: eve.utils.UIDGenerator(prefix="tlet")
    )

    def get_offset_provider_type(self, offset: str) -> gtx_common.OffsetProviderTypeElem:
        return self.offset_provider_type[offset]

    def make_field(
        self, data_node: dace.nodes.AccessNode, data_type: ts.FieldType | ts.ScalarType
    ) -> gtir_builtin_translators.FieldopData:
        if isinstance(data_type, ts.FieldType):
            domain_offset = self.field_offsets.get(data_node.data, None)
        else:
            domain_offset = None
        return gtir_builtin_translators.FieldopData(data_node, data_type, domain_offset)

    def get_symbol_type(self, symbol_name: str) -> ts.DataType:
        return self.global_symbols[symbol_name]

    def is_column_dimension(self, dim: gtx_common.Dimension) -> bool:
        assert self.column_dim
        return dim == self.column_dim

    def nested_context(
        self,
        sdfg: dace.SDFG,
        global_symbols: dict[str, ts.DataType],
        field_offsets: dict[str, Optional[list[dace.symbolic.SymExpr]]],
    ) -> SDFGBuilder:
        nsdfg_builder = GTIRToSDFG(
            self.offset_provider_type, self.column_dim, global_symbols, field_offsets
        )
        nsdfg_params = [
            gtir.Sym(id=p_name, type=p_type) for p_name, p_type in global_symbols.items()
        ]
        nsdfg_builder._add_sdfg_params(sdfg, node_params=nsdfg_params, symbolic_arguments=None)
        return nsdfg_builder

    def unique_nsdfg_name(self, sdfg: dace.SDFG, prefix: str) -> str:
        nsdfg_list = [
            nsdfg.label for nsdfg in sdfg.all_sdfgs_recursive() if nsdfg.label.startswith(prefix)
        ]
        return f"{prefix}_{len(nsdfg_list)}"

    def unique_map_name(self, name: str) -> str:
        return f"{self.map_uids.sequential_id()}_{name}"

    def unique_tasklet_name(self, name: str) -> str:
        return f"{self.tasklet_uids.sequential_id()}_{name}"

    def _make_array_shape_and_strides(
        self, name: str, dims: Sequence[gtx_common.Dimension]
    ) -> tuple[list[dace.symbol], list[dace.symbol]]:
        """
        Parse field dimensions and allocate symbols for array shape and strides.

        For local dimensions, the size is known at compile-time and therefore
        the corresponding array shape dimension is set to an integer literal value.

        Returns:
            Two lists of symbols, one for the shape and the other for the strides of the array.
        """
        dc_dtype = gtir_builtin_translators.INDEX_DTYPE
        neighbor_table_types = dace_utils.filter_connectivity_types(self.offset_provider_type)
        shape = [
            (
                neighbor_table_types[dim.value].max_neighbors
                if dim.kind == gtx_common.DimensionKind.LOCAL
                else dace.symbol(dace_utils.field_size_symbol_name(name, i), dc_dtype)
            )
            for i, dim in enumerate(dims)
        ]
        strides = [
            dace.symbol(dace_utils.field_stride_symbol_name(name, i), dc_dtype)
            for i in range(len(dims))
        ]
        return shape, strides

    def _add_storage(
        self,
        sdfg: dace.SDFG,
        symbolic_arguments: set[str],
        name: str,
        gt_type: ts.DataType,
        transient: bool = True,
    ) -> list[tuple[str, ts.DataType]]:
        """
        Add storage in the SDFG for a given GT4Py data symbol.

        GT4Py fields are allocated as DaCe arrays. GT4Py scalars are represented
        as DaCe scalar objects in the SDFG; the exception are the symbols passed as
        `symbolic_arguments`, e.g. symbols used in domain expressions, and those used
        for symbolic array shape and strides.

        The fields used as temporary arrays, when `transient = True`, are allocated
        and exist only within the SDFG; when `transient = False`, the fields have
        to be allocated outside and have to be passed as arguments to the SDFG call.

        Args:
            sdfg: The SDFG where storage needs to be allocated.
            symbolic_arguments: Set of GT4Py scalars that must be represented as SDFG symbols.
            name: Symbol Name to be allocated.
            gt_type: GT4Py symbol type.
            transient: True when the data symbol has to be allocated as internal storage.

        Returns:
            List of tuples '(data_name, gt_type)' where 'data_name' is the name of
            the data container used as storage in the SDFG and 'gt_type' is the
            corresponding GT4Py type. In case the storage has to be allocated for
            a tuple symbol the list contains a flattened version of the tuple,
            otherwise the list will contain a single entry.
        """
        if isinstance(gt_type, ts.TupleType):
            tuple_fields = []
            for sym in dace_gtir_utils.flatten_tuple_fields(name, gt_type):
                assert isinstance(sym.type, ts.DataType)
                tuple_fields.extend(
                    self._add_storage(sdfg, symbolic_arguments, sym.id, sym.type, transient)
                )
            return tuple_fields

        elif isinstance(gt_type, ts.FieldType):
            if len(gt_type.dims) == 0:
                # represent zero-dimensional fields as scalar arguments
                return self._add_storage(sdfg, symbolic_arguments, name, gt_type.dtype, transient)
            if not isinstance(gt_type.dtype, ts.ScalarType):
                raise ValueError(f"Field type '{gt_type.dtype}' not supported.")
            # handle default case: field with one or more dimensions
            dc_dtype = dace_utils.as_dace_type(gt_type.dtype)
            # Use symbolic shape, which allows to invoke the program with fields of different size;
            # and symbolic strides, which enables decoupling the memory layout from generated code.
            sym_shape, sym_strides = self._make_array_shape_and_strides(name, gt_type.dims)
            sdfg.add_array(name, sym_shape, dc_dtype, strides=sym_strides, transient=transient)
            return [(name, gt_type)]

        elif isinstance(gt_type, ts.ScalarType):
            dc_dtype = dace_utils.as_dace_type(gt_type)
            if dace_utils.is_field_symbol(name) or name in symbolic_arguments:
                if name in sdfg.symbols:
                    # Sometimes, when the field domain is implicitly derived from the
                    # field domain, the gt4py lowering adds the field size as a scalar
                    # argument to the program IR. Suppose a field '__sym', then gt4py
                    # will add '__sym_size_0'.
                    # Therefore, here we check whether the shape symbol was already
                    # created by `_make_array_shape_and_strides()`, when allocating
                    # storage for field arguments. We assume that the scalar argument
                    # for field size, if present, always follows the field argument.
                    assert dace_utils.is_field_symbol(name)
                    if sdfg.symbols[name].dtype != dc_dtype:
                        raise ValueError(
                            f"Type mismatch on argument {name}: got {dc_dtype}, expected {sdfg.symbols[name].dtype}."
                        )
                else:
                    sdfg.add_symbol(name, dc_dtype)
            else:
                sdfg.add_scalar(name, dc_dtype, transient=transient)

            return [(name, gt_type)]

        raise RuntimeError(f"Data type '{type(gt_type)}' not supported.")

    def _add_storage_for_temporary(self, temp_decl: gtir.Temporary) -> dict[str, str]:
        """
        Add temporary storage (aka transient) for data containers used as GTIR temporaries.

        Assume all temporaries to be fields, therefore represented as dace arrays.
        """
        raise NotImplementedError("Temporaries not supported yet by GTIR DaCe backend.")

    def _visit_expression(
        self, node: gtir.Expr, sdfg: dace.SDFG, head_state: dace.SDFGState, use_temp: bool = True
    ) -> list[gtir_builtin_translators.FieldopData]:
        """
        Specialized visit method for fieldview expressions.

        This method represents the entry point to visit `ir.Stmt` expressions.
        As such, it must preserve the property of single exit state in the SDFG.

        Returns:
            A list of array nodes containing the result fields.
        """
        result = self.visit(node, sdfg=sdfg, head_state=head_state)

        # sanity check: each statement should preserve the property of single exit state (aka head state),
        # i.e. eventually only introduce internal branches, and keep the same head state
        sink_states = sdfg.sink_nodes()
        assert len(sink_states) == 1
        assert sink_states[0] == head_state

        def make_temps(
            field: gtir_builtin_translators.FieldopData,
        ) -> gtir_builtin_translators.FieldopData:
            desc = sdfg.arrays[field.dc_node.data]
            if desc.transient or not use_temp:
                return field
            else:
                temp, _ = self.add_temp_array_like(sdfg, desc)
                temp_node = head_state.add_access(temp)
                head_state.add_nedge(
                    field.dc_node, temp_node, sdfg.make_array_memlet(field.dc_node.data)
                )
                return field.make_copy(temp_node)

        temp_result = gtx_utils.tree_map(make_temps)(result)
        return list(gtx_utils.flatten_nested_tuple((temp_result,)))

    def _add_sdfg_params(
        self,
        sdfg: dace.SDFG,
        node_params: Sequence[gtir.Sym],
        symbolic_arguments: Optional[set[str]],
    ) -> list[str]:
        """
        Helper function to add storage for node parameters and connectivity tables.

        GT4Py field arguments will be translated to `dace.data.Array` objects.
        GT4Py scalar arguments will be translated to `dace.data.Scalar` objects,
        except when they are listed in 'symbolic_arguments', in which case they
        will be represented in the SDFG as DaCe symbols.
        """
        if symbolic_arguments is None:
            symbolic_arguments = set()

        # add non-transient arrays and/or SDFG symbols for the program arguments
        sdfg_args = []
        for param in node_params:
            pname = str(param.id)
            assert isinstance(param.type, (ts.DataType))
            sdfg_args += self._add_storage(
                sdfg, symbolic_arguments, pname, param.type, transient=False
            )
            self.global_symbols[pname] = param.type

        # add SDFG storage for connectivity tables
        for offset, connectivity_type in dace_utils.filter_connectivity_types(
            self.offset_provider_type
        ).items():
            scalar_type = tt.from_dtype(connectivity_type.dtype)
            gt_type = ts.FieldType(
                [connectivity_type.source_dim, connectivity_type.neighbor_dim], scalar_type
            )
            # We store all connectivity tables as transient arrays here; later, while building
            # the field operator expressions, we change to non-transient (i.e. allocated externally)
            # the tables that are actually used. This way, we avoid adding SDFG arguments for
            # the connectivity tables that are not used. The remaining unused transient arrays
            # are removed by the dace simplify pass.
            self._add_storage(
                sdfg, symbolic_arguments, dace_utils.connectivity_identifier(offset), gt_type
            )

        # the list of all sdfg arguments (aka non-transient arrays) which include tuple-element fields
        return [arg_name for arg_name, _ in sdfg_args]

    def visit_Program(self, node: gtir.Program) -> dace.SDFG:
        """Translates `ir.Program` to `dace.SDFG`.

        First, it will allocate field and scalar storage for global data. The storage
        represents global data, available everywhere in the SDFG, either containing
        external data (aka non-transient data) or temporary data (aka transient data).
        The temporary data is global, therefore available everywhere in the SDFG
        but not outside. Then, all statements are translated, one after the other.
        """
        if node.function_definitions:
            raise NotImplementedError("Functions expected to be inlined as lambda calls.")

        # Since program field arguments are passed to the SDFG as full-shape arrays,
        # there is no offset that needs to be compensated.
        assert len(self.field_offsets) == 0

        sdfg = dace.SDFG(node.id)
        sdfg.debuginfo = dace_utils.debug_info(node)

        # start block of the stateful graph
        entry_state = sdfg.add_state("program_entry", is_start_block=True)

        # declarations of temporaries result in transient array definitions in the SDFG
        if node.declarations:
            temp_symbols: dict[str, str] = {}
            for decl in node.declarations:
                temp_symbols |= self._add_storage_for_temporary(decl)

            # define symbols for shape and offsets of temporary arrays as interstate edge symbols
            head_state = sdfg.add_state_after(entry_state, "init_temps", assignments=temp_symbols)
        else:
            head_state = entry_state

        domain_symbols = _collect_symbols_in_domain_expressions(node, node.params)
        sdfg_arg_names = self._add_sdfg_params(sdfg, node.params, symbolic_arguments=domain_symbols)

        # visit one statement at a time and expand the SDFG from the current head state
        for i, stmt in enumerate(node.body):
            # include `debuginfo` only for `ir.Program` and `ir.Stmt` nodes: finer granularity would be too messy
            head_state = sdfg.add_state_after(head_state, f"stmt_{i}")
            head_state._debuginfo = dace_utils.debug_info(stmt, default=sdfg.debuginfo)
            head_state = self.visit(stmt, sdfg=sdfg, state=head_state)

        # remove unused connectivity tables (by design, arrays are marked as non-transient when they are used)
        for nsdfg in sdfg.all_sdfgs_recursive():
            unused_connectivities = [
                data
                for data, datadesc in nsdfg.arrays.items()
                if dace_utils.is_connectivity(data, datadesc) and datadesc.transient
            ]
            for data in unused_connectivities:
                nsdfg.arrays.pop(data)

        # Create the call signature for the SDFG.
        #  Only the arguments required by the GT4Py program, i.e. `node.params`, are added
        #  as positional arguments. The implicit arguments, such as the offset providers or
        #  the arguments created by the translation process, must be passed as keyword arguments.
        sdfg.arg_names = sdfg_arg_names

        sdfg.validate()
        return sdfg

    def visit_SetAt(
        self, stmt: gtir.SetAt, sdfg: dace.SDFG, state: dace.SDFGState
    ) -> dace.SDFGState:
        """Visits a `SetAt` statement expression and writes the local result to some external storage.

        Each statement expression results in some sort of dataflow gragh writing to temporary storage.
        The translation of `SetAt` ensures that the result is written back to the target external storage.

        Returns:
          The SDFG head state, eventually updated if the target write requires a new state.
        """

        source_fields = self._visit_expression(stmt.expr, sdfg, state)

        # the target expression could be a `SymRef` to an output node or a `make_tuple` expression
        # in case the statement returns more than one field
        target_fields = self._visit_expression(stmt.target, sdfg, state, use_temp=False)

        # convert domain expression to dictionary to ease access to dimension boundaries
        domain = {
            dim: (lb, ub) for dim, lb, ub in gtir_builtin_translators.extract_domain(stmt.domain)
        }

        expr_input_args = {
            sym_id
            for sym in eve.walk_values(stmt.expr).if_isinstance(gtir.SymRef)
            if (sym_id := str(sym.id)) in sdfg.arrays
        }
        state_input_data = {
            node.data
            for node in state.data_nodes()
            if node.data in expr_input_args and state.degree(node) != 0
        }

        target_state: Optional[dace.SDFGState] = None
        for source, target in zip(source_fields, target_fields, strict=True):
            target_desc = sdfg.arrays[target.dc_node.data]
            assert not target_desc.transient

            if isinstance(target.gt_type, ts.FieldType):
                target_subset = ",".join(
                    f"{domain[dim][0]}:{domain[dim][1]}" for dim in target.gt_type.dims
                )
                source_subset = (
                    target_subset
                    if source.offset is None
                    else ",".join(
                        f"{domain[dim][0] - offset}:{domain[dim][1] - offset}"
                        for dim, offset in zip(target.gt_type.dims, source.offset, strict=True)
                    )
                )
            else:
                assert len(domain) == 0
                target_subset = "0"
                source_subset = "0"

            if target.dc_node.data in state_input_data:
                # if inout argument, write the result in separate next state
                # this is needed to avoid undefined behavior for expressions like: X, Y = X + 1, X
                if not target_state:
                    target_state = sdfg.add_state_after(state, f"post_{state.label}")
                # create new access nodes in the target state
                target_state.add_nedge(
                    target_state.add_access(source.dc_node.data),
                    target_state.add_access(target.dc_node.data),
                    dace.Memlet(
                        data=target.dc_node.data, subset=target_subset, other_subset=source_subset
                    ),
                )
                # remove isolated access node
                state.remove_node(target.dc_node)
            else:
                state.add_nedge(
                    source.dc_node,
                    target.dc_node,
                    dace.Memlet(
                        data=target.dc_node.data, subset=target_subset, other_subset=source_subset
                    ),
                )

        return target_state or state

    def visit_FunCall(
        self,
        node: gtir.FunCall,
        sdfg: dace.SDFG,
        head_state: dace.SDFGState,
    ) -> gtir_builtin_translators.FieldopResult:
        # use specialized dataflow builder classes for each builtin function
        if cpm.is_call_to(node, "if_"):
            return gtir_builtin_translators.translate_if(node, sdfg, head_state, self)
        elif cpm.is_call_to(node, "index"):
            return gtir_builtin_translators.translate_index(node, sdfg, head_state, self)
        elif cpm.is_call_to(node, "make_tuple"):
            return gtir_builtin_translators.translate_make_tuple(node, sdfg, head_state, self)
        elif cpm.is_call_to(node, "tuple_get"):
            return gtir_builtin_translators.translate_tuple_get(node, sdfg, head_state, self)
        elif cpm.is_applied_as_fieldop(node):
            return gtir_builtin_translators.translate_as_fieldop(node, sdfg, head_state, self)
        elif isinstance(node.fun, gtir.Lambda):
            lambda_args = [
                self.visit(
                    arg,
                    sdfg=sdfg,
                    head_state=head_state,
                )
                for arg in node.args
            ]

            return self.visit(
                node.fun,
                sdfg=sdfg,
                head_state=head_state,
                args=lambda_args,
            )
        elif isinstance(node.type, ts.ScalarType):
            return gtir_builtin_translators.translate_scalar_expr(node, sdfg, head_state, self)
        else:
            raise NotImplementedError(f"Unexpected 'FunCall' expression ({node}).")

    def visit_Lambda(
        self,
        node: gtir.Lambda,
        sdfg: dace.SDFG,
        head_state: dace.SDFGState,
        args: Sequence[gtir_builtin_translators.FieldopResult],
    ) -> gtir_builtin_translators.FieldopResult:
        """
        Translates a `Lambda` node to a nested SDFG in the current state.

        All arguments to lambda functions are fields (i.e. `as_fieldop`, field or scalar `gtir.SymRef`,
        nested let-lambdas thereof). The reason for creating a nested SDFG is to define local symbols
        (the lambda paremeters) that map to parent fields, either program arguments or temporary fields.

        If the lambda has a parameter whose name is already present in `GTIRToSDFG.global_symbols`,
        i.e. a lambda parameter with the same name as a symbol in scope, the parameter will shadow
        the previous symbol during traversal of the lambda expression.
        """
        lambda_args_mapping = [
            (str(param.id), arg) for param, arg in zip(node.params, args, strict=True)
        ]

        lambda_arg_nodes = dict(
            itertools.chain(
                *[
                    gtir_builtin_translators.flatten_tuples(pname, arg)
                    for pname, arg in lambda_args_mapping
                ]
            )
        )

        # inherit symbols from parent scope but eventually override with local symbols
        lambda_symbols = {
            sym: self.global_symbols[sym]
            for sym in symbol_ref_utils.collect_symbol_refs(node.expr, self.global_symbols.keys())
        } | {
            pname: gtir_builtin_translators.get_tuple_type(arg)
            if isinstance(arg, tuple)
            else arg.gt_type
            for pname, arg in lambda_args_mapping
        }

        def get_field_domain_offset(
            p_name: str, p_type: ts.DataType
        ) -> dict[str, Optional[list[dace.symbolic.SymExpr]]]:
            if isinstance(p_type, ts.FieldType):
                if p_name in lambda_arg_nodes:
                    arg = lambda_arg_nodes[p_name]
                    assert isinstance(arg, gtir_builtin_translators.FieldopData)
                    return {p_name: arg.offset}
                elif field_domain_offset := self.field_offsets.get(p_name, None):
                    return {p_name: field_domain_offset}
            elif isinstance(p_type, ts.TupleType):
                tsyms = dace_gtir_utils.flatten_tuple_fields(p_name, p_type)
                return functools.reduce(
                    lambda field_offsets, sym: (
                        field_offsets | get_field_domain_offset(sym.id, sym.type)  # type: ignore[arg-type]
                    ),
                    tsyms,
                    {},
                )
            return {}

        # populate mapping from field name to domain offset
        lambda_field_offsets: dict[str, Optional[list[dace.symbolic.SymExpr]]] = {}
        for p_name, p_type in lambda_symbols.items():
            lambda_field_offsets |= get_field_domain_offset(p_name, p_type)

        # lower let-statement lambda node as a nested SDFG
        lambda_translator = GTIRToSDFG(
            self.offset_provider_type, self.column_dim, lambda_symbols, lambda_field_offsets
        )
        nsdfg = dace.SDFG(name=self.unique_nsdfg_name(sdfg, "lambda"))
        nsdfg.debuginfo = dace_utils.debug_info(node, default=sdfg.debuginfo)

        # add sdfg storage for the symbols that need to be passed as input parameters
        lambda_params = [
            gtir.Sym(id=p_name, type=p_type) for p_name, p_type in lambda_symbols.items()
        ]
        lambda_domain_symbols = _collect_symbols_in_domain_expressions(node.expr, lambda_params)
        lambda_translator._add_sdfg_params(
            nsdfg, node_params=lambda_params, symbolic_arguments=lambda_domain_symbols
        )

        nstate = nsdfg.add_state("lambda")
        lambda_result = lambda_translator.visit(
            node.expr,
            sdfg=nsdfg,
            head_state=nstate,
        )

        # Process lambda inputs
        #
        # All input arguments are passed as parameters to the nested SDFG, therefore
        # we they are stored as non-transient array and scalar objects.
        #
        connectivity_arrays = {
            dace_utils.connectivity_identifier(offset)
            for offset in dace_utils.filter_connectivity_types(self.offset_provider_type)
        }

        input_memlets = {}
        nsdfg_symbols_mapping = {str(sym): sym for sym in nsdfg.free_symbols}
        for nsdfg_dataname, nsdfg_datadesc in nsdfg.arrays.items():
            if nsdfg_datadesc.transient:
                continue

            if nsdfg_dataname in lambda_arg_nodes:
                src_node = lambda_arg_nodes[nsdfg_dataname].dc_node
                dataname = src_node.data
                datadesc = src_node.desc(sdfg)
                nsdfg_symbols_mapping |= {
                    str(nested_symbol): parent_symbol
                    for nested_symbol, parent_symbol in zip(
                        [*nsdfg_datadesc.shape, *nsdfg_datadesc.strides],
                        [*datadesc.shape, *datadesc.strides],
                        strict=True,
                    )
                    if isinstance(nested_symbol, dace.symbol)
                }
            else:
                dataname = nsdfg_dataname
                datadesc = sdfg.arrays[nsdfg_dataname]

            # ensure that connectivity tables are non-transient arrays in parent SDFG
            if dataname in connectivity_arrays:
                datadesc.transient = False

            input_memlets[nsdfg_dataname] = sdfg.make_array_memlet(dataname)

        # Process lambda outputs
        #
        # The output arguments do not really exist, so they are not allocated before
        # visiting the lambda expression. Therefore, the result appears inside the
        # nested SDFG as transient array/scalar storage. The exception is given by
        # input arguments that are just passed through and returned by the lambda,
        # e.g. when the lambda is constructing a tuple: in this case, the result
        # data is non-transient, because it corresponds to an input node.
        # The transient storage of the lambda result in nested-SDFG is corrected
        # below by the call to `make_temps()`: this function ensures that the result
        # transient nodes are changed to non-transient and the corresponding output
        # connecters on the nested SDFG are connected to new data nodes in parent SDFG.
        #
        lambda_output_data: Iterable[gtir_builtin_translators.FieldopData] = (
            gtx_utils.flatten_nested_tuple(lambda_result)
        )
        # The output connectors only need to be setup for the actual result of the
        # internal dataflow that writes to transient nodes.
        # We filter out the non-transient nodes because they are already available
        # in the current context. Later these nodes will eventually be removed
        # from the nested SDFG because they are isolated (see `make_temps()`).
        lambda_outputs = {
            output_data.dc_node.data
            for output_data in lambda_output_data
            if output_data.dc_node.desc(nsdfg).transient
        }

        nsdfg_node = head_state.add_nested_sdfg(
            nsdfg,
            parent=sdfg,
            inputs=set(input_memlets.keys()),
            outputs=lambda_outputs,
            symbol_mapping=nsdfg_symbols_mapping,
            debuginfo=dace_utils.debug_info(node, default=sdfg.debuginfo),
        )

        for connector, memlet in input_memlets.items():
            if connector in lambda_arg_nodes:
                src_node = lambda_arg_nodes[connector].dc_node
            else:
                src_node = head_state.add_access(memlet.data)

            head_state.add_edge(src_node, None, nsdfg_node, connector, memlet)

        def construct_output_for_nested_sdfg(
            inner_data: gtir_builtin_translators.FieldopData,
        ) -> gtir_builtin_translators.FieldopData:
            """
            This function makes a data container that lives inside a nested SDFG, denoted by `inner_data`,
            available in the parent SDFG.
            In order to achieve this, the data container inside the nested SDFG is marked as non-transient
            (in other words, externally allocated - a requirement of the SDFG IR) and a new data container
            is created within the parent SDFG, with the same properties (shape, stride, etc.) of `inner_data`
            but appropriatly remapped using the symbol mapping table.
            For lambda arguments that are simply returned by the lambda, the `inner_data` was already mapped
            to a parent SDFG data container, therefore it can be directly accessed in the parent SDFG.
            The same happens to symbols available in the lambda context but not explicitly passed as lambda
            arguments, that are simply returned by the lambda: it can be directly accessed in the parent SDFG.
            """
            inner_desc = inner_data.dc_node.desc(nsdfg)
            if inner_desc.transient:
                # Transient data nodes only exist within the nested SDFG. In order to return some result data,
                # the corresponding data container inside the nested SDFG has to be changed to non-transient,
                # that is externally allocated, as required by the SDFG IR. An output edge will write the result
                # from the nested-SDFG to a new intermediate data container allocated in the parent SDFG.
                inner_desc.transient = False
                outer, outer_desc = self.add_temp_array_like(sdfg, inner_desc)
                # We cannot use a copy of the inner data descriptor directly, we have to apply the symbol mapping.
                dace.symbolic.safe_replace(
                    nsdfg_symbols_mapping,
                    lambda m: dace.sdfg.replace_properties_dict(outer_desc, m),
                )
                connector = inner_data.dc_node.data
                outer_node = head_state.add_access(outer)
                head_state.add_edge(
                    nsdfg_node, connector, outer_node, None, sdfg.make_array_memlet(outer)
                )
                outer_data = inner_data.make_copy(outer_node)
            elif inner_data.dc_node.data in lambda_arg_nodes:
                # This if branch and the next one handle the non-transient result nodes.
                # Non-transient nodes are just input nodes that are immediately returned
                # by the lambda expression. Therefore, these nodes are already available
                # in the parent context and can be directly accessed there.
                outer_data = lambda_arg_nodes[inner_data.dc_node.data]
            else:
                outer_node = head_state.add_access(inner_data.dc_node.data)
                outer_data = inner_data.make_copy(outer_node)
            # Isolated access node will make validation fail.
            # Isolated access nodes can be found in the join-state of an if-expression
            # or in lambda expressions that just construct tuples from input arguments.
            if nstate.degree(inner_data.dc_node) == 0:
                nstate.remove_node(inner_data.dc_node)
            return outer_data

        return gtx_utils.tree_map(construct_output_for_nested_sdfg)(lambda_result)

    def visit_Literal(
        self,
        node: gtir.Literal,
        sdfg: dace.SDFG,
        head_state: dace.SDFGState,
    ) -> gtir_builtin_translators.FieldopResult:
        return gtir_builtin_translators.translate_literal(node, sdfg, head_state, self)

    def visit_SymRef(
        self,
        node: gtir.SymRef,
        sdfg: dace.SDFG,
        head_state: dace.SDFGState,
    ) -> gtir_builtin_translators.FieldopResult:
        return gtir_builtin_translators.translate_symbol_ref(node, sdfg, head_state, self)


def build_sdfg_from_gtir(
    ir: gtir.Program,
    offset_provider_type: gtx_common.OffsetProviderType,
    column_dim: Optional[gtx_common.Dimension] = None,
) -> dace.SDFG:
    """
    Receives a GTIR program and lowers it to a DaCe SDFG.

    The lowering to SDFG requires that the program node is type-annotated, therefore this function
    runs type ineference as first step.

    Args:
        ir: The GTIR program node to be lowered to SDFG
        offset_provider_type: The definitions of offset providers used by the program node
        column_dim: Vertical dimension used for scan expressions.

    Returns:
        An SDFG in the DaCe canonical form (simplified)
    """

    ir = gtir_type_inference.infer(ir, offset_provider_type=offset_provider_type)
    ir = ir_prune_casts.PruneCasts().visit(ir)

    # DaCe requires C-compatible strings for the names of data containers,
    # such as arrays and scalars. GT4Py uses a unicode symbols ('ᐞ') as name
    # separator in the SSA pass, which generates invalid symbols for DaCe.
    # Here we find new names for invalid symbols present in the IR.
    ir = dace_gtir_utils.replace_invalid_symbols(ir)

<<<<<<< HEAD
    sdfg_genenerator = GTIRToSDFG(offset_provider_type, column_dim)
=======
    sdfg_genenerator = GTIRToSDFG(offset_provider_type)
>>>>>>> 46879b78
    sdfg = sdfg_genenerator.visit(ir)
    assert isinstance(sdfg, dace.SDFG)

    # TODO(edopao): remove inlining when DaCe transformations support LoopRegion construct
    dace_sdfg_utils.inline_loop_blocks(sdfg)

    return sdfg<|MERGE_RESOLUTION|>--- conflicted
+++ resolved
@@ -914,11 +914,7 @@
     # Here we find new names for invalid symbols present in the IR.
     ir = dace_gtir_utils.replace_invalid_symbols(ir)
 
-<<<<<<< HEAD
     sdfg_genenerator = GTIRToSDFG(offset_provider_type, column_dim)
-=======
-    sdfg_genenerator = GTIRToSDFG(offset_provider_type)
->>>>>>> 46879b78
     sdfg = sdfg_genenerator.visit(ir)
     assert isinstance(sdfg, dace.SDFG)
 
