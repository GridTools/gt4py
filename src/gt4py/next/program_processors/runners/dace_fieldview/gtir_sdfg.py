# GT4Py - GridTools Framework
#
# Copyright (c) 2014-2024, ETH Zurich
# All rights reserved.
#
# Please, refer to the LICENSE file in the root directory.
# SPDX-License-Identifier: BSD-3-Clause

"""
Contains visitors to lower GTIR to DaCe SDFG.

Note: this module covers the fieldview flavour of GTIR.
"""

from __future__ import annotations

import abc
import dataclasses
import functools
import itertools
import operator
from typing import Any, Dict, Iterable, List, Optional, Protocol, Sequence, Set, Tuple, Union

import dace

from gt4py import eve
from gt4py.eve import concepts
from gt4py.next import common as gtx_common, utils as gtx_utils
from gt4py.next.iterator import ir as gtir
from gt4py.next.iterator.ir_utils import common_pattern_matcher as cpm
from gt4py.next.iterator.transforms import prune_casts as ir_prune_casts, symbol_ref_utils
from gt4py.next.iterator.type_system import inference as gtir_type_inference
from gt4py.next.program_processors.runners.dace_common import utility as dace_utils
from gt4py.next.program_processors.runners.dace_fieldview import (
    gtir_builtin_translators,
    utility as dace_gtir_utils,
)
from gt4py.next.type_system import type_specifications as ts, type_translation as tt


class DataflowBuilder(Protocol):
    """Visitor interface to build a dataflow subgraph."""

    @abc.abstractmethod
    def get_offset_provider_type(self, offset: str) -> gtx_common.OffsetProviderTypeElem: ...

    @abc.abstractmethod
    def unique_nsdfg_name(self, sdfg: dace.SDFG, prefix: str) -> str: ...

    @abc.abstractmethod
    def unique_map_name(self, name: str) -> str: ...

    @abc.abstractmethod
    def unique_tasklet_name(self, name: str) -> str: ...

    def add_map(
        self,
        name: str,
        state: dace.SDFGState,
        ndrange: Union[
            Dict[str, Union[str, dace.subsets.Subset]],
            List[Tuple[str, Union[str, dace.subsets.Subset]]],
        ],
        **kwargs: Any,
    ) -> Tuple[dace.nodes.MapEntry, dace.nodes.MapExit]:
        """Wrapper of `dace.SDFGState.add_map` that assigns unique name."""
        unique_name = self.unique_map_name(name)
        return state.add_map(unique_name, ndrange, **kwargs)

    def add_tasklet(
        self,
        name: str,
        state: dace.SDFGState,
        inputs: Union[Set[str], Dict[str, dace.dtypes.typeclass]],
        outputs: Union[Set[str], Dict[str, dace.dtypes.typeclass]],
        code: str,
        **kwargs: Any,
    ) -> dace.nodes.Tasklet:
        """Wrapper of `dace.SDFGState.add_tasklet` that assigns unique name."""
        unique_name = self.unique_tasklet_name(name)
        return state.add_tasklet(unique_name, inputs, outputs, code, **kwargs)

    def add_mapped_tasklet(
        self,
        name: str,
        state: dace.SDFGState,
        map_ranges: Dict[str, str | dace.subsets.Subset]
        | List[Tuple[str, str | dace.subsets.Subset]],
        inputs: Union[Set[str], Dict[str, dace.dtypes.typeclass]],
        code: str,
        outputs: Union[Set[str], Dict[str, dace.dtypes.typeclass]],
        **kwargs: Any,
    ) -> tuple[dace.nodes.Tasklet, dace.nodes.MapEntry, dace.nodes.MapExit]:
        """Wrapper of `dace.SDFGState.add_mapped_tasklet` that assigns unique name."""
        unique_name = self.unique_tasklet_name(name)
        return state.add_mapped_tasklet(unique_name, map_ranges, inputs, code, outputs, **kwargs)


class SDFGBuilder(DataflowBuilder, Protocol):
    """Visitor interface available to GTIR-primitive translators."""

    @abc.abstractmethod
    def make_field(
        self, data_node: dace.nodes.AccessNode, data_type: ts.FieldType | ts.ScalarType
    ) -> gtir_builtin_translators.FieldopData:
        """Retrieve the field data descriptor including the domain offset information."""
        ...

    @abc.abstractmethod
    def get_symbol_type(self, symbol_name: str) -> ts.DataType:
        """Retrieve the GT4Py type of a symbol used in the SDFG."""
        ...

    @abc.abstractmethod
    def visit(self, node: concepts.RootNode, **kwargs: Any) -> Any:
        """Visit a node of the GT4Py IR."""
        ...


def _collect_symbols_in_domain_expressions(
    ir: gtir.Node, ir_params: Sequence[gtir.Sym]
) -> set[str]:
    """
    Collect symbols accessed in domain expressions that also appear in the paremeter list.

    This function is used to identify all parameters that are accessed in domain
    expressions. They have to be passed to the SDFG call as DaCe symbols (instead
    of scalars) such that they can be used as bounds in map ranges.

    Args:
        ir: GTIR node to be traversed and where to search for domain expressions.
        ir_params: List of parameters to search for in domain expressions.

    Returns:
        A set of names corresponding to the parameters found in domain expressions.
    """
    params = {str(sym.id) for sym in ir_params}
    return set(
        eve.walk_values(ir)
        .filter(lambda node: cpm.is_call_to(node, ("cartesian_domain", "unstructured_domain")))
        .map(
            lambda domain: eve.walk_values(domain)
            .if_isinstance(gtir.SymRef)
            .map(lambda symref: str(symref.id))
            .filter(lambda sym: sym in params)
            .to_list()
        )
        .reduce(operator.add, init=[])
    )


def _get_tuple_type(data: tuple[gtir_builtin_translators.FieldopResult, ...]) -> ts.TupleType:
    """
    Compute the `ts.TupleType` corresponding to the structure of a tuple of data nodes.
    """
    return ts.TupleType(
        types=[_get_tuple_type(d) if isinstance(d, tuple) else d.gt_type for d in data]
    )


@dataclasses.dataclass(frozen=True)
class GTIRToSDFG(eve.NodeVisitor, SDFGBuilder):
    """Provides translation capability from a GTIR program to a DaCe SDFG.

    This class is responsible for translation of `ir.Program`, that is the top level representation
    of a GT4Py program as a sequence of `ir.Stmt` (aka statement) expressions.
    Each statement is translated to a taskgraph inside a separate state. Statement states are chained
    one after the other: concurrency between states should be extracted by means of SDFG analysis.
    The translator will extend the SDFG while preserving the property of single exit state:
    branching is allowed within the context of one statement, but in that case the statement should
    terminate with a join state; the join state will represent the head state for next statement,
    from where to continue building the SDFG.
    """

    offset_provider_type: gtx_common.OffsetProviderType
    global_symbols: dict[str, ts.DataType] = dataclasses.field(default_factory=lambda: {})
    field_offsets: dict[str, Optional[list[dace.symbolic.SymExpr]]] = dataclasses.field(
        default_factory=lambda: {}
    )
    map_uids: eve.utils.UIDGenerator = dataclasses.field(
        init=False, repr=False, default_factory=lambda: eve.utils.UIDGenerator(prefix="map")
    )
    tasklet_uids: eve.utils.UIDGenerator = dataclasses.field(
        init=False, repr=False, default_factory=lambda: eve.utils.UIDGenerator(prefix="tlet")
    )

    def get_offset_provider_type(self, offset: str) -> gtx_common.OffsetProviderTypeElem:
        return self.offset_provider_type[offset]

    def make_field(
        self, data_node: dace.nodes.AccessNode, data_type: ts.FieldType | ts.ScalarType
    ) -> gtir_builtin_translators.FieldopData:
        if isinstance(data_type, ts.FieldType):
            domain_offset = self.field_offsets.get(data_node.data, None)
        else:
            domain_offset = None
        return gtir_builtin_translators.FieldopData(data_node, data_type, domain_offset)

    def get_symbol_type(self, symbol_name: str) -> ts.DataType:
        return self.global_symbols[symbol_name]

    def unique_nsdfg_name(self, sdfg: dace.SDFG, prefix: str) -> str:
        nsdfg_list = [
            nsdfg.label for nsdfg in sdfg.all_sdfgs_recursive() if nsdfg.label.startswith(prefix)
        ]
        return f"{prefix}_{len(nsdfg_list)}"

    def unique_map_name(self, name: str) -> str:
        return f"{self.map_uids.sequential_id()}_{name}"

    def unique_tasklet_name(self, name: str) -> str:
        return f"{self.tasklet_uids.sequential_id()}_{name}"

    def _make_array_shape_and_strides(
        self, name: str, dims: Sequence[gtx_common.Dimension]
    ) -> tuple[list[dace.symbol], list[dace.symbol]]:
        """
        Parse field dimensions and allocate symbols for array shape and strides.

        For local dimensions, the size is known at compile-time and therefore
        the corresponding array shape dimension is set to an integer literal value.

        Returns:
            Two lists of symbols, one for the shape and the other for the strides of the array.
        """
        dc_dtype = gtir_builtin_translators.INDEX_DTYPE
        neighbor_table_types = dace_utils.filter_connectivity_types(self.offset_provider_type)
        shape = [
            (
                neighbor_table_types[dim.value].max_neighbors
                if dim.kind == gtx_common.DimensionKind.LOCAL
                else dace.symbol(dace_utils.field_size_symbol_name(name, i), dc_dtype)
            )
            for i, dim in enumerate(dims)
        ]
        strides = [
            dace.symbol(dace_utils.field_stride_symbol_name(name, i), dc_dtype)
            for i in range(len(dims))
        ]
        return shape, strides

    def _add_storage(
        self,
        sdfg: dace.SDFG,
        symbolic_arguments: set[str],
        name: str,
        gt_type: ts.DataType,
        transient: bool = True,
        tuple_name: Optional[str] = None,
    ) -> list[tuple[str, ts.DataType]]:
        """
        Add storage in the SDFG for a given GT4Py data symbol.

        GT4Py fields are allocated as DaCe arrays. GT4Py scalars are represented
        as DaCe scalar objects in the SDFG; the exception are the symbols passed as
        `symbolic_arguments`, e.g. symbols used in domain expressions, and those used
        for symbolic array shape and strides.

        The fields used as temporary arrays, when `transient = True`, are allocated
        and exist only within the SDFG; when `transient = False`, the fields have
        to be allocated outside and have to be passed as arguments to the SDFG call.

        Args:
            sdfg: The SDFG where storage needs to be allocated.
            symbolic_arguments: Set of GT4Py scalars that must be represented as SDFG symbols.
            name: Symbol Name to be allocated.
            gt_type: GT4Py symbol type.
            transient: True when the data symbol has to be allocated as internal storage.
            tuple_name: Must be set for tuple fields in order to use the same array shape and strides symbols.

        Returns:
            List of tuples '(data_name, gt_type)' where 'data_name' is the name of
            the data container used as storage in the SDFG and 'gt_type' is the
            corresponding GT4Py type. In case the storage has to be allocated for
            a tuple symbol the list contains a flattened version of the tuple,
            otherwise the list will contain a single entry.
        """
        if isinstance(gt_type, ts.TupleType):
            tuple_fields = []
<<<<<<< HEAD
            for tname, tsymbol_type in dace_gtir_utils.get_tuple_fields(
                name, gt_type, flatten=True
            ):
                assert isinstance(tsymbol_type, ts.DataType)
=======
            for tname, ttype in dace_gtir_utils.get_tuple_fields(name, gt_type, flatten=True):
>>>>>>> f6c219bd
                tuple_fields.extend(
                    self._add_storage(
                        sdfg, symbolic_arguments, tname, ttype, transient, tuple_name=name
                    )
                )
            return tuple_fields

        elif isinstance(gt_type, ts.FieldType):
            if len(gt_type.dims) == 0:
                # represent zero-dimensional fields as scalar arguments
                return self._add_storage(sdfg, symbolic_arguments, name, gt_type.dtype, transient)
            # handle default case: field with one or more dimensions
            assert isinstance(gt_type.dtype, ts.ScalarType)
            dc_dtype = dace_utils.as_dace_type(gt_type.dtype)
            if tuple_name is None:
                # Use symbolic shape, which allows to invoke the program with fields of different size;
                # and symbolic strides, which enables decoupling the memory layout from generated code.
                sym_shape, sym_strides = self._make_array_shape_and_strides(name, gt_type.dims)
            else:
                # All fields in a tuple must have the same dims and sizes,
                # therefore we use the same shape and strides symbols based on 'tuple_name'.
                sym_shape, sym_strides = self._make_array_shape_and_strides(
                    tuple_name, gt_type.dims
                )
            sdfg.add_array(name, sym_shape, dc_dtype, strides=sym_strides, transient=transient)
            return [(name, gt_type)]

        elif isinstance(gt_type, ts.ScalarType):
            dc_dtype = dace_utils.as_dace_type(gt_type)
            if dace_utils.is_field_symbol(name) or name in symbolic_arguments:
                if name in sdfg.symbols:
                    # Sometimes, when the field domain is implicitly derived from the
                    # field domain, the gt4py lowering adds the field size as a scalar
                    # argument to the program IR. Suppose a field '__sym', then gt4py
                    # will add '__sym_size_0'.
                    # Therefore, here we check whether the shape symbol was already
                    # created by `_make_array_shape_and_strides()`, when allocating
                    # storage for field arguments. We assume that the scalar argument
                    # for field size, if present, always follows the field argument.
                    assert dace_utils.is_field_symbol(name)
                    if sdfg.symbols[name].dtype != dc_dtype:
                        raise ValueError(
                            f"Type mismatch on argument {name}: got {dc_dtype}, expected {sdfg.symbols[name].dtype}."
                        )
                else:
                    sdfg.add_symbol(name, dc_dtype)
            else:
                sdfg.add_scalar(name, dc_dtype, transient=transient)

            return [(name, gt_type)]

        raise RuntimeError(f"Data type '{type(gt_type)}' not supported.")

    def _add_storage_for_temporary(self, temp_decl: gtir.Temporary) -> dict[str, str]:
        """
        Add temporary storage (aka transient) for data containers used as GTIR temporaries.

        Assume all temporaries to be fields, therefore represented as dace arrays.
        """
        raise NotImplementedError("Temporaries not supported yet by GTIR DaCe backend.")

    def _visit_expression(
        self, node: gtir.Expr, sdfg: dace.SDFG, head_state: dace.SDFGState, use_temp: bool = True
    ) -> list[gtir_builtin_translators.FieldopData]:
        """
        Specialized visit method for fieldview expressions.

        This method represents the entry point to visit `ir.Stmt` expressions.
        As such, it must preserve the property of single exit state in the SDFG.

        Returns:
            A list of array nodes containing the result fields.
        """
        result = self.visit(node, sdfg=sdfg, head_state=head_state)

        # sanity check: each statement should preserve the property of single exit state (aka head state),
        # i.e. eventually only introduce internal branches, and keep the same head state
        sink_states = sdfg.sink_nodes()
        assert len(sink_states) == 1
        assert sink_states[0] == head_state

        def make_temps(
            field: gtir_builtin_translators.FieldopData,
        ) -> gtir_builtin_translators.FieldopData:
            desc = sdfg.arrays[field.dc_node.data]
            if desc.transient or not use_temp:
                return field
            else:
                temp, _ = sdfg.add_temp_transient_like(desc)
                temp_node = head_state.add_access(temp)
                head_state.add_nedge(
                    field.dc_node, temp_node, sdfg.make_array_memlet(field.dc_node.data)
                )
                return field.make_copy(temp_node)

        temp_result = gtx_utils.tree_map(make_temps)(result)
        return list(gtx_utils.flatten_nested_tuple((temp_result,)))

    def _add_sdfg_params(
        self,
        sdfg: dace.SDFG,
        node_params: Sequence[gtir.Sym],
        symbolic_arguments: set[str],
    ) -> list[str]:
        """
        Helper function to add storage for node parameters and connectivity tables.

        GT4Py field arguments will be translated to `dace.data.Array` objects.
        GT4Py scalar arguments will be translated to `dace.data.Scalar` objects,
        except when they are listed in 'symbolic_arguments', in which case they
        will be represented in the SDFG as DaCe symbols.
        """
        # add non-transient arrays and/or SDFG symbols for the program arguments
        sdfg_args = []
        for param in node_params:
            pname = str(param.id)
            assert isinstance(param.type, (ts.DataType))
            sdfg_args += self._add_storage(
                sdfg, symbolic_arguments, pname, param.type, transient=False
            )
            self.global_symbols[pname] = param.type

        # add SDFG storage for connectivity tables
        for offset, connectivity_type in dace_utils.filter_connectivity_types(
            self.offset_provider_type
        ).items():
            scalar_type = tt.from_dtype(connectivity_type.dtype)
            gt_type = ts.FieldType(
                [connectivity_type.source_dim, connectivity_type.neighbor_dim], scalar_type
            )
            # We store all connectivity tables as transient arrays here; later, while building
            # the field operator expressions, we change to non-transient (i.e. allocated externally)
            # the tables that are actually used. This way, we avoid adding SDFG arguments for
            # the connectivity tables that are not used. The remaining unused transient arrays
            # are removed by the dace simplify pass.
            self._add_storage(
                sdfg, symbolic_arguments, dace_utils.connectivity_identifier(offset), gt_type
            )

        # the list of all sdfg arguments (aka non-transient arrays) which include tuple-element fields
        return [arg_name for arg_name, _ in sdfg_args]

    def visit_Program(self, node: gtir.Program) -> dace.SDFG:
        """Translates `ir.Program` to `dace.SDFG`.

        First, it will allocate field and scalar storage for global data. The storage
        represents global data, available everywhere in the SDFG, either containing
        external data (aka non-transient data) or temporary data (aka transient data).
        The temporary data is global, therefore available everywhere in the SDFG
        but not outside. Then, all statements are translated, one after the other.
        """
        if node.function_definitions:
            raise NotImplementedError("Functions expected to be inlined as lambda calls.")

        # Since program field arguments are passed to the SDFG as full-shape arrays,
        # there is no offset that needs to be compensated.
        assert len(self.field_offsets) == 0

        sdfg = dace.SDFG(node.id)
        sdfg.debuginfo = dace_utils.debug_info(node, default=sdfg.debuginfo)

        # DaCe requires C-compatible strings for the names of data containers,
        # such as arrays and scalars. GT4Py uses a unicode symbols ('ᐞ') as name
        # separator in the SSA pass, which generates invalid symbols for DaCe.
        # Here we find new names for invalid symbols present in the IR.
        node = dace_gtir_utils.replace_invalid_symbols(sdfg, node)

        # start block of the stateful graph
        entry_state = sdfg.add_state("program_entry", is_start_block=True)

        # declarations of temporaries result in transient array definitions in the SDFG
        if node.declarations:
            temp_symbols: dict[str, str] = {}
            for decl in node.declarations:
                temp_symbols |= self._add_storage_for_temporary(decl)

            # define symbols for shape and offsets of temporary arrays as interstate edge symbols
            head_state = sdfg.add_state_after(entry_state, "init_temps", assignments=temp_symbols)
        else:
            head_state = entry_state

        domain_symbols = _collect_symbols_in_domain_expressions(node, node.params)
        sdfg_arg_names = self._add_sdfg_params(sdfg, node.params, symbolic_arguments=domain_symbols)

        # visit one statement at a time and expand the SDFG from the current head state
        for i, stmt in enumerate(node.body):
            # include `debuginfo` only for `ir.Program` and `ir.Stmt` nodes: finer granularity would be too messy
            head_state = sdfg.add_state_after(head_state, f"stmt_{i}")
            head_state._debuginfo = dace_utils.debug_info(stmt, default=sdfg.debuginfo)
            head_state = self.visit(stmt, sdfg=sdfg, state=head_state)

        # Create the call signature for the SDFG.
        #  Only the arguments required by the GT4Py program, i.e. `node.params`, are added
        #  as positional arguments. The implicit arguments, such as the offset providers or
        #  the arguments created by the translation process, must be passed as keyword arguments.
        sdfg.arg_names = sdfg_arg_names

        sdfg.validate()
        return sdfg

    def visit_SetAt(
        self, stmt: gtir.SetAt, sdfg: dace.SDFG, state: dace.SDFGState
    ) -> dace.SDFGState:
        """Visits a `SetAt` statement expression and writes the local result to some external storage.

        Each statement expression results in some sort of dataflow gragh writing to temporary storage.
        The translation of `SetAt` ensures that the result is written back to the target external storage.

        Returns:
          The SDFG head state, eventually updated if the target write requires a new state.
        """

        source_fields = self._visit_expression(stmt.expr, sdfg, state)

        # the target expression could be a `SymRef` to an output node or a `make_tuple` expression
        # in case the statement returns more than one field
        target_fields = self._visit_expression(stmt.target, sdfg, state, use_temp=False)

        # convert domain expression to dictionary to ease access to dimension boundaries
        domain = {
            dim: (lb, ub) for dim, lb, ub in gtir_builtin_translators.extract_domain(stmt.domain)
        }

        expr_input_args = {
            sym_id
            for sym in eve.walk_values(stmt.expr).if_isinstance(gtir.SymRef)
            if (sym_id := str(sym.id)) in sdfg.arrays
        }
        state_input_data = {
            node.data
            for node in state.data_nodes()
            if node.data in expr_input_args and state.degree(node) != 0
        }

        target_state: Optional[dace.SDFGState] = None
        for source, target in zip(source_fields, target_fields, strict=True):
            target_desc = sdfg.arrays[target.dc_node.data]
            assert not target_desc.transient

            if isinstance(target.gt_type, ts.FieldType):
                target_subset = ",".join(
                    f"{domain[dim][0]}:{domain[dim][1]}" for dim in target.gt_type.dims
                )
                source_subset = (
                    target_subset
                    if source.offset is None
                    else ",".join(
                        f"{domain[dim][0] - offset}:{domain[dim][1] - offset}"
                        for dim, offset in zip(target.gt_type.dims, source.offset, strict=True)
                    )
                )
            else:
                assert len(domain) == 0
                target_subset = "0"
                source_subset = "0"

            if target.dc_node.data in state_input_data:
                # if inout argument, write the result in separate next state
                # this is needed to avoid undefined behavior for expressions like: X, Y = X + 1, X
                if not target_state:
                    target_state = sdfg.add_state_after(state, f"post_{state.label}")
                # create new access nodes in the target state
                target_state.add_nedge(
                    target_state.add_access(source.dc_node.data),
                    target_state.add_access(target.dc_node.data),
                    dace.Memlet(
                        data=target.dc_node.data, subset=target_subset, other_subset=source_subset
                    ),
                )
                # remove isolated access node
                state.remove_node(target.dc_node)
            else:
                state.add_nedge(
                    source.dc_node,
                    target.dc_node,
                    dace.Memlet(
                        data=target.dc_node.data, subset=target_subset, other_subset=source_subset
                    ),
                )

        return target_state or state

    def visit_FunCall(
        self,
        node: gtir.FunCall,
        sdfg: dace.SDFG,
        head_state: dace.SDFGState,
    ) -> gtir_builtin_translators.FieldopResult:
        # use specialized dataflow builder classes for each builtin function
        if cpm.is_call_to(node, "if_"):
            return gtir_builtin_translators.translate_if(node, sdfg, head_state, self)
        elif cpm.is_call_to(node, "make_tuple"):
            return gtir_builtin_translators.translate_make_tuple(node, sdfg, head_state, self)
        elif cpm.is_call_to(node, "tuple_get"):
            return gtir_builtin_translators.translate_tuple_get(node, sdfg, head_state, self)
        elif cpm.is_applied_as_fieldop(node):
            return gtir_builtin_translators.translate_as_fieldop(node, sdfg, head_state, self)
        elif isinstance(node.fun, gtir.Lambda):
            lambda_args = [
                self.visit(
                    arg,
                    sdfg=sdfg,
                    head_state=head_state,
                )
                for arg in node.args
            ]

            return self.visit(
                node.fun,
                sdfg=sdfg,
                head_state=head_state,
                args=lambda_args,
            )
        elif isinstance(node.type, ts.ScalarType):
            return gtir_builtin_translators.translate_scalar_expr(node, sdfg, head_state, self)
        else:
            raise NotImplementedError(f"Unexpected 'FunCall' expression ({node}).")

    def visit_Lambda(
        self,
        node: gtir.Lambda,
        sdfg: dace.SDFG,
        head_state: dace.SDFGState,
        args: list[gtir_builtin_translators.FieldopResult],
    ) -> gtir_builtin_translators.FieldopResult:
        """
        Translates a `Lambda` node to a nested SDFG in the current state.

        All arguments to lambda functions are fields (i.e. `as_fieldop`, field or scalar `gtir.SymRef`,
        nested let-lambdas thereof). The reason for creating a nested SDFG is to define local symbols
        (the lambda paremeters) that map to parent fields, either program arguments or temporary fields.

        If the lambda has a parameter whose name is already present in `GTIRToSDFG.global_symbols`,
        i.e. a lambda parameter with the same name as a symbol in scope, the parameter will shadow
        the previous symbol during traversal of the lambda expression.
        """
        lambda_args_mapping = [
            (str(param.id), arg) for param, arg in zip(node.params, args, strict=True)
        ]

        def flatten_tuples(
            name: str,
            arg: gtir_builtin_translators.FieldopResult,
        ) -> list[tuple[str, gtir_builtin_translators.FieldopData]]:
            if isinstance(arg, tuple):
                tuple_type = _get_tuple_type(arg)
                tuple_field_names = [
                    arg_name for arg_name, _ in dace_gtir_utils.get_tuple_fields(name, tuple_type)
                ]
                tuple_args = zip(tuple_field_names, arg, strict=True)
                return list(
                    itertools.chain(*[flatten_tuples(fname, farg) for fname, farg in tuple_args])
                )
            else:
                return [(name, arg)]

        lambda_arg_nodes = dict(
            itertools.chain(*[flatten_tuples(pname, arg) for pname, arg in lambda_args_mapping])
        )

        # inherit symbols from parent scope but eventually override with local symbols
        lambda_symbols = {
            sym: self.global_symbols[sym]
            for sym in symbol_ref_utils.collect_symbol_refs(node.expr, self.global_symbols.keys())
        } | {
            pname: _get_tuple_type(arg) if isinstance(arg, tuple) else arg.gt_type
            for pname, arg in lambda_args_mapping
        }

        def get_field_domain_offset(
            p_name: str, p_type: ts.DataType
        ) -> dict[str, Optional[list[dace.symbolic.SymExpr]]]:
            if isinstance(p_type, ts.FieldType):
                if p_name in lambda_arg_nodes:
                    arg = lambda_arg_nodes[p_name]
                    assert isinstance(arg, gtir_builtin_translators.FieldopData)
                    return {p_name: arg.offset}
                elif field_domain_offset := self.field_offsets.get(p_name, None):
                    return {p_name: field_domain_offset}
            elif isinstance(p_type, ts.TupleType):
                p_fields = dace_gtir_utils.get_tuple_fields(p_name, p_type, flatten=True)
                return functools.reduce(
                    lambda field_offsets, field: (
                        field_offsets | get_field_domain_offset(field[0], field[1])
                    ),
                    p_fields,
                    {},
                )
            return {}

        # populate mapping from field name to domain offset
        lambda_field_offsets: dict[str, Optional[list[dace.symbolic.SymExpr]]] = {}
        for p_name, p_type in lambda_symbols.items():
            lambda_field_offsets |= get_field_domain_offset(p_name, p_type)

        # lower let-statement lambda node as a nested SDFG
        lambda_translator = GTIRToSDFG(
            self.offset_provider_type, lambda_symbols, lambda_field_offsets
        )
        nsdfg = dace.SDFG(name=self.unique_nsdfg_name(sdfg, "lambda"))
        nstate = nsdfg.add_state("lambda")

        # add sdfg storage for the symbols that need to be passed as input parameters
        lambda_params = [
            gtir.Sym(id=p_name, type=p_type) for p_name, p_type in lambda_symbols.items()
        ]
        lambda_domain_symbols = _collect_symbols_in_domain_expressions(node.expr, lambda_params)
        lambda_translator._add_sdfg_params(
            nsdfg, node_params=lambda_params, symbolic_arguments=lambda_domain_symbols
        )

        lambda_result = lambda_translator.visit(
            node.expr,
            sdfg=nsdfg,
            head_state=nstate,
        )

        # Process lambda inputs
        #
        # All input arguments are passed as parameters to the nested SDFG, therefore
        # we they are stored as non-transient array and scalar objects.
        #
        connectivity_arrays = {
            dace_utils.connectivity_identifier(offset)
            for offset in dace_utils.filter_connectivity_types(self.offset_provider_type)
        }

        input_memlets = {}
        nsdfg_symbols_mapping: dict[str, dace.symbolic.SymExpr] = {}
        for nsdfg_dataname, nsdfg_datadesc in nsdfg.arrays.items():
            if nsdfg_datadesc.transient:
                continue
            datadesc: Optional[dace.dtypes.Data] = None
            if nsdfg_dataname in lambda_arg_nodes:
                src_node = lambda_arg_nodes[nsdfg_dataname].dc_node
                dataname = src_node.data
                datadesc = src_node.desc(sdfg)
            else:
                dataname = nsdfg_dataname
                datadesc = sdfg.arrays[nsdfg_dataname]

            # ensure that connectivity tables are non-transient arrays in parent SDFG
            if dataname in connectivity_arrays:
                datadesc.transient = False

            input_memlets[nsdfg_dataname] = sdfg.make_array_memlet(dataname)

            nsdfg_symbols_mapping |= {
                str(nested_symbol): parent_symbol
                for nested_symbol, parent_symbol in zip(
                    [*nsdfg_datadesc.shape, *nsdfg_datadesc.strides],
                    [*datadesc.shape, *datadesc.strides],
                    strict=True,
                )
                if isinstance(nested_symbol, dace.symbol)
            }

        # Process lambda outputs
        #
        # The output arguments do not really exist, so they are not allocated before
        # visiting the lambda expression. Therefore, the result appears inside the
        # nested SDFG as transient array/scalar storage. The exception is given by
        # input arguments that are just passed through and returned by the lambda,
        # e.g. when the lambda is constructing a tuple: in this case, the result
        # data is non-transient, because it corresponds to an input node.
        # The transient storage of the lambda result in nested-SDFG is corrected
        # below by the call to `make_temps()`: this function ensures that the result
        # transient nodes are changed to non-transient and the corresponding output
        # connecters on the nested SDFG are connected to new data nodes in parent SDFG.
        #
        lambda_output_data: Iterable[gtir_builtin_translators.FieldopData] = (
            gtx_utils.flatten_nested_tuple(lambda_result)
        )
        # The output connectors only need to be setup for the actual result of the
        # internal dataflow that writes to transient nodes.
        # We filter out the non-transient nodes because they are already available
        # in the current context. Later these nodes will eventually be removed
        # from the nested SDFG because they are isolated (see `make_temps()`).
        lambda_outputs = {
            output_data.dc_node.data
            for output_data in lambda_output_data
            if output_data.dc_node.desc(nsdfg).transient
        }

        nsdfg_node = head_state.add_nested_sdfg(
            nsdfg,
            parent=sdfg,
            inputs=set(input_memlets.keys()),
            outputs=lambda_outputs,
            symbol_mapping=nsdfg_symbols_mapping,
            debuginfo=dace_utils.debug_info(node, default=sdfg.debuginfo),
        )

        for connector, memlet in input_memlets.items():
            if connector in lambda_arg_nodes:
                src_node = lambda_arg_nodes[connector].dc_node
            else:
                src_node = head_state.add_access(memlet.data)

            head_state.add_edge(src_node, None, nsdfg_node, connector, memlet)

        def construct_output_for_nested_sdfg(
            inner_data: gtir_builtin_translators.FieldopData,
        ) -> gtir_builtin_translators.FieldopData:
            """
            This function makes a data container that lives inside a nested SDFG, denoted by `inner_data`,
            available in the parent SDFG.
            In order to achieve this, the data container inside the nested SDFG is marked as non-transient
            (in other words, externally allocated - a requirement of the SDFG IR) and a new data container
            is created within the parent SDFG, with the same properties (shape, stride, etc.) of `inner_data`
            but appropriatly remapped using the symbol mapping table.
            For lambda arguments that are simply returned by the lambda, the `inner_data` was already mapped
            to a parent SDFG data container, therefore it can be directly accessed in the parent SDFG.
            The same happens to symbols available in the lambda context but not explicitly passed as lambda
            arguments, that are simply returned by the lambda: it can be directly accessed in the parent SDFG.
            """
            inner_desc = inner_data.dc_node.desc(nsdfg)
            if inner_desc.transient:
                # Transient data nodes only exist within the nested SDFG. In order to return some result data,
                # the corresponding data container inside the nested SDFG has to be changed to non-transient,
                # that is externally allocated, as required by the SDFG IR. An output edge will write the result
                # from the nested-SDFG to a new intermediate data container allocated in the parent SDFG.
                inner_desc.transient = False
                outer, outer_desc = sdfg.add_temp_transient_like(inner_desc)
                # We cannot use a copy of the inner data descriptor directly, we have to apply the symbol mapping.
                dace.symbolic.safe_replace(
                    nsdfg_symbols_mapping,
                    lambda m: dace.sdfg.replace_properties_dict(outer_desc, m),
                )
                connector = inner_data.dc_node.data
                outer_node = head_state.add_access(outer)
                head_state.add_edge(
                    nsdfg_node, connector, outer_node, None, sdfg.make_array_memlet(outer)
                )
                outer_data = inner_data.make_copy(outer_node)
            elif inner_data.dc_node.data in lambda_arg_nodes:
                # This if branch and the next one handle the non-transient result nodes.
                # Non-transient nodes are just input nodes that are immediately returned
                # by the lambda expression. Therefore, these nodes are already available
                # in the parent context and can be directly accessed there.
                outer_data = lambda_arg_nodes[inner_data.dc_node.data]
            else:
                outer_node = head_state.add_access(inner_data.dc_node.data)
                outer_data = inner_data.make_copy(outer_node)
            # Isolated access node will make validation fail.
            # Isolated access nodes can be found in the join-state of an if-expression
            # or in lambda expressions that just construct tuples from input arguments.
            if nstate.degree(inner_data.dc_node) == 0:
                nstate.remove_node(inner_data.dc_node)
            return outer_data

        return gtx_utils.tree_map(construct_output_for_nested_sdfg)(lambda_result)

    def visit_Literal(
        self,
        node: gtir.Literal,
        sdfg: dace.SDFG,
        head_state: dace.SDFGState,
    ) -> gtir_builtin_translators.FieldopResult:
        return gtir_builtin_translators.translate_literal(node, sdfg, head_state, self)

    def visit_SymRef(
        self,
        node: gtir.SymRef,
        sdfg: dace.SDFG,
        head_state: dace.SDFGState,
    ) -> gtir_builtin_translators.FieldopResult:
        return gtir_builtin_translators.translate_symbol_ref(node, sdfg, head_state, self)


def build_sdfg_from_gtir(
    ir: gtir.Program,
    offset_provider_type: gtx_common.OffsetProviderType,
) -> dace.SDFG:
    """
    Receives a GTIR program and lowers it to a DaCe SDFG.

    The lowering to SDFG requires that the program node is type-annotated, therefore this function
    runs type ineference as first step.

    Args:
        ir: The GTIR program node to be lowered to SDFG
        offset_provider_type: The definitions of offset providers used by the program node

    Returns:
        An SDFG in the DaCe canonical form (simplified)
    """

    ir = gtir_type_inference.infer(ir, offset_provider_type=offset_provider_type)
    ir = ir_prune_casts.PruneCasts().visit(ir)
    sdfg_genenerator = GTIRToSDFG(offset_provider_type)
    sdfg = sdfg_genenerator.visit(ir)
    assert isinstance(sdfg, dace.SDFG)

    return sdfg<|MERGE_RESOLUTION|>--- conflicted
+++ resolved
@@ -277,14 +277,7 @@
         """
         if isinstance(gt_type, ts.TupleType):
             tuple_fields = []
-<<<<<<< HEAD
-            for tname, tsymbol_type in dace_gtir_utils.get_tuple_fields(
-                name, gt_type, flatten=True
-            ):
-                assert isinstance(tsymbol_type, ts.DataType)
-=======
             for tname, ttype in dace_gtir_utils.get_tuple_fields(name, gt_type, flatten=True):
->>>>>>> f6c219bd
                 tuple_fields.extend(
                     self._add_storage(
                         sdfg, symbolic_arguments, tname, ttype, transient, tuple_name=name
