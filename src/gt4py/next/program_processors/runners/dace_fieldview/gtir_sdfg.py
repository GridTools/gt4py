--- conflicted
+++ resolved
@@ -251,20 +251,11 @@
             The descriptor associated with the SDFG data storage, filled with field origin.
         """
         if isinstance(data_type, ts.ScalarType):
-<<<<<<< HEAD
             return gtir_builtin_translators.FieldopData(data_node, data_type, origin=None)
-=======
-            return gtir_builtin_translators.FieldopData(data_node, data_type, offset=None)
-        domain_offset = self.field_offsets.get(data_node.data, None)
->>>>>>> 6e486d80
         local_dims = [dim for dim in data_type.dims if dim.kind == gtx_common.DimensionKind.LOCAL]
         if len(local_dims) == 0:
             # do nothing: the field domain consists of all global dimensions
             field_type = data_type
-<<<<<<< HEAD
-            field_origin = dace_utils.get_symbolic_origin(data_node.data, field_type)
-=======
->>>>>>> 6e486d80
         elif len(local_dims) == 1:
             local_dim = local_dims[0]
             local_dim_index = data_type.dims.index(local_dim)
@@ -281,22 +272,12 @@
                 )
             local_type = ts.ListType(element_type=data_type.dtype, offset_type=local_dim)
             field_type = ts.FieldType(dims=data_type.dims[:local_dim_index], dtype=local_type)
-<<<<<<< HEAD
-            field_origin = [
-                *dace_utils.get_symbolic_origin(data_node.data, field_type),
-                dace.symbolic.SymExpr(0),
-            ]
-=======
->>>>>>> 6e486d80
         else:
             raise NotImplementedError(
                 "Fields with more than one local dimension are not supported."
             )
-<<<<<<< HEAD
+        field_origin = dace_utils.get_symbolic_origin(data_node.data, field_type)
         return gtir_builtin_translators.FieldopData(data_node, field_type, field_origin)
-=======
-        return gtir_builtin_translators.FieldopData(data_node, field_type, domain_offset)
->>>>>>> 6e486d80
 
     def get_symbol_type(self, symbol_name: str) -> ts.DataType:
         return self.global_symbols[symbol_name]
