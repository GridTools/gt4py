# GT4Py - GridTools Framework
#
# Copyright (c) 2014-2024, ETH Zurich
# All rights reserved.
#
# Please, refer to the LICENSE file in the root directory.
# SPDX-License-Identifier: BSD-3-Clause

from __future__ import annotations

import abc
import dataclasses
from typing import (
    Any,
    Dict,
    Final,
    List,
    Optional,
    Protocol,
    Sequence,
    Set,
    Tuple,
    TypeAlias,
    Union,
)

import dace
from dace import subsets as dace_subsets

from gt4py import eve
from gt4py.next import common as gtx_common, utils as gtx_utils
from gt4py.next.iterator import ir as gtir
from gt4py.next.iterator.ir_utils import common_pattern_matcher as cpm, ir_makers as im
<<<<<<< HEAD
from gt4py.next.iterator.transforms import symbol_ref_utils
from gt4py.next.iterator.type_system import type_specifications as itir_ts
=======
>>>>>>> 22e4a89a
from gt4py.next.program_processors.runners.dace_common import utility as dace_utils
from gt4py.next.program_processors.runners.dace_fieldview import (
    gtir_python_codegen,
    gtir_sdfg,
    utility as dace_gtir_utils,
)
from gt4py.next.type_system import type_info as ti, type_specifications as ts


# Magic local dimension for the result of a `make_const_list`.
# A clean implementation will probably involve to tag the `make_const_list`
# with the neighborhood it is meant to be used with.
_CONST_DIM = gtx_common.Dimension(value="_CONST_DIM", kind=gtx_common.DimensionKind.LOCAL)


@dataclasses.dataclass(frozen=True)
class ValueExpr:
    """
    Local storage for the values returned by dataflow computation.

    This type is used in the context in a dataflow, that is a stencil expression.
    Therefore, it contains either a scalar value (single elements in the fields) or
    a list of values in a local dimension.
    This is different from `gtir_builtin_translators.FieldopData` which represents
    the result of a field operator, basically the data storage outside a global map.

    Args:
        dc_node: Access node to the data container, can be either a scalar or a local list.
        gt_dtype: GT4Py data type, which includes the `offset_type` local dimension for lists.
    """

    dc_node: dace.nodes.AccessNode
    gt_dtype: ts.ListType | ts.ScalarType


@dataclasses.dataclass(frozen=True)
class MemletExpr:
    """
    Scalar or array data access through a memlet.

    Args:
        dc_node: Access node to the data container, can be either a scalar or a local list.
        gt_dtype: GT4Py data type, which includes the `offset_type` local dimension for lists.
        subset: Represents the subset to use in memlet to access the above data.
    """

    dc_node: dace.nodes.AccessNode
    gt_dtype: ts.ListType | ts.ScalarType
    subset: dace_subsets.Range


@dataclasses.dataclass(frozen=True)
class SymbolExpr:
    """Any symbolic expression that is constant in the context of current SDFG."""

    value: dace.symbolic.SymExpr
    dc_dtype: dace.typeclass


DataExpr: TypeAlias = ValueExpr | MemletExpr | SymbolExpr


@dataclasses.dataclass(frozen=True)
class IteratorExpr:
    """
    Iterator for field access to be consumed by `deref` or `shift` builtin functions.

    Args:
        field: Access node to the field this iterator operates on.
        gt_dtype: GT4Py data type, which includes the `offset_type` local dimension for lists.
        field_domain: Field domain represented as a sorted list of dimensions and offset values,
            used to find the position of a map index variable in the memlet subset. The offset
            value is either the start index of dimension range or the compile-time value of
            a shift expression, or a composition of both, and it must be subtracted to the index
            variable when constructing the memlet subset range.
        indices: Maps each dimension to an index value, which could be either a symbolic value
            or the result of a tasklet computation like neighbors connectivity or dynamic offset.
    """

    field: dace.nodes.AccessNode
    gt_dtype: ts.ListType | ts.ScalarType
    field_domain: list[tuple[gtx_common.Dimension, dace.symbolic.SymExpr]]
    indices: dict[gtx_common.Dimension, DataExpr]

    def get_memlet_subset(self, sdfg: dace.SDFG) -> dace_subsets.Range:
        if not all(isinstance(self.indices[dim], SymbolExpr) for dim, _ in self.field_domain):
            raise ValueError(f"Cannot deref iterator {self}.")

        field_desc = self.field.desc(sdfg)
        if isinstance(self.gt_dtype, ts.ListType):
            assert len(field_desc.shape) == len(self.field_domain) + 1
            assert self.gt_dtype.offset_type is not None
            field_domain = [*self.field_domain, (self.gt_dtype.offset_type, 0)]
        else:
            assert len(field_desc.shape) == len(self.field_domain)
            field_domain = self.field_domain

        return dace_subsets.Range.from_string(
            ",".join(
                str(self.indices[dim].value - offset)  # type: ignore[union-attr]
                if dim in self.indices
                else f"0:{size}"
                for (dim, offset), size in zip(field_domain, field_desc.shape, strict=True)
            )
        )


class DataflowInputEdge(Protocol):
    """
    This protocol represents an open connection into the dataflow.

    It provides the `connect` method to setup an input edge from an external data source.
    Since the dataflow represents a stencil, we instantiate the dataflow inside a map scope
    and connect its inputs and outputs to external data nodes by means of memlets that
    traverse the map entry and exit nodes.
    """

    @abc.abstractmethod
    def connect(self, map_entry: Optional[dace.nodes.MapEntry]) -> None: ...


@dataclasses.dataclass(frozen=True)
class MemletInputEdge(DataflowInputEdge):
    """
    Allows to setup an input memlet through a map entry node.

    The edge source has to be a data access node, while the destination node can either
    be a tasklet, in which case the connector name is also required, or an access node.
    """

    state: dace.SDFGState
    source: dace.nodes.AccessNode
    subset: dace_subsets.Range
    dest: dace.nodes.AccessNode | dace.nodes.Tasklet
    dest_conn: Optional[str]

    def connect(self, map_entry: Optional[dace.nodes.MapEntry]) -> None:
        memlet = dace.Memlet(data=self.source.data, subset=self.subset)
        if map_entry is None:
            self.state.add_edge(self.source, None, self.dest, self.dest_conn, memlet)
        else:
            self.state.add_memlet_path(
                self.source,
                map_entry,
                self.dest,
                dst_conn=self.dest_conn,
                memlet=memlet,
            )


@dataclasses.dataclass(frozen=True)
class EmptyInputEdge(DataflowInputEdge):
    """
    Allows to setup an edge from a map entry node to a tasklet with no arguments.

    The reason behind this kind of connection is that all nodes inside a map scope
    must have an in/out path that traverses the entry and exit nodes.
    """

    state: dace.SDFGState
    node: dace.nodes.Tasklet

    def connect(self, map_entry: Optional[dace.nodes.MapEntry]) -> None:
        # cannot create empty edge from MapEntry node, if this is not present
        if map_entry is not None:
            self.state.add_nedge(map_entry, self.node, dace.Memlet())


@dataclasses.dataclass(frozen=True)
class DataflowOutputEdge:
    """
    Allows to setup an output memlet through a map exit node.

    The result of a dataflow subgraph needs to be written to an external data node.
    Since the dataflow represents a stencil and the dataflow is computed over
    a field domain, the dataflow is instatiated inside a map scope. The `connect`
    method creates a memlet that writes the dataflow result to the external array
    passing through the map exit node.
    """

    state: dace.SDFGState
    result: ValueExpr

    def connect(
        self,
        map_exit: Optional[dace.nodes.MapExit],
        dest: dace.nodes.AccessNode,
        subset: dace_subsets.Range,
    ) -> None:
        # retrieve the node which writes the result
        last_node = self.state.in_edges(self.result.dc_node)[0].src
        if isinstance(last_node, (dace.nodes.Tasklet, dace.nodes.NestedSDFG)):
            # the last transient node can be deleted
            last_node_connector = self.state.in_edges(self.result.dc_node)[0].src_conn
            self.state.remove_node(self.result.dc_node)
        else:
            last_node = self.result.dc_node
            last_node_connector = None

        if map_exit is None:
            self.state.add_edge(
                last_node,
                last_node_connector,
                dest,
                None,
                dace.Memlet(data=dest.data, subset=subset),
            )
        else:
            self.state.add_memlet_path(
                last_node,
                map_exit,
                dest,
                src_conn=last_node_connector,
                memlet=dace.Memlet(data=dest.data, subset=subset),
            )


DACE_REDUCTION_MAPPING: dict[str, dace.dtypes.ReductionType] = {
    "minimum": dace.dtypes.ReductionType.Min,
    "maximum": dace.dtypes.ReductionType.Max,
    "plus": dace.dtypes.ReductionType.Sum,
    "multiplies": dace.dtypes.ReductionType.Product,
    "and_": dace.dtypes.ReductionType.Logical_And,
    "or_": dace.dtypes.ReductionType.Logical_Or,
    "xor_": dace.dtypes.ReductionType.Logical_Xor,
    "minus": dace.dtypes.ReductionType.Sub,
    "divides": dace.dtypes.ReductionType.Div,
}


def get_reduce_params(node: gtir.FunCall) -> tuple[str, SymbolExpr, SymbolExpr]:
    assert isinstance(node.type, ts.ScalarType)
    dc_dtype = dace_utils.as_dace_type(node.type)

    assert isinstance(node.fun, gtir.FunCall)
    assert len(node.fun.args) == 2
    assert isinstance(node.fun.args[0], gtir.SymRef)
    op_name = str(node.fun.args[0])
    assert isinstance(node.fun.args[1], gtir.Literal)
    assert node.fun.args[1].type == node.type
    reduce_init = SymbolExpr(node.fun.args[1].value, dc_dtype)

    if op_name not in DACE_REDUCTION_MAPPING:
        raise RuntimeError(f"Reduction operation '{op_name}' not supported.")
    identity_value = dace.dtypes.reduction_identity(dc_dtype, DACE_REDUCTION_MAPPING[op_name])
    reduce_identity = SymbolExpr(identity_value, dc_dtype)

    return op_name, reduce_init, reduce_identity


@dataclasses.dataclass(frozen=True)
class LambdaToDataflow(eve.NodeVisitor):
    """
    Visitor class to translate a `Lambda` expression to a dataflow graph.

    This visitor should be applied by calling `apply()` method on a `Lambda` IR.
    The dataflow graph generated here typically represents the stencil function
    of a field operator. It only computes single elements or pure local fields,
    in case of neighbor values. In case of local fields, the dataflow contains
    inner maps with fixed literal size (max number of neighbors).
    Once the lambda expression has been lowered to a dataflow, the dataflow graph
    needs to be instantiated, that is we have to connect all in/out edges to
    external source/destination data nodes. Since the lambda expression is used
    in GTIR as argument to a field operator, the dataflow is instatiated inside
    a map scope and applied on the field domain. Therefore, all in/out edges
    must traverse the entry/exit map nodes.
    """

    sdfg: dace.SDFG
    state: dace.SDFGState
    subgraph_builder: gtir_sdfg.DataflowBuilder
    input_edges: list[DataflowInputEdge] = dataclasses.field(default_factory=lambda: [])
    symbol_map: dict[
        str,
        IteratorExpr | DataExpr | tuple[IteratorExpr | DataExpr | tuple[Any, ...], ...],
    ] = dataclasses.field(default_factory=lambda: {})

    def _add_input_data_edge(
        self,
        src: dace.nodes.AccessNode,
        src_subset: dace_subsets.Range,
        dst_node: dace.nodes.Node,
        dst_conn: Optional[str] = None,
        src_offset: Optional[list[dace.symbolic.SymExpr]] = None,
    ) -> None:
        input_subset = (
            src_subset
            if src_offset is None
            else dace_subsets.Range(
                (start - off, stop - off, step)
                for (start, stop, step), off in zip(src_subset, src_offset, strict=True)
            )
        )
        edge = MemletInputEdge(self.state, src, input_subset, dst_node, dst_conn)
        self.input_edges.append(edge)

    def _add_edge(
        self,
        src_node: dace.Node,
        src_node_connector: Optional[str],
        dst_node: dace.Node,
        dst_node_connector: Optional[str],
        memlet: dace.Memlet,
    ) -> None:
        """Helper method to add an edge in current state."""
        self.state.add_edge(src_node, src_node_connector, dst_node, dst_node_connector, memlet)

    def _add_map(
        self,
        name: str,
        ndrange: Union[
            Dict[str, Union[str, dace.subsets.Subset]],
            List[Tuple[str, Union[str, dace.subsets.Subset]]],
        ],
        **kwargs: Any,
    ) -> Tuple[dace.nodes.MapEntry, dace.nodes.MapExit]:
        """
        Helper method to add a map in current state.

        The subgraph builder ensures that the map receives a unique name,
        by adding a unique suffix to the provided name.
        """
        return self.subgraph_builder.add_map(name, self.state, ndrange, **kwargs)

    def _add_tasklet(
        self,
        name: str,
        inputs: Union[Set[str], Dict[str, dace.dtypes.typeclass]],
        outputs: Union[Set[str], Dict[str, dace.dtypes.typeclass]],
        code: str,
        **kwargs: Any,
    ) -> dace.nodes.Tasklet:
        """
        Helper method to add a tasklet in current state.

        The subgraph builder ensures that the tasklet receives a unique name,
        by adding a unique suffix to the provided name.
        """
        tasklet_node = self.subgraph_builder.add_tasklet(
            name, self.state, inputs, outputs, code, **kwargs
        )
        if len(inputs) == 0:
            # All nodes inside a map scope must have an in/out path that traverses
            # the entry and exit nodes. Therefore, a tasklet node with no arguments
            # still needs an (empty) input edge from map entry node.
            edge = EmptyInputEdge(self.state, tasklet_node)
            self.input_edges.append(edge)
        return tasklet_node

    def _add_mapped_tasklet(
        self,
        name: str,
        map_ranges: Dict[str, str | dace.subsets.Subset]
        | List[Tuple[str, str | dace.subsets.Subset]],
        inputs: Dict[str, dace.Memlet],
        code: str,
        outputs: Dict[str, dace.Memlet],
        **kwargs: Any,
    ) -> tuple[dace.nodes.Tasklet, dace.nodes.MapEntry, dace.nodes.MapExit]:
        """
        Helper method to add a mapped tasklet in current state.

        The subgraph builder ensures that the tasklet receives a unique name,
        by adding a unique suffix to the provided name.
        """
        return self.subgraph_builder.add_mapped_tasklet(
            name, self.state, map_ranges, inputs, code, outputs, **kwargs
        )

    def unique_nsdfg_name(self, prefix: str) -> str:
        """Utility function to generate a unique name for a nested SDFG, starting with the given prefix."""
        return self.subgraph_builder.unique_nsdfg_name(self.sdfg, prefix)

    def _construct_local_view(self, field: MemletExpr | ValueExpr) -> ValueExpr:
        if isinstance(field, MemletExpr):
            desc = field.dc_node.desc(self.sdfg)
            local_dim_indices = [i for i, size in enumerate(field.subset.size()) if size != 1]
            if len(local_dim_indices) == 0:
                # we are accessing a single-element array with shape (1,)
                view_shape = (1,)
                view_strides = (1,)
            else:
                view_shape = tuple(desc.shape[i] for i in local_dim_indices)
                view_strides = tuple(desc.strides[i] for i in local_dim_indices)
            view, _ = self.sdfg.add_view(
                f"{field.dc_node.data}_view",
                view_shape,
                desc.dtype,
                strides=view_strides,
                find_new_name=True,
            )
            local_view_node = self.state.add_access(view)
            self._add_input_data_edge(field.dc_node, field.subset, local_view_node)

            return ValueExpr(local_view_node, desc.dtype)

        else:
            return field

    def _construct_tasklet_result(
        self,
        dc_dtype: dace.typeclass,
        src_node: dace.nodes.Tasklet,
        src_connector: str,
        use_array: bool = False,
    ) -> ValueExpr:
        data_type = dace_utils.as_itir_type(dc_dtype)
        if use_array:
            # In some cases, such as result data with list-type annotation, we want
            # that output data is represented as an array (single-element 1D array)
            # in order to allow for composition of array shape in external memlets.
            temp_name, _ = self.sdfg.add_temp_transient((1,), dc_dtype)
        else:
            temp_name = self.sdfg.temp_data_name()
            self.sdfg.add_scalar(temp_name, dc_dtype, transient=True)

        temp_node = self.state.add_access(temp_name)
        self._add_edge(
            src_node,
            src_connector,
            temp_node,
            None,
            dace.Memlet(data=temp_name, subset="0"),
        )
        return ValueExpr(
            dc_node=temp_node,
            gt_dtype=(
                ts.ListType(element_type=data_type, offset_type=_CONST_DIM)
                if use_array
                else data_type
            ),
        )

    def _visit_deref(self, node: gtir.FunCall) -> DataExpr:
        """
        Visit a `deref` node, which represents dereferencing of an iterator.
        The iterator is the argument of this node.

        The iterator contains the information for accessing a field, that is the
        sorted list of dimensions in the field domain and the index values for
        each dimension. The index values can be either symbol values, that is
        literal values or scalar arguments which are constant in the SDFG scope;
        or they can be the result of some expression, that computes a dynamic
        index offset or gets an neighbor index from a connectivity table.
        In case all indexes are symbol values, the `deref` node is lowered to a
        memlet; otherwise dereferencing is a runtime operation represented in
        the SDFG as a tasklet node.
        """
        # format used for field index tasklet connector
        IndexConnectorFmt: Final = "__index_{dim}"

        if isinstance(node.type, ts.TupleType):
            raise NotImplementedError("Tuple deref not supported.")

        assert len(node.args) == 1
        arg_expr = self.visit(node.args[0])

        if not isinstance(arg_expr, IteratorExpr):
            # dereferencing a scalar or a literal node results in the node itself
            return arg_expr

        field_desc = arg_expr.field.desc(self.sdfg)
        if isinstance(field_desc, dace.data.Scalar):
            # deref a zero-dimensional field
            assert len(arg_expr.field_domain) == 0
            assert isinstance(node.type, ts.ScalarType)
            return MemletExpr(arg_expr.field, arg_expr.gt_dtype, subset="0")

        # default case: deref a field with one or more dimensions
        if all(isinstance(index, SymbolExpr) for index in arg_expr.indices.values()):
            # when all indices are symbolic expressions, we can perform direct field access through a memlet
            field_subset = arg_expr.get_memlet_subset(self.sdfg)
            return MemletExpr(arg_expr.field, arg_expr.gt_dtype, field_subset)

        # we use a tasklet to dereference an iterator when one or more indices are the result of some computation,
        # either indirection through connectivity table or dynamic cartesian offset.
        assert all(dim in arg_expr.indices for dim, _ in arg_expr.field_domain)
        assert len(field_desc.shape) == len(arg_expr.field_domain)
        field_indices = [(dim, arg_expr.indices[dim]) for dim, _ in arg_expr.field_domain]
        index_connectors = [
            IndexConnectorFmt.format(dim=dim.value)
            for dim, index in field_indices
            if not isinstance(index, SymbolExpr)
        ]
        # here `internals` refer to the names used as index in the tasklet code string:
        # an index can be either a connector name (for dynamic/indirect indices)
        # or a symbol value (for literal values and scalar arguments).
        index_internals = ",".join(
            str(index.value)
            if isinstance(index, SymbolExpr)
            else IndexConnectorFmt.format(dim=dim.value)
            for dim, index in field_indices
        )
        deref_node = self._add_tasklet(
            "runtime_deref",
            {"field"} | set(index_connectors),
            {"val"},
            code=f"val = field[{index_internals}]",
        )
        # add new termination point for the field parameter
        self._add_input_data_edge(
            arg_expr.field,
            dace_subsets.Range.from_array(field_desc),
            deref_node,
            "field",
            src_offset=[offset for (_, offset) in arg_expr.field_domain],
        )

        for dim, index_expr in field_indices:
            # add termination points for the dynamic iterator indices
            deref_connector = IndexConnectorFmt.format(dim=dim.value)
            if isinstance(index_expr, MemletExpr):
                self._add_input_data_edge(
                    index_expr.dc_node,
                    index_expr.subset,
                    deref_node,
                    deref_connector,
                )

            elif isinstance(index_expr, ValueExpr):
                self._add_edge(
                    index_expr.dc_node,
                    None,
                    deref_node,
                    deref_connector,
                    dace.Memlet(data=index_expr.dc_node.data, subset="0"),
                )
            else:
                assert isinstance(index_expr, SymbolExpr)

        return self._construct_tasklet_result(field_desc.dtype, deref_node, "val")

    def _visit_if_branch(
        self,
        if_sdfg: dace.SDFG,
        if_branch_state: dace.SDFGState,
        expr: gtir.Expr,
        if_sdfg_input_memlets: dict[str, MemletExpr | ValueExpr],
    ) -> tuple[
        list[DataflowInputEdge],
        DataflowOutputEdge | tuple[DataflowOutputEdge | tuple[Any, ...], ...],
    ]:
        """
        Helper method to visit an if branch expression and lower it to a dtaflow inside the given nested SDFG and state.

        Args:
            if_sdfg: The nested SDFG where the if expression is lowered.
            if_branch_state: The state inside the nested SDFG where the if branch is lowered.
            expr: The if branch expression to lower.
            if_sdfg_input_memlets: The memlets that provide input data to the nested SDFG, will be update inside this function.

        Returns:
            A tuple containing:
                - the list of input edges for the parent dataflow
                - the output data, in the form of a single data edge or a tuple of data edges.
        """
        assert if_branch_state in if_sdfg.states()

        def visit_arg(arg: IteratorExpr | DataExpr) -> IteratorExpr | ValueExpr:
            if isinstance(arg, (MemletExpr, ValueExpr)):
                arg_expr = arg
                arg_node = arg.dc_node
                arg_desc = arg_node.desc(self.sdfg)
                if isinstance(arg, MemletExpr):
                    assert set(arg.subset.size()) == {1}
                    arg_desc = dace.data.Scalar(arg_desc.dtype)
            else:
                assert isinstance(arg, IteratorExpr)
                arg_node = arg.field
                arg_desc = arg_node.desc(self.sdfg)
                arg_expr = MemletExpr(
                    arg_node, arg.gt_dtype, dace_subsets.Range.from_array(arg_desc)
                )

            arg_data = arg_node.data
            # SDFG data containers with name prefix '__tmp' are expected to be transients
            inner_data = (
                arg_data.replace("__tmp", "__input", 1)
                if arg_data.startswith("__tmp")
                else arg_data
            )

            try:
                inner_desc = if_sdfg.data(inner_data)
                assert not inner_desc.transient
            except KeyError:
                inner_desc = arg_desc.clone()
                inner_desc.transient = False
                if_sdfg.add_datadesc(inner_data, inner_desc)
                if_sdfg_input_memlets[inner_data] = arg_expr

            inner_node = if_branch_state.add_access(inner_data)
            if isinstance(arg, IteratorExpr):
                return IteratorExpr(inner_node, arg.gt_dtype, arg.field_domain, arg.indices)
            else:
                assert isinstance(inner_desc, dace.data.Scalar)
                return ValueExpr(inner_node, arg.gt_dtype)

        lambda_params = []
        lambda_args: list[
            IteratorExpr
            | MemletExpr
            | ValueExpr
            | tuple[IteratorExpr | MemletExpr | ValueExpr | tuple[Any, ...], ...]
        ] = []
        for p in symbol_ref_utils.collect_symbol_refs(expr, self.symbol_map.keys()):
            arg = self.symbol_map[p]
            if isinstance(arg, tuple):
                inner_arg = gtx_utils.tree_map(visit_arg)(arg)
            else:
                inner_arg = visit_arg(arg)
            lambda_args.append(inner_arg)
            lambda_params.append(im.sym(p))

        # visit each branch of the if-statement as it was a Lambda node
        lambda_node = gtir.Lambda(params=lambda_params, expr=expr)
        return apply(if_sdfg, if_branch_state, self.subgraph_builder, lambda_node, lambda_args)

    def _visit_if(self, node: gtir.FunCall) -> ValueExpr | tuple[ValueExpr | tuple[Any, ...], ...]:
        assert len(node.args) == 3

        # TODO(edopao): enable once supported in next DaCe release
        use_conditional_block: Final[bool] = False

        condition_value = self.visit(node.args[0])
        assert (
            (
                isinstance(condition_value.gt_dtype, ts.ScalarType)
                and condition_value.gt_dtype.kind == ts.ScalarKind.BOOL
            )
            if isinstance(condition_value, (MemletExpr, ValueExpr))
            else (condition_value.dc_dtype == dace.dtypes.bool)
        )

        nsdfg = dace.SDFG(self.unique_nsdfg_name(prefix="if_stmt"))
        nsdfg.debuginfo = dace_utils.debug_info(node, default=self.sdfg.debuginfo)

        if use_conditional_block:
            if_region = dace.sdfg.state.ConditionalBlock("if")
            nsdfg.add_node(if_region)
            entry_state = nsdfg.add_state("entry", is_start_block=True)
            nsdfg.add_edge(entry_state, if_region, dace.InterstateEdge())

            then_body = dace.sdfg.state.ControlFlowRegion("then_body", sdfg=nsdfg)
            tstate = then_body.add_state("true_branch", is_start_block=True)
            if_region.add_branch(dace.sdfg.state.CodeBlock("__cond"), then_body)

            else_body = dace.sdfg.state.ControlFlowRegion("else_body", sdfg=nsdfg)
            fstate = else_body.add_state("false_branch", is_start_block=True)
            if_region.add_branch(dace.sdfg.state.CodeBlock("not (__cond)"), else_body)

        else:
            entry_state = nsdfg.add_state("entry", is_start_block=True)
            tstate = nsdfg.add_state("true_branch")
            nsdfg.add_edge(entry_state, tstate, dace.InterstateEdge(condition="__cond"))
            fstate = nsdfg.add_state("false_branch")
            nsdfg.add_edge(entry_state, fstate, dace.InterstateEdge(condition="not (__cond)"))

        nsdfg_symbol_mapping = {}
        input_memlets: dict[str, MemletExpr | ValueExpr] = {}

        if isinstance(condition_value, SymbolExpr):
            nsdfg.add_symbol("__cond", dace.dtypes.bool)
            nsdfg_symbol_mapping["__cond"] = condition_value.value
        else:
            nsdfg.add_scalar("__cond", dace.dtypes.bool)
            if isinstance(condition_value, MemletExpr):
                nsdfg_symbol_mapping.update(
                    {sym: sym for sym in condition_value.subset.free_symbols}
                )
            else:
                assert isinstance(condition_value, ValueExpr)
            input_memlets["__cond"] = condition_value

        for if_branch_state, arg in zip([tstate, fstate], node.args[1:3]):
            in_edges, out_edge = self._visit_if_branch(nsdfg, if_branch_state, arg, input_memlets)
            for edge in in_edges:
                edge.connect(map_entry=None)

            def construct_output(
                output_state: dace.SDFGState, edge: DataflowOutputEdge, sym: gtir.Sym
            ) -> ValueExpr:
                output_data = str(sym.id)
                try:
                    output_desc = nsdfg.data(output_data)
                    assert not output_desc.transient
                except KeyError:
                    result_desc = edge.result.dc_node.desc(nsdfg)
                    output_desc = result_desc.clone()
                    output_desc.transient = False
                    output_data = nsdfg.add_datadesc(output_data, output_desc, find_new_name=True)
                output_node = output_state.add_access(output_data)
                output_state.add_nedge(
                    edge.result.dc_node,
                    output_node,
                    dace.Memlet.from_array(output_data, output_desc),
                )
                return ValueExpr(output_node, edge.result.gt_dtype)

            if isinstance(out_edge, tuple):
                assert isinstance(node.type, ts.TupleType)
                out_symbol = dace_gtir_utils.make_symbol_tuple("__output", node.type)
                outer_value = gtx_utils.tree_map(
                    lambda x, y, output_state=if_branch_state: construct_output(output_state, x, y)
                )(out_edge, out_symbol)
            else:
                assert isinstance(node.type, ts.FieldType | ts.ScalarType)
                outer_value = construct_output(
                    if_branch_state, out_edge, im.sym("__output", node.type)
                )

            # in case tuples are passed as argument, isolated non-transient nodes might be left in the state,
            # because not all tuple fields are necessarily used in the lambda scope
            for data_node in if_branch_state.data_nodes():
                data_desc = data_node.desc(nsdfg)
                if (not data_desc.transient) and (if_branch_state.degree(data_node) == 0):
                    # isolated node, connect it to a transient to avoid SDFG validation errors
                    temp, temp_desc = nsdfg.add_temp_transient_like(data_desc)
                    temp_node = if_branch_state.add_access(temp)
                    if_branch_state.add_nedge(
                        data_node, temp_node, dace.Memlet.from_array(temp, temp_desc)
                    )

        else:
            result = outer_value

        outputs = {outval.dc_node.data for outval in gtx_utils.flatten_nested_tuple((result,))}

        nsdfg_node = self.state.add_nested_sdfg(
            nsdfg,
            self.sdfg,
            inputs=set(input_memlets.keys()),
            outputs=outputs,
            symbol_mapping=nsdfg_symbol_mapping | {str(sym): sym for sym in nsdfg.free_symbols},
        )

        for inner, input_expr in input_memlets.items():
            if isinstance(input_expr, MemletExpr):
                self._add_input_data_edge(input_expr.dc_node, input_expr.subset, nsdfg_node, inner)
            else:
                self._add_edge(
                    input_expr.dc_node,
                    None,
                    nsdfg_node,
                    inner,
                    self.sdfg.make_array_memlet(input_expr.dc_node.data),
                )

        def connect_output(inner_value: ValueExpr) -> ValueExpr:
            inner_data = inner_value.dc_node.data
            inner_desc = inner_value.dc_node.desc(nsdfg)
            assert not inner_desc.transient
            output, output_desc = self.sdfg.add_temp_transient_like(inner_desc)
            output_node = self.state.add_access(output)
            self.state.add_edge(
                nsdfg_node,
                inner_data,
                output_node,
                None,
                dace.Memlet.from_array(output, output_desc),
            )
            return ValueExpr(output_node, inner_value.gt_dtype)

        return (
            gtx_utils.tree_map(connect_output)(result)
            if isinstance(result, tuple)
            else connect_output(result)
        )

    def _visit_neighbors(self, node: gtir.FunCall) -> ValueExpr:
        assert isinstance(node.type, ts.ListType)
        assert len(node.args) == 2

        assert isinstance(node.args[0], gtir.OffsetLiteral)
        offset = node.args[0].value
        assert isinstance(offset, str)
        offset_provider = self.subgraph_builder.get_offset_provider_type(offset)
        assert isinstance(offset_provider, gtx_common.NeighborConnectivityType)

        it = self.visit(node.args[1])
        assert isinstance(it, IteratorExpr)
        assert any(dim == offset_provider.codomain for dim, _ in it.field_domain)
        assert offset_provider.source_dim in it.indices
        origin_index = it.indices[offset_provider.source_dim]
        assert isinstance(origin_index, SymbolExpr)
        assert all(isinstance(index, SymbolExpr) for index in it.indices.values())

        field_desc = it.field.desc(self.sdfg)
        connectivity = dace_utils.connectivity_identifier(offset)
        # initially, the storage for the connectivty tables is created as transient;
        # when the tables are used, the storage is changed to non-transient,
        # as the corresponding arrays are supposed to be allocated by the SDFG caller
        connectivity_desc = self.sdfg.arrays[connectivity]
        connectivity_desc.transient = False

        # The visitor is constructing a list of input connections that will be handled
        # by `translate_as_fieldop` (the primitive translator), that is responsible
        # of creating the map for the field domain. For each input connection, it will
        # create a memlet that will write to a node specified by the third attribute
        # in the `InputConnection` tuple (either a tasklet, or a view node, or a library
        # node). For the specific case of `neighbors` we need to nest the neighbors map
        # inside the field map and the memlets will traverse the external map and write
        # to the view nodes. The simplify pass will remove the redundant access nodes.
        field_slice = self._construct_local_view(
            MemletExpr(
                dc_node=it.field,
                gt_dtype=node.type,
                subset=dace_subsets.Range.from_string(
                    ",".join(
                        str(it.indices[dim].value - offset)  # type: ignore[union-attr]
                        if dim != offset_provider.codomain
                        else f"0:{size}"
                        for (dim, offset), size in zip(
                            it.field_domain, field_desc.shape, strict=True
                        )
                    )
                ),
            )
        )
        connectivity_slice = self._construct_local_view(
            MemletExpr(
                dc_node=self.state.add_access(connectivity),
                gt_dtype=node.type,
                subset=dace_subsets.Range.from_string(
                    f"{origin_index.value}, 0:{offset_provider.max_neighbors}"
                ),
            )
        )

        neighbors_temp, _ = self.sdfg.add_temp_transient(
            (offset_provider.max_neighbors,), field_desc.dtype
        )
        neighbors_node = self.state.add_access(neighbors_temp)
        offset_type = gtx_common.Dimension(offset, gtx_common.DimensionKind.LOCAL)
        neighbor_idx = dace_gtir_utils.get_map_variable(offset_type)

        index_connector = "__index"
        output_connector = "__val"
        tasklet_expression = f"{output_connector} = __field[{index_connector}]"
        input_memlets = {
            "__field": self.sdfg.make_array_memlet(field_slice.dc_node.data),
            index_connector: dace.Memlet(data=connectivity_slice.dc_node.data, subset=neighbor_idx),
        }
        input_nodes = {
            field_slice.dc_node.data: field_slice.dc_node,
            connectivity_slice.dc_node.data: connectivity_slice.dc_node,
        }

        if offset_provider.has_skip_values:
            # in case of skip value we can write any dummy value
            skip_value = (
                "math.nan"
                if ti.is_floating_point(node.type.element_type)
                else str(dace.dtypes.max_value(field_desc.dtype))
            )
            tasklet_expression += (
                f" if {index_connector} != {gtx_common._DEFAULT_SKIP_VALUE} else {skip_value}"
            )

        self._add_mapped_tasklet(
            name=f"{offset}_neighbors",
            map_ranges={neighbor_idx: f"0:{offset_provider.max_neighbors}"},
            code=tasklet_expression,
            inputs=input_memlets,
            input_nodes=input_nodes,
            outputs={
                output_connector: dace.Memlet(data=neighbors_temp, subset=neighbor_idx),
            },
            output_nodes={neighbors_temp: neighbors_node},
            external_edges=True,
        )

        return ValueExpr(
            dc_node=neighbors_node, gt_dtype=ts.ListType(node.type.element_type, offset_type)
        )

    def _visit_list_get(self, node: gtir.FunCall) -> ValueExpr:
        assert len(node.args) == 2
        index_arg = self.visit(node.args[0])
        list_arg = self.visit(node.args[1])
        assert isinstance(list_arg, ValueExpr)
        assert isinstance(list_arg.gt_dtype, itir_ts.ListType)
        assert isinstance(list_arg.gt_dtype.element_type, ts.ScalarType)

        list_desc = list_arg.dc_node.desc(self.sdfg)
        assert len(list_desc.shape) == 1

        result_dtype = dace_utils.as_dace_type(list_arg.gt_dtype.element_type)
        result, _ = self.sdfg.add_scalar(self.sdfg.temp_data_name(), result_dtype, transient=True)
        result_node = self.state.add_access(result)

        if isinstance(index_arg, SymbolExpr):
            assert index_arg.dc_dtype in dace.dtypes.INTEGER_TYPES
            self._add_edge(
                list_arg.dc_node,
                None,
                result_node,
                None,
                dace.Memlet(data=list_arg.dc_node.data, subset=index_arg.value),
            )
        else:
            assert isinstance(index_arg, ValueExpr)
            tasklet_node = self._add_tasklet(
                "list_get", inputs={"index", "list"}, outputs={"value"}, code="value = list[index]"
            )
            self._add_edge(
                index_arg.dc_node,
                None,
                tasklet_node,
                "index",
                dace.Memlet(data=index_arg.dc_node.data, subset="0"),
            )
            self._add_edge(
                list_arg.dc_node,
                None,
                tasklet_node,
                "list",
                self.sdfg.make_array_memlet(list_arg.dc_node.data),
            )
            self._add_edge(
                tasklet_node, "value", result_node, None, dace.Memlet(data=result, subset="0")
            )

        return ValueExpr(dc_node=result_node, gt_dtype=list_arg.gt_dtype.element_type)

    def _visit_map(self, node: gtir.FunCall) -> ValueExpr:
        """
        A map node defines an operation to be mapped on all elements of input arguments.

        The map operation is applied on the local dimension of input fields.
        In the example below, the local dimension consists of a list of neighbor
        values as the first argument, and a list of constant values `1.0`:
        `map_(plus)(neighbors(V2E, it), make_const_list(1.0))`

        The `plus` operation is lowered to a tasklet inside a map that computes
        the domain of the local dimension (in this example, max neighbors in V2E).

        The result is a 1D local field, with same size as the input local dimension.
        In above example, the result would be an array with size V2E.max_neighbors,
        containing the V2E neighbor values incremented by 1.0.
        """
        assert isinstance(node.type, ts.ListType)
        assert isinstance(node.fun, gtir.FunCall)
        assert len(node.fun.args) == 1  # the operation to be mapped on the arguments

        assert isinstance(node.type.element_type, ts.ScalarType)
        dc_dtype = dace_utils.as_dace_type(node.type.element_type)

        input_connectors = [f"__arg{i}" for i in range(len(node.args))]
        output_connector = "__out"

        # Here we build the body of the tasklet
        fun_node = im.call(node.fun.args[0])(*input_connectors)
        fun_python_code = gtir_python_codegen.get_source(fun_node)
        tasklet_expression = f"{output_connector} = {fun_python_code}"

        input_args = [self.visit(arg) for arg in node.args]
        input_connectivity_types: dict[
            gtx_common.Dimension, gtx_common.NeighborConnectivityType
        ] = {}
        for input_arg in input_args:
            assert isinstance(input_arg.gt_dtype, ts.ListType)
            assert input_arg.gt_dtype.offset_type is not None
            offset_type = input_arg.gt_dtype.offset_type
            if offset_type == _CONST_DIM:
                # this input argument is the result of `make_const_list`
                continue
            offset_provider_t = self.subgraph_builder.get_offset_provider_type(offset_type.value)
            assert isinstance(offset_provider_t, gtx_common.NeighborConnectivityType)
            input_connectivity_types[offset_type] = offset_provider_t

        if len(input_connectivity_types) == 0:
            raise ValueError(f"Missing information on local dimension for map node {node}.")

        # GT4Py guarantees that all connectivities used to generate lists of neighbors
        # have the same length, that is the same value of 'max_neighbors'.
        if (
            len(
                set(
                    (conn.has_skip_values, conn.max_neighbors)
                    for conn in input_connectivity_types.values()
                )
            )
            != 1
        ):
            raise ValueError("Unexpected arguments to map expression with different neighborhood.")
        offset_type, offset_provider_type = next(iter(input_connectivity_types.items()))
        local_size = offset_provider_type.max_neighbors
        map_index = dace_gtir_utils.get_map_variable(offset_type)

        # The dataflow we build in this class has some loose connections on input edges.
        # These edges are described as set of nodes, that will have to be connected to
        # external data source nodes passing through the map entry node of the field map.
        # Similarly to `neighbors` expressions, the `map_` input edges terminate on view
        # nodes (see `_construct_local_view` in the for-loop below), because it is simpler
        # than representing map-to-map edges (which require memlets with 2 pass-nodes).
        input_memlets = {}
        input_nodes = {}
        for conn, input_arg in zip(input_connectors, input_args):
            input_node = self._construct_local_view(input_arg).dc_node
            input_desc = input_node.desc(self.sdfg)
            # we assume that there is a single local dimension
            if len(input_desc.shape) != 1:
                raise ValueError(f"More than one local dimension in map expression {node}.")
            input_size = input_desc.shape[0]
            if input_size == 1:
                assert input_arg.gt_dtype.offset_type == _CONST_DIM
                input_memlets[conn] = dace.Memlet(data=input_node.data, subset="0")
            elif input_size == local_size:
                input_memlets[conn] = dace.Memlet(data=input_node.data, subset=map_index)
            else:
                raise ValueError(
                    f"Argument to map node with local size {input_size}, expected {local_size}."
                )
            input_nodes[input_node.data] = input_node

        result, _ = self.sdfg.add_temp_transient((local_size,), dc_dtype)
        result_node = self.state.add_access(result)

        if offset_provider_type.has_skip_values:
            # In case the `map_` input expressions contain skip values, we use
            # the connectivity-based offset provider as mask for map computation.
            connectivity = dace_utils.connectivity_identifier(offset_type.value)
            connectivity_desc = self.sdfg.arrays[connectivity]
            connectivity_desc.transient = False

            origin_map_index = dace_gtir_utils.get_map_variable(offset_provider_type.source_dim)

            connectivity_slice = self._construct_local_view(
                MemletExpr(
                    dc_node=self.state.add_access(connectivity),
                    gt_dtype=ts.ListType(
                        element_type=node.type.element_type, offset_type=offset_type
                    ),
                    subset=dace_subsets.Range.from_string(
                        f"{origin_map_index}, 0:{offset_provider_type.max_neighbors}"
                    ),
                )
            )

            input_memlets["__neighbor_idx"] = dace.Memlet(
                data=connectivity_slice.dc_node.data, subset=map_index
            )
            input_nodes[connectivity_slice.dc_node.data] = connectivity_slice.dc_node

            # in case of skip value we can write any dummy value
            skip_value = (
                "math.nan"
                if ti.is_floating_point(node.type.element_type)
                else str(dace.dtypes.max_value(dc_dtype))
            )
            tasklet_expression += (
                f" if __neighbor_idx != {gtx_common._DEFAULT_SKIP_VALUE} else {skip_value}"
            )

        self._add_mapped_tasklet(
            name="map",
            map_ranges={map_index: f"0:{local_size}"},
            code=tasklet_expression,
            inputs=input_memlets,
            input_nodes=input_nodes,
            outputs={
                output_connector: dace.Memlet(data=result, subset=map_index),
            },
            output_nodes={result: result_node},
            external_edges=True,
        )

        return ValueExpr(
            dc_node=result_node,
            gt_dtype=ts.ListType(node.type.element_type, offset_type),
        )

    def _make_reduce_with_skip_values(
        self,
        input_expr: ValueExpr | MemletExpr,
        offset_provider_type: gtx_common.NeighborConnectivityType,
        reduce_init: SymbolExpr,
        reduce_identity: SymbolExpr,
        reduce_wcr: str,
        result_node: dace.nodes.AccessNode,
    ) -> None:
        """
        Helper method to lower reduction on a local field containing skip values.

        The reduction is implemented as a nested SDFG containing 2 states. In first
        state, the result (a scalar data node passed as argumet) is initialized.
        In second state, a mapped tasklet uses a write-conflict resolution (wcr)
        memlet to update the result.
        We use the offset provider as a mask to identify skip values: the value
        that is written to the result node is either the input value, when the
        corresponding neighbor index in the connectivity table is valid, or the
        identity value if the neighbor index is missing.
        """
        origin_map_index = dace_gtir_utils.get_map_variable(offset_provider_type.source_dim)

        assert (
            isinstance(input_expr.gt_dtype, ts.ListType)
            and input_expr.gt_dtype.offset_type is not None
        )
        offset_type = input_expr.gt_dtype.offset_type
        connectivity = dace_utils.connectivity_identifier(offset_type.value)
        connectivity_node = self.state.add_access(connectivity)
        connectivity_desc = connectivity_node.desc(self.sdfg)
        connectivity_desc.transient = False

        desc = input_expr.dc_node.desc(self.sdfg)
        if isinstance(input_expr, MemletExpr):
            local_dim_indices = [i for i, size in enumerate(input_expr.subset.size()) if size != 1]
        else:
            local_dim_indices = list(range(len(desc.shape)))

        if len(local_dim_indices) != 1:
            raise NotImplementedError(
                f"Found {len(local_dim_indices)} local dimensions in reduce expression, expected one."
            )
        local_dim_index = local_dim_indices[0]
        assert desc.shape[local_dim_index] == offset_provider_type.max_neighbors

        # we lower the reduction map with WCR out memlet in a nested SDFG
        nsdfg = dace.SDFG(name=self.unique_nsdfg_name("reduce_with_skip_values"))
        nsdfg.add_array(
            "values",
            (desc.shape[local_dim_index],),
            desc.dtype,
            strides=(desc.strides[local_dim_index],),
        )
        nsdfg.add_array(
            "neighbor_indices",
            (connectivity_desc.shape[1],),
            connectivity_desc.dtype,
            strides=(connectivity_desc.strides[1],),
        )
        nsdfg.add_scalar("acc", desc.dtype)
        st_init = nsdfg.add_state(f"{nsdfg.label}_init")
        st_init.add_edge(
            st_init.add_tasklet(
                "init_acc",
                {},
                {"__val"},
                f"__val = {reduce_init.dc_dtype}({reduce_init.value})",
            ),
            "__val",
            st_init.add_access("acc"),
            None,
            dace.Memlet(data="acc", subset="0"),
        )
        st_reduce = nsdfg.add_state_after(st_init, f"{nsdfg.label}_reduce")
        # Fill skip values in local dimension with the reduce identity value
        skip_value = f"{reduce_identity.dc_dtype}({reduce_identity.value})"
        # Since this map operates on a pure local dimension, we explicitly set sequential
        # schedule and we set the flag 'wcr_nonatomic=True' on the write memlet.
        # TODO(phimuell): decide if auto-optimizer should reset `wcr_nonatomic` properties, as DaCe does.
        st_reduce.add_mapped_tasklet(
            name="reduce_with_skip_values",
            map_ranges={"i": f"0:{offset_provider_type.max_neighbors}"},
            inputs={
                "__val": dace.Memlet(data="values", subset="i"),
                "__neighbor_idx": dace.Memlet(data="neighbor_indices", subset="i"),
            },
            code=f"__out = __val if __neighbor_idx != {gtx_common._DEFAULT_SKIP_VALUE} else {skip_value}",
            outputs={
                "__out": dace.Memlet(data="acc", subset="0", wcr=reduce_wcr, wcr_nonatomic=True),
            },
            external_edges=True,
            schedule=dace.dtypes.ScheduleType.Sequential,
        )

        nsdfg_node = self.state.add_nested_sdfg(
            nsdfg, self.sdfg, inputs={"values", "neighbor_indices"}, outputs={"acc"}
        )

        if isinstance(input_expr, MemletExpr):
            self._add_input_data_edge(input_expr.dc_node, input_expr.subset, nsdfg_node, "values")
        else:
            self.state.add_edge(
                input_expr.dc_node,
                None,
                nsdfg_node,
                "values",
                self.sdfg.make_array_memlet(input_expr.dc_node.data),
            )
        self._add_input_data_edge(
            connectivity_node,
            dace_subsets.Range.from_string(
                f"{origin_map_index}, 0:{offset_provider_type.max_neighbors}"
            ),
            nsdfg_node,
            "neighbor_indices",
        )
        self.state.add_edge(
            nsdfg_node,
            "acc",
            result_node,
            None,
            dace.Memlet(data=result_node.data, subset="0"),
        )

    def _visit_reduce(self, node: gtir.FunCall) -> ValueExpr:
        assert isinstance(node.type, ts.ScalarType)
        op_name, reduce_init, reduce_identity = get_reduce_params(node)
        reduce_wcr = "lambda x, y: " + gtir_python_codegen.format_builtin(op_name, "x", "y")

        result = self.sdfg.temp_data_name()
        self.sdfg.add_scalar(result, reduce_identity.dc_dtype, transient=True)
        result_node = self.state.add_access(result)

        input_expr = self.visit(node.args[0])
        assert isinstance(input_expr, (MemletExpr, ValueExpr))
        assert (
            isinstance(input_expr.gt_dtype, ts.ListType)
            and input_expr.gt_dtype.offset_type is not None
        )
        offset_type = input_expr.gt_dtype.offset_type
        offset_provider_type = self.subgraph_builder.get_offset_provider_type(offset_type.value)
        assert isinstance(offset_provider_type, gtx_common.NeighborConnectivityType)

        if offset_provider_type.has_skip_values:
            self._make_reduce_with_skip_values(
                input_expr,
                offset_provider_type,
                reduce_init,
                reduce_identity,
                reduce_wcr,
                result_node,
            )

        else:
            reduce_node = self.state.add_reduce(reduce_wcr, axes=None, identity=reduce_init.value)
            if isinstance(input_expr, MemletExpr):
                self._add_input_data_edge(input_expr.dc_node, input_expr.subset, reduce_node)
            else:
                self.state.add_nedge(
                    input_expr.dc_node,
                    reduce_node,
                    self.sdfg.make_array_memlet(input_expr.dc_node.data),
                )
            self.state.add_nedge(reduce_node, result_node, dace.Memlet(data=result, subset="0"))

        return ValueExpr(result_node, node.type)

    def _split_shift_args(
        self, args: list[gtir.Expr]
    ) -> tuple[tuple[gtir.Expr, gtir.Expr], Optional[list[gtir.Expr]]]:
        """
        Splits the arguments to `shift` builtin function as pairs, each pair containing
        the offset provider and the offset expression in one dimension.
        """
        nargs = len(args)
        assert nargs >= 2 and nargs % 2 == 0
        return (args[-2], args[-1]), args[: nargs - 2] if nargs > 2 else None

    def _visit_shift_multidim(
        self, iterator: gtir.Expr, shift_args: list[gtir.Expr]
    ) -> tuple[gtir.Expr, gtir.Expr, IteratorExpr]:
        """Transforms a multi-dimensional shift into recursive shift calls, each in a single dimension."""
        (offset_provider_arg, offset_value_arg), tail = self._split_shift_args(shift_args)
        if tail:
            node = gtir.FunCall(
                fun=gtir.FunCall(fun=gtir.SymRef(id="shift"), args=tail),
                args=[iterator],
            )
            it = self.visit(node)
        else:
            it = self.visit(iterator)

        assert isinstance(it, IteratorExpr)
        return offset_provider_arg, offset_value_arg, it

    def _make_cartesian_shift(
        self, it: IteratorExpr, offset_dim: gtx_common.Dimension, offset_expr: DataExpr
    ) -> IteratorExpr:
        """Implements cartesian shift along one dimension."""
        assert any(dim == offset_dim for dim, _ in it.field_domain)
        new_index: SymbolExpr | ValueExpr
        index_expr = it.indices[offset_dim]
        if isinstance(index_expr, SymbolExpr) and isinstance(offset_expr, SymbolExpr):
            # purely symbolic expression which can be interpreted at compile time
            new_index = SymbolExpr(
                index_expr.value + offset_expr.value,
                index_expr.dc_dtype,
            )
        else:
            # the offset needs to be calculated by means of a tasklet (i.e. dynamic offset)
            new_index_connector = "shifted_index"
            if isinstance(index_expr, SymbolExpr):
                dynamic_offset_tasklet = self._add_tasklet(
                    "dynamic_offset",
                    {"offset"},
                    {new_index_connector},
                    f"{new_index_connector} = {index_expr.value} + offset",
                )
            elif isinstance(offset_expr, SymbolExpr):
                dynamic_offset_tasklet = self._add_tasklet(
                    "dynamic_offset",
                    {"index"},
                    {new_index_connector},
                    f"{new_index_connector} = index + {offset_expr}",
                )
            else:
                dynamic_offset_tasklet = self._add_tasklet(
                    "dynamic_offset",
                    {"index", "offset"},
                    {new_index_connector},
                    f"{new_index_connector} = index + offset",
                )
            for input_expr, input_connector in [(index_expr, "index"), (offset_expr, "offset")]:
                if isinstance(input_expr, MemletExpr):
                    self._add_input_data_edge(
                        input_expr.dc_node,
                        input_expr.subset,
                        dynamic_offset_tasklet,
                        input_connector,
                    )
                elif isinstance(input_expr, ValueExpr):
                    self._add_edge(
                        input_expr.dc_node,
                        None,
                        dynamic_offset_tasklet,
                        input_connector,
                        dace.Memlet(data=input_expr.dc_node.data, subset="0"),
                    )

            if isinstance(index_expr, SymbolExpr):
                dc_dtype = index_expr.dc_dtype
            else:
                dc_dtype = index_expr.dc_node.desc(self.sdfg).dtype

            new_index = self._construct_tasklet_result(
                dc_dtype, dynamic_offset_tasklet, new_index_connector
            )

        # a new iterator with a shifted index along one dimension
        shifted_indices = {
            dim: (new_index if dim == offset_dim else index) for dim, index in it.indices.items()
        }
        return IteratorExpr(it.field, it.gt_dtype, it.field_domain, shifted_indices)

    def _make_dynamic_neighbor_offset(
        self,
        offset_expr: MemletExpr | ValueExpr,
        offset_table_node: dace.nodes.AccessNode,
        origin_index: SymbolExpr,
    ) -> ValueExpr:
        """
        Implements access to neighbor connectivity table by means of a tasklet node.

        It requires a dynamic offset value, either obtained from a field/scalar argument (`MemletExpr`)
        or computed by another tasklet (`DataExpr`).
        """
        new_index_connector = "neighbor_index"
        tasklet_node = self._add_tasklet(
            "dynamic_neighbor_offset",
            {"table", "offset"},
            {new_index_connector},
            f"{new_index_connector} = table[{origin_index.value}, offset]",
        )
        self._add_input_data_edge(
            offset_table_node,
            dace_subsets.Range.from_array(offset_table_node.desc(self.sdfg)),
            tasklet_node,
            "table",
        )
        if isinstance(offset_expr, MemletExpr):
            self._add_input_data_edge(
                offset_expr.dc_node,
                offset_expr.subset,
                tasklet_node,
                "offset",
            )
        else:
            self._add_edge(
                offset_expr.dc_node,
                None,
                tasklet_node,
                "offset",
                dace.Memlet(data=offset_expr.dc_node.data, subset="0"),
            )

        dc_dtype = offset_table_node.desc(self.sdfg).dtype
        return self._construct_tasklet_result(dc_dtype, tasklet_node, new_index_connector)

    def _make_unstructured_shift(
        self,
        it: IteratorExpr,
        connectivity: gtx_common.NeighborConnectivityType,
        offset_table_node: dace.nodes.AccessNode,
        offset_expr: DataExpr,
    ) -> IteratorExpr:
        """Implements shift in unstructured domain by means of a neighbor table."""
        assert any(dim == connectivity.codomain for dim, _ in it.field_domain)
        neighbor_dim = connectivity.codomain
        assert neighbor_dim not in it.indices

        origin_dim = connectivity.source_dim
        assert origin_dim in it.indices
        origin_index = it.indices[origin_dim]
        assert isinstance(origin_index, SymbolExpr)

        shifted_indices = {dim: idx for dim, idx in it.indices.items() if dim != origin_dim}
        if isinstance(offset_expr, SymbolExpr):
            # use memlet to retrieve the neighbor index
            shifted_indices[neighbor_dim] = MemletExpr(
                dc_node=offset_table_node,
                gt_dtype=it.gt_dtype,
                subset=dace_subsets.Indices([origin_index.value, offset_expr.value]),
            )
        else:
            # dynamic offset: we cannot use a memlet to retrieve the offset value, use a tasklet node
            shifted_indices[neighbor_dim] = self._make_dynamic_neighbor_offset(
                offset_expr, offset_table_node, origin_index
            )

        return IteratorExpr(it.field, it.gt_dtype, it.field_domain, shifted_indices)

    def _visit_shift(self, node: gtir.FunCall) -> IteratorExpr:
        # convert builtin-index type to dace type
        IndexDType: Final = dace_utils.as_dace_type(
            ts.ScalarType(kind=getattr(ts.ScalarKind, gtir.INTEGER_INDEX_BUILTIN.upper()))
        )

        assert isinstance(node.fun, gtir.FunCall)
        # the iterator to be shifted is the node argument, while the shift arguments
        # are provided by the nested function call; the shift arguments consist of
        # the offset provider and the offset value in each dimension to be shifted
        offset_provider_arg, offset_value_arg, it = self._visit_shift_multidim(
            node.args[0], node.fun.args
        )

        # first argument of the shift node is the offset provider
        assert isinstance(offset_provider_arg, gtir.OffsetLiteral)
        offset = offset_provider_arg.value
        assert isinstance(offset, str)
        offset_provider_type = self.subgraph_builder.get_offset_provider_type(offset)
        # second argument should be the offset value, which could be a symbolic expression or a dynamic offset
        offset_expr = (
            SymbolExpr(offset_value_arg.value, IndexDType)
            if isinstance(offset_value_arg, gtir.OffsetLiteral)
            else self.visit(offset_value_arg)
        )

        if isinstance(offset_provider_type, gtx_common.Dimension):
            return self._make_cartesian_shift(it, offset_provider_type, offset_expr)
        else:
            # initially, the storage for the connectivity tables is created as transient;
            # when the tables are used, the storage is changed to non-transient,
            # so the corresponding arrays are supposed to be allocated by the SDFG caller
            offset_table = dace_utils.connectivity_identifier(offset)
            self.sdfg.arrays[offset_table].transient = False
            offset_table_node = self.state.add_access(offset_table)

            return self._make_unstructured_shift(
                it, offset_provider_type, offset_table_node, offset_expr
            )

    def _visit_generic_builtin(self, node: gtir.FunCall) -> ValueExpr:
        """
        Generic handler called by `visit_FunCall()` when it encounters
        a builtin function that does not match any other specific handler.
        """
        node_internals = []
        node_connections: dict[str, MemletExpr | ValueExpr] = {}
        for i, arg in enumerate(node.args):
            arg_expr = self.visit(arg)
            if isinstance(arg_expr, MemletExpr | ValueExpr):
                # the argument value is the result of a tasklet node or direct field access
                connector = f"__arg{i}"
                node_connections[connector] = arg_expr
                node_internals.append(connector)
            else:
                assert isinstance(arg_expr, SymbolExpr)
                # use the argument value without adding any connector
                node_internals.append(arg_expr.value)

        assert isinstance(node.fun, gtir.SymRef)
        builtin_name = str(node.fun.id)
        # use tasklet connectors as expression arguments
        code = gtir_python_codegen.format_builtin(builtin_name, *node_internals)

        out_connector = "result"
        tasklet_node = self._add_tasklet(
            builtin_name,
            set(node_connections.keys()),
            {out_connector},
            "{} = {}".format(out_connector, code),
        )

        for connector, arg_expr in node_connections.items():
            if isinstance(arg_expr, ValueExpr):
                self._add_edge(
                    arg_expr.dc_node,
                    None,
                    tasklet_node,
                    connector,
                    dace.Memlet(data=arg_expr.dc_node.data, subset="0"),
                )
            else:
                self._add_input_data_edge(
                    arg_expr.dc_node,
                    arg_expr.subset,
                    tasklet_node,
                    connector,
                )

        if isinstance(node.type, ts.ListType):
            # The only builtin function (so far) handled here that returns a list
            # is 'make_const_list'. There are other builtin functions (map_, neighbors)
            # that return a list but they are handled in specialized visit methods.
            # This method (the generic visitor for builtin functions) always returns
            # a single value. This is also the case of 'make_const_list' expression:
            # it simply broadcasts a scalar on the local domain of another expression,
            # for example 'map_(plus)(neighbors(V2Eₒ, it), make_const_list(1.0))'.
            # Therefore we handle `ListType` as a single-element array with shape (1,)
            # that will be accessed in a map expression on a local domain.
            assert isinstance(node.type.element_type, ts.ScalarType)
            dc_dtype = dace_utils.as_dace_type(node.type.element_type)
            # In order to ease the lowring of the parent expression on local dimension,
            # we represent the scalar value as a single-element 1D array.
            use_array = True
        else:
            assert isinstance(node.type, ts.ScalarType)
            dc_dtype = dace_utils.as_dace_type(node.type)
            use_array = False

        return self._construct_tasklet_result(dc_dtype, tasklet_node, "result", use_array=use_array)

    def _visit_make_tuple(self, node: gtir.FunCall) -> tuple[IteratorExpr | DataExpr]:
        assert cpm.is_call_to(node, "make_tuple")
        return tuple(self.visit(arg) for arg in node.args)

    def _visit_tuple_get(
        self, node: gtir.FunCall
    ) -> IteratorExpr | DataExpr | tuple[IteratorExpr | DataExpr]:
        assert cpm.is_call_to(node, "tuple_get")
        assert len(node.args) == 2

        if not isinstance(node.args[0], gtir.Literal):
            raise ValueError("Tuple can only be subscripted with compile-time constants.")
        assert ti.is_integral(node.args[0].type)
        index = int(node.args[0].value)

        tuple_fields = self.visit(node.args[1])
        return tuple_fields[index]

    def visit_FunCall(
        self, node: gtir.FunCall
    ) -> IteratorExpr | DataExpr | tuple[IteratorExpr | DataExpr | tuple[Any, ...], ...]:
        if cpm.is_call_to(node, "deref"):
            return self._visit_deref(node)

        elif cpm.is_call_to(node, "if_"):
            return self._visit_if(node)

        elif cpm.is_call_to(node, "neighbors"):
            return self._visit_neighbors(node)

        elif cpm.is_call_to(node, "list_get"):
            return self._visit_list_get(node)

        elif cpm.is_call_to(node, "make_tuple"):
            return self._visit_make_tuple(node)

        elif cpm.is_call_to(node, "tuple_get"):
            return self._visit_tuple_get(node)

        elif cpm.is_applied_map(node):
            return self._visit_map(node)

        elif cpm.is_applied_reduce(node):
            return self._visit_reduce(node)

        elif cpm.is_applied_shift(node):
            return self._visit_shift(node)

        elif isinstance(node.fun, gtir.Lambda):
            # Lambda node should be visited with 'visit_let()' method.
            raise ValueError(f"Unexpected lambda in 'FunCall' node: {node}.")

        elif isinstance(node.fun, gtir.SymRef):
            return self._visit_generic_builtin(node)

        else:
            raise NotImplementedError(f"Invalid 'FunCall' node: {node}.")

    def visit_Lambda(
        self, node: gtir.Lambda
    ) -> DataflowOutputEdge | tuple[DataflowOutputEdge | tuple[Any, ...], ...]:
        result = self.visit(node.expr)

        def _visit_Lambda_impl(
            output_expr: DataflowOutputEdge | ValueExpr | MemletExpr | SymbolExpr,
        ) -> DataflowOutputEdge:
            if isinstance(output_expr, DataflowOutputEdge):
                return output_expr
            if isinstance(output_expr, ValueExpr):
                return DataflowOutputEdge(self.state, output_expr)

            if isinstance(output_expr, MemletExpr):
                # special case where the field operator is simply copying data from source to destination node
                output_dtype = output_expr.dc_node.desc(self.sdfg).dtype
                tasklet_node = self._add_tasklet("copy", {"__inp"}, {"__out"}, "__out = __inp")
                self._add_input_data_edge(
                    output_expr.dc_node,
                    output_expr.subset,
                    tasklet_node,
                    "__inp",
                )
            else:
                # even simpler case, where a constant value is written to destination node
                output_dtype = output_expr.dc_dtype
                tasklet_node = self._add_tasklet(
                    "write", {}, {"__out"}, f"__out = {output_expr.value}"
                )

            output_expr = self._construct_tasklet_result(output_dtype, tasklet_node, "__out")
            return DataflowOutputEdge(self.state, output_expr)

        return (
            gtx_utils.tree_map(_visit_Lambda_impl)(result)
            if isinstance(result, tuple)
            else _visit_Lambda_impl(result)
        )

    def visit_Literal(self, node: gtir.Literal) -> SymbolExpr:
        dc_dtype = dace_utils.as_dace_type(node.type)
        return SymbolExpr(node.value, dc_dtype)

    def visit_SymRef(
        self, node: gtir.SymRef
    ) -> IteratorExpr | DataExpr | tuple[IteratorExpr | DataExpr | tuple[Any, ...], ...]:
        param = str(node.id)
        if param in self.symbol_map:
            return self.symbol_map[param]
        # if not in the lambda symbol map, this must be a symref to a builtin function
        assert param in gtir_python_codegen.MATH_BUILTINS_MAPPING
        return SymbolExpr(param, dace.string)

    def visit_let(
        self,
        node: gtir.Lambda,
        args: Sequence[
            IteratorExpr
            | MemletExpr
            | ValueExpr
            | tuple[IteratorExpr | MemletExpr | ValueExpr | tuple[Any, ...], ...]
        ],
    ) -> DataflowOutputEdge | tuple[DataflowOutputEdge | tuple[Any, ...], ...]:
        """
        Maps lambda arguments to internal parameters.

        This method is responsible to recognize the usage of the `Lambda` node,
        which can be either a let-statement or the stencil expression in local view.
        The usage of a `Lambda` as let-statement corresponds to computing some results
        and making them available inside the lambda scope, represented as a nested SDFG.
        All let-statements, if any, are supposed to be encountered before the stencil
        expression. In other words, the `Lambda` node representing the stencil expression
        is always the innermost node.
        Therefore, the lowering of let-statements results in recursive calls to
        `visit_let()` until the stencil expression is found. At that point, it falls
        back to the `visit()` function.
        """

        # lambda arguments are mapped to symbols defined in lambda scope.
        for p, arg in zip(node.params, args, strict=True):
            self.symbol_map[str(p.id)] = arg

        if cpm.is_let(node.expr):
            let_node = node.expr
            let_args = [self.visit(arg) for arg in let_node.args]
            assert isinstance(let_node.fun, gtir.Lambda)
            return self.visit_let(let_node.fun, args=let_args)
        else:
            # this lambda node is not a let-statement, but a stencil expression
            return self.visit(node)


def apply(
    sdfg: dace.SDFG,
    state: dace.SDFGState,
    sdfg_builder: gtir_sdfg.DataflowBuilder,
    node: gtir.Lambda,
    args: Sequence[
        IteratorExpr
        | MemletExpr
        | ValueExpr
        | tuple[IteratorExpr | MemletExpr | ValueExpr | tuple[Any, ...], ...]
    ],
) -> tuple[
    list[DataflowInputEdge],
    DataflowOutputEdge | tuple[DataflowOutputEdge | tuple[Any, ...], ...],
]:
    """
    Entry point to visit a `Lambda` node and lower it to a dataflow graph,
    that can be instantiated inside a map scope implementing the field operator.

    It calls `LambdaToDataflow.visit_let()` to map the lambda arguments to internal
    parameters and visit the let-statements (if any), which always appear as outermost
    nodes. Finally, the visitor returns the output edge of the dataflow.

    Args:
        sdfg: The SDFG where the dataflow graph will be instantiated.
        state: The SDFG state where the dataflow graph will be instantiated.
        sdfg_builder: Helper class to build the dataflow inside the given SDFG.
        node: Lambda node to visit.
        args: Arguments passed to lambda node.

    Returns:
        A tuple of two elements:
        - List of connections for data inputs to the dataflow.
        - Output data connection.
    """
    taskgen = LambdaToDataflow(sdfg, state, sdfg_builder)
    output_edges = taskgen.visit_let(node, args)
    return taskgen.input_edges, output_edges<|MERGE_RESOLUTION|>--- conflicted
+++ resolved
@@ -31,11 +31,7 @@
 from gt4py.next import common as gtx_common, utils as gtx_utils
 from gt4py.next.iterator import ir as gtir
 from gt4py.next.iterator.ir_utils import common_pattern_matcher as cpm, ir_makers as im
-<<<<<<< HEAD
 from gt4py.next.iterator.transforms import symbol_ref_utils
-from gt4py.next.iterator.type_system import type_specifications as itir_ts
-=======
->>>>>>> 22e4a89a
 from gt4py.next.program_processors.runners.dace_common import utility as dace_utils
 from gt4py.next.program_processors.runners.dace_fieldview import (
     gtir_python_codegen,
@@ -917,7 +913,7 @@
         index_arg = self.visit(node.args[0])
         list_arg = self.visit(node.args[1])
         assert isinstance(list_arg, ValueExpr)
-        assert isinstance(list_arg.gt_dtype, itir_ts.ListType)
+        assert isinstance(list_arg.gt_dtype, ts.ListType)
         assert isinstance(list_arg.gt_dtype.element_type, ts.ScalarType)
 
         list_desc = list_arg.dc_node.desc(self.sdfg)
