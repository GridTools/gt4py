# GT4Py - GridTools Framework
#
# Copyright (c) 2014-2024, ETH Zurich
# All rights reserved.
#
# Please, refer to the LICENSE file in the root directory.
# SPDX-License-Identifier: BSD-3-Clause

from __future__ import annotations

import abc
import dataclasses
from typing import (
    Any,
    Dict,
    Final,
    List,
    Optional,
    Protocol,
    Sequence,
    Set,
    Tuple,
    TypeAlias,
    Union,
)

import dace
from dace import subsets as dace_subsets

from gt4py import eve
from gt4py.next import common as gtx_common, utils as gtx_utils
from gt4py.next.iterator import ir as gtir
from gt4py.next.iterator.ir_utils import common_pattern_matcher as cpm, ir_makers as im
from gt4py.next.iterator.transforms import symbol_ref_utils
from gt4py.next.program_processors.runners.dace_common import utility as dace_utils
from gt4py.next.program_processors.runners.dace_fieldview import (
    gtir_python_codegen,
    gtir_sdfg,
    utility as dace_gtir_utils,
)
from gt4py.next.type_system import type_info as ti, type_specifications as ts


# Magic local dimension for the result of a `make_const_list`.
# A clean implementation will probably involve to tag the `make_const_list`
# with the neighborhood it is meant to be used with.
_CONST_DIM = gtx_common.Dimension(value="_CONST_DIM", kind=gtx_common.DimensionKind.LOCAL)


@dataclasses.dataclass(frozen=True)
class ValueExpr:
    """
    Local storage for the values returned by dataflow computation.

    This type is used in the context in a dataflow, that is a stencil expression.
    Therefore, it contains either a scalar value (single elements in the fields) or
    a list of values in a local dimension.
    This is different from `gtir_builtin_translators.FieldopData` which represents
    the result of a field operator, basically the data storage outside a global map.

    Args:
        dc_node: Access node to the data container, can be either a scalar or a local list.
        gt_dtype: GT4Py data type, which includes the `offset_type` local dimension for lists.
    """

    dc_node: dace.nodes.AccessNode
    gt_dtype: ts.ListType | ts.ScalarType


@dataclasses.dataclass(frozen=True)
class MemletExpr:
    """
    Scalar or array data access through a memlet.

    Args:
        dc_node: Access node to the data container, can be either a scalar or a local list.
        gt_dtype: GT4Py data type, which includes the `offset_type` local dimension for lists.
        subset: Represents the subset to use in memlet to access the above data.
    """

    dc_node: dace.nodes.AccessNode
    gt_dtype: ts.ListType | ts.ScalarType
    subset: dace_subsets.Range


@dataclasses.dataclass(frozen=True)
class SymbolExpr:
    """Any symbolic expression that is constant in the context of current SDFG."""

    value: dace.symbolic.SymExpr
    dc_dtype: dace.typeclass


DataExpr: TypeAlias = ValueExpr | MemletExpr | SymbolExpr


@dataclasses.dataclass(frozen=True)
class IteratorExpr:
    """
    Iterator for field access to be consumed by `deref` or `shift` builtin functions.

    Args:
        field: Access node to the field this iterator operates on.
        gt_dtype: GT4Py data type, which includes the `offset_type` local dimension for lists.
        field_domain: Field domain represented as a sorted list of dimensions and offset values,
            used to find the position of a map index variable in the memlet subset. The offset
            value is either the start index of dimension range or the compile-time value of
            a shift expression, or a composition of both, and it must be subtracted to the index
            variable when constructing the memlet subset range.
        indices: Maps each dimension to an index value, which could be either a symbolic value
            or the result of a tasklet computation like neighbors connectivity or dynamic offset.
    """

    field: dace.nodes.AccessNode
    gt_dtype: ts.ListType | ts.ScalarType
    field_domain: list[tuple[gtx_common.Dimension, dace.symbolic.SymExpr]]
    indices: dict[gtx_common.Dimension, DataExpr]

    def get_field_type(self) -> ts.FieldType:
        return ts.FieldType([dim for dim, _ in self.field_domain], self.gt_dtype)

    def get_memlet_subset(self, sdfg: dace.SDFG) -> dace_subsets.Range:
        if not all(isinstance(self.indices[dim], SymbolExpr) for dim, _ in self.field_domain):
            raise ValueError(f"Cannot deref iterator {self}.")

        field_desc = self.field.desc(sdfg)
        if isinstance(self.gt_dtype, ts.ListType):
            assert len(field_desc.shape) == len(self.field_domain) + 1
            assert self.gt_dtype.offset_type is not None
            field_domain = [*self.field_domain, (self.gt_dtype.offset_type, 0)]
        else:
            assert len(field_desc.shape) == len(self.field_domain)
            field_domain = self.field_domain

        return dace_subsets.Range.from_string(
            ",".join(
                str(self.indices[dim].value - offset)  # type: ignore[union-attr]
                if dim in self.indices
                else f"0:{size}"
                for (dim, offset), size in zip(field_domain, field_desc.shape, strict=True)
            )
        )


class DataflowInputEdge(Protocol):
    """
    This protocol describes how to concretize a data edge to read data from a source node
    into the dataflow.

    It provides the `connect` method to setup an input edge from an external data source.
    The most common case is that the dataflow represents a stencil, which is instantied
    inside a map scope and whose inputs and outputs are connected to external data nodes
    by means of memlets that traverse the map entry and exit nodes.
    The dataflow can also be instatiated without a map, in which case the `map_entry`
    argument is set to `None`.
    """

    @abc.abstractmethod
    def connect(self, map_entry: Optional[dace.nodes.MapEntry]) -> None: ...


@dataclasses.dataclass(frozen=True)
class MemletInputEdge(DataflowInputEdge):
    """
    Allows to setup an input memlet through a map entry node.

    The edge source has to be a data access node, while the destination node can either
    be a tasklet, in which case the connector name is also required, or an access node.
    """

    state: dace.SDFGState
    source: dace.nodes.AccessNode
    subset: dace_subsets.Range
    dest: dace.nodes.AccessNode | dace.nodes.Tasklet
    dest_conn: Optional[str]

    def connect(self, map_entry: Optional[dace.nodes.MapEntry]) -> None:
        memlet = dace.Memlet(data=self.source.data, subset=self.subset)
        if map_entry is None:
            self.state.add_edge(self.source, None, self.dest, self.dest_conn, memlet)
        else:
            self.state.add_memlet_path(
                self.source,
                map_entry,
                self.dest,
                dst_conn=self.dest_conn,
                memlet=memlet,
            )


@dataclasses.dataclass(frozen=True)
class EmptyInputEdge(DataflowInputEdge):
    """
    Allows to setup an edge from a map entry node to a tasklet with no arguments.

    The reason behind this kind of connection is that all nodes inside a map scope
    must have an in/out path that traverses the entry and exit nodes.
    """

    state: dace.SDFGState
    node: dace.nodes.Tasklet

    def connect(self, map_entry: Optional[dace.nodes.MapEntry]) -> None:
        if map_entry is None:
            # outside of a map scope it is possible to instantiate a tasklet node
            # without input connectors
            return
        self.state.add_nedge(map_entry, self.node, dace.Memlet())


@dataclasses.dataclass(frozen=True)
class DataflowOutputEdge:
    """
    Allows to setup an output memlet through a map exit node.

    The result of a dataflow subgraph needs to be written to an external data node.
    The most common case is that the dataflow represents a stencil and the dataflow
    is computed over a field domain, therefore the dataflow is instatiated inside
    a map scope. The `connect` method creates a memlet that writes the dataflow
    result to the external array passing through the `map_exit` node.
    The dataflow can also be instatiated without a map, in which case the `map_exit`
    argument is set to `None`.
    """

    state: dace.SDFGState
    result: ValueExpr

    def connect(
        self,
        map_exit: Optional[dace.nodes.MapExit],
        dest: dace.nodes.AccessNode,
        subset: dace_subsets.Range,
    ) -> None:
        # retrieve the node which writes the result
        last_node = self.state.in_edges(self.result.dc_node)[0].src
        if isinstance(last_node, (dace.nodes.Tasklet, dace.nodes.NestedSDFG)):
            # the last transient node can be deleted
            last_node_connector = self.state.in_edges(self.result.dc_node)[0].src_conn
            self.state.remove_node(self.result.dc_node)
        else:
            last_node = self.result.dc_node
            last_node_connector = None

        if map_exit is None:
            self.state.add_edge(
                last_node,
                last_node_connector,
                dest,
                None,
                dace.Memlet(data=dest.data, subset=subset),
            )
        else:
            self.state.add_memlet_path(
                last_node,
                map_exit,
                dest,
                src_conn=last_node_connector,
                memlet=dace.Memlet(data=dest.data, subset=subset),
            )


DACE_REDUCTION_MAPPING: dict[str, dace.dtypes.ReductionType] = {
    "minimum": dace.dtypes.ReductionType.Min,
    "maximum": dace.dtypes.ReductionType.Max,
    "plus": dace.dtypes.ReductionType.Sum,
    "multiplies": dace.dtypes.ReductionType.Product,
    "and_": dace.dtypes.ReductionType.Logical_And,
    "or_": dace.dtypes.ReductionType.Logical_Or,
    "xor_": dace.dtypes.ReductionType.Logical_Xor,
    "minus": dace.dtypes.ReductionType.Sub,
    "divides": dace.dtypes.ReductionType.Div,
}


def get_reduce_params(node: gtir.FunCall) -> tuple[str, SymbolExpr, SymbolExpr]:
    assert isinstance(node.type, ts.ScalarType)
    dc_dtype = dace_utils.as_dace_type(node.type)

    assert isinstance(node.fun, gtir.FunCall)
    assert len(node.fun.args) == 2
    assert isinstance(node.fun.args[0], gtir.SymRef)
    op_name = str(node.fun.args[0])
    assert isinstance(node.fun.args[1], gtir.Literal)
    assert node.fun.args[1].type == node.type
    reduce_init = SymbolExpr(node.fun.args[1].value, dc_dtype)

    if op_name not in DACE_REDUCTION_MAPPING:
        raise RuntimeError(f"Reduction operation '{op_name}' not supported.")
    identity_value = dace.dtypes.reduction_identity(dc_dtype, DACE_REDUCTION_MAPPING[op_name])
    reduce_identity = SymbolExpr(identity_value, dc_dtype)

    return op_name, reduce_init, reduce_identity


def get_tuple_type(
    data: tuple[IteratorExpr | MemletExpr | ValueExpr | tuple[Any, ...], ...],
) -> ts.TupleType:
    """
    Compute the `ts.TupleType` corresponding to the tuple structure of input data expressions.
    """
    return ts.TupleType(
        types=[
            get_tuple_type(d)
            if isinstance(d, tuple)
            else d.get_field_type()
            if isinstance(d, IteratorExpr)
            else d.gt_dtype
            for d in data
        ]
    )


@dataclasses.dataclass(frozen=True)
class LambdaToDataflow(eve.NodeVisitor):
    """
    Visitor class to translate a `Lambda` expression to a dataflow graph.

    This visitor should be applied by calling `apply()` method on a `Lambda` IR.
    The dataflow graph generated here typically represents the stencil function
    of a field operator. It only computes single elements or pure local fields,
    in case of neighbor values. In case of local fields, the dataflow contains
    inner maps with fixed literal size (max number of neighbors).
    Once the lambda expression has been lowered to a dataflow, the dataflow graph
    needs to be instantiated, that is we have to connect all in/out edges to
    external source/destination data nodes. Since the lambda expression is used
    in GTIR as argument to a field operator, the dataflow is instatiated inside
    a map scope and applied on the field domain. Therefore, all in/out edges
    must traverse the entry/exit map nodes.
    """

    sdfg: dace.SDFG
    state: dace.SDFGState
    subgraph_builder: gtir_sdfg.DataflowBuilder
    input_edges: list[DataflowInputEdge] = dataclasses.field(default_factory=lambda: [])
    symbol_map: dict[
        str,
        IteratorExpr | DataExpr | tuple[IteratorExpr | DataExpr | tuple[Any, ...], ...],
    ] = dataclasses.field(default_factory=dict)

    def _add_input_data_edge(
        self,
        src: dace.nodes.AccessNode,
        src_subset: dace_subsets.Range,
        dst_node: dace.nodes.Node,
        dst_conn: Optional[str] = None,
        src_offset: Optional[list[dace.symbolic.SymExpr]] = None,
    ) -> None:
        input_subset = (
            src_subset
            if src_offset is None
            else dace_subsets.Range(
                (start - off, stop - off, step)
                for (start, stop, step), off in zip(src_subset, src_offset, strict=True)
            )
        )
        edge = MemletInputEdge(self.state, src, input_subset, dst_node, dst_conn)
        self.input_edges.append(edge)

    def _add_edge(
        self,
        src_node: dace.Node,
        src_node_connector: Optional[str],
        dst_node: dace.Node,
        dst_node_connector: Optional[str],
        memlet: dace.Memlet,
    ) -> None:
        """Helper method to add an edge in current state."""
        self.state.add_edge(src_node, src_node_connector, dst_node, dst_node_connector, memlet)

    def _add_map(
        self,
        name: str,
        ndrange: Union[
            Dict[str, Union[str, dace.subsets.Subset]],
            List[Tuple[str, Union[str, dace.subsets.Subset]]],
        ],
        **kwargs: Any,
    ) -> Tuple[dace.nodes.MapEntry, dace.nodes.MapExit]:
        """
        Helper method to add a map in current state.

        The subgraph builder ensures that the map receives a unique name,
        by adding a unique suffix to the provided name.
        """
        return self.subgraph_builder.add_map(name, self.state, ndrange, **kwargs)

    def _add_tasklet(
        self,
        name: str,
        inputs: Union[Set[str], Dict[str, dace.dtypes.typeclass]],
        outputs: Union[Set[str], Dict[str, dace.dtypes.typeclass]],
        code: str,
        **kwargs: Any,
    ) -> dace.nodes.Tasklet:
        """
        Helper method to add a tasklet in current state.

        The subgraph builder ensures that the tasklet receives a unique name,
        by adding a unique suffix to the provided name.
        """
        tasklet_node = self.subgraph_builder.add_tasklet(
            name, self.state, inputs, outputs, code, **kwargs
        )
        if len(inputs) == 0:
            # All nodes inside a map scope must have an in/out path that traverses
            # the entry and exit nodes. Therefore, a tasklet node with no arguments
            # still needs an (empty) input edge from map entry node.
            edge = EmptyInputEdge(self.state, tasklet_node)
            self.input_edges.append(edge)
        return tasklet_node

    def _add_mapped_tasklet(
        self,
        name: str,
        map_ranges: Dict[str, str | dace.subsets.Subset]
        | List[Tuple[str, str | dace.subsets.Subset]],
        inputs: Dict[str, dace.Memlet],
        code: str,
        outputs: Dict[str, dace.Memlet],
        **kwargs: Any,
    ) -> tuple[dace.nodes.Tasklet, dace.nodes.MapEntry, dace.nodes.MapExit]:
        """
        Helper method to add a mapped tasklet in current state.

        The subgraph builder ensures that the tasklet receives a unique name,
        by adding a unique suffix to the provided name.
        """
        return self.subgraph_builder.add_mapped_tasklet(
            name, self.state, map_ranges, inputs, code, outputs, **kwargs
        )

    def unique_nsdfg_name(self, prefix: str) -> str:
        """Utility function to generate a unique name for a nested SDFG, starting with the given prefix."""
        return self.subgraph_builder.unique_nsdfg_name(self.sdfg, prefix)

    def _construct_local_view(self, field: MemletExpr | ValueExpr) -> ValueExpr:
        if isinstance(field, MemletExpr):
            desc = field.dc_node.desc(self.sdfg)
            local_dim_indices = [i for i, size in enumerate(field.subset.size()) if size != 1]
            if len(local_dim_indices) == 0:
                # we are accessing a single-element array with shape (1,)
                view_shape = (1,)
                view_strides = (1,)
            else:
                view_shape = tuple(desc.shape[i] for i in local_dim_indices)
                view_strides = tuple(desc.strides[i] for i in local_dim_indices)
            view, _ = self.sdfg.add_view(
                f"{field.dc_node.data}_view",
                view_shape,
                desc.dtype,
                strides=view_strides,
                find_new_name=True,
            )
            local_view_node = self.state.add_access(view)
            self._add_input_data_edge(field.dc_node, field.subset, local_view_node)

            return ValueExpr(local_view_node, desc.dtype)

        else:
            return field

    def _construct_tasklet_result(
        self,
        dc_dtype: dace.typeclass,
        src_node: dace.nodes.Tasklet,
        src_connector: str,
        use_array: bool = False,
    ) -> ValueExpr:
        data_type = dace_utils.as_itir_type(dc_dtype)
        if use_array:
            # In some cases, such as result data with list-type annotation, we want
            # that output data is represented as an array (single-element 1D array)
            # in order to allow for composition of array shape in external memlets.
            temp_name, _ = self.subgraph_builder.add_temp_array(self.sdfg, (1,), dc_dtype)
        else:
            temp_name, _ = self.subgraph_builder.add_temp_scalar(self.sdfg, dc_dtype)

        temp_node = self.state.add_access(temp_name)
        self._add_edge(
            src_node,
            src_connector,
            temp_node,
            None,
            dace.Memlet(data=temp_name, subset="0"),
        )
        return ValueExpr(
            dc_node=temp_node,
            gt_dtype=(
                ts.ListType(element_type=data_type, offset_type=_CONST_DIM)
                if use_array
                else data_type
            ),
        )

    def _visit_deref(self, node: gtir.FunCall) -> DataExpr:
        """
        Visit a `deref` node, which represents dereferencing of an iterator.
        The iterator is the argument of this node.

        The iterator contains the information for accessing a field, that is the
        sorted list of dimensions in the field domain and the index values for
        each dimension. The index values can be either symbol values, that is
        literal values or scalar arguments which are constant in the SDFG scope;
        or they can be the result of some expression, that computes a dynamic
        index offset or gets an neighbor index from a connectivity table.
        In case all indexes are symbol values, the `deref` node is lowered to a
        memlet; otherwise dereferencing is a runtime operation represented in
        the SDFG as a tasklet node.
        """
        # format used for field index tasklet connector
        IndexConnectorFmt: Final = "__index_{dim}"

        if isinstance(node.type, ts.TupleType):
            raise NotImplementedError("Tuple deref not supported.")

        assert len(node.args) == 1
        arg_expr = self.visit(node.args[0])

        if not isinstance(arg_expr, IteratorExpr):
            # dereferencing a scalar or a literal node results in the node itself
            return arg_expr

        field_desc = arg_expr.field.desc(self.sdfg)
        if isinstance(field_desc, dace.data.Scalar):
            # deref a zero-dimensional field
            assert len(arg_expr.field_domain) == 0
            assert isinstance(node.type, ts.ScalarType)
            return MemletExpr(arg_expr.field, arg_expr.gt_dtype, subset="0")

        # default case: deref a field with one or more dimensions
        if all(isinstance(index, SymbolExpr) for index in arg_expr.indices.values()):
            # when all indices are symbolic expressions, we can perform direct field access through a memlet
            field_subset = arg_expr.get_memlet_subset(self.sdfg)
            return MemletExpr(arg_expr.field, arg_expr.gt_dtype, field_subset)

        # we use a tasklet to dereference an iterator when one or more indices are the result of some computation,
        # either indirection through connectivity table or dynamic cartesian offset.
        assert all(dim in arg_expr.indices for dim, _ in arg_expr.field_domain)
        assert len(field_desc.shape) == len(arg_expr.field_domain)
        field_indices = [(dim, arg_expr.indices[dim]) for dim, _ in arg_expr.field_domain]
        index_connectors = [
            IndexConnectorFmt.format(dim=dim.value)
            for dim, index in field_indices
            if not isinstance(index, SymbolExpr)
        ]
        # here `internals` refer to the names used as index in the tasklet code string:
        # an index can be either a connector name (for dynamic/indirect indices)
        # or a symbol value (for literal values and scalar arguments).
        index_internals = ",".join(
            str(index.value)
            if isinstance(index, SymbolExpr)
            else IndexConnectorFmt.format(dim=dim.value)
            for dim, index in field_indices
        )
        deref_node = self._add_tasklet(
            "runtime_deref",
            {"field"} | set(index_connectors),
            {"val"},
            code=f"val = field[{index_internals}]",
        )
        # add new termination point for the field parameter
        self._add_input_data_edge(
            arg_expr.field,
            dace_subsets.Range.from_array(field_desc),
            deref_node,
            "field",
            src_offset=[offset for (_, offset) in arg_expr.field_domain],
        )

        for dim, index_expr in field_indices:
            # add termination points for the dynamic iterator indices
            deref_connector = IndexConnectorFmt.format(dim=dim.value)
            if isinstance(index_expr, MemletExpr):
                self._add_input_data_edge(
                    index_expr.dc_node,
                    index_expr.subset,
                    deref_node,
                    deref_connector,
                )

            elif isinstance(index_expr, ValueExpr):
                self._add_edge(
                    index_expr.dc_node,
                    None,
                    deref_node,
                    deref_connector,
                    dace.Memlet(data=index_expr.dc_node.data, subset="0"),
                )
            else:
                assert isinstance(index_expr, SymbolExpr)

        return self._construct_tasklet_result(field_desc.dtype, deref_node, "val")

    def _visit_if_branch_arg(
        self,
        if_sdfg: dace.SDFG,
        if_branch_state: dace.SDFGState,
        param_name: str,
        arg: IteratorExpr | DataExpr,
        if_sdfg_input_memlets: dict[str, MemletExpr | ValueExpr],
    ) -> IteratorExpr | ValueExpr:
        """
        Helper method to be called by `_visit_if_branch()` to visit the input arguments.

        Args:
            if_sdfg: The nested SDFG where the if expression is lowered.
            if_branch_state: The state inside the nested SDFG where the if branch is lowered.
            param_name: The parameter name of the input argument.
            arg: The input argument expression.
            if_sdfg_input_memlets: The memlets that provide input data to the nested SDFG, will be update inside this function.
        """
        if isinstance(arg, (MemletExpr, ValueExpr)):
            arg_expr = arg
            arg_node = arg.dc_node
            arg_desc = arg_node.desc(self.sdfg)
            if isinstance(arg, MemletExpr):
                assert arg.subset.num_elements() == 1
                arg_desc = dace.data.Scalar(arg_desc.dtype)
            else:
                assert isinstance(arg_desc, dace.data.Scalar)
        elif isinstance(arg, IteratorExpr):
            arg_node = arg.field
            arg_desc = arg_node.desc(self.sdfg)
            arg_expr = MemletExpr(arg_node, arg.gt_dtype, dace_subsets.Range.from_array(arg_desc))
        else:
            raise TypeError(f"Unexpected {arg} as input argument.")

        if param_name in if_sdfg.arrays:
            inner_desc = if_sdfg.data(param_name)
            assert not inner_desc.transient
        else:
            inner_desc = arg_desc.clone()
            inner_desc.transient = False
            if_sdfg.add_datadesc(param_name, inner_desc)
            if_sdfg_input_memlets[param_name] = arg_expr

        inner_node = if_branch_state.add_access(param_name)
        if isinstance(arg, IteratorExpr):
            return IteratorExpr(inner_node, arg.gt_dtype, arg.field_domain, arg.indices)
        else:
            return ValueExpr(inner_node, arg.gt_dtype)

    def _visit_if_branch(
        self,
        if_sdfg: dace.SDFG,
        if_branch_state: dace.SDFGState,
        expr: gtir.Expr,
        if_sdfg_input_memlets: dict[str, MemletExpr | ValueExpr],
    ) -> tuple[
        list[DataflowInputEdge],
        DataflowOutputEdge | tuple[DataflowOutputEdge | tuple[Any, ...], ...],
    ]:
        """
        Helper method to visit an if-branch expression and lower it to a dataflow inside the given nested SDFG and state.

        This function is called by `_visit_if()` for each if-branch.

        Args:
            if_sdfg: The nested SDFG where the if expression is lowered.
            if_branch_state: The state inside the nested SDFG where the if branch is lowered.
            expr: The if branch expression to lower.
            if_sdfg_input_memlets: The memlets that provide input data to the nested SDFG, will be update inside this function.

        Returns:
            A tuple containing:
                - the list of input edges for the parent dataflow
                - the output data, in the form of a single data edge or a tuple of data edges.
        """
        assert if_branch_state in if_sdfg.states()

        lambda_args = []
        lambda_params = []
        for pname in symbol_ref_utils.collect_symbol_refs(expr, self.symbol_map.keys()):
            arg = self.symbol_map[pname]
            if isinstance(arg, tuple):
                ptype = get_tuple_type(arg)  # type: ignore[arg-type]
<<<<<<< HEAD
                psym = im.sym(pname, ptype)
                psym_tree = dace_gtir_utils.make_symbol_tree(pname, ptype)
=======
                psymbol = im.sym(pname, ptype)
                psymbol_tree = dace_gtir_utils.make_symbol_tree(pname, ptype)
>>>>>>> 46879b78
                inner_arg = gtx_utils.tree_map(
                    lambda tsym, targ: self._visit_if_branch_arg(
                        if_sdfg, if_branch_state, tsym.id, targ, if_sdfg_input_memlets
                    )
<<<<<<< HEAD
                )(psym_tree, arg)
            else:
                psym = im.sym(pname, arg.gt_dtype)  # type: ignore[union-attr]
=======
                )(psymbol_tree, arg)
            else:
                psymbol = im.sym(pname, arg.gt_dtype)  # type: ignore[union-attr]
>>>>>>> 46879b78
                inner_arg = self._visit_if_branch_arg(
                    if_sdfg, if_branch_state, pname, arg, if_sdfg_input_memlets
                )
            lambda_args.append(inner_arg)
<<<<<<< HEAD
            lambda_params.append(psym)
=======
            lambda_params.append(psymbol)
>>>>>>> 46879b78

        # visit each branch of the if-statement as if it was a Lambda node
        lambda_node = gtir.Lambda(params=lambda_params, expr=expr)
        input_edges, output_edges = translate_lambda_to_dataflow(
            if_sdfg, if_branch_state, self.subgraph_builder, lambda_node, args=lambda_args
        )

        for data_node in if_branch_state.data_nodes():
            # In case tuple arguments, isolated non-transient nodes might be left in the state,
            # because not all tuple fields are necessarily used in the lambda scope
            if if_branch_state.degree(data_node) == 0:
                assert not data_node.desc(if_sdfg).transient
                if_branch_state.remove_node(data_node)

        return input_edges, output_edges

<<<<<<< HEAD
    def _visit_if(self, node: gtir.FunCall) -> ValueExpr | tuple[ValueExpr | tuple[Any, ...], ...]:
=======
    def _visit_if_branch_result(
        self, sdfg: dace.SDFG, state: dace.SDFGState, edge: DataflowOutputEdge, sym: gtir.Sym
    ) -> ValueExpr:
>>>>>>> 46879b78
        """
        Helper function to be called by `_visit_if` to create an output connector
        on the nested SDFG that will write the result to the parent SDFG.
        The result data inside the nested SDFG must have the same name as the connector.
        """
        output_data = str(sym.id)
        if output_data in sdfg.arrays:
            output_desc = sdfg.data(output_data)
            assert not output_desc.transient
        else:
            # If the result is currently written to a transient node, inside the nested SDFG,
            # we need to allocate a non-transient data node.
            result_desc = edge.result.dc_node.desc(sdfg)
            output_desc = result_desc.clone()
            output_desc.transient = False
            output_data = sdfg.add_datadesc(output_data, output_desc, find_new_name=True)
        output_node = state.add_access(output_data)
        state.add_nedge(
            edge.result.dc_node,
            output_node,
            dace.Memlet.from_array(output_data, output_desc),
        )
        return ValueExpr(output_node, edge.result.gt_dtype)

    def _visit_if(self, node: gtir.FunCall) -> ValueExpr | tuple[ValueExpr | tuple[Any, ...], ...]:
        """
        Lowers an if-expression with exclusive branch execution into a nested SDFG,
        in which each branch is lowered into a dataflow in a separate state and
        the if-condition is represented as the inter-state edge condtion.
        """

        def write_output_of_nested_sdfg_to_temporary(inner_value: ValueExpr) -> ValueExpr:
            # Each output connector of the nested SDFG writes to a transient node in the parent SDFG
            inner_data = inner_value.dc_node.data
            inner_desc = inner_value.dc_node.desc(nsdfg)
            assert not inner_desc.transient
            output, output_desc = self.subgraph_builder.add_temp_array_like(self.sdfg, inner_desc)
            output_node = self.state.add_access(output)
            self.state.add_edge(
                nsdfg_node,
                inner_data,
                output_node,
                None,
                dace.Memlet.from_array(output, output_desc),
            )
            return ValueExpr(output_node, inner_value.gt_dtype)

        assert len(node.args) == 3

        # TODO(edopao): enable once supported in next DaCe release
        use_conditional_block: Final[bool] = False

        # evaluate the if-condition that will write to a boolean scalar node
        condition_value = self.visit(node.args[0])
        assert (
            (
                isinstance(condition_value.gt_dtype, ts.ScalarType)
                and condition_value.gt_dtype.kind == ts.ScalarKind.BOOL
            )
            if isinstance(condition_value, (MemletExpr, ValueExpr))
            else (condition_value.dc_dtype == dace.dtypes.bool_)
        )

        nsdfg = dace.SDFG(self.unique_nsdfg_name(prefix="if_stmt"))
        nsdfg.debuginfo = dace_utils.debug_info(node, default=self.sdfg.debuginfo)

        # create states inside the nested SDFG for the if-branches
        if use_conditional_block:
            if_region = dace.sdfg.state.ConditionalBlock("if")
            nsdfg.add_node(if_region)
            entry_state = nsdfg.add_state("entry", is_start_block=True)
            nsdfg.add_edge(entry_state, if_region, dace.InterstateEdge())

            then_body = dace.sdfg.state.ControlFlowRegion("then_body", sdfg=nsdfg)
            tstate = then_body.add_state("true_branch", is_start_block=True)
            if_region.add_branch(dace.sdfg.state.CodeBlock("__cond"), then_body)

            else_body = dace.sdfg.state.ControlFlowRegion("else_body", sdfg=nsdfg)
            fstate = else_body.add_state("false_branch", is_start_block=True)
            if_region.add_branch(dace.sdfg.state.CodeBlock("not (__cond)"), else_body)

        else:
            entry_state = nsdfg.add_state("entry", is_start_block=True)
            tstate = nsdfg.add_state("true_branch")
            nsdfg.add_edge(entry_state, tstate, dace.InterstateEdge(condition="__cond"))
            fstate = nsdfg.add_state("false_branch")
            nsdfg.add_edge(entry_state, fstate, dace.InterstateEdge(condition="not (__cond)"))

        input_memlets: dict[str, MemletExpr | ValueExpr] = {}

        # define scalar or symbol for the condition value inside the nested SDFG
        if isinstance(condition_value, SymbolExpr):
            nsdfg.add_symbol("__cond", dace.dtypes.bool)
        else:
            nsdfg.add_scalar("__cond", dace.dtypes.bool)
            input_memlets["__cond"] = condition_value

        for nstate, arg in zip([tstate, fstate], node.args[1:3]):
            # visit each if-branch in the corresponding state of the nested SDFG
            in_edges, out_edge = self._visit_if_branch(nsdfg, nstate, arg, input_memlets)
            for edge in in_edges:
                edge.connect(map_entry=None)

            if isinstance(out_edge, tuple):
                assert isinstance(node.type, ts.TupleType)
<<<<<<< HEAD
                out_sym_tree = dace_gtir_utils.make_symbol_tree("__output", node.type)
                outer_value = gtx_utils.tree_map(
                    lambda x, y, state=if_branch_state: visit_if_branch_result(state, x, y)
                )(out_edge, out_sym_tree)
=======
                out_symbol_tree = dace_gtir_utils.make_symbol_tree("__output", node.type)
                outer_value = gtx_utils.tree_map(
                    lambda x, y, nstate=nstate: self._visit_if_branch_result(nsdfg, nstate, x, y)
                )(out_edge, out_symbol_tree)
>>>>>>> 46879b78
            else:
                assert isinstance(node.type, ts.FieldType | ts.ScalarType)
                outer_value = self._visit_if_branch_result(
                    nsdfg, nstate, out_edge, im.sym("__output", node.type)
                )
            # Isolated access node will make validation fail.
            # Isolated access nodes can be found in `make_tuple` expressions that
            # construct tuples from input arguments.
            for data_node in nstate.data_nodes():
                if nstate.degree(data_node) == 0:
                    assert not data_node.desc(nsdfg).transient
                    nsdfg.remove_node(data_node)
        else:
            result = outer_value

        outputs = {outval.dc_node.data for outval in gtx_utils.flatten_nested_tuple((result,))}

        nsdfg_node = self.state.add_nested_sdfg(
            nsdfg,
            self.sdfg,
            inputs=set(input_memlets.keys()),
            outputs=outputs,
            symbol_mapping=None,  # implicitly map all free symbols to the symbols available in parent SDFG
        )

        for inner, input_expr in input_memlets.items():
            if isinstance(input_expr, MemletExpr):
                self._add_input_data_edge(input_expr.dc_node, input_expr.subset, nsdfg_node, inner)
            else:
                self._add_edge(
                    input_expr.dc_node,
                    None,
                    nsdfg_node,
                    inner,
                    self.sdfg.make_array_memlet(input_expr.dc_node.data),
                )

        return (
            gtx_utils.tree_map(write_output_of_nested_sdfg_to_temporary)(result)
            if isinstance(result, tuple)
            else write_output_of_nested_sdfg_to_temporary(result)
        )

    def _visit_neighbors(self, node: gtir.FunCall) -> ValueExpr:
        assert isinstance(node.type, ts.ListType)
        assert len(node.args) == 2

        assert isinstance(node.args[0], gtir.OffsetLiteral)
        offset = node.args[0].value
        assert isinstance(offset, str)
        offset_provider = self.subgraph_builder.get_offset_provider_type(offset)
        assert isinstance(offset_provider, gtx_common.NeighborConnectivityType)

        it = self.visit(node.args[1])
        assert isinstance(it, IteratorExpr)
        assert any(dim == offset_provider.codomain for dim, _ in it.field_domain)
        assert offset_provider.source_dim in it.indices
        origin_index = it.indices[offset_provider.source_dim]
        assert isinstance(origin_index, SymbolExpr)
        assert all(isinstance(index, SymbolExpr) for index in it.indices.values())

        field_desc = it.field.desc(self.sdfg)
        connectivity = dace_utils.connectivity_identifier(offset)
        # initially, the storage for the connectivty tables is created as transient;
        # when the tables are used, the storage is changed to non-transient,
        # as the corresponding arrays are supposed to be allocated by the SDFG caller
        connectivity_desc = self.sdfg.arrays[connectivity]
        connectivity_desc.transient = False

        # The visitor is constructing a list of input connections that will be handled
        # by `translate_as_fieldop` (the primitive translator), that is responsible
        # of creating the map for the field domain. For each input connection, it will
        # create a memlet that will write to a node specified by the third attribute
        # in the `InputConnection` tuple (either a tasklet, or a view node, or a library
        # node). For the specific case of `neighbors` we need to nest the neighbors map
        # inside the field map and the memlets will traverse the external map and write
        # to the view nodes. The simplify pass will remove the redundant access nodes.
        field_slice = self._construct_local_view(
            MemletExpr(
                dc_node=it.field,
                gt_dtype=node.type,
                subset=dace_subsets.Range.from_string(
                    ",".join(
                        str(it.indices[dim].value - offset)  # type: ignore[union-attr]
                        if dim != offset_provider.codomain
                        else f"0:{size}"
                        for (dim, offset), size in zip(
                            it.field_domain, field_desc.shape, strict=True
                        )
                    )
                ),
            )
        )
        connectivity_slice = self._construct_local_view(
            MemletExpr(
                dc_node=self.state.add_access(connectivity),
                gt_dtype=node.type,
                subset=dace_subsets.Range.from_string(
                    f"{origin_index.value}, 0:{offset_provider.max_neighbors}"
                ),
            )
        )

        neighbors_temp, _ = self.subgraph_builder.add_temp_array(
            self.sdfg, (offset_provider.max_neighbors,), field_desc.dtype
        )
        neighbors_node = self.state.add_access(neighbors_temp)
        offset_type = gtx_common.Dimension(offset, gtx_common.DimensionKind.LOCAL)
        neighbor_idx = dace_gtir_utils.get_map_variable(offset_type)

        index_connector = "__index"
        output_connector = "__val"
        tasklet_expression = f"{output_connector} = __field[{index_connector}]"
        input_memlets = {
            "__field": self.sdfg.make_array_memlet(field_slice.dc_node.data),
            index_connector: dace.Memlet(data=connectivity_slice.dc_node.data, subset=neighbor_idx),
        }
        input_nodes = {
            field_slice.dc_node.data: field_slice.dc_node,
            connectivity_slice.dc_node.data: connectivity_slice.dc_node,
        }

        if offset_provider.has_skip_values:
            # in case of skip value we can write any dummy value
            skip_value = (
                "math.nan"
                if ti.is_floating_point(node.type.element_type)
                else str(dace.dtypes.max_value(field_desc.dtype))
            )
            tasklet_expression += (
                f" if {index_connector} != {gtx_common._DEFAULT_SKIP_VALUE} else {skip_value}"
            )

        self._add_mapped_tasklet(
            name=f"{offset}_neighbors",
            map_ranges={neighbor_idx: f"0:{offset_provider.max_neighbors}"},
            code=tasklet_expression,
            inputs=input_memlets,
            input_nodes=input_nodes,
            outputs={
                output_connector: dace.Memlet(data=neighbors_temp, subset=neighbor_idx),
            },
            output_nodes={neighbors_temp: neighbors_node},
            external_edges=True,
        )

        return ValueExpr(
            dc_node=neighbors_node, gt_dtype=ts.ListType(node.type.element_type, offset_type)
        )

    def _visit_list_get(self, node: gtir.FunCall) -> ValueExpr:
        assert len(node.args) == 2
        index_arg = self.visit(node.args[0])
        list_arg = self.visit(node.args[1])
        assert isinstance(list_arg, ValueExpr)
        assert isinstance(list_arg.gt_dtype, ts.ListType)
        assert isinstance(list_arg.gt_dtype.element_type, ts.ScalarType)

        list_desc = list_arg.dc_node.desc(self.sdfg)
        assert len(list_desc.shape) == 1

        result_dtype = dace_utils.as_dace_type(list_arg.gt_dtype.element_type)
        result, _ = self.subgraph_builder.add_temp_scalar(self.sdfg, result_dtype)
        result_node = self.state.add_access(result)

        if isinstance(index_arg, SymbolExpr):
            assert index_arg.dc_dtype in dace.dtypes.INTEGER_TYPES
            self._add_edge(
                list_arg.dc_node,
                None,
                result_node,
                None,
                dace.Memlet(data=list_arg.dc_node.data, subset=index_arg.value),
            )
        elif isinstance(index_arg, ValueExpr):
            tasklet_node = self._add_tasklet(
                "list_get", inputs={"index", "list"}, outputs={"value"}, code="value = list[index]"
            )
            self._add_edge(
                index_arg.dc_node,
                None,
                tasklet_node,
                "index",
                dace.Memlet(data=index_arg.dc_node.data, subset="0"),
            )
            self._add_edge(
                list_arg.dc_node,
                None,
                tasklet_node,
                "list",
                self.sdfg.make_array_memlet(list_arg.dc_node.data),
            )
            self._add_edge(
                tasklet_node, "value", result_node, None, dace.Memlet(data=result, subset="0")
            )
        else:
            raise TypeError(f"Unexpected value {index_arg} as index argument.")

        return ValueExpr(dc_node=result_node, gt_dtype=list_arg.gt_dtype.element_type)

    def _visit_map(self, node: gtir.FunCall) -> ValueExpr:
        """
        A map node defines an operation to be mapped on all elements of input arguments.

        The map operation is applied on the local dimension of input fields.
        In the example below, the local dimension consists of a list of neighbor
        values as the first argument, and a list of constant values `1.0`:
        `map_(plus)(neighbors(V2E, it), make_const_list(1.0))`

        The `plus` operation is lowered to a tasklet inside a map that computes
        the domain of the local dimension (in this example, max neighbors in V2E).

        The result is a 1D local field, with same size as the input local dimension.
        In above example, the result would be an array with size V2E.max_neighbors,
        containing the V2E neighbor values incremented by 1.0.
        """
        assert isinstance(node.type, ts.ListType)
        assert isinstance(node.fun, gtir.FunCall)
        assert len(node.fun.args) == 1  # the operation to be mapped on the arguments

        assert isinstance(node.type.element_type, ts.ScalarType)
        dc_dtype = dace_utils.as_dace_type(node.type.element_type)

        input_connectors = [f"__arg{i}" for i in range(len(node.args))]
        output_connector = "__out"

        # Here we build the body of the tasklet
        fun_node = im.call(node.fun.args[0])(*input_connectors)
        fun_python_code = gtir_python_codegen.get_source(fun_node)
        tasklet_expression = f"{output_connector} = {fun_python_code}"

        input_args = [self.visit(arg) for arg in node.args]
        input_connectivity_types: dict[
            gtx_common.Dimension, gtx_common.NeighborConnectivityType
        ] = {}
        for input_arg in input_args:
            assert isinstance(input_arg.gt_dtype, ts.ListType)
            assert input_arg.gt_dtype.offset_type is not None
            offset_type = input_arg.gt_dtype.offset_type
            if offset_type == _CONST_DIM:
                # this input argument is the result of `make_const_list`
                continue
            offset_provider_t = self.subgraph_builder.get_offset_provider_type(offset_type.value)
            assert isinstance(offset_provider_t, gtx_common.NeighborConnectivityType)
            input_connectivity_types[offset_type] = offset_provider_t

        if len(input_connectivity_types) == 0:
            raise ValueError(f"Missing information on local dimension for map node {node}.")

        # GT4Py guarantees that all connectivities used to generate lists of neighbors
        # have the same length, that is the same value of 'max_neighbors'.
        if (
            len(
                set(
                    (conn.has_skip_values, conn.max_neighbors)
                    for conn in input_connectivity_types.values()
                )
            )
            != 1
        ):
            raise ValueError("Unexpected arguments to map expression with different neighborhood.")
        offset_type, offset_provider_type = next(iter(input_connectivity_types.items()))
        local_size = offset_provider_type.max_neighbors
        map_index = dace_gtir_utils.get_map_variable(offset_type)

        # The dataflow we build in this class has some loose connections on input edges.
        # These edges are described as set of nodes, that will have to be connected to
        # external data source nodes passing through the map entry node of the field map.
        # Similarly to `neighbors` expressions, the `map_` input edges terminate on view
        # nodes (see `_construct_local_view` in the for-loop below), because it is simpler
        # than representing map-to-map edges (which require memlets with 2 pass-nodes).
        input_memlets = {}
        input_nodes = {}
        for conn, input_arg in zip(input_connectors, input_args):
            input_node = self._construct_local_view(input_arg).dc_node
            input_desc = input_node.desc(self.sdfg)
            # we assume that there is a single local dimension
            if len(input_desc.shape) != 1:
                raise ValueError(f"More than one local dimension in map expression {node}.")
            input_size = input_desc.shape[0]
            if input_size == 1:
                assert input_arg.gt_dtype.offset_type == _CONST_DIM
                input_memlets[conn] = dace.Memlet(data=input_node.data, subset="0")
            elif input_size == local_size:
                input_memlets[conn] = dace.Memlet(data=input_node.data, subset=map_index)
            else:
                raise ValueError(
                    f"Argument to map node with local size {input_size}, expected {local_size}."
                )
            input_nodes[input_node.data] = input_node

        result, _ = self.subgraph_builder.add_temp_array(self.sdfg, (local_size,), dc_dtype)
        result_node = self.state.add_access(result)

        if offset_provider_type.has_skip_values:
            # In case the `map_` input expressions contain skip values, we use
            # the connectivity-based offset provider as mask for map computation.
            connectivity = dace_utils.connectivity_identifier(offset_type.value)
            connectivity_desc = self.sdfg.arrays[connectivity]
            connectivity_desc.transient = False

            origin_map_index = dace_gtir_utils.get_map_variable(offset_provider_type.source_dim)

            connectivity_slice = self._construct_local_view(
                MemletExpr(
                    dc_node=self.state.add_access(connectivity),
                    gt_dtype=ts.ListType(
                        element_type=node.type.element_type, offset_type=offset_type
                    ),
                    subset=dace_subsets.Range.from_string(
                        f"{origin_map_index}, 0:{offset_provider_type.max_neighbors}"
                    ),
                )
            )

            input_memlets["__neighbor_idx"] = dace.Memlet(
                data=connectivity_slice.dc_node.data, subset=map_index
            )
            input_nodes[connectivity_slice.dc_node.data] = connectivity_slice.dc_node

            # in case of skip value we can write any dummy value
            skip_value = (
                "math.nan"
                if ti.is_floating_point(node.type.element_type)
                else str(dace.dtypes.max_value(dc_dtype))
            )
            tasklet_expression += (
                f" if __neighbor_idx != {gtx_common._DEFAULT_SKIP_VALUE} else {skip_value}"
            )

        self._add_mapped_tasklet(
            name="map",
            map_ranges={map_index: f"0:{local_size}"},
            code=tasklet_expression,
            inputs=input_memlets,
            input_nodes=input_nodes,
            outputs={
                output_connector: dace.Memlet(data=result, subset=map_index),
            },
            output_nodes={result: result_node},
            external_edges=True,
        )

        return ValueExpr(
            dc_node=result_node,
            gt_dtype=ts.ListType(node.type.element_type, offset_type),
        )

    def _make_reduce_with_skip_values(
        self,
        input_expr: ValueExpr | MemletExpr,
        offset_provider_type: gtx_common.NeighborConnectivityType,
        reduce_init: SymbolExpr,
        reduce_identity: SymbolExpr,
        reduce_wcr: str,
        result_node: dace.nodes.AccessNode,
    ) -> None:
        """
        Helper method to lower reduction on a local field containing skip values.

        The reduction is implemented as a nested SDFG containing 2 states. In first
        state, the result (a scalar data node passed as argumet) is initialized.
        In second state, a mapped tasklet uses a write-conflict resolution (wcr)
        memlet to update the result.
        We use the offset provider as a mask to identify skip values: the value
        that is written to the result node is either the input value, when the
        corresponding neighbor index in the connectivity table is valid, or the
        identity value if the neighbor index is missing.
        """
        origin_map_index = dace_gtir_utils.get_map_variable(offset_provider_type.source_dim)

        assert (
            isinstance(input_expr.gt_dtype, ts.ListType)
            and input_expr.gt_dtype.offset_type is not None
        )
        offset_type = input_expr.gt_dtype.offset_type
        connectivity = dace_utils.connectivity_identifier(offset_type.value)
        connectivity_node = self.state.add_access(connectivity)
        connectivity_desc = connectivity_node.desc(self.sdfg)
        connectivity_desc.transient = False

        desc = input_expr.dc_node.desc(self.sdfg)
        if isinstance(input_expr, MemletExpr):
            local_dim_indices = [i for i, size in enumerate(input_expr.subset.size()) if size != 1]
        else:
            local_dim_indices = list(range(len(desc.shape)))

        if len(local_dim_indices) != 1:
            raise NotImplementedError(
                f"Found {len(local_dim_indices)} local dimensions in reduce expression, expected one."
            )
        local_dim_index = local_dim_indices[0]
        assert desc.shape[local_dim_index] == offset_provider_type.max_neighbors

        # we lower the reduction map with WCR out memlet in a nested SDFG
        nsdfg = dace.SDFG(name=self.unique_nsdfg_name("reduce_with_skip_values"))
        nsdfg.add_array(
            "values",
            (desc.shape[local_dim_index],),
            desc.dtype,
            strides=(desc.strides[local_dim_index],),
        )
        nsdfg.add_array(
            "neighbor_indices",
            (connectivity_desc.shape[1],),
            connectivity_desc.dtype,
            strides=(connectivity_desc.strides[1],),
        )
        nsdfg.add_scalar("acc", desc.dtype)
        st_init = nsdfg.add_state(f"{nsdfg.label}_init")
        st_init.add_edge(
            st_init.add_tasklet(
                "init_acc",
                {},
                {"__val"},
                f"__val = {reduce_init.dc_dtype}({reduce_init.value})",
            ),
            "__val",
            st_init.add_access("acc"),
            None,
            dace.Memlet(data="acc", subset="0"),
        )
        st_reduce = nsdfg.add_state_after(st_init, f"{nsdfg.label}_reduce")
        # Fill skip values in local dimension with the reduce identity value
        skip_value = f"{reduce_identity.dc_dtype}({reduce_identity.value})"
        # Since this map operates on a pure local dimension, we explicitly set sequential
        # schedule and we set the flag 'wcr_nonatomic=True' on the write memlet.
        # TODO(phimuell): decide if auto-optimizer should reset `wcr_nonatomic` properties, as DaCe does.
        st_reduce.add_mapped_tasklet(
            name="reduce_with_skip_values",
            map_ranges={"i": f"0:{offset_provider_type.max_neighbors}"},
            inputs={
                "__val": dace.Memlet(data="values", subset="i"),
                "__neighbor_idx": dace.Memlet(data="neighbor_indices", subset="i"),
            },
            code=f"__out = __val if __neighbor_idx != {gtx_common._DEFAULT_SKIP_VALUE} else {skip_value}",
            outputs={
                "__out": dace.Memlet(data="acc", subset="0", wcr=reduce_wcr, wcr_nonatomic=True),
            },
            external_edges=True,
            schedule=dace.dtypes.ScheduleType.Sequential,
        )

        nsdfg_node = self.state.add_nested_sdfg(
            nsdfg, self.sdfg, inputs={"values", "neighbor_indices"}, outputs={"acc"}
        )

        if isinstance(input_expr, MemletExpr):
            self._add_input_data_edge(input_expr.dc_node, input_expr.subset, nsdfg_node, "values")
        else:
            self.state.add_edge(
                input_expr.dc_node,
                None,
                nsdfg_node,
                "values",
                self.sdfg.make_array_memlet(input_expr.dc_node.data),
            )
        self._add_input_data_edge(
            connectivity_node,
            dace_subsets.Range.from_string(
                f"{origin_map_index}, 0:{offset_provider_type.max_neighbors}"
            ),
            nsdfg_node,
            "neighbor_indices",
        )
        self.state.add_edge(
            nsdfg_node,
            "acc",
            result_node,
            None,
            dace.Memlet(data=result_node.data, subset="0"),
        )

    def _visit_reduce(self, node: gtir.FunCall) -> ValueExpr:
        assert isinstance(node.type, ts.ScalarType)
        op_name, reduce_init, reduce_identity = get_reduce_params(node)
        reduce_wcr = "lambda x, y: " + gtir_python_codegen.format_builtin(op_name, "x", "y")

        result, _ = self.subgraph_builder.add_temp_scalar(self.sdfg, reduce_identity.dc_dtype)
        result_node = self.state.add_access(result)

        input_expr = self.visit(node.args[0])
        assert isinstance(input_expr, (MemletExpr, ValueExpr))
        assert (
            isinstance(input_expr.gt_dtype, ts.ListType)
            and input_expr.gt_dtype.offset_type is not None
        )
        offset_type = input_expr.gt_dtype.offset_type
        offset_provider_type = self.subgraph_builder.get_offset_provider_type(offset_type.value)
        assert isinstance(offset_provider_type, gtx_common.NeighborConnectivityType)

        if offset_provider_type.has_skip_values:
            self._make_reduce_with_skip_values(
                input_expr,
                offset_provider_type,
                reduce_init,
                reduce_identity,
                reduce_wcr,
                result_node,
            )

        else:
            reduce_node = self.state.add_reduce(reduce_wcr, axes=None, identity=reduce_init.value)
            if isinstance(input_expr, MemletExpr):
                self._add_input_data_edge(input_expr.dc_node, input_expr.subset, reduce_node)
            else:
                self.state.add_nedge(
                    input_expr.dc_node,
                    reduce_node,
                    self.sdfg.make_array_memlet(input_expr.dc_node.data),
                )
            self.state.add_nedge(reduce_node, result_node, dace.Memlet(data=result, subset="0"))

        return ValueExpr(result_node, node.type)

    def _split_shift_args(
        self, args: list[gtir.Expr]
    ) -> tuple[tuple[gtir.Expr, gtir.Expr], Optional[list[gtir.Expr]]]:
        """
        Splits the arguments to `shift` builtin function as pairs, each pair containing
        the offset provider and the offset expression in one dimension.
        """
        nargs = len(args)
        assert nargs >= 2 and nargs % 2 == 0
        return (args[-2], args[-1]), args[: nargs - 2] if nargs > 2 else None

    def _visit_shift_multidim(
        self, iterator: gtir.Expr, shift_args: list[gtir.Expr]
    ) -> tuple[gtir.Expr, gtir.Expr, IteratorExpr]:
        """Transforms a multi-dimensional shift into recursive shift calls, each in a single dimension."""
        (offset_provider_arg, offset_value_arg), tail = self._split_shift_args(shift_args)
        if tail:
            node = gtir.FunCall(
                fun=gtir.FunCall(fun=gtir.SymRef(id="shift"), args=tail),
                args=[iterator],
            )
            it = self.visit(node)
        else:
            it = self.visit(iterator)

        assert isinstance(it, IteratorExpr)
        return offset_provider_arg, offset_value_arg, it

    def _make_cartesian_shift(
        self, it: IteratorExpr, offset_dim: gtx_common.Dimension, offset_expr: DataExpr
    ) -> IteratorExpr:
        """Implements cartesian shift along one dimension."""
        assert any(dim == offset_dim for dim, _ in it.field_domain)
        new_index: SymbolExpr | ValueExpr
        index_expr = it.indices[offset_dim]
        if isinstance(index_expr, SymbolExpr) and isinstance(offset_expr, SymbolExpr):
            # purely symbolic expression which can be interpreted at compile time
            new_index = SymbolExpr(
                index_expr.value + offset_expr.value,
                index_expr.dc_dtype,
            )
        else:
            # the offset needs to be calculated by means of a tasklet (i.e. dynamic offset)
            new_index_connector = "shifted_index"
            if isinstance(index_expr, SymbolExpr):
                dynamic_offset_tasklet = self._add_tasklet(
                    "dynamic_offset",
                    {"offset"},
                    {new_index_connector},
                    f"{new_index_connector} = {index_expr.value} + offset",
                )
            elif isinstance(offset_expr, SymbolExpr):
                dynamic_offset_tasklet = self._add_tasklet(
                    "dynamic_offset",
                    {"index"},
                    {new_index_connector},
                    f"{new_index_connector} = index + {offset_expr}",
                )
            else:
                dynamic_offset_tasklet = self._add_tasklet(
                    "dynamic_offset",
                    {"index", "offset"},
                    {new_index_connector},
                    f"{new_index_connector} = index + offset",
                )
            for input_expr, input_connector in [(index_expr, "index"), (offset_expr, "offset")]:
                if isinstance(input_expr, MemletExpr):
                    self._add_input_data_edge(
                        input_expr.dc_node,
                        input_expr.subset,
                        dynamic_offset_tasklet,
                        input_connector,
                    )
                elif isinstance(input_expr, ValueExpr):
                    self._add_edge(
                        input_expr.dc_node,
                        None,
                        dynamic_offset_tasklet,
                        input_connector,
                        dace.Memlet(data=input_expr.dc_node.data, subset="0"),
                    )

            if isinstance(index_expr, SymbolExpr):
                dc_dtype = index_expr.dc_dtype
            else:
                dc_dtype = index_expr.dc_node.desc(self.sdfg).dtype

            new_index = self._construct_tasklet_result(
                dc_dtype, dynamic_offset_tasklet, new_index_connector
            )

        # a new iterator with a shifted index along one dimension
        shifted_indices = {
            dim: (new_index if dim == offset_dim else index) for dim, index in it.indices.items()
        }
        return IteratorExpr(it.field, it.gt_dtype, it.field_domain, shifted_indices)

    def _make_dynamic_neighbor_offset(
        self,
        offset_expr: MemletExpr | ValueExpr,
        offset_table_node: dace.nodes.AccessNode,
        origin_index: SymbolExpr,
    ) -> ValueExpr:
        """
        Implements access to neighbor connectivity table by means of a tasklet node.

        It requires a dynamic offset value, either obtained from a field/scalar argument (`MemletExpr`)
        or computed by another tasklet (`DataExpr`).
        """
        new_index_connector = "neighbor_index"
        tasklet_node = self._add_tasklet(
            "dynamic_neighbor_offset",
            {"table", "offset"},
            {new_index_connector},
            f"{new_index_connector} = table[{origin_index.value}, offset]",
        )
        self._add_input_data_edge(
            offset_table_node,
            dace_subsets.Range.from_array(offset_table_node.desc(self.sdfg)),
            tasklet_node,
            "table",
        )
        if isinstance(offset_expr, MemletExpr):
            self._add_input_data_edge(
                offset_expr.dc_node,
                offset_expr.subset,
                tasklet_node,
                "offset",
            )
        else:
            self._add_edge(
                offset_expr.dc_node,
                None,
                tasklet_node,
                "offset",
                dace.Memlet(data=offset_expr.dc_node.data, subset="0"),
            )

        dc_dtype = offset_table_node.desc(self.sdfg).dtype
        return self._construct_tasklet_result(dc_dtype, tasklet_node, new_index_connector)

    def _make_unstructured_shift(
        self,
        it: IteratorExpr,
        connectivity: gtx_common.NeighborConnectivityType,
        offset_table_node: dace.nodes.AccessNode,
        offset_expr: DataExpr,
    ) -> IteratorExpr:
        """Implements shift in unstructured domain by means of a neighbor table."""
        assert any(dim == connectivity.codomain for dim, _ in it.field_domain)
        neighbor_dim = connectivity.codomain
        origin_dim = connectivity.source_dim
        origin_index = it.indices[origin_dim]
        assert isinstance(origin_index, SymbolExpr)

        shifted_indices = {dim: idx for dim, idx in it.indices.items() if dim != origin_dim}
        if isinstance(offset_expr, SymbolExpr):
            # use memlet to retrieve the neighbor index
            shifted_indices[neighbor_dim] = MemletExpr(
                dc_node=offset_table_node,
                gt_dtype=it.gt_dtype,
                subset=dace_subsets.Indices([origin_index.value, offset_expr.value]),
            )
        else:
            # dynamic offset: we cannot use a memlet to retrieve the offset value, use a tasklet node
            shifted_indices[neighbor_dim] = self._make_dynamic_neighbor_offset(
                offset_expr, offset_table_node, origin_index
            )

        return IteratorExpr(it.field, it.gt_dtype, it.field_domain, shifted_indices)

    def _visit_shift(self, node: gtir.FunCall) -> IteratorExpr:
        # convert builtin-index type to dace type
        IndexDType: Final = dace_utils.as_dace_type(
            ts.ScalarType(kind=getattr(ts.ScalarKind, gtir.INTEGER_INDEX_BUILTIN.upper()))
        )

        assert isinstance(node.fun, gtir.FunCall)
        # the iterator to be shifted is the node argument, while the shift arguments
        # are provided by the nested function call; the shift arguments consist of
        # the offset provider and the offset value in each dimension to be shifted
        offset_provider_arg, offset_value_arg, it = self._visit_shift_multidim(
            node.args[0], node.fun.args
        )

        # first argument of the shift node is the offset provider
        assert isinstance(offset_provider_arg, gtir.OffsetLiteral)
        offset = offset_provider_arg.value
        assert isinstance(offset, str)
        offset_provider_type = self.subgraph_builder.get_offset_provider_type(offset)
        # second argument should be the offset value, which could be a symbolic expression or a dynamic offset
        offset_expr = (
            SymbolExpr(offset_value_arg.value, IndexDType)
            if isinstance(offset_value_arg, gtir.OffsetLiteral)
            else self.visit(offset_value_arg)
        )

        if isinstance(offset_provider_type, gtx_common.Dimension):
            return self._make_cartesian_shift(it, offset_provider_type, offset_expr)
        else:
            # initially, the storage for the connectivity tables is created as transient;
            # when the tables are used, the storage is changed to non-transient,
            # so the corresponding arrays are supposed to be allocated by the SDFG caller
            offset_table = dace_utils.connectivity_identifier(offset)
            self.sdfg.arrays[offset_table].transient = False
            offset_table_node = self.state.add_access(offset_table)

            return self._make_unstructured_shift(
                it, offset_provider_type, offset_table_node, offset_expr
            )

    def _visit_generic_builtin(self, node: gtir.FunCall) -> ValueExpr:
        """
        Generic handler called by `visit_FunCall()` when it encounters
        a builtin function that does not match any other specific handler.
        """
        node_internals = []
        node_connections: dict[str, MemletExpr | ValueExpr] = {}
        for i, arg in enumerate(node.args):
            arg_expr = self.visit(arg)
            if isinstance(arg_expr, MemletExpr | ValueExpr):
                # the argument value is the result of a tasklet node or direct field access
                connector = f"__arg{i}"
                node_connections[connector] = arg_expr
                node_internals.append(connector)
            else:
                assert isinstance(arg_expr, SymbolExpr)
                # use the argument value without adding any connector
                node_internals.append(arg_expr.value)

        assert isinstance(node.fun, gtir.SymRef)
        builtin_name = str(node.fun.id)
        # use tasklet connectors as expression arguments
        code = gtir_python_codegen.format_builtin(builtin_name, *node_internals)

        out_connector = "result"
        tasklet_node = self._add_tasklet(
            builtin_name,
            set(node_connections.keys()),
            {out_connector},
            "{} = {}".format(out_connector, code),
        )

        for connector, arg_expr in node_connections.items():
            if isinstance(arg_expr, ValueExpr):
                self._add_edge(
                    arg_expr.dc_node,
                    None,
                    tasklet_node,
                    connector,
                    dace.Memlet(data=arg_expr.dc_node.data, subset="0"),
                )
            else:
                self._add_input_data_edge(
                    arg_expr.dc_node,
                    arg_expr.subset,
                    tasklet_node,
                    connector,
                )

        if isinstance(node.type, ts.ListType):
            # The only builtin function (so far) handled here that returns a list
            # is 'make_const_list'. There are other builtin functions (map_, neighbors)
            # that return a list but they are handled in specialized visit methods.
            # This method (the generic visitor for builtin functions) always returns
            # a single value. This is also the case of 'make_const_list' expression:
            # it simply broadcasts a scalar on the local domain of another expression,
            # for example 'map_(plus)(neighbors(V2Eₒ, it), make_const_list(1.0))'.
            # Therefore we handle `ListType` as a single-element array with shape (1,)
            # that will be accessed in a map expression on a local domain.
            assert isinstance(node.type.element_type, ts.ScalarType)
            dc_dtype = dace_utils.as_dace_type(node.type.element_type)
            # In order to ease the lowring of the parent expression on local dimension,
            # we represent the scalar value as a single-element 1D array.
            use_array = True
        else:
            assert isinstance(node.type, ts.ScalarType)
            dc_dtype = dace_utils.as_dace_type(node.type)
            use_array = False

        return self._construct_tasklet_result(dc_dtype, tasklet_node, "result", use_array=use_array)

    def _visit_make_tuple(self, node: gtir.FunCall) -> tuple[IteratorExpr | DataExpr]:
        assert cpm.is_call_to(node, "make_tuple")
        return tuple(self.visit(arg) for arg in node.args)

    def _visit_tuple_get(
        self, node: gtir.FunCall
    ) -> IteratorExpr | DataExpr | tuple[IteratorExpr | DataExpr]:
        assert cpm.is_call_to(node, "tuple_get")
        assert len(node.args) == 2

        if not isinstance(node.args[0], gtir.Literal):
            raise ValueError("Tuple can only be subscripted with compile-time constants.")
        assert ti.is_integral(node.args[0].type)
        index = int(node.args[0].value)

        tuple_fields = self.visit(node.args[1])
        return tuple_fields[index]

    def visit_FunCall(
        self, node: gtir.FunCall
    ) -> IteratorExpr | DataExpr | tuple[IteratorExpr | DataExpr | tuple[Any, ...], ...]:
        if cpm.is_call_to(node, "deref"):
            return self._visit_deref(node)

        elif cpm.is_call_to(node, "if_"):
            return self._visit_if(node)

        elif cpm.is_call_to(node, "neighbors"):
            return self._visit_neighbors(node)

        elif cpm.is_call_to(node, "list_get"):
            return self._visit_list_get(node)

        elif cpm.is_call_to(node, "make_tuple"):
            return self._visit_make_tuple(node)

        elif cpm.is_call_to(node, "tuple_get"):
            return self._visit_tuple_get(node)

        elif cpm.is_applied_map(node):
            return self._visit_map(node)

        elif cpm.is_applied_reduce(node):
            return self._visit_reduce(node)

        elif cpm.is_applied_shift(node):
            return self._visit_shift(node)

        elif isinstance(node.fun, gtir.Lambda):
            # Lambda node should be visited with 'visit_let()' method.
            raise ValueError(f"Unexpected lambda in 'FunCall' node: {node}.")

        elif isinstance(node.fun, gtir.SymRef):
            return self._visit_generic_builtin(node)

        else:
            raise NotImplementedError(f"Invalid 'FunCall' node: {node}.")

    def visit_Lambda(
        self, node: gtir.Lambda
    ) -> DataflowOutputEdge | tuple[DataflowOutputEdge | tuple[Any, ...], ...]:
        def _visit_Lambda_impl(
            output_expr: DataflowOutputEdge | ValueExpr | MemletExpr | SymbolExpr,
        ) -> DataflowOutputEdge:
            if isinstance(output_expr, DataflowOutputEdge):
                return output_expr
            if isinstance(output_expr, ValueExpr):
                return DataflowOutputEdge(self.state, output_expr)

            if isinstance(output_expr, MemletExpr):
                # special case where the field operator is simply copying data from source to destination node
                output_dtype = output_expr.dc_node.desc(self.sdfg).dtype
                tasklet_node = self._add_tasklet("copy", {"__inp"}, {"__out"}, "__out = __inp")
                self._add_input_data_edge(
                    output_expr.dc_node,
                    output_expr.subset,
                    tasklet_node,
                    "__inp",
                )
            else:
                # even simpler case, where a constant value is written to destination node
                output_dtype = output_expr.dc_dtype
                tasklet_node = self._add_tasklet(
                    "write", {}, {"__out"}, f"__out = {output_expr.value}"
                )

            output_expr = self._construct_tasklet_result(output_dtype, tasklet_node, "__out")
            return DataflowOutputEdge(self.state, output_expr)

        result = self.visit(node.expr)

        return (
            gtx_utils.tree_map(_visit_Lambda_impl)(result)
            if isinstance(result, tuple)
            else _visit_Lambda_impl(result)
        )

    def visit_Literal(self, node: gtir.Literal) -> SymbolExpr:
        dc_dtype = dace_utils.as_dace_type(node.type)
        return SymbolExpr(node.value, dc_dtype)

    def visit_SymRef(
        self, node: gtir.SymRef
    ) -> IteratorExpr | DataExpr | tuple[IteratorExpr | DataExpr | tuple[Any, ...], ...]:
        param = str(node.id)
        if param in self.symbol_map:
            return self.symbol_map[param]
        # if not in the lambda symbol map, this must be a symref to a builtin function
        assert param in gtir_python_codegen.MATH_BUILTINS_MAPPING
        return SymbolExpr(param, dace.string)

    def visit_let(
        self,
        node: gtir.Lambda,
        args: Sequence[
            IteratorExpr
            | MemletExpr
            | ValueExpr
            | tuple[IteratorExpr | MemletExpr | ValueExpr | tuple[Any, ...], ...]
        ],
    ) -> DataflowOutputEdge | tuple[DataflowOutputEdge | tuple[Any, ...], ...]:
        """
        Maps lambda arguments to internal parameters.

        This method is responsible to recognize the usage of the `Lambda` node,
        which can be either a let-statement or the stencil expression in local view.
        The usage of a `Lambda` as let-statement corresponds to computing some results
        and making them available inside the lambda scope, represented as a nested SDFG.
        All let-statements, if any, are supposed to be encountered before the stencil
        expression. In other words, the `Lambda` node representing the stencil expression
        is always the innermost node.
        Therefore, the lowering of let-statements results in recursive calls to
        `visit_let()` until the stencil expression is found. At that point, it falls
        back to the `visit()` function.
        """

        # lambda arguments are mapped to symbols defined in lambda scope.
        for p, arg in zip(node.params, args, strict=True):
            self.symbol_map[str(p.id)] = arg

        if cpm.is_let(node.expr):
            let_node = node.expr
            let_args = [self.visit(arg) for arg in let_node.args]
            assert isinstance(let_node.fun, gtir.Lambda)
            return self.visit_let(let_node.fun, args=let_args)
        else:
            # this lambda node is not a let-statement, but a stencil expression
            return self.visit(node)


def translate_lambda_to_dataflow(
    sdfg: dace.SDFG,
    state: dace.SDFGState,
    sdfg_builder: gtir_sdfg.DataflowBuilder,
    node: gtir.Lambda,
    args: Sequence[
        IteratorExpr
        | MemletExpr
        | ValueExpr
        | tuple[IteratorExpr | MemletExpr | ValueExpr | tuple[Any, ...], ...]
    ],
) -> tuple[
    list[DataflowInputEdge],
    DataflowOutputEdge | tuple[DataflowOutputEdge | tuple[Any, ...], ...],
]:
    """
    Entry point to visit a `Lambda` node and lower it to a dataflow graph,
    that can be instantiated inside a map scope implementing the field operator.

    It calls `LambdaToDataflow.visit_let()` to map the lambda arguments to internal
    parameters and visit the let-statements (if any), which always appear as outermost
    nodes. Finally, the visitor returns the output edge of the dataflow.

    Args:
        sdfg: The SDFG where the dataflow graph will be instantiated.
        state: The SDFG state where the dataflow graph will be instantiated.
        sdfg_builder: Helper class to build the dataflow inside the given SDFG.
        node: Lambda node to visit.
        args: Arguments passed to lambda node.

    Returns:
        A tuple of two elements:
        - List of connections for data inputs to the dataflow.
        - Output data connection.
    """
    taskgen = LambdaToDataflow(sdfg, state, sdfg_builder)
    output_edges = taskgen.visit_let(node, args)
    return taskgen.input_edges, output_edges<|MERGE_RESOLUTION|>--- conflicted
+++ resolved
@@ -674,35 +674,20 @@
             arg = self.symbol_map[pname]
             if isinstance(arg, tuple):
                 ptype = get_tuple_type(arg)  # type: ignore[arg-type]
-<<<<<<< HEAD
-                psym = im.sym(pname, ptype)
-                psym_tree = dace_gtir_utils.make_symbol_tree(pname, ptype)
-=======
                 psymbol = im.sym(pname, ptype)
                 psymbol_tree = dace_gtir_utils.make_symbol_tree(pname, ptype)
->>>>>>> 46879b78
                 inner_arg = gtx_utils.tree_map(
                     lambda tsym, targ: self._visit_if_branch_arg(
                         if_sdfg, if_branch_state, tsym.id, targ, if_sdfg_input_memlets
                     )
-<<<<<<< HEAD
-                )(psym_tree, arg)
-            else:
-                psym = im.sym(pname, arg.gt_dtype)  # type: ignore[union-attr]
-=======
                 )(psymbol_tree, arg)
             else:
                 psymbol = im.sym(pname, arg.gt_dtype)  # type: ignore[union-attr]
->>>>>>> 46879b78
                 inner_arg = self._visit_if_branch_arg(
                     if_sdfg, if_branch_state, pname, arg, if_sdfg_input_memlets
                 )
             lambda_args.append(inner_arg)
-<<<<<<< HEAD
-            lambda_params.append(psym)
-=======
             lambda_params.append(psymbol)
->>>>>>> 46879b78
 
         # visit each branch of the if-statement as if it was a Lambda node
         lambda_node = gtir.Lambda(params=lambda_params, expr=expr)
@@ -719,13 +704,9 @@
 
         return input_edges, output_edges
 
-<<<<<<< HEAD
-    def _visit_if(self, node: gtir.FunCall) -> ValueExpr | tuple[ValueExpr | tuple[Any, ...], ...]:
-=======
     def _visit_if_branch_result(
         self, sdfg: dace.SDFG, state: dace.SDFGState, edge: DataflowOutputEdge, sym: gtir.Sym
     ) -> ValueExpr:
->>>>>>> 46879b78
         """
         Helper function to be called by `_visit_if` to create an output connector
         on the nested SDFG that will write the result to the parent SDFG.
@@ -831,17 +812,10 @@
 
             if isinstance(out_edge, tuple):
                 assert isinstance(node.type, ts.TupleType)
-<<<<<<< HEAD
-                out_sym_tree = dace_gtir_utils.make_symbol_tree("__output", node.type)
-                outer_value = gtx_utils.tree_map(
-                    lambda x, y, state=if_branch_state: visit_if_branch_result(state, x, y)
-                )(out_edge, out_sym_tree)
-=======
                 out_symbol_tree = dace_gtir_utils.make_symbol_tree("__output", node.type)
                 outer_value = gtx_utils.tree_map(
                     lambda x, y, nstate=nstate: self._visit_if_branch_result(nsdfg, nstate, x, y)
                 )(out_edge, out_symbol_tree)
->>>>>>> 46879b78
             else:
                 assert isinstance(node.type, ts.FieldType | ts.ScalarType)
                 outer_value = self._visit_if_branch_result(
