# GT4Py - GridTools Framework
#
# Copyright (c) 2014-2024, ETH Zurich
# All rights reserved.
#
# Please, refer to the LICENSE file in the root directory.
# SPDX-License-Identifier: BSD-3-Clause

from __future__ import annotations

import abc
import dataclasses
from typing import Any, Dict, Final, List, Optional, Protocol, Set, Tuple, TypeAlias, Union

import dace
import dace.subsets as sbs

from gt4py import eve
from gt4py.next import common as gtx_common
from gt4py.next.iterator import ir as gtir
from gt4py.next.iterator.ir_utils import common_pattern_matcher as cpm, ir_makers as im
from gt4py.next.iterator.type_system import type_specifications as itir_ts
from gt4py.next.program_processors.runners.dace_common import utility as dace_utils
from gt4py.next.program_processors.runners.dace_fieldview import (
    gtir_python_codegen,
    gtir_sdfg,
    utility as dace_gtir_utils,
)
from gt4py.next.type_system import type_specifications as ts


@dataclasses.dataclass(frozen=True)
class ValueExpr:
    """
    Local storage for the values returned by dataflow computation.

    This type is used in the context in a dataflow, that is a stencil expression.
    Therefore, it contains either a scalar value (single elements in the fields) or
    a list of values in a local dimension.
    This is different from `gtir_builtin_translators.FieldopData` which represents
    the result of a field operator, basically the data storage outside a global map.

    Args:
        dc_node: Access node to the data storage, can be either a scalar or a local list.
        gt_dtype: GT4Py type definition, which includes the field domain information.
        local_offset: Provides information about the local dimension in`FieldType` data.
            For a more detailed explanation see `gtir_builtin_translators.FieldopData`.
    """

    dc_node: dace.nodes.AccessNode
    gt_dtype: itir_ts.ListType | ts.ScalarType
    local_offset: Optional[str] = None


@dataclasses.dataclass(frozen=True)
class MemletExpr:
    """
    Scalar or array data access through a memlet.

    Args:
        dc_node: Access node to the data storage, can be either a scalar or a local list.
        subset: Represents the subset to use in memlet to access the above data.
        local_offset: Provides information about the local dimension in`FieldType` data.
            For a more detailed explanation see `gtir_builtin_translators.FieldopData`.
    """

    dc_node: dace.nodes.AccessNode
    subset: sbs.Indices | sbs.Range
    local_offset: Optional[str] = None


@dataclasses.dataclass(frozen=True)
class SymbolExpr:
    """Any symbolic expression that is constant in the context of current SDFG."""

    value: dace.symbolic.SymExpr
    dc_dtype: dace.typeclass


DataExpr: TypeAlias = ValueExpr | MemletExpr | SymbolExpr


@dataclasses.dataclass(frozen=True)
class IteratorExpr:
    """
    Iterator for field access to be consumed by `deref` or `shift` builtin functions.

    Args:
        field: Access node to the field this iterator operates on.
        dimensions: Field domain represented as a sorted list of dimensions, needed
            to order the map index variables and dereference an element in the field.
        indices: Maps each dimension to an index value, which could be either a symbolic value
            or the result of a tasklet computation like neighbors connectivity or dynamic offset.
        local_offset: Provides information about the local dimension in`FieldType` data.
            For a more detailed explanation see `gtir_builtin_translators.FieldopData`.

    """

    field: dace.nodes.AccessNode
    dimensions: list[gtx_common.Dimension]
    indices: dict[gtx_common.Dimension, DataExpr]
    local_offset: Optional[str] = None


class DataflowInputEdge(Protocol):
    """
    This protocol represents an open connection into the dataflow.

    It provides the `connect` method to setup an input edge from an external data source.
    Since the dataflow represents a stencil, we instantiate the dataflow inside a map scope
    and connect its inputs and outputs to external data nodes by means of memlets that
    traverse the map entry and exit nodes.
    """

    @abc.abstractmethod
    def connect(self, me: dace.nodes.MapEntry) -> None: ...


@dataclasses.dataclass(frozen=True)
class MemletInputEdge(DataflowInputEdge):
    """
    Allows to setup an input memlet through a map entry node.

    The edge source has to be a data access node, while the destination node can either
    be a tasklet, in which case the connector name is also required, or an access node.
    """

    state: dace.SDFGState
    source: dace.nodes.AccessNode
    subset: sbs.Range
    dest: dace.nodes.AccessNode | dace.nodes.Tasklet
    dest_conn: Optional[str]

    def connect(self, me: dace.nodes.MapEntry) -> None:
        memlet = dace.Memlet(data=self.source.data, subset=self.subset)
        self.state.add_memlet_path(
            self.source,
            me,
            self.dest,
            dst_conn=self.dest_conn,
            memlet=memlet,
        )


@dataclasses.dataclass(frozen=True)
class EmptyInputEdge(DataflowInputEdge):
    """
    Allows to setup an edge from a map entry node to a tasklet with no arguments.

    The reason behind this kind of connection is that all nodes inside a map scope
    must have an in/out path that traverses the entry and exit nodes.
    """

    state: dace.SDFGState
    node: dace.nodes.Tasklet

    def connect(self, me: dace.nodes.MapEntry) -> None:
        self.state.add_nedge(me, self.node, dace.Memlet())


@dataclasses.dataclass(frozen=True)
class DataflowOutputEdge:
    """
    Allows to setup an output memlet through a map exit node.

    The result of a dataflow subgraph needs to be written to an external data node.
    Since the dataflow represents a stencil and the dataflow is computed over
    a field domain, the dataflow is instatiated inside a map scope. The `connect`
    method creates a memlet that writes the dataflow result to the external array
    passing through the map exit node.
    """

    state: dace.SDFGState
    result: ValueExpr

    def connect(
        self,
        mx: dace.nodes.MapExit,
        dest: dace.nodes.AccessNode,
        subset: sbs.Range,
    ) -> None:
        # retrieve the node which writes the result
        last_node = self.state.in_edges(self.result.dc_node)[0].src
        if isinstance(last_node, dace.nodes.Tasklet):
            # the last transient node can be deleted
            last_node_connector = self.state.in_edges(self.result.dc_node)[0].src_conn
            self.state.remove_node(self.result.dc_node)
        else:
            last_node = self.result.dc_node
            last_node_connector = None

        self.state.add_memlet_path(
            last_node,
            mx,
            dest,
            src_conn=last_node_connector,
            memlet=dace.Memlet(data=dest.data, subset=subset),
        )


DACE_REDUCTION_MAPPING: dict[str, dace.dtypes.ReductionType] = {
    "minimum": dace.dtypes.ReductionType.Min,
    "maximum": dace.dtypes.ReductionType.Max,
    "plus": dace.dtypes.ReductionType.Sum,
    "multiplies": dace.dtypes.ReductionType.Product,
    "and_": dace.dtypes.ReductionType.Logical_And,
    "or_": dace.dtypes.ReductionType.Logical_Or,
    "xor_": dace.dtypes.ReductionType.Logical_Xor,
    "minus": dace.dtypes.ReductionType.Sub,
    "divides": dace.dtypes.ReductionType.Div,
}


def get_reduce_params(node: gtir.FunCall) -> tuple[str, SymbolExpr, SymbolExpr]:
    assert isinstance(node.type, ts.ScalarType)
    dc_dtype = dace_utils.as_dace_type(node.type)

    assert isinstance(node.fun, gtir.FunCall)
    assert len(node.fun.args) == 2
    assert isinstance(node.fun.args[0], gtir.SymRef)
    op_name = str(node.fun.args[0])
    assert isinstance(node.fun.args[1], gtir.Literal)
    assert node.fun.args[1].type == node.type
    reduce_init = SymbolExpr(node.fun.args[1].value, dc_dtype)

    if op_name not in DACE_REDUCTION_MAPPING:
        raise RuntimeError(f"Reduction operation '{op_name}' not supported.")
    identity_value = dace.dtypes.reduction_identity(dc_dtype, DACE_REDUCTION_MAPPING[op_name])
    reduce_identity = SymbolExpr(identity_value, dc_dtype)

    return op_name, reduce_init, reduce_identity


class LambdaToDataflow(eve.NodeVisitor):
    """
    Translates an `ir.Lambda` expression to a dataflow graph.

    The dataflow graph generated here typically represents the stencil function
    of a field operator. It only computes single elements or pure local fields,
    in case of neighbor values. In case of local fields, the dataflow contains
    inner maps with fixed literal size (max number of neighbors).
    Once the lambda expression has been lowered to a dataflow, the dataflow graph
    needs to be instantiated, that is we have to connect all in/out edges to
    external source/destination data nodes. Since the lambda expression is used
    in GTIR as argument to a field operator, the dataflow is instatiated inside
    a map scope and applied on the field domain. Therefore, all in/out edges
    must traverse the entry/exit map nodes.
    """

    sdfg: dace.SDFG
    state: dace.SDFGState
    subgraph_builder: gtir_sdfg.DataflowBuilder
    input_edges: list[DataflowInputEdge]
    symbol_map: dict[str, IteratorExpr | MemletExpr | SymbolExpr]

    def __init__(
        self,
        sdfg: dace.SDFG,
        state: dace.SDFGState,
        subgraph_builder: gtir_sdfg.DataflowBuilder,
    ):
        self.sdfg = sdfg
        self.state = state
        self.subgraph_builder = subgraph_builder
        self.input_edges = []
        self.symbol_map = {}

    def _add_input_data_edge(
        self,
        src: dace.nodes.AccessNode,
        src_subset: sbs.Range,
        dst_node: dace.nodes.Node,
        dst_conn: Optional[str] = None,
    ) -> None:
        edge = MemletInputEdge(self.state, src, src_subset, dst_node, dst_conn)
        self.input_edges.append(edge)

    def _add_edge(
        self,
        src_node: dace.Node,
        src_node_connector: Optional[str],
        dst_node: dace.Node,
        dst_node_connector: Optional[str],
        memlet: dace.Memlet,
    ) -> None:
        """Helper method to add an edge in current state."""
        self.state.add_edge(src_node, src_node_connector, dst_node, dst_node_connector, memlet)

    def _add_map(
        self,
        name: str,
        ndrange: Union[
            Dict[str, Union[str, dace.subsets.Subset]],
            List[Tuple[str, Union[str, dace.subsets.Subset]]],
        ],
        **kwargs: Any,
    ) -> Tuple[dace.nodes.MapEntry, dace.nodes.MapExit]:
        """
        Helper method to add a map in current state.

        The subgraph builder ensures that the map receives a unique name,
        by adding a unique suffix to the provided name.
        """
        return self.subgraph_builder.add_map(name, self.state, ndrange, **kwargs)

    def _add_tasklet(
        self,
        name: str,
        inputs: Union[Set[str], Dict[str, dace.dtypes.typeclass]],
        outputs: Union[Set[str], Dict[str, dace.dtypes.typeclass]],
        code: str,
        **kwargs: Any,
    ) -> dace.nodes.Tasklet:
        """
        Helper method to add a tasklet in current state.

        The subgraph builder ensures that the tasklet receives a unique name,
        by adding a unique suffix to the provided name.
        """
        tasklet_node = self.subgraph_builder.add_tasklet(
            name, self.state, inputs, outputs, code, **kwargs
        )
        if len(inputs) == 0:
            # All nodes inside a map scope must have an in/out path that traverses
            # the entry and exit nodes. Therefore, a tasklet node with no arguments
            # still needs an (empty) input edge from map entry node.
            edge = EmptyInputEdge(self.state, tasklet_node)
            self.input_edges.append(edge)
        return tasklet_node

    def _add_mapped_tasklet(
        self,
        name: str,
        map_ranges: Dict[str, str | dace.subsets.Subset]
        | List[Tuple[str, str | dace.subsets.Subset]],
        inputs: Union[Set[str], Dict[str, dace.dtypes.typeclass]],
        code: str,
        outputs: Union[Set[str], Dict[str, dace.dtypes.typeclass]],
        **kwargs: Any,
    ) -> tuple[dace.nodes.Tasklet, dace.nodes.MapEntry, dace.nodes.MapExit]:
        """
        Helper method to add a mapped tasklet in current state.

        The subgraph builder ensures that the tasklet receives a unique name,
        by adding a unique suffix to the provided name.
        """
        return self.subgraph_builder.add_mapped_tasklet(
            name, self.state, map_ranges, inputs, code, outputs, **kwargs
        )

    def _construct_local_view(self, field: MemletExpr | ValueExpr) -> ValueExpr:
        if isinstance(field, MemletExpr):
            desc = field.dc_node.desc(self.sdfg)
            local_dim_indices = [i for i, size in enumerate(field.subset.size()) if size != 1]
            if len(local_dim_indices) == 0:
                # we are accessing a single-element array with shape (1,)
                view_shape = (1,)
                view_strides = (1,)
            else:
                view_shape = tuple(desc.shape[i] for i in local_dim_indices)
                view_strides = tuple(desc.strides[i] for i in local_dim_indices)
            view, _ = self.sdfg.add_view(
                f"{field.dc_node.data}_view",
                view_shape,
                desc.dtype,
                strides=view_strides,
                find_new_name=True,
            )
            local_view_node = self.state.add_access(view)
            self._add_input_data_edge(field.dc_node, field.subset, local_view_node)

            return ValueExpr(local_view_node, desc.dtype)

        else:
            return field

    def _construct_tasklet_result(
        self,
        dc_dtype: dace.typeclass,
        src_node: dace.nodes.Tasklet,
        src_connector: str,
        local_offset: Optional[str] = None,
        use_array: bool = False,
    ) -> ValueExpr:
        temp_name = self.sdfg.temp_data_name()
        if use_array:
            # In some cases, such as result data with list-type annotation, we want
            # that output data is represented as an array (single-element 1D array)
            # in order to allow for composition of array shape in external memlets.
            self.sdfg.add_array(temp_name, (1,), dc_dtype, transient=True)
        else:
            self.sdfg.add_scalar(temp_name, dc_dtype, transient=True)
        data_type = dace_utils.as_itir_type(dc_dtype)
        temp_node = self.state.add_access(temp_name)
        self._add_edge(
            src_node,
            src_connector,
            temp_node,
            None,
            dace.Memlet(data=temp_name, subset="0"),
        )
        return ValueExpr(temp_node, data_type, local_offset)

    def _visit_deref(self, node: gtir.FunCall) -> DataExpr:
        """
        Visit a `deref` node, which represents dereferencing of an iterator.
        The iterator is the argument of this node.

        The iterator contains the information for accessing a field, that is the
        sorted list of dimensions in the field domain and the index values for
        each dimension. The index values can be either symbol values, that is
        literal values or scalar arguments which are constant in the SDFG scope;
        or they can be the result of some expression, that computes a dynamic
        index offset or gets an neighbor index from a connectivity table.
        In case all indexes are symbol values, the `deref` node is lowered to a
        memlet; otherwise dereferencing is a runtime operation represented in
        the SDFG as a tasklet node.
        """
        # format used for field index tasklet connector
        IndexConnectorFmt: Final = "__index_{dim}"

        assert len(node.args) == 1
        arg_expr = self.visit(node.args[0])

        if isinstance(arg_expr, IteratorExpr):
            field_desc = arg_expr.field.desc(self.sdfg)
            assert len(field_desc.shape) == len(arg_expr.dimensions)
            if all(isinstance(index, SymbolExpr) for index in arg_expr.indices.values()):
                # when all indices are symblic expressions, we can perform direct field access through a memlet
                field_subset = sbs.Range(
                    (arg_expr.indices[dim].value, arg_expr.indices[dim].value, 1)  # type: ignore[union-attr]
                    if dim in arg_expr.indices
                    else (0, size - 1, 1)
                    for dim, size in zip(arg_expr.dimensions, field_desc.shape)
                )
                return MemletExpr(arg_expr.field, field_subset, arg_expr.local_offset)

            else:
                # we use a tasklet to dereference an iterator when one or more indices are the result of some computation,
                # either indirection through connectivity table or dynamic cartesian offset.
                assert all(dim in arg_expr.indices for dim in arg_expr.dimensions)
                field_indices = [(dim, arg_expr.indices[dim]) for dim in arg_expr.dimensions]
                index_connectors = [
                    IndexConnectorFmt.format(dim=dim.value)
                    for dim, index in field_indices
                    if not isinstance(index, SymbolExpr)
                ]
                # here `internals` refer to the names used as index in the tasklet code string:
                # an index can be either a connector name (for dynamic/indirect indices)
                # or a symbol value (for literal values and scalar arguments).
                index_internals = ",".join(
                    str(index.value)
                    if isinstance(index, SymbolExpr)
                    else IndexConnectorFmt.format(dim=dim.value)
                    for dim, index in field_indices
                )
                deref_node = self._add_tasklet(
                    "runtime_deref",
                    {"field"} | set(index_connectors),
                    {"val"},
                    code=f"val = field[{index_internals}]",
                )
                # add new termination point for the field parameter
                self._add_input_data_edge(
                    arg_expr.field,
                    sbs.Range.from_array(field_desc),
                    deref_node,
                    "field",
                )

                for dim, index_expr in field_indices:
                    # add termination points for the dynamic iterator indices
                    deref_connector = IndexConnectorFmt.format(dim=dim.value)
                    if isinstance(index_expr, MemletExpr):
                        self._add_input_data_edge(
                            index_expr.dc_node,
                            index_expr.subset,
                            deref_node,
                            deref_connector,
                        )

                    elif isinstance(index_expr, ValueExpr):
                        self._add_edge(
                            index_expr.dc_node,
                            None,
                            deref_node,
                            deref_connector,
                            dace.Memlet(data=index_expr.dc_node.data, subset="0"),
                        )
                    else:
                        assert isinstance(index_expr, SymbolExpr)

                dc_dtype = arg_expr.field.desc(self.sdfg).dtype
                return self._construct_tasklet_result(
                    dc_dtype, deref_node, "val", arg_expr.local_offset
                )

        else:
            # dereferencing a scalar or a literal node results in the node itself
            return arg_expr

    def _visit_neighbors(self, node: gtir.FunCall) -> ValueExpr:
        assert len(node.args) == 2
        assert isinstance(node.type, itir_ts.ListType)

        assert isinstance(node.args[0], gtir.OffsetLiteral)
        offset = node.args[0].value
        assert isinstance(offset, str)
        offset_provider = self.subgraph_builder.get_offset_provider(offset)
        assert isinstance(offset_provider, gtx_common.Connectivity)

        it = self.visit(node.args[1])
        assert isinstance(it, IteratorExpr)
        assert offset_provider.neighbor_axis in it.dimensions
        assert offset_provider.origin_axis in it.indices
        origin_index = it.indices[offset_provider.origin_axis]
        assert isinstance(origin_index, SymbolExpr)
        assert all(isinstance(index, SymbolExpr) for index in it.indices.values())

        field_desc = it.field.desc(self.sdfg)
        connectivity = dace_utils.connectivity_identifier(offset)
        # initially, the storage for the connectivty tables is created as transient;
        # when the tables are used, the storage is changed to non-transient,
        # as the corresponding arrays are supposed to be allocated by the SDFG caller
        connectivity_desc = self.sdfg.arrays[connectivity]
        connectivity_desc.transient = False

        # The visitor is constructing a list of input connections that will be handled
        # by `translate_as_fieldop` (the primitive translator), that is responsible
        # of creating the map for the field domain. For each input connection, it will
        # create a memlet that will write to a node specified by the third attribute
        # in the `InputConnection` tuple (either a tasklet, or a view node, or a library
        # node). For the specific case of `neighbors` we need to nest the neighbors map
        # inside the field map and the memlets will traverse the external map and write
        # to the view nodes. The simplify pass will remove the redundant access nodes.
        field_slice = self._construct_local_view(
            MemletExpr(
                it.field,
                sbs.Range.from_string(
                    ",".join(
                        it.indices[dim].value  # type: ignore[union-attr]
                        if dim != offset_provider.neighbor_axis
                        else f"0:{size}"
                        for dim, size in zip(it.dimensions, field_desc.shape, strict=True)
                    )
                ),
            )
        )
        connectivity_slice = self._construct_local_view(
            MemletExpr(
                self.state.add_access(connectivity),
                sbs.Range.from_string(f"{origin_index.value}, 0:{offset_provider.max_neighbors}"),
            )
        )

        neighbors_temp, _ = self.sdfg.add_temp_transient(
            (offset_provider.max_neighbors,), field_desc.dtype
        )
        neighbors_node = self.state.add_access(neighbors_temp)

        neighbor_idx = dace_gtir_utils.get_map_variable(offset)

        index_connector = "__index"
        output_connector = "__val"
        tasklet_expression = f"{output_connector} = __field[{index_connector}]"
        input_memlets = {
            "__field": self.sdfg.make_array_memlet(field_slice.dc_node.data),
            index_connector: dace.Memlet(data=connectivity_slice.dc_node.data, subset=neighbor_idx),
        }
        input_nodes = {
            field_slice.dc_node.data: field_slice.dc_node,
            connectivity_slice.dc_node.data: connectivity_slice.dc_node,
        }

        if offset_provider.has_skip_values:
            tasklet_expression += (
                # in case of skip value we could write any dummy value
                f" if {index_connector} != {gtx_common._DEFAULT_SKIP_VALUE} else {field_desc.dtype}(0)"
            )

        self._add_mapped_tasklet(
            name=f"{offset}_neighbors",
            map_ranges={neighbor_idx: f"0:{offset_provider.max_neighbors}"},
            code=tasklet_expression,
            inputs=input_memlets,
            input_nodes=input_nodes,
            outputs={
                output_connector: dace.Memlet(data=neighbors_temp, subset=neighbor_idx),
            },
            output_nodes={neighbors_temp: neighbors_node},
            external_edges=True,
        )

        return ValueExpr(neighbors_node, node.type, offset)

    def _visit_map(self, node: gtir.FunCall) -> ValueExpr:
        """
        A map node defines an operation to be mapped on all elements of input arguments.

        The map operation is applied on the local dimension of input fields.
        In the example below, the local dimension consists of a list of neighbor
        values as the first argument, and a list of constant values `1.0`:
        `map_(plus)(neighbors(V2E, it), make_const_list(1.0))`

        The `plus` operation is lowered to a tasklet inside a map that computes
        the domain of the local dimension (in this example, max neighbors in V2E).

        The result is a 1D local field, with same size as the input local dimension.
        In above example, the result would be an array with size V2E.max_neighbors,
        containing the V2E neighbor values incremented by 1.0.
        """
        assert isinstance(node.type, itir_ts.ListType)
        assert isinstance(node.fun, gtir.FunCall)
        assert len(node.fun.args) == 1  # the operation to be mapped on the arguments

        assert isinstance(node.type.element_type, ts.ScalarType)
        dc_dtype = dace_utils.as_dace_type(node.type.element_type)

        input_args = [self.visit(arg) for arg in node.args]
        input_connectors = [f"__arg{i}" for i in range(len(input_args))]
        output_connector = "__out"

        # Here we build the body of the tasklet
        fun_node = im.call(node.fun.args[0])(*input_connectors)
        fun_python_code = gtir_python_codegen.get_source(fun_node)
        tasklet_expression = f"{output_connector} = {fun_python_code}"

        input_local_offsets = [
            input_arg.local_offset for input_arg in input_args if input_arg.local_offset is not None
        ]
        if len(input_local_offsets) == 0:
            raise ValueError(f"Missing information on local dimension for map node {node}.")

        # GT4Py guarantees that all connectivities used to generate lists of neighbors
        # have the same length, that is the same value of 'max_neighbors'.
        local_connectivities = dace_utils.filter_connectivities(
            {
                offset: self.subgraph_builder.get_offset_provider(offset)
                for offset in input_local_offsets
            }
        )
        if len(set(table.max_neighbors for table in local_connectivities.values())) != 1:
            raise ValueError(
                "Unexpected arguments to map expression with different local dimensions."
            )
        local_offset, offset_provider = next(iter(local_connectivities.items()))
        local_size = offset_provider.max_neighbors
        map_index = dace_gtir_utils.get_map_variable(local_offset)

        # The dataflow we build in this class has some loose connections on input edges.
        # These edges are described as set of nodes, that will have to be connected to
        # external data source nodes passing through the map entry node of the field map.
        # Similarly to `neighbors` expressions, the `map_` input edges terminate on view
        # nodes (see `_construct_local_view` in the for-loop below), because it is simpler
        # than representing map-to-map edges (which require memlets with 2 pass-nodes).
        input_memlets = {}
        input_nodes = {}
        skip_value_connectivities: dict[str, gtx_common.Connectivity] = {}
        for conn, input_expr in zip(input_connectors, input_args):
            input_node = self._construct_local_view(input_expr).dc_node
            input_desc = input_node.desc(self.sdfg)
            # we assume that there is a single local dimension
            if len(input_desc.shape) != 1:
                raise ValueError(f"More than one local dimension in map expression {node}.")
            input_size = input_desc.shape[0]
            if input_size == 1:
                input_memlets[conn] = dace.Memlet(data=input_node.data, subset="0")
            elif input_size != local_size:
                raise ValueError(
                    f"Argument to map node with local size {input_size}, expected {local_size}."
                )
            else:
                assert input_expr.local_offset
                input_memlets[conn] = dace.Memlet(data=input_node.data, subset=map_index)

            input_nodes[input_node.data] = input_node

        result, _ = self.sdfg.add_temp_transient((local_size,), dc_dtype)
        result_node = self.state.add_access(result)

        skip_value_connectivities = {
            offset: offset_provider
            for offset, offset_provider in local_connectivities.items()
            if offset_provider.has_skip_values
        }

        if len(skip_value_connectivities) == 0:
            result_offset = local_offset
        else:
            # In case one or more of input expressions contain skip values, we use
            # the connectivity-based offset provider as mask for map computation.
            # Therefore, the result of map computation will also contain skip values.
            # GT4Py guarantees that the skip values are placed in the same positions
            # for all input expressions.

            result_offset, offset_provider = next(iter(skip_value_connectivities.items()))

            connectivity = dace_utils.connectivity_identifier(result_offset)
            connectivity_desc = self.sdfg.arrays[connectivity]
            connectivity_desc.transient = False

            origin_map_index = dace_gtir_utils.get_map_variable(offset_provider.origin_axis)

            connectivity_slice = self._construct_local_view(
                MemletExpr(
                    self.state.add_access(connectivity),
                    sbs.Range.from_string(f"{origin_map_index}, 0:{offset_provider.max_neighbors}"),
                )
            )

<<<<<<< HEAD
=======
            if self.reduce_identity is None:
                raise ValueError(
                    f"Found local offset '{result_offset}' with skip values, but 'reduce_identity' is not set."
                )
            assert self.reduce_identity.dc_dtype == dc_dtype
>>>>>>> 13688b37
            input_memlets["__neighbor_idx"] = dace.Memlet(
                data=connectivity_slice.dc_node.data, subset=map_index
            )
            input_nodes[connectivity_slice.dc_node.data] = connectivity_slice.dc_node

            tasklet_expression += (
                # in case of skip value we could write any dummy value
                f" if __neighbor_idx != {gtx_common._DEFAULT_SKIP_VALUE} else {dc_dtype}(0)"
            )

        self._add_mapped_tasklet(
            name="map",
            map_ranges={map_index: f"0:{local_size}"},
            code=tasklet_expression,
            inputs=input_memlets,
            input_nodes=input_nodes,
            outputs={
                output_connector: dace.Memlet(data=result, subset=map_index),
            },
            output_nodes={result: result_node},
            external_edges=True,
        )

        return ValueExpr(result_node, dc_dtype, result_offset)

    def _make_reduce_with_skip_values(
        self,
        input_expr: ValueExpr | MemletExpr,
        offset_provider: gtx_common.Connectivity,
        reduce_init: SymbolExpr,
        reduce_identity: SymbolExpr,
        reduce_wcr: str,
        result_node: dace.nodes.AccessNode,
    ) -> None:
        """
        Helper method to lower reduction on a local field containing skip values.

        The reduction is implemented as a nested SDFG containing 2 states. In first
        state., the result (a scalar data node passed as argumet) is initialized.
        In second state, a mapped tasklet uses a write-conflict resolution (wcr)
        memlet to update the result.
        We use the offset provider as a mask to identify skiup values: the value
        that is written to the result node is either the input value, when the
        corresponding neighbor index in the connectivity table is valid, or the
        identity value if the neighbor index is missing.
        """
        origin_map_index = dace_gtir_utils.get_map_variable(offset_provider.origin_axis)

        assert input_expr.local_offset is not None
        connectivity = dace_utils.connectivity_identifier(input_expr.local_offset)
        connectivity_node = self.state.add_access(connectivity)
        connectivity_desc = connectivity_node.desc(self.sdfg)
        connectivity_desc.transient = False

        desc = input_expr.dc_node.desc(self.sdfg)
        if isinstance(input_expr, MemletExpr):
            local_dim_indices = [i for i, size in enumerate(input_expr.subset.size()) if size != 1]
        else:
            local_dim_indices = list(range(len(desc.shape)))

        assert len(local_dim_indices) == 1
        local_dim_index = local_dim_indices[0]
        assert desc.shape[local_dim_index] == offset_provider.max_neighbors

        # we lower the reduction map with WCR out memlet in a nested SDFG
        nsdfg = dace.SDFG("reduce_with_skip_values")
        nsdfg.add_array(
            "values",
            (desc.shape[local_dim_index],),
            desc.dtype,
            strides=(desc.strides[local_dim_index],),
        )
        nsdfg.add_array(
            "neighbor_indices",
            (connectivity_desc.shape[1],),
            connectivity_desc.dtype,
            strides=(connectivity_desc.strides[1],),
        )
        nsdfg.add_scalar("acc", desc.dtype)
        st_init = nsdfg.add_state("init")
        st_init.add_edge(
            st_init.add_tasklet(
                "init_acc",
                {},
                {"__val"},
                f"__val = {reduce_init.dc_dtype}({reduce_init.value})",
            ),
            "__val",
            st_init.add_access("acc"),
            None,
            dace.Memlet(data="acc", subset="0"),
        )
        st_reduce = nsdfg.add_state_after(st_init, "reduce")
        st_reduce.add_mapped_tasklet(
            name="reduce_with_skip_values",
            map_ranges=dict(i=f"0:{offset_provider.max_neighbors}"),
            inputs={
                "__val": dace.Memlet(data="values", subset="i"),
                "__neighbor_idx": dace.Memlet(data="neighbor_indices", subset="i"),
            },
            code=f"__out = __val if __neighbor_idx != {gtx_common._DEFAULT_SKIP_VALUE} else {reduce_identity.dc_dtype}({reduce_identity.value})",
            outputs={
                "__out": dace.Memlet(data="acc", subset="0", wcr=reduce_wcr),
            },
            external_edges=True,
        )

        nsdfg_node = self.state.add_nested_sdfg(
            nsdfg, self.sdfg, inputs={"values", "neighbor_indices"}, outputs={"acc"}
        )

        if isinstance(input_expr, MemletExpr):
            self._add_input_data_edge(input_expr.dc_node, input_expr.subset, nsdfg_node, "values")
        else:
            self.state.add_edge(
                input_expr.dc_node,
                None,
                nsdfg_node,
                "values",
                self.sdfg.make_array_memlet(input_expr.dc_node.data),
            )
        self._add_input_data_edge(
            connectivity_node,
            sbs.Range.from_string(f"{origin_map_index}, 0:{offset_provider.max_neighbors}"),
            nsdfg_node,
            "neighbor_indices",
        )
        self.state.add_edge(
            nsdfg_node,
            "acc",
            result_node,
            None,
            dace.Memlet(data=result_node.data, subset="0"),
        )

    def _visit_reduce(self, node: gtir.FunCall) -> DataExpr:
        assert isinstance(node.type, ts.ScalarType)
        op_name, reduce_init, reduce_identity = get_reduce_params(node)
        reduce_wcr = "lambda x, y: " + gtir_python_codegen.format_builtin(op_name, "x", "y")

        result = self.sdfg.temp_data_name()
        self.sdfg.add_scalar(result, reduce_identity.dc_dtype, transient=True)
        result_node = self.state.add_access(result)

        input_expr = self.visit(node.args[0])
        assert isinstance(input_expr, (MemletExpr, ValueExpr))
        assert input_expr.local_offset is not None
        offset_provider = self.subgraph_builder.get_offset_provider(input_expr.local_offset)
        assert isinstance(offset_provider, gtx_common.Connectivity)

        if offset_provider.has_skip_values:
            self._make_reduce_with_skip_values(
                input_expr, offset_provider, reduce_init, reduce_identity, reduce_wcr, result_node
            )

        else:
            reduce_node = self.state.add_reduce(reduce_wcr, axes=None, identity=reduce_init.value)
            if isinstance(input_expr, MemletExpr):
                self._add_input_data_edge(input_expr.dc_node, input_expr.subset, reduce_node)
            else:
                self.state.add_nedge(
                    input_expr.dc_node,
                    reduce_node,
                    self.sdfg.make_array_memlet(input_expr.dc_node.data),
                )
            self.state.add_nedge(
                reduce_node,
                result_node,
                dace.Memlet(data=result, subset="0"),
            )

        return ValueExpr(result_node, node.type)

    def _split_shift_args(
        self, args: list[gtir.Expr]
    ) -> tuple[tuple[gtir.Expr, gtir.Expr], Optional[list[gtir.Expr]]]:
        """
        Splits the arguments to `shift` builtin function as pairs, each pair containing
        the offset provider and the offset expression in one dimension.
        """
        nargs = len(args)
        assert nargs >= 2 and nargs % 2 == 0
        return (args[-2], args[-1]), args[: nargs - 2] if nargs > 2 else None

    def _visit_shift_multidim(
        self, iterator: gtir.Expr, shift_args: list[gtir.Expr]
    ) -> tuple[gtir.Expr, gtir.Expr, IteratorExpr]:
        """Transforms a multi-dimensional shift into recursive shift calls, each in a single dimension."""
        (offset_provider_arg, offset_value_arg), tail = self._split_shift_args(shift_args)
        if tail:
            node = gtir.FunCall(
                fun=gtir.FunCall(fun=gtir.SymRef(id="shift"), args=tail),
                args=[iterator],
            )
            it = self.visit(node)
        else:
            it = self.visit(iterator)

        assert isinstance(it, IteratorExpr)
        return offset_provider_arg, offset_value_arg, it

    def _make_cartesian_shift(
        self, it: IteratorExpr, offset_dim: gtx_common.Dimension, offset_expr: DataExpr
    ) -> IteratorExpr:
        """Implements cartesian shift along one dimension."""
        assert offset_dim in it.dimensions
        new_index: SymbolExpr | ValueExpr
        assert offset_dim in it.indices
        index_expr = it.indices[offset_dim]
        if isinstance(index_expr, SymbolExpr) and isinstance(offset_expr, SymbolExpr):
            # purely symbolic expression which can be interpreted at compile time
            new_index = SymbolExpr(
                dace.symbolic.pystr_to_symbolic(index_expr.value) + offset_expr.value,
                index_expr.dc_dtype,
            )
        else:
            # the offset needs to be calculated by means of a tasklet (i.e. dynamic offset)
            new_index_connector = "shifted_index"
            if isinstance(index_expr, SymbolExpr):
                dynamic_offset_tasklet = self._add_tasklet(
                    "dynamic_offset",
                    {"offset"},
                    {new_index_connector},
                    f"{new_index_connector} = {index_expr.value} + offset",
                )
            elif isinstance(offset_expr, SymbolExpr):
                dynamic_offset_tasklet = self._add_tasklet(
                    "dynamic_offset",
                    {"index"},
                    {new_index_connector},
                    f"{new_index_connector} = index + {offset_expr}",
                )
            else:
                dynamic_offset_tasklet = self._add_tasklet(
                    "dynamic_offset",
                    {"index", "offset"},
                    {new_index_connector},
                    f"{new_index_connector} = index + offset",
                )
            for input_expr, input_connector in [(index_expr, "index"), (offset_expr, "offset")]:
                if isinstance(input_expr, MemletExpr):
                    self._add_input_data_edge(
                        input_expr.dc_node,
                        input_expr.subset,
                        dynamic_offset_tasklet,
                        input_connector,
                    )
                elif isinstance(input_expr, ValueExpr):
                    self._add_edge(
                        input_expr.dc_node,
                        None,
                        dynamic_offset_tasklet,
                        input_connector,
                        dace.Memlet(data=input_expr.dc_node.data, subset="0"),
                    )

            if isinstance(index_expr, SymbolExpr):
                dc_dtype = index_expr.dc_dtype
            else:
                dc_dtype = index_expr.dc_node.desc(self.sdfg).dtype

            new_index = self._construct_tasklet_result(
                dc_dtype, dynamic_offset_tasklet, new_index_connector
            )

        # a new iterator with a shifted index along one dimension
        return IteratorExpr(
            it.field,
            it.dimensions,
            {dim: (new_index if dim == offset_dim else index) for dim, index in it.indices.items()},
        )

    def _make_dynamic_neighbor_offset(
        self,
        offset_expr: MemletExpr | ValueExpr,
        offset_table_node: dace.nodes.AccessNode,
        origin_index: SymbolExpr,
    ) -> ValueExpr:
        """
        Implements access to neighbor connectivity table by means of a tasklet node.

        It requires a dynamic offset value, either obtained from a field/scalar argument (`MemletExpr`)
        or computed by another tasklet (`DataExpr`).
        """
        new_index_connector = "neighbor_index"
        tasklet_node = self._add_tasklet(
            "dynamic_neighbor_offset",
            {"table", "offset"},
            {new_index_connector},
            f"{new_index_connector} = table[{origin_index.value}, offset]",
        )
        self._add_input_data_edge(
            offset_table_node,
            sbs.Range.from_array(offset_table_node.desc(self.sdfg)),
            tasklet_node,
            "table",
        )
        if isinstance(offset_expr, MemletExpr):
            self._add_input_data_edge(
                offset_expr.dc_node,
                offset_expr.subset,
                tasklet_node,
                "offset",
            )
        else:
            self._add_edge(
                offset_expr.dc_node,
                None,
                tasklet_node,
                "offset",
                dace.Memlet(data=offset_expr.dc_node.data, subset="0"),
            )

        dc_dtype = offset_table_node.desc(self.sdfg).dtype
        return self._construct_tasklet_result(dc_dtype, tasklet_node, new_index_connector)

    def _make_unstructured_shift(
        self,
        it: IteratorExpr,
        connectivity: gtx_common.Connectivity,
        offset_table_node: dace.nodes.AccessNode,
        offset_expr: DataExpr,
    ) -> IteratorExpr:
        """Implements shift in unstructured domain by means of a neighbor table."""
        assert connectivity.neighbor_axis in it.dimensions
        neighbor_dim = connectivity.neighbor_axis
        assert neighbor_dim not in it.indices

        origin_dim = connectivity.origin_axis
        assert origin_dim in it.indices
        origin_index = it.indices[origin_dim]
        assert isinstance(origin_index, SymbolExpr)

        shifted_indices = {dim: idx for dim, idx in it.indices.items() if dim != origin_dim}
        if isinstance(offset_expr, SymbolExpr):
            # use memlet to retrieve the neighbor index
            shifted_indices[neighbor_dim] = MemletExpr(
                offset_table_node,
                sbs.Indices([origin_index.value, offset_expr.value]),
            )
        else:
            # dynamic offset: we cannot use a memlet to retrieve the offset value, use a tasklet node
            shifted_indices[neighbor_dim] = self._make_dynamic_neighbor_offset(
                offset_expr, offset_table_node, origin_index
            )

        return IteratorExpr(it.field, it.dimensions, shifted_indices)

    def _visit_shift(self, node: gtir.FunCall) -> IteratorExpr:
        # convert builtin-index type to dace type
        IndexDType: Final = dace_utils.as_dace_type(
            ts.ScalarType(kind=getattr(ts.ScalarKind, gtir.INTEGER_INDEX_BUILTIN.upper()))
        )

        assert isinstance(node.fun, gtir.FunCall)
        # the iterator to be shifted is the node argument, while the shift arguments
        # are provided by the nested function call; the shift arguments consist of
        # the offset provider and the offset value in each dimension to be shifted
        offset_provider_arg, offset_value_arg, it = self._visit_shift_multidim(
            node.args[0], node.fun.args
        )

        # first argument of the shift node is the offset provider
        assert isinstance(offset_provider_arg, gtir.OffsetLiteral)
        offset = offset_provider_arg.value
        assert isinstance(offset, str)
        offset_provider = self.subgraph_builder.get_offset_provider(offset)
        # second argument should be the offset value, which could be a symbolic expression or a dynamic offset
        offset_expr = (
            SymbolExpr(offset_value_arg.value, IndexDType)
            if isinstance(offset_value_arg, gtir.OffsetLiteral)
            else self.visit(offset_value_arg)
        )

        if isinstance(offset_provider, gtx_common.Dimension):
            return self._make_cartesian_shift(it, offset_provider, offset_expr)
        else:
            # initially, the storage for the connectivity tables is created as transient;
            # when the tables are used, the storage is changed to non-transient,
            # so the corresponding arrays are supposed to be allocated by the SDFG caller
            offset_table = dace_utils.connectivity_identifier(offset)
            self.sdfg.arrays[offset_table].transient = False
            offset_table_node = self.state.add_access(offset_table)

            return self._make_unstructured_shift(
                it, offset_provider, offset_table_node, offset_expr
            )

    def _visit_generic_builtin(self, node: gtir.FunCall) -> ValueExpr:
        """
        Generic handler called by `visit_FunCall()` when it encounters
        a builtin function that does not match any other specific handler.
        """
        node_internals = []
        node_connections: dict[str, MemletExpr | ValueExpr] = {}
        for i, arg in enumerate(node.args):
            arg_expr = self.visit(arg)
            if isinstance(arg_expr, MemletExpr | ValueExpr):
                # the argument value is the result of a tasklet node or direct field access
                connector = f"__inp_{i}"
                node_connections[connector] = arg_expr
                node_internals.append(connector)
            else:
                assert isinstance(arg_expr, SymbolExpr)
                # use the argument value without adding any connector
                node_internals.append(arg_expr.value)

        assert isinstance(node.fun, gtir.SymRef)
        builtin_name = str(node.fun.id)
        # use tasklet connectors as expression arguments
        code = gtir_python_codegen.format_builtin(builtin_name, *node_internals)

        out_connector = "result"
        tasklet_node = self._add_tasklet(
            builtin_name,
            set(node_connections.keys()),
            {out_connector},
            "{} = {}".format(out_connector, code),
        )

        for connector, arg_expr in node_connections.items():
            if isinstance(arg_expr, ValueExpr):
                self._add_edge(
                    arg_expr.dc_node,
                    None,
                    tasklet_node,
                    connector,
                    dace.Memlet(data=arg_expr.dc_node.data, subset="0"),
                )
            else:
                self._add_input_data_edge(
                    arg_expr.dc_node,
                    arg_expr.subset,
                    tasklet_node,
                    connector,
                )

        if isinstance(node.type, itir_ts.ListType):
            # The only builtin function (so far) handled here that returns a list
            # is 'make_const_list'. There are other builtin functions (map_, neighbors)
            # that return a list but they are handled in specialized visit methods.
            # This method (the generic visitor for builtin functions) always returns
            # a single value. This is also the case of 'make_const_list' expression:
            # it simply broadcasts a scalar on the local domain of another expression,
            # for example 'map_(plus)(neighbors(V2Eₒ, it), make_const_list(1.0))'.
            # Therefore we handle `ListType` as a single-element array with shape (1,)
            # that will be accessed in a map expression on a local domain.
            assert isinstance(node.type.element_type, ts.ScalarType)
            dc_dtype = dace_utils.as_dace_type(node.type.element_type)
            # In order to ease the lowring of the parent expression on local dimension,
            # we represent the scalar value as a single-element 1D array.
            use_array = True
        else:
            assert isinstance(node.type, ts.ScalarType)
            dc_dtype = dace_utils.as_dace_type(node.type)
            use_array = False

        return self._construct_tasklet_result(dc_dtype, tasklet_node, "result", use_array=use_array)

    def visit_FunCall(self, node: gtir.FunCall) -> IteratorExpr | DataExpr:
        if cpm.is_call_to(node, "deref"):
            return self._visit_deref(node)

        elif cpm.is_call_to(node, "neighbors"):
            return self._visit_neighbors(node)

        elif cpm.is_applied_map(node):
            return self._visit_map(node)

        elif cpm.is_applied_reduce(node):
            return self._visit_reduce(node)

        elif cpm.is_applied_shift(node):
            return self._visit_shift(node)

        elif isinstance(node.fun, gtir.SymRef):
            return self._visit_generic_builtin(node)

        else:
            raise NotImplementedError(f"Invalid 'FunCall' node: {node}.")

    def visit_Lambda(
        self, node: gtir.Lambda, args: list[IteratorExpr | MemletExpr | SymbolExpr]
    ) -> tuple[list[DataflowInputEdge], DataflowOutputEdge]:
        for p, arg in zip(node.params, args, strict=True):
            self.symbol_map[str(p.id)] = arg
        output_expr: DataExpr = self.visit(node.expr)
        if isinstance(output_expr, ValueExpr):
            return self.input_edges, DataflowOutputEdge(self.state, output_expr)

        if isinstance(output_expr, MemletExpr):
            # special case where the field operator is simply copying data from source to destination node
            output_dtype = output_expr.dc_node.desc(self.sdfg).dtype
            tasklet_node = self._add_tasklet("copy", {"__inp"}, {"__out"}, "__out = __inp")
            self._add_input_data_edge(
                output_expr.dc_node,
                output_expr.subset,
                tasklet_node,
                "__inp",
            )
        else:
            assert isinstance(output_expr, SymbolExpr)
            # even simpler case, where a constant value is written to destination node
            output_dtype = output_expr.dc_dtype
            tasklet_node = self._add_tasklet("write", {}, {"__out"}, f"__out = {output_expr.value}")

        output_expr = self._construct_tasklet_result(output_dtype, tasklet_node, "__out")
        return self.input_edges, DataflowOutputEdge(self.state, output_expr)

    def visit_Literal(self, node: gtir.Literal) -> SymbolExpr:
        dc_dtype = dace_utils.as_dace_type(node.type)
        return SymbolExpr(node.value, dc_dtype)

    def visit_SymRef(self, node: gtir.SymRef) -> IteratorExpr | MemletExpr | SymbolExpr:
        param = str(node.id)
        if param in self.symbol_map:
            return self.symbol_map[param]
        # if not in the lambda symbol map, this must be a symref to a builtin function
        assert param in gtir_python_codegen.MATH_BUILTINS_MAPPING
        return SymbolExpr(param, dace.string)<|MERGE_RESOLUTION|>--- conflicted
+++ resolved
@@ -708,14 +708,6 @@
                 )
             )
 
-<<<<<<< HEAD
-=======
-            if self.reduce_identity is None:
-                raise ValueError(
-                    f"Found local offset '{result_offset}' with skip values, but 'reduce_identity' is not set."
-                )
-            assert self.reduce_identity.dc_dtype == dc_dtype
->>>>>>> 13688b37
             input_memlets["__neighbor_idx"] = dace.Memlet(
                 data=connectivity_slice.dc_node.data, subset=map_index
             )
