--- conflicted
+++ resolved
@@ -303,30 +303,11 @@
     sdfg: dace.SDFG
     state: dace.SDFGState
     subgraph_builder: gtir_sdfg.DataflowBuilder
-<<<<<<< HEAD
-    input_edges: list[DataflowInputEdge]
+    input_edges: list[DataflowInputEdge] = dataclasses.field(default_factory=lambda: [])
     symbol_map: dict[
         str,
         IteratorExpr | DataExpr | tuple[IteratorExpr | DataExpr | tuple[Any, ...], ...],
-    ]
-
-    def __init__(
-        self,
-        sdfg: dace.SDFG,
-        state: dace.SDFGState,
-        subgraph_builder: gtir_sdfg.DataflowBuilder,
-    ):
-        self.sdfg = sdfg
-        self.state = state
-        self.subgraph_builder = subgraph_builder
-        self.input_edges = []
-        self.symbol_map = {}
-=======
-    input_edges: list[DataflowInputEdge] = dataclasses.field(default_factory=lambda: [])
-    symbol_map: dict[str, IteratorExpr | MemletExpr | SymbolExpr] = dataclasses.field(
-        default_factory=lambda: {}
-    )
->>>>>>> 72e8830b
+    ] = dataclasses.field(default_factory=lambda: {})
 
     def _add_input_data_edge(
         self,
@@ -710,9 +691,7 @@
                 lambda_params.append(im.sym(p))
 
             lambda_node = gtir.Lambda(params=lambda_params, expr=expr)
-            return LambdaToDataflow(nsdfg, state, self.subgraph_builder).apply(
-                lambda_node, lambda_args
-            )
+            return visit_lambda(nsdfg, state, self.subgraph_builder, lambda_node, lambda_args)
 
         for state, arg in zip([tstate, fstate], node.args[1:3]):
             in_edges, out_edge = visit_branch(state, arg)
@@ -1625,18 +1604,13 @@
     def visit_let(
         self,
         node: gtir.Lambda,
-<<<<<<< HEAD
         args: Sequence[
             IteratorExpr
             | MemletExpr
             | ValueExpr
             | tuple[IteratorExpr | MemletExpr | ValueExpr | tuple[Any, ...], ...]
         ],
-    ) -> tuple[list[DataflowInputEdge], DataflowOutputEdge]:
-=======
-        args: Sequence[IteratorExpr | MemletExpr | SymbolExpr],
-    ) -> DataflowOutputEdge:
->>>>>>> 72e8830b
+    ) -> DataflowOutputEdge | tuple[DataflowOutputEdge | tuple[Any, ...], ...]:
         """
         Maps lambda arguments to internal parameters.
 
@@ -1660,27 +1634,27 @@
             let_node = node.expr
             let_args = [self.visit(arg) for arg in let_node.args]
             assert isinstance(let_node.fun, gtir.Lambda)
-<<<<<<< HEAD
-            input_edges, output_edges = self.apply(let_node.fun, args=let_args)
-        else:
-            # this lambda node is not a let-statement, but a stencil expression
-            output_edges = self.visit(node)
-            input_edges = self.input_edges
-=======
             return self.visit_let(let_node.fun, args=let_args)
         else:
             # this lambda node is not a let-statement, but a stencil expression
             return self.visit(node)
 
->>>>>>> 72e8830b
 
 def visit_lambda(
     sdfg: dace.SDFG,
     state: dace.SDFGState,
-    sdfg_builder: gtir_sdfg.SDFGBuilder,
+    sdfg_builder: gtir_sdfg.DataflowBuilder,
     node: gtir.Lambda,
-    args: Sequence[IteratorExpr | MemletExpr | SymbolExpr],
-) -> tuple[list[DataflowInputEdge], DataflowOutputEdge]:
+    args: Sequence[
+        IteratorExpr
+        | MemletExpr
+        | ValueExpr
+        | tuple[IteratorExpr | MemletExpr | ValueExpr | tuple[Any, ...], ...]
+    ],
+) -> tuple[
+    list[DataflowInputEdge],
+    DataflowOutputEdge | tuple[DataflowOutputEdge | tuple[Any, ...], ...],
+]:
     """
     Entry point to visit a `Lambda` node and lower it to a dataflow graph,
     that can be instantiated inside a map scope implementing the field operator.
@@ -1689,13 +1663,10 @@
     and visit let-statements (if any), which always appear as outermost nodes.
     The visitor will return the output edge of the dataflow.
 
-<<<<<<< HEAD
-        return input_edges, output_edges
-=======
     Args:
         sdfg: The SDFG where the dataflow graph will be instantiated.
         state: The SDFG state where the dataflow graph will be instantiated.
-        sdfg_builder: Helper class to build the SDFG.
+        sdfg_builder: Helper class to build the dataflow inside the given SDFG.
         node: Lambda node to visit.
         args: Arguments passed to lambda node.
 
@@ -1705,6 +1676,5 @@
         - Output data connection.
     """
     taskgen = LambdaToDataflow(sdfg, state, sdfg_builder)
-    output_edge = taskgen.visit_let(node, args)
-    return taskgen.input_edges, output_edge
->>>>>>> 72e8830b
+    output_edges = taskgen.visit_let(node, args)
+    return taskgen.input_edges, output_edges