--- conflicted
+++ resolved
@@ -573,19 +573,10 @@
         }
 
         if offset_provider.has_skip_values:
-<<<<<<< HEAD
             tasklet_expression += (
                 # in case of skip value we could write any dummy value
                 f" if {index_connector} != {gtx_common._DEFAULT_SKIP_VALUE} else {field_desc.dtype}(0)"
             )
-=======
-            if self.reduce_identity is None:
-                raise ValueError(
-                    f"Found local offset '{offset}' with skip values, but 'reduce_identity' is not set."
-                )
-            assert self.reduce_identity.dc_dtype == field_desc.dtype
-            tasklet_expression += f" if {index_connector} != {gtx_common._DEFAULT_SKIP_VALUE} else {field_desc.dtype}({self.reduce_identity.value})"
->>>>>>> 35a51a01
 
         self._add_mapped_tasklet(
             name=f"{offset}_neighbors",
@@ -712,28 +703,15 @@
                 )
             )
 
-<<<<<<< HEAD
-=======
-            if self.reduce_identity is None:
-                raise ValueError(
-                    f"Found local offset '{local_offset}' with skip values, but 'reduce_identity' is not set."
-                )
-            assert self.reduce_identity.dc_dtype == dc_dtype
->>>>>>> 35a51a01
             input_memlets["__neighbor_idx"] = dace.Memlet(
                 data=connectivity_slice.dc_node.data, subset=map_index
             )
-<<<<<<< HEAD
-            input_nodes[connectivity_slice.node.data] = connectivity_slice.node
+            input_nodes[connectivity_slice.dc_node.data] = connectivity_slice.dc_node
 
             tasklet_expression += (
                 # in case of skip value we could write any dummy value
-                f" if __neighbor_idx != {gtx_common._DEFAULT_SKIP_VALUE} else {dtype}(0)"
-            )
-=======
-            input_nodes[connectivity_slice.dc_node.data] = connectivity_slice.dc_node
-            tasklet_expression += f" if __neighbor_idx != {gtx_common._DEFAULT_SKIP_VALUE} else {dc_dtype}({self.reduce_identity.value})"
->>>>>>> 35a51a01
+                f" if __neighbor_idx != {gtx_common._DEFAULT_SKIP_VALUE} else {dc_dtype}(0)"
+            )
 
         self._add_mapped_tasklet(
             name="map",
@@ -750,10 +728,9 @@
 
         return ValueExpr(out_node, dc_dtype, local_offset)
 
-<<<<<<< HEAD
     def _make_reduce_with_skip_values(
         self,
-        input_expr: DataExpr | MemletExpr,
+        input_expr: ValueExpr | MemletExpr,
         offset_provider: gtx_common.Connectivity,
         reduce_init: SymbolExpr,
         reduce_identity: SymbolExpr,
@@ -780,42 +757,9 @@
         connectivity_desc = connectivity_node.desc(self.sdfg)
         connectivity_desc.transient = False
 
-        desc = input_expr.node.desc(self.sdfg)
+        desc = input_expr.dc_node.desc(self.sdfg)
         if isinstance(input_expr, MemletExpr):
             local_dim_indices = [i for i, size in enumerate(input_expr.subset.size()) if size != 1]
-=======
-    def _visit_reduce(self, node: gtir.FunCall) -> ValueExpr:
-        assert isinstance(node.type, ts.ScalarType)
-        op_name, reduce_init, reduce_identity = get_reduce_params(node)
-
-        # The input to reduction is a list of elements on a local dimension.
-        # This list is provided by an argument that typically calls the neighbors
-        # builtin function, to built a list of neighbor values for each element
-        # in the field target dimension.
-        # We store the value of reduce identity in the visitor context to have it
-        # available while visiting the input to reduction; this value might be used
-        # by the `neighbors` visitor to fill the skip values in the neighbors list.
-        prev_reduce_identity = self.reduce_identity
-        self.reduce_identity = reduce_identity
-
-        try:
-            input_expr = self.visit(node.args[0])
-        finally:
-            # ensure that we leave the visitor in the same state as we entered
-            self.reduce_identity = prev_reduce_identity
-
-        assert isinstance(input_expr, MemletExpr | ValueExpr)
-        input_desc = input_expr.dc_node.desc(self.sdfg)
-        assert isinstance(input_desc, dace.data.Array)
-
-        if len(input_desc.shape) > 1:
-            assert isinstance(input_expr, MemletExpr)
-            ndims = len(input_desc.shape) - 1
-            # the axis to be reduced is always the last one, because `reduce` is supposed
-            # to operate on `ListType`
-            assert set(input_expr.subset.size()[0:ndims]) == {1}
-            reduce_axes = [ndims]
->>>>>>> 35a51a01
         else:
             local_dim_indices = list(range(len(desc.shape)))
 
@@ -844,7 +788,7 @@
                 "init_acc",
                 {},
                 {"__val"},
-                f"__val = {reduce_init.dtype}({reduce_init.value})",
+                f"__val = {reduce_init.dc_dtype}({reduce_init.value})",
             ),
             "__val",
             st_init.add_access("acc"),
@@ -859,7 +803,7 @@
                 "__val": dace.Memlet(data="values", subset="i"),
                 "__neighbor_idx": dace.Memlet(data="neighbor_indices", subset="i"),
             },
-            code=f"__out = __val if __neighbor_idx != {gtx_common._DEFAULT_SKIP_VALUE} else {reduce_identity.dtype}({reduce_identity.value})",
+            code=f"__out = __val if __neighbor_idx != {gtx_common._DEFAULT_SKIP_VALUE} else {reduce_identity.dc_dtype}({reduce_identity.value})",
             outputs={
                 "__out": dace.Memlet(data="acc", subset="0", wcr=reduce_wcr),
             },
@@ -871,21 +815,14 @@
         )
 
         if isinstance(input_expr, MemletExpr):
-<<<<<<< HEAD
-            self._add_input_data_edge(input_expr.node, input_expr.subset, nsdfg_node, "values")
+            self._add_input_data_edge(input_expr.dc_node, input_expr.subset, nsdfg_node, "values")
         else:
             self.state.add_edge(
-                input_expr.node,
+                input_expr.dc_node,
                 None,
                 nsdfg_node,
                 "values",
-                self.sdfg.make_array_memlet(input_expr.node.data),
-=======
-            self._add_input_data_edge(
-                input_expr.dc_node,
-                input_expr.subset,
-                reduce_node,
->>>>>>> 35a51a01
+                self.sdfg.make_array_memlet(input_expr.dc_node.data),
             )
         self._add_input_data_edge(
             connectivity_node,
@@ -907,11 +844,11 @@
         reduce_wcr = "lambda x, y: " + gtir_python_codegen.format_builtin(op_name, "x", "y")
 
         result = self.sdfg.temp_data_name()
-        self.sdfg.add_scalar(result, reduce_identity.dtype, transient=True)
+        self.sdfg.add_scalar(result, reduce_identity.dc_dtype, transient=True)
         result_node = self.state.add_access(result)
 
         input_expr = self.visit(node.args[0])
-        assert isinstance(input_expr, (MemletExpr, DataExpr))
+        assert isinstance(input_expr, (MemletExpr, ValueExpr))
         assert input_expr.local_offset is not None
         offset_provider = self.subgraph_builder.get_offset_provider(input_expr.local_offset)
         assert isinstance(offset_provider, gtx_common.Connectivity)
@@ -924,38 +861,20 @@
         else:
             reduce_node = self.state.add_reduce(reduce_wcr, axes=None, identity=reduce_init.value)
             if isinstance(input_expr, MemletExpr):
-                self._add_input_data_edge(input_expr.node, input_expr.subset, reduce_node)
+                self._add_input_data_edge(input_expr.dc_node, input_expr.subset, reduce_node)
             else:
                 self.state.add_nedge(
-                    input_expr.node,
+                    input_expr.dc_node,
                     reduce_node,
-                    self.sdfg.make_array_memlet(input_expr.node.data),
+                    self.sdfg.make_array_memlet(input_expr.dc_node.data),
                 )
             self.state.add_nedge(
-<<<<<<< HEAD
                 reduce_node,
                 result_node,
                 dace.Memlet(data=result, subset="0"),
             )
 
-        return DataExpr(result_node, node.type)
-=======
-                input_expr.dc_node,
-                reduce_node,
-                dace.Memlet.from_array(input_expr.dc_node.data, input_desc),
-            )
-
-        temp_name = self.sdfg.temp_data_name()
-        self.sdfg.add_scalar(temp_name, reduce_identity.dc_dtype, transient=True)
-        temp_node = self.state.add_access(temp_name)
-
-        self.state.add_nedge(
-            reduce_node,
-            temp_node,
-            dace.Memlet(data=temp_name, subset="0"),
-        )
-        return ValueExpr(temp_node, node.type)
->>>>>>> 35a51a01
+        return ValueExpr(result_node, node.type)
 
     def _split_shift_args(
         self, args: list[gtir.Expr]
