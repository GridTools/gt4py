# GT4Py - GridTools Framework
#
# Copyright (c) 2014-2024, ETH Zurich
# All rights reserved.
#
# Please, refer to the LICENSE file in the root directory.
# SPDX-License-Identifier: BSD-3-Clause

from __future__ import annotations

import abc
import dataclasses
from typing import Any, Dict, Final, List, Optional, Protocol, Set, Tuple, TypeAlias, Union

import dace
import dace.subsets as sbs

from gt4py import eve
from gt4py.next import common as gtx_common
from gt4py.next.iterator import ir as gtir
from gt4py.next.iterator.ir_utils import common_pattern_matcher as cpm, ir_makers as im
from gt4py.next.iterator.type_system import type_specifications as itir_ts
from gt4py.next.program_processors.runners.dace_common import utility as dace_utils
from gt4py.next.program_processors.runners.dace_fieldview import (
    gtir_python_codegen,
    gtir_sdfg,
    utility as dace_gtir_utils,
)
from gt4py.next.type_system import type_specifications as ts


@dataclasses.dataclass(frozen=True)
class DataExpr:
    """
    Local storage for the computation result returned by a tasklet node.

    Arguments:
        node: Access node to the data storage, can be either a scalar or a local list.
        dtype: GT4Py type definition, which includes domain information.
        local_offset: Must be set for `ListType` data generated from neighbors
            access in unstructured domain, in which case it indicates the name of
            the offset provider used to generate the list of neighbor values.
    """

    node: dace.nodes.AccessNode
    dtype: itir_ts.ListType | ts.ScalarType
    local_offset: Optional[str] = None


@dataclasses.dataclass(frozen=True)
class MemletExpr:
    """
    Scalar or array data access through a memlet.

    Arguments:
        node: Access node to the source storage, can be either a scalar or a local list.
        subset: Represents the subset to use in memlet to access the above data.
        local_offset: Must be set for `ListType` data generated from neighbors
            access in unstructured domain, in which case it indicates the name of
            the offset provider used to generate the list of neighbor values.
    """

    node: dace.nodes.AccessNode
    subset: sbs.Indices | sbs.Range
    local_offset: Optional[str] = None


@dataclasses.dataclass(frozen=True)
class SymbolExpr:
    """Any symbolic expression that is constant in the context of current SDFG."""

    value: dace.symbolic.SymExpr
    dtype: dace.typeclass


ValueExpr: TypeAlias = DataExpr | MemletExpr | SymbolExpr


@dataclasses.dataclass(frozen=True)
class IteratorExpr:
    """
    Iterator for field access to be consumed by `deref` or `shift` builtin functions.

    Args:
        field: The field this iterator operates on.
        dimensions: Field domain represented as a sorted list of dimensions.
            In order to dereference an element in the field, we need index values
            for all the dimensions in the right order.
        indices: Maps each dimension to an index value, which could be either a symbolic value
            or the result of a tasklet computation like neighbors connectivity or dynamic offset.
        local_offset: Must be set for fields containing `ListType` data generated
            from neighbors access in unstructured domain, in which case it indicates
            the name of the offset provider used to generate the list of neighbor values.

    """

    field: dace.nodes.AccessNode
    dimensions: list[gtx_common.Dimension]
    indices: dict[gtx_common.Dimension, ValueExpr]
    local_offset: Optional[str] = None


class DataflowInputEdge(Protocol):
    """
    This protocol represents an open connection into the dataflow.

    It provides the `connect` method to setup an input edge from an external data source.
    Since the dataflow represents a stencil, we instantiate the dataflow inside a map scope
    and connect its inputs and outputs to external data nodes by means of memlets that
    traverse the map entry and exit nodes.
    """

    @abc.abstractmethod
    def connect(self, me: dace.nodes.MapEntry) -> None: ...


@dataclasses.dataclass(frozen=True)
class MemletInputEdge(DataflowInputEdge):
    """
    Allows to setup an input memlet through a map entry node.

    The edge source has to be a data access node, while the destination node can either
    be a tasklet, in which case the connector name is also required, or an access node.
    """

    state: dace.SDFGState
    source: dace.nodes.AccessNode
    subset: sbs.Range
    dest: dace.nodes.AccessNode | dace.nodes.Tasklet
    dest_conn: Optional[str]

    def connect(self, me: dace.nodes.MapEntry) -> None:
        memlet = dace.Memlet(data=self.source.data, subset=self.subset)
        self.state.add_memlet_path(
            self.source,
            me,
            self.dest,
            dst_conn=self.dest_conn,
            memlet=memlet,
        )


@dataclasses.dataclass(frozen=True)
class EmptyInputEdge(DataflowInputEdge):
    """
    Allows to setup an edge from a map entry node to a tasklet with no arguements.

    The reason behind this kind of connection is that all nodes inside a map scope
    must have an in/out path that traverses the entry and exit nodes.
    """

    state: dace.SDFGState
    node: dace.nodes.Tasklet

    def connect(self, me: dace.nodes.MapEntry) -> None:
        self.state.add_nedge(me, self.node, dace.Memlet())


@dataclasses.dataclass(frozen=True)
class DataflowOutputEdge:
    """
    Allows to setup an output memlet through a map exit node.

    The result of a dataflow subgraph needs to be written to an external data node.
    Since the dataflow represents a stencil and the dataflow is computed over
    a field domain, the dataflow is instatiated inside a map scope. The `connect`
    method creates a memlet that writes the dataflow result to the external array
    passing through the map exit node.
    """

    state: dace.SDFGState
    result: DataExpr

    def connect(
        self,
        mx: dace.nodes.MapExit,
        result_node: dace.nodes.AccessNode,
        subset: sbs.Range,
    ) -> str | None:
        # retrieve the node which writes the result
        last_node = self.state.in_edges(self.result.node)[0].src
        if isinstance(last_node, dace.nodes.Tasklet):
            # the last transient node can be deleted
            last_node_connector = self.state.in_edges(self.result.node)[0].src_conn
            self.state.remove_node(self.result.node)
        else:
            last_node = self.result.node
            last_node_connector = None

        self.state.add_memlet_path(
            last_node,
            mx,
            result_node,
            src_conn=last_node_connector,
            memlet=dace.Memlet(data=result_node.data, subset=subset),
        )

        return self.result.local_offset


DACE_REDUCTION_MAPPING: dict[str, dace.dtypes.ReductionType] = {
    "minimum": dace.dtypes.ReductionType.Min,
    "maximum": dace.dtypes.ReductionType.Max,
    "plus": dace.dtypes.ReductionType.Sum,
    "multiplies": dace.dtypes.ReductionType.Product,
    "and_": dace.dtypes.ReductionType.Logical_And,
    "or_": dace.dtypes.ReductionType.Logical_Or,
    "xor_": dace.dtypes.ReductionType.Logical_Xor,
    "minus": dace.dtypes.ReductionType.Sub,
    "divides": dace.dtypes.ReductionType.Div,
}


def get_reduce_params(node: gtir.FunCall) -> tuple[str, SymbolExpr, SymbolExpr]:
    assert isinstance(node.type, ts.ScalarType)
    dtype = dace_utils.as_dace_type(node.type)

    assert isinstance(node.fun, gtir.FunCall)
    assert len(node.fun.args) == 2
    assert isinstance(node.fun.args[0], gtir.SymRef)
    op_name = str(node.fun.args[0])
    assert isinstance(node.fun.args[1], gtir.Literal)
    assert node.fun.args[1].type == node.type
    reduce_init = SymbolExpr(node.fun.args[1].value, dtype)

    if op_name not in DACE_REDUCTION_MAPPING:
        raise RuntimeError(f"Reduction operation '{op_name}' not supported.")
    identity_value = dace.dtypes.reduction_identity(dtype, DACE_REDUCTION_MAPPING[op_name])
    reduce_identity = SymbolExpr(identity_value, dtype)

    return op_name, reduce_init, reduce_identity


class LambdaToDataflow(eve.NodeVisitor):
    """
    Translates an `ir.Lambda` expression to a dataflow graph.

    The dataflow graph generated here typically represents the stencil function
    of a field operator. It only computes single elements or pure local fields,
    in case of neighbor values. In case of local fields, the dataflow contains
    inner maps with fixed literal size (max number of neighbors).
    Once the lambda expression has been lowered to a dataflow, the dataflow graph
    needs to be instantiated, that is we have to connect all in/out edges to
    external source/destination data nodes. Since the lambda expression is used
    in GTIR as argument to a field operator, the dataflow is instatiated inside
    a map scope and applied on the field domain. Therefore, all in/out edges
    must traverse the entry/exit map nodes.
    """

    sdfg: dace.SDFG
    state: dace.SDFGState
    subgraph_builder: gtir_sdfg.DataflowBuilder
    reduce_identity: Optional[SymbolExpr]
    input_edges: list[DataflowInputEdge]
    symbol_map: dict[str, IteratorExpr | MemletExpr | SymbolExpr]

    def __init__(
        self,
        sdfg: dace.SDFG,
        state: dace.SDFGState,
        subgraph_builder: gtir_sdfg.DataflowBuilder,
    ):
        self.sdfg = sdfg
        self.state = state
        self.subgraph_builder = subgraph_builder
        self.reduce_identity = None
        self.input_edges = []
        self.symbol_map = {}

    def _add_input_data_edge(
        self,
        src: dace.nodes.AccessNode,
        src_subset: sbs.Range,
        dst_node: dace.nodes.Node,
        dst_conn: Optional[str] = None,
    ) -> None:
        edge = MemletInputEdge(self.state, src, src_subset, dst_node, dst_conn)
        self.input_edges.append(edge)

    def _add_edge(
        self,
        src_node: dace.Node,
        src_node_connector: Optional[str],
        dst_node: dace.Node,
        dst_node_connector: Optional[str],
        memlet: dace.Memlet,
    ) -> None:
        """Helper method to add an edge in current state."""
        self.state.add_edge(src_node, src_node_connector, dst_node, dst_node_connector, memlet)

    def _add_map(
        self,
        name: str,
        ndrange: Union[
            Dict[str, Union[str, dace.subsets.Subset]],
            List[Tuple[str, Union[str, dace.subsets.Subset]]],
        ],
        **kwargs: Any,
    ) -> Tuple[dace.nodes.MapEntry, dace.nodes.MapExit]:
        """
        Helper method to add a map in current state.

        The subgraph builder ensures that the map receives a unique name,
        by adding a unique suffix to the provided name.
        """
        return self.subgraph_builder.add_map(name, self.state, ndrange, **kwargs)

    def _add_tasklet(
        self,
        name: str,
        inputs: Union[Set[str], Dict[str, dace.dtypes.typeclass]],
        outputs: Union[Set[str], Dict[str, dace.dtypes.typeclass]],
        code: str,
        **kwargs: Any,
    ) -> dace.nodes.Tasklet:
        """
        Helper method to add a tasklet in current state.

        The subgraph builder ensures that the tasklet receives a unique name,
        by adding a unique suffix to the provided name.
        """
        tasklet_node = self.subgraph_builder.add_tasklet(
            name, self.state, inputs, outputs, code, **kwargs
        )
        if len(inputs) == 0:
            # All nodes inside a map scope must have an in/out path that traverses
            # the entry and exit nodes. Therefore, a tasklet node with no arguments
            # still needs an (empty) input edge from map entry node.
            edge = EmptyInputEdge(self.state, tasklet_node)
            self.input_edges.append(edge)
        return tasklet_node

    def _add_mapped_tasklet(
        self,
        name: str,
        map_ranges: Dict[str, str | dace.subsets.Subset]
        | List[Tuple[str, str | dace.subsets.Subset]],
        inputs: Union[Set[str], Dict[str, dace.dtypes.typeclass]],
        code: str,
        outputs: Union[Set[str], Dict[str, dace.dtypes.typeclass]],
        **kwargs: Any,
    ) -> tuple[dace.nodes.Tasklet, dace.nodes.MapEntry, dace.nodes.MapExit]:
        """
        Helper method to add a mapped tasklet in current state.

        The subgraph builder ensures that the tasklet receives a unique name,
        by adding a unique suffix to the provided name.
        """
        return self.subgraph_builder.add_mapped_tasklet(
            name, self.state, map_ranges, inputs, code, outputs, **kwargs
        )

    def _construct_local_view(self, field: MemletExpr | DataExpr) -> DataExpr:
        if isinstance(field, MemletExpr):
            desc = field.node.desc(self.sdfg)
            local_dim_indices = [i for i, size in enumerate(field.subset.size()) if size != 1]
            if len(local_dim_indices) == 0:
                # we are accessing a single-element array with shape (1,)
                view_shape = (1,)
                view_strides = (1,)
            else:
                view_shape = tuple(desc.shape[i] for i in local_dim_indices)
                view_strides = tuple(desc.strides[i] for i in local_dim_indices)
            view, _ = self.sdfg.add_view(
                f"{field.node.data}_view",
                view_shape,
                desc.dtype,
                strides=view_strides,
                find_new_name=True,
            )
            local_view_node = self.state.add_access(view)
            self._add_input_data_edge(field.node, field.subset, local_view_node)

            return DataExpr(local_view_node, desc.dtype)

        else:
            return field

    def _construct_tasklet_result(
        self,
        dtype: dace.typeclass,
        src_node: dace.nodes.Tasklet,
        src_connector: str,
        local_offset: Optional[str] = None,
        use_array: bool = False,
    ) -> DataExpr:
        temp_name = self.sdfg.temp_data_name()
        if use_array:
            # In some cases, such as result data with list-type annotation, we want
            # that output data is represented as an array (single-element 1D array)
            # in order to allow for composition of array shape in external memlets.
            self.sdfg.add_array(temp_name, (1,), dtype, transient=True)
        else:
            self.sdfg.add_scalar(temp_name, dtype, transient=True)
        data_type = dace_utils.as_itir_type(dtype)
        temp_node = self.state.add_access(temp_name)
        self._add_edge(
            src_node,
            src_connector,
            temp_node,
            None,
            dace.Memlet(data=temp_name, subset="0"),
        )
        return DataExpr(temp_node, data_type, local_offset)

    def _visit_deref(self, node: gtir.FunCall) -> ValueExpr:
        """
        Visit a `deref` node, which represents dereferencing of an iterator.
        The iterator is the argument of this node.

        The iterator contains the information for accessing a field, that is the
        sorted list of dimensions in the field domain and the index values for
        each dimension. The index values can be either symbol values, that is
        literal values or scalar arguments which are constant in the SDFG scope;
        or they can be the result of some expression, that computes a dynamic
        index offset or gets an neighbor index from a connectivity table.
        In case all indexes are symbol values, the `deref` node is lowered to a
        memlet; otherwise dereferencing is a runtime operation represented in
        the SDFG as a tasklet node.
        """
        # format used for field index tasklet connector
        IndexConnectorFmt: Final = "__index_{dim}"

        assert len(node.args) == 1
        arg_expr = self.visit(node.args[0])

        if isinstance(arg_expr, IteratorExpr):
            field_desc = arg_expr.field.desc(self.sdfg)
            assert len(field_desc.shape) == len(arg_expr.dimensions)
            if all(isinstance(index, SymbolExpr) for index in arg_expr.indices.values()):
                # when all indices are symblic expressions, we can perform direct field access through a memlet
                field_subset = sbs.Range(
                    (arg_expr.indices[dim].value, arg_expr.indices[dim].value, 1)  # type: ignore[union-attr]
                    if dim in arg_expr.indices
                    else (0, size - 1, 1)
                    for dim, size in zip(arg_expr.dimensions, field_desc.shape)
                )
                return MemletExpr(arg_expr.field, field_subset, arg_expr.local_offset)

            else:
                # we use a tasklet to dereference an iterator when one or more indices are the result of some computation,
                # either indirection through connectivity table or dynamic cartesian offset.
                assert all(dim in arg_expr.indices for dim in arg_expr.dimensions)
                field_indices = [(dim, arg_expr.indices[dim]) for dim in arg_expr.dimensions]
                index_connectors = [
                    IndexConnectorFmt.format(dim=dim.value)
                    for dim, index in field_indices
                    if not isinstance(index, SymbolExpr)
                ]
                # here `internals` refer to the names used as index in the tasklet code string:
                # an index can be either a connector name (for dynamic/indirect indices)
                # or a symbol value (for literal values and scalar arguments).
                index_internals = ",".join(
                    str(index.value)
                    if isinstance(index, SymbolExpr)
                    else IndexConnectorFmt.format(dim=dim.value)
                    for dim, index in field_indices
                )
                deref_node = self._add_tasklet(
                    "runtime_deref",
                    {"field"} | set(index_connectors),
                    {"val"},
                    code=f"val = field[{index_internals}]",
                )
                # add new termination point for the field parameter
                self._add_input_data_edge(
                    arg_expr.field,
                    sbs.Range.from_array(field_desc),
                    deref_node,
                    "field",
                )

                for dim, index_expr in field_indices:
                    # add termination points for the dynamic iterator indices
                    deref_connector = IndexConnectorFmt.format(dim=dim.value)
                    if isinstance(index_expr, MemletExpr):
                        self._add_input_data_edge(
                            index_expr.node,
                            index_expr.subset,
                            deref_node,
                            deref_connector,
                        )

                    elif isinstance(index_expr, DataExpr):
                        self._add_edge(
                            index_expr.node,
                            None,
                            deref_node,
                            deref_connector,
                            dace.Memlet(data=index_expr.node.data, subset="0"),
                        )
                    else:
                        assert isinstance(index_expr, SymbolExpr)

                dtype = arg_expr.field.desc(self.sdfg).dtype
                return self._construct_tasklet_result(
                    dtype, deref_node, "val", local_offset=arg_expr.local_offset
                )

        else:
            # dereferencing a scalar or a literal node results in the node itself
            return arg_expr

    def _visit_neighbors(self, node: gtir.FunCall) -> DataExpr:
        assert len(node.args) == 2
        assert isinstance(node.type, itir_ts.ListType)

        assert isinstance(node.args[0], gtir.OffsetLiteral)
        offset = node.args[0].value
        assert isinstance(offset, str)
        offset_provider = self.subgraph_builder.get_offset_provider(offset)
        assert isinstance(offset_provider, gtx_common.Connectivity)

        it = self.visit(node.args[1])
        assert isinstance(it, IteratorExpr)
        assert offset_provider.neighbor_axis in it.dimensions
        assert offset_provider.origin_axis in it.indices
        origin_index = it.indices[offset_provider.origin_axis]
        assert isinstance(origin_index, SymbolExpr)
        assert all(isinstance(index, SymbolExpr) for index in it.indices.values())

        field_desc = it.field.desc(self.sdfg)
        connectivity = dace_utils.connectivity_identifier(offset)
        # initially, the storage for the connectivty tables is created as transient;
        # when the tables are used, the storage is changed to non-transient,
        # as the corresponding arrays are supposed to be allocated by the SDFG caller
        connectivity_desc = self.sdfg.arrays[connectivity]
        connectivity_desc.transient = False

        # The visitor is constructing a list of input connections that will be handled
        # by `translate_as_fieldop` (the primitive translator), that is responsible
        # of creating the map for the field domain. For each input connection, it will
        # create a memlet that will write to a node specified by the third attribute
        # in the `InputConnection` tuple (either a tasklet, or a view node, or a library
        # node). For the specific case of `neighbors` we need to nest the neighbors map
        # inside the field map and the memlets will traverse the external map and write
        # to the view nodes. The simplify pass will remove the redundant access nodes.
        field_slice = self._construct_local_view(
            MemletExpr(
                it.field,
                sbs.Range.from_string(
                    ",".join(
                        it.indices[dim].value  # type: ignore[union-attr]
                        if dim != offset_provider.neighbor_axis
                        else f"0:{size}"
                        for dim, size in zip(it.dimensions, field_desc.shape, strict=True)
                    )
                ),
            )
        )
        connectivity_slice = self._construct_local_view(
            MemletExpr(
                self.state.add_access(connectivity),
                sbs.Range.from_string(f"{origin_index.value}, 0:{offset_provider.max_neighbors}"),
            )
        )

        neighbors_temp, _ = self.sdfg.add_temp_transient(
            (offset_provider.max_neighbors,), field_desc.dtype
        )
        neighbors_node = self.state.add_access(neighbors_temp)

        offset_dim = gtx_common.Dimension(offset, kind=gtx_common.DimensionKind.LOCAL)
        neighbor_idx = dace_gtir_utils.get_map_variable(offset_dim)

        index_connector = "__index"
        output_connector = "__val"
        tasklet_expression = f"{output_connector} = __field[{index_connector}]"
        input_memlets = {
            "__field": self.sdfg.make_array_memlet(field_slice.node.data),
            index_connector: dace.Memlet(data=connectivity_slice.node.data, subset=neighbor_idx),
        }
        input_nodes = {
            field_slice.node.data: field_slice.node,
            connectivity_slice.node.data: connectivity_slice.node,
        }

        if offset_provider.has_skip_values:
            if self.reduce_identity is None:
                skip_value = "0"  # just a dummy value
            else:
                assert self.reduce_identity.dtype == field_desc.dtype
                skip_value = self.reduce_identity.value
            tasklet_expression += f" if {index_connector} != {gtx_common._DEFAULT_SKIP_VALUE} else {field_desc.dtype}({skip_value})"

        self._add_mapped_tasklet(
            name=f"{offset}_neighbors",
            map_ranges={neighbor_idx: f"0:{offset_provider.max_neighbors}"},
            code=tasklet_expression,
            inputs=input_memlets,
            input_nodes=input_nodes,
            outputs={
                output_connector: dace.Memlet(data=neighbors_temp, subset=neighbor_idx),
            },
            output_nodes={neighbors_temp: neighbors_node},
            external_edges=True,
        )

        return DataExpr(neighbors_node, node.type, local_offset=offset)

    def _visit_map(self, node: gtir.FunCall) -> DataExpr:
        """
        A map node defines an operation to be mapped on all elements of input arguments.

        The map operation is applied on the local dimension of input fields.
        In the example below, the local dimension consists of a list of neighbor
        values as the first argument, and a list of constant values `1.0`:
        `map_(plus)(neighbors(V2E, it), make_const_list(1.0))`

        The `plus` operation is lowered to a tasklet inside a map that computes
        the domain of the local dimension (in this example, max neighbors in V2E).

        The result is a 1D local field, with same size as the input local dimension.
        In above example, the result would be an array with size V2E.max_neighbors,
        containing the V2E neighbor values incremented by 1.0.
        """
        assert isinstance(node.type, itir_ts.ListType)
        assert isinstance(node.fun, gtir.FunCall)
        assert len(node.fun.args) == 1  # the operation to be mapped on the arguments

        assert isinstance(node.type.element_type, ts.ScalarType)
        dtype = dace_utils.as_dace_type(node.type.element_type)

        input_args = [self.visit(arg) for arg in node.args]
        input_connectors = [f"__arg{i}" for i in range(len(input_args))]
        output_connector = "__out"

        # Here we build the body of the tasklet
        fun_node = im.call(node.fun.args[0])(*input_connectors)
        fun_python_code = gtir_python_codegen.get_source(fun_node)
        tasklet_expression = f"{output_connector} = {fun_python_code}"

        input_local_offsets = [
            input_arg.local_offset for input_arg in input_args if input_arg.local_offset is not None
        ]
        if len(input_local_offsets) == 0:
            raise ValueError(f"Missing information on local dimension for map node {node}.")

        local_offset = input_local_offsets[0]
        offset_provider = self.subgraph_builder.get_offset_provider(local_offset)
        assert isinstance(offset_provider, gtx_common.Connectivity)
        local_size = offset_provider.max_neighbors
        offset_dim = gtx_common.Dimension(local_offset, gtx_common.DimensionKind.LOCAL)
        map_index = dace_gtir_utils.get_map_variable(offset_dim)

        # The dataflow we build in this class has some loose connections on input edges.
        # These edges are described as set of nodes, that will have to be connected to
        # external data source nodes passing through the map entry node of the field map.
        # Similarly to `neighbors` expressions, the `map_` input edges terminate on view
        # nodes (see `_construct_local_view` in the for-loop below), because it is simpler
        # than representing map-to-map edges (which require memlets with 2 pass-nodes).
        input_memlets = {}
        input_nodes = {}
        skip_value_connectivities = []
        for conn, input_expr in zip(input_connectors, input_args):
<<<<<<< HEAD
            input_node = self.construct_local_view_node(input_expr)
=======
            input_node = self._construct_local_view(input_expr).node
>>>>>>> be7bfa48
            input_desc = input_node.desc(self.sdfg)
            # we assume that there is a single local dimension
            if len(input_desc.shape) != 1:
                raise ValueError(f"More than one local dimension in map expression {node}.")
            input_size = input_desc.shape[0]
            if input_size == 1:
                input_memlets[conn] = dace.Memlet(data=input_node.data, subset="0")
            elif input_size != local_size:
                raise ValueError(
                    f"Argument to map node with local size {input_size}, expected {local_size}."
                )
            else:
                input_memlets[conn] = dace.Memlet(data=input_node.data, subset=map_index)
                # filter input expressions with skip values and store their connectivity
                input_local_offset_provider = self.subgraph_builder.get_offset_provider(
                    input_expr.local_offset
                )
                assert isinstance(input_local_offset_provider, gtx_common.Connectivity)
                if input_local_offset_provider.has_skip_values:
                    skip_value_connectivities.append(
                        (input_expr.local_offset, input_local_offset_provider)
                    )

            input_nodes[input_node.data] = input_node

        out, _ = self.sdfg.add_temp_transient((local_size,), dtype)
        out_node = self.state.add_access(out)

        if len(skip_value_connectivities) != 0:
            # In case one or more of input expressions contain skip values, we use
            # the connectivity with skip values as mask for map computation.
            local_offset, offset_provider = skip_value_connectivities[0]

            connectivity = dace_utils.connectivity_identifier(local_offset)
            connectivity_desc = self.sdfg.arrays[connectivity]
            connectivity_desc.transient = False

            origin_map_index = dace_gtir_utils.get_map_variable(offset_provider.origin_axis)
<<<<<<< HEAD
            connectivity_node = self.construct_local_view_node(
=======

            connectivity_slice = self._construct_local_view(
>>>>>>> be7bfa48
                MemletExpr(
                    self.state.add_access(connectivity),
                    sbs.Range.from_string(f"{origin_map_index}, 0:{offset_provider.max_neighbors}"),
                )
            )

            input_memlets["__neighbor_idx"] = dace.Memlet(
<<<<<<< HEAD
                data=connectivity_node.data, subset=map_index
            )
            input_nodes[connectivity_node.data] = connectivity_node

            if self.reduce_identity is None:
                skip_value = input_connectors[0]  # any dummy value, we take one of input values
            else:
                assert self.reduce_identity.dtype == dtype
                skip_value = self.reduce_identity.value
            tasklet_expression += (
                f" if __neighbor_idx != {gtx_common._DEFAULT_SKIP_VALUE} else {dtype}({skip_value})"
            )
=======
                data=connectivity_slice.node.data, subset=map_index
            )
            input_nodes[connectivity_slice.node.data] = connectivity_slice.node
            tasklet_expression += f" if __neighbor_idx != {gtx_common._DEFAULT_SKIP_VALUE} else {dtype}({self.reduce_identity.value})"
>>>>>>> be7bfa48

        self._add_mapped_tasklet(
            name="map",
            map_ranges={map_index: f"0:{local_size}"},
            code=tasklet_expression,
            inputs=input_memlets,
            input_nodes=input_nodes,
            outputs={
                output_connector: dace.Memlet(data=out, subset=map_index),
            },
            output_nodes={out: out_node},
            external_edges=True,
        )

        return DataExpr(out_node, dtype, local_offset=local_offset)

    def construct_local_view_node(self, input_expr: MemletExpr | DataExpr) -> dace.nodes.AccessNode:
        if isinstance(input_expr, MemletExpr):
            desc = input_expr.node.desc(self.sdfg)
            local_dim_indices = [i for i, size in enumerate(input_expr.subset.size()) if size != 1]
            if len(local_dim_indices) == 0:
                # we are accessing a single-element array with shape (1,)
                view_shape = (1,)
                view_strides = (1,)
            else:
                view_shape = tuple(desc.shape[i] for i in local_dim_indices)
                view_strides = tuple(desc.strides[i] for i in local_dim_indices)
            view, _ = self.sdfg.add_view(
                f"{input_expr.node.data}_view",
                view_shape,
                desc.dtype,
                strides=view_strides,
                find_new_name=True,
            )
            input_node = self.state.add_access(view)
            self._add_input_data_edge(input_expr.node, input_expr.subset, input_node)

            return input_node

        else:
            # this is the case of scalar value broadcasted on a list by make_const_list
            return input_expr.node

    def _visit_reduce(self, node: gtir.FunCall) -> DataExpr:
        assert isinstance(node.type, ts.ScalarType)
        op_name, reduce_init, reduce_identity = get_reduce_params(node)

        # The input to reduction is a list of elements on a local dimension.
        # This list is provided by an argument that typically calls the neighbors
        # builtin function, to built a list of neighbor values for each element
        # in the field target dimension.
        # We store the value of reduce identity in the visitor context to have it
        # available while visiting the input to reduction; this value might be used
        # by the `neighbors` visitor to fill the skip values in the neighbors list.
        prev_reduce_identity = self.reduce_identity
        self.reduce_identity = reduce_identity

        try:
            input_expr = self.visit(node.args[0])
        finally:
            # ensure that we leave the visitor in the same state as we entered
            self.reduce_identity = prev_reduce_identity

        input_node = self.construct_local_view_node(input_expr)
        input_desc = input_node.desc(self.sdfg)
        # we assume that there is a single local dimension
        if len(input_desc.shape) != 1:
            raise ValueError(f"More than one local dimension in reduce expression {node}.")

        if isinstance(input_expr, MemletExpr) and input_expr.local_offset:
            offset_dim = gtx_common.Dimension(
                input_expr.local_offset, gtx_common.DimensionKind.LOCAL
            )
            offset_provider = self.subgraph_builder.get_offset_provider(input_expr.local_offset)
            assert isinstance(offset_provider, gtx_common.Connectivity)

            # we setup a mapped tasklet to fill the skip values with the reduce identity value
            map_index = dace_gtir_utils.get_map_variable(offset_dim)
            origin_map_index = dace_gtir_utils.get_map_variable(offset_provider.origin_axis)

            connectivity = dace_utils.connectivity_identifier(input_expr.local_offset)
            connectivity_desc = self.sdfg.arrays[connectivity]
            connectivity_desc.transient = False
            connectivity_node = self.construct_local_view_node(
                MemletExpr(
                    self.state.add_access(connectivity),
                    sbs.Range.from_string(f"{origin_map_index}, 0:{offset_provider.max_neighbors}"),
                )
            )

            filled_input, _ = self.sdfg.add_temp_transient(input_desc.shape, input_desc.dtype)
            filled_input_node = self.state.add_access(filled_input)

            self._add_mapped_tasklet(
                name="fill_skip_values",
                map_ranges={map_index: f"0:{input_desc.shape[0]}"},
                code=f"__out = __inp if __neighbor_idx != {gtx_common._DEFAULT_SKIP_VALUE} else {reduce_identity.dtype}({reduce_identity.value})",
                inputs={
                    "__inp": dace.Memlet(data=input_node.data, subset=map_index),
                    "__neighbor_idx": dace.Memlet(data=connectivity_node.data, subset=map_index),
                },
                input_nodes={
                    input_node.data: input_node,
                    connectivity_node.data: connectivity_node,
                },
                outputs={
                    "__out": dace.Memlet(data=filled_input, subset=map_index),
                },
                output_nodes={filled_input: filled_input_node},
                external_edges=True,
            )

            # use the newly create data as input to reduction
            input_node = filled_input_node

        reduce_wcr = "lambda x, y: " + gtir_python_codegen.format_builtin(op_name, "x", "y")
        reduce_node = self.state.add_reduce(reduce_wcr, axes=None, identity=reduce_init.value)

        self.state.add_nedge(
            input_node,
            reduce_node,
            self.sdfg.make_array_memlet(input_node.data),
        )

        temp_name = self.sdfg.temp_data_name()
        self.sdfg.add_scalar(temp_name, reduce_identity.dtype, transient=True)
        temp_node = self.state.add_access(temp_name)

        self.state.add_nedge(
            reduce_node,
            temp_node,
            dace.Memlet(data=temp_name, subset="0"),
        )
        return DataExpr(temp_node, node.type)

    def _split_shift_args(
        self, args: list[gtir.Expr]
    ) -> tuple[tuple[gtir.Expr, gtir.Expr], Optional[list[gtir.Expr]]]:
        """
        Splits the arguments to `shift` builtin function as pairs, each pair containing
        the offset provider and the offset expression in one dimension.
        """
        nargs = len(args)
        assert nargs >= 2 and nargs % 2 == 0
        return (args[-2], args[-1]), args[: nargs - 2] if nargs > 2 else None

    def _visit_shift_multidim(
        self, iterator: gtir.Expr, shift_args: list[gtir.Expr]
    ) -> tuple[gtir.Expr, gtir.Expr, IteratorExpr]:
        """Transforms a multi-dimensional shift into recursive shift calls, each in a single dimension."""
        (offset_provider_arg, offset_value_arg), tail = self._split_shift_args(shift_args)
        if tail:
            node = gtir.FunCall(
                fun=gtir.FunCall(fun=gtir.SymRef(id="shift"), args=tail),
                args=[iterator],
            )
            it = self.visit(node)
        else:
            it = self.visit(iterator)

        assert isinstance(it, IteratorExpr)
        return offset_provider_arg, offset_value_arg, it

    def _make_cartesian_shift(
        self, it: IteratorExpr, offset_dim: gtx_common.Dimension, offset_expr: ValueExpr
    ) -> IteratorExpr:
        """Implements cartesian shift along one dimension."""
        assert offset_dim in it.dimensions
        new_index: SymbolExpr | DataExpr
        assert offset_dim in it.indices
        index_expr = it.indices[offset_dim]
        if isinstance(index_expr, SymbolExpr) and isinstance(offset_expr, SymbolExpr):
            # purely symbolic expression which can be interpreted at compile time
            new_index = SymbolExpr(
                dace.symbolic.pystr_to_symbolic(index_expr.value) + offset_expr.value,
                index_expr.dtype,
            )
        else:
            # the offset needs to be calculated by means of a tasklet (i.e. dynamic offset)
            new_index_connector = "shifted_index"
            if isinstance(index_expr, SymbolExpr):
                dynamic_offset_tasklet = self._add_tasklet(
                    "dynamic_offset",
                    {"offset"},
                    {new_index_connector},
                    f"{new_index_connector} = {index_expr.value} + offset",
                )
            elif isinstance(offset_expr, SymbolExpr):
                dynamic_offset_tasklet = self._add_tasklet(
                    "dynamic_offset",
                    {"index"},
                    {new_index_connector},
                    f"{new_index_connector} = index + {offset_expr}",
                )
            else:
                dynamic_offset_tasklet = self._add_tasklet(
                    "dynamic_offset",
                    {"index", "offset"},
                    {new_index_connector},
                    f"{new_index_connector} = index + offset",
                )
            for input_expr, input_connector in [(index_expr, "index"), (offset_expr, "offset")]:
                if isinstance(input_expr, MemletExpr):
                    self._add_input_data_edge(
                        input_expr.node,
                        input_expr.subset,
                        dynamic_offset_tasklet,
                        input_connector,
                    )
                elif isinstance(input_expr, DataExpr):
                    self._add_edge(
                        input_expr.node,
                        None,
                        dynamic_offset_tasklet,
                        input_connector,
                        dace.Memlet(data=input_expr.node.data, subset="0"),
                    )

            if isinstance(index_expr, SymbolExpr):
                dtype = index_expr.dtype
            else:
                dtype = index_expr.node.desc(self.sdfg).dtype

            new_index = self._construct_tasklet_result(
                dtype, dynamic_offset_tasklet, new_index_connector
            )

        # a new iterator with a shifted index along one dimension
        return IteratorExpr(
            it.field,
            it.dimensions,
            {dim: (new_index if dim == offset_dim else index) for dim, index in it.indices.items()},
        )

    def _make_dynamic_neighbor_offset(
        self,
        offset_expr: MemletExpr | DataExpr,
        offset_table_node: dace.nodes.AccessNode,
        origin_index: SymbolExpr,
    ) -> DataExpr:
        """
        Implements access to neighbor connectivity table by means of a tasklet node.

        It requires a dynamic offset value, either obtained from a field/scalar argument (`MemletExpr`)
        or computed by another tasklet (`DataExpr`).
        """
        new_index_connector = "neighbor_index"
        tasklet_node = self._add_tasklet(
            "dynamic_neighbor_offset",
            {"table", "offset"},
            {new_index_connector},
            f"{new_index_connector} = table[{origin_index.value}, offset]",
        )
        self._add_input_data_edge(
            offset_table_node,
            sbs.Range.from_array(offset_table_node.desc(self.sdfg)),
            tasklet_node,
            "table",
        )
        if isinstance(offset_expr, MemletExpr):
            self._add_input_data_edge(
                offset_expr.node,
                offset_expr.subset,
                tasklet_node,
                "offset",
            )
        else:
            self._add_edge(
                offset_expr.node,
                None,
                tasklet_node,
                "offset",
                dace.Memlet(data=offset_expr.node.data, subset="0"),
            )

        dtype = offset_table_node.desc(self.sdfg).dtype
        return self._construct_tasklet_result(dtype, tasklet_node, new_index_connector)

    def _make_unstructured_shift(
        self,
        it: IteratorExpr,
        connectivity: gtx_common.Connectivity,
        offset_table_node: dace.nodes.AccessNode,
        offset_expr: ValueExpr,
    ) -> IteratorExpr:
        """Implements shift in unstructured domain by means of a neighbor table."""
        assert connectivity.neighbor_axis in it.dimensions
        neighbor_dim = connectivity.neighbor_axis
        assert neighbor_dim not in it.indices

        origin_dim = connectivity.origin_axis
        assert origin_dim in it.indices
        origin_index = it.indices[origin_dim]
        assert isinstance(origin_index, SymbolExpr)

        shifted_indices = {dim: idx for dim, idx in it.indices.items() if dim != origin_dim}
        if isinstance(offset_expr, SymbolExpr):
            # use memlet to retrieve the neighbor index
            shifted_indices[neighbor_dim] = MemletExpr(
                offset_table_node,
                sbs.Indices([origin_index.value, offset_expr.value]),
            )
        else:
            # dynamic offset: we cannot use a memlet to retrieve the offset value, use a tasklet node
            shifted_indices[neighbor_dim] = self._make_dynamic_neighbor_offset(
                offset_expr, offset_table_node, origin_index
            )

        return IteratorExpr(it.field, it.dimensions, shifted_indices)

    def _visit_shift(self, node: gtir.FunCall) -> IteratorExpr:
        # convert builtin-index type to dace type
        IndexDType: Final = dace_utils.as_dace_type(
            ts.ScalarType(kind=getattr(ts.ScalarKind, gtir.INTEGER_INDEX_BUILTIN.upper()))
        )

        assert isinstance(node.fun, gtir.FunCall)
        # the iterator to be shifted is the node argument, while the shift arguments
        # are provided by the nested function call; the shift arguments consist of
        # the offset provider and the offset value in each dimension to be shifted
        offset_provider_arg, offset_value_arg, it = self._visit_shift_multidim(
            node.args[0], node.fun.args
        )

        # first argument of the shift node is the offset provider
        assert isinstance(offset_provider_arg, gtir.OffsetLiteral)
        offset = offset_provider_arg.value
        assert isinstance(offset, str)
        offset_provider = self.subgraph_builder.get_offset_provider(offset)
        # second argument should be the offset value, which could be a symbolic expression or a dynamic offset
        offset_expr = (
            SymbolExpr(offset_value_arg.value, IndexDType)
            if isinstance(offset_value_arg, gtir.OffsetLiteral)
            else self.visit(offset_value_arg)
        )

        if isinstance(offset_provider, gtx_common.Dimension):
            return self._make_cartesian_shift(it, offset_provider, offset_expr)
        else:
            # initially, the storage for the connectivity tables is created as transient;
            # when the tables are used, the storage is changed to non-transient,
            # so the corresponding arrays are supposed to be allocated by the SDFG caller
            offset_table = dace_utils.connectivity_identifier(offset)
            self.sdfg.arrays[offset_table].transient = False
            offset_table_node = self.state.add_access(offset_table)

            return self._make_unstructured_shift(
                it, offset_provider, offset_table_node, offset_expr
            )

    def _visit_generic_builtin(self, node: gtir.FunCall) -> DataExpr:
        """
        Generic handler called by `visit_FunCall()` when it encounters
        a builtin function that does not match any other specific handler.
        """
        node_internals = []
        node_connections: dict[str, MemletExpr | DataExpr] = {}
        for i, arg in enumerate(node.args):
            arg_expr = self.visit(arg)
            if isinstance(arg_expr, MemletExpr | DataExpr):
                # the argument value is the result of a tasklet node or direct field access
                connector = f"__inp_{i}"
                node_connections[connector] = arg_expr
                node_internals.append(connector)
            else:
                assert isinstance(arg_expr, SymbolExpr)
                # use the argument value without adding any connector
                node_internals.append(arg_expr.value)

        assert isinstance(node.fun, gtir.SymRef)
        builtin_name = str(node.fun.id)
        # use tasklet connectors as expression arguments
        code = gtir_python_codegen.format_builtin(builtin_name, *node_internals)

        out_connector = "result"
        tasklet_node = self._add_tasklet(
            builtin_name,
            set(node_connections.keys()),
            {out_connector},
            "{} = {}".format(out_connector, code),
        )

        for connector, arg_expr in node_connections.items():
            if isinstance(arg_expr, DataExpr):
                self._add_edge(
                    arg_expr.node,
                    None,
                    tasklet_node,
                    connector,
                    dace.Memlet(data=arg_expr.node.data, subset="0"),
                )
            else:
                self._add_input_data_edge(
                    arg_expr.node,
                    arg_expr.subset,
                    tasklet_node,
                    connector,
                )

        if isinstance(node.type, itir_ts.ListType):
            # The only builtin function (so far) handled here that returns a list
            # is 'make_const_list'. There are other builtin functions (map_, neighbors)
            # that return a list but they are handled in specialized visit methods.
            # This method (the generic visitor for builtin functions) always returns
            # a single value. This is also the case of 'make_const_list' expression:
            # it simply broadcasts a scalar on the local domain of another expression,
            # for example 'map_(plus)(neighbors(V2Eₒ, it), make_const_list(1.0))'.
            # Therefore we handle `ListType` as a single-element array with shape (1,)
            # that will be accessed in a map expression on a local domain.
            assert isinstance(node.type.element_type, ts.ScalarType)
            dtype = dace_utils.as_dace_type(node.type.element_type)
            # In order to ease the lowring of the parent expression on local dimension,
            # we represent the scalar value as a single-element 1D array.
            use_array = True
        else:
            assert isinstance(node.type, ts.ScalarType)
            dtype = dace_utils.as_dace_type(node.type)
            use_array = False

        return self._construct_tasklet_result(dtype, tasklet_node, "result", use_array=use_array)

    def visit_FunCall(self, node: gtir.FunCall) -> IteratorExpr | ValueExpr:
        if cpm.is_call_to(node, "deref"):
            return self._visit_deref(node)

        elif cpm.is_call_to(node, "neighbors"):
            return self._visit_neighbors(node)

        elif cpm.is_applied_map(node):
            return self._visit_map(node)

        elif cpm.is_applied_reduce(node):
            return self._visit_reduce(node)

        elif cpm.is_applied_shift(node):
            return self._visit_shift(node)

        elif isinstance(node.fun, gtir.SymRef):
            return self._visit_generic_builtin(node)

        else:
            raise NotImplementedError(f"Invalid 'FunCall' node: {node}.")

    def visit_Lambda(
        self, node: gtir.Lambda, args: list[IteratorExpr | MemletExpr | SymbolExpr]
    ) -> tuple[list[DataflowInputEdge], DataflowOutputEdge]:
        for p, arg in zip(node.params, args, strict=True):
            self.symbol_map[str(p.id)] = arg
        output_expr: ValueExpr = self.visit(node.expr)
        if isinstance(output_expr, DataExpr):
            return self.input_edges, DataflowOutputEdge(self.state, output_expr)

        if isinstance(output_expr, MemletExpr):
            # special case where the field operator is simply copying data from source to destination node
            output_dtype = output_expr.node.desc(self.sdfg).dtype
            tasklet_node = self._add_tasklet("copy", {"__inp"}, {"__out"}, "__out = __inp")
            self._add_input_data_edge(
                output_expr.node,
                output_expr.subset,
                tasklet_node,
                "__inp",
            )
        else:
            assert isinstance(output_expr, SymbolExpr)
            # even simpler case, where a constant value is written to destination node
            output_dtype = output_expr.dtype
            tasklet_node = self._add_tasklet("write", {}, {"__out"}, f"__out = {output_expr.value}")

        output_expr = self._construct_tasklet_result(output_dtype, tasklet_node, "__out")
        return self.input_edges, DataflowOutputEdge(self.state, output_expr)

    def visit_Literal(self, node: gtir.Literal) -> SymbolExpr:
        dtype = dace_utils.as_dace_type(node.type)
        return SymbolExpr(node.value, dtype)

    def visit_SymRef(self, node: gtir.SymRef) -> IteratorExpr | MemletExpr | SymbolExpr:
        param = str(node.id)
        if param in self.symbol_map:
            return self.symbol_map[param]
        # if not in the lambda symbol map, this must be a symref to a builtin function
        assert param in gtir_python_codegen.MATH_BUILTINS_MAPPING
        return SymbolExpr(param, dace.string)<|MERGE_RESOLUTION|>--- conflicted
+++ resolved
@@ -653,11 +653,7 @@
         input_nodes = {}
         skip_value_connectivities = []
         for conn, input_expr in zip(input_connectors, input_args):
-<<<<<<< HEAD
-            input_node = self.construct_local_view_node(input_expr)
-=======
             input_node = self._construct_local_view(input_expr).node
->>>>>>> be7bfa48
             input_desc = input_node.desc(self.sdfg)
             # we assume that there is a single local dimension
             if len(input_desc.shape) != 1:
@@ -696,12 +692,8 @@
             connectivity_desc.transient = False
 
             origin_map_index = dace_gtir_utils.get_map_variable(offset_provider.origin_axis)
-<<<<<<< HEAD
-            connectivity_node = self.construct_local_view_node(
-=======
 
             connectivity_slice = self._construct_local_view(
->>>>>>> be7bfa48
                 MemletExpr(
                     self.state.add_access(connectivity),
                     sbs.Range.from_string(f"{origin_map_index}, 0:{offset_provider.max_neighbors}"),
@@ -709,10 +701,9 @@
             )
 
             input_memlets["__neighbor_idx"] = dace.Memlet(
-<<<<<<< HEAD
-                data=connectivity_node.data, subset=map_index
-            )
-            input_nodes[connectivity_node.data] = connectivity_node
+                data=connectivity_slice.node.data, subset=map_index
+            )
+            input_nodes[connectivity_slice.node.data] = connectivity_slice.node
 
             if self.reduce_identity is None:
                 skip_value = input_connectors[0]  # any dummy value, we take one of input values
@@ -722,12 +713,6 @@
             tasklet_expression += (
                 f" if __neighbor_idx != {gtx_common._DEFAULT_SKIP_VALUE} else {dtype}({skip_value})"
             )
-=======
-                data=connectivity_slice.node.data, subset=map_index
-            )
-            input_nodes[connectivity_slice.node.data] = connectivity_slice.node
-            tasklet_expression += f" if __neighbor_idx != {gtx_common._DEFAULT_SKIP_VALUE} else {dtype}({self.reduce_identity.value})"
->>>>>>> be7bfa48
 
         self._add_mapped_tasklet(
             name="map",
@@ -744,33 +729,6 @@
 
         return DataExpr(out_node, dtype, local_offset=local_offset)
 
-    def construct_local_view_node(self, input_expr: MemletExpr | DataExpr) -> dace.nodes.AccessNode:
-        if isinstance(input_expr, MemletExpr):
-            desc = input_expr.node.desc(self.sdfg)
-            local_dim_indices = [i for i, size in enumerate(input_expr.subset.size()) if size != 1]
-            if len(local_dim_indices) == 0:
-                # we are accessing a single-element array with shape (1,)
-                view_shape = (1,)
-                view_strides = (1,)
-            else:
-                view_shape = tuple(desc.shape[i] for i in local_dim_indices)
-                view_strides = tuple(desc.strides[i] for i in local_dim_indices)
-            view, _ = self.sdfg.add_view(
-                f"{input_expr.node.data}_view",
-                view_shape,
-                desc.dtype,
-                strides=view_strides,
-                find_new_name=True,
-            )
-            input_node = self.state.add_access(view)
-            self._add_input_data_edge(input_expr.node, input_expr.subset, input_node)
-
-            return input_node
-
-        else:
-            # this is the case of scalar value broadcasted on a list by make_const_list
-            return input_expr.node
-
     def _visit_reduce(self, node: gtir.FunCall) -> DataExpr:
         assert isinstance(node.type, ts.ScalarType)
         op_name, reduce_init, reduce_identity = get_reduce_params(node)
@@ -791,7 +749,7 @@
             # ensure that we leave the visitor in the same state as we entered
             self.reduce_identity = prev_reduce_identity
 
-        input_node = self.construct_local_view_node(input_expr)
+        input_node = self._construct_local_view(input_expr).node
         input_desc = input_node.desc(self.sdfg)
         # we assume that there is a single local dimension
         if len(input_desc.shape) != 1:
@@ -811,7 +769,7 @@
             connectivity = dace_utils.connectivity_identifier(input_expr.local_offset)
             connectivity_desc = self.sdfg.arrays[connectivity]
             connectivity_desc.transient = False
-            connectivity_node = self.construct_local_view_node(
+            connectivity_slice = self._construct_local_view(
                 MemletExpr(
                     self.state.add_access(connectivity),
                     sbs.Range.from_string(f"{origin_map_index}, 0:{offset_provider.max_neighbors}"),
@@ -827,11 +785,13 @@
                 code=f"__out = __inp if __neighbor_idx != {gtx_common._DEFAULT_SKIP_VALUE} else {reduce_identity.dtype}({reduce_identity.value})",
                 inputs={
                     "__inp": dace.Memlet(data=input_node.data, subset=map_index),
-                    "__neighbor_idx": dace.Memlet(data=connectivity_node.data, subset=map_index),
+                    "__neighbor_idx": dace.Memlet(
+                        data=connectivity_slice.node.data, subset=map_index
+                    ),
                 },
                 input_nodes={
                     input_node.data: input_node,
-                    connectivity_node.data: connectivity_node,
+                    connectivity_slice.node.data: connectivity_slice.node,
                 },
                 outputs={
                     "__out": dace.Memlet(data=filled_input, subset=map_index),
