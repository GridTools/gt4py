--- conflicted
+++ resolved
@@ -79,11 +79,7 @@
     """
 
     dc_node: dace.nodes.AccessNode
-<<<<<<< HEAD
-    gt_dtype: itir_ts.ListType | ts.ScalarType
-=======
     gt_dtype: ts.ListType | ts.ScalarType
->>>>>>> 9637866c
     subset: dace_subsets.Range
 
 
@@ -120,12 +116,9 @@
     field_domain: list[tuple[gtx_common.Dimension, dace.symbolic.SymExpr]]
     indices: dict[gtx_common.Dimension, DataExpr]
 
-<<<<<<< HEAD
-=======
     def get_field_type(self) -> ts.FieldType:
         return ts.FieldType([dim for dim, _ in self.field_domain], self.gt_dtype)
 
->>>>>>> 9637866c
     def get_memlet_subset(self, sdfg: dace.SDFG) -> dace_subsets.Range:
         if not all(isinstance(self.indices[dim], SymbolExpr) for dim, _ in self.field_domain):
             raise ValueError(f"Cannot deref iterator {self}.")
@@ -299,8 +292,6 @@
     return op_name, reduce_init, reduce_identity
 
 
-<<<<<<< HEAD
-=======
 def get_tuple_type(
     data: tuple[IteratorExpr | MemletExpr | ValueExpr | tuple[Any, ...], ...],
 ) -> ts.TupleType:
@@ -320,7 +311,6 @@
     return ts.TupleType(data_types)
 
 
->>>>>>> 9637866c
 @dataclasses.dataclass(frozen=True)
 class LambdaToDataflow(eve.NodeVisitor):
     """
@@ -343,16 +333,10 @@
     state: dace.SDFGState
     subgraph_builder: gtir_sdfg.DataflowBuilder
     input_edges: list[DataflowInputEdge] = dataclasses.field(default_factory=lambda: [])
-<<<<<<< HEAD
-    symbol_map: dict[str, IteratorExpr | MemletExpr | SymbolExpr] = dataclasses.field(
-        default_factory=lambda: {}
-    )
-=======
     symbol_map: dict[
         str,
         IteratorExpr | DataExpr | tuple[IteratorExpr | DataExpr | tuple[Any, ...], ...],
     ] = dataclasses.field(default_factory=dict)
->>>>>>> 9637866c
 
     def _add_input_data_edge(
         self,
@@ -1688,31 +1672,6 @@
         else:
             raise NotImplementedError(f"Invalid 'FunCall' node: {node}.")
 
-<<<<<<< HEAD
-    def visit_Lambda(self, node: gtir.Lambda) -> DataflowOutputEdge:
-        result: DataExpr = self.visit(node.expr)
-
-        if isinstance(result, ValueExpr):
-            return DataflowOutputEdge(self.state, result)
-
-        if isinstance(result, MemletExpr):
-            # special case where the field operator is simply copying data from source to destination node
-            output_dtype = result.dc_node.desc(self.sdfg).dtype
-            tasklet_node = self._add_tasklet("copy", {"__inp"}, {"__out"}, "__out = __inp")
-            self._add_input_data_edge(
-                result.dc_node,
-                result.subset,
-                tasklet_node,
-                "__inp",
-            )
-        else:
-            # even simpler case, where a constant value is written to destination node
-            output_dtype = result.dc_dtype
-            tasklet_node = self._add_tasklet("write", {}, {"__out"}, f"__out = {result.value}")
-
-        output_expr = self._construct_tasklet_result(output_dtype, tasklet_node, "__out")
-        return DataflowOutputEdge(self.state, output_expr)
-=======
     def visit_Lambda(
         self, node: gtir.Lambda
     ) -> DataflowOutputEdge | tuple[DataflowOutputEdge | tuple[Any, ...], ...]:
@@ -1751,7 +1710,6 @@
             if isinstance(result, tuple)
             else _visit_Lambda_impl(result)
         )
->>>>>>> 9637866c
 
     def visit_Literal(self, node: gtir.Literal) -> SymbolExpr:
         dc_dtype = dace_utils.as_dace_type(node.type)
@@ -1770,10 +1728,6 @@
     def visit_let(
         self,
         node: gtir.Lambda,
-<<<<<<< HEAD
-        args: Sequence[IteratorExpr | MemletExpr | SymbolExpr],
-    ) -> DataflowOutputEdge:
-=======
         args: Sequence[
             IteratorExpr
             | MemletExpr
@@ -1781,7 +1735,6 @@
             | tuple[IteratorExpr | MemletExpr | ValueExpr | tuple[Any, ...], ...]
         ],
     ) -> DataflowOutputEdge | tuple[DataflowOutputEdge | tuple[Any, ...], ...]:
->>>>>>> 9637866c
         """
         Maps lambda arguments to internal parameters.
 
@@ -1811,15 +1764,6 @@
             return self.visit(node)
 
 
-<<<<<<< HEAD
-def visit_lambda(
-    sdfg: dace.SDFG,
-    state: dace.SDFGState,
-    sdfg_builder: gtir_sdfg.SDFGBuilder,
-    node: gtir.Lambda,
-    args: Sequence[IteratorExpr | MemletExpr | SymbolExpr],
-) -> tuple[list[DataflowInputEdge], DataflowOutputEdge]:
-=======
 def translate_lambda_to_dataflow(
     sdfg: dace.SDFG,
     state: dace.SDFGState,
@@ -1835,7 +1779,6 @@
     list[DataflowInputEdge],
     DataflowOutputEdge | tuple[DataflowOutputEdge | tuple[Any, ...], ...],
 ]:
->>>>>>> 9637866c
     """
     Entry point to visit a `Lambda` node and lower it to a dataflow graph,
     that can be instantiated inside a map scope implementing the field operator.
@@ -1847,11 +1790,7 @@
     Args:
         sdfg: The SDFG where the dataflow graph will be instantiated.
         state: The SDFG state where the dataflow graph will be instantiated.
-<<<<<<< HEAD
-        sdfg_builder: Helper class to build the SDFG.
-=======
         sdfg_builder: Helper class to build the dataflow inside the given SDFG.
->>>>>>> 9637866c
         node: Lambda node to visit.
         args: Arguments passed to lambda node.
 
@@ -1861,10 +1800,5 @@
         - Output data connection.
     """
     taskgen = LambdaToDataflow(sdfg, state, sdfg_builder)
-<<<<<<< HEAD
-    output_edge = taskgen.visit_let(node, args)
-    return taskgen.input_edges, output_edge
-=======
     output_edges = taskgen.visit_let(node, args)
-    return taskgen.input_edges, output_edges
->>>>>>> 9637866c
+    return taskgen.input_edges, output_edges