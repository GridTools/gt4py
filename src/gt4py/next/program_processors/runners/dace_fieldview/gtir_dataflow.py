# GT4Py - GridTools Framework
#
# Copyright (c) 2014-2024, ETH Zurich
# All rights reserved.
#
# Please, refer to the LICENSE file in the root directory.
# SPDX-License-Identifier: BSD-3-Clause

from __future__ import annotations

import abc
import dataclasses
from typing import Any, Dict, Final, List, Optional, Protocol, Set, Tuple, TypeAlias, Union

import dace
import dace.subsets as sbs

from gt4py import eve
from gt4py.next import common as gtx_common
from gt4py.next.iterator import ir as gtir
from gt4py.next.iterator.ir_utils import common_pattern_matcher as cpm, ir_makers as im
from gt4py.next.program_processors.runners.dace_common import utility as dace_utils
from gt4py.next.program_processors.runners.dace_fieldview import (
    gtir_python_codegen,
    gtir_sdfg,
    utility as dace_gtir_utils,
)
from gt4py.next.type_system import type_info as ti, type_specifications as ts


# Magic local dimension for the result of a `make_const_list`.
# A clean implementation will probably involve to tag the `make_const_list`
# with the neighborhood it is meant to be used with.
_CONST_DIM = gtx_common.Dimension(value="_CONST_DIM", kind=gtx_common.DimensionKind.LOCAL)


@dataclasses.dataclass(frozen=True)
class ValueExpr:
    """
    Local storage for the values returned by dataflow computation.

    This type is used in the context in a dataflow, that is a stencil expression.
    Therefore, it contains either a scalar value (single elements in the fields) or
    a list of values in a local dimension.
    This is different from `gtir_builtin_translators.FieldopData` which represents
    the result of a field operator, basically the data storage outside a global map.

    Args:
        dc_node: Access node to the data container, can be either a scalar or a local list.
        gt_dtype: GT4Py data type, which includes the `offset_type` local dimension for lists.
    """

    dc_node: dace.nodes.AccessNode
    gt_dtype: ts.ListType | ts.ScalarType


@dataclasses.dataclass(frozen=True)
class MemletExpr:
    """
    Scalar or array data access through a memlet.

    Args:
        dc_node: Access node to the data container, can be either a scalar or a local list.
        gt_dtype: GT4Py data type, which includes the `offset_type` local dimension for lists.
        subset: Represents the subset to use in memlet to access the above data.
    """

    dc_node: dace.nodes.AccessNode
    gt_dtype: ts.ListType | ts.ScalarType
    subset: sbs.Indices | sbs.Range


@dataclasses.dataclass(frozen=True)
class SymbolExpr:
    """Any symbolic expression that is constant in the context of current SDFG."""

    value: dace.symbolic.SymExpr
    dc_dtype: dace.typeclass


DataExpr: TypeAlias = ValueExpr | MemletExpr | SymbolExpr


@dataclasses.dataclass(frozen=True)
class IteratorExpr:
    """
    Iterator for field access to be consumed by `deref` or `shift` builtin functions.

    Args:
        field: Access node to the field this iterator operates on.
        gt_dtype: GT4Py data type, which includes the `offset_type` local dimension for lists.
        field_domain: Field domain represented as a sorted list of dimensions and offset values,
            used to find the position of a map index variable in the memlet subset. The offset
            value is either the start index of dimension range or the compile-time value of
            a shift expression, or a composition of both, and it must be subtracted to the index
            variable when constructing the memlet subset range.
        indices: Maps each dimension to an index value, which could be either a symbolic value
            or the result of a tasklet computation like neighbors connectivity or dynamic offset.
    """

    field: dace.nodes.AccessNode
<<<<<<< HEAD
    gt_dtype: ts.ListType | ts.ScalarType
    dimensions: list[gtx_common.Dimension]
=======
    gt_dtype: itir_ts.ListType | ts.ScalarType
    field_domain: list[tuple[gtx_common.Dimension, dace.symbolic.SymExpr]]
>>>>>>> f6c219bd
    indices: dict[gtx_common.Dimension, DataExpr]

    def get_memlet_subset(self, sdfg: dace.SDFG) -> sbs.Range:
        if not all(isinstance(self.indices[dim], SymbolExpr) for dim, _ in self.field_domain):
            raise ValueError(f"Cannot deref iterator {self}.")

        field_desc = self.field.desc(sdfg)
        if isinstance(self.gt_dtype, itir_ts.ListType):
            assert len(field_desc.shape) == len(self.field_domain) + 1
            assert self.gt_dtype.offset_type is not None
            field_domain = [*self.field_domain, (self.gt_dtype.offset_type, 0)]
        else:
            assert len(field_desc.shape) == len(self.field_domain)
            field_domain = self.field_domain

        return sbs.Range.from_string(
            ",".join(
                str(self.indices[dim].value - offset)  # type: ignore[union-attr]
                if dim in self.indices
                else f"0:{size}"
                for (dim, offset), size in zip(field_domain, field_desc.shape, strict=True)
            )
        )


class DataflowInputEdge(Protocol):
    """
    This protocol represents an open connection into the dataflow.

    It provides the `connect` method to setup an input edge from an external data source.
    Since the dataflow represents a stencil, we instantiate the dataflow inside a map scope
    and connect its inputs and outputs to external data nodes by means of memlets that
    traverse the map entry and exit nodes.
    """

    @abc.abstractmethod
    def connect(self, me: dace.nodes.MapEntry) -> None: ...


@dataclasses.dataclass(frozen=True)
class MemletInputEdge(DataflowInputEdge):
    """
    Allows to setup an input memlet through a map entry node.

    The edge source has to be a data access node, while the destination node can either
    be a tasklet, in which case the connector name is also required, or an access node.
    """

    state: dace.SDFGState
    source: dace.nodes.AccessNode
    subset: sbs.Range
    dest: dace.nodes.AccessNode | dace.nodes.Tasklet
    dest_conn: Optional[str]

    def connect(self, me: dace.nodes.MapEntry) -> None:
        memlet = dace.Memlet(data=self.source.data, subset=self.subset)
        self.state.add_memlet_path(
            self.source,
            me,
            self.dest,
            dst_conn=self.dest_conn,
            memlet=memlet,
        )


@dataclasses.dataclass(frozen=True)
class EmptyInputEdge(DataflowInputEdge):
    """
    Allows to setup an edge from a map entry node to a tasklet with no arguments.

    The reason behind this kind of connection is that all nodes inside a map scope
    must have an in/out path that traverses the entry and exit nodes.
    """

    state: dace.SDFGState
    node: dace.nodes.Tasklet

    def connect(self, me: dace.nodes.MapEntry) -> None:
        self.state.add_nedge(me, self.node, dace.Memlet())


@dataclasses.dataclass(frozen=True)
class DataflowOutputEdge:
    """
    Allows to setup an output memlet through a map exit node.

    The result of a dataflow subgraph needs to be written to an external data node.
    Since the dataflow represents a stencil and the dataflow is computed over
    a field domain, the dataflow is instatiated inside a map scope. The `connect`
    method creates a memlet that writes the dataflow result to the external array
    passing through the map exit node.
    """

    state: dace.SDFGState
    result: ValueExpr

    def connect(
        self,
        mx: dace.nodes.MapExit,
        dest: dace.nodes.AccessNode,
        subset: sbs.Range,
    ) -> None:
        # retrieve the node which writes the result
        last_node = self.state.in_edges(self.result.dc_node)[0].src
        if isinstance(last_node, dace.nodes.Tasklet):
            # the last transient node can be deleted
            last_node_connector = self.state.in_edges(self.result.dc_node)[0].src_conn
            self.state.remove_node(self.result.dc_node)
        else:
            last_node = self.result.dc_node
            last_node_connector = None

        self.state.add_memlet_path(
            last_node,
            mx,
            dest,
            src_conn=last_node_connector,
            memlet=dace.Memlet(data=dest.data, subset=subset),
        )


DACE_REDUCTION_MAPPING: dict[str, dace.dtypes.ReductionType] = {
    "minimum": dace.dtypes.ReductionType.Min,
    "maximum": dace.dtypes.ReductionType.Max,
    "plus": dace.dtypes.ReductionType.Sum,
    "multiplies": dace.dtypes.ReductionType.Product,
    "and_": dace.dtypes.ReductionType.Logical_And,
    "or_": dace.dtypes.ReductionType.Logical_Or,
    "xor_": dace.dtypes.ReductionType.Logical_Xor,
    "minus": dace.dtypes.ReductionType.Sub,
    "divides": dace.dtypes.ReductionType.Div,
}


def get_reduce_params(node: gtir.FunCall) -> tuple[str, SymbolExpr, SymbolExpr]:
    assert isinstance(node.type, ts.ScalarType)
    dc_dtype = dace_utils.as_dace_type(node.type)

    assert isinstance(node.fun, gtir.FunCall)
    assert len(node.fun.args) == 2
    assert isinstance(node.fun.args[0], gtir.SymRef)
    op_name = str(node.fun.args[0])
    assert isinstance(node.fun.args[1], gtir.Literal)
    assert node.fun.args[1].type == node.type
    reduce_init = SymbolExpr(node.fun.args[1].value, dc_dtype)

    if op_name not in DACE_REDUCTION_MAPPING:
        raise RuntimeError(f"Reduction operation '{op_name}' not supported.")
    identity_value = dace.dtypes.reduction_identity(dc_dtype, DACE_REDUCTION_MAPPING[op_name])
    reduce_identity = SymbolExpr(identity_value, dc_dtype)

    return op_name, reduce_init, reduce_identity


class LambdaToDataflow(eve.NodeVisitor):
    """
    Translates an `ir.Lambda` expression to a dataflow graph.

    The dataflow graph generated here typically represents the stencil function
    of a field operator. It only computes single elements or pure local fields,
    in case of neighbor values. In case of local fields, the dataflow contains
    inner maps with fixed literal size (max number of neighbors).
    Once the lambda expression has been lowered to a dataflow, the dataflow graph
    needs to be instantiated, that is we have to connect all in/out edges to
    external source/destination data nodes. Since the lambda expression is used
    in GTIR as argument to a field operator, the dataflow is instatiated inside
    a map scope and applied on the field domain. Therefore, all in/out edges
    must traverse the entry/exit map nodes.
    """

    sdfg: dace.SDFG
    state: dace.SDFGState
    subgraph_builder: gtir_sdfg.DataflowBuilder
    input_edges: list[DataflowInputEdge]
    symbol_map: dict[str, IteratorExpr | MemletExpr | SymbolExpr]

    def __init__(
        self,
        sdfg: dace.SDFG,
        state: dace.SDFGState,
        subgraph_builder: gtir_sdfg.DataflowBuilder,
    ):
        self.sdfg = sdfg
        self.state = state
        self.subgraph_builder = subgraph_builder
        self.input_edges = []
        self.symbol_map = {}

    def _add_input_data_edge(
        self,
        src: dace.nodes.AccessNode,
        src_subset: sbs.Range,
        dst_node: dace.nodes.Node,
        dst_conn: Optional[str] = None,
        src_offset: Optional[list[dace.symbolic.SymExpr]] = None,
    ) -> None:
        input_subset = (
            src_subset
            if src_offset is None
            else sbs.Range(
                (start - off, stop - off, step)
                for (start, stop, step), off in zip(src_subset, src_offset, strict=True)
            )
        )
        edge = MemletInputEdge(self.state, src, input_subset, dst_node, dst_conn)
        self.input_edges.append(edge)

    def _add_edge(
        self,
        src_node: dace.Node,
        src_node_connector: Optional[str],
        dst_node: dace.Node,
        dst_node_connector: Optional[str],
        memlet: dace.Memlet,
    ) -> None:
        """Helper method to add an edge in current state."""
        self.state.add_edge(src_node, src_node_connector, dst_node, dst_node_connector, memlet)

    def _add_map(
        self,
        name: str,
        ndrange: Union[
            Dict[str, Union[str, dace.subsets.Subset]],
            List[Tuple[str, Union[str, dace.subsets.Subset]]],
        ],
        **kwargs: Any,
    ) -> Tuple[dace.nodes.MapEntry, dace.nodes.MapExit]:
        """
        Helper method to add a map in current state.

        The subgraph builder ensures that the map receives a unique name,
        by adding a unique suffix to the provided name.
        """
        return self.subgraph_builder.add_map(name, self.state, ndrange, **kwargs)

    def _add_tasklet(
        self,
        name: str,
        inputs: Union[Set[str], Dict[str, dace.dtypes.typeclass]],
        outputs: Union[Set[str], Dict[str, dace.dtypes.typeclass]],
        code: str,
        **kwargs: Any,
    ) -> dace.nodes.Tasklet:
        """
        Helper method to add a tasklet in current state.

        The subgraph builder ensures that the tasklet receives a unique name,
        by adding a unique suffix to the provided name.
        """
        tasklet_node = self.subgraph_builder.add_tasklet(
            name, self.state, inputs, outputs, code, **kwargs
        )
        if len(inputs) == 0:
            # All nodes inside a map scope must have an in/out path that traverses
            # the entry and exit nodes. Therefore, a tasklet node with no arguments
            # still needs an (empty) input edge from map entry node.
            edge = EmptyInputEdge(self.state, tasklet_node)
            self.input_edges.append(edge)
        return tasklet_node

    def _add_mapped_tasklet(
        self,
        name: str,
        map_ranges: Dict[str, str | dace.subsets.Subset]
        | List[Tuple[str, str | dace.subsets.Subset]],
        inputs: Union[Set[str], Dict[str, dace.dtypes.typeclass]],
        code: str,
        outputs: Union[Set[str], Dict[str, dace.dtypes.typeclass]],
        **kwargs: Any,
    ) -> tuple[dace.nodes.Tasklet, dace.nodes.MapEntry, dace.nodes.MapExit]:
        """
        Helper method to add a mapped tasklet in current state.

        The subgraph builder ensures that the tasklet receives a unique name,
        by adding a unique suffix to the provided name.
        """
        return self.subgraph_builder.add_mapped_tasklet(
            name, self.state, map_ranges, inputs, code, outputs, **kwargs
        )

    def unique_nsdfg_name(self, prefix: str) -> str:
        """Utility function to generate a unique name for a nested SDFG, starting with the given prefix."""
        return self.subgraph_builder.unique_nsdfg_name(self.sdfg, prefix)

    def _construct_local_view(self, field: MemletExpr | ValueExpr) -> ValueExpr:
        if isinstance(field, MemletExpr):
            desc = field.dc_node.desc(self.sdfg)
            local_dim_indices = [i for i, size in enumerate(field.subset.size()) if size != 1]
            if len(local_dim_indices) == 0:
                # we are accessing a single-element array with shape (1,)
                view_shape = (1,)
                view_strides = (1,)
            else:
                view_shape = tuple(desc.shape[i] for i in local_dim_indices)
                view_strides = tuple(desc.strides[i] for i in local_dim_indices)
            view, _ = self.sdfg.add_view(
                f"{field.dc_node.data}_view",
                view_shape,
                desc.dtype,
                strides=view_strides,
                find_new_name=True,
            )
            local_view_node = self.state.add_access(view)
            self._add_input_data_edge(field.dc_node, field.subset, local_view_node)

            return ValueExpr(local_view_node, desc.dtype)

        else:
            return field

    def _construct_tasklet_result(
        self,
        dc_dtype: dace.typeclass,
        src_node: dace.nodes.Tasklet,
        src_connector: str,
        use_array: bool = False,
    ) -> ValueExpr:
        data_type = dace_utils.as_itir_type(dc_dtype)
        if use_array:
            # In some cases, such as result data with list-type annotation, we want
            # that output data is represented as an array (single-element 1D array)
            # in order to allow for composition of array shape in external memlets.
            temp_name, _ = self.sdfg.add_temp_transient((1,), dc_dtype)
        else:
            temp_name = self.sdfg.temp_data_name()
            self.sdfg.add_scalar(temp_name, dc_dtype, transient=True)

        temp_node = self.state.add_access(temp_name)
        self._add_edge(
            src_node,
            src_connector,
            temp_node,
            None,
            dace.Memlet(data=temp_name, subset="0"),
        )
        return ValueExpr(
            dc_node=temp_node,
            gt_dtype=(
                ts.ListType(element_type=data_type, offset_type=_CONST_DIM)
                if use_array
                else data_type
            ),
        )

    def _visit_deref(self, node: gtir.FunCall) -> DataExpr:
        """
        Visit a `deref` node, which represents dereferencing of an iterator.
        The iterator is the argument of this node.

        The iterator contains the information for accessing a field, that is the
        sorted list of dimensions in the field domain and the index values for
        each dimension. The index values can be either symbol values, that is
        literal values or scalar arguments which are constant in the SDFG scope;
        or they can be the result of some expression, that computes a dynamic
        index offset or gets an neighbor index from a connectivity table.
        In case all indexes are symbol values, the `deref` node is lowered to a
        memlet; otherwise dereferencing is a runtime operation represented in
        the SDFG as a tasklet node.
        """
        # format used for field index tasklet connector
        IndexConnectorFmt: Final = "__index_{dim}"

        assert len(node.args) == 1
        arg_expr = self.visit(node.args[0])

        if not isinstance(arg_expr, IteratorExpr):
            # dereferencing a scalar or a literal node results in the node itself
            return arg_expr

        field_desc = arg_expr.field.desc(self.sdfg)
        if isinstance(field_desc, dace.data.Scalar):
            # deref a zero-dimensional field
            assert len(arg_expr.field_domain) == 0
            assert isinstance(node.type, ts.ScalarType)
            return MemletExpr(arg_expr.field, arg_expr.gt_dtype, subset="0")

        # default case: deref a field with one or more dimensions
        if all(isinstance(index, SymbolExpr) for index in arg_expr.indices.values()):
<<<<<<< HEAD
            # when all indices are symblic expressions, we can perform direct field access through a memlet
            if isinstance(arg_expr.gt_dtype, ts.ListType):
                assert len(field_desc.shape) == len(arg_expr.dimensions) + 1
                assert arg_expr.gt_dtype.offset_type is not None
                field_dims = [*arg_expr.dimensions, arg_expr.gt_dtype.offset_type]
            else:
                assert len(field_desc.shape) == len(arg_expr.dimensions)
                field_dims = arg_expr.dimensions

            field_subset = sbs.Range(
                (arg_expr.indices[dim].value, arg_expr.indices[dim].value, 1)  # type: ignore[union-attr]
                if dim in arg_expr.indices
                else (0, size - 1, 1)
                for dim, size in zip(field_dims, field_desc.shape)
            )
=======
            # when all indices are symbolic expressions, we can perform direct field access through a memlet
            field_subset = arg_expr.get_memlet_subset(self.sdfg)
>>>>>>> f6c219bd
            return MemletExpr(arg_expr.field, arg_expr.gt_dtype, field_subset)

        # we use a tasklet to dereference an iterator when one or more indices are the result of some computation,
        # either indirection through connectivity table or dynamic cartesian offset.
        assert all(dim in arg_expr.indices for dim, _ in arg_expr.field_domain)
        assert len(field_desc.shape) == len(arg_expr.field_domain)
        field_indices = [(dim, arg_expr.indices[dim]) for dim, _ in arg_expr.field_domain]
        index_connectors = [
            IndexConnectorFmt.format(dim=dim.value)
            for dim, index in field_indices
            if not isinstance(index, SymbolExpr)
        ]
        # here `internals` refer to the names used as index in the tasklet code string:
        # an index can be either a connector name (for dynamic/indirect indices)
        # or a symbol value (for literal values and scalar arguments).
        index_internals = ",".join(
            str(index.value)
            if isinstance(index, SymbolExpr)
            else IndexConnectorFmt.format(dim=dim.value)
            for dim, index in field_indices
        )
        deref_node = self._add_tasklet(
            "runtime_deref",
            {"field"} | set(index_connectors),
            {"val"},
            code=f"val = field[{index_internals}]",
        )
        # add new termination point for the field parameter
        self._add_input_data_edge(
            arg_expr.field,
            sbs.Range.from_array(field_desc),
            deref_node,
            "field",
            src_offset=[offset for (_, offset) in arg_expr.field_domain],
        )

        for dim, index_expr in field_indices:
            # add termination points for the dynamic iterator indices
            deref_connector = IndexConnectorFmt.format(dim=dim.value)
            if isinstance(index_expr, MemletExpr):
                self._add_input_data_edge(
                    index_expr.dc_node,
                    index_expr.subset,
                    deref_node,
                    deref_connector,
                )

            elif isinstance(index_expr, ValueExpr):
                self._add_edge(
                    index_expr.dc_node,
                    None,
                    deref_node,
                    deref_connector,
                    dace.Memlet(data=index_expr.dc_node.data, subset="0"),
                )
            else:
                assert isinstance(index_expr, SymbolExpr)

        return self._construct_tasklet_result(field_desc.dtype, deref_node, "val")

    def _visit_neighbors(self, node: gtir.FunCall) -> ValueExpr:
        assert isinstance(node.type, ts.ListType)
        assert len(node.args) == 2

        assert isinstance(node.args[0], gtir.OffsetLiteral)
        offset = node.args[0].value
        assert isinstance(offset, str)
        offset_provider = self.subgraph_builder.get_offset_provider_type(offset)
        assert isinstance(offset_provider, gtx_common.NeighborConnectivityType)

        it = self.visit(node.args[1])
        assert isinstance(it, IteratorExpr)
        assert any(dim == offset_provider.codomain for dim, _ in it.field_domain)
        assert offset_provider.source_dim in it.indices
        origin_index = it.indices[offset_provider.source_dim]
        assert isinstance(origin_index, SymbolExpr)
        assert all(isinstance(index, SymbolExpr) for index in it.indices.values())

        field_desc = it.field.desc(self.sdfg)
        connectivity = dace_utils.connectivity_identifier(offset)
        # initially, the storage for the connectivty tables is created as transient;
        # when the tables are used, the storage is changed to non-transient,
        # as the corresponding arrays are supposed to be allocated by the SDFG caller
        connectivity_desc = self.sdfg.arrays[connectivity]
        connectivity_desc.transient = False

        # The visitor is constructing a list of input connections that will be handled
        # by `translate_as_fieldop` (the primitive translator), that is responsible
        # of creating the map for the field domain. For each input connection, it will
        # create a memlet that will write to a node specified by the third attribute
        # in the `InputConnection` tuple (either a tasklet, or a view node, or a library
        # node). For the specific case of `neighbors` we need to nest the neighbors map
        # inside the field map and the memlets will traverse the external map and write
        # to the view nodes. The simplify pass will remove the redundant access nodes.
        field_slice = self._construct_local_view(
            MemletExpr(
                dc_node=it.field,
                gt_dtype=node.type,
                subset=sbs.Range.from_string(
                    ",".join(
                        str(it.indices[dim].value - offset)  # type: ignore[union-attr]
                        if dim != offset_provider.codomain
                        else f"0:{size}"
                        for (dim, offset), size in zip(
                            it.field_domain, field_desc.shape, strict=True
                        )
                    )
                ),
            )
        )
        connectivity_slice = self._construct_local_view(
            MemletExpr(
                dc_node=self.state.add_access(connectivity),
                gt_dtype=node.type,
                subset=sbs.Range.from_string(
                    f"{origin_index.value}, 0:{offset_provider.max_neighbors}"
                ),
            )
        )

        neighbors_temp, _ = self.sdfg.add_temp_transient(
            (offset_provider.max_neighbors,), field_desc.dtype
        )
        neighbors_node = self.state.add_access(neighbors_temp)
        offset_type = gtx_common.Dimension(offset, gtx_common.DimensionKind.LOCAL)
        neighbor_idx = dace_gtir_utils.get_map_variable(offset_type)

        index_connector = "__index"
        output_connector = "__val"
        tasklet_expression = f"{output_connector} = __field[{index_connector}]"
        input_memlets = {
            "__field": self.sdfg.make_array_memlet(field_slice.dc_node.data),
            index_connector: dace.Memlet(data=connectivity_slice.dc_node.data, subset=neighbor_idx),
        }
        input_nodes = {
            field_slice.dc_node.data: field_slice.dc_node,
            connectivity_slice.dc_node.data: connectivity_slice.dc_node,
        }

        if offset_provider.has_skip_values:
            # in case of skip value we can write any dummy value
            skip_value = (
                "math.nan"
                if ti.is_floating_point(node.type.element_type)
                else str(dace.dtypes.max_value(field_desc.dtype))
            )
            tasklet_expression += (
                f" if {index_connector} != {gtx_common._DEFAULT_SKIP_VALUE} else {skip_value}"
            )

        self._add_mapped_tasklet(
            name=f"{offset}_neighbors",
            map_ranges={neighbor_idx: f"0:{offset_provider.max_neighbors}"},
            code=tasklet_expression,
            inputs=input_memlets,
            input_nodes=input_nodes,
            outputs={
                output_connector: dace.Memlet(data=neighbors_temp, subset=neighbor_idx),
            },
            output_nodes={neighbors_temp: neighbors_node},
            external_edges=True,
        )

        return ValueExpr(
            dc_node=neighbors_node, gt_dtype=ts.ListType(node.type.element_type, offset_type)
        )

    def _visit_map(self, node: gtir.FunCall) -> ValueExpr:
        """
        A map node defines an operation to be mapped on all elements of input arguments.

        The map operation is applied on the local dimension of input fields.
        In the example below, the local dimension consists of a list of neighbor
        values as the first argument, and a list of constant values `1.0`:
        `map_(plus)(neighbors(V2E, it), make_const_list(1.0))`

        The `plus` operation is lowered to a tasklet inside a map that computes
        the domain of the local dimension (in this example, max neighbors in V2E).

        The result is a 1D local field, with same size as the input local dimension.
        In above example, the result would be an array with size V2E.max_neighbors,
        containing the V2E neighbor values incremented by 1.0.
        """
        assert isinstance(node.type, ts.ListType)
        assert isinstance(node.fun, gtir.FunCall)
        assert len(node.fun.args) == 1  # the operation to be mapped on the arguments

        assert isinstance(node.type.element_type, ts.ScalarType)
        dc_dtype = dace_utils.as_dace_type(node.type.element_type)

        input_connectors = [f"__arg{i}" for i in range(len(node.args))]
        output_connector = "__out"

        # Here we build the body of the tasklet
        fun_node = im.call(node.fun.args[0])(*input_connectors)
        fun_python_code = gtir_python_codegen.get_source(fun_node)
        tasklet_expression = f"{output_connector} = {fun_python_code}"

        input_args = [self.visit(arg) for arg in node.args]
        input_connectivity_types: dict[
            gtx_common.Dimension, gtx_common.NeighborConnectivityType
        ] = {}
        for input_arg in input_args:
            assert isinstance(input_arg.gt_dtype, ts.ListType)
            assert input_arg.gt_dtype.offset_type is not None
            offset_type = input_arg.gt_dtype.offset_type
            if offset_type == _CONST_DIM:
                # this input argument is the result of `make_const_list`
                continue
            offset_provider_t = self.subgraph_builder.get_offset_provider_type(offset_type.value)
            assert isinstance(offset_provider_t, gtx_common.NeighborConnectivityType)
            input_connectivity_types[offset_type] = offset_provider_t

        if len(input_connectivity_types) == 0:
            raise ValueError(f"Missing information on local dimension for map node {node}.")

        # GT4Py guarantees that all connectivities used to generate lists of neighbors
        # have the same length, that is the same value of 'max_neighbors'.
        if (
            len(
                set(
                    (conn.has_skip_values, conn.max_neighbors)
                    for conn in input_connectivity_types.values()
                )
            )
            != 1
        ):
            raise ValueError("Unexpected arguments to map expression with different neighborhood.")
        offset_type, offset_provider_type = next(iter(input_connectivity_types.items()))
        local_size = offset_provider_type.max_neighbors
        map_index = dace_gtir_utils.get_map_variable(offset_type)

        # The dataflow we build in this class has some loose connections on input edges.
        # These edges are described as set of nodes, that will have to be connected to
        # external data source nodes passing through the map entry node of the field map.
        # Similarly to `neighbors` expressions, the `map_` input edges terminate on view
        # nodes (see `_construct_local_view` in the for-loop below), because it is simpler
        # than representing map-to-map edges (which require memlets with 2 pass-nodes).
        input_memlets = {}
        input_nodes = {}
        for conn, input_arg in zip(input_connectors, input_args):
            input_node = self._construct_local_view(input_arg).dc_node
            input_desc = input_node.desc(self.sdfg)
            # we assume that there is a single local dimension
            if len(input_desc.shape) != 1:
                raise ValueError(f"More than one local dimension in map expression {node}.")
            input_size = input_desc.shape[0]
            if input_size == 1:
                assert input_arg.gt_dtype.offset_type == _CONST_DIM
                input_memlets[conn] = dace.Memlet(data=input_node.data, subset="0")
            elif input_size == local_size:
                input_memlets[conn] = dace.Memlet(data=input_node.data, subset=map_index)
            else:
                raise ValueError(
                    f"Argument to map node with local size {input_size}, expected {local_size}."
                )
            input_nodes[input_node.data] = input_node

        result, _ = self.sdfg.add_temp_transient((local_size,), dc_dtype)
        result_node = self.state.add_access(result)

        if offset_provider_type.has_skip_values:
            # In case the `map_` input expressions contain skip values, we use
            # the connectivity-based offset provider as mask for map computation.
            connectivity = dace_utils.connectivity_identifier(offset_type.value)
            connectivity_desc = self.sdfg.arrays[connectivity]
            connectivity_desc.transient = False

            origin_map_index = dace_gtir_utils.get_map_variable(offset_provider_type.source_dim)

            connectivity_slice = self._construct_local_view(
                MemletExpr(
                    dc_node=self.state.add_access(connectivity),
                    gt_dtype=ts.ListType(
                        element_type=node.type.element_type, offset_type=offset_type
                    ),
                    subset=sbs.Range.from_string(
                        f"{origin_map_index}, 0:{offset_provider_type.max_neighbors}"
                    ),
                )
            )

            input_memlets["__neighbor_idx"] = dace.Memlet(
                data=connectivity_slice.dc_node.data, subset=map_index
            )
            input_nodes[connectivity_slice.dc_node.data] = connectivity_slice.dc_node

            # in case of skip value we can write any dummy value
            skip_value = (
                "math.nan"
                if ti.is_floating_point(node.type.element_type)
                else str(dace.dtypes.max_value(dc_dtype))
            )
            tasklet_expression += (
                f" if __neighbor_idx != {gtx_common._DEFAULT_SKIP_VALUE} else {skip_value}"
            )

        self._add_mapped_tasklet(
            name="map",
            map_ranges={map_index: f"0:{local_size}"},
            code=tasklet_expression,
            inputs=input_memlets,
            input_nodes=input_nodes,
            outputs={
                output_connector: dace.Memlet(data=result, subset=map_index),
            },
            output_nodes={result: result_node},
            external_edges=True,
        )

        return ValueExpr(
            dc_node=result_node,
            gt_dtype=ts.ListType(node.type.element_type, offset_type),
        )

    def _make_reduce_with_skip_values(
        self,
        input_expr: ValueExpr | MemletExpr,
        offset_provider_type: gtx_common.NeighborConnectivityType,
        reduce_init: SymbolExpr,
        reduce_identity: SymbolExpr,
        reduce_wcr: str,
        result_node: dace.nodes.AccessNode,
    ) -> None:
        """
        Helper method to lower reduction on a local field containing skip values.

        The reduction is implemented as a nested SDFG containing 2 states. In first
        state, the result (a scalar data node passed as argumet) is initialized.
        In second state, a mapped tasklet uses a write-conflict resolution (wcr)
        memlet to update the result.
        We use the offset provider as a mask to identify skip values: the value
        that is written to the result node is either the input value, when the
        corresponding neighbor index in the connectivity table is valid, or the
        identity value if the neighbor index is missing.
        """
        origin_map_index = dace_gtir_utils.get_map_variable(offset_provider_type.source_dim)

        assert (
            isinstance(input_expr.gt_dtype, ts.ListType)
            and input_expr.gt_dtype.offset_type is not None
        )
        offset_type = input_expr.gt_dtype.offset_type
        connectivity = dace_utils.connectivity_identifier(offset_type.value)
        connectivity_node = self.state.add_access(connectivity)
        connectivity_desc = connectivity_node.desc(self.sdfg)
        connectivity_desc.transient = False

        desc = input_expr.dc_node.desc(self.sdfg)
        if isinstance(input_expr, MemletExpr):
            local_dim_indices = [i for i, size in enumerate(input_expr.subset.size()) if size != 1]
        else:
            local_dim_indices = list(range(len(desc.shape)))

        if len(local_dim_indices) != 1:
            raise NotImplementedError(
                f"Found {len(local_dim_indices)} local dimensions in reduce expression, expected one."
            )
        local_dim_index = local_dim_indices[0]
        assert desc.shape[local_dim_index] == offset_provider_type.max_neighbors

        # we lower the reduction map with WCR out memlet in a nested SDFG
        nsdfg = dace.SDFG(name=self.unique_nsdfg_name("reduce_with_skip_values"))
        nsdfg.add_array(
            "values",
            (desc.shape[local_dim_index],),
            desc.dtype,
            strides=(desc.strides[local_dim_index],),
        )
        nsdfg.add_array(
            "neighbor_indices",
            (connectivity_desc.shape[1],),
            connectivity_desc.dtype,
            strides=(connectivity_desc.strides[1],),
        )
        nsdfg.add_scalar("acc", desc.dtype)
        st_init = nsdfg.add_state(f"{nsdfg.label}_init")
        st_init.add_edge(
            st_init.add_tasklet(
                "init_acc",
                {},
                {"__val"},
                f"__val = {reduce_init.dc_dtype}({reduce_init.value})",
            ),
            "__val",
            st_init.add_access("acc"),
            None,
            dace.Memlet(data="acc", subset="0"),
        )
        st_reduce = nsdfg.add_state_after(st_init, f"{nsdfg.label}_reduce")
        # Fill skip values in local dimension with the reduce identity value
        skip_value = f"{reduce_identity.dc_dtype}({reduce_identity.value})"
        # Since this map operates on a pure local dimension, we explicitly set sequential
        # schedule and we set the flag 'wcr_nonatomic=True' on the write memlet.
        # TODO(phimuell): decide if auto-optimizer should reset `wcr_nonatomic` properties, as DaCe does.
        st_reduce.add_mapped_tasklet(
            name="reduce_with_skip_values",
            map_ranges={"i": f"0:{offset_provider_type.max_neighbors}"},
            inputs={
                "__val": dace.Memlet(data="values", subset="i"),
                "__neighbor_idx": dace.Memlet(data="neighbor_indices", subset="i"),
            },
            code=f"__out = __val if __neighbor_idx != {gtx_common._DEFAULT_SKIP_VALUE} else {skip_value}",
            outputs={
                "__out": dace.Memlet(data="acc", subset="0", wcr=reduce_wcr, wcr_nonatomic=True),
            },
            external_edges=True,
            schedule=dace.dtypes.ScheduleType.Sequential,
        )

        nsdfg_node = self.state.add_nested_sdfg(
            nsdfg, self.sdfg, inputs={"values", "neighbor_indices"}, outputs={"acc"}
        )

        if isinstance(input_expr, MemletExpr):
            self._add_input_data_edge(input_expr.dc_node, input_expr.subset, nsdfg_node, "values")
        else:
            self.state.add_edge(
                input_expr.dc_node,
                None,
                nsdfg_node,
                "values",
                self.sdfg.make_array_memlet(input_expr.dc_node.data),
            )
        self._add_input_data_edge(
            connectivity_node,
            sbs.Range.from_string(f"{origin_map_index}, 0:{offset_provider_type.max_neighbors}"),
            nsdfg_node,
            "neighbor_indices",
        )
        self.state.add_edge(
            nsdfg_node,
            "acc",
            result_node,
            None,
            dace.Memlet(data=result_node.data, subset="0"),
        )

    def _visit_reduce(self, node: gtir.FunCall) -> ValueExpr:
        assert isinstance(node.type, ts.ScalarType)
        op_name, reduce_init, reduce_identity = get_reduce_params(node)
        reduce_wcr = "lambda x, y: " + gtir_python_codegen.format_builtin(op_name, "x", "y")

        result = self.sdfg.temp_data_name()
        self.sdfg.add_scalar(result, reduce_identity.dc_dtype, transient=True)
        result_node = self.state.add_access(result)

        input_expr = self.visit(node.args[0])
        assert isinstance(input_expr, (MemletExpr, ValueExpr))
        assert (
            isinstance(input_expr.gt_dtype, ts.ListType)
            and input_expr.gt_dtype.offset_type is not None
        )
        offset_type = input_expr.gt_dtype.offset_type
        offset_provider_type = self.subgraph_builder.get_offset_provider_type(offset_type.value)
        assert isinstance(offset_provider_type, gtx_common.NeighborConnectivityType)

        if offset_provider_type.has_skip_values:
            self._make_reduce_with_skip_values(
                input_expr,
                offset_provider_type,
                reduce_init,
                reduce_identity,
                reduce_wcr,
                result_node,
            )

        else:
            reduce_node = self.state.add_reduce(reduce_wcr, axes=None, identity=reduce_init.value)
            if isinstance(input_expr, MemletExpr):
                self._add_input_data_edge(input_expr.dc_node, input_expr.subset, reduce_node)
            else:
                self.state.add_nedge(
                    input_expr.dc_node,
                    reduce_node,
                    self.sdfg.make_array_memlet(input_expr.dc_node.data),
                )
            self.state.add_nedge(reduce_node, result_node, dace.Memlet(data=result, subset="0"))

        return ValueExpr(result_node, node.type)

    def _split_shift_args(
        self, args: list[gtir.Expr]
    ) -> tuple[tuple[gtir.Expr, gtir.Expr], Optional[list[gtir.Expr]]]:
        """
        Splits the arguments to `shift` builtin function as pairs, each pair containing
        the offset provider and the offset expression in one dimension.
        """
        nargs = len(args)
        assert nargs >= 2 and nargs % 2 == 0
        return (args[-2], args[-1]), args[: nargs - 2] if nargs > 2 else None

    def _visit_shift_multidim(
        self, iterator: gtir.Expr, shift_args: list[gtir.Expr]
    ) -> tuple[gtir.Expr, gtir.Expr, IteratorExpr]:
        """Transforms a multi-dimensional shift into recursive shift calls, each in a single dimension."""
        (offset_provider_arg, offset_value_arg), tail = self._split_shift_args(shift_args)
        if tail:
            node = gtir.FunCall(
                fun=gtir.FunCall(fun=gtir.SymRef(id="shift"), args=tail),
                args=[iterator],
            )
            it = self.visit(node)
        else:
            it = self.visit(iterator)

        assert isinstance(it, IteratorExpr)
        return offset_provider_arg, offset_value_arg, it

    def _make_cartesian_shift(
        self, it: IteratorExpr, offset_dim: gtx_common.Dimension, offset_expr: DataExpr
    ) -> IteratorExpr:
        """Implements cartesian shift along one dimension."""
        assert any(dim == offset_dim for dim, _ in it.field_domain)
        new_index: SymbolExpr | ValueExpr
        index_expr = it.indices[offset_dim]
        if isinstance(index_expr, SymbolExpr) and isinstance(offset_expr, SymbolExpr):
            # purely symbolic expression which can be interpreted at compile time
            new_index = SymbolExpr(
                index_expr.value + offset_expr.value,
                index_expr.dc_dtype,
            )
        else:
            # the offset needs to be calculated by means of a tasklet (i.e. dynamic offset)
            new_index_connector = "shifted_index"
            if isinstance(index_expr, SymbolExpr):
                dynamic_offset_tasklet = self._add_tasklet(
                    "dynamic_offset",
                    {"offset"},
                    {new_index_connector},
                    f"{new_index_connector} = {index_expr.value} + offset",
                )
            elif isinstance(offset_expr, SymbolExpr):
                dynamic_offset_tasklet = self._add_tasklet(
                    "dynamic_offset",
                    {"index"},
                    {new_index_connector},
                    f"{new_index_connector} = index + {offset_expr}",
                )
            else:
                dynamic_offset_tasklet = self._add_tasklet(
                    "dynamic_offset",
                    {"index", "offset"},
                    {new_index_connector},
                    f"{new_index_connector} = index + offset",
                )
            for input_expr, input_connector in [(index_expr, "index"), (offset_expr, "offset")]:
                if isinstance(input_expr, MemletExpr):
                    self._add_input_data_edge(
                        input_expr.dc_node,
                        input_expr.subset,
                        dynamic_offset_tasklet,
                        input_connector,
                    )
                elif isinstance(input_expr, ValueExpr):
                    self._add_edge(
                        input_expr.dc_node,
                        None,
                        dynamic_offset_tasklet,
                        input_connector,
                        dace.Memlet(data=input_expr.dc_node.data, subset="0"),
                    )

            if isinstance(index_expr, SymbolExpr):
                dc_dtype = index_expr.dc_dtype
            else:
                dc_dtype = index_expr.dc_node.desc(self.sdfg).dtype

            new_index = self._construct_tasklet_result(
                dc_dtype, dynamic_offset_tasklet, new_index_connector
            )

        # a new iterator with a shifted index along one dimension
        shifted_indices = {
            dim: (new_index if dim == offset_dim else index) for dim, index in it.indices.items()
        }
        return IteratorExpr(it.field, it.gt_dtype, it.field_domain, shifted_indices)

    def _make_dynamic_neighbor_offset(
        self,
        offset_expr: MemletExpr | ValueExpr,
        offset_table_node: dace.nodes.AccessNode,
        origin_index: SymbolExpr,
    ) -> ValueExpr:
        """
        Implements access to neighbor connectivity table by means of a tasklet node.

        It requires a dynamic offset value, either obtained from a field/scalar argument (`MemletExpr`)
        or computed by another tasklet (`DataExpr`).
        """
        new_index_connector = "neighbor_index"
        tasklet_node = self._add_tasklet(
            "dynamic_neighbor_offset",
            {"table", "offset"},
            {new_index_connector},
            f"{new_index_connector} = table[{origin_index.value}, offset]",
        )
        self._add_input_data_edge(
            offset_table_node,
            sbs.Range.from_array(offset_table_node.desc(self.sdfg)),
            tasklet_node,
            "table",
        )
        if isinstance(offset_expr, MemletExpr):
            self._add_input_data_edge(
                offset_expr.dc_node,
                offset_expr.subset,
                tasklet_node,
                "offset",
            )
        else:
            self._add_edge(
                offset_expr.dc_node,
                None,
                tasklet_node,
                "offset",
                dace.Memlet(data=offset_expr.dc_node.data, subset="0"),
            )

        dc_dtype = offset_table_node.desc(self.sdfg).dtype
        return self._construct_tasklet_result(dc_dtype, tasklet_node, new_index_connector)

    def _make_unstructured_shift(
        self,
        it: IteratorExpr,
        connectivity: gtx_common.NeighborConnectivityType,
        offset_table_node: dace.nodes.AccessNode,
        offset_expr: DataExpr,
    ) -> IteratorExpr:
        """Implements shift in unstructured domain by means of a neighbor table."""
        assert any(dim == connectivity.codomain for dim, _ in it.field_domain)
        neighbor_dim = connectivity.codomain
        assert neighbor_dim not in it.indices

        origin_dim = connectivity.source_dim
        assert origin_dim in it.indices
        origin_index = it.indices[origin_dim]
        assert isinstance(origin_index, SymbolExpr)

        shifted_indices = {dim: idx for dim, idx in it.indices.items() if dim != origin_dim}
        if isinstance(offset_expr, SymbolExpr):
            # use memlet to retrieve the neighbor index
            shifted_indices[neighbor_dim] = MemletExpr(
                dc_node=offset_table_node,
                gt_dtype=it.gt_dtype,
                subset=sbs.Indices([origin_index.value, offset_expr.value]),
            )
        else:
            # dynamic offset: we cannot use a memlet to retrieve the offset value, use a tasklet node
            shifted_indices[neighbor_dim] = self._make_dynamic_neighbor_offset(
                offset_expr, offset_table_node, origin_index
            )

        return IteratorExpr(it.field, it.gt_dtype, it.field_domain, shifted_indices)

    def _visit_shift(self, node: gtir.FunCall) -> IteratorExpr:
        # convert builtin-index type to dace type
        IndexDType: Final = dace_utils.as_dace_type(
            ts.ScalarType(kind=getattr(ts.ScalarKind, gtir.INTEGER_INDEX_BUILTIN.upper()))
        )

        assert isinstance(node.fun, gtir.FunCall)
        # the iterator to be shifted is the node argument, while the shift arguments
        # are provided by the nested function call; the shift arguments consist of
        # the offset provider and the offset value in each dimension to be shifted
        offset_provider_arg, offset_value_arg, it = self._visit_shift_multidim(
            node.args[0], node.fun.args
        )

        # first argument of the shift node is the offset provider
        assert isinstance(offset_provider_arg, gtir.OffsetLiteral)
        offset = offset_provider_arg.value
        assert isinstance(offset, str)
        offset_provider_type = self.subgraph_builder.get_offset_provider_type(offset)
        # second argument should be the offset value, which could be a symbolic expression or a dynamic offset
        offset_expr = (
            SymbolExpr(offset_value_arg.value, IndexDType)
            if isinstance(offset_value_arg, gtir.OffsetLiteral)
            else self.visit(offset_value_arg)
        )

        if isinstance(offset_provider_type, gtx_common.Dimension):
            return self._make_cartesian_shift(it, offset_provider_type, offset_expr)
        else:
            # initially, the storage for the connectivity tables is created as transient;
            # when the tables are used, the storage is changed to non-transient,
            # so the corresponding arrays are supposed to be allocated by the SDFG caller
            offset_table = dace_utils.connectivity_identifier(offset)
            self.sdfg.arrays[offset_table].transient = False
            offset_table_node = self.state.add_access(offset_table)

            return self._make_unstructured_shift(
                it, offset_provider_type, offset_table_node, offset_expr
            )

    def _visit_generic_builtin(self, node: gtir.FunCall) -> ValueExpr:
        """
        Generic handler called by `visit_FunCall()` when it encounters
        a builtin function that does not match any other specific handler.
        """
        node_internals = []
        node_connections: dict[str, MemletExpr | ValueExpr] = {}
        for i, arg in enumerate(node.args):
            arg_expr = self.visit(arg)
            if isinstance(arg_expr, MemletExpr | ValueExpr):
                # the argument value is the result of a tasklet node or direct field access
                connector = f"__arg{i}"
                node_connections[connector] = arg_expr
                node_internals.append(connector)
            else:
                assert isinstance(arg_expr, SymbolExpr)
                # use the argument value without adding any connector
                node_internals.append(arg_expr.value)

        assert isinstance(node.fun, gtir.SymRef)
        builtin_name = str(node.fun.id)
        # use tasklet connectors as expression arguments
        code = gtir_python_codegen.format_builtin(builtin_name, *node_internals)

        out_connector = "result"
        tasklet_node = self._add_tasklet(
            builtin_name,
            set(node_connections.keys()),
            {out_connector},
            "{} = {}".format(out_connector, code),
        )

        for connector, arg_expr in node_connections.items():
            if isinstance(arg_expr, ValueExpr):
                self._add_edge(
                    arg_expr.dc_node,
                    None,
                    tasklet_node,
                    connector,
                    dace.Memlet(data=arg_expr.dc_node.data, subset="0"),
                )
            else:
                self._add_input_data_edge(
                    arg_expr.dc_node,
                    arg_expr.subset,
                    tasklet_node,
                    connector,
                )

        if isinstance(node.type, ts.ListType):
            # The only builtin function (so far) handled here that returns a list
            # is 'make_const_list'. There are other builtin functions (map_, neighbors)
            # that return a list but they are handled in specialized visit methods.
            # This method (the generic visitor for builtin functions) always returns
            # a single value. This is also the case of 'make_const_list' expression:
            # it simply broadcasts a scalar on the local domain of another expression,
            # for example 'map_(plus)(neighbors(V2Eₒ, it), make_const_list(1.0))'.
            # Therefore we handle `ListType` as a single-element array with shape (1,)
            # that will be accessed in a map expression on a local domain.
            assert isinstance(node.type.element_type, ts.ScalarType)
            dc_dtype = dace_utils.as_dace_type(node.type.element_type)
            # In order to ease the lowring of the parent expression on local dimension,
            # we represent the scalar value as a single-element 1D array.
            use_array = True
        else:
            assert isinstance(node.type, ts.ScalarType)
            dc_dtype = dace_utils.as_dace_type(node.type)
            use_array = False

        return self._construct_tasklet_result(dc_dtype, tasklet_node, "result", use_array=use_array)

    def visit_FunCall(self, node: gtir.FunCall) -> IteratorExpr | DataExpr:
        if cpm.is_call_to(node, "deref"):
            return self._visit_deref(node)

        elif cpm.is_call_to(node, "neighbors"):
            return self._visit_neighbors(node)

        elif cpm.is_applied_map(node):
            return self._visit_map(node)

        elif cpm.is_applied_reduce(node):
            return self._visit_reduce(node)

        elif cpm.is_applied_shift(node):
            return self._visit_shift(node)

        elif isinstance(node.fun, gtir.SymRef):
            return self._visit_generic_builtin(node)

        else:
            raise NotImplementedError(f"Invalid 'FunCall' node: {node}.")

    def visit_Lambda(
        self, node: gtir.Lambda, args: list[IteratorExpr | MemletExpr | SymbolExpr]
    ) -> tuple[list[DataflowInputEdge], DataflowOutputEdge]:
        for p, arg in zip(node.params, args, strict=True):
            self.symbol_map[str(p.id)] = arg
        output_expr: DataExpr = self.visit(node.expr)
        if isinstance(output_expr, ValueExpr):
            return self.input_edges, DataflowOutputEdge(self.state, output_expr)

        if isinstance(output_expr, MemletExpr):
            # special case where the field operator is simply copying data from source to destination node
            output_dtype = output_expr.dc_node.desc(self.sdfg).dtype
            tasklet_node = self._add_tasklet("copy", {"__inp"}, {"__out"}, "__out = __inp")
            self._add_input_data_edge(
                output_expr.dc_node,
                output_expr.subset,
                tasklet_node,
                "__inp",
            )
        else:
            assert isinstance(output_expr, SymbolExpr)
            # even simpler case, where a constant value is written to destination node
            output_dtype = output_expr.dc_dtype
            tasklet_node = self._add_tasklet("write", {}, {"__out"}, f"__out = {output_expr.value}")

        output_expr = self._construct_tasklet_result(output_dtype, tasklet_node, "__out")
        return self.input_edges, DataflowOutputEdge(self.state, output_expr)

    def visit_Literal(self, node: gtir.Literal) -> SymbolExpr:
        dc_dtype = dace_utils.as_dace_type(node.type)
        return SymbolExpr(node.value, dc_dtype)

    def visit_SymRef(self, node: gtir.SymRef) -> IteratorExpr | MemletExpr | SymbolExpr:
        param = str(node.id)
        if param in self.symbol_map:
            return self.symbol_map[param]
        # if not in the lambda symbol map, this must be a symref to a builtin function
        assert param in gtir_python_codegen.MATH_BUILTINS_MAPPING
        return SymbolExpr(param, dace.string)<|MERGE_RESOLUTION|>--- conflicted
+++ resolved
@@ -99,13 +99,8 @@
     """
 
     field: dace.nodes.AccessNode
-<<<<<<< HEAD
     gt_dtype: ts.ListType | ts.ScalarType
-    dimensions: list[gtx_common.Dimension]
-=======
-    gt_dtype: itir_ts.ListType | ts.ScalarType
     field_domain: list[tuple[gtx_common.Dimension, dace.symbolic.SymExpr]]
->>>>>>> f6c219bd
     indices: dict[gtx_common.Dimension, DataExpr]
 
     def get_memlet_subset(self, sdfg: dace.SDFG) -> sbs.Range:
@@ -113,7 +108,7 @@
             raise ValueError(f"Cannot deref iterator {self}.")
 
         field_desc = self.field.desc(sdfg)
-        if isinstance(self.gt_dtype, itir_ts.ListType):
+        if isinstance(self.gt_dtype, ts.ListType):
             assert len(field_desc.shape) == len(self.field_domain) + 1
             assert self.gt_dtype.offset_type is not None
             field_domain = [*self.field_domain, (self.gt_dtype.offset_type, 0)]
@@ -484,26 +479,8 @@
 
         # default case: deref a field with one or more dimensions
         if all(isinstance(index, SymbolExpr) for index in arg_expr.indices.values()):
-<<<<<<< HEAD
-            # when all indices are symblic expressions, we can perform direct field access through a memlet
-            if isinstance(arg_expr.gt_dtype, ts.ListType):
-                assert len(field_desc.shape) == len(arg_expr.dimensions) + 1
-                assert arg_expr.gt_dtype.offset_type is not None
-                field_dims = [*arg_expr.dimensions, arg_expr.gt_dtype.offset_type]
-            else:
-                assert len(field_desc.shape) == len(arg_expr.dimensions)
-                field_dims = arg_expr.dimensions
-
-            field_subset = sbs.Range(
-                (arg_expr.indices[dim].value, arg_expr.indices[dim].value, 1)  # type: ignore[union-attr]
-                if dim in arg_expr.indices
-                else (0, size - 1, 1)
-                for dim, size in zip(field_dims, field_desc.shape)
-            )
-=======
             # when all indices are symbolic expressions, we can perform direct field access through a memlet
             field_subset = arg_expr.get_memlet_subset(self.sdfg)
->>>>>>> f6c219bd
             return MemletExpr(arg_expr.field, arg_expr.gt_dtype, field_subset)
 
         # we use a tasklet to dereference an iterator when one or more indices are the result of some computation,
