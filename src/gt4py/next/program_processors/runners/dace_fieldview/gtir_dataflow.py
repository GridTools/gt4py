# GT4Py - GridTools Framework
#
# Copyright (c) 2014-2024, ETH Zurich
# All rights reserved.
#
# Please, refer to the LICENSE file in the root directory.
# SPDX-License-Identifier: BSD-3-Clause

from __future__ import annotations

import abc
import dataclasses
from typing import Any, Dict, Final, List, Optional, Protocol, Set, Tuple, TypeAlias, Union

import dace
import dace.subsets as sbs

from gt4py import eve
from gt4py.next import common as gtx_common
from gt4py.next.iterator import ir as gtir
from gt4py.next.iterator.ir_utils import common_pattern_matcher as cpm, ir_makers as im
from gt4py.next.iterator.type_system import type_specifications as itir_ts
from gt4py.next.program_processors.runners.dace_common import utility as dace_utils
from gt4py.next.program_processors.runners.dace_fieldview import (
    gtir_python_codegen,
    gtir_sdfg,
    utility as dace_gtir_utils,
)
from gt4py.next.type_system import type_specifications as ts


@dataclasses.dataclass(frozen=True)
class DataExpr:
    """Local storage for the computation result returned by a tasklet node."""

    node: dace.nodes.AccessNode
    dtype: itir_ts.ListType | ts.ScalarType
    mask_offset: Optional[str] = None


@dataclasses.dataclass(frozen=True)
class MemletExpr:
    """Scalar or array data access through a memlet."""

    node: dace.nodes.AccessNode
    subset: sbs.Indices | sbs.Range
    mask_offset: Optional[str] = None


@dataclasses.dataclass(frozen=True)
class SymbolExpr:
    """Any symbolic expression that is constant in the context of current SDFG."""

    value: dace.symbolic.SymExpr
    dtype: dace.typeclass


ValueExpr: TypeAlias = DataExpr | MemletExpr | SymbolExpr


@dataclasses.dataclass(frozen=True)
class IteratorExpr:
    """
    Iterator for field access to be consumed by `deref` or `shift` builtin functions.

    Args:
        field: The field this iterator operates on.
        dimensions: Field domain represented as a sorted list of dimensions.
                    In order to dereference an element in the field, we need index values
                    for all the dimensions in the right order.
        indices: Maps each dimension to an index value, which could be either a symbolic value
                 or the result of a tasklet computation like neighbors connectivity or dynamic offset.

    """

    field: dace.nodes.AccessNode
    dimensions: list[gtx_common.Dimension]
    indices: dict[gtx_common.Dimension, ValueExpr]
    mask_offset: Optional[str] = None


class DataflowInputEdge(Protocol):
    """
    This protocol represents an open connection into the dataflow.

    It provides the `connect` method to setup an input edge from an external data source.
    Since the dataflow represents a stencil, we instantiate the dataflow inside a map scope
    and connect its inputs and outputs to external data nodes by means of memlets that
    traverse the map entry and exit nodes.
    """

    @abc.abstractmethod
    def connect(self, me: dace.nodes.MapEntry) -> None: ...


@dataclasses.dataclass(frozen=True)
class MemletInputEdge(DataflowInputEdge):
    """
    Allows to setup an input memlet through a map entry node.

    The edge source has to be a data access node, while the destination node can either
    be a tasklet, in which case the connector name is also required, or an access node.
    """

    state: dace.SDFGState
    source: dace.nodes.AccessNode
    subset: sbs.Range
    dest: dace.nodes.AccessNode | dace.nodes.Tasklet
    dest_conn: Optional[str]

    def connect(self, me: dace.nodes.MapEntry) -> None:
        memlet = dace.Memlet(data=self.source.data, subset=self.subset)
        self.state.add_memlet_path(
            self.source,
            me,
            self.dest,
            dst_conn=self.dest_conn,
            memlet=memlet,
        )


@dataclasses.dataclass(frozen=True)
class EmptyInputEdge(DataflowInputEdge):
    """
    Allows to setup an edge from a map entry node to a tasklet with no arguements.

    The reason behind this kind of connection is that all nodes inside a map scope
    must have an in/out path that traverses the entry and exit nodes.
    """

    state: dace.SDFGState
    node: dace.nodes.Tasklet

    def connect(self, me: dace.nodes.MapEntry) -> None:
        self.state.add_nedge(me, self.node, dace.Memlet())


@dataclasses.dataclass(frozen=True)
class DataflowOutputEdge:
    """
    Allows to setup an output memlet through a map exit node.

    The result of a dataflow subgraph needs to be written to an external data node.
    Since the dataflow represents a stencil and the dataflow is computed over
    a field domain, the dataflow is instatiated inside a map scope. The `connect`
    method creates a memlet that writes the dataflow result to the external array
    passing through the map exit node.
    """

    state: dace.SDFGState
    result: DataExpr

    def connect(
        self,
        mx: dace.nodes.MapExit,
        result_node: dace.nodes.AccessNode,
        subset: sbs.Range,
    ) -> str | None:
        # retrieve the node which writes the result
        last_node = self.state.in_edges(self.result.node)[0].src
        if isinstance(last_node, dace.nodes.Tasklet):
            # the last transient node can be deleted
            last_node_connector = self.state.in_edges(self.result.node)[0].src_conn
            self.state.remove_node(self.result.node)
        else:
            last_node = self.result.node
            last_node_connector = None

        self.state.add_memlet_path(
            last_node,
            mx,
            result_node,
            src_conn=last_node_connector,
            memlet=dace.Memlet(data=result_node.data, subset=subset),
        )

        return self.result.mask_offset


DACE_REDUCTION_MAPPING: dict[str, dace.dtypes.ReductionType] = {
    "minimum": dace.dtypes.ReductionType.Min,
    "maximum": dace.dtypes.ReductionType.Max,
    "plus": dace.dtypes.ReductionType.Sum,
    "multiplies": dace.dtypes.ReductionType.Product,
    "and_": dace.dtypes.ReductionType.Logical_And,
    "or_": dace.dtypes.ReductionType.Logical_Or,
    "xor_": dace.dtypes.ReductionType.Logical_Xor,
    "minus": dace.dtypes.ReductionType.Sub,
    "divides": dace.dtypes.ReductionType.Div,
}


def get_reduce_params(node: gtir.FunCall) -> tuple[str, SymbolExpr, SymbolExpr]:
    assert isinstance(node.type, ts.ScalarType)
    dtype = dace_utils.as_dace_type(node.type)

    assert isinstance(node.fun, gtir.FunCall)
    assert len(node.fun.args) == 2
    assert isinstance(node.fun.args[0], gtir.SymRef)
    op_name = str(node.fun.args[0])
    assert isinstance(node.fun.args[1], gtir.Literal)
    assert node.fun.args[1].type == node.type
    reduce_init = SymbolExpr(node.fun.args[1].value, dtype)

    if op_name not in DACE_REDUCTION_MAPPING:
        raise RuntimeError(f"Reduction operation '{op_name}' not supported.")
    identity_value = dace.dtypes.reduction_identity(dtype, DACE_REDUCTION_MAPPING[op_name])
    reduce_identity = SymbolExpr(identity_value, dtype)

    return op_name, reduce_init, reduce_identity


class LambdaToDataflow(eve.NodeVisitor):
    """
    Translates an `ir.Lambda` expression to a dataflow graph.

    The dataflow graph generated here typically represents the stencil function
    of a field operator. It only computes single elements or pure local fields,
    in case of neighbor values. In case of local fields, the dataflow contains
    inner maps with fixed literal size (max number of neighbors).
    Once the lambda expression has been lowered to a dataflow, the dataflow graph
    needs to be instantiated, that is we have to connect all in/out edges to
    external source/destination data nodes. Since the lambda expression is used
    in GTIR as argument to a field operator, the dataflow is instatiated inside
    a map scope and applied on the field domain. Therefore, all in/out edges
    must traverse the entry/exit map nodes.
    """

    sdfg: dace.SDFG
    state: dace.SDFGState
    subgraph_builder: gtir_sdfg.DataflowBuilder
    reduce_identity: Optional[SymbolExpr]
    input_edges: list[DataflowInputEdge]
    symbol_map: dict[str, IteratorExpr | MemletExpr | SymbolExpr]

    def __init__(
        self,
        sdfg: dace.SDFG,
        state: dace.SDFGState,
        subgraph_builder: gtir_sdfg.DataflowBuilder,
        reduce_identity: Optional[SymbolExpr],
    ):
        self.sdfg = sdfg
        self.state = state
        self.subgraph_builder = subgraph_builder
        self.reduce_identity = reduce_identity
        self.input_edges = []
        self.symbol_map = {}

    def _add_input_data_edge(
        self,
        src: dace.nodes.AccessNode,
        src_subset: sbs.Range,
        dst_node: dace.nodes.Node,
        dst_conn: Optional[str] = None,
    ) -> None:
        edge = MemletInputEdge(self.state, src, src_subset, dst_node, dst_conn)
        self.input_edges.append(edge)

    def _add_edge(
        self,
        src_node: dace.Node,
        src_node_connector: Optional[str],
        dst_node: dace.Node,
        dst_node_connector: Optional[str],
        memlet: dace.Memlet,
    ) -> None:
        """Helper method to add an edge in current state."""
        self.state.add_edge(src_node, src_node_connector, dst_node, dst_node_connector, memlet)

    def _add_map(
        self,
        name: str,
        ndrange: Union[
            Dict[str, Union[str, dace.subsets.Subset]],
            List[Tuple[str, Union[str, dace.subsets.Subset]]],
        ],
        **kwargs: Any,
    ) -> Tuple[dace.nodes.MapEntry, dace.nodes.MapExit]:
        """
        Helper method to add a map in current state.

        The subgraph builder ensures that the map receives a unique name,
        by adding a unique suffix to the provided name.
        """
        return self.subgraph_builder.add_map(name, self.state, ndrange, **kwargs)

    def _add_tasklet(
        self,
        name: str,
        inputs: Union[Set[str], Dict[str, dace.dtypes.typeclass]],
        outputs: Union[Set[str], Dict[str, dace.dtypes.typeclass]],
        code: str,
        **kwargs: Any,
    ) -> dace.nodes.Tasklet:
        """
        Helper method to add a tasklet in current state.

        The subgraph builder ensures that the tasklet receives a unique name,
        by adding a unique suffix to the provided name.
        """
        tasklet_node = self.subgraph_builder.add_tasklet(
            name, self.state, inputs, outputs, code, **kwargs
        )
        if len(inputs) == 0:
            # All nodes inside a map scope must have an in/out path that traverses
            # the entry and exit nodes. Therefore, a tasklet node with no arguments
            # still needs an (empty) input edge from map entry node.
            edge = EmptyInputEdge(self.state, tasklet_node)
            self.input_edges.append(edge)
        return tasklet_node

    def _add_mapped_tasklet(
        self,
        name: str,
        map_ranges: Dict[str, str | dace.subsets.Subset]
        | List[Tuple[str, str | dace.subsets.Subset]],
        inputs: Union[Set[str], Dict[str, dace.dtypes.typeclass]],
        code: str,
        outputs: Union[Set[str], Dict[str, dace.dtypes.typeclass]],
        **kwargs: Any,
    ) -> tuple[dace.nodes.Tasklet, dace.nodes.MapEntry, dace.nodes.MapExit]:
        """
        Helper method to add a mapped tasklet in current state.

        The subgraph builder ensures that the tasklet receives a unique name,
        by adding a unique suffix to the provided name.
        """
        return self.subgraph_builder.add_mapped_tasklet(
            name, self.state, map_ranges, inputs, code, outputs, **kwargs
        )

    def _construct_tasklet_result(
        self,
        dtype: dace.typeclass,
        src_node: dace.nodes.Tasklet,
        src_connector: str,
        mask_offset: Optional[str] = None,
        use_array: bool = False,
    ) -> DataExpr:
        temp_name = self.sdfg.temp_data_name()
        if use_array:
            # In some cases, such as result data with list-type annotation, we want
            # that output data is represented as an array (single-element 1D array)
            # in order to allow for composition of array shape in external memlets.
            self.sdfg.add_array(temp_name, (1,), dtype, transient=True)
        else:
            self.sdfg.add_scalar(temp_name, dtype, transient=True)
        data_type = dace_utils.as_itir_type(dtype)
        temp_node = self.state.add_access(temp_name)
        self._add_edge(
            src_node,
            src_connector,
            temp_node,
            None,
            dace.Memlet(data=temp_name, subset="0"),
        )
        return DataExpr(temp_node, data_type, mask_offset)

    def _visit_deref(self, node: gtir.FunCall) -> ValueExpr:
        """
        Visit a `deref` node, which represents dereferencing of an iterator.
        The iterator is the argument of this node.

        The iterator contains the information for accessing a field, that is the
        sorted list of dimensions in the field domain and the index values for
        each dimension. The index values can be either symbol values, that is
        literal values or scalar arguments which are constant in the SDFG scope;
        or they can be the result of some expression, that computes a dynamic
        index offset or gets an neighbor index from a connectivity table.
        In case all indexes are symbol values, the `deref` node is lowered to a
        memlet; otherwise dereferencing is a runtime operation represented in
        the SDFG as a tasklet node.
        """
        # format used for field index tasklet connector
        IndexConnectorFmt: Final = "__index_{dim}"

        assert len(node.args) == 1
        arg_expr = self.visit(node.args[0])

        if isinstance(arg_expr, IteratorExpr):
            field_desc = arg_expr.field.desc(self.sdfg)
            assert len(field_desc.shape) == len(arg_expr.dimensions)
            if all(isinstance(index, SymbolExpr) for index in arg_expr.indices.values()):
                # when all indices are symblic expressions, we can perform direct field access through a memlet
                field_subset = sbs.Range(
                    (arg_expr.indices[dim].value, arg_expr.indices[dim].value, 1)  # type: ignore[union-attr]
                    if dim in arg_expr.indices
                    else (0, size - 1, 1)
                    for dim, size in zip(arg_expr.dimensions, field_desc.shape)
                )
                return MemletExpr(arg_expr.field, field_subset, arg_expr.mask_offset)

            else:
                # we use a tasklet to dereference an iterator when one or more indices are the result of some computation,
                # either indirection through connectivity table or dynamic cartesian offset.
                assert all(dim in arg_expr.indices for dim in arg_expr.dimensions)
                field_indices = [(dim, arg_expr.indices[dim]) for dim in arg_expr.dimensions]
                index_connectors = [
                    IndexConnectorFmt.format(dim=dim.value)
                    for dim, index in field_indices
                    if not isinstance(index, SymbolExpr)
                ]
                # here `internals` refer to the names used as index in the tasklet code string:
                # an index can be either a connector name (for dynamic/indirect indices)
                # or a symbol value (for literal values and scalar arguments).
                index_internals = ",".join(
                    str(index.value)
                    if isinstance(index, SymbolExpr)
                    else IndexConnectorFmt.format(dim=dim.value)
                    for dim, index in field_indices
                )
                deref_node = self._add_tasklet(
                    "runtime_deref",
                    {"field"} | set(index_connectors),
                    {"val"},
                    code=f"val = field[{index_internals}]",
                )
                # add new termination point for the field parameter
                self._add_input_data_edge(
                    arg_expr.field,
                    sbs.Range.from_array(field_desc),
                    deref_node,
                    "field",
                )

                for dim, index_expr in field_indices:
                    # add termination points for the dynamic iterator indices
                    deref_connector = IndexConnectorFmt.format(dim=dim.value)
                    if isinstance(index_expr, MemletExpr):
                        self._add_input_data_edge(
                            index_expr.node,
                            index_expr.subset,
                            deref_node,
                            deref_connector,
                        )

                    elif isinstance(index_expr, DataExpr):
                        self._add_edge(
                            index_expr.node,
                            None,
                            deref_node,
                            deref_connector,
                            dace.Memlet(data=index_expr.node.data, subset="0"),
                        )
                    else:
                        assert isinstance(index_expr, SymbolExpr)

                dtype = arg_expr.field.desc(self.sdfg).dtype
                return self._construct_tasklet_result(
                    dtype, deref_node, "val", mask_offset=arg_expr.mask_offset
                )

        else:
            # dereferencing a scalar or a literal node results in the node itself
            return arg_expr

    def _visit_neighbors(self, node: gtir.FunCall) -> DataExpr:
        assert len(node.args) == 2
        assert isinstance(node.type, itir_ts.ListType)

        assert isinstance(node.args[0], gtir.OffsetLiteral)
        offset = node.args[0].value
        assert isinstance(offset, str)
        offset_provider = self.subgraph_builder.get_offset_provider(offset)
        assert isinstance(offset_provider, gtx_common.Connectivity)

        it = self.visit(node.args[1])
        assert isinstance(it, IteratorExpr)
        assert offset_provider.neighbor_axis in it.dimensions
        neighbor_dim_index = it.dimensions.index(offset_provider.neighbor_axis)
        assert offset_provider.origin_axis in it.indices
        origin_index = it.indices[offset_provider.origin_axis]
        assert isinstance(origin_index, SymbolExpr)
        assert all(isinstance(index, SymbolExpr) for index in it.indices.values())

        field_desc = it.field.desc(self.sdfg)
        connectivity = dace_utils.connectivity_identifier(offset)
        # initially, the storage for the connectivty tables is created as transient;
        # when the tables are used, the storage is changed to non-transient,
        # as the corresponding arrays are supposed to be allocated by the SDFG caller
        connectivity_desc = self.sdfg.arrays[connectivity]
        connectivity_desc.transient = False

        # The visitor is constructing a list of input connections that will be handled
        # by `translate_as_fieldop` (the primitive translator), that is responsible
        # of creating the map for the field domain. For each input connection, it will
        # create a memlet that will write to a node specified by the third attribute
        # in the `InputConnection` tuple (either a tasklet, or a view node, or a library
        # node). For the specific case of `neighbors` we need to nest the neighbors map
        # inside the field map and the memlets will traverse the external map and write
        # to the view nodes. The simplify pass will remove the redundant access nodes.
        field_slice_view, field_slice_desc = self.sdfg.add_view(
            "neighbors_view",
            (field_desc.shape[neighbor_dim_index],),
            field_desc.dtype,
            strides=(field_desc.strides[neighbor_dim_index],),
            find_new_name=True,
        )
        field_slice_node = self.state.add_access(field_slice_view)
        field_subset = ",".join(
            it.indices[dim].value  # type: ignore[union-attr]
            if dim != offset_provider.neighbor_axis
            else f"0:{size}"
            for dim, size in zip(it.dimensions, field_desc.shape, strict=True)
        )
        self._add_input_data_edge(
            it.field,
            sbs.Range.from_string(field_subset),
            field_slice_node,
        )

        connectivity_slice_view, _ = self.sdfg.add_view(
            f"{connectivity}_view",
            (offset_provider.max_neighbors,),
            connectivity_desc.dtype,
            strides=(connectivity_desc.strides[1],),
            find_new_name=True,
        )
        connectivity_slice_node = self.state.add_access(connectivity_slice_view)
        self._add_input_data_edge(
            self.state.add_access(connectivity),
            sbs.Range.from_string(f"{origin_index.value}, 0:{offset_provider.max_neighbors}"),
            connectivity_slice_node,
        )

        neighbors_temp, _ = self.sdfg.add_temp_transient(
            (offset_provider.max_neighbors,), field_desc.dtype
        )
        neighbors_node = self.state.add_access(neighbors_temp)

        offset_dim = gtx_common.Dimension(offset, kind=gtx_common.DimensionKind.LOCAL)
        neighbor_idx = dace_gtir_utils.get_map_variable(offset_dim)

        index_connector = "__index"
        op_code = f"__field[{index_connector}]"
        input_memlets = {
            "__field": dace.Memlet.from_array(field_slice_view, field_slice_desc),
            index_connector: dace.Memlet(data=connectivity_slice_view, subset=neighbor_idx),
        }
        input_nodes = {
            field_slice_view: field_slice_node,
            connectivity_slice_view: connectivity_slice_node,
        }

        if offset_provider.has_skip_values:
            mask_offset = offset
            assert self.reduce_identity is not None
            assert self.reduce_identity.dtype == field_desc.dtype
            op_code += f" if {index_connector} != {gtx_common._DEFAULT_SKIP_VALUE} else {field_desc.dtype}({self.reduce_identity.value})"
        else:
            mask_offset = None

        self._add_mapped_tasklet(
            name=f"{offset}_neighbors",
            map_ranges={neighbor_idx: f"0:{offset_provider.max_neighbors}"},
            code=f"__val = {op_code}",
            inputs=input_memlets,
            input_nodes=input_nodes,
            outputs={
                "__val": dace.Memlet(data=neighbors_temp, subset=neighbor_idx),
            },
            output_nodes={neighbors_temp: neighbors_node},
            external_edges=True,
        )

        return DataExpr(neighbors_node, node.type, mask_offset=mask_offset)

    def _visit_map(self, node: gtir.FunCall) -> DataExpr:
        """
        A map node defines an operation to be mapped on all elements of input arguments.

        The map operation is applied on the local dimension of input fields.
        In the example below, the local dimension consists of a list of neighbor
        values as the first argument, and a list of constant values `1.0`:
        `map_(plus)(neighbors(V2Eₒ, it), make_const_list(1.0))`

        The `plus` operation is lowered to a tasklet inside a map that computes
        the domain of the local dimension (in this example, the number of neighbors).
        """
        assert isinstance(node.type, itir_ts.ListType)
        assert isinstance(node.fun, gtir.FunCall)
        assert len(node.fun.args) == 1  # the operation to be mapped on the arguments

        assert isinstance(node.type.element_type, ts.ScalarType)
        dtype = dace_utils.as_dace_type(node.type.element_type)

        input_args = [self.visit(arg) for arg in node.args]
        connectors = [f"__arg{i}" for i in range(len(input_args))]

        # Convert the operation to be mapped into a function call on a list of
        # internal parameters with the same names as the tasklet connectors.
        fun_node = im.call(node.fun.args[0])(*connectors)
        op_code = gtir_python_codegen.get_source(fun_node)

        # TODO(edopao): extract offset_dim from the input arguments
        offset_dim = gtx_common.Dimension("", gtx_common.DimensionKind.LOCAL)
<<<<<<< HEAD
        local_map_index = dace_gtir_utils.get_map_variable(offset_dim)
        connectors = [f"__arg{i}" for i in range(len(input_args))]
=======
        map_index = dace_gtir_utils.get_map_variable(offset_dim)
>>>>>>> 43346213

        # The dataflow we build in this class has some loose connections on input edges.
        # These edges are described as set of nodes, that will have to be connected to
        # external data source nodes passing through the map entry node of the field map.
        # For `map_` and `neighbors` expressions, these edges will terminate on the view
        # nodes (see the for-loop below), because it is simpler than representing
        # map-to-map edges (which require memlets with 2 pass-nodes).
        input_mask_offsets: list[str] = []
        input_memlets = {}
        input_nodes = {}
        local_size: Optional[int] = None
        for conn, input_expr in zip(connectors, input_args, strict=True):
            if isinstance(input_expr, MemletExpr):
                if set(input_expr.subset.size()[:-1]) != {1}:
                    raise ValueError(f"Invalid node {node}")
                rstart, rstop, rstep = input_expr.subset[-1]
                assert rstart == 0 and rstep == 1

                desc = self.sdfg.arrays[input_expr.node.data]
                view, _ = self.sdfg.add_view(
                    f"{input_expr.node.data}_view",
                    (rstop + 1,),
                    desc.dtype,
                    strides=desc.strides[-1:],
                    find_new_name=True,
                )
                input_node = self.state.add_access(view)
                self._add_input_data_edge(input_expr.node, input_expr.subset, input_node)

            else:
                # this is the case of scalar value broadcasted on a list by make_const_list
                assert isinstance(input_expr, DataExpr)
                input_node = input_expr.node

            assert len(input_node.desc(self.sdfg).shape) == 1
            input_size = input_node.desc(self.sdfg).shape[0]
            if input_size == 1:
                input_memlets[conn] = dace.Memlet(data=input_node.data, subset="0")
                assert input_expr.mask_offset is None
            else:
                input_memlets[conn] = dace.Memlet(data=input_node.data, subset=local_map_index)

                if input_expr.mask_offset is not None:
                    input_mask_offsets.append(input_expr.mask_offset)

                if local_size and input_size != local_size:
                    raise ValueError(f"Invalid node {node}")
                else:
                    local_size = input_size

            input_nodes[input_node.data] = input_node

        if local_size is None:
            # corner case where map is applied to 1-element lists
            assert len(input_nodes) >= 1
            local_size = 1

        out, _ = self.sdfg.add_temp_transient((local_size,), dtype)
        out_node = self.state.add_access(out)

<<<<<<< HEAD
        assert isinstance(node.fun, gtir.FunCall)
        assert len(node.fun.args) == 1
        fun_node = im.call(node.fun.args[0])(*connectors)
        op_code = gtir_python_codegen.get_source(fun_node)

        if len(input_mask_offsets) == 0:
            mask_offset = None
        else:
            mask_offset = input_mask_offsets[0]
            offset_provider = self.subgraph_builder.get_offset_provider(mask_offset)
            assert isinstance(offset_provider, gtx_common.Connectivity)

            connectivity = dace_utils.connectivity_identifier(mask_offset)
            connectivity_desc = self.sdfg.arrays[connectivity]
            connectivity_desc.transient = False

            origin_map_index = dace_gtir_utils.get_map_variable(offset_provider.origin_axis)

            connectivity_slice_view, _ = self.sdfg.add_view(
                f"{connectivity}_view",
                (offset_provider.max_neighbors,),
                connectivity_desc.dtype,
                strides=(connectivity_desc.strides[1],),
                find_new_name=True,
            )
            connectivity_slice_node = self.state.add_access(connectivity_slice_view)
            self._add_input_data_edge(
                self.state.add_access(connectivity),
                sbs.Range.from_string(f"{origin_map_index}, 0:{offset_provider.max_neighbors}"),
                connectivity_slice_node,
            )

            assert self.reduce_identity is not None
            assert self.reduce_identity.dtype == dtype
            input_memlets["__neighbor_idx"] = dace.Memlet(
                data=connectivity_slice_view, subset=local_map_index
            )
            input_nodes[connectivity_slice_view] = connectivity_slice_node
            op_code += f" if __neighbor_idx != {gtx_common._DEFAULT_SKIP_VALUE} else {dtype}({self.reduce_identity.value})"

=======
>>>>>>> 43346213
        self._add_mapped_tasklet(
            name="map",
            map_ranges={local_map_index: f"0:{local_size}"},
            code=f"__out = {op_code}",
            inputs=input_memlets,
            input_nodes=input_nodes,
            outputs={
                "__out": dace.Memlet(data=out, subset=local_map_index),
            },
            output_nodes={out: out_node},
            external_edges=True,
        )

        return DataExpr(out_node, dtype, mask_offset=mask_offset)

    def _visit_reduce(self, node: gtir.FunCall) -> DataExpr:
        assert isinstance(node.type, ts.ScalarType)
        op_name, reduce_init, reduce_identity = get_reduce_params(node)

        # The input to reduction is a list of elements on a local dimension.
        # This list is provided by an argument that typically calls the neighbors
        # builtin function, to built a list of neighbor values for each element
        # in the field target dimension.
        # We store the value of reduce identity in the visitor context to have it
        # available while visiting the input to reduction; this value might be used
        # by the `neighbors` visitor to fill the skip values in the neighbors list.
        prev_reduce_identity = self.reduce_identity
        self.reduce_identity = reduce_identity

        try:
            input_expr = self.visit(node.args[0])
        finally:
            # ensure that we leave the visitor in the same state as we entered
            self.reduce_identity = prev_reduce_identity

        assert isinstance(input_expr, MemletExpr | DataExpr)
        input_desc = input_expr.node.desc(self.sdfg)
        assert isinstance(input_desc, dace.data.Array)

        if len(input_desc.shape) > 1:
            assert isinstance(input_expr, MemletExpr)
            ndims = len(input_desc.shape) - 1
            # the axis to be reduced is always the last one, because `reduce` is supposed
            # to operate on `ListType`
            assert set(input_expr.subset.size()[0:ndims]) == {1}
            reduce_axes = [ndims]
        else:
            reduce_axes = None

        reduce_wcr = "lambda x, y: " + gtir_python_codegen.format_builtin(op_name, "x", "y")
        reduce_node = self.state.add_reduce(reduce_wcr, reduce_axes, reduce_init.value)

        if isinstance(input_expr, MemletExpr):
            self._add_input_data_edge(
                input_expr.node,
                input_expr.subset,
                reduce_node,
            )
        else:
            self.state.add_nedge(
                input_expr.node,
                reduce_node,
                dace.Memlet.from_array(input_expr.node.data, input_desc),
            )

        temp_name = self.sdfg.temp_data_name()
        self.sdfg.add_scalar(temp_name, reduce_identity.dtype, transient=True)
        temp_node = self.state.add_access(temp_name)

        self.state.add_nedge(
            reduce_node,
            temp_node,
            dace.Memlet(data=temp_name, subset="0"),
        )
        return DataExpr(temp_node, node.type)

    def _split_shift_args(
        self, args: list[gtir.Expr]
    ) -> tuple[tuple[gtir.Expr, gtir.Expr], Optional[list[gtir.Expr]]]:
        """
        Splits the arguments to `shift` builtin function as pairs, each pair containing
        the offset provider and the offset expression in one dimension.
        """
        nargs = len(args)
        assert nargs >= 2 and nargs % 2 == 0
        return (args[-2], args[-1]), args[: nargs - 2] if nargs > 2 else None

    def _visit_shift_multidim(
        self, iterator: gtir.Expr, shift_args: list[gtir.Expr]
    ) -> tuple[gtir.Expr, gtir.Expr, IteratorExpr]:
        """Transforms a multi-dimensional shift into recursive shift calls, each in a single dimension."""
        (offset_provider_arg, offset_value_arg), tail = self._split_shift_args(shift_args)
        if tail:
            node = gtir.FunCall(
                fun=gtir.FunCall(fun=gtir.SymRef(id="shift"), args=tail),
                args=[iterator],
            )
            it = self.visit(node)
        else:
            it = self.visit(iterator)

        assert isinstance(it, IteratorExpr)
        return offset_provider_arg, offset_value_arg, it

    def _make_cartesian_shift(
        self, it: IteratorExpr, offset_dim: gtx_common.Dimension, offset_expr: ValueExpr
    ) -> IteratorExpr:
        """Implements cartesian shift along one dimension."""
        assert offset_dim in it.dimensions
        new_index: SymbolExpr | DataExpr
        assert offset_dim in it.indices
        index_expr = it.indices[offset_dim]
        if isinstance(index_expr, SymbolExpr) and isinstance(offset_expr, SymbolExpr):
            # purely symbolic expression which can be interpreted at compile time
            new_index = SymbolExpr(
                dace.symbolic.pystr_to_symbolic(index_expr.value) + offset_expr.value,
                index_expr.dtype,
            )
        else:
            # the offset needs to be calculated by means of a tasklet (i.e. dynamic offset)
            new_index_connector = "shifted_index"
            if isinstance(index_expr, SymbolExpr):
                dynamic_offset_tasklet = self._add_tasklet(
                    "dynamic_offset",
                    {"offset"},
                    {new_index_connector},
                    f"{new_index_connector} = {index_expr.value} + offset",
                )
            elif isinstance(offset_expr, SymbolExpr):
                dynamic_offset_tasklet = self._add_tasklet(
                    "dynamic_offset",
                    {"index"},
                    {new_index_connector},
                    f"{new_index_connector} = index + {offset_expr}",
                )
            else:
                dynamic_offset_tasklet = self._add_tasklet(
                    "dynamic_offset",
                    {"index", "offset"},
                    {new_index_connector},
                    f"{new_index_connector} = index + offset",
                )
            for input_expr, input_connector in [(index_expr, "index"), (offset_expr, "offset")]:
                if isinstance(input_expr, MemletExpr):
                    self._add_input_data_edge(
                        input_expr.node,
                        input_expr.subset,
                        dynamic_offset_tasklet,
                        input_connector,
                    )
                elif isinstance(input_expr, DataExpr):
                    self._add_edge(
                        input_expr.node,
                        None,
                        dynamic_offset_tasklet,
                        input_connector,
                        dace.Memlet(data=input_expr.node.data, subset="0"),
                    )

            if isinstance(index_expr, SymbolExpr):
                dtype = index_expr.dtype
            else:
                dtype = index_expr.node.desc(self.sdfg).dtype

            new_index = self._construct_tasklet_result(
                dtype, dynamic_offset_tasklet, new_index_connector
            )

        # a new iterator with a shifted index along one dimension
        return IteratorExpr(
            it.field,
            it.dimensions,
            {dim: (new_index if dim == offset_dim else index) for dim, index in it.indices.items()},
        )

    def _make_dynamic_neighbor_offset(
        self,
        offset_expr: MemletExpr | DataExpr,
        offset_table_node: dace.nodes.AccessNode,
        origin_index: SymbolExpr,
    ) -> DataExpr:
        """
        Implements access to neighbor connectivity table by means of a tasklet node.

        It requires a dynamic offset value, either obtained from a field/scalar argument (`MemletExpr`)
        or computed by another tasklet (`DataExpr`).
        """
        new_index_connector = "neighbor_index"
        tasklet_node = self._add_tasklet(
            "dynamic_neighbor_offset",
            {"table", "offset"},
            {new_index_connector},
            f"{new_index_connector} = table[{origin_index.value}, offset]",
        )
        self._add_input_data_edge(
            offset_table_node,
            sbs.Range.from_array(offset_table_node.desc(self.sdfg)),
            tasklet_node,
            "table",
        )
        if isinstance(offset_expr, MemletExpr):
            self._add_input_data_edge(
                offset_expr.node,
                offset_expr.subset,
                tasklet_node,
                "offset",
            )
        else:
            self._add_edge(
                offset_expr.node,
                None,
                tasklet_node,
                "offset",
                dace.Memlet(data=offset_expr.node.data, subset="0"),
            )

        dtype = offset_table_node.desc(self.sdfg).dtype
        return self._construct_tasklet_result(dtype, tasklet_node, new_index_connector)

    def _make_unstructured_shift(
        self,
        it: IteratorExpr,
        connectivity: gtx_common.Connectivity,
        offset_table_node: dace.nodes.AccessNode,
        offset_expr: ValueExpr,
    ) -> IteratorExpr:
        """Implements shift in unstructured domain by means of a neighbor table."""
        assert connectivity.neighbor_axis in it.dimensions
        neighbor_dim = connectivity.neighbor_axis
        assert neighbor_dim not in it.indices

        origin_dim = connectivity.origin_axis
        assert origin_dim in it.indices
        origin_index = it.indices[origin_dim]
        assert isinstance(origin_index, SymbolExpr)

        shifted_indices = {dim: idx for dim, idx in it.indices.items() if dim != origin_dim}
        if isinstance(offset_expr, SymbolExpr):
            # use memlet to retrieve the neighbor index
            shifted_indices[neighbor_dim] = MemletExpr(
                offset_table_node,
                sbs.Indices([origin_index.value, offset_expr.value]),
            )
        else:
            # dynamic offset: we cannot use a memlet to retrieve the offset value, use a tasklet node
            shifted_indices[neighbor_dim] = self._make_dynamic_neighbor_offset(
                offset_expr, offset_table_node, origin_index
            )

        return IteratorExpr(it.field, it.dimensions, shifted_indices)

    def _visit_shift(self, node: gtir.FunCall) -> IteratorExpr:
        # convert builtin-index type to dace type
        IndexDType: Final = dace_utils.as_dace_type(
            ts.ScalarType(kind=getattr(ts.ScalarKind, gtir.INTEGER_INDEX_BUILTIN.upper()))
        )

        assert isinstance(node.fun, gtir.FunCall)
        # the iterator to be shifted is the node argument, while the shift arguments
        # are provided by the nested function call; the shift arguments consist of
        # the offset provider and the offset value in each dimension to be shifted
        offset_provider_arg, offset_value_arg, it = self._visit_shift_multidim(
            node.args[0], node.fun.args
        )

        # first argument of the shift node is the offset provider
        assert isinstance(offset_provider_arg, gtir.OffsetLiteral)
        offset = offset_provider_arg.value
        assert isinstance(offset, str)
        offset_provider = self.subgraph_builder.get_offset_provider(offset)
        # second argument should be the offset value, which could be a symbolic expression or a dynamic offset
        offset_expr = (
            SymbolExpr(offset_value_arg.value, IndexDType)
            if isinstance(offset_value_arg, gtir.OffsetLiteral)
            else self.visit(offset_value_arg)
        )

        if isinstance(offset_provider, gtx_common.Dimension):
            return self._make_cartesian_shift(it, offset_provider, offset_expr)
        else:
            # initially, the storage for the connectivity tables is created as transient;
            # when the tables are used, the storage is changed to non-transient,
            # so the corresponding arrays are supposed to be allocated by the SDFG caller
            offset_table = dace_utils.connectivity_identifier(offset)
            self.sdfg.arrays[offset_table].transient = False
            offset_table_node = self.state.add_access(offset_table)

            return self._make_unstructured_shift(
                it, offset_provider, offset_table_node, offset_expr
            )

    def _visit_generic_builtin(self, node: gtir.FunCall) -> DataExpr:
        """
        Generic handler called by `visit_FunCall()` when it encounters
        a builtin function that does not match any other specific handler.
        """
        node_internals = []
        node_connections: dict[str, MemletExpr | DataExpr] = {}
        for i, arg in enumerate(node.args):
            arg_expr = self.visit(arg)
            if isinstance(arg_expr, MemletExpr | DataExpr):
                # the argument value is the result of a tasklet node or direct field access
                connector = f"__inp_{i}"
                node_connections[connector] = arg_expr
                node_internals.append(connector)
            else:
                assert isinstance(arg_expr, SymbolExpr)
                # use the argument value without adding any connector
                node_internals.append(arg_expr.value)

        assert isinstance(node.fun, gtir.SymRef)
        builtin_name = str(node.fun.id)
        # use tasklet connectors as expression arguments
        code = gtir_python_codegen.format_builtin(builtin_name, *node_internals)

        out_connector = "result"
        tasklet_node = self._add_tasklet(
            builtin_name,
            set(node_connections.keys()),
            {out_connector},
            "{} = {}".format(out_connector, code),
        )

        for connector, arg_expr in node_connections.items():
            if isinstance(arg_expr, DataExpr):
                self._add_edge(
                    arg_expr.node,
                    None,
                    tasklet_node,
                    connector,
                    dace.Memlet(data=arg_expr.node.data, subset="0"),
                )
            else:
                self._add_input_data_edge(
                    arg_expr.node,
                    arg_expr.subset,
                    tasklet_node,
                    connector,
                )

        if isinstance(node.type, itir_ts.ListType):
            # The only builtin function (so far) handled here that returns a list
            # is 'make_const_list'. There are other builtin functions (map_, neighbors)
            # that return a list but they are handled in specialized visit methods.
            # This method (the generic visitor for builtin functions) always returns
            # scalars. This is also the case of 'make_const_list' expression: it simply
            # broadcasts a scalar value on the local domain of another expression,
            # for example 'map_(plus)(neighbors(V2Eₒ, it), make_const_list(1.0))'.
            # Therefore we handle `ListType` as a scalar value, that will be accessed
            # in a map scope that computes the parallel expression on a local domain.
            assert isinstance(node.type.element_type, ts.ScalarType)
            dtype = dace_utils.as_dace_type(node.type.element_type)
            # In order to ease the lowring of the parent expression on local dimension,
            # we represent the scalar value as a single-element 1D array.
            use_array = True
        else:
            assert isinstance(node.type, ts.ScalarType)
            dtype = dace_utils.as_dace_type(node.type)
            use_array = False

        return self._construct_tasklet_result(dtype, tasklet_node, "result", use_array=use_array)

    def visit_FunCall(self, node: gtir.FunCall) -> IteratorExpr | ValueExpr:
        if cpm.is_call_to(node, "deref"):
            return self._visit_deref(node)

        elif cpm.is_call_to(node, "neighbors"):
            return self._visit_neighbors(node)

        elif cpm.is_applied_map(node):
            return self._visit_map(node)

        elif cpm.is_applied_reduce(node):
            return self._visit_reduce(node)

        elif cpm.is_applied_shift(node):
            return self._visit_shift(node)

        elif isinstance(node.fun, gtir.SymRef):
            return self._visit_generic_builtin(node)

        else:
            raise NotImplementedError(f"Invalid 'FunCall' node: {node}.")

    def visit_Lambda(
        self, node: gtir.Lambda, args: list[IteratorExpr | MemletExpr | SymbolExpr]
    ) -> tuple[list[DataflowInputEdge], DataflowOutputEdge]:
        for p, arg in zip(node.params, args, strict=True):
            self.symbol_map[str(p.id)] = arg
        output_expr: ValueExpr = self.visit(node.expr)
        if isinstance(output_expr, DataExpr):
            return self.input_edges, DataflowOutputEdge(self.state, output_expr)

        if isinstance(output_expr, MemletExpr):
            # special case where the field operator is simply copying data from source to destination node
            output_dtype = output_expr.node.desc(self.sdfg).dtype
            tasklet_node = self._add_tasklet("copy", {"__inp"}, {"__out"}, "__out = __inp")
            self._add_input_data_edge(
                output_expr.node,
                output_expr.subset,
                tasklet_node,
                "__inp",
            )
        else:
            assert isinstance(output_expr, SymbolExpr)
            # even simpler case, where a constant value is written to destination node
            output_dtype = output_expr.dtype
            tasklet_node = self._add_tasklet("write", {}, {"__out"}, f"__out = {output_expr.value}")

        output_expr = self._construct_tasklet_result(output_dtype, tasklet_node, "__out")
        return self.input_edges, DataflowOutputEdge(self.state, output_expr)

    def visit_Literal(self, node: gtir.Literal) -> SymbolExpr:
        dtype = dace_utils.as_dace_type(node.type)
        return SymbolExpr(node.value, dtype)

    def visit_SymRef(self, node: gtir.SymRef) -> IteratorExpr | MemletExpr | SymbolExpr:
        param = str(node.id)
        if param in self.symbol_map:
            return self.symbol_map[param]
        # if not in the lambda symbol map, this must be a symref to a builtin function
        assert param in gtir_python_codegen.MATH_BUILTINS_MAPPING
        return SymbolExpr(param, dace.string)<|MERGE_RESOLUTION|>--- conflicted
+++ resolved
@@ -595,12 +595,7 @@
 
         # TODO(edopao): extract offset_dim from the input arguments
         offset_dim = gtx_common.Dimension("", gtx_common.DimensionKind.LOCAL)
-<<<<<<< HEAD
         local_map_index = dace_gtir_utils.get_map_variable(offset_dim)
-        connectors = [f"__arg{i}" for i in range(len(input_args))]
-=======
-        map_index = dace_gtir_utils.get_map_variable(offset_dim)
->>>>>>> 43346213
 
         # The dataflow we build in this class has some loose connections on input edges.
         # These edges are described as set of nodes, that will have to be connected to
@@ -661,7 +656,6 @@
         out, _ = self.sdfg.add_temp_transient((local_size,), dtype)
         out_node = self.state.add_access(out)
 
-<<<<<<< HEAD
         assert isinstance(node.fun, gtir.FunCall)
         assert len(node.fun.args) == 1
         fun_node = im.call(node.fun.args[0])(*connectors)
@@ -702,8 +696,6 @@
             input_nodes[connectivity_slice_view] = connectivity_slice_node
             op_code += f" if __neighbor_idx != {gtx_common._DEFAULT_SKIP_VALUE} else {dtype}({self.reduce_identity.value})"
 
-=======
->>>>>>> 43346213
         self._add_mapped_tasklet(
             name="map",
             map_ranges={local_map_index: f"0:{local_size}"},
