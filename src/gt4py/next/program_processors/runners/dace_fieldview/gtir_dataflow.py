# GT4Py - GridTools Framework
#
# Copyright (c) 2014-2024, ETH Zurich
# All rights reserved.
#
# Please, refer to the LICENSE file in the root directory.
# SPDX-License-Identifier: BSD-3-Clause

from __future__ import annotations

import abc
import dataclasses
from typing import (
    Any,
    Dict,
    Final,
    List,
    Optional,
    Protocol,
    Sequence,
    Set,
    Tuple,
    TypeAlias,
    Union,
)

import dace
from dace import subsets as dace_subsets

from gt4py import eve
from gt4py.next import common as gtx_common, utils as gtx_utils
from gt4py.next.iterator import ir as gtir
from gt4py.next.iterator.ir_utils import common_pattern_matcher as cpm, ir_makers as im
from gt4py.next.iterator.transforms import symbol_ref_utils
from gt4py.next.program_processors.runners.dace_common import utility as dace_utils
from gt4py.next.program_processors.runners.dace_fieldview import (
    gtir_python_codegen,
    gtir_sdfg,
    utility as dace_gtir_utils,
)
from gt4py.next.type_system import type_info as ti, type_specifications as ts


# Magic local dimension for the result of a `make_const_list`.
# A clean implementation will probably involve to tag the `make_const_list`
# with the neighborhood it is meant to be used with.
_CONST_DIM = gtx_common.Dimension(value="_CONST_DIM", kind=gtx_common.DimensionKind.LOCAL)


@dataclasses.dataclass(frozen=True)
class ValueExpr:
    """
    Local storage for the values returned by dataflow computation.

    This type is used in the context in a dataflow, that is a stencil expression.
    Therefore, it contains either a scalar value (single elements in the fields) or
    a list of values in a local dimension.
    This is different from `gtir_builtin_translators.FieldopData` which represents
    the result of a field operator, basically the data storage outside a global map.

    Args:
        dc_node: Access node to the data container, can be either a scalar or a local list.
        gt_dtype: GT4Py data type, which includes the `offset_type` local dimension for lists.
    """

    dc_node: dace.nodes.AccessNode
    gt_dtype: ts.ListType | ts.ScalarType


@dataclasses.dataclass(frozen=True)
class MemletExpr:
    """
    Scalar or array data access through a memlet.

    Args:
        dc_node: Access node to the data container, can be either a scalar or a local list.
        gt_dtype: GT4Py data type, which includes the `offset_type` local dimension for lists.
        subset: Represents the subset to use in memlet to access the above data.
    """

    dc_node: dace.nodes.AccessNode
    gt_dtype: ts.ListType | ts.ScalarType
    subset: dace_subsets.Range


@dataclasses.dataclass(frozen=True)
class SymbolExpr:
    """Any symbolic expression that is constant in the context of current SDFG."""

    value: dace.symbolic.SymExpr
    dc_dtype: dace.typeclass


DataExpr: TypeAlias = ValueExpr | MemletExpr | SymbolExpr


@dataclasses.dataclass(frozen=True)
class IteratorExpr:
    """
    Iterator for field access to be consumed by `deref` or `shift` builtin functions.

    Args:
        field: Access node to the field this iterator operates on.
        gt_dtype: GT4Py data type, which includes the `offset_type` local dimension for lists.
        field_domain: Field domain represented as a sorted list of dimensions and offset values,
            used to find the position of a map index variable in the memlet subset. The offset
            value is either the start index of dimension range or the compile-time value of
            a shift expression, or a composition of both, and it must be subtracted to the index
            variable when constructing the memlet subset range.
        indices: Maps each dimension to an index value, which could be either a symbolic value
            or the result of a tasklet computation like neighbors connectivity or dynamic offset.
    """

    field: dace.nodes.AccessNode
    gt_dtype: ts.ListType | ts.ScalarType
    field_domain: list[tuple[gtx_common.Dimension, dace.symbolic.SymExpr]]
    indices: dict[gtx_common.Dimension, DataExpr]

    def get_memlet_subset(self, sdfg: dace.SDFG) -> dace_subsets.Range:
        if not all(isinstance(self.indices[dim], SymbolExpr) for dim, _ in self.field_domain):
            raise ValueError(f"Cannot deref iterator {self}.")

        field_desc = self.field.desc(sdfg)
        if isinstance(self.gt_dtype, ts.ListType):
            assert len(field_desc.shape) == len(self.field_domain) + 1
            assert self.gt_dtype.offset_type is not None
            field_domain = [*self.field_domain, (self.gt_dtype.offset_type, 0)]
        else:
            assert len(field_desc.shape) == len(self.field_domain)
            field_domain = self.field_domain

        return dace_subsets.Range.from_string(
            ",".join(
                str(self.indices[dim].value - offset)  # type: ignore[union-attr]
                if dim in self.indices
                else f"0:{size}"
                for (dim, offset), size in zip(field_domain, field_desc.shape, strict=True)
            )
        )


class DataflowInputEdge(Protocol):
    """
    This protocol describes how to concretize a data edge to read data from a source node
    into the dataflow.

    It provides the `connect` method to setup an input edge from an external data source.
    The most common case is that the dataflow represents a stencil, which is instantied
    inside a map scope and whose inputs and outputs are connected to external data nodes
    by means of memlets that traverse the map entry and exit nodes.
    The dataflow can also be instatiated without a map, in which case the `map_entry`
    argument is set to `None`.
    """

    @abc.abstractmethod
    def connect(self, map_entry: Optional[dace.nodes.MapEntry]) -> None: ...


@dataclasses.dataclass(frozen=True)
class MemletInputEdge(DataflowInputEdge):
    """
    Allows to setup an input memlet through a map entry node.

    The edge source has to be a data access node, while the destination node can either
    be a tasklet, in which case the connector name is also required, or an access node.
    """

    state: dace.SDFGState
    source: dace.nodes.AccessNode
    subset: dace_subsets.Range
    dest: dace.nodes.AccessNode | dace.nodes.Tasklet
    dest_conn: Optional[str]

    def connect(self, map_entry: Optional[dace.nodes.MapEntry]) -> None:
        memlet = dace.Memlet(data=self.source.data, subset=self.subset)
        if map_entry is None:
            self.state.add_edge(self.source, None, self.dest, self.dest_conn, memlet)
        else:
            self.state.add_memlet_path(
                self.source,
                map_entry,
                self.dest,
                dst_conn=self.dest_conn,
                memlet=memlet,
            )


@dataclasses.dataclass(frozen=True)
class EmptyInputEdge(DataflowInputEdge):
    """
    Allows to setup an edge from a map entry node to a tasklet with no arguments.

    The reason behind this kind of connection is that all nodes inside a map scope
    must have an in/out path that traverses the entry and exit nodes.
    """

    state: dace.SDFGState
    node: dace.nodes.Tasklet

    def connect(self, map_entry: Optional[dace.nodes.MapEntry]) -> None:
<<<<<<< HEAD
        # the empty edge is not created if the dataflow is instatiated without a map
        if map_entry is not None:
            self.state.add_nedge(map_entry, self.node, dace.Memlet())
=======
        if map_entry is None:
            # outside of a map scope it is possible to instantiate a tasklet node
            # without input connectors
            return
        self.state.add_nedge(map_entry, self.node, dace.Memlet())
>>>>>>> 2cc84c8c


@dataclasses.dataclass(frozen=True)
class DataflowOutputEdge:
    """
    Allows to setup an output memlet through a map exit node.

    The result of a dataflow subgraph needs to be written to an external data node.
    The most common case is that the dataflow represents a stencil and the dataflow
    is computed over a field domain, therefore the dataflow is instatiated inside
    a map scope. The `connect` method creates a memlet that writes the dataflow
    result to the external array passing through the `map_exit` node.
    The dataflow can also be instatiated without a map, in which case the `map_exit`
    argument is set to `None`.
    """

    state: dace.SDFGState
    result: ValueExpr

    def connect(
        self,
        map_exit: Optional[dace.nodes.MapExit],
        dest: dace.nodes.AccessNode,
        subset: dace_subsets.Range,
    ) -> None:
        # retrieve the node which writes the result
        last_node = self.state.in_edges(self.result.dc_node)[0].src
        if isinstance(last_node, (dace.nodes.Tasklet, dace.nodes.NestedSDFG)):
            # the last transient node can be deleted
            last_node_connector = self.state.in_edges(self.result.dc_node)[0].src_conn
            self.state.remove_node(self.result.dc_node)
        else:
            last_node = self.result.dc_node
            last_node_connector = None

        if map_exit is None:
            self.state.add_edge(
                last_node,
                last_node_connector,
                dest,
                None,
                dace.Memlet(data=dest.data, subset=subset),
            )
        else:
            self.state.add_memlet_path(
                last_node,
                map_exit,
                dest,
                src_conn=last_node_connector,
                memlet=dace.Memlet(data=dest.data, subset=subset),
            )


DACE_REDUCTION_MAPPING: dict[str, dace.dtypes.ReductionType] = {
    "minimum": dace.dtypes.ReductionType.Min,
    "maximum": dace.dtypes.ReductionType.Max,
    "plus": dace.dtypes.ReductionType.Sum,
    "multiplies": dace.dtypes.ReductionType.Product,
    "and_": dace.dtypes.ReductionType.Logical_And,
    "or_": dace.dtypes.ReductionType.Logical_Or,
    "xor_": dace.dtypes.ReductionType.Logical_Xor,
    "minus": dace.dtypes.ReductionType.Sub,
    "divides": dace.dtypes.ReductionType.Div,
}


def get_reduce_params(node: gtir.FunCall) -> tuple[str, SymbolExpr, SymbolExpr]:
    assert isinstance(node.type, ts.ScalarType)
    dc_dtype = dace_utils.as_dace_type(node.type)

    assert isinstance(node.fun, gtir.FunCall)
    assert len(node.fun.args) == 2
    assert isinstance(node.fun.args[0], gtir.SymRef)
    op_name = str(node.fun.args[0])
    assert isinstance(node.fun.args[1], gtir.Literal)
    assert node.fun.args[1].type == node.type
    reduce_init = SymbolExpr(node.fun.args[1].value, dc_dtype)

    if op_name not in DACE_REDUCTION_MAPPING:
        raise RuntimeError(f"Reduction operation '{op_name}' not supported.")
    identity_value = dace.dtypes.reduction_identity(dc_dtype, DACE_REDUCTION_MAPPING[op_name])
    reduce_identity = SymbolExpr(identity_value, dc_dtype)

    return op_name, reduce_init, reduce_identity


@dataclasses.dataclass(frozen=True)
class LambdaToDataflow(eve.NodeVisitor):
    """
    Visitor class to translate a `Lambda` expression to a dataflow graph.

    This visitor should be applied by calling `apply()` method on a `Lambda` IR.
    The dataflow graph generated here typically represents the stencil function
    of a field operator. It only computes single elements or pure local fields,
    in case of neighbor values. In case of local fields, the dataflow contains
    inner maps with fixed literal size (max number of neighbors).
    Once the lambda expression has been lowered to a dataflow, the dataflow graph
    needs to be instantiated, that is we have to connect all in/out edges to
    external source/destination data nodes. Since the lambda expression is used
    in GTIR as argument to a field operator, the dataflow is instatiated inside
    a map scope and applied on the field domain. Therefore, all in/out edges
    must traverse the entry/exit map nodes.
    """

    sdfg: dace.SDFG
    state: dace.SDFGState
    subgraph_builder: gtir_sdfg.DataflowBuilder
    input_edges: list[DataflowInputEdge] = dataclasses.field(default_factory=lambda: [])
    symbol_map: dict[
        str,
        IteratorExpr | DataExpr | tuple[IteratorExpr | DataExpr | tuple[Any, ...], ...],
<<<<<<< HEAD
    ] = dataclasses.field(default_factory=lambda: {})
=======
    ] = dataclasses.field(default_factory=dict)
>>>>>>> 2cc84c8c

    def _add_input_data_edge(
        self,
        src: dace.nodes.AccessNode,
        src_subset: dace_subsets.Range,
        dst_node: dace.nodes.Node,
        dst_conn: Optional[str] = None,
        src_offset: Optional[list[dace.symbolic.SymExpr]] = None,
    ) -> None:
        input_subset = (
            src_subset
            if src_offset is None
            else dace_subsets.Range(
                (start - off, stop - off, step)
                for (start, stop, step), off in zip(src_subset, src_offset, strict=True)
            )
        )
        edge = MemletInputEdge(self.state, src, input_subset, dst_node, dst_conn)
        self.input_edges.append(edge)

    def _add_edge(
        self,
        src_node: dace.Node,
        src_node_connector: Optional[str],
        dst_node: dace.Node,
        dst_node_connector: Optional[str],
        memlet: dace.Memlet,
    ) -> None:
        """Helper method to add an edge in current state."""
        self.state.add_edge(src_node, src_node_connector, dst_node, dst_node_connector, memlet)

    def _add_map(
        self,
        name: str,
        ndrange: Union[
            Dict[str, Union[str, dace.subsets.Subset]],
            List[Tuple[str, Union[str, dace.subsets.Subset]]],
        ],
        **kwargs: Any,
    ) -> Tuple[dace.nodes.MapEntry, dace.nodes.MapExit]:
        """
        Helper method to add a map in current state.

        The subgraph builder ensures that the map receives a unique name,
        by adding a unique suffix to the provided name.
        """
        return self.subgraph_builder.add_map(name, self.state, ndrange, **kwargs)

    def _add_tasklet(
        self,
        name: str,
        inputs: Union[Set[str], Dict[str, dace.dtypes.typeclass]],
        outputs: Union[Set[str], Dict[str, dace.dtypes.typeclass]],
        code: str,
        **kwargs: Any,
    ) -> dace.nodes.Tasklet:
        """
        Helper method to add a tasklet in current state.

        The subgraph builder ensures that the tasklet receives a unique name,
        by adding a unique suffix to the provided name.
        """
        tasklet_node = self.subgraph_builder.add_tasklet(
            name, self.state, inputs, outputs, code, **kwargs
        )
        if len(inputs) == 0:
            # All nodes inside a map scope must have an in/out path that traverses
            # the entry and exit nodes. Therefore, a tasklet node with no arguments
            # still needs an (empty) input edge from map entry node.
            edge = EmptyInputEdge(self.state, tasklet_node)
            self.input_edges.append(edge)
        return tasklet_node

    def _add_mapped_tasklet(
        self,
        name: str,
        map_ranges: Dict[str, str | dace.subsets.Subset]
        | List[Tuple[str, str | dace.subsets.Subset]],
        inputs: Dict[str, dace.Memlet],
        code: str,
        outputs: Dict[str, dace.Memlet],
        **kwargs: Any,
    ) -> tuple[dace.nodes.Tasklet, dace.nodes.MapEntry, dace.nodes.MapExit]:
        """
        Helper method to add a mapped tasklet in current state.

        The subgraph builder ensures that the tasklet receives a unique name,
        by adding a unique suffix to the provided name.
        """
        return self.subgraph_builder.add_mapped_tasklet(
            name, self.state, map_ranges, inputs, code, outputs, **kwargs
        )

    def unique_nsdfg_name(self, prefix: str) -> str:
        """Utility function to generate a unique name for a nested SDFG, starting with the given prefix."""
        return self.subgraph_builder.unique_nsdfg_name(self.sdfg, prefix)

    def _construct_local_view(self, field: MemletExpr | ValueExpr) -> ValueExpr:
        if isinstance(field, MemletExpr):
            desc = field.dc_node.desc(self.sdfg)
            local_dim_indices = [i for i, size in enumerate(field.subset.size()) if size != 1]
            if len(local_dim_indices) == 0:
                # we are accessing a single-element array with shape (1,)
                view_shape = (1,)
                view_strides = (1,)
            else:
                view_shape = tuple(desc.shape[i] for i in local_dim_indices)
                view_strides = tuple(desc.strides[i] for i in local_dim_indices)
            view, _ = self.sdfg.add_view(
                f"{field.dc_node.data}_view",
                view_shape,
                desc.dtype,
                strides=view_strides,
                find_new_name=True,
            )
            local_view_node = self.state.add_access(view)
            self._add_input_data_edge(field.dc_node, field.subset, local_view_node)

            return ValueExpr(local_view_node, desc.dtype)

        else:
            return field

    def _construct_tasklet_result(
        self,
        dc_dtype: dace.typeclass,
        src_node: dace.nodes.Tasklet,
        src_connector: str,
        use_array: bool = False,
    ) -> ValueExpr:
        data_type = dace_utils.as_itir_type(dc_dtype)
        if use_array:
            # In some cases, such as result data with list-type annotation, we want
            # that output data is represented as an array (single-element 1D array)
            # in order to allow for composition of array shape in external memlets.
            temp_name, _ = self.sdfg.add_temp_transient((1,), dc_dtype)
        else:
            temp_name, _ = self.subgraph_builder.add_temp_scalar(self.sdfg, dc_dtype)

        temp_node = self.state.add_access(temp_name)
        self._add_edge(
            src_node,
            src_connector,
            temp_node,
            None,
            dace.Memlet(data=temp_name, subset="0"),
        )
        return ValueExpr(
            dc_node=temp_node,
            gt_dtype=(
                ts.ListType(element_type=data_type, offset_type=_CONST_DIM)
                if use_array
                else data_type
            ),
        )

    def _visit_deref(self, node: gtir.FunCall) -> DataExpr:
        """
        Visit a `deref` node, which represents dereferencing of an iterator.
        The iterator is the argument of this node.

        The iterator contains the information for accessing a field, that is the
        sorted list of dimensions in the field domain and the index values for
        each dimension. The index values can be either symbol values, that is
        literal values or scalar arguments which are constant in the SDFG scope;
        or they can be the result of some expression, that computes a dynamic
        index offset or gets an neighbor index from a connectivity table.
        In case all indexes are symbol values, the `deref` node is lowered to a
        memlet; otherwise dereferencing is a runtime operation represented in
        the SDFG as a tasklet node.
        """
        # format used for field index tasklet connector
        IndexConnectorFmt: Final = "__index_{dim}"

        if isinstance(node.type, ts.TupleType):
            raise NotImplementedError("Tuple deref not supported.")

        assert len(node.args) == 1
        arg_expr = self.visit(node.args[0])

        if not isinstance(arg_expr, IteratorExpr):
            # dereferencing a scalar or a literal node results in the node itself
            return arg_expr

        field_desc = arg_expr.field.desc(self.sdfg)
        if isinstance(field_desc, dace.data.Scalar):
            # deref a zero-dimensional field
            assert len(arg_expr.field_domain) == 0
            assert isinstance(node.type, ts.ScalarType)
            return MemletExpr(arg_expr.field, arg_expr.gt_dtype, subset="0")

        # default case: deref a field with one or more dimensions
        if all(isinstance(index, SymbolExpr) for index in arg_expr.indices.values()):
            # when all indices are symbolic expressions, we can perform direct field access through a memlet
            field_subset = arg_expr.get_memlet_subset(self.sdfg)
            return MemletExpr(arg_expr.field, arg_expr.gt_dtype, field_subset)

        # we use a tasklet to dereference an iterator when one or more indices are the result of some computation,
        # either indirection through connectivity table or dynamic cartesian offset.
        assert all(dim in arg_expr.indices for dim, _ in arg_expr.field_domain)
        assert len(field_desc.shape) == len(arg_expr.field_domain)
        field_indices = [(dim, arg_expr.indices[dim]) for dim, _ in arg_expr.field_domain]
        index_connectors = [
            IndexConnectorFmt.format(dim=dim.value)
            for dim, index in field_indices
            if not isinstance(index, SymbolExpr)
        ]
        # here `internals` refer to the names used as index in the tasklet code string:
        # an index can be either a connector name (for dynamic/indirect indices)
        # or a symbol value (for literal values and scalar arguments).
        index_internals = ",".join(
            str(index.value)
            if isinstance(index, SymbolExpr)
            else IndexConnectorFmt.format(dim=dim.value)
            for dim, index in field_indices
        )
        deref_node = self._add_tasklet(
            "runtime_deref",
            {"field"} | set(index_connectors),
            {"val"},
            code=f"val = field[{index_internals}]",
        )
        # add new termination point for the field parameter
        self._add_input_data_edge(
            arg_expr.field,
            dace_subsets.Range.from_array(field_desc),
            deref_node,
            "field",
            src_offset=[offset for (_, offset) in arg_expr.field_domain],
        )

        for dim, index_expr in field_indices:
            # add termination points for the dynamic iterator indices
            deref_connector = IndexConnectorFmt.format(dim=dim.value)
            if isinstance(index_expr, MemletExpr):
                self._add_input_data_edge(
                    index_expr.dc_node,
                    index_expr.subset,
                    deref_node,
                    deref_connector,
                )

            elif isinstance(index_expr, ValueExpr):
                self._add_edge(
                    index_expr.dc_node,
                    None,
                    deref_node,
                    deref_connector,
                    dace.Memlet(data=index_expr.dc_node.data, subset="0"),
                )
            else:
                assert isinstance(index_expr, SymbolExpr)

        return self._construct_tasklet_result(field_desc.dtype, deref_node, "val")

    def _visit_if_branch(
        self,
        if_sdfg: dace.SDFG,
        if_branch_state: dace.SDFGState,
        expr: gtir.Expr,
        if_sdfg_input_memlets: dict[str, MemletExpr | ValueExpr],
    ) -> tuple[
        list[DataflowInputEdge],
        DataflowOutputEdge | tuple[DataflowOutputEdge | tuple[Any, ...], ...],
    ]:
        """
<<<<<<< HEAD
        Helper method to visit an if-branch expression and lower it to a dtaflow inside the given nested SDFG and state.
=======
        Helper method to visit an if-branch expression and lower it to a dataflow inside the given nested SDFG and state.

        This function is called by `_visit_if()` for each if-branch.
>>>>>>> 2cc84c8c

        Args:
            if_sdfg: The nested SDFG where the if expression is lowered.
            if_branch_state: The state inside the nested SDFG where the if branch is lowered.
            expr: The if branch expression to lower.
            if_sdfg_input_memlets: The memlets that provide input data to the nested SDFG, will be update inside this function.

        Returns:
            A tuple containing:
                - the list of input edges for the parent dataflow
                - the output data, in the form of a single data edge or a tuple of data edges.
        """
        assert if_branch_state in if_sdfg.states()

        def visit_arg(arg: IteratorExpr | DataExpr) -> IteratorExpr | ValueExpr:
            if isinstance(arg, (MemletExpr, ValueExpr)):
                arg_expr = arg
                arg_node = arg.dc_node
                arg_desc = arg_node.desc(self.sdfg)
                if isinstance(arg, MemletExpr):
<<<<<<< HEAD
                    assert set(arg.subset.size()) == {1}
                    arg_desc = dace.data.Scalar(arg_desc.dtype)
            else:
                assert isinstance(arg, IteratorExpr)
=======
                    assert arg.subset.num_elements() == 1
                    arg_desc = dace.data.Scalar(arg_desc.dtype)
            elif isinstance(arg, IteratorExpr):
>>>>>>> 2cc84c8c
                arg_node = arg.field
                arg_desc = arg_node.desc(self.sdfg)
                arg_expr = MemletExpr(
                    arg_node, arg.gt_dtype, dace_subsets.Range.from_array(arg_desc)
                )
<<<<<<< HEAD
=======
            else:
                raise TypeError(f"Unexpected {arg} as input argument.")
>>>>>>> 2cc84c8c

            arg_data = arg_node.data
            # SDFG data containers with name prefix '__tmp' are expected to be transients
            inner_data = (
<<<<<<< HEAD
                arg_data.replace("__tmp", "__input", 1)
                if arg_data.startswith("__tmp")
                else arg_data
=======
                arg_data.replace("__tmp", "__gtir", 1) if arg_data.startswith("__tmp") else arg_data
>>>>>>> 2cc84c8c
            )

            try:
                inner_desc = if_sdfg.data(inner_data)
                assert not inner_desc.transient
            except KeyError:
                inner_desc = arg_desc.clone()
                inner_desc.transient = False
                if_sdfg.add_datadesc(inner_data, inner_desc)
                if_sdfg_input_memlets[inner_data] = arg_expr

            inner_node = if_branch_state.add_access(inner_data)
            if isinstance(arg, IteratorExpr):
                return IteratorExpr(inner_node, arg.gt_dtype, arg.field_domain, arg.indices)
            else:
                assert isinstance(inner_desc, dace.data.Scalar)
                return ValueExpr(inner_node, arg.gt_dtype)

<<<<<<< HEAD
        lambda_params = []
=======
>>>>>>> 2cc84c8c
        lambda_args: list[
            IteratorExpr
            | MemletExpr
            | ValueExpr
            | tuple[IteratorExpr | MemletExpr | ValueExpr | tuple[Any, ...], ...]
        ] = []
<<<<<<< HEAD
=======
        lambda_params: list[gtir.Sym] = []
>>>>>>> 2cc84c8c
        for p in symbol_ref_utils.collect_symbol_refs(expr, self.symbol_map.keys()):
            arg = self.symbol_map[p]
            if isinstance(arg, tuple):
                inner_arg = gtx_utils.tree_map(visit_arg)(arg)
            else:
                inner_arg = visit_arg(arg)
            lambda_args.append(inner_arg)
            lambda_params.append(im.sym(p))

        # visit each branch of the if-statement as if it was a Lambda node
        lambda_node = gtir.Lambda(params=lambda_params, expr=expr)
<<<<<<< HEAD
        return apply(if_sdfg, if_branch_state, self.subgraph_builder, lambda_node, lambda_args)
=======
        return translate_lambda_to_dataflow(
            if_sdfg, if_branch_state, self.subgraph_builder, lambda_node, lambda_args
        )
>>>>>>> 2cc84c8c

    def _visit_if(self, node: gtir.FunCall) -> ValueExpr | tuple[ValueExpr | tuple[Any, ...], ...]:
        """
        Lowers an if-expression with exclusive branch execution into a nested SDFG, in which
        each branch is lowered into a dataflow in a separate state and the if-condition is represented
        as the inter-state edge condtion.
        """
<<<<<<< HEAD
=======

        def visit_if_branch_result(
            state: dace.SDFGState, edge: DataflowOutputEdge, sym: gtir.Sym
        ) -> ValueExpr:
            # Inner function to create an output connector on the nested SDFG that
            # will write the result to the parent SDFG. The result data node
            # inside the nested SDFG must have the same name as the output connector.
            output_data = str(sym.id)
            try:
                output_desc = nsdfg.data(output_data)
                assert not output_desc.transient
            except KeyError:
                # if the result is currently written to a transient node, inside the nested SDFG,
                # we need to allocate a non-transient data node
                result_desc = edge.result.dc_node.desc(nsdfg)
                output_desc = result_desc.clone()
                output_desc.transient = False
                output_data = nsdfg.add_datadesc(output_data, output_desc, find_new_name=True)
            output_node = state.add_access(output_data)
            state.add_nedge(
                edge.result.dc_node,
                output_node,
                dace.Memlet.from_array(output_data, output_desc),
            )
            return ValueExpr(output_node, edge.result.gt_dtype)

        def write_output_of_nested_sdfg_to_temporary(inner_value: ValueExpr) -> ValueExpr:
            # Each output connector of the nested SDFG writes to a transient node in the parent SDFG
            inner_data = inner_value.dc_node.data
            inner_desc = inner_value.dc_node.desc(nsdfg)
            assert not inner_desc.transient
            output, output_desc = self.sdfg.add_temp_transient_like(inner_desc)
            output_node = self.state.add_access(output)
            self.state.add_edge(
                nsdfg_node,
                inner_data,
                output_node,
                None,
                dace.Memlet.from_array(output, output_desc),
            )
            return ValueExpr(output_node, inner_value.gt_dtype)

>>>>>>> 2cc84c8c
        assert len(node.args) == 3

        # TODO(edopao): enable once supported in next DaCe release
        use_conditional_block: Final[bool] = False

        # evaluate the if-condition that will write to a boolean scalar node
        condition_value = self.visit(node.args[0])
        assert (
            (
                isinstance(condition_value.gt_dtype, ts.ScalarType)
                and condition_value.gt_dtype.kind == ts.ScalarKind.BOOL
            )
            if isinstance(condition_value, (MemletExpr, ValueExpr))
<<<<<<< HEAD
            else (condition_value.dc_dtype == dace.dtypes.bool)
=======
            else (condition_value.dc_dtype == dace.dtypes.bool_)
>>>>>>> 2cc84c8c
        )

        nsdfg = dace.SDFG(self.unique_nsdfg_name(prefix="if_stmt"))
        nsdfg.debuginfo = dace_utils.debug_info(node, default=self.sdfg.debuginfo)

        # create states inside the nested SDFG for the if-branches
        if use_conditional_block:
            if_region = dace.sdfg.state.ConditionalBlock("if")
            nsdfg.add_node(if_region)
            entry_state = nsdfg.add_state("entry", is_start_block=True)
            nsdfg.add_edge(entry_state, if_region, dace.InterstateEdge())

            then_body = dace.sdfg.state.ControlFlowRegion("then_body", sdfg=nsdfg)
            tstate = then_body.add_state("true_branch", is_start_block=True)
            if_region.add_branch(dace.sdfg.state.CodeBlock("__cond"), then_body)

            else_body = dace.sdfg.state.ControlFlowRegion("else_body", sdfg=nsdfg)
            fstate = else_body.add_state("false_branch", is_start_block=True)
            if_region.add_branch(dace.sdfg.state.CodeBlock("not (__cond)"), else_body)

        else:
            entry_state = nsdfg.add_state("entry", is_start_block=True)
            tstate = nsdfg.add_state("true_branch")
            nsdfg.add_edge(entry_state, tstate, dace.InterstateEdge(condition="__cond"))
            fstate = nsdfg.add_state("false_branch")
            nsdfg.add_edge(entry_state, fstate, dace.InterstateEdge(condition="not (__cond)"))

        input_memlets: dict[str, MemletExpr | ValueExpr] = {}

        # define scalar or symbol for the condition value inside the nested SDFG
        if isinstance(condition_value, SymbolExpr):
            nsdfg.add_symbol("__cond", dace.dtypes.bool)
        else:
            nsdfg.add_scalar("__cond", dace.dtypes.bool)
            input_memlets["__cond"] = condition_value

        for if_branch_state, arg in zip([tstate, fstate], node.args[1:3]):
            # visit each if-branch in the corresponding state of the nested SDFG
            in_edges, out_edge = self._visit_if_branch(nsdfg, if_branch_state, arg, input_memlets)
            for edge in in_edges:
                edge.connect(map_entry=None)

<<<<<<< HEAD
            # the result of each branch needs to be moved to the parent SDFG
            def construct_output(
                output_state: dace.SDFGState, edge: DataflowOutputEdge, sym: gtir.Sym
            ) -> ValueExpr:
                # the output data node has the same name as the nested SDFG output connector
                output_data = str(sym.id)
                try:
                    output_desc = nsdfg.data(output_data)
                    assert not output_desc.transient
                except KeyError:
                    # if the result is currently written to a transient node, inside the nested SDFG,
                    # we need to allocate a non-transient data node
                    result_desc = edge.result.dc_node.desc(nsdfg)
                    output_desc = result_desc.clone()
                    output_desc.transient = False
                    output_data = nsdfg.add_datadesc(output_data, output_desc, find_new_name=True)
                output_node = output_state.add_access(output_data)
                output_state.add_nedge(
                    edge.result.dc_node,
                    output_node,
                    dace.Memlet.from_array(output_data, output_desc),
                )
                return ValueExpr(output_node, edge.result.gt_dtype)

=======
>>>>>>> 2cc84c8c
            if isinstance(out_edge, tuple):
                assert isinstance(node.type, ts.TupleType)
                out_symbol = dace_gtir_utils.make_symbol_tuple("__output", node.type)
                outer_value = gtx_utils.tree_map(
<<<<<<< HEAD
                    lambda x, y, output_state=if_branch_state: construct_output(output_state, x, y)
                )(out_edge, out_symbol)
            else:
                assert isinstance(node.type, ts.FieldType | ts.ScalarType)
                outer_value = construct_output(
                    if_branch_state, out_edge, im.sym("__output", node.type)
                )

            # in case tuples are passed as argument, isolated non-transient nodes might be left in the state,
            # because not all tuple fields are necessarily used in the lambda scope
            for data_node in if_branch_state.data_nodes():
                data_desc = data_node.desc(nsdfg)
                if (not data_desc.transient) and (if_branch_state.degree(data_node) == 0):
                    # isolated node, connect it to a transient to avoid SDFG validation errors
                    temp, temp_desc = nsdfg.add_temp_transient_like(data_desc)
                    temp_node = if_branch_state.add_access(temp)
                    if_branch_state.add_nedge(
                        data_node, temp_node, dace.Memlet.from_array(temp, temp_desc)
                    )

        else:
            result = outer_value

        nsdfg_symbol_mapping = {str(sym): sym for sym in nsdfg.free_symbols}
=======
                    lambda x, y, state=if_branch_state: visit_if_branch_result(state, x, y)
                )(out_edge, out_symbol)
            else:
                assert isinstance(node.type, ts.FieldType | ts.ScalarType)
                outer_value = visit_if_branch_result(
                    if_branch_state, out_edge, im.sym("__output", node.type)
                )
            # Isolated access node will make validation fail.
            # Isolated access nodes can be found in `make_tuple` expressions that
            # construct tuples from input arguments.
            for data_node in if_branch_state.data_nodes():
                if if_branch_state.degree(data_node) == 0:
                    assert not data_node.desc(nsdfg).transient
                    nsdfg.remove_node(data_node)
        else:
            result = outer_value

>>>>>>> 2cc84c8c
        outputs = {outval.dc_node.data for outval in gtx_utils.flatten_nested_tuple((result,))}

        nsdfg_node = self.state.add_nested_sdfg(
            nsdfg,
            self.sdfg,
            inputs=set(input_memlets.keys()),
            outputs=outputs,
<<<<<<< HEAD
            symbol_mapping=nsdfg_symbol_mapping,
=======
            symbol_mapping=None,  # implicitly map all free symbols to the symbols available in parent SDFG
>>>>>>> 2cc84c8c
        )

        for inner, input_expr in input_memlets.items():
            if isinstance(input_expr, MemletExpr):
                self._add_input_data_edge(input_expr.dc_node, input_expr.subset, nsdfg_node, inner)
            else:
                self._add_edge(
                    input_expr.dc_node,
                    None,
                    nsdfg_node,
                    inner,
                    self.sdfg.make_array_memlet(input_expr.dc_node.data),
                )

<<<<<<< HEAD
        def connect_output(inner_value: ValueExpr) -> ValueExpr:
            # each output connector of the nested SDFG writes to a transient node in the parent SDFG
            inner_data = inner_value.dc_node.data
            inner_desc = inner_value.dc_node.desc(nsdfg)
            assert not inner_desc.transient
            output, output_desc = self.sdfg.add_temp_transient_like(inner_desc)
            output_node = self.state.add_access(output)
            self.state.add_edge(
                nsdfg_node,
                inner_data,
                output_node,
                None,
                dace.Memlet.from_array(output, output_desc),
            )
            return ValueExpr(output_node, inner_value.gt_dtype)

        return (
            gtx_utils.tree_map(connect_output)(result)
            if isinstance(result, tuple)
            else connect_output(result)
=======
        return (
            gtx_utils.tree_map(write_output_of_nested_sdfg_to_temporary)(result)
            if isinstance(result, tuple)
            else write_output_of_nested_sdfg_to_temporary(result)
>>>>>>> 2cc84c8c
        )

    def _visit_neighbors(self, node: gtir.FunCall) -> ValueExpr:
        assert isinstance(node.type, ts.ListType)
        assert len(node.args) == 2

        assert isinstance(node.args[0], gtir.OffsetLiteral)
        offset = node.args[0].value
        assert isinstance(offset, str)
        offset_provider = self.subgraph_builder.get_offset_provider_type(offset)
        assert isinstance(offset_provider, gtx_common.NeighborConnectivityType)

        it = self.visit(node.args[1])
        assert isinstance(it, IteratorExpr)
        assert any(dim == offset_provider.codomain for dim, _ in it.field_domain)
        assert offset_provider.source_dim in it.indices
        origin_index = it.indices[offset_provider.source_dim]
        assert isinstance(origin_index, SymbolExpr)
        assert all(isinstance(index, SymbolExpr) for index in it.indices.values())

        field_desc = it.field.desc(self.sdfg)
        connectivity = dace_utils.connectivity_identifier(offset)
        # initially, the storage for the connectivty tables is created as transient;
        # when the tables are used, the storage is changed to non-transient,
        # as the corresponding arrays are supposed to be allocated by the SDFG caller
        connectivity_desc = self.sdfg.arrays[connectivity]
        connectivity_desc.transient = False

        # The visitor is constructing a list of input connections that will be handled
        # by `translate_as_fieldop` (the primitive translator), that is responsible
        # of creating the map for the field domain. For each input connection, it will
        # create a memlet that will write to a node specified by the third attribute
        # in the `InputConnection` tuple (either a tasklet, or a view node, or a library
        # node). For the specific case of `neighbors` we need to nest the neighbors map
        # inside the field map and the memlets will traverse the external map and write
        # to the view nodes. The simplify pass will remove the redundant access nodes.
        field_slice = self._construct_local_view(
            MemletExpr(
                dc_node=it.field,
                gt_dtype=node.type,
                subset=dace_subsets.Range.from_string(
                    ",".join(
                        str(it.indices[dim].value - offset)  # type: ignore[union-attr]
                        if dim != offset_provider.codomain
                        else f"0:{size}"
                        for (dim, offset), size in zip(
                            it.field_domain, field_desc.shape, strict=True
                        )
                    )
                ),
            )
        )
        connectivity_slice = self._construct_local_view(
            MemletExpr(
                dc_node=self.state.add_access(connectivity),
                gt_dtype=node.type,
                subset=dace_subsets.Range.from_string(
                    f"{origin_index.value}, 0:{offset_provider.max_neighbors}"
                ),
            )
        )

        neighbors_temp, _ = self.sdfg.add_temp_transient(
            (offset_provider.max_neighbors,), field_desc.dtype
        )
        neighbors_node = self.state.add_access(neighbors_temp)
        offset_type = gtx_common.Dimension(offset, gtx_common.DimensionKind.LOCAL)
        neighbor_idx = dace_gtir_utils.get_map_variable(offset_type)

        index_connector = "__index"
        output_connector = "__val"
        tasklet_expression = f"{output_connector} = __field[{index_connector}]"
        input_memlets = {
            "__field": self.sdfg.make_array_memlet(field_slice.dc_node.data),
            index_connector: dace.Memlet(data=connectivity_slice.dc_node.data, subset=neighbor_idx),
        }
        input_nodes = {
            field_slice.dc_node.data: field_slice.dc_node,
            connectivity_slice.dc_node.data: connectivity_slice.dc_node,
        }

        if offset_provider.has_skip_values:
            # in case of skip value we can write any dummy value
            skip_value = (
                "math.nan"
                if ti.is_floating_point(node.type.element_type)
                else str(dace.dtypes.max_value(field_desc.dtype))
            )
            tasklet_expression += (
                f" if {index_connector} != {gtx_common._DEFAULT_SKIP_VALUE} else {skip_value}"
            )

        self._add_mapped_tasklet(
            name=f"{offset}_neighbors",
            map_ranges={neighbor_idx: f"0:{offset_provider.max_neighbors}"},
            code=tasklet_expression,
            inputs=input_memlets,
            input_nodes=input_nodes,
            outputs={
                output_connector: dace.Memlet(data=neighbors_temp, subset=neighbor_idx),
            },
            output_nodes={neighbors_temp: neighbors_node},
            external_edges=True,
        )

        return ValueExpr(
            dc_node=neighbors_node, gt_dtype=ts.ListType(node.type.element_type, offset_type)
        )

    def _visit_list_get(self, node: gtir.FunCall) -> ValueExpr:
        assert len(node.args) == 2
        index_arg = self.visit(node.args[0])
        list_arg = self.visit(node.args[1])
        assert isinstance(list_arg, ValueExpr)
        assert isinstance(list_arg.gt_dtype, ts.ListType)
        assert isinstance(list_arg.gt_dtype.element_type, ts.ScalarType)

        list_desc = list_arg.dc_node.desc(self.sdfg)
        assert len(list_desc.shape) == 1

        result_dtype = dace_utils.as_dace_type(list_arg.gt_dtype.element_type)
<<<<<<< HEAD
        result, _ = self.sdfg.add_scalar(self.sdfg.temp_data_name(), result_dtype, transient=True)
=======
        result, _ = self.subgraph_builder.add_temp_scalar(self.sdfg, result_dtype)
>>>>>>> 2cc84c8c
        result_node = self.state.add_access(result)

        if isinstance(index_arg, SymbolExpr):
            assert index_arg.dc_dtype in dace.dtypes.INTEGER_TYPES
            self._add_edge(
                list_arg.dc_node,
                None,
                result_node,
                None,
                dace.Memlet(data=list_arg.dc_node.data, subset=index_arg.value),
            )
<<<<<<< HEAD
        else:
            assert isinstance(index_arg, ValueExpr)
=======
        elif isinstance(index_arg, ValueExpr):
>>>>>>> 2cc84c8c
            tasklet_node = self._add_tasklet(
                "list_get", inputs={"index", "list"}, outputs={"value"}, code="value = list[index]"
            )
            self._add_edge(
                index_arg.dc_node,
                None,
                tasklet_node,
                "index",
                dace.Memlet(data=index_arg.dc_node.data, subset="0"),
            )
            self._add_edge(
                list_arg.dc_node,
                None,
                tasklet_node,
                "list",
                self.sdfg.make_array_memlet(list_arg.dc_node.data),
            )
            self._add_edge(
                tasklet_node, "value", result_node, None, dace.Memlet(data=result, subset="0")
            )
<<<<<<< HEAD
=======
        else:
            raise TypeError(f"Unexpected value {index_arg} as index argument.")
>>>>>>> 2cc84c8c

        return ValueExpr(dc_node=result_node, gt_dtype=list_arg.gt_dtype.element_type)

    def _visit_map(self, node: gtir.FunCall) -> ValueExpr:
        """
        A map node defines an operation to be mapped on all elements of input arguments.

        The map operation is applied on the local dimension of input fields.
        In the example below, the local dimension consists of a list of neighbor
        values as the first argument, and a list of constant values `1.0`:
        `map_(plus)(neighbors(V2E, it), make_const_list(1.0))`

        The `plus` operation is lowered to a tasklet inside a map that computes
        the domain of the local dimension (in this example, max neighbors in V2E).

        The result is a 1D local field, with same size as the input local dimension.
        In above example, the result would be an array with size V2E.max_neighbors,
        containing the V2E neighbor values incremented by 1.0.
        """
        assert isinstance(node.type, ts.ListType)
        assert isinstance(node.fun, gtir.FunCall)
        assert len(node.fun.args) == 1  # the operation to be mapped on the arguments

        assert isinstance(node.type.element_type, ts.ScalarType)
        dc_dtype = dace_utils.as_dace_type(node.type.element_type)

        input_connectors = [f"__arg{i}" for i in range(len(node.args))]
        output_connector = "__out"

        # Here we build the body of the tasklet
        fun_node = im.call(node.fun.args[0])(*input_connectors)
        fun_python_code = gtir_python_codegen.get_source(fun_node)
        tasklet_expression = f"{output_connector} = {fun_python_code}"

        input_args = [self.visit(arg) for arg in node.args]
        input_connectivity_types: dict[
            gtx_common.Dimension, gtx_common.NeighborConnectivityType
        ] = {}
        for input_arg in input_args:
            assert isinstance(input_arg.gt_dtype, ts.ListType)
            assert input_arg.gt_dtype.offset_type is not None
            offset_type = input_arg.gt_dtype.offset_type
            if offset_type == _CONST_DIM:
                # this input argument is the result of `make_const_list`
                continue
            offset_provider_t = self.subgraph_builder.get_offset_provider_type(offset_type.value)
            assert isinstance(offset_provider_t, gtx_common.NeighborConnectivityType)
            input_connectivity_types[offset_type] = offset_provider_t

        if len(input_connectivity_types) == 0:
            raise ValueError(f"Missing information on local dimension for map node {node}.")

        # GT4Py guarantees that all connectivities used to generate lists of neighbors
        # have the same length, that is the same value of 'max_neighbors'.
        if (
            len(
                set(
                    (conn.has_skip_values, conn.max_neighbors)
                    for conn in input_connectivity_types.values()
                )
            )
            != 1
        ):
            raise ValueError("Unexpected arguments to map expression with different neighborhood.")
        offset_type, offset_provider_type = next(iter(input_connectivity_types.items()))
        local_size = offset_provider_type.max_neighbors
        map_index = dace_gtir_utils.get_map_variable(offset_type)

        # The dataflow we build in this class has some loose connections on input edges.
        # These edges are described as set of nodes, that will have to be connected to
        # external data source nodes passing through the map entry node of the field map.
        # Similarly to `neighbors` expressions, the `map_` input edges terminate on view
        # nodes (see `_construct_local_view` in the for-loop below), because it is simpler
        # than representing map-to-map edges (which require memlets with 2 pass-nodes).
        input_memlets = {}
        input_nodes = {}
        for conn, input_arg in zip(input_connectors, input_args):
            input_node = self._construct_local_view(input_arg).dc_node
            input_desc = input_node.desc(self.sdfg)
            # we assume that there is a single local dimension
            if len(input_desc.shape) != 1:
                raise ValueError(f"More than one local dimension in map expression {node}.")
            input_size = input_desc.shape[0]
            if input_size == 1:
                assert input_arg.gt_dtype.offset_type == _CONST_DIM
                input_memlets[conn] = dace.Memlet(data=input_node.data, subset="0")
            elif input_size == local_size:
                input_memlets[conn] = dace.Memlet(data=input_node.data, subset=map_index)
            else:
                raise ValueError(
                    f"Argument to map node with local size {input_size}, expected {local_size}."
                )
            input_nodes[input_node.data] = input_node

        result, _ = self.sdfg.add_temp_transient((local_size,), dc_dtype)
        result_node = self.state.add_access(result)

        if offset_provider_type.has_skip_values:
            # In case the `map_` input expressions contain skip values, we use
            # the connectivity-based offset provider as mask for map computation.
            connectivity = dace_utils.connectivity_identifier(offset_type.value)
            connectivity_desc = self.sdfg.arrays[connectivity]
            connectivity_desc.transient = False

            origin_map_index = dace_gtir_utils.get_map_variable(offset_provider_type.source_dim)

            connectivity_slice = self._construct_local_view(
                MemletExpr(
                    dc_node=self.state.add_access(connectivity),
                    gt_dtype=ts.ListType(
                        element_type=node.type.element_type, offset_type=offset_type
                    ),
                    subset=dace_subsets.Range.from_string(
                        f"{origin_map_index}, 0:{offset_provider_type.max_neighbors}"
                    ),
                )
            )

            input_memlets["__neighbor_idx"] = dace.Memlet(
                data=connectivity_slice.dc_node.data, subset=map_index
            )
            input_nodes[connectivity_slice.dc_node.data] = connectivity_slice.dc_node

            # in case of skip value we can write any dummy value
            skip_value = (
                "math.nan"
                if ti.is_floating_point(node.type.element_type)
                else str(dace.dtypes.max_value(dc_dtype))
            )
            tasklet_expression += (
                f" if __neighbor_idx != {gtx_common._DEFAULT_SKIP_VALUE} else {skip_value}"
            )

        self._add_mapped_tasklet(
            name="map",
            map_ranges={map_index: f"0:{local_size}"},
            code=tasklet_expression,
            inputs=input_memlets,
            input_nodes=input_nodes,
            outputs={
                output_connector: dace.Memlet(data=result, subset=map_index),
            },
            output_nodes={result: result_node},
            external_edges=True,
        )

        return ValueExpr(
            dc_node=result_node,
            gt_dtype=ts.ListType(node.type.element_type, offset_type),
        )

    def _make_reduce_with_skip_values(
        self,
        input_expr: ValueExpr | MemletExpr,
        offset_provider_type: gtx_common.NeighborConnectivityType,
        reduce_init: SymbolExpr,
        reduce_identity: SymbolExpr,
        reduce_wcr: str,
        result_node: dace.nodes.AccessNode,
    ) -> None:
        """
        Helper method to lower reduction on a local field containing skip values.

        The reduction is implemented as a nested SDFG containing 2 states. In first
        state, the result (a scalar data node passed as argumet) is initialized.
        In second state, a mapped tasklet uses a write-conflict resolution (wcr)
        memlet to update the result.
        We use the offset provider as a mask to identify skip values: the value
        that is written to the result node is either the input value, when the
        corresponding neighbor index in the connectivity table is valid, or the
        identity value if the neighbor index is missing.
        """
        origin_map_index = dace_gtir_utils.get_map_variable(offset_provider_type.source_dim)

        assert (
            isinstance(input_expr.gt_dtype, ts.ListType)
            and input_expr.gt_dtype.offset_type is not None
        )
        offset_type = input_expr.gt_dtype.offset_type
        connectivity = dace_utils.connectivity_identifier(offset_type.value)
        connectivity_node = self.state.add_access(connectivity)
        connectivity_desc = connectivity_node.desc(self.sdfg)
        connectivity_desc.transient = False

        desc = input_expr.dc_node.desc(self.sdfg)
        if isinstance(input_expr, MemletExpr):
            local_dim_indices = [i for i, size in enumerate(input_expr.subset.size()) if size != 1]
        else:
            local_dim_indices = list(range(len(desc.shape)))

        if len(local_dim_indices) != 1:
            raise NotImplementedError(
                f"Found {len(local_dim_indices)} local dimensions in reduce expression, expected one."
            )
        local_dim_index = local_dim_indices[0]
        assert desc.shape[local_dim_index] == offset_provider_type.max_neighbors

        # we lower the reduction map with WCR out memlet in a nested SDFG
        nsdfg = dace.SDFG(name=self.unique_nsdfg_name("reduce_with_skip_values"))
        nsdfg.add_array(
            "values",
            (desc.shape[local_dim_index],),
            desc.dtype,
            strides=(desc.strides[local_dim_index],),
        )
        nsdfg.add_array(
            "neighbor_indices",
            (connectivity_desc.shape[1],),
            connectivity_desc.dtype,
            strides=(connectivity_desc.strides[1],),
        )
        nsdfg.add_scalar("acc", desc.dtype)
        st_init = nsdfg.add_state(f"{nsdfg.label}_init")
        st_init.add_edge(
            st_init.add_tasklet(
                "init_acc",
                {},
                {"__val"},
                f"__val = {reduce_init.dc_dtype}({reduce_init.value})",
            ),
            "__val",
            st_init.add_access("acc"),
            None,
            dace.Memlet(data="acc", subset="0"),
        )
        st_reduce = nsdfg.add_state_after(st_init, f"{nsdfg.label}_reduce")
        # Fill skip values in local dimension with the reduce identity value
        skip_value = f"{reduce_identity.dc_dtype}({reduce_identity.value})"
        # Since this map operates on a pure local dimension, we explicitly set sequential
        # schedule and we set the flag 'wcr_nonatomic=True' on the write memlet.
        # TODO(phimuell): decide if auto-optimizer should reset `wcr_nonatomic` properties, as DaCe does.
        st_reduce.add_mapped_tasklet(
            name="reduce_with_skip_values",
            map_ranges={"i": f"0:{offset_provider_type.max_neighbors}"},
            inputs={
                "__val": dace.Memlet(data="values", subset="i"),
                "__neighbor_idx": dace.Memlet(data="neighbor_indices", subset="i"),
            },
            code=f"__out = __val if __neighbor_idx != {gtx_common._DEFAULT_SKIP_VALUE} else {skip_value}",
            outputs={
                "__out": dace.Memlet(data="acc", subset="0", wcr=reduce_wcr, wcr_nonatomic=True),
            },
            external_edges=True,
            schedule=dace.dtypes.ScheduleType.Sequential,
        )

        nsdfg_node = self.state.add_nested_sdfg(
            nsdfg, self.sdfg, inputs={"values", "neighbor_indices"}, outputs={"acc"}
        )

        if isinstance(input_expr, MemletExpr):
            self._add_input_data_edge(input_expr.dc_node, input_expr.subset, nsdfg_node, "values")
        else:
            self.state.add_edge(
                input_expr.dc_node,
                None,
                nsdfg_node,
                "values",
                self.sdfg.make_array_memlet(input_expr.dc_node.data),
            )
        self._add_input_data_edge(
            connectivity_node,
            dace_subsets.Range.from_string(
                f"{origin_map_index}, 0:{offset_provider_type.max_neighbors}"
            ),
            nsdfg_node,
            "neighbor_indices",
        )
        self.state.add_edge(
            nsdfg_node,
            "acc",
            result_node,
            None,
            dace.Memlet(data=result_node.data, subset="0"),
        )

    def _visit_reduce(self, node: gtir.FunCall) -> ValueExpr:
        assert isinstance(node.type, ts.ScalarType)
        op_name, reduce_init, reduce_identity = get_reduce_params(node)
        reduce_wcr = "lambda x, y: " + gtir_python_codegen.format_builtin(op_name, "x", "y")

        result, _ = self.subgraph_builder.add_temp_scalar(self.sdfg, reduce_identity.dc_dtype)
        result_node = self.state.add_access(result)

        input_expr = self.visit(node.args[0])
        assert isinstance(input_expr, (MemletExpr, ValueExpr))
        assert (
            isinstance(input_expr.gt_dtype, ts.ListType)
            and input_expr.gt_dtype.offset_type is not None
        )
        offset_type = input_expr.gt_dtype.offset_type
        offset_provider_type = self.subgraph_builder.get_offset_provider_type(offset_type.value)
        assert isinstance(offset_provider_type, gtx_common.NeighborConnectivityType)

        if offset_provider_type.has_skip_values:
            self._make_reduce_with_skip_values(
                input_expr,
                offset_provider_type,
                reduce_init,
                reduce_identity,
                reduce_wcr,
                result_node,
            )

        else:
            reduce_node = self.state.add_reduce(reduce_wcr, axes=None, identity=reduce_init.value)
            if isinstance(input_expr, MemletExpr):
                self._add_input_data_edge(input_expr.dc_node, input_expr.subset, reduce_node)
            else:
                self.state.add_nedge(
                    input_expr.dc_node,
                    reduce_node,
                    self.sdfg.make_array_memlet(input_expr.dc_node.data),
                )
            self.state.add_nedge(reduce_node, result_node, dace.Memlet(data=result, subset="0"))

        return ValueExpr(result_node, node.type)

    def _split_shift_args(
        self, args: list[gtir.Expr]
    ) -> tuple[tuple[gtir.Expr, gtir.Expr], Optional[list[gtir.Expr]]]:
        """
        Splits the arguments to `shift` builtin function as pairs, each pair containing
        the offset provider and the offset expression in one dimension.
        """
        nargs = len(args)
        assert nargs >= 2 and nargs % 2 == 0
        return (args[-2], args[-1]), args[: nargs - 2] if nargs > 2 else None

    def _visit_shift_multidim(
        self, iterator: gtir.Expr, shift_args: list[gtir.Expr]
    ) -> tuple[gtir.Expr, gtir.Expr, IteratorExpr]:
        """Transforms a multi-dimensional shift into recursive shift calls, each in a single dimension."""
        (offset_provider_arg, offset_value_arg), tail = self._split_shift_args(shift_args)
        if tail:
            node = gtir.FunCall(
                fun=gtir.FunCall(fun=gtir.SymRef(id="shift"), args=tail),
                args=[iterator],
            )
            it = self.visit(node)
        else:
            it = self.visit(iterator)

        assert isinstance(it, IteratorExpr)
        return offset_provider_arg, offset_value_arg, it

    def _make_cartesian_shift(
        self, it: IteratorExpr, offset_dim: gtx_common.Dimension, offset_expr: DataExpr
    ) -> IteratorExpr:
        """Implements cartesian shift along one dimension."""
        assert any(dim == offset_dim for dim, _ in it.field_domain)
        new_index: SymbolExpr | ValueExpr
        index_expr = it.indices[offset_dim]
        if isinstance(index_expr, SymbolExpr) and isinstance(offset_expr, SymbolExpr):
            # purely symbolic expression which can be interpreted at compile time
            new_index = SymbolExpr(
                index_expr.value + offset_expr.value,
                index_expr.dc_dtype,
            )
        else:
            # the offset needs to be calculated by means of a tasklet (i.e. dynamic offset)
            new_index_connector = "shifted_index"
            if isinstance(index_expr, SymbolExpr):
                dynamic_offset_tasklet = self._add_tasklet(
                    "dynamic_offset",
                    {"offset"},
                    {new_index_connector},
                    f"{new_index_connector} = {index_expr.value} + offset",
                )
            elif isinstance(offset_expr, SymbolExpr):
                dynamic_offset_tasklet = self._add_tasklet(
                    "dynamic_offset",
                    {"index"},
                    {new_index_connector},
                    f"{new_index_connector} = index + {offset_expr}",
                )
            else:
                dynamic_offset_tasklet = self._add_tasklet(
                    "dynamic_offset",
                    {"index", "offset"},
                    {new_index_connector},
                    f"{new_index_connector} = index + offset",
                )
            for input_expr, input_connector in [(index_expr, "index"), (offset_expr, "offset")]:
                if isinstance(input_expr, MemletExpr):
                    self._add_input_data_edge(
                        input_expr.dc_node,
                        input_expr.subset,
                        dynamic_offset_tasklet,
                        input_connector,
                    )
                elif isinstance(input_expr, ValueExpr):
                    self._add_edge(
                        input_expr.dc_node,
                        None,
                        dynamic_offset_tasklet,
                        input_connector,
                        dace.Memlet(data=input_expr.dc_node.data, subset="0"),
                    )

            if isinstance(index_expr, SymbolExpr):
                dc_dtype = index_expr.dc_dtype
            else:
                dc_dtype = index_expr.dc_node.desc(self.sdfg).dtype

            new_index = self._construct_tasklet_result(
                dc_dtype, dynamic_offset_tasklet, new_index_connector
            )

        # a new iterator with a shifted index along one dimension
        shifted_indices = {
            dim: (new_index if dim == offset_dim else index) for dim, index in it.indices.items()
        }
        return IteratorExpr(it.field, it.gt_dtype, it.field_domain, shifted_indices)

    def _make_dynamic_neighbor_offset(
        self,
        offset_expr: MemletExpr | ValueExpr,
        offset_table_node: dace.nodes.AccessNode,
        origin_index: SymbolExpr,
    ) -> ValueExpr:
        """
        Implements access to neighbor connectivity table by means of a tasklet node.

        It requires a dynamic offset value, either obtained from a field/scalar argument (`MemletExpr`)
        or computed by another tasklet (`DataExpr`).
        """
        new_index_connector = "neighbor_index"
        tasklet_node = self._add_tasklet(
            "dynamic_neighbor_offset",
            {"table", "offset"},
            {new_index_connector},
            f"{new_index_connector} = table[{origin_index.value}, offset]",
        )
        self._add_input_data_edge(
            offset_table_node,
            dace_subsets.Range.from_array(offset_table_node.desc(self.sdfg)),
            tasklet_node,
            "table",
        )
        if isinstance(offset_expr, MemletExpr):
            self._add_input_data_edge(
                offset_expr.dc_node,
                offset_expr.subset,
                tasklet_node,
                "offset",
            )
        else:
            self._add_edge(
                offset_expr.dc_node,
                None,
                tasklet_node,
                "offset",
                dace.Memlet(data=offset_expr.dc_node.data, subset="0"),
            )

        dc_dtype = offset_table_node.desc(self.sdfg).dtype
        return self._construct_tasklet_result(dc_dtype, tasklet_node, new_index_connector)

    def _make_unstructured_shift(
        self,
        it: IteratorExpr,
        connectivity: gtx_common.NeighborConnectivityType,
        offset_table_node: dace.nodes.AccessNode,
        offset_expr: DataExpr,
    ) -> IteratorExpr:
        """Implements shift in unstructured domain by means of a neighbor table."""
        assert any(dim == connectivity.codomain for dim, _ in it.field_domain)
        neighbor_dim = connectivity.codomain
        origin_dim = connectivity.source_dim
        origin_index = it.indices[origin_dim]
        assert isinstance(origin_index, SymbolExpr)

        shifted_indices = {dim: idx for dim, idx in it.indices.items() if dim != origin_dim}
        if isinstance(offset_expr, SymbolExpr):
            # use memlet to retrieve the neighbor index
            shifted_indices[neighbor_dim] = MemletExpr(
                dc_node=offset_table_node,
                gt_dtype=it.gt_dtype,
                subset=dace_subsets.Indices([origin_index.value, offset_expr.value]),
            )
        else:
            # dynamic offset: we cannot use a memlet to retrieve the offset value, use a tasklet node
            shifted_indices[neighbor_dim] = self._make_dynamic_neighbor_offset(
                offset_expr, offset_table_node, origin_index
            )

        return IteratorExpr(it.field, it.gt_dtype, it.field_domain, shifted_indices)

    def _visit_shift(self, node: gtir.FunCall) -> IteratorExpr:
        # convert builtin-index type to dace type
        IndexDType: Final = dace_utils.as_dace_type(
            ts.ScalarType(kind=getattr(ts.ScalarKind, gtir.INTEGER_INDEX_BUILTIN.upper()))
        )

        assert isinstance(node.fun, gtir.FunCall)
        # the iterator to be shifted is the node argument, while the shift arguments
        # are provided by the nested function call; the shift arguments consist of
        # the offset provider and the offset value in each dimension to be shifted
        offset_provider_arg, offset_value_arg, it = self._visit_shift_multidim(
            node.args[0], node.fun.args
        )

        # first argument of the shift node is the offset provider
        assert isinstance(offset_provider_arg, gtir.OffsetLiteral)
        offset = offset_provider_arg.value
        assert isinstance(offset, str)
        offset_provider_type = self.subgraph_builder.get_offset_provider_type(offset)
        # second argument should be the offset value, which could be a symbolic expression or a dynamic offset
        offset_expr = (
            SymbolExpr(offset_value_arg.value, IndexDType)
            if isinstance(offset_value_arg, gtir.OffsetLiteral)
            else self.visit(offset_value_arg)
        )

        if isinstance(offset_provider_type, gtx_common.Dimension):
            return self._make_cartesian_shift(it, offset_provider_type, offset_expr)
        else:
            # initially, the storage for the connectivity tables is created as transient;
            # when the tables are used, the storage is changed to non-transient,
            # so the corresponding arrays are supposed to be allocated by the SDFG caller
            offset_table = dace_utils.connectivity_identifier(offset)
            self.sdfg.arrays[offset_table].transient = False
            offset_table_node = self.state.add_access(offset_table)

            return self._make_unstructured_shift(
                it, offset_provider_type, offset_table_node, offset_expr
            )

    def _visit_generic_builtin(self, node: gtir.FunCall) -> ValueExpr:
        """
        Generic handler called by `visit_FunCall()` when it encounters
        a builtin function that does not match any other specific handler.
        """
        node_internals = []
        node_connections: dict[str, MemletExpr | ValueExpr] = {}
        for i, arg in enumerate(node.args):
            arg_expr = self.visit(arg)
            if isinstance(arg_expr, MemletExpr | ValueExpr):
                # the argument value is the result of a tasklet node or direct field access
                connector = f"__arg{i}"
                node_connections[connector] = arg_expr
                node_internals.append(connector)
            else:
                assert isinstance(arg_expr, SymbolExpr)
                # use the argument value without adding any connector
                node_internals.append(arg_expr.value)

        assert isinstance(node.fun, gtir.SymRef)
        builtin_name = str(node.fun.id)
        # use tasklet connectors as expression arguments
        code = gtir_python_codegen.format_builtin(builtin_name, *node_internals)

        out_connector = "result"
        tasklet_node = self._add_tasklet(
            builtin_name,
            set(node_connections.keys()),
            {out_connector},
            "{} = {}".format(out_connector, code),
        )

        for connector, arg_expr in node_connections.items():
            if isinstance(arg_expr, ValueExpr):
                self._add_edge(
                    arg_expr.dc_node,
                    None,
                    tasklet_node,
                    connector,
                    dace.Memlet(data=arg_expr.dc_node.data, subset="0"),
                )
            else:
                self._add_input_data_edge(
                    arg_expr.dc_node,
                    arg_expr.subset,
                    tasklet_node,
                    connector,
                )

        if isinstance(node.type, ts.ListType):
            # The only builtin function (so far) handled here that returns a list
            # is 'make_const_list'. There are other builtin functions (map_, neighbors)
            # that return a list but they are handled in specialized visit methods.
            # This method (the generic visitor for builtin functions) always returns
            # a single value. This is also the case of 'make_const_list' expression:
            # it simply broadcasts a scalar on the local domain of another expression,
            # for example 'map_(plus)(neighbors(V2Eₒ, it), make_const_list(1.0))'.
            # Therefore we handle `ListType` as a single-element array with shape (1,)
            # that will be accessed in a map expression on a local domain.
            assert isinstance(node.type.element_type, ts.ScalarType)
            dc_dtype = dace_utils.as_dace_type(node.type.element_type)
            # In order to ease the lowring of the parent expression on local dimension,
            # we represent the scalar value as a single-element 1D array.
            use_array = True
        else:
            assert isinstance(node.type, ts.ScalarType)
            dc_dtype = dace_utils.as_dace_type(node.type)
            use_array = False

        return self._construct_tasklet_result(dc_dtype, tasklet_node, "result", use_array=use_array)

    def _visit_make_tuple(self, node: gtir.FunCall) -> tuple[IteratorExpr | DataExpr]:
        assert cpm.is_call_to(node, "make_tuple")
        return tuple(self.visit(arg) for arg in node.args)

    def _visit_tuple_get(
        self, node: gtir.FunCall
    ) -> IteratorExpr | DataExpr | tuple[IteratorExpr | DataExpr]:
        assert cpm.is_call_to(node, "tuple_get")
        assert len(node.args) == 2

        if not isinstance(node.args[0], gtir.Literal):
            raise ValueError("Tuple can only be subscripted with compile-time constants.")
        assert ti.is_integral(node.args[0].type)
        index = int(node.args[0].value)

        tuple_fields = self.visit(node.args[1])
        return tuple_fields[index]

    def visit_FunCall(
        self, node: gtir.FunCall
    ) -> IteratorExpr | DataExpr | tuple[IteratorExpr | DataExpr | tuple[Any, ...], ...]:
        if cpm.is_call_to(node, "deref"):
            return self._visit_deref(node)

        elif cpm.is_call_to(node, "if_"):
            return self._visit_if(node)

        elif cpm.is_call_to(node, "neighbors"):
            return self._visit_neighbors(node)

        elif cpm.is_call_to(node, "list_get"):
            return self._visit_list_get(node)

        elif cpm.is_call_to(node, "make_tuple"):
            return self._visit_make_tuple(node)

        elif cpm.is_call_to(node, "tuple_get"):
            return self._visit_tuple_get(node)

        elif cpm.is_applied_map(node):
            return self._visit_map(node)

        elif cpm.is_applied_reduce(node):
            return self._visit_reduce(node)

        elif cpm.is_applied_shift(node):
            return self._visit_shift(node)

        elif isinstance(node.fun, gtir.Lambda):
            # Lambda node should be visited with 'visit_let()' method.
            raise ValueError(f"Unexpected lambda in 'FunCall' node: {node}.")

        elif isinstance(node.fun, gtir.SymRef):
            return self._visit_generic_builtin(node)

        else:
            raise NotImplementedError(f"Invalid 'FunCall' node: {node}.")

    def visit_Lambda(
        self, node: gtir.Lambda
    ) -> DataflowOutputEdge | tuple[DataflowOutputEdge | tuple[Any, ...], ...]:
<<<<<<< HEAD
        result = self.visit(node.expr)

=======
>>>>>>> 2cc84c8c
        def _visit_Lambda_impl(
            output_expr: DataflowOutputEdge | ValueExpr | MemletExpr | SymbolExpr,
        ) -> DataflowOutputEdge:
            if isinstance(output_expr, DataflowOutputEdge):
                return output_expr
            if isinstance(output_expr, ValueExpr):
                return DataflowOutputEdge(self.state, output_expr)

            if isinstance(output_expr, MemletExpr):
                # special case where the field operator is simply copying data from source to destination node
                output_dtype = output_expr.dc_node.desc(self.sdfg).dtype
                tasklet_node = self._add_tasklet("copy", {"__inp"}, {"__out"}, "__out = __inp")
                self._add_input_data_edge(
                    output_expr.dc_node,
                    output_expr.subset,
                    tasklet_node,
                    "__inp",
                )
            else:
                # even simpler case, where a constant value is written to destination node
                output_dtype = output_expr.dc_dtype
                tasklet_node = self._add_tasklet(
                    "write", {}, {"__out"}, f"__out = {output_expr.value}"
                )
<<<<<<< HEAD

            output_expr = self._construct_tasklet_result(output_dtype, tasklet_node, "__out")
            return DataflowOutputEdge(self.state, output_expr)
=======

            output_expr = self._construct_tasklet_result(output_dtype, tasklet_node, "__out")
            return DataflowOutputEdge(self.state, output_expr)

        result = self.visit(node.expr)
>>>>>>> 2cc84c8c

        return (
            gtx_utils.tree_map(_visit_Lambda_impl)(result)
            if isinstance(result, tuple)
            else _visit_Lambda_impl(result)
        )

    def visit_Literal(self, node: gtir.Literal) -> SymbolExpr:
        dc_dtype = dace_utils.as_dace_type(node.type)
        return SymbolExpr(node.value, dc_dtype)

    def visit_SymRef(
        self, node: gtir.SymRef
    ) -> IteratorExpr | DataExpr | tuple[IteratorExpr | DataExpr | tuple[Any, ...], ...]:
        param = str(node.id)
        if param in self.symbol_map:
            return self.symbol_map[param]
        # if not in the lambda symbol map, this must be a symref to a builtin function
        assert param in gtir_python_codegen.MATH_BUILTINS_MAPPING
        return SymbolExpr(param, dace.string)

    def visit_let(
        self,
        node: gtir.Lambda,
        args: Sequence[
            IteratorExpr
            | MemletExpr
            | ValueExpr
            | tuple[IteratorExpr | MemletExpr | ValueExpr | tuple[Any, ...], ...]
        ],
    ) -> DataflowOutputEdge | tuple[DataflowOutputEdge | tuple[Any, ...], ...]:
        """
        Maps lambda arguments to internal parameters.

        This method is responsible to recognize the usage of the `Lambda` node,
        which can be either a let-statement or the stencil expression in local view.
        The usage of a `Lambda` as let-statement corresponds to computing some results
        and making them available inside the lambda scope, represented as a nested SDFG.
        All let-statements, if any, are supposed to be encountered before the stencil
        expression. In other words, the `Lambda` node representing the stencil expression
        is always the innermost node.
        Therefore, the lowering of let-statements results in recursive calls to
        `visit_let()` until the stencil expression is found. At that point, it falls
        back to the `visit()` function.
        """

        # lambda arguments are mapped to symbols defined in lambda scope.
        for p, arg in zip(node.params, args, strict=True):
            self.symbol_map[str(p.id)] = arg

        if cpm.is_let(node.expr):
            let_node = node.expr
            let_args = [self.visit(arg) for arg in let_node.args]
            assert isinstance(let_node.fun, gtir.Lambda)
            return self.visit_let(let_node.fun, args=let_args)
        else:
            # this lambda node is not a let-statement, but a stencil expression
            return self.visit(node)


<<<<<<< HEAD
def apply(
=======
def translate_lambda_to_dataflow(
>>>>>>> 2cc84c8c
    sdfg: dace.SDFG,
    state: dace.SDFGState,
    sdfg_builder: gtir_sdfg.DataflowBuilder,
    node: gtir.Lambda,
    args: Sequence[
        IteratorExpr
        | MemletExpr
        | ValueExpr
        | tuple[IteratorExpr | MemletExpr | ValueExpr | tuple[Any, ...], ...]
    ],
) -> tuple[
    list[DataflowInputEdge],
    DataflowOutputEdge | tuple[DataflowOutputEdge | tuple[Any, ...], ...],
]:
    """
    Entry point to visit a `Lambda` node and lower it to a dataflow graph,
    that can be instantiated inside a map scope implementing the field operator.

    It calls `LambdaToDataflow.visit_let()` to map the lambda arguments to internal
    parameters and visit the let-statements (if any), which always appear as outermost
    nodes. Finally, the visitor returns the output edge of the dataflow.

    Args:
        sdfg: The SDFG where the dataflow graph will be instantiated.
        state: The SDFG state where the dataflow graph will be instantiated.
        sdfg_builder: Helper class to build the dataflow inside the given SDFG.
        node: Lambda node to visit.
        args: Arguments passed to lambda node.

    Returns:
        A tuple of two elements:
        - List of connections for data inputs to the dataflow.
        - Output data connection.
    """
    taskgen = LambdaToDataflow(sdfg, state, sdfg_builder)
    output_edges = taskgen.visit_let(node, args)
    return taskgen.input_edges, output_edges<|MERGE_RESOLUTION|>--- conflicted
+++ resolved
@@ -198,17 +198,11 @@
     node: dace.nodes.Tasklet
 
     def connect(self, map_entry: Optional[dace.nodes.MapEntry]) -> None:
-<<<<<<< HEAD
-        # the empty edge is not created if the dataflow is instatiated without a map
-        if map_entry is not None:
-            self.state.add_nedge(map_entry, self.node, dace.Memlet())
-=======
         if map_entry is None:
             # outside of a map scope it is possible to instantiate a tasklet node
             # without input connectors
             return
         self.state.add_nedge(map_entry, self.node, dace.Memlet())
->>>>>>> 2cc84c8c
 
 
 @dataclasses.dataclass(frozen=True)
@@ -320,11 +314,7 @@
     symbol_map: dict[
         str,
         IteratorExpr | DataExpr | tuple[IteratorExpr | DataExpr | tuple[Any, ...], ...],
-<<<<<<< HEAD
-    ] = dataclasses.field(default_factory=lambda: {})
-=======
     ] = dataclasses.field(default_factory=dict)
->>>>>>> 2cc84c8c
 
     def _add_input_data_edge(
         self,
@@ -591,13 +581,9 @@
         DataflowOutputEdge | tuple[DataflowOutputEdge | tuple[Any, ...], ...],
     ]:
         """
-<<<<<<< HEAD
-        Helper method to visit an if-branch expression and lower it to a dtaflow inside the given nested SDFG and state.
-=======
         Helper method to visit an if-branch expression and lower it to a dataflow inside the given nested SDFG and state.
 
         This function is called by `_visit_if()` for each if-branch.
->>>>>>> 2cc84c8c
 
         Args:
             if_sdfg: The nested SDFG where the if expression is lowered.
@@ -618,37 +604,21 @@
                 arg_node = arg.dc_node
                 arg_desc = arg_node.desc(self.sdfg)
                 if isinstance(arg, MemletExpr):
-<<<<<<< HEAD
-                    assert set(arg.subset.size()) == {1}
-                    arg_desc = dace.data.Scalar(arg_desc.dtype)
-            else:
-                assert isinstance(arg, IteratorExpr)
-=======
                     assert arg.subset.num_elements() == 1
                     arg_desc = dace.data.Scalar(arg_desc.dtype)
             elif isinstance(arg, IteratorExpr):
->>>>>>> 2cc84c8c
                 arg_node = arg.field
                 arg_desc = arg_node.desc(self.sdfg)
                 arg_expr = MemletExpr(
                     arg_node, arg.gt_dtype, dace_subsets.Range.from_array(arg_desc)
                 )
-<<<<<<< HEAD
-=======
             else:
                 raise TypeError(f"Unexpected {arg} as input argument.")
->>>>>>> 2cc84c8c
 
             arg_data = arg_node.data
             # SDFG data containers with name prefix '__tmp' are expected to be transients
             inner_data = (
-<<<<<<< HEAD
-                arg_data.replace("__tmp", "__input", 1)
-                if arg_data.startswith("__tmp")
-                else arg_data
-=======
                 arg_data.replace("__tmp", "__gtir", 1) if arg_data.startswith("__tmp") else arg_data
->>>>>>> 2cc84c8c
             )
 
             try:
@@ -667,20 +637,13 @@
                 assert isinstance(inner_desc, dace.data.Scalar)
                 return ValueExpr(inner_node, arg.gt_dtype)
 
-<<<<<<< HEAD
-        lambda_params = []
-=======
->>>>>>> 2cc84c8c
         lambda_args: list[
             IteratorExpr
             | MemletExpr
             | ValueExpr
             | tuple[IteratorExpr | MemletExpr | ValueExpr | tuple[Any, ...], ...]
         ] = []
-<<<<<<< HEAD
-=======
         lambda_params: list[gtir.Sym] = []
->>>>>>> 2cc84c8c
         for p in symbol_ref_utils.collect_symbol_refs(expr, self.symbol_map.keys()):
             arg = self.symbol_map[p]
             if isinstance(arg, tuple):
@@ -692,13 +655,9 @@
 
         # visit each branch of the if-statement as if it was a Lambda node
         lambda_node = gtir.Lambda(params=lambda_params, expr=expr)
-<<<<<<< HEAD
-        return apply(if_sdfg, if_branch_state, self.subgraph_builder, lambda_node, lambda_args)
-=======
         return translate_lambda_to_dataflow(
             if_sdfg, if_branch_state, self.subgraph_builder, lambda_node, lambda_args
         )
->>>>>>> 2cc84c8c
 
     def _visit_if(self, node: gtir.FunCall) -> ValueExpr | tuple[ValueExpr | tuple[Any, ...], ...]:
         """
@@ -706,8 +665,6 @@
         each branch is lowered into a dataflow in a separate state and the if-condition is represented
         as the inter-state edge condtion.
         """
-<<<<<<< HEAD
-=======
 
         def visit_if_branch_result(
             state: dace.SDFGState, edge: DataflowOutputEdge, sym: gtir.Sym
@@ -750,7 +707,6 @@
             )
             return ValueExpr(output_node, inner_value.gt_dtype)
 
->>>>>>> 2cc84c8c
         assert len(node.args) == 3
 
         # TODO(edopao): enable once supported in next DaCe release
@@ -764,11 +720,7 @@
                 and condition_value.gt_dtype.kind == ts.ScalarKind.BOOL
             )
             if isinstance(condition_value, (MemletExpr, ValueExpr))
-<<<<<<< HEAD
-            else (condition_value.dc_dtype == dace.dtypes.bool)
-=======
             else (condition_value.dc_dtype == dace.dtypes.bool_)
->>>>>>> 2cc84c8c
         )
 
         nsdfg = dace.SDFG(self.unique_nsdfg_name(prefix="if_stmt"))
@@ -811,63 +763,10 @@
             for edge in in_edges:
                 edge.connect(map_entry=None)
 
-<<<<<<< HEAD
-            # the result of each branch needs to be moved to the parent SDFG
-            def construct_output(
-                output_state: dace.SDFGState, edge: DataflowOutputEdge, sym: gtir.Sym
-            ) -> ValueExpr:
-                # the output data node has the same name as the nested SDFG output connector
-                output_data = str(sym.id)
-                try:
-                    output_desc = nsdfg.data(output_data)
-                    assert not output_desc.transient
-                except KeyError:
-                    # if the result is currently written to a transient node, inside the nested SDFG,
-                    # we need to allocate a non-transient data node
-                    result_desc = edge.result.dc_node.desc(nsdfg)
-                    output_desc = result_desc.clone()
-                    output_desc.transient = False
-                    output_data = nsdfg.add_datadesc(output_data, output_desc, find_new_name=True)
-                output_node = output_state.add_access(output_data)
-                output_state.add_nedge(
-                    edge.result.dc_node,
-                    output_node,
-                    dace.Memlet.from_array(output_data, output_desc),
-                )
-                return ValueExpr(output_node, edge.result.gt_dtype)
-
-=======
->>>>>>> 2cc84c8c
             if isinstance(out_edge, tuple):
                 assert isinstance(node.type, ts.TupleType)
                 out_symbol = dace_gtir_utils.make_symbol_tuple("__output", node.type)
                 outer_value = gtx_utils.tree_map(
-<<<<<<< HEAD
-                    lambda x, y, output_state=if_branch_state: construct_output(output_state, x, y)
-                )(out_edge, out_symbol)
-            else:
-                assert isinstance(node.type, ts.FieldType | ts.ScalarType)
-                outer_value = construct_output(
-                    if_branch_state, out_edge, im.sym("__output", node.type)
-                )
-
-            # in case tuples are passed as argument, isolated non-transient nodes might be left in the state,
-            # because not all tuple fields are necessarily used in the lambda scope
-            for data_node in if_branch_state.data_nodes():
-                data_desc = data_node.desc(nsdfg)
-                if (not data_desc.transient) and (if_branch_state.degree(data_node) == 0):
-                    # isolated node, connect it to a transient to avoid SDFG validation errors
-                    temp, temp_desc = nsdfg.add_temp_transient_like(data_desc)
-                    temp_node = if_branch_state.add_access(temp)
-                    if_branch_state.add_nedge(
-                        data_node, temp_node, dace.Memlet.from_array(temp, temp_desc)
-                    )
-
-        else:
-            result = outer_value
-
-        nsdfg_symbol_mapping = {str(sym): sym for sym in nsdfg.free_symbols}
-=======
                     lambda x, y, state=if_branch_state: visit_if_branch_result(state, x, y)
                 )(out_edge, out_symbol)
             else:
@@ -885,7 +784,6 @@
         else:
             result = outer_value
 
->>>>>>> 2cc84c8c
         outputs = {outval.dc_node.data for outval in gtx_utils.flatten_nested_tuple((result,))}
 
         nsdfg_node = self.state.add_nested_sdfg(
@@ -893,11 +791,7 @@
             self.sdfg,
             inputs=set(input_memlets.keys()),
             outputs=outputs,
-<<<<<<< HEAD
-            symbol_mapping=nsdfg_symbol_mapping,
-=======
             symbol_mapping=None,  # implicitly map all free symbols to the symbols available in parent SDFG
->>>>>>> 2cc84c8c
         )
 
         for inner, input_expr in input_memlets.items():
@@ -912,33 +806,10 @@
                     self.sdfg.make_array_memlet(input_expr.dc_node.data),
                 )
 
-<<<<<<< HEAD
-        def connect_output(inner_value: ValueExpr) -> ValueExpr:
-            # each output connector of the nested SDFG writes to a transient node in the parent SDFG
-            inner_data = inner_value.dc_node.data
-            inner_desc = inner_value.dc_node.desc(nsdfg)
-            assert not inner_desc.transient
-            output, output_desc = self.sdfg.add_temp_transient_like(inner_desc)
-            output_node = self.state.add_access(output)
-            self.state.add_edge(
-                nsdfg_node,
-                inner_data,
-                output_node,
-                None,
-                dace.Memlet.from_array(output, output_desc),
-            )
-            return ValueExpr(output_node, inner_value.gt_dtype)
-
-        return (
-            gtx_utils.tree_map(connect_output)(result)
-            if isinstance(result, tuple)
-            else connect_output(result)
-=======
         return (
             gtx_utils.tree_map(write_output_of_nested_sdfg_to_temporary)(result)
             if isinstance(result, tuple)
             else write_output_of_nested_sdfg_to_temporary(result)
->>>>>>> 2cc84c8c
         )
 
     def _visit_neighbors(self, node: gtir.FunCall) -> ValueExpr:
@@ -1060,11 +931,7 @@
         assert len(list_desc.shape) == 1
 
         result_dtype = dace_utils.as_dace_type(list_arg.gt_dtype.element_type)
-<<<<<<< HEAD
-        result, _ = self.sdfg.add_scalar(self.sdfg.temp_data_name(), result_dtype, transient=True)
-=======
         result, _ = self.subgraph_builder.add_temp_scalar(self.sdfg, result_dtype)
->>>>>>> 2cc84c8c
         result_node = self.state.add_access(result)
 
         if isinstance(index_arg, SymbolExpr):
@@ -1076,12 +943,7 @@
                 None,
                 dace.Memlet(data=list_arg.dc_node.data, subset=index_arg.value),
             )
-<<<<<<< HEAD
-        else:
-            assert isinstance(index_arg, ValueExpr)
-=======
         elif isinstance(index_arg, ValueExpr):
->>>>>>> 2cc84c8c
             tasklet_node = self._add_tasklet(
                 "list_get", inputs={"index", "list"}, outputs={"value"}, code="value = list[index]"
             )
@@ -1102,11 +964,8 @@
             self._add_edge(
                 tasklet_node, "value", result_node, None, dace.Memlet(data=result, subset="0")
             )
-<<<<<<< HEAD
-=======
         else:
             raise TypeError(f"Unexpected value {index_arg} as index argument.")
->>>>>>> 2cc84c8c
 
         return ValueExpr(dc_node=result_node, gt_dtype=list_arg.gt_dtype.element_type)
 
@@ -1768,11 +1627,6 @@
     def visit_Lambda(
         self, node: gtir.Lambda
     ) -> DataflowOutputEdge | tuple[DataflowOutputEdge | tuple[Any, ...], ...]:
-<<<<<<< HEAD
-        result = self.visit(node.expr)
-
-=======
->>>>>>> 2cc84c8c
         def _visit_Lambda_impl(
             output_expr: DataflowOutputEdge | ValueExpr | MemletExpr | SymbolExpr,
         ) -> DataflowOutputEdge:
@@ -1797,17 +1651,11 @@
                 tasklet_node = self._add_tasklet(
                     "write", {}, {"__out"}, f"__out = {output_expr.value}"
                 )
-<<<<<<< HEAD
 
             output_expr = self._construct_tasklet_result(output_dtype, tasklet_node, "__out")
             return DataflowOutputEdge(self.state, output_expr)
-=======
-
-            output_expr = self._construct_tasklet_result(output_dtype, tasklet_node, "__out")
-            return DataflowOutputEdge(self.state, output_expr)
 
         result = self.visit(node.expr)
->>>>>>> 2cc84c8c
 
         return (
             gtx_utils.tree_map(_visit_Lambda_impl)(result)
@@ -1868,11 +1716,7 @@
             return self.visit(node)
 
 
-<<<<<<< HEAD
-def apply(
-=======
 def translate_lambda_to_dataflow(
->>>>>>> 2cc84c8c
     sdfg: dace.SDFG,
     state: dace.SDFGState,
     sdfg_builder: gtir_sdfg.DataflowBuilder,
