# GT4Py - GridTools Framework
#
# Copyright (c) 2014-2024, ETH Zurich
# All rights reserved.
#
# Please, refer to the LICENSE file in the root directory.
# SPDX-License-Identifier: BSD-3-Clause

from __future__ import annotations

import abc
import dataclasses
from typing import (
    Any,
    Dict,
    Final,
    List,
    Optional,
    Protocol,
    Sequence,
    Set,
    Tuple,
    TypeAlias,
    Union,
)

import dace
from dace import subsets as dace_subsets

from gt4py import eve
from gt4py.next import common as gtx_common
from gt4py.next.iterator import ir as gtir
from gt4py.next.iterator.ir_utils import common_pattern_matcher as cpm, ir_makers as im
from gt4py.next.program_processors.runners.dace_common import utility as dace_utils
from gt4py.next.program_processors.runners.dace_fieldview import (
    gtir_python_codegen,
    gtir_sdfg,
    utility as dace_gtir_utils,
)
from gt4py.next.type_system import type_info as ti, type_specifications as ts


# Magic local dimension for the result of a `make_const_list`.
# A clean implementation will probably involve to tag the `make_const_list`
# with the neighborhood it is meant to be used with.
_CONST_DIM = gtx_common.Dimension(value="_CONST_DIM", kind=gtx_common.DimensionKind.LOCAL)


@dataclasses.dataclass(frozen=True)
class ValueExpr:
    """
    Local storage for the values returned by dataflow computation.

    This type is used in the context in a dataflow, that is a stencil expression.
    Therefore, it contains either a scalar value (single elements in the fields) or
    a list of values in a local dimension.
    This is different from `gtir_builtin_translators.FieldopData` which represents
    the result of a field operator, basically the data storage outside a global map.

    Args:
        dc_node: Access node to the data container, can be either a scalar or a local list.
        gt_dtype: GT4Py data type, which includes the `offset_type` local dimension for lists.
    """

    dc_node: dace.nodes.AccessNode
    gt_dtype: ts.ListType | ts.ScalarType


@dataclasses.dataclass(frozen=True)
class MemletExpr:
    """
    Scalar or array data access through a memlet.

    Args:
        dc_node: Access node to the data container, can be either a scalar or a local list.
        gt_dtype: GT4Py data type, which includes the `offset_type` local dimension for lists.
        subset: Represents the subset to use in memlet to access the above data.
    """

    dc_node: dace.nodes.AccessNode
<<<<<<< HEAD
    gt_dtype: ts.ListType | ts.ScalarType
    subset: sbs.Indices | sbs.Range
=======
    gt_dtype: itir_ts.ListType | ts.ScalarType
    subset: dace_subsets.Range
>>>>>>> e8743dd3


@dataclasses.dataclass(frozen=True)
class SymbolExpr:
    """Any symbolic expression that is constant in the context of current SDFG."""

    value: dace.symbolic.SymExpr
    dc_dtype: dace.typeclass


DataExpr: TypeAlias = ValueExpr | MemletExpr | SymbolExpr


@dataclasses.dataclass(frozen=True)
class IteratorExpr:
    """
    Iterator for field access to be consumed by `deref` or `shift` builtin functions.

    Args:
        field: Access node to the field this iterator operates on.
        gt_dtype: GT4Py data type, which includes the `offset_type` local dimension for lists.
        field_domain: Field domain represented as a sorted list of dimensions and offset values,
            used to find the position of a map index variable in the memlet subset. The offset
            value is either the start index of dimension range or the compile-time value of
            a shift expression, or a composition of both, and it must be subtracted to the index
            variable when constructing the memlet subset range.
        indices: Maps each dimension to an index value, which could be either a symbolic value
            or the result of a tasklet computation like neighbors connectivity or dynamic offset.
    """

    field: dace.nodes.AccessNode
    gt_dtype: ts.ListType | ts.ScalarType
    field_domain: list[tuple[gtx_common.Dimension, dace.symbolic.SymExpr]]
    indices: dict[gtx_common.Dimension, DataExpr]

    def get_memlet_subset(self, sdfg: dace.SDFG) -> dace_subsets.Range:
        if not all(isinstance(self.indices[dim], SymbolExpr) for dim, _ in self.field_domain):
            raise ValueError(f"Cannot deref iterator {self}.")

        field_desc = self.field.desc(sdfg)
        if isinstance(self.gt_dtype, ts.ListType):
            assert len(field_desc.shape) == len(self.field_domain) + 1
            assert self.gt_dtype.offset_type is not None
            field_domain = [*self.field_domain, (self.gt_dtype.offset_type, 0)]
        else:
            assert len(field_desc.shape) == len(self.field_domain)
            field_domain = self.field_domain

        return dace_subsets.Range.from_string(
            ",".join(
                str(self.indices[dim].value - offset)  # type: ignore[union-attr]
                if dim in self.indices
                else f"0:{size}"
                for (dim, offset), size in zip(field_domain, field_desc.shape, strict=True)
            )
        )


class DataflowInputEdge(Protocol):
    """
    This protocol represents an open connection into the dataflow.

    It provides the `connect` method to setup an input edge from an external data source.
    Since the dataflow represents a stencil, we instantiate the dataflow inside a map scope
    and connect its inputs and outputs to external data nodes by means of memlets that
    traverse the map entry and exit nodes.
    """

    @abc.abstractmethod
    def connect(self, me: dace.nodes.MapEntry) -> None: ...


@dataclasses.dataclass(frozen=True)
class MemletInputEdge(DataflowInputEdge):
    """
    Allows to setup an input memlet through a map entry node.

    The edge source has to be a data access node, while the destination node can either
    be a tasklet, in which case the connector name is also required, or an access node.
    """

    state: dace.SDFGState
    source: dace.nodes.AccessNode
    subset: dace_subsets.Range
    dest: dace.nodes.AccessNode | dace.nodes.Tasklet
    dest_conn: Optional[str]

    def connect(self, me: dace.nodes.MapEntry) -> None:
        memlet = dace.Memlet(data=self.source.data, subset=self.subset)
        self.state.add_memlet_path(
            self.source,
            me,
            self.dest,
            dst_conn=self.dest_conn,
            memlet=memlet,
        )


@dataclasses.dataclass(frozen=True)
class EmptyInputEdge(DataflowInputEdge):
    """
    Allows to setup an edge from a map entry node to a tasklet with no arguments.

    The reason behind this kind of connection is that all nodes inside a map scope
    must have an in/out path that traverses the entry and exit nodes.
    """

    state: dace.SDFGState
    node: dace.nodes.Tasklet

    def connect(self, me: dace.nodes.MapEntry) -> None:
        self.state.add_nedge(me, self.node, dace.Memlet())


@dataclasses.dataclass(frozen=True)
class DataflowOutputEdge:
    """
    Allows to setup an output memlet through a map exit node.

    The result of a dataflow subgraph needs to be written to an external data node.
    Since the dataflow represents a stencil and the dataflow is computed over
    a field domain, the dataflow is instatiated inside a map scope. The `connect`
    method creates a memlet that writes the dataflow result to the external array
    passing through the map exit node.
    """

    state: dace.SDFGState
    result: ValueExpr

    def connect(
        self,
        mx: dace.nodes.MapExit,
        dest: dace.nodes.AccessNode,
        subset: dace_subsets.Range,
    ) -> None:
        # retrieve the node which writes the result
        last_node = self.state.in_edges(self.result.dc_node)[0].src
        if isinstance(last_node, dace.nodes.Tasklet):
            # the last transient node can be deleted
            last_node_connector = self.state.in_edges(self.result.dc_node)[0].src_conn
            self.state.remove_node(self.result.dc_node)
        else:
            last_node = self.result.dc_node
            last_node_connector = None

        self.state.add_memlet_path(
            last_node,
            mx,
            dest,
            src_conn=last_node_connector,
            memlet=dace.Memlet(data=dest.data, subset=subset),
        )


DACE_REDUCTION_MAPPING: dict[str, dace.dtypes.ReductionType] = {
    "minimum": dace.dtypes.ReductionType.Min,
    "maximum": dace.dtypes.ReductionType.Max,
    "plus": dace.dtypes.ReductionType.Sum,
    "multiplies": dace.dtypes.ReductionType.Product,
    "and_": dace.dtypes.ReductionType.Logical_And,
    "or_": dace.dtypes.ReductionType.Logical_Or,
    "xor_": dace.dtypes.ReductionType.Logical_Xor,
    "minus": dace.dtypes.ReductionType.Sub,
    "divides": dace.dtypes.ReductionType.Div,
}


def get_reduce_params(node: gtir.FunCall) -> tuple[str, SymbolExpr, SymbolExpr]:
    assert isinstance(node.type, ts.ScalarType)
    dc_dtype = dace_utils.as_dace_type(node.type)

    assert isinstance(node.fun, gtir.FunCall)
    assert len(node.fun.args) == 2
    assert isinstance(node.fun.args[0], gtir.SymRef)
    op_name = str(node.fun.args[0])
    assert isinstance(node.fun.args[1], gtir.Literal)
    assert node.fun.args[1].type == node.type
    reduce_init = SymbolExpr(node.fun.args[1].value, dc_dtype)

    if op_name not in DACE_REDUCTION_MAPPING:
        raise RuntimeError(f"Reduction operation '{op_name}' not supported.")
    identity_value = dace.dtypes.reduction_identity(dc_dtype, DACE_REDUCTION_MAPPING[op_name])
    reduce_identity = SymbolExpr(identity_value, dc_dtype)

    return op_name, reduce_init, reduce_identity


@dataclasses.dataclass(frozen=True)
class LambdaToDataflow(eve.NodeVisitor):
    """
    Visitor class to translate a `Lambda` expression to a dataflow graph.

    This visitor should be applied by calling `apply()` method on a `Lambda` IR.
    The dataflow graph generated here typically represents the stencil function
    of a field operator. It only computes single elements or pure local fields,
    in case of neighbor values. In case of local fields, the dataflow contains
    inner maps with fixed literal size (max number of neighbors).
    Once the lambda expression has been lowered to a dataflow, the dataflow graph
    needs to be instantiated, that is we have to connect all in/out edges to
    external source/destination data nodes. Since the lambda expression is used
    in GTIR as argument to a field operator, the dataflow is instatiated inside
    a map scope and applied on the field domain. Therefore, all in/out edges
    must traverse the entry/exit map nodes.
    """

    sdfg: dace.SDFG
    state: dace.SDFGState
    subgraph_builder: gtir_sdfg.DataflowBuilder
    input_edges: list[DataflowInputEdge] = dataclasses.field(default_factory=lambda: [])
    symbol_map: dict[str, IteratorExpr | MemletExpr | SymbolExpr] = dataclasses.field(
        default_factory=lambda: {}
    )

    def _add_input_data_edge(
        self,
        src: dace.nodes.AccessNode,
        src_subset: dace_subsets.Range,
        dst_node: dace.nodes.Node,
        dst_conn: Optional[str] = None,
        src_offset: Optional[list[dace.symbolic.SymExpr]] = None,
    ) -> None:
        input_subset = (
            src_subset
            if src_offset is None
            else dace_subsets.Range(
                (start - off, stop - off, step)
                for (start, stop, step), off in zip(src_subset, src_offset, strict=True)
            )
        )
        edge = MemletInputEdge(self.state, src, input_subset, dst_node, dst_conn)
        self.input_edges.append(edge)

    def _add_edge(
        self,
        src_node: dace.Node,
        src_node_connector: Optional[str],
        dst_node: dace.Node,
        dst_node_connector: Optional[str],
        memlet: dace.Memlet,
    ) -> None:
        """Helper method to add an edge in current state."""
        self.state.add_edge(src_node, src_node_connector, dst_node, dst_node_connector, memlet)

    def _add_map(
        self,
        name: str,
        ndrange: Union[
            Dict[str, Union[str, dace.subsets.Subset]],
            List[Tuple[str, Union[str, dace.subsets.Subset]]],
        ],
        **kwargs: Any,
    ) -> Tuple[dace.nodes.MapEntry, dace.nodes.MapExit]:
        """
        Helper method to add a map in current state.

        The subgraph builder ensures that the map receives a unique name,
        by adding a unique suffix to the provided name.
        """
        return self.subgraph_builder.add_map(name, self.state, ndrange, **kwargs)

    def _add_tasklet(
        self,
        name: str,
        inputs: Union[Set[str], Dict[str, dace.dtypes.typeclass]],
        outputs: Union[Set[str], Dict[str, dace.dtypes.typeclass]],
        code: str,
        **kwargs: Any,
    ) -> dace.nodes.Tasklet:
        """
        Helper method to add a tasklet in current state.

        The subgraph builder ensures that the tasklet receives a unique name,
        by adding a unique suffix to the provided name.
        """
        tasklet_node = self.subgraph_builder.add_tasklet(
            name, self.state, inputs, outputs, code, **kwargs
        )
        if len(inputs) == 0:
            # All nodes inside a map scope must have an in/out path that traverses
            # the entry and exit nodes. Therefore, a tasklet node with no arguments
            # still needs an (empty) input edge from map entry node.
            edge = EmptyInputEdge(self.state, tasklet_node)
            self.input_edges.append(edge)
        return tasklet_node

    def _add_mapped_tasklet(
        self,
        name: str,
        map_ranges: Dict[str, str | dace.subsets.Subset]
        | List[Tuple[str, str | dace.subsets.Subset]],
        inputs: Union[Set[str], Dict[str, dace.dtypes.typeclass]],
        code: str,
        outputs: Union[Set[str], Dict[str, dace.dtypes.typeclass]],
        **kwargs: Any,
    ) -> tuple[dace.nodes.Tasklet, dace.nodes.MapEntry, dace.nodes.MapExit]:
        """
        Helper method to add a mapped tasklet in current state.

        The subgraph builder ensures that the tasklet receives a unique name,
        by adding a unique suffix to the provided name.
        """
        return self.subgraph_builder.add_mapped_tasklet(
            name, self.state, map_ranges, inputs, code, outputs, **kwargs
        )

    def unique_nsdfg_name(self, prefix: str) -> str:
        """Utility function to generate a unique name for a nested SDFG, starting with the given prefix."""
        return self.subgraph_builder.unique_nsdfg_name(self.sdfg, prefix)

    def _construct_local_view(self, field: MemletExpr | ValueExpr) -> ValueExpr:
        if isinstance(field, MemletExpr):
            desc = field.dc_node.desc(self.sdfg)
            local_dim_indices = [i for i, size in enumerate(field.subset.size()) if size != 1]
            if len(local_dim_indices) == 0:
                # we are accessing a single-element array with shape (1,)
                view_shape = (1,)
                view_strides = (1,)
            else:
                view_shape = tuple(desc.shape[i] for i in local_dim_indices)
                view_strides = tuple(desc.strides[i] for i in local_dim_indices)
            view, _ = self.sdfg.add_view(
                f"{field.dc_node.data}_view",
                view_shape,
                desc.dtype,
                strides=view_strides,
                find_new_name=True,
            )
            local_view_node = self.state.add_access(view)
            self._add_input_data_edge(field.dc_node, field.subset, local_view_node)

            return ValueExpr(local_view_node, desc.dtype)

        else:
            return field

    def _construct_tasklet_result(
        self,
        dc_dtype: dace.typeclass,
        src_node: dace.nodes.Tasklet,
        src_connector: str,
        use_array: bool = False,
    ) -> ValueExpr:
        data_type = dace_utils.as_itir_type(dc_dtype)
        if use_array:
            # In some cases, such as result data with list-type annotation, we want
            # that output data is represented as an array (single-element 1D array)
            # in order to allow for composition of array shape in external memlets.
            temp_name, _ = self.sdfg.add_temp_transient((1,), dc_dtype)
        else:
            temp_name = self.sdfg.temp_data_name()
            self.sdfg.add_scalar(temp_name, dc_dtype, transient=True)

        temp_node = self.state.add_access(temp_name)
        self._add_edge(
            src_node,
            src_connector,
            temp_node,
            None,
            dace.Memlet(data=temp_name, subset="0"),
        )
        return ValueExpr(
            dc_node=temp_node,
            gt_dtype=(
                ts.ListType(element_type=data_type, offset_type=_CONST_DIM)
                if use_array
                else data_type
            ),
        )

    def _visit_deref(self, node: gtir.FunCall) -> DataExpr:
        """
        Visit a `deref` node, which represents dereferencing of an iterator.
        The iterator is the argument of this node.

        The iterator contains the information for accessing a field, that is the
        sorted list of dimensions in the field domain and the index values for
        each dimension. The index values can be either symbol values, that is
        literal values or scalar arguments which are constant in the SDFG scope;
        or they can be the result of some expression, that computes a dynamic
        index offset or gets an neighbor index from a connectivity table.
        In case all indexes are symbol values, the `deref` node is lowered to a
        memlet; otherwise dereferencing is a runtime operation represented in
        the SDFG as a tasklet node.
        """
        # format used for field index tasklet connector
        IndexConnectorFmt: Final = "__index_{dim}"

        assert len(node.args) == 1
        arg_expr = self.visit(node.args[0])

        if not isinstance(arg_expr, IteratorExpr):
            # dereferencing a scalar or a literal node results in the node itself
            return arg_expr

        field_desc = arg_expr.field.desc(self.sdfg)
        if isinstance(field_desc, dace.data.Scalar):
            # deref a zero-dimensional field
            assert len(arg_expr.field_domain) == 0
            assert isinstance(node.type, ts.ScalarType)
            return MemletExpr(arg_expr.field, arg_expr.gt_dtype, subset="0")

        # default case: deref a field with one or more dimensions
        if all(isinstance(index, SymbolExpr) for index in arg_expr.indices.values()):
            # when all indices are symbolic expressions, we can perform direct field access through a memlet
            field_subset = arg_expr.get_memlet_subset(self.sdfg)
            return MemletExpr(arg_expr.field, arg_expr.gt_dtype, field_subset)

        # we use a tasklet to dereference an iterator when one or more indices are the result of some computation,
        # either indirection through connectivity table or dynamic cartesian offset.
        assert all(dim in arg_expr.indices for dim, _ in arg_expr.field_domain)
        assert len(field_desc.shape) == len(arg_expr.field_domain)
        field_indices = [(dim, arg_expr.indices[dim]) for dim, _ in arg_expr.field_domain]
        index_connectors = [
            IndexConnectorFmt.format(dim=dim.value)
            for dim, index in field_indices
            if not isinstance(index, SymbolExpr)
        ]
        # here `internals` refer to the names used as index in the tasklet code string:
        # an index can be either a connector name (for dynamic/indirect indices)
        # or a symbol value (for literal values and scalar arguments).
        index_internals = ",".join(
            str(index.value)
            if isinstance(index, SymbolExpr)
            else IndexConnectorFmt.format(dim=dim.value)
            for dim, index in field_indices
        )
        deref_node = self._add_tasklet(
            "runtime_deref",
            {"field"} | set(index_connectors),
            {"val"},
            code=f"val = field[{index_internals}]",
        )
        # add new termination point for the field parameter
        self._add_input_data_edge(
            arg_expr.field,
            dace_subsets.Range.from_array(field_desc),
            deref_node,
            "field",
            src_offset=[offset for (_, offset) in arg_expr.field_domain],
        )

        for dim, index_expr in field_indices:
            # add termination points for the dynamic iterator indices
            deref_connector = IndexConnectorFmt.format(dim=dim.value)
            if isinstance(index_expr, MemletExpr):
                self._add_input_data_edge(
                    index_expr.dc_node,
                    index_expr.subset,
                    deref_node,
                    deref_connector,
                )

            elif isinstance(index_expr, ValueExpr):
                self._add_edge(
                    index_expr.dc_node,
                    None,
                    deref_node,
                    deref_connector,
                    dace.Memlet(data=index_expr.dc_node.data, subset="0"),
                )
            else:
                assert isinstance(index_expr, SymbolExpr)

        return self._construct_tasklet_result(field_desc.dtype, deref_node, "val")

    def _visit_neighbors(self, node: gtir.FunCall) -> ValueExpr:
        assert isinstance(node.type, ts.ListType)
        assert len(node.args) == 2

        assert isinstance(node.args[0], gtir.OffsetLiteral)
        offset = node.args[0].value
        assert isinstance(offset, str)
        offset_provider = self.subgraph_builder.get_offset_provider_type(offset)
        assert isinstance(offset_provider, gtx_common.NeighborConnectivityType)

        it = self.visit(node.args[1])
        assert isinstance(it, IteratorExpr)
        assert any(dim == offset_provider.codomain for dim, _ in it.field_domain)
        assert offset_provider.source_dim in it.indices
        origin_index = it.indices[offset_provider.source_dim]
        assert isinstance(origin_index, SymbolExpr)
        assert all(isinstance(index, SymbolExpr) for index in it.indices.values())

        field_desc = it.field.desc(self.sdfg)
        connectivity = dace_utils.connectivity_identifier(offset)
        # initially, the storage for the connectivty tables is created as transient;
        # when the tables are used, the storage is changed to non-transient,
        # as the corresponding arrays are supposed to be allocated by the SDFG caller
        connectivity_desc = self.sdfg.arrays[connectivity]
        connectivity_desc.transient = False

        # The visitor is constructing a list of input connections that will be handled
        # by `translate_as_fieldop` (the primitive translator), that is responsible
        # of creating the map for the field domain. For each input connection, it will
        # create a memlet that will write to a node specified by the third attribute
        # in the `InputConnection` tuple (either a tasklet, or a view node, or a library
        # node). For the specific case of `neighbors` we need to nest the neighbors map
        # inside the field map and the memlets will traverse the external map and write
        # to the view nodes. The simplify pass will remove the redundant access nodes.
        field_slice = self._construct_local_view(
            MemletExpr(
                dc_node=it.field,
                gt_dtype=node.type,
                subset=dace_subsets.Range.from_string(
                    ",".join(
                        str(it.indices[dim].value - offset)  # type: ignore[union-attr]
                        if dim != offset_provider.codomain
                        else f"0:{size}"
                        for (dim, offset), size in zip(
                            it.field_domain, field_desc.shape, strict=True
                        )
                    )
                ),
            )
        )
        connectivity_slice = self._construct_local_view(
            MemletExpr(
                dc_node=self.state.add_access(connectivity),
                gt_dtype=node.type,
                subset=dace_subsets.Range.from_string(
                    f"{origin_index.value}, 0:{offset_provider.max_neighbors}"
                ),
            )
        )

        neighbors_temp, _ = self.sdfg.add_temp_transient(
            (offset_provider.max_neighbors,), field_desc.dtype
        )
        neighbors_node = self.state.add_access(neighbors_temp)
        offset_type = gtx_common.Dimension(offset, gtx_common.DimensionKind.LOCAL)
        neighbor_idx = dace_gtir_utils.get_map_variable(offset_type)

        index_connector = "__index"
        output_connector = "__val"
        tasklet_expression = f"{output_connector} = __field[{index_connector}]"
        input_memlets = {
            "__field": self.sdfg.make_array_memlet(field_slice.dc_node.data),
            index_connector: dace.Memlet(data=connectivity_slice.dc_node.data, subset=neighbor_idx),
        }
        input_nodes = {
            field_slice.dc_node.data: field_slice.dc_node,
            connectivity_slice.dc_node.data: connectivity_slice.dc_node,
        }

        if offset_provider.has_skip_values:
            # in case of skip value we can write any dummy value
            skip_value = (
                "math.nan"
                if ti.is_floating_point(node.type.element_type)
                else str(dace.dtypes.max_value(field_desc.dtype))
            )
            tasklet_expression += (
                f" if {index_connector} != {gtx_common._DEFAULT_SKIP_VALUE} else {skip_value}"
            )

        self._add_mapped_tasklet(
            name=f"{offset}_neighbors",
            map_ranges={neighbor_idx: f"0:{offset_provider.max_neighbors}"},
            code=tasklet_expression,
            inputs=input_memlets,
            input_nodes=input_nodes,
            outputs={
                output_connector: dace.Memlet(data=neighbors_temp, subset=neighbor_idx),
            },
            output_nodes={neighbors_temp: neighbors_node},
            external_edges=True,
        )

        return ValueExpr(
            dc_node=neighbors_node, gt_dtype=ts.ListType(node.type.element_type, offset_type)
        )

    def _visit_map(self, node: gtir.FunCall) -> ValueExpr:
        """
        A map node defines an operation to be mapped on all elements of input arguments.

        The map operation is applied on the local dimension of input fields.
        In the example below, the local dimension consists of a list of neighbor
        values as the first argument, and a list of constant values `1.0`:
        `map_(plus)(neighbors(V2E, it), make_const_list(1.0))`

        The `plus` operation is lowered to a tasklet inside a map that computes
        the domain of the local dimension (in this example, max neighbors in V2E).

        The result is a 1D local field, with same size as the input local dimension.
        In above example, the result would be an array with size V2E.max_neighbors,
        containing the V2E neighbor values incremented by 1.0.
        """
        assert isinstance(node.type, ts.ListType)
        assert isinstance(node.fun, gtir.FunCall)
        assert len(node.fun.args) == 1  # the operation to be mapped on the arguments

        assert isinstance(node.type.element_type, ts.ScalarType)
        dc_dtype = dace_utils.as_dace_type(node.type.element_type)

        input_connectors = [f"__arg{i}" for i in range(len(node.args))]
        output_connector = "__out"

        # Here we build the body of the tasklet
        fun_node = im.call(node.fun.args[0])(*input_connectors)
        fun_python_code = gtir_python_codegen.get_source(fun_node)
        tasklet_expression = f"{output_connector} = {fun_python_code}"

        input_args = [self.visit(arg) for arg in node.args]
        input_connectivity_types: dict[
            gtx_common.Dimension, gtx_common.NeighborConnectivityType
        ] = {}
        for input_arg in input_args:
            assert isinstance(input_arg.gt_dtype, ts.ListType)
            assert input_arg.gt_dtype.offset_type is not None
            offset_type = input_arg.gt_dtype.offset_type
            if offset_type == _CONST_DIM:
                # this input argument is the result of `make_const_list`
                continue
            offset_provider_t = self.subgraph_builder.get_offset_provider_type(offset_type.value)
            assert isinstance(offset_provider_t, gtx_common.NeighborConnectivityType)
            input_connectivity_types[offset_type] = offset_provider_t

        if len(input_connectivity_types) == 0:
            raise ValueError(f"Missing information on local dimension for map node {node}.")

        # GT4Py guarantees that all connectivities used to generate lists of neighbors
        # have the same length, that is the same value of 'max_neighbors'.
        if (
            len(
                set(
                    (conn.has_skip_values, conn.max_neighbors)
                    for conn in input_connectivity_types.values()
                )
            )
            != 1
        ):
            raise ValueError("Unexpected arguments to map expression with different neighborhood.")
        offset_type, offset_provider_type = next(iter(input_connectivity_types.items()))
        local_size = offset_provider_type.max_neighbors
        map_index = dace_gtir_utils.get_map_variable(offset_type)

        # The dataflow we build in this class has some loose connections on input edges.
        # These edges are described as set of nodes, that will have to be connected to
        # external data source nodes passing through the map entry node of the field map.
        # Similarly to `neighbors` expressions, the `map_` input edges terminate on view
        # nodes (see `_construct_local_view` in the for-loop below), because it is simpler
        # than representing map-to-map edges (which require memlets with 2 pass-nodes).
        input_memlets = {}
        input_nodes = {}
        for conn, input_arg in zip(input_connectors, input_args):
            input_node = self._construct_local_view(input_arg).dc_node
            input_desc = input_node.desc(self.sdfg)
            # we assume that there is a single local dimension
            if len(input_desc.shape) != 1:
                raise ValueError(f"More than one local dimension in map expression {node}.")
            input_size = input_desc.shape[0]
            if input_size == 1:
                assert input_arg.gt_dtype.offset_type == _CONST_DIM
                input_memlets[conn] = dace.Memlet(data=input_node.data, subset="0")
            elif input_size == local_size:
                input_memlets[conn] = dace.Memlet(data=input_node.data, subset=map_index)
            else:
                raise ValueError(
                    f"Argument to map node with local size {input_size}, expected {local_size}."
                )
            input_nodes[input_node.data] = input_node

        result, _ = self.sdfg.add_temp_transient((local_size,), dc_dtype)
        result_node = self.state.add_access(result)

        if offset_provider_type.has_skip_values:
            # In case the `map_` input expressions contain skip values, we use
            # the connectivity-based offset provider as mask for map computation.
            connectivity = dace_utils.connectivity_identifier(offset_type.value)
            connectivity_desc = self.sdfg.arrays[connectivity]
            connectivity_desc.transient = False

            origin_map_index = dace_gtir_utils.get_map_variable(offset_provider_type.source_dim)

            connectivity_slice = self._construct_local_view(
                MemletExpr(
                    dc_node=self.state.add_access(connectivity),
                    gt_dtype=ts.ListType(
                        element_type=node.type.element_type, offset_type=offset_type
                    ),
                    subset=dace_subsets.Range.from_string(
                        f"{origin_map_index}, 0:{offset_provider_type.max_neighbors}"
                    ),
                )
            )

            input_memlets["__neighbor_idx"] = dace.Memlet(
                data=connectivity_slice.dc_node.data, subset=map_index
            )
            input_nodes[connectivity_slice.dc_node.data] = connectivity_slice.dc_node

            # in case of skip value we can write any dummy value
            skip_value = (
                "math.nan"
                if ti.is_floating_point(node.type.element_type)
                else str(dace.dtypes.max_value(dc_dtype))
            )
            tasklet_expression += (
                f" if __neighbor_idx != {gtx_common._DEFAULT_SKIP_VALUE} else {skip_value}"
            )

        self._add_mapped_tasklet(
            name="map",
            map_ranges={map_index: f"0:{local_size}"},
            code=tasklet_expression,
            inputs=input_memlets,
            input_nodes=input_nodes,
            outputs={
                output_connector: dace.Memlet(data=result, subset=map_index),
            },
            output_nodes={result: result_node},
            external_edges=True,
        )

        return ValueExpr(
            dc_node=result_node,
            gt_dtype=ts.ListType(node.type.element_type, offset_type),
        )

    def _make_reduce_with_skip_values(
        self,
        input_expr: ValueExpr | MemletExpr,
        offset_provider_type: gtx_common.NeighborConnectivityType,
        reduce_init: SymbolExpr,
        reduce_identity: SymbolExpr,
        reduce_wcr: str,
        result_node: dace.nodes.AccessNode,
    ) -> None:
        """
        Helper method to lower reduction on a local field containing skip values.

        The reduction is implemented as a nested SDFG containing 2 states. In first
        state, the result (a scalar data node passed as argumet) is initialized.
        In second state, a mapped tasklet uses a write-conflict resolution (wcr)
        memlet to update the result.
        We use the offset provider as a mask to identify skip values: the value
        that is written to the result node is either the input value, when the
        corresponding neighbor index in the connectivity table is valid, or the
        identity value if the neighbor index is missing.
        """
        origin_map_index = dace_gtir_utils.get_map_variable(offset_provider_type.source_dim)

        assert (
            isinstance(input_expr.gt_dtype, ts.ListType)
            and input_expr.gt_dtype.offset_type is not None
        )
        offset_type = input_expr.gt_dtype.offset_type
        connectivity = dace_utils.connectivity_identifier(offset_type.value)
        connectivity_node = self.state.add_access(connectivity)
        connectivity_desc = connectivity_node.desc(self.sdfg)
        connectivity_desc.transient = False

        desc = input_expr.dc_node.desc(self.sdfg)
        if isinstance(input_expr, MemletExpr):
            local_dim_indices = [i for i, size in enumerate(input_expr.subset.size()) if size != 1]
        else:
            local_dim_indices = list(range(len(desc.shape)))

        if len(local_dim_indices) != 1:
            raise NotImplementedError(
                f"Found {len(local_dim_indices)} local dimensions in reduce expression, expected one."
            )
        local_dim_index = local_dim_indices[0]
        assert desc.shape[local_dim_index] == offset_provider_type.max_neighbors

        # we lower the reduction map with WCR out memlet in a nested SDFG
        nsdfg = dace.SDFG(name=self.unique_nsdfg_name("reduce_with_skip_values"))
        nsdfg.add_array(
            "values",
            (desc.shape[local_dim_index],),
            desc.dtype,
            strides=(desc.strides[local_dim_index],),
        )
        nsdfg.add_array(
            "neighbor_indices",
            (connectivity_desc.shape[1],),
            connectivity_desc.dtype,
            strides=(connectivity_desc.strides[1],),
        )
        nsdfg.add_scalar("acc", desc.dtype)
        st_init = nsdfg.add_state(f"{nsdfg.label}_init")
        st_init.add_edge(
            st_init.add_tasklet(
                "init_acc",
                {},
                {"__val"},
                f"__val = {reduce_init.dc_dtype}({reduce_init.value})",
            ),
            "__val",
            st_init.add_access("acc"),
            None,
            dace.Memlet(data="acc", subset="0"),
        )
        st_reduce = nsdfg.add_state_after(st_init, f"{nsdfg.label}_reduce")
        # Fill skip values in local dimension with the reduce identity value
        skip_value = f"{reduce_identity.dc_dtype}({reduce_identity.value})"
        # Since this map operates on a pure local dimension, we explicitly set sequential
        # schedule and we set the flag 'wcr_nonatomic=True' on the write memlet.
        # TODO(phimuell): decide if auto-optimizer should reset `wcr_nonatomic` properties, as DaCe does.
        st_reduce.add_mapped_tasklet(
            name="reduce_with_skip_values",
            map_ranges={"i": f"0:{offset_provider_type.max_neighbors}"},
            inputs={
                "__val": dace.Memlet(data="values", subset="i"),
                "__neighbor_idx": dace.Memlet(data="neighbor_indices", subset="i"),
            },
            code=f"__out = __val if __neighbor_idx != {gtx_common._DEFAULT_SKIP_VALUE} else {skip_value}",
            outputs={
                "__out": dace.Memlet(data="acc", subset="0", wcr=reduce_wcr, wcr_nonatomic=True),
            },
            external_edges=True,
            schedule=dace.dtypes.ScheduleType.Sequential,
        )

        nsdfg_node = self.state.add_nested_sdfg(
            nsdfg, self.sdfg, inputs={"values", "neighbor_indices"}, outputs={"acc"}
        )

        if isinstance(input_expr, MemletExpr):
            self._add_input_data_edge(input_expr.dc_node, input_expr.subset, nsdfg_node, "values")
        else:
            self.state.add_edge(
                input_expr.dc_node,
                None,
                nsdfg_node,
                "values",
                self.sdfg.make_array_memlet(input_expr.dc_node.data),
            )
        self._add_input_data_edge(
            connectivity_node,
            dace_subsets.Range.from_string(
                f"{origin_map_index}, 0:{offset_provider_type.max_neighbors}"
            ),
            nsdfg_node,
            "neighbor_indices",
        )
        self.state.add_edge(
            nsdfg_node,
            "acc",
            result_node,
            None,
            dace.Memlet(data=result_node.data, subset="0"),
        )

    def _visit_reduce(self, node: gtir.FunCall) -> ValueExpr:
        assert isinstance(node.type, ts.ScalarType)
        op_name, reduce_init, reduce_identity = get_reduce_params(node)
        reduce_wcr = "lambda x, y: " + gtir_python_codegen.format_builtin(op_name, "x", "y")

        result = self.sdfg.temp_data_name()
        self.sdfg.add_scalar(result, reduce_identity.dc_dtype, transient=True)
        result_node = self.state.add_access(result)

        input_expr = self.visit(node.args[0])
        assert isinstance(input_expr, (MemletExpr, ValueExpr))
        assert (
            isinstance(input_expr.gt_dtype, ts.ListType)
            and input_expr.gt_dtype.offset_type is not None
        )
        offset_type = input_expr.gt_dtype.offset_type
        offset_provider_type = self.subgraph_builder.get_offset_provider_type(offset_type.value)
        assert isinstance(offset_provider_type, gtx_common.NeighborConnectivityType)

        if offset_provider_type.has_skip_values:
            self._make_reduce_with_skip_values(
                input_expr,
                offset_provider_type,
                reduce_init,
                reduce_identity,
                reduce_wcr,
                result_node,
            )

        else:
            reduce_node = self.state.add_reduce(reduce_wcr, axes=None, identity=reduce_init.value)
            if isinstance(input_expr, MemletExpr):
                self._add_input_data_edge(input_expr.dc_node, input_expr.subset, reduce_node)
            else:
                self.state.add_nedge(
                    input_expr.dc_node,
                    reduce_node,
                    self.sdfg.make_array_memlet(input_expr.dc_node.data),
                )
            self.state.add_nedge(reduce_node, result_node, dace.Memlet(data=result, subset="0"))

        return ValueExpr(result_node, node.type)

    def _split_shift_args(
        self, args: list[gtir.Expr]
    ) -> tuple[tuple[gtir.Expr, gtir.Expr], Optional[list[gtir.Expr]]]:
        """
        Splits the arguments to `shift` builtin function as pairs, each pair containing
        the offset provider and the offset expression in one dimension.
        """
        nargs = len(args)
        assert nargs >= 2 and nargs % 2 == 0
        return (args[-2], args[-1]), args[: nargs - 2] if nargs > 2 else None

    def _visit_shift_multidim(
        self, iterator: gtir.Expr, shift_args: list[gtir.Expr]
    ) -> tuple[gtir.Expr, gtir.Expr, IteratorExpr]:
        """Transforms a multi-dimensional shift into recursive shift calls, each in a single dimension."""
        (offset_provider_arg, offset_value_arg), tail = self._split_shift_args(shift_args)
        if tail:
            node = gtir.FunCall(
                fun=gtir.FunCall(fun=gtir.SymRef(id="shift"), args=tail),
                args=[iterator],
            )
            it = self.visit(node)
        else:
            it = self.visit(iterator)

        assert isinstance(it, IteratorExpr)
        return offset_provider_arg, offset_value_arg, it

    def _make_cartesian_shift(
        self, it: IteratorExpr, offset_dim: gtx_common.Dimension, offset_expr: DataExpr
    ) -> IteratorExpr:
        """Implements cartesian shift along one dimension."""
        assert any(dim == offset_dim for dim, _ in it.field_domain)
        new_index: SymbolExpr | ValueExpr
        index_expr = it.indices[offset_dim]
        if isinstance(index_expr, SymbolExpr) and isinstance(offset_expr, SymbolExpr):
            # purely symbolic expression which can be interpreted at compile time
            new_index = SymbolExpr(
                index_expr.value + offset_expr.value,
                index_expr.dc_dtype,
            )
        else:
            # the offset needs to be calculated by means of a tasklet (i.e. dynamic offset)
            new_index_connector = "shifted_index"
            if isinstance(index_expr, SymbolExpr):
                dynamic_offset_tasklet = self._add_tasklet(
                    "dynamic_offset",
                    {"offset"},
                    {new_index_connector},
                    f"{new_index_connector} = {index_expr.value} + offset",
                )
            elif isinstance(offset_expr, SymbolExpr):
                dynamic_offset_tasklet = self._add_tasklet(
                    "dynamic_offset",
                    {"index"},
                    {new_index_connector},
                    f"{new_index_connector} = index + {offset_expr}",
                )
            else:
                dynamic_offset_tasklet = self._add_tasklet(
                    "dynamic_offset",
                    {"index", "offset"},
                    {new_index_connector},
                    f"{new_index_connector} = index + offset",
                )
            for input_expr, input_connector in [(index_expr, "index"), (offset_expr, "offset")]:
                if isinstance(input_expr, MemletExpr):
                    self._add_input_data_edge(
                        input_expr.dc_node,
                        input_expr.subset,
                        dynamic_offset_tasklet,
                        input_connector,
                    )
                elif isinstance(input_expr, ValueExpr):
                    self._add_edge(
                        input_expr.dc_node,
                        None,
                        dynamic_offset_tasklet,
                        input_connector,
                        dace.Memlet(data=input_expr.dc_node.data, subset="0"),
                    )

            if isinstance(index_expr, SymbolExpr):
                dc_dtype = index_expr.dc_dtype
            else:
                dc_dtype = index_expr.dc_node.desc(self.sdfg).dtype

            new_index = self._construct_tasklet_result(
                dc_dtype, dynamic_offset_tasklet, new_index_connector
            )

        # a new iterator with a shifted index along one dimension
        shifted_indices = {
            dim: (new_index if dim == offset_dim else index) for dim, index in it.indices.items()
        }
        return IteratorExpr(it.field, it.gt_dtype, it.field_domain, shifted_indices)

    def _make_dynamic_neighbor_offset(
        self,
        offset_expr: MemletExpr | ValueExpr,
        offset_table_node: dace.nodes.AccessNode,
        origin_index: SymbolExpr,
    ) -> ValueExpr:
        """
        Implements access to neighbor connectivity table by means of a tasklet node.

        It requires a dynamic offset value, either obtained from a field/scalar argument (`MemletExpr`)
        or computed by another tasklet (`DataExpr`).
        """
        new_index_connector = "neighbor_index"
        tasklet_node = self._add_tasklet(
            "dynamic_neighbor_offset",
            {"table", "offset"},
            {new_index_connector},
            f"{new_index_connector} = table[{origin_index.value}, offset]",
        )
        self._add_input_data_edge(
            offset_table_node,
            dace_subsets.Range.from_array(offset_table_node.desc(self.sdfg)),
            tasklet_node,
            "table",
        )
        if isinstance(offset_expr, MemletExpr):
            self._add_input_data_edge(
                offset_expr.dc_node,
                offset_expr.subset,
                tasklet_node,
                "offset",
            )
        else:
            self._add_edge(
                offset_expr.dc_node,
                None,
                tasklet_node,
                "offset",
                dace.Memlet(data=offset_expr.dc_node.data, subset="0"),
            )

        dc_dtype = offset_table_node.desc(self.sdfg).dtype
        return self._construct_tasklet_result(dc_dtype, tasklet_node, new_index_connector)

    def _make_unstructured_shift(
        self,
        it: IteratorExpr,
        connectivity: gtx_common.NeighborConnectivityType,
        offset_table_node: dace.nodes.AccessNode,
        offset_expr: DataExpr,
    ) -> IteratorExpr:
        """Implements shift in unstructured domain by means of a neighbor table."""
        assert any(dim == connectivity.codomain for dim, _ in it.field_domain)
        neighbor_dim = connectivity.codomain
        assert neighbor_dim not in it.indices

        origin_dim = connectivity.source_dim
        assert origin_dim in it.indices
        origin_index = it.indices[origin_dim]
        assert isinstance(origin_index, SymbolExpr)

        shifted_indices = {dim: idx for dim, idx in it.indices.items() if dim != origin_dim}
        if isinstance(offset_expr, SymbolExpr):
            # use memlet to retrieve the neighbor index
            shifted_indices[neighbor_dim] = MemletExpr(
                dc_node=offset_table_node,
                gt_dtype=it.gt_dtype,
                subset=dace_subsets.Indices([origin_index.value, offset_expr.value]),
            )
        else:
            # dynamic offset: we cannot use a memlet to retrieve the offset value, use a tasklet node
            shifted_indices[neighbor_dim] = self._make_dynamic_neighbor_offset(
                offset_expr, offset_table_node, origin_index
            )

        return IteratorExpr(it.field, it.gt_dtype, it.field_domain, shifted_indices)

    def _visit_shift(self, node: gtir.FunCall) -> IteratorExpr:
        # convert builtin-index type to dace type
        IndexDType: Final = dace_utils.as_dace_type(
            ts.ScalarType(kind=getattr(ts.ScalarKind, gtir.INTEGER_INDEX_BUILTIN.upper()))
        )

        assert isinstance(node.fun, gtir.FunCall)
        # the iterator to be shifted is the node argument, while the shift arguments
        # are provided by the nested function call; the shift arguments consist of
        # the offset provider and the offset value in each dimension to be shifted
        offset_provider_arg, offset_value_arg, it = self._visit_shift_multidim(
            node.args[0], node.fun.args
        )

        # first argument of the shift node is the offset provider
        assert isinstance(offset_provider_arg, gtir.OffsetLiteral)
        offset = offset_provider_arg.value
        assert isinstance(offset, str)
        offset_provider_type = self.subgraph_builder.get_offset_provider_type(offset)
        # second argument should be the offset value, which could be a symbolic expression or a dynamic offset
        offset_expr = (
            SymbolExpr(offset_value_arg.value, IndexDType)
            if isinstance(offset_value_arg, gtir.OffsetLiteral)
            else self.visit(offset_value_arg)
        )

        if isinstance(offset_provider_type, gtx_common.Dimension):
            return self._make_cartesian_shift(it, offset_provider_type, offset_expr)
        else:
            # initially, the storage for the connectivity tables is created as transient;
            # when the tables are used, the storage is changed to non-transient,
            # so the corresponding arrays are supposed to be allocated by the SDFG caller
            offset_table = dace_utils.connectivity_identifier(offset)
            self.sdfg.arrays[offset_table].transient = False
            offset_table_node = self.state.add_access(offset_table)

            return self._make_unstructured_shift(
                it, offset_provider_type, offset_table_node, offset_expr
            )

    def _visit_generic_builtin(self, node: gtir.FunCall) -> ValueExpr:
        """
        Generic handler called by `visit_FunCall()` when it encounters
        a builtin function that does not match any other specific handler.
        """
        node_internals = []
        node_connections: dict[str, MemletExpr | ValueExpr] = {}
        for i, arg in enumerate(node.args):
            arg_expr = self.visit(arg)
            if isinstance(arg_expr, MemletExpr | ValueExpr):
                # the argument value is the result of a tasklet node or direct field access
                connector = f"__arg{i}"
                node_connections[connector] = arg_expr
                node_internals.append(connector)
            else:
                assert isinstance(arg_expr, SymbolExpr)
                # use the argument value without adding any connector
                node_internals.append(arg_expr.value)

        assert isinstance(node.fun, gtir.SymRef)
        builtin_name = str(node.fun.id)
        # use tasklet connectors as expression arguments
        code = gtir_python_codegen.format_builtin(builtin_name, *node_internals)

        out_connector = "result"
        tasklet_node = self._add_tasklet(
            builtin_name,
            set(node_connections.keys()),
            {out_connector},
            "{} = {}".format(out_connector, code),
        )

        for connector, arg_expr in node_connections.items():
            if isinstance(arg_expr, ValueExpr):
                self._add_edge(
                    arg_expr.dc_node,
                    None,
                    tasklet_node,
                    connector,
                    dace.Memlet(data=arg_expr.dc_node.data, subset="0"),
                )
            else:
                self._add_input_data_edge(
                    arg_expr.dc_node,
                    arg_expr.subset,
                    tasklet_node,
                    connector,
                )

        if isinstance(node.type, ts.ListType):
            # The only builtin function (so far) handled here that returns a list
            # is 'make_const_list'. There are other builtin functions (map_, neighbors)
            # that return a list but they are handled in specialized visit methods.
            # This method (the generic visitor for builtin functions) always returns
            # a single value. This is also the case of 'make_const_list' expression:
            # it simply broadcasts a scalar on the local domain of another expression,
            # for example 'map_(plus)(neighbors(V2Eₒ, it), make_const_list(1.0))'.
            # Therefore we handle `ListType` as a single-element array with shape (1,)
            # that will be accessed in a map expression on a local domain.
            assert isinstance(node.type.element_type, ts.ScalarType)
            dc_dtype = dace_utils.as_dace_type(node.type.element_type)
            # In order to ease the lowring of the parent expression on local dimension,
            # we represent the scalar value as a single-element 1D array.
            use_array = True
        else:
            assert isinstance(node.type, ts.ScalarType)
            dc_dtype = dace_utils.as_dace_type(node.type)
            use_array = False

        return self._construct_tasklet_result(dc_dtype, tasklet_node, "result", use_array=use_array)

    def visit_FunCall(self, node: gtir.FunCall) -> IteratorExpr | DataExpr:
        if cpm.is_call_to(node, "deref"):
            return self._visit_deref(node)

        elif cpm.is_call_to(node, "neighbors"):
            return self._visit_neighbors(node)

        elif cpm.is_applied_map(node):
            return self._visit_map(node)

        elif cpm.is_applied_reduce(node):
            return self._visit_reduce(node)

        elif cpm.is_applied_shift(node):
            return self._visit_shift(node)

        elif isinstance(node.fun, gtir.Lambda):
            # Lambda node should be visited with 'visit_let()' method.
            raise ValueError(f"Unexpected lambda in 'FunCall' node: {node}.")

        elif isinstance(node.fun, gtir.SymRef):
            return self._visit_generic_builtin(node)

        else:
            raise NotImplementedError(f"Invalid 'FunCall' node: {node}.")

    def visit_Lambda(self, node: gtir.Lambda) -> DataflowOutputEdge:
        result: DataExpr = self.visit(node.expr)

        if isinstance(result, ValueExpr):
            return DataflowOutputEdge(self.state, result)

        if isinstance(result, MemletExpr):
            # special case where the field operator is simply copying data from source to destination node
            output_dtype = result.dc_node.desc(self.sdfg).dtype
            tasklet_node = self._add_tasklet("copy", {"__inp"}, {"__out"}, "__out = __inp")
            self._add_input_data_edge(
                result.dc_node,
                result.subset,
                tasklet_node,
                "__inp",
            )
        else:
            # even simpler case, where a constant value is written to destination node
            output_dtype = result.dc_dtype
            tasklet_node = self._add_tasklet("write", {}, {"__out"}, f"__out = {result.value}")

        output_expr = self._construct_tasklet_result(output_dtype, tasklet_node, "__out")
        return DataflowOutputEdge(self.state, output_expr)

    def visit_Literal(self, node: gtir.Literal) -> SymbolExpr:
        dc_dtype = dace_utils.as_dace_type(node.type)
        return SymbolExpr(node.value, dc_dtype)

    def visit_SymRef(self, node: gtir.SymRef) -> IteratorExpr | MemletExpr | SymbolExpr:
        param = str(node.id)
        if param in self.symbol_map:
            return self.symbol_map[param]
        # if not in the lambda symbol map, this must be a symref to a builtin function
        assert param in gtir_python_codegen.MATH_BUILTINS_MAPPING
        return SymbolExpr(param, dace.string)

    def visit_let(
        self,
        node: gtir.Lambda,
        args: Sequence[IteratorExpr | MemletExpr | SymbolExpr],
    ) -> DataflowOutputEdge:
        """
        Maps lambda arguments to internal parameters.

        This method is responsible to recognize the usage of the `Lambda` node,
        which can be either a let-statement or the stencil expression in local view.
        The usage of a `Lambda` as let-statement corresponds to computing some results
        and making them available inside the lambda scope, represented as a nested SDFG.
        All let-statements, if any, are supposed to be encountered before the stencil
        expression. In other words, the `Lambda` node representing the stencil expression
        is always the innermost node.
        Therefore, the lowering of let-statements results in recursive calls to
        `visit_let()` until the stencil expression is found. At that point, it falls
        back to the `visit()` function.
        """

        # lambda arguments are mapped to symbols defined in lambda scope.
        for p, arg in zip(node.params, args, strict=True):
            self.symbol_map[str(p.id)] = arg

        if cpm.is_let(node.expr):
            let_node = node.expr
            let_args = [self.visit(arg) for arg in let_node.args]
            assert isinstance(let_node.fun, gtir.Lambda)
            return self.visit_let(let_node.fun, args=let_args)
        else:
            # this lambda node is not a let-statement, but a stencil expression
            return self.visit(node)


def visit_lambda(
    sdfg: dace.SDFG,
    state: dace.SDFGState,
    sdfg_builder: gtir_sdfg.SDFGBuilder,
    node: gtir.Lambda,
    args: Sequence[IteratorExpr | MemletExpr | SymbolExpr],
) -> tuple[list[DataflowInputEdge], DataflowOutputEdge]:
    """
    Entry point to visit a `Lambda` node and lower it to a dataflow graph,
    that can be instantiated inside a map scope implementing the field operator.

    It calls `LambdaToDataflow.visit_let()` to map the lambda arguments to internal
    parameters and visit the let-statements (if any), which always appear as outermost
    nodes. Finally, the visitor returns the output edge of the dataflow.

    Args:
        sdfg: The SDFG where the dataflow graph will be instantiated.
        state: The SDFG state where the dataflow graph will be instantiated.
        sdfg_builder: Helper class to build the SDFG.
        node: Lambda node to visit.
        args: Arguments passed to lambda node.

    Returns:
        A tuple of two elements:
        - List of connections for data inputs to the dataflow.
        - Output data connection.
    """
    taskgen = LambdaToDataflow(sdfg, state, sdfg_builder)
    output_edge = taskgen.visit_let(node, args)
    return taskgen.input_edges, output_edge<|MERGE_RESOLUTION|>--- conflicted
+++ resolved
@@ -78,13 +78,8 @@
     """
 
     dc_node: dace.nodes.AccessNode
-<<<<<<< HEAD
     gt_dtype: ts.ListType | ts.ScalarType
-    subset: sbs.Indices | sbs.Range
-=======
-    gt_dtype: itir_ts.ListType | ts.ScalarType
     subset: dace_subsets.Range
->>>>>>> e8743dd3
 
 
 @dataclasses.dataclass(frozen=True)
