--- conflicted
+++ resolved
@@ -325,8 +325,6 @@
             name, self.state, map_ranges, inputs, code, outputs, **kwargs
         )
 
-<<<<<<< HEAD
-=======
     def _construct_local_view(self, field: MemletExpr | DataExpr) -> DataExpr:
         if isinstance(field, MemletExpr):
             desc = field.node.desc(self.sdfg)
@@ -353,7 +351,6 @@
         else:
             return field
 
->>>>>>> 0a27c7a4
     def _construct_tasklet_result(
         self,
         dtype: dace.typeclass,
@@ -489,10 +486,6 @@
         it = self.visit(node.args[1])
         assert isinstance(it, IteratorExpr)
         assert offset_provider.neighbor_axis in it.dimensions
-<<<<<<< HEAD
-        neighbor_dim_index = it.dimensions.index(offset_provider.neighbor_axis)
-=======
->>>>>>> 0a27c7a4
         assert offset_provider.origin_axis in it.indices
         origin_index = it.indices[offset_provider.origin_axis]
         assert isinstance(origin_index, SymbolExpr)
@@ -514,34 +507,6 @@
         # node). For the specific case of `neighbors` we need to nest the neighbors map
         # inside the field map and the memlets will traverse the external map and write
         # to the view nodes. The simplify pass will remove the redundant access nodes.
-<<<<<<< HEAD
-        field_slice_view, field_slice_desc = self.sdfg.add_view(
-            f"{offset_provider.neighbor_axis.value}_view",
-            (field_desc.shape[neighbor_dim_index],),
-            field_desc.dtype,
-            strides=(field_desc.strides[neighbor_dim_index],),
-            find_new_name=True,
-        )
-        field_slice_node = self.state.add_access(field_slice_view)
-        field_subset = ",".join(
-            it.indices[dim].value  # type: ignore[union-attr]
-            if dim != offset_provider.neighbor_axis
-            else f"0:{size}"
-            for dim, size in zip(it.dimensions, field_desc.shape, strict=True)
-        )
-        self._add_input_data_edge(
-            it.field,
-            sbs.Range.from_string(field_subset),
-            field_slice_node,
-        )
-
-        connectivity_slice_view, _ = self.sdfg.add_view(
-            f"{connectivity}_view",
-            (offset_provider.max_neighbors,),
-            connectivity_desc.dtype,
-            strides=(connectivity_desc.strides[1],),
-            find_new_name=True,
-=======
         field_slice = self._construct_local_view(
             MemletExpr(
                 it.field,
@@ -554,7 +519,6 @@
                     )
                 ),
             )
->>>>>>> 0a27c7a4
         )
         connectivity_slice = self._construct_local_view(
             MemletExpr(
@@ -575,21 +539,12 @@
         output_connector = "__val"
         tasklet_expression = f"{output_connector} = __field[{index_connector}]"
         input_memlets = {
-<<<<<<< HEAD
-            "__field": dace.Memlet.from_array(field_slice_view, field_slice_desc),
-            index_connector: dace.Memlet(data=connectivity_slice_view, subset=neighbor_idx),
-        }
-        input_nodes = {
-            field_slice_view: field_slice_node,
-            connectivity_slice_view: connectivity_slice_node,
-=======
             "__field": self.sdfg.make_array_memlet(field_slice.node.data),
             index_connector: dace.Memlet(data=connectivity_slice.node.data, subset=neighbor_idx),
         }
         input_nodes = {
             field_slice.node.data: field_slice.node,
             connectivity_slice.node.data: connectivity_slice.node,
->>>>>>> 0a27c7a4
         }
 
         if offset_provider.has_skip_values:
@@ -620,17 +575,10 @@
         In the example below, the local dimension consists of a list of neighbor
         values as the first argument, and a list of constant values `1.0`:
         `map_(plus)(neighbors(V2E, it), make_const_list(1.0))`
-<<<<<<< HEAD
 
         The `plus` operation is lowered to a tasklet inside a map that computes
         the domain of the local dimension (in this example, max neighbors in V2E).
 
-=======
-
-        The `plus` operation is lowered to a tasklet inside a map that computes
-        the domain of the local dimension (in this example, max neighbors in V2E).
-
->>>>>>> 0a27c7a4
         The result is a 1D local field, with same size as the input local dimension.
         In above example, the result would be an array with size V2E.max_neighbors,
         containing the V2E neighbor values incremented by 1.0.
@@ -659,48 +607,13 @@
         # These edges are described as set of nodes, that will have to be connected to
         # external data source nodes passing through the map entry node of the field map.
         # Similarly to `neighbors` expressions, the `map_` input edges terminate on view
-<<<<<<< HEAD
-        # nodes (see the for-loop below), because it is simpler than representing
-        # map-to-map edges (which require memlets with 2 pass-nodes).
-=======
         # nodes (see `_construct_local_view` in the for-loop below), because it is simpler
         # than representing map-to-map edges (which require memlets with 2 pass-nodes).
->>>>>>> 0a27c7a4
         input_memlets = {}
         input_nodes = {}
         local_size: Optional[int] = None
         for conn, input_expr in zip(input_connectors, input_args):
-<<<<<<< HEAD
-            if isinstance(input_expr, MemletExpr):
-                desc = input_expr.node.desc(self.sdfg)
-                local_dim_indices = [
-                    i for i, size in enumerate(input_expr.subset.size()) if size != 1
-                ]
-                if len(local_dim_indices) == 0:
-                    # we are accessing a single-element array with shape (1,)
-                    view_shape = (1,)
-                    view_strides = (1,)
-                else:
-                    view_shape = tuple(desc.shape[i] for i in local_dim_indices)
-                    view_strides = tuple(desc.strides[i] for i in local_dim_indices)
-                view, _ = self.sdfg.add_view(
-                    f"{input_expr.node.data}_view",
-                    view_shape,
-                    desc.dtype,
-                    strides=view_strides,
-                    find_new_name=True,
-                )
-                input_node = self.state.add_access(view)
-                self._add_input_data_edge(input_expr.node, input_expr.subset, input_node)
-
-            else:
-                # this is the case of scalar value broadcasted on a list by make_const_list
-                assert isinstance(input_expr, DataExpr)
-                input_node = input_expr.node
-
-=======
             input_node = self._construct_local_view(input_expr).node
->>>>>>> 0a27c7a4
             input_desc = input_node.desc(self.sdfg)
             # we assume that there is a single local dimension
             if len(input_desc.shape) != 1:
