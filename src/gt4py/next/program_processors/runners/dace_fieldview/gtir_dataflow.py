--- conflicted
+++ resolved
@@ -558,15 +558,9 @@
 
         it = self.visit(node.args[1])
         assert isinstance(it, IteratorExpr)
-<<<<<<< HEAD
-        assert it.can_index(offset_provider.neighbor_axis)
-        assert offset_provider.origin_axis in it.indices
-        origin_index = it.indices[offset_provider.origin_axis]
-=======
-        assert offset_provider.codomain in it.dimensions
+        assert it.can_index(offset_provider.codomain)
         assert offset_provider.source_dim in it.indices
         origin_index = it.indices[offset_provider.source_dim]
->>>>>>> d7f55522
         assert isinstance(origin_index, SymbolExpr)
         assert all(isinstance(index, SymbolExpr) for index in it.indices.values())
 
@@ -592,14 +586,7 @@
                 gt_dtype=node.type,
                 subset=sbs.Range.from_string(
                     ",".join(
-<<<<<<< HEAD
-                        str(it.make_index(dim))
-                        if dim != offset_provider.neighbor_axis
-=======
-                        it.indices[dim].value  # type: ignore[union-attr]
-                        if dim != offset_provider.codomain
->>>>>>> d7f55522
-                        else f"0:{size}"
+                        str(it.make_index(dim)) if dim != offset_provider.codomain else f"0:{size}"
                         for (dim, _), size in zip(it.field_domain, field_desc.shape, strict=True)
                     )
                 ),
@@ -1125,13 +1112,8 @@
         offset_expr: DataExpr,
     ) -> IteratorExpr:
         """Implements shift in unstructured domain by means of a neighbor table."""
-<<<<<<< HEAD
-        assert it.can_index(connectivity.neighbor_axis)
-        neighbor_dim = connectivity.neighbor_axis
-=======
-        assert connectivity.codomain in it.dimensions
+        assert it.can_index(connectivity.codomain)
         neighbor_dim = connectivity.codomain
->>>>>>> d7f55522
         assert neighbor_dim not in it.indices
 
         origin_dim = connectivity.source_dim
