# GT4Py - GridTools Framework
#
# Copyright (c) 2014-2024, ETH Zurich
# All rights reserved.
#
# Please, refer to the LICENSE file in the root directory.
# SPDX-License-Identifier: BSD-3-Clause

from __future__ import annotations

import abc
import dataclasses
from typing import Any, Dict, Final, List, Optional, Protocol, Set, Tuple, TypeAlias, Union

import dace
import dace.subsets as sbs

from gt4py import eve
from gt4py.next import common as gtx_common
from gt4py.next.iterator import ir as gtir
from gt4py.next.iterator.ir_utils import common_pattern_matcher as cpm, ir_makers as im
from gt4py.next.iterator.type_system import type_specifications as itir_ts
from gt4py.next.program_processors.runners.dace_common import utility as dace_utils
from gt4py.next.program_processors.runners.dace_fieldview import (
    gtir_python_codegen,
    gtir_sdfg,
    utility as dace_gtir_utils,
)
from gt4py.next.type_system import type_specifications as ts


@dataclasses.dataclass(frozen=True)
class ValueExpr:
    """
    Local storage for the values returned by dataflow computation.

    This type is used in the context in a dataflow, that is a stencil expression.
    Therefore, it contains either a scalar value (single elements in the fields) or
    a list of values in a local dimension.
    This is different from `gtir_builtin_translators.FieldopData` which represents
    the result of a field operator, basically the data storage outside a global map.
<<<<<<< HEAD

    Args:
        dc_node: Access node to the data storage, can be either a scalar or a local list.
        gt_dtype: GT4Py type definition, which includes the field domain information.
        local_offset: Provides information about the local dimension in`FieldType` data.
            For a more detailed explanation see `gtir_builtin_translators.FieldopData`.
    """

=======

    Args:
        dc_node: Access node to the data storage, can be either a scalar or a local list.
        gt_dtype: GT4Py type definition, which includes the field domain information.
        local_offset: Provides information about the local dimension in`FieldType` data.
            For a more detailed explanation see `gtir_builtin_translators.FieldopData`.
    """

>>>>>>> 4eb4d4d0
    dc_node: dace.nodes.AccessNode
    gt_dtype: itir_ts.ListType | ts.ScalarType
    local_offset: Optional[str] = None


@dataclasses.dataclass(frozen=True)
class MemletExpr:
    """
    Scalar or array data access through a memlet.

    Args:
        dc_node: Access node to the data storage, can be either a scalar or a local list.
        subset: Represents the subset to use in memlet to access the above data.
        local_offset: Provides information about the local dimension in`FieldType` data.
            For a more detailed explanation see `gtir_builtin_translators.FieldopData`.
    """

    dc_node: dace.nodes.AccessNode
    subset: sbs.Indices | sbs.Range
    local_offset: Optional[str] = None


@dataclasses.dataclass(frozen=True)
class SymbolExpr:
    """Any symbolic expression that is constant in the context of current SDFG."""

    value: dace.symbolic.SymExpr
    dc_dtype: dace.typeclass


DataExpr: TypeAlias = ValueExpr | MemletExpr | SymbolExpr


@dataclasses.dataclass(frozen=True)
class IteratorExpr:
    """
    Iterator for field access to be consumed by `deref` or `shift` builtin functions.

    Args:
        field: Access node to the field this iterator operates on.
        dimensions: Field domain represented as a sorted list of dimensions, needed
            to order the map index variables and dereference an element in the field.
        indices: Maps each dimension to an index value, which could be either a symbolic value
            or the result of a tasklet computation like neighbors connectivity or dynamic offset.
        local_offset: Provides information about the local dimension in`FieldType` data.
            For a more detailed explanation see `gtir_builtin_translators.FieldopData`.

    """

    field: dace.nodes.AccessNode
    dimensions: list[gtx_common.Dimension]
    indices: dict[gtx_common.Dimension, DataExpr]
    local_offset: Optional[str] = None


class DataflowInputEdge(Protocol):
    """
    This protocol represents an open connection into the dataflow.

    It provides the `connect` method to setup an input edge from an external data source.
    Since the dataflow represents a stencil, we instantiate the dataflow inside a map scope
    and connect its inputs and outputs to external data nodes by means of memlets that
    traverse the map entry and exit nodes.
    """

    @abc.abstractmethod
    def connect(self, me: dace.nodes.MapEntry) -> None: ...


@dataclasses.dataclass(frozen=True)
class MemletInputEdge(DataflowInputEdge):
    """
    Allows to setup an input memlet through a map entry node.

    The edge source has to be a data access node, while the destination node can either
    be a tasklet, in which case the connector name is also required, or an access node.
    """

    state: dace.SDFGState
    source: dace.nodes.AccessNode
    subset: sbs.Range
    dest: dace.nodes.AccessNode | dace.nodes.Tasklet
    dest_conn: Optional[str]

    def connect(self, me: dace.nodes.MapEntry) -> None:
        memlet = dace.Memlet(data=self.source.data, subset=self.subset)
        self.state.add_memlet_path(
            self.source,
            me,
            self.dest,
            dst_conn=self.dest_conn,
            memlet=memlet,
        )


@dataclasses.dataclass(frozen=True)
class EmptyInputEdge(DataflowInputEdge):
    """
    Allows to setup an edge from a map entry node to a tasklet with no arguments.

    The reason behind this kind of connection is that all nodes inside a map scope
    must have an in/out path that traverses the entry and exit nodes.
    """

    state: dace.SDFGState
    node: dace.nodes.Tasklet

    def connect(self, me: dace.nodes.MapEntry) -> None:
        self.state.add_nedge(me, self.node, dace.Memlet())


@dataclasses.dataclass(frozen=True)
class DataflowOutputEdge:
    """
    Allows to setup an output memlet through a map exit node.

    The result of a dataflow subgraph needs to be written to an external data node.
    Since the dataflow represents a stencil and the dataflow is computed over
    a field domain, the dataflow is instatiated inside a map scope. The `connect`
    method creates a memlet that writes the dataflow result to the external array
    passing through the map exit node.
    """

    state: dace.SDFGState
    result: ValueExpr

    def connect(
        self,
        mx: dace.nodes.MapExit,
        dest: dace.nodes.AccessNode,
        subset: sbs.Range,
    ) -> None:
        # retrieve the node which writes the result
        last_node = self.state.in_edges(self.result.dc_node)[0].src
        if isinstance(last_node, dace.nodes.Tasklet):
            # the last transient node can be deleted
            last_node_connector = self.state.in_edges(self.result.dc_node)[0].src_conn
            self.state.remove_node(self.result.dc_node)
        else:
            last_node = self.result.dc_node
            last_node_connector = None

        self.state.add_memlet_path(
            last_node,
            mx,
            dest,
            src_conn=last_node_connector,
            memlet=dace.Memlet(data=dest.data, subset=subset),
        )


DACE_REDUCTION_MAPPING: dict[str, dace.dtypes.ReductionType] = {
    "minimum": dace.dtypes.ReductionType.Min,
    "maximum": dace.dtypes.ReductionType.Max,
    "plus": dace.dtypes.ReductionType.Sum,
    "multiplies": dace.dtypes.ReductionType.Product,
    "and_": dace.dtypes.ReductionType.Logical_And,
    "or_": dace.dtypes.ReductionType.Logical_Or,
    "xor_": dace.dtypes.ReductionType.Logical_Xor,
    "minus": dace.dtypes.ReductionType.Sub,
    "divides": dace.dtypes.ReductionType.Div,
}


def get_reduce_params(node: gtir.FunCall) -> tuple[str, SymbolExpr, SymbolExpr]:
    assert isinstance(node.type, ts.ScalarType)
    dc_dtype = dace_utils.as_dace_type(node.type)

    assert isinstance(node.fun, gtir.FunCall)
    assert len(node.fun.args) == 2
    assert isinstance(node.fun.args[0], gtir.SymRef)
    op_name = str(node.fun.args[0])
    assert isinstance(node.fun.args[1], gtir.Literal)
    assert node.fun.args[1].type == node.type
    reduce_init = SymbolExpr(node.fun.args[1].value, dc_dtype)

    if op_name not in DACE_REDUCTION_MAPPING:
        raise RuntimeError(f"Reduction operation '{op_name}' not supported.")
    identity_value = dace.dtypes.reduction_identity(dc_dtype, DACE_REDUCTION_MAPPING[op_name])
    reduce_identity = SymbolExpr(identity_value, dc_dtype)

    return op_name, reduce_init, reduce_identity


class LambdaToDataflow(eve.NodeVisitor):
    """
    Translates an `ir.Lambda` expression to a dataflow graph.

    The dataflow graph generated here typically represents the stencil function
    of a field operator. It only computes single elements or pure local fields,
    in case of neighbor values. In case of local fields, the dataflow contains
    inner maps with fixed literal size (max number of neighbors).
    Once the lambda expression has been lowered to a dataflow, the dataflow graph
    needs to be instantiated, that is we have to connect all in/out edges to
    external source/destination data nodes. Since the lambda expression is used
    in GTIR as argument to a field operator, the dataflow is instatiated inside
    a map scope and applied on the field domain. Therefore, all in/out edges
    must traverse the entry/exit map nodes.
    """

    sdfg: dace.SDFG
    state: dace.SDFGState
    subgraph_builder: gtir_sdfg.DataflowBuilder
    input_edges: list[DataflowInputEdge]
    symbol_map: dict[str, IteratorExpr | MemletExpr | SymbolExpr]

    def __init__(
        self,
        sdfg: dace.SDFG,
        state: dace.SDFGState,
        subgraph_builder: gtir_sdfg.DataflowBuilder,
    ):
        self.sdfg = sdfg
        self.state = state
        self.subgraph_builder = subgraph_builder
        self.input_edges = []
        self.symbol_map = {}

    def _add_input_data_edge(
        self,
        src: dace.nodes.AccessNode,
        src_subset: sbs.Range,
        dst_node: dace.nodes.Node,
        dst_conn: Optional[str] = None,
    ) -> None:
        edge = MemletInputEdge(self.state, src, src_subset, dst_node, dst_conn)
        self.input_edges.append(edge)

    def _add_edge(
        self,
        src_node: dace.Node,
        src_node_connector: Optional[str],
        dst_node: dace.Node,
        dst_node_connector: Optional[str],
        memlet: dace.Memlet,
    ) -> None:
        """Helper method to add an edge in current state."""
        self.state.add_edge(src_node, src_node_connector, dst_node, dst_node_connector, memlet)

    def _add_map(
        self,
        name: str,
        ndrange: Union[
            Dict[str, Union[str, dace.subsets.Subset]],
            List[Tuple[str, Union[str, dace.subsets.Subset]]],
        ],
        **kwargs: Any,
    ) -> Tuple[dace.nodes.MapEntry, dace.nodes.MapExit]:
        """
        Helper method to add a map in current state.

        The subgraph builder ensures that the map receives a unique name,
        by adding a unique suffix to the provided name.
        """
        return self.subgraph_builder.add_map(name, self.state, ndrange, **kwargs)

    def _add_tasklet(
        self,
        name: str,
        inputs: Union[Set[str], Dict[str, dace.dtypes.typeclass]],
        outputs: Union[Set[str], Dict[str, dace.dtypes.typeclass]],
        code: str,
        **kwargs: Any,
    ) -> dace.nodes.Tasklet:
        """
        Helper method to add a tasklet in current state.

        The subgraph builder ensures that the tasklet receives a unique name,
        by adding a unique suffix to the provided name.
        """
        tasklet_node = self.subgraph_builder.add_tasklet(
            name, self.state, inputs, outputs, code, **kwargs
        )
        if len(inputs) == 0:
            # All nodes inside a map scope must have an in/out path that traverses
            # the entry and exit nodes. Therefore, a tasklet node with no arguments
            # still needs an (empty) input edge from map entry node.
            edge = EmptyInputEdge(self.state, tasklet_node)
            self.input_edges.append(edge)
        return tasklet_node

    def _add_mapped_tasklet(
        self,
        name: str,
        map_ranges: Dict[str, str | dace.subsets.Subset]
        | List[Tuple[str, str | dace.subsets.Subset]],
        inputs: Union[Set[str], Dict[str, dace.dtypes.typeclass]],
        code: str,
        outputs: Union[Set[str], Dict[str, dace.dtypes.typeclass]],
        **kwargs: Any,
    ) -> tuple[dace.nodes.Tasklet, dace.nodes.MapEntry, dace.nodes.MapExit]:
        """
        Helper method to add a mapped tasklet in current state.

        The subgraph builder ensures that the tasklet receives a unique name,
        by adding a unique suffix to the provided name.
        """
        return self.subgraph_builder.add_mapped_tasklet(
            name, self.state, map_ranges, inputs, code, outputs, **kwargs
        )

    def _construct_local_view(self, field: MemletExpr | ValueExpr) -> ValueExpr:
        if isinstance(field, MemletExpr):
            desc = field.dc_node.desc(self.sdfg)
            local_dim_indices = [i for i, size in enumerate(field.subset.size()) if size != 1]
            if len(local_dim_indices) == 0:
                # we are accessing a single-element array with shape (1,)
                view_shape = (1,)
                view_strides = (1,)
            else:
                view_shape = tuple(desc.shape[i] for i in local_dim_indices)
                view_strides = tuple(desc.strides[i] for i in local_dim_indices)
            view, _ = self.sdfg.add_view(
                f"{field.dc_node.data}_view",
                view_shape,
                desc.dtype,
                strides=view_strides,
                find_new_name=True,
            )
            local_view_node = self.state.add_access(view)
            self._add_input_data_edge(field.dc_node, field.subset, local_view_node)

            return ValueExpr(local_view_node, desc.dtype)

        else:
            return field

    def _construct_tasklet_result(
        self,
        dc_dtype: dace.typeclass,
        src_node: dace.nodes.Tasklet,
        src_connector: str,
        local_offset: Optional[str] = None,
        use_array: bool = False,
    ) -> ValueExpr:
        temp_name = self.sdfg.temp_data_name()
        if use_array:
            # In some cases, such as result data with list-type annotation, we want
            # that output data is represented as an array (single-element 1D array)
            # in order to allow for composition of array shape in external memlets.
            self.sdfg.add_array(temp_name, (1,), dc_dtype, transient=True)
        else:
            self.sdfg.add_scalar(temp_name, dc_dtype, transient=True)
        data_type = dace_utils.as_itir_type(dc_dtype)
        temp_node = self.state.add_access(temp_name)
        self._add_edge(
            src_node,
            src_connector,
            temp_node,
            None,
            dace.Memlet(data=temp_name, subset="0"),
        )
        return ValueExpr(temp_node, data_type, local_offset)

    def _visit_deref(self, node: gtir.FunCall) -> DataExpr:
        """
        Visit a `deref` node, which represents dereferencing of an iterator.
        The iterator is the argument of this node.

        The iterator contains the information for accessing a field, that is the
        sorted list of dimensions in the field domain and the index values for
        each dimension. The index values can be either symbol values, that is
        literal values or scalar arguments which are constant in the SDFG scope;
        or they can be the result of some expression, that computes a dynamic
        index offset or gets an neighbor index from a connectivity table.
        In case all indexes are symbol values, the `deref` node is lowered to a
        memlet; otherwise dereferencing is a runtime operation represented in
        the SDFG as a tasklet node.
        """
        # format used for field index tasklet connector
        IndexConnectorFmt: Final = "__index_{dim}"

        assert len(node.args) == 1
        arg_expr = self.visit(node.args[0])

        if isinstance(arg_expr, IteratorExpr):
            field_desc = arg_expr.field.desc(self.sdfg)
            assert len(field_desc.shape) == len(arg_expr.dimensions)
            if all(isinstance(index, SymbolExpr) for index in arg_expr.indices.values()):
                # when all indices are symblic expressions, we can perform direct field access through a memlet
                field_subset = sbs.Range(
                    (arg_expr.indices[dim].value, arg_expr.indices[dim].value, 1)  # type: ignore[union-attr]
                    if dim in arg_expr.indices
                    else (0, size - 1, 1)
                    for dim, size in zip(arg_expr.dimensions, field_desc.shape)
                )
                return MemletExpr(arg_expr.field, field_subset, arg_expr.local_offset)

            else:
                # we use a tasklet to dereference an iterator when one or more indices are the result of some computation,
                # either indirection through connectivity table or dynamic cartesian offset.
                assert all(dim in arg_expr.indices for dim in arg_expr.dimensions)
                field_indices = [(dim, arg_expr.indices[dim]) for dim in arg_expr.dimensions]
                index_connectors = [
                    IndexConnectorFmt.format(dim=dim.value)
                    for dim, index in field_indices
                    if not isinstance(index, SymbolExpr)
                ]
                # here `internals` refer to the names used as index in the tasklet code string:
                # an index can be either a connector name (for dynamic/indirect indices)
                # or a symbol value (for literal values and scalar arguments).
                index_internals = ",".join(
                    str(index.value)
                    if isinstance(index, SymbolExpr)
                    else IndexConnectorFmt.format(dim=dim.value)
                    for dim, index in field_indices
                )
                deref_node = self._add_tasklet(
                    "runtime_deref",
                    {"field"} | set(index_connectors),
                    {"val"},
                    code=f"val = field[{index_internals}]",
                )
                # add new termination point for the field parameter
                self._add_input_data_edge(
                    arg_expr.field,
                    sbs.Range.from_array(field_desc),
                    deref_node,
                    "field",
                )

                for dim, index_expr in field_indices:
                    # add termination points for the dynamic iterator indices
                    deref_connector = IndexConnectorFmt.format(dim=dim.value)
                    if isinstance(index_expr, MemletExpr):
                        self._add_input_data_edge(
                            index_expr.dc_node,
                            index_expr.subset,
                            deref_node,
                            deref_connector,
                        )

                    elif isinstance(index_expr, ValueExpr):
                        self._add_edge(
                            index_expr.dc_node,
                            None,
                            deref_node,
                            deref_connector,
                            dace.Memlet(data=index_expr.dc_node.data, subset="0"),
                        )
                    else:
                        assert isinstance(index_expr, SymbolExpr)

                dc_dtype = arg_expr.field.desc(self.sdfg).dtype
                return self._construct_tasklet_result(
                    dc_dtype, deref_node, "val", arg_expr.local_offset
                )

        else:
            # dereferencing a scalar or a literal node results in the node itself
            return arg_expr

    def _visit_neighbors(self, node: gtir.FunCall) -> ValueExpr:
        assert len(node.args) == 2
        assert isinstance(node.type, itir_ts.ListType)

        assert isinstance(node.args[0], gtir.OffsetLiteral)
        offset = node.args[0].value
        assert isinstance(offset, str)
        offset_provider = self.subgraph_builder.get_offset_provider(offset)
        assert isinstance(offset_provider, gtx_common.Connectivity)

        it = self.visit(node.args[1])
        assert isinstance(it, IteratorExpr)
        assert offset_provider.neighbor_axis in it.dimensions
        assert offset_provider.origin_axis in it.indices
        origin_index = it.indices[offset_provider.origin_axis]
        assert isinstance(origin_index, SymbolExpr)
        assert all(isinstance(index, SymbolExpr) for index in it.indices.values())

        field_desc = it.field.desc(self.sdfg)
        connectivity = dace_utils.connectivity_identifier(offset)
        # initially, the storage for the connectivty tables is created as transient;
        # when the tables are used, the storage is changed to non-transient,
        # as the corresponding arrays are supposed to be allocated by the SDFG caller
        connectivity_desc = self.sdfg.arrays[connectivity]
        connectivity_desc.transient = False

        # The visitor is constructing a list of input connections that will be handled
        # by `translate_as_fieldop` (the primitive translator), that is responsible
        # of creating the map for the field domain. For each input connection, it will
        # create a memlet that will write to a node specified by the third attribute
        # in the `InputConnection` tuple (either a tasklet, or a view node, or a library
        # node). For the specific case of `neighbors` we need to nest the neighbors map
        # inside the field map and the memlets will traverse the external map and write
        # to the view nodes. The simplify pass will remove the redundant access nodes.
        field_slice = self._construct_local_view(
            MemletExpr(
                it.field,
                sbs.Range.from_string(
                    ",".join(
                        it.indices[dim].value  # type: ignore[union-attr]
                        if dim != offset_provider.neighbor_axis
                        else f"0:{size}"
                        for dim, size in zip(it.dimensions, field_desc.shape, strict=True)
                    )
                ),
            )
        )
        connectivity_slice = self._construct_local_view(
            MemletExpr(
                self.state.add_access(connectivity),
                sbs.Range.from_string(f"{origin_index.value}, 0:{offset_provider.max_neighbors}"),
            )
        )

        neighbors_temp, _ = self.sdfg.add_temp_transient(
            (offset_provider.max_neighbors,), field_desc.dtype
        )
        neighbors_node = self.state.add_access(neighbors_temp)

        neighbor_idx = dace_gtir_utils.get_map_variable(offset)

        index_connector = "__index"
        output_connector = "__val"
        tasklet_expression = f"{output_connector} = __field[{index_connector}]"
        input_memlets = {
            "__field": self.sdfg.make_array_memlet(field_slice.dc_node.data),
            index_connector: dace.Memlet(data=connectivity_slice.dc_node.data, subset=neighbor_idx),
        }
        input_nodes = {
            field_slice.dc_node.data: field_slice.dc_node,
            connectivity_slice.dc_node.data: connectivity_slice.dc_node,
        }

        if offset_provider.has_skip_values:
<<<<<<< HEAD
            tasklet_expression += (
                # in case of skip value we could write any dummy value
                f" if {index_connector} != {gtx_common._DEFAULT_SKIP_VALUE} else {field_desc.dtype}(0)"
            )
=======
            if self.reduce_identity is None:
                raise ValueError(
                    f"Found local offset '{offset}' with skip values, but 'reduce_identity' is not set."
                )
            assert self.reduce_identity.dc_dtype == field_desc.dtype
            tasklet_expression += f" if {index_connector} != {gtx_common._DEFAULT_SKIP_VALUE} else {field_desc.dtype}({self.reduce_identity.value})"
>>>>>>> 4eb4d4d0

        self._add_mapped_tasklet(
            name=f"{offset}_neighbors",
            map_ranges={neighbor_idx: f"0:{offset_provider.max_neighbors}"},
            code=tasklet_expression,
            inputs=input_memlets,
            input_nodes=input_nodes,
            outputs={
                output_connector: dace.Memlet(data=neighbors_temp, subset=neighbor_idx),
            },
            output_nodes={neighbors_temp: neighbors_node},
            external_edges=True,
        )

        return ValueExpr(neighbors_node, node.type, offset)

    def _visit_map(self, node: gtir.FunCall) -> ValueExpr:
        """
        A map node defines an operation to be mapped on all elements of input arguments.

        The map operation is applied on the local dimension of input fields.
        In the example below, the local dimension consists of a list of neighbor
        values as the first argument, and a list of constant values `1.0`:
        `map_(plus)(neighbors(V2E, it), make_const_list(1.0))`

        The `plus` operation is lowered to a tasklet inside a map that computes
        the domain of the local dimension (in this example, max neighbors in V2E).

        The result is a 1D local field, with same size as the input local dimension.
        In above example, the result would be an array with size V2E.max_neighbors,
        containing the V2E neighbor values incremented by 1.0.
        """
        assert isinstance(node.type, itir_ts.ListType)
        assert isinstance(node.fun, gtir.FunCall)
        assert len(node.fun.args) == 1  # the operation to be mapped on the arguments

        assert isinstance(node.type.element_type, ts.ScalarType)
        dc_dtype = dace_utils.as_dace_type(node.type.element_type)

        input_args = [self.visit(arg) for arg in node.args]
        input_connectors = [f"__arg{i}" for i in range(len(input_args))]
        output_connector = "__out"

        # Here we build the body of the tasklet
        fun_node = im.call(node.fun.args[0])(*input_connectors)
        fun_python_code = gtir_python_codegen.get_source(fun_node)
        tasklet_expression = f"{output_connector} = {fun_python_code}"

        input_local_offsets = [
            input_arg.local_offset for input_arg in input_args if input_arg.local_offset is not None
        ]
        if len(input_local_offsets) == 0:
            raise ValueError(f"Missing information on local dimension for map node {node}.")

        # GT4Py guarantees that all connectivities used to generate lists of neighbors
        # have the same length, that is the same value of 'max_neighbors'.
        local_connectivities = dace_utils.filter_connectivities(
            {
                offset: self.subgraph_builder.get_offset_provider(offset)
                for offset in input_local_offsets
            }
        )
        if len(set(table.max_neighbors for table in local_connectivities.values())) != 1:
            raise ValueError(
                "Unexpected arguments to map expression with different local dimensions."
            )
        local_offset, offset_provider = next(iter(local_connectivities.items()))
        local_size = offset_provider.max_neighbors
        map_index = dace_gtir_utils.get_map_variable(local_offset)

        # The dataflow we build in this class has some loose connections on input edges.
        # These edges are described as set of nodes, that will have to be connected to
        # external data source nodes passing through the map entry node of the field map.
        # Similarly to `neighbors` expressions, the `map_` input edges terminate on view
        # nodes (see `_construct_local_view` in the for-loop below), because it is simpler
        # than representing map-to-map edges (which require memlets with 2 pass-nodes).
        input_memlets = {}
        input_nodes = {}
        skip_value_connectivities: dict[str, gtx_common.Connectivity] = {}
        for conn, input_expr in zip(input_connectors, input_args):
            input_node = self._construct_local_view(input_expr).dc_node
            input_desc = input_node.desc(self.sdfg)
            # we assume that there is a single local dimension
            if len(input_desc.shape) != 1:
                raise ValueError(f"More than one local dimension in map expression {node}.")
            input_size = input_desc.shape[0]
            if input_size == 1:
                input_memlets[conn] = dace.Memlet(data=input_node.data, subset="0")
            elif input_size != local_size:
                raise ValueError(
                    f"Argument to map node with local size {input_size}, expected {local_size}."
                )
            else:
                assert input_expr.local_offset
                input_memlets[conn] = dace.Memlet(data=input_node.data, subset=map_index)

            input_nodes[input_node.data] = input_node

        result, _ = self.sdfg.add_temp_transient((local_size,), dc_dtype)
        result_node = self.state.add_access(result)

        skip_value_connectivities = {
            offset: offset_provider
            for offset, offset_provider in local_connectivities.items()
            if offset_provider.has_skip_values
        }

        if len(skip_value_connectivities) == 0:
            result_offset = local_offset
        else:
            # In case one or more of input expressions contain skip values, we use
            # the connectivity-based offset provider as mask for map computation.
            # Therefore, the result of map computation will also contain skip values.
            # GT4Py guarantees that the skip values are placed in the same positions
            # for all input expressions.
<<<<<<< HEAD

            result_offset, offset_provider = next(iter(skip_value_connectivities.items()))

            connectivity = dace_utils.connectivity_identifier(result_offset)
            connectivity_desc = self.sdfg.arrays[connectivity]
            connectivity_desc.transient = False

=======

            result_offset, offset_provider = next(iter(skip_value_connectivities.items()))

            connectivity = dace_utils.connectivity_identifier(result_offset)
            connectivity_desc = self.sdfg.arrays[connectivity]
            connectivity_desc.transient = False

>>>>>>> 4eb4d4d0
            origin_map_index = dace_gtir_utils.get_map_variable(offset_provider.origin_axis)

            connectivity_slice = self._construct_local_view(
                MemletExpr(
                    self.state.add_access(connectivity),
                    sbs.Range.from_string(f"{origin_map_index}, 0:{offset_provider.max_neighbors}"),
                )
            )

<<<<<<< HEAD
=======
            if self.reduce_identity is None:
                raise ValueError(
                    f"Found local offset '{result_offset}' with skip values, but 'reduce_identity' is not set."
                )
            assert self.reduce_identity.dc_dtype == dc_dtype
>>>>>>> 4eb4d4d0
            input_memlets["__neighbor_idx"] = dace.Memlet(
                data=connectivity_slice.dc_node.data, subset=map_index
            )
            input_nodes[connectivity_slice.dc_node.data] = connectivity_slice.dc_node
<<<<<<< HEAD

            tasklet_expression += (
                # in case of skip value we could write any dummy value
                f" if __neighbor_idx != {gtx_common._DEFAULT_SKIP_VALUE} else {dc_dtype}(0)"
            )
=======
            tasklet_expression += f" if __neighbor_idx != {gtx_common._DEFAULT_SKIP_VALUE} else {dc_dtype}({self.reduce_identity.value})"
>>>>>>> 4eb4d4d0

        self._add_mapped_tasklet(
            name="map",
            map_ranges={map_index: f"0:{local_size}"},
            code=tasklet_expression,
            inputs=input_memlets,
            input_nodes=input_nodes,
            outputs={
                output_connector: dace.Memlet(data=result, subset=map_index),
<<<<<<< HEAD
            },
            output_nodes={result: result_node},
            external_edges=True,
        )

        return ValueExpr(result_node, dc_dtype, result_offset)

    def _make_reduce_with_skip_values(
        self,
        input_expr: ValueExpr | MemletExpr,
        offset_provider: gtx_common.Connectivity,
        reduce_init: SymbolExpr,
        reduce_identity: SymbolExpr,
        reduce_wcr: str,
        result_node: dace.nodes.AccessNode,
    ) -> None:
        """
        Helper method to lower reduction on a local field containing skip values.

        The reduction is implemented as a nested SDFG containing 2 states. In first
        state, the result (a scalar data node passed as argumet) is initialized.
        In second state, a mapped tasklet uses a write-conflict resolution (wcr)
        memlet to update the result.
        We use the offset provider as a mask to identify skip values: the value
        that is written to the result node is either the input value, when the
        corresponding neighbor index in the connectivity table is valid, or the
        identity value if the neighbor index is missing.
        """
        origin_map_index = dace_gtir_utils.get_map_variable(offset_provider.origin_axis)

        assert input_expr.local_offset is not None
        connectivity = dace_utils.connectivity_identifier(input_expr.local_offset)
        connectivity_node = self.state.add_access(connectivity)
        connectivity_desc = connectivity_node.desc(self.sdfg)
        connectivity_desc.transient = False

        desc = input_expr.dc_node.desc(self.sdfg)
        if isinstance(input_expr, MemletExpr):
            local_dim_indices = [i for i, size in enumerate(input_expr.subset.size()) if size != 1]
        else:
            local_dim_indices = list(range(len(desc.shape)))

        assert len(local_dim_indices) == 1
        local_dim_index = local_dim_indices[0]
        assert desc.shape[local_dim_index] == offset_provider.max_neighbors

        # we lower the reduction map with WCR out memlet in a nested SDFG
        nsdfg = dace.SDFG("reduce_with_skip_values")
        nsdfg.add_array(
            "values",
            (desc.shape[local_dim_index],),
            desc.dtype,
            strides=(desc.strides[local_dim_index],),
        )
        nsdfg.add_array(
            "neighbor_indices",
            (connectivity_desc.shape[1],),
            connectivity_desc.dtype,
            strides=(connectivity_desc.strides[1],),
        )
        nsdfg.add_scalar("acc", desc.dtype)
        st_init = nsdfg.add_state("init")
        st_init.add_edge(
            st_init.add_tasklet(
                "init_acc",
                {},
                {"__val"},
                f"__val = {reduce_init.dc_dtype}({reduce_init.value})",
            ),
            "__val",
            st_init.add_access("acc"),
            None,
            dace.Memlet(data="acc", subset="0"),
        )
        st_reduce = nsdfg.add_state_after(st_init, "reduce")
        st_reduce.add_mapped_tasklet(
            name="reduce_with_skip_values",
            map_ranges=dict(i=f"0:{offset_provider.max_neighbors}"),
            inputs={
                "__val": dace.Memlet(data="values", subset="i"),
                "__neighbor_idx": dace.Memlet(data="neighbor_indices", subset="i"),
            },
            code=f"__out = __val if __neighbor_idx != {gtx_common._DEFAULT_SKIP_VALUE} else {reduce_identity.dc_dtype}({reduce_identity.value})",
            outputs={
                "__out": dace.Memlet(data="acc", subset="0", wcr=reduce_wcr),
            },
            external_edges=True,
        )

        nsdfg_node = self.state.add_nested_sdfg(
            nsdfg, self.sdfg, inputs={"values", "neighbor_indices"}, outputs={"acc"}
        )

        if isinstance(input_expr, MemletExpr):
            self._add_input_data_edge(input_expr.dc_node, input_expr.subset, nsdfg_node, "values")
        else:
            self.state.add_edge(
                input_expr.dc_node,
                None,
                nsdfg_node,
                "values",
                self.sdfg.make_array_memlet(input_expr.dc_node.data),
            )
        self._add_input_data_edge(
            connectivity_node,
            sbs.Range.from_string(f"{origin_map_index}, 0:{offset_provider.max_neighbors}"),
            nsdfg_node,
            "neighbor_indices",
        )
        self.state.add_edge(
            nsdfg_node,
            "acc",
            result_node,
            None,
            dace.Memlet(data=result_node.data, subset="0"),
        )
=======
            },
            output_nodes={result: result_node},
            external_edges=True,
        )

        return ValueExpr(result_node, dc_dtype, result_offset)
>>>>>>> 4eb4d4d0

    def _visit_reduce(self, node: gtir.FunCall) -> ValueExpr:
        assert isinstance(node.type, ts.ScalarType)
        op_name, reduce_init, reduce_identity = get_reduce_params(node)
        reduce_wcr = "lambda x, y: " + gtir_python_codegen.format_builtin(op_name, "x", "y")

<<<<<<< HEAD
        result = self.sdfg.temp_data_name()
        self.sdfg.add_scalar(result, reduce_identity.dc_dtype, transient=True)
        result_node = self.state.add_access(result)
=======
        # The input to reduction is a list of elements on a local dimension.
        # This list is provided by an argument that typically calls the neighbors
        # builtin function, to built a list of neighbor values for each element
        # in the field target dimension.
        # We store the value of reduce identity in the visitor context to have it
        # available while visiting the input to reduction; this value might be used
        # by the `neighbors` visitor to fill the skip values in the neighbors list.
        prev_reduce_identity = self.reduce_identity
        self.reduce_identity = reduce_identity

        try:
            input_expr = self.visit(node.args[0])
        finally:
            # ensure that we leave the visitor in the same state as we entered
            self.reduce_identity = prev_reduce_identity

        assert isinstance(input_expr, MemletExpr | ValueExpr)
        input_desc = input_expr.dc_node.desc(self.sdfg)
        assert isinstance(input_desc, dace.data.Array)

        if len(input_desc.shape) > 1:
            assert isinstance(input_expr, MemletExpr)
            ndims = len(input_desc.shape) - 1
            # the axis to be reduced is always the last one, because `reduce` is supposed
            # to operate on `ListType`
            assert set(input_expr.subset.size()[0:ndims]) == {1}
            reduce_axes = [ndims]
        else:
            reduce_axes = None
>>>>>>> 4eb4d4d0

        input_expr = self.visit(node.args[0])
        assert isinstance(input_expr, (MemletExpr, ValueExpr))
        assert input_expr.local_offset is not None
        offset_provider = self.subgraph_builder.get_offset_provider(input_expr.local_offset)
        assert isinstance(offset_provider, gtx_common.Connectivity)

<<<<<<< HEAD
        if offset_provider.has_skip_values:
            self._make_reduce_with_skip_values(
                input_expr, offset_provider, reduce_init, reduce_identity, reduce_wcr, result_node
=======
        if isinstance(input_expr, MemletExpr):
            self._add_input_data_edge(
                input_expr.dc_node,
                input_expr.subset,
                reduce_node,
>>>>>>> 4eb4d4d0
            )

        else:
            reduce_node = self.state.add_reduce(reduce_wcr, axes=None, identity=reduce_init.value)
            if isinstance(input_expr, MemletExpr):
                self._add_input_data_edge(input_expr.dc_node, input_expr.subset, reduce_node)
            else:
                self.state.add_nedge(
                    input_expr.dc_node,
                    reduce_node,
                    self.sdfg.make_array_memlet(input_expr.dc_node.data),
                )
            self.state.add_nedge(
<<<<<<< HEAD
                reduce_node,
                result_node,
                dace.Memlet(data=result, subset="0"),
            )

        return ValueExpr(result_node, node.type)
=======
                input_expr.dc_node,
                reduce_node,
                dace.Memlet.from_array(input_expr.dc_node.data, input_desc),
            )

        temp_name = self.sdfg.temp_data_name()
        self.sdfg.add_scalar(temp_name, reduce_identity.dc_dtype, transient=True)
        temp_node = self.state.add_access(temp_name)

        self.state.add_nedge(
            reduce_node,
            temp_node,
            dace.Memlet(data=temp_name, subset="0"),
        )
        return ValueExpr(temp_node, node.type)
>>>>>>> 4eb4d4d0

    def _split_shift_args(
        self, args: list[gtir.Expr]
    ) -> tuple[tuple[gtir.Expr, gtir.Expr], Optional[list[gtir.Expr]]]:
        """
        Splits the arguments to `shift` builtin function as pairs, each pair containing
        the offset provider and the offset expression in one dimension.
        """
        nargs = len(args)
        assert nargs >= 2 and nargs % 2 == 0
        return (args[-2], args[-1]), args[: nargs - 2] if nargs > 2 else None

    def _visit_shift_multidim(
        self, iterator: gtir.Expr, shift_args: list[gtir.Expr]
    ) -> tuple[gtir.Expr, gtir.Expr, IteratorExpr]:
        """Transforms a multi-dimensional shift into recursive shift calls, each in a single dimension."""
        (offset_provider_arg, offset_value_arg), tail = self._split_shift_args(shift_args)
        if tail:
            node = gtir.FunCall(
                fun=gtir.FunCall(fun=gtir.SymRef(id="shift"), args=tail),
                args=[iterator],
            )
            it = self.visit(node)
        else:
            it = self.visit(iterator)

        assert isinstance(it, IteratorExpr)
        return offset_provider_arg, offset_value_arg, it

    def _make_cartesian_shift(
        self, it: IteratorExpr, offset_dim: gtx_common.Dimension, offset_expr: DataExpr
    ) -> IteratorExpr:
        """Implements cartesian shift along one dimension."""
        assert offset_dim in it.dimensions
        new_index: SymbolExpr | ValueExpr
        assert offset_dim in it.indices
        index_expr = it.indices[offset_dim]
        if isinstance(index_expr, SymbolExpr) and isinstance(offset_expr, SymbolExpr):
            # purely symbolic expression which can be interpreted at compile time
            new_index = SymbolExpr(
                dace.symbolic.pystr_to_symbolic(index_expr.value) + offset_expr.value,
                index_expr.dc_dtype,
            )
        else:
            # the offset needs to be calculated by means of a tasklet (i.e. dynamic offset)
            new_index_connector = "shifted_index"
            if isinstance(index_expr, SymbolExpr):
                dynamic_offset_tasklet = self._add_tasklet(
                    "dynamic_offset",
                    {"offset"},
                    {new_index_connector},
                    f"{new_index_connector} = {index_expr.value} + offset",
                )
            elif isinstance(offset_expr, SymbolExpr):
                dynamic_offset_tasklet = self._add_tasklet(
                    "dynamic_offset",
                    {"index"},
                    {new_index_connector},
                    f"{new_index_connector} = index + {offset_expr}",
                )
            else:
                dynamic_offset_tasklet = self._add_tasklet(
                    "dynamic_offset",
                    {"index", "offset"},
                    {new_index_connector},
                    f"{new_index_connector} = index + offset",
                )
            for input_expr, input_connector in [(index_expr, "index"), (offset_expr, "offset")]:
                if isinstance(input_expr, MemletExpr):
                    self._add_input_data_edge(
                        input_expr.dc_node,
                        input_expr.subset,
                        dynamic_offset_tasklet,
                        input_connector,
                    )
                elif isinstance(input_expr, ValueExpr):
                    self._add_edge(
                        input_expr.dc_node,
                        None,
                        dynamic_offset_tasklet,
                        input_connector,
                        dace.Memlet(data=input_expr.dc_node.data, subset="0"),
                    )

            if isinstance(index_expr, SymbolExpr):
                dc_dtype = index_expr.dc_dtype
            else:
                dc_dtype = index_expr.dc_node.desc(self.sdfg).dtype

            new_index = self._construct_tasklet_result(
                dc_dtype, dynamic_offset_tasklet, new_index_connector
            )

        # a new iterator with a shifted index along one dimension
        return IteratorExpr(
            it.field,
            it.dimensions,
            {dim: (new_index if dim == offset_dim else index) for dim, index in it.indices.items()},
        )

    def _make_dynamic_neighbor_offset(
        self,
        offset_expr: MemletExpr | ValueExpr,
        offset_table_node: dace.nodes.AccessNode,
        origin_index: SymbolExpr,
    ) -> ValueExpr:
        """
        Implements access to neighbor connectivity table by means of a tasklet node.

        It requires a dynamic offset value, either obtained from a field/scalar argument (`MemletExpr`)
        or computed by another tasklet (`DataExpr`).
        """
        new_index_connector = "neighbor_index"
        tasklet_node = self._add_tasklet(
            "dynamic_neighbor_offset",
            {"table", "offset"},
            {new_index_connector},
            f"{new_index_connector} = table[{origin_index.value}, offset]",
        )
        self._add_input_data_edge(
            offset_table_node,
            sbs.Range.from_array(offset_table_node.desc(self.sdfg)),
            tasklet_node,
            "table",
        )
        if isinstance(offset_expr, MemletExpr):
            self._add_input_data_edge(
                offset_expr.dc_node,
                offset_expr.subset,
                tasklet_node,
                "offset",
            )
        else:
            self._add_edge(
                offset_expr.dc_node,
                None,
                tasklet_node,
                "offset",
                dace.Memlet(data=offset_expr.dc_node.data, subset="0"),
            )

        dc_dtype = offset_table_node.desc(self.sdfg).dtype
        return self._construct_tasklet_result(dc_dtype, tasklet_node, new_index_connector)

    def _make_unstructured_shift(
        self,
        it: IteratorExpr,
        connectivity: gtx_common.Connectivity,
        offset_table_node: dace.nodes.AccessNode,
        offset_expr: DataExpr,
    ) -> IteratorExpr:
        """Implements shift in unstructured domain by means of a neighbor table."""
        assert connectivity.neighbor_axis in it.dimensions
        neighbor_dim = connectivity.neighbor_axis
        assert neighbor_dim not in it.indices

        origin_dim = connectivity.origin_axis
        assert origin_dim in it.indices
        origin_index = it.indices[origin_dim]
        assert isinstance(origin_index, SymbolExpr)

        shifted_indices = {dim: idx for dim, idx in it.indices.items() if dim != origin_dim}
        if isinstance(offset_expr, SymbolExpr):
            # use memlet to retrieve the neighbor index
            shifted_indices[neighbor_dim] = MemletExpr(
                offset_table_node,
                sbs.Indices([origin_index.value, offset_expr.value]),
            )
        else:
            # dynamic offset: we cannot use a memlet to retrieve the offset value, use a tasklet node
            shifted_indices[neighbor_dim] = self._make_dynamic_neighbor_offset(
                offset_expr, offset_table_node, origin_index
            )

        return IteratorExpr(it.field, it.dimensions, shifted_indices)

    def _visit_shift(self, node: gtir.FunCall) -> IteratorExpr:
        # convert builtin-index type to dace type
        IndexDType: Final = dace_utils.as_dace_type(
            ts.ScalarType(kind=getattr(ts.ScalarKind, gtir.INTEGER_INDEX_BUILTIN.upper()))
        )

        assert isinstance(node.fun, gtir.FunCall)
        # the iterator to be shifted is the node argument, while the shift arguments
        # are provided by the nested function call; the shift arguments consist of
        # the offset provider and the offset value in each dimension to be shifted
        offset_provider_arg, offset_value_arg, it = self._visit_shift_multidim(
            node.args[0], node.fun.args
        )

        # first argument of the shift node is the offset provider
        assert isinstance(offset_provider_arg, gtir.OffsetLiteral)
        offset = offset_provider_arg.value
        assert isinstance(offset, str)
        offset_provider = self.subgraph_builder.get_offset_provider(offset)
        # second argument should be the offset value, which could be a symbolic expression or a dynamic offset
        offset_expr = (
            SymbolExpr(offset_value_arg.value, IndexDType)
            if isinstance(offset_value_arg, gtir.OffsetLiteral)
            else self.visit(offset_value_arg)
        )

        if isinstance(offset_provider, gtx_common.Dimension):
            return self._make_cartesian_shift(it, offset_provider, offset_expr)
        else:
            # initially, the storage for the connectivity tables is created as transient;
            # when the tables are used, the storage is changed to non-transient,
            # so the corresponding arrays are supposed to be allocated by the SDFG caller
            offset_table = dace_utils.connectivity_identifier(offset)
            self.sdfg.arrays[offset_table].transient = False
            offset_table_node = self.state.add_access(offset_table)

            return self._make_unstructured_shift(
                it, offset_provider, offset_table_node, offset_expr
            )

    def _visit_generic_builtin(self, node: gtir.FunCall) -> ValueExpr:
        """
        Generic handler called by `visit_FunCall()` when it encounters
        a builtin function that does not match any other specific handler.
        """
        node_internals = []
        node_connections: dict[str, MemletExpr | ValueExpr] = {}
        for i, arg in enumerate(node.args):
            arg_expr = self.visit(arg)
            if isinstance(arg_expr, MemletExpr | ValueExpr):
                # the argument value is the result of a tasklet node or direct field access
                connector = f"__arg{i}"
                node_connections[connector] = arg_expr
                node_internals.append(connector)
            else:
                assert isinstance(arg_expr, SymbolExpr)
                # use the argument value without adding any connector
                node_internals.append(arg_expr.value)

        assert isinstance(node.fun, gtir.SymRef)
        builtin_name = str(node.fun.id)
        # use tasklet connectors as expression arguments
        code = gtir_python_codegen.format_builtin(builtin_name, *node_internals)

        out_connector = "result"
        tasklet_node = self._add_tasklet(
            builtin_name,
            set(node_connections.keys()),
            {out_connector},
            "{} = {}".format(out_connector, code),
        )

        for connector, arg_expr in node_connections.items():
            if isinstance(arg_expr, ValueExpr):
                self._add_edge(
                    arg_expr.dc_node,
                    None,
                    tasklet_node,
                    connector,
                    dace.Memlet(data=arg_expr.dc_node.data, subset="0"),
                )
            else:
                self._add_input_data_edge(
                    arg_expr.dc_node,
                    arg_expr.subset,
                    tasklet_node,
                    connector,
                )

        if isinstance(node.type, itir_ts.ListType):
            # The only builtin function (so far) handled here that returns a list
            # is 'make_const_list'. There are other builtin functions (map_, neighbors)
            # that return a list but they are handled in specialized visit methods.
            # This method (the generic visitor for builtin functions) always returns
            # a single value. This is also the case of 'make_const_list' expression:
            # it simply broadcasts a scalar on the local domain of another expression,
            # for example 'map_(plus)(neighbors(V2Eₒ, it), make_const_list(1.0))'.
            # Therefore we handle `ListType` as a single-element array with shape (1,)
            # that will be accessed in a map expression on a local domain.
            assert isinstance(node.type.element_type, ts.ScalarType)
            dc_dtype = dace_utils.as_dace_type(node.type.element_type)
            # In order to ease the lowring of the parent expression on local dimension,
            # we represent the scalar value as a single-element 1D array.
            use_array = True
        else:
            assert isinstance(node.type, ts.ScalarType)
            dc_dtype = dace_utils.as_dace_type(node.type)
            use_array = False

        return self._construct_tasklet_result(dc_dtype, tasklet_node, "result", use_array=use_array)

    def visit_FunCall(self, node: gtir.FunCall) -> IteratorExpr | DataExpr:
        if cpm.is_call_to(node, "deref"):
            return self._visit_deref(node)

        elif cpm.is_call_to(node, "neighbors"):
            return self._visit_neighbors(node)

        elif cpm.is_applied_map(node):
            return self._visit_map(node)

        elif cpm.is_applied_reduce(node):
            return self._visit_reduce(node)

        elif cpm.is_applied_shift(node):
            return self._visit_shift(node)

        elif isinstance(node.fun, gtir.SymRef):
            return self._visit_generic_builtin(node)

        else:
            raise NotImplementedError(f"Invalid 'FunCall' node: {node}.")

    def visit_Lambda(
        self, node: gtir.Lambda, args: list[IteratorExpr | MemletExpr | SymbolExpr]
    ) -> tuple[list[DataflowInputEdge], DataflowOutputEdge]:
        for p, arg in zip(node.params, args, strict=True):
            self.symbol_map[str(p.id)] = arg
        output_expr: DataExpr = self.visit(node.expr)
        if isinstance(output_expr, ValueExpr):
            return self.input_edges, DataflowOutputEdge(self.state, output_expr)

        if isinstance(output_expr, MemletExpr):
            # special case where the field operator is simply copying data from source to destination node
            output_dtype = output_expr.dc_node.desc(self.sdfg).dtype
            tasklet_node = self._add_tasklet("copy", {"__inp"}, {"__out"}, "__out = __inp")
            self._add_input_data_edge(
                output_expr.dc_node,
                output_expr.subset,
                tasklet_node,
                "__inp",
            )
        else:
            assert isinstance(output_expr, SymbolExpr)
            # even simpler case, where a constant value is written to destination node
            output_dtype = output_expr.dc_dtype
            tasklet_node = self._add_tasklet("write", {}, {"__out"}, f"__out = {output_expr.value}")

        output_expr = self._construct_tasklet_result(output_dtype, tasklet_node, "__out")
        return self.input_edges, DataflowOutputEdge(self.state, output_expr)

    def visit_Literal(self, node: gtir.Literal) -> SymbolExpr:
        dc_dtype = dace_utils.as_dace_type(node.type)
        return SymbolExpr(node.value, dc_dtype)

    def visit_SymRef(self, node: gtir.SymRef) -> IteratorExpr | MemletExpr | SymbolExpr:
        param = str(node.id)
        if param in self.symbol_map:
            return self.symbol_map[param]
        # if not in the lambda symbol map, this must be a symref to a builtin function
        assert param in gtir_python_codegen.MATH_BUILTINS_MAPPING
        return SymbolExpr(param, dace.string)<|MERGE_RESOLUTION|>--- conflicted
+++ resolved
@@ -39,7 +39,6 @@
     a list of values in a local dimension.
     This is different from `gtir_builtin_translators.FieldopData` which represents
     the result of a field operator, basically the data storage outside a global map.
-<<<<<<< HEAD
 
     Args:
         dc_node: Access node to the data storage, can be either a scalar or a local list.
@@ -48,16 +47,6 @@
             For a more detailed explanation see `gtir_builtin_translators.FieldopData`.
     """
 
-=======
-
-    Args:
-        dc_node: Access node to the data storage, can be either a scalar or a local list.
-        gt_dtype: GT4Py type definition, which includes the field domain information.
-        local_offset: Provides information about the local dimension in`FieldType` data.
-            For a more detailed explanation see `gtir_builtin_translators.FieldopData`.
-    """
-
->>>>>>> 4eb4d4d0
     dc_node: dace.nodes.AccessNode
     gt_dtype: itir_ts.ListType | ts.ScalarType
     local_offset: Optional[str] = None
@@ -584,19 +573,10 @@
         }
 
         if offset_provider.has_skip_values:
-<<<<<<< HEAD
             tasklet_expression += (
-                # in case of skip value we could write any dummy value
+                # in case of skip value we can write any dummy value
                 f" if {index_connector} != {gtx_common._DEFAULT_SKIP_VALUE} else {field_desc.dtype}(0)"
             )
-=======
-            if self.reduce_identity is None:
-                raise ValueError(
-                    f"Found local offset '{offset}' with skip values, but 'reduce_identity' is not set."
-                )
-            assert self.reduce_identity.dc_dtype == field_desc.dtype
-            tasklet_expression += f" if {index_connector} != {gtx_common._DEFAULT_SKIP_VALUE} else {field_desc.dtype}({self.reduce_identity.value})"
->>>>>>> 4eb4d4d0
 
         self._add_mapped_tasklet(
             name=f"{offset}_neighbors",
@@ -712,7 +692,6 @@
             # Therefore, the result of map computation will also contain skip values.
             # GT4Py guarantees that the skip values are placed in the same positions
             # for all input expressions.
-<<<<<<< HEAD
 
             result_offset, offset_provider = next(iter(skip_value_connectivities.items()))
 
@@ -720,15 +699,6 @@
             connectivity_desc = self.sdfg.arrays[connectivity]
             connectivity_desc.transient = False
 
-=======
-
-            result_offset, offset_provider = next(iter(skip_value_connectivities.items()))
-
-            connectivity = dace_utils.connectivity_identifier(result_offset)
-            connectivity_desc = self.sdfg.arrays[connectivity]
-            connectivity_desc.transient = False
-
->>>>>>> 4eb4d4d0
             origin_map_index = dace_gtir_utils.get_map_variable(offset_provider.origin_axis)
 
             connectivity_slice = self._construct_local_view(
@@ -738,27 +708,15 @@
                 )
             )
 
-<<<<<<< HEAD
-=======
-            if self.reduce_identity is None:
-                raise ValueError(
-                    f"Found local offset '{result_offset}' with skip values, but 'reduce_identity' is not set."
-                )
-            assert self.reduce_identity.dc_dtype == dc_dtype
->>>>>>> 4eb4d4d0
             input_memlets["__neighbor_idx"] = dace.Memlet(
                 data=connectivity_slice.dc_node.data, subset=map_index
             )
             input_nodes[connectivity_slice.dc_node.data] = connectivity_slice.dc_node
-<<<<<<< HEAD
 
             tasklet_expression += (
-                # in case of skip value we could write any dummy value
+                # in case of skip value we can write any dummy value
                 f" if __neighbor_idx != {gtx_common._DEFAULT_SKIP_VALUE} else {dc_dtype}(0)"
             )
-=======
-            tasklet_expression += f" if __neighbor_idx != {gtx_common._DEFAULT_SKIP_VALUE} else {dc_dtype}({self.reduce_identity.value})"
->>>>>>> 4eb4d4d0
 
         self._add_mapped_tasklet(
             name="map",
@@ -768,7 +726,6 @@
             input_nodes=input_nodes,
             outputs={
                 output_connector: dace.Memlet(data=result, subset=map_index),
-<<<<<<< HEAD
             },
             output_nodes={result: result_node},
             external_edges=True,
@@ -885,55 +842,15 @@
             None,
             dace.Memlet(data=result_node.data, subset="0"),
         )
-=======
-            },
-            output_nodes={result: result_node},
-            external_edges=True,
-        )
-
-        return ValueExpr(result_node, dc_dtype, result_offset)
->>>>>>> 4eb4d4d0
 
     def _visit_reduce(self, node: gtir.FunCall) -> ValueExpr:
         assert isinstance(node.type, ts.ScalarType)
         op_name, reduce_init, reduce_identity = get_reduce_params(node)
         reduce_wcr = "lambda x, y: " + gtir_python_codegen.format_builtin(op_name, "x", "y")
 
-<<<<<<< HEAD
         result = self.sdfg.temp_data_name()
         self.sdfg.add_scalar(result, reduce_identity.dc_dtype, transient=True)
         result_node = self.state.add_access(result)
-=======
-        # The input to reduction is a list of elements on a local dimension.
-        # This list is provided by an argument that typically calls the neighbors
-        # builtin function, to built a list of neighbor values for each element
-        # in the field target dimension.
-        # We store the value of reduce identity in the visitor context to have it
-        # available while visiting the input to reduction; this value might be used
-        # by the `neighbors` visitor to fill the skip values in the neighbors list.
-        prev_reduce_identity = self.reduce_identity
-        self.reduce_identity = reduce_identity
-
-        try:
-            input_expr = self.visit(node.args[0])
-        finally:
-            # ensure that we leave the visitor in the same state as we entered
-            self.reduce_identity = prev_reduce_identity
-
-        assert isinstance(input_expr, MemletExpr | ValueExpr)
-        input_desc = input_expr.dc_node.desc(self.sdfg)
-        assert isinstance(input_desc, dace.data.Array)
-
-        if len(input_desc.shape) > 1:
-            assert isinstance(input_expr, MemletExpr)
-            ndims = len(input_desc.shape) - 1
-            # the axis to be reduced is always the last one, because `reduce` is supposed
-            # to operate on `ListType`
-            assert set(input_expr.subset.size()[0:ndims]) == {1}
-            reduce_axes = [ndims]
-        else:
-            reduce_axes = None
->>>>>>> 4eb4d4d0
 
         input_expr = self.visit(node.args[0])
         assert isinstance(input_expr, (MemletExpr, ValueExpr))
@@ -941,17 +858,9 @@
         offset_provider = self.subgraph_builder.get_offset_provider(input_expr.local_offset)
         assert isinstance(offset_provider, gtx_common.Connectivity)
 
-<<<<<<< HEAD
         if offset_provider.has_skip_values:
             self._make_reduce_with_skip_values(
                 input_expr, offset_provider, reduce_init, reduce_identity, reduce_wcr, result_node
-=======
-        if isinstance(input_expr, MemletExpr):
-            self._add_input_data_edge(
-                input_expr.dc_node,
-                input_expr.subset,
-                reduce_node,
->>>>>>> 4eb4d4d0
             )
 
         else:
@@ -964,31 +873,9 @@
                     reduce_node,
                     self.sdfg.make_array_memlet(input_expr.dc_node.data),
                 )
-            self.state.add_nedge(
-<<<<<<< HEAD
-                reduce_node,
-                result_node,
-                dace.Memlet(data=result, subset="0"),
-            )
+            self.state.add_nedge(reduce_node, result_node, dace.Memlet(data=result, subset="0"))
 
         return ValueExpr(result_node, node.type)
-=======
-                input_expr.dc_node,
-                reduce_node,
-                dace.Memlet.from_array(input_expr.dc_node.data, input_desc),
-            )
-
-        temp_name = self.sdfg.temp_data_name()
-        self.sdfg.add_scalar(temp_name, reduce_identity.dc_dtype, transient=True)
-        temp_node = self.state.add_access(temp_name)
-
-        self.state.add_nedge(
-            reduce_node,
-            temp_node,
-            dace.Memlet(data=temp_name, subset="0"),
-        )
-        return ValueExpr(temp_node, node.type)
->>>>>>> 4eb4d4d0
 
     def _split_shift_args(
         self, args: list[gtir.Expr]
