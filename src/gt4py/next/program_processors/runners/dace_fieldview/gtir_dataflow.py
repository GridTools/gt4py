--- conflicted
+++ resolved
@@ -425,92 +425,86 @@
         assert len(node.args) == 1
         arg_expr = self.visit(node.args[0])
 
-        if isinstance(arg_expr, IteratorExpr):
-            field_desc = arg_expr.field.desc(self.sdfg)
-            if isinstance(field_desc, dace.data.Scalar):
-                # deref a zero-dimensional field
-                assert len(arg_expr.dimensions) == 0
-                assert isinstance(node.type, ts.ScalarType)
-                return MemletExpr(arg_expr.field, subset="0")
-            # default case: deref a field with one or more dimensions
-            assert len(field_desc.shape) == len(arg_expr.dimensions)
-            if all(isinstance(index, SymbolExpr) for index in arg_expr.indices.values()):
-                # when all indices are symblic expressions, we can perform direct field access through a memlet
-                field_subset = sbs.Range(
-                    (arg_expr.indices[dim].value, arg_expr.indices[dim].value, 1)  # type: ignore[union-attr]
-                    if dim in arg_expr.indices
-                    else (0, size - 1, 1)
-                    for dim, size in zip(arg_expr.dimensions, field_desc.shape)
-                )
-                return MemletExpr(arg_expr.field, field_subset, arg_expr.local_offset)
-
-            else:
-                # we use a tasklet to dereference an iterator when one or more indices are the result of some computation,
-                # either indirection through connectivity table or dynamic cartesian offset.
-                assert all(dim in arg_expr.indices for dim in arg_expr.dimensions)
-                field_indices = [(dim, arg_expr.indices[dim]) for dim in arg_expr.dimensions]
-                index_connectors = [
-                    IndexConnectorFmt.format(dim=dim.value)
-                    for dim, index in field_indices
-                    if not isinstance(index, SymbolExpr)
-                ]
-                # here `internals` refer to the names used as index in the tasklet code string:
-                # an index can be either a connector name (for dynamic/indirect indices)
-                # or a symbol value (for literal values and scalar arguments).
-                index_internals = ",".join(
-                    str(index.value)
-                    if isinstance(index, SymbolExpr)
-                    else IndexConnectorFmt.format(dim=dim.value)
-                    for dim, index in field_indices
-                )
-                deref_node = self._add_tasklet(
-                    "runtime_deref",
-                    {"field"} | set(index_connectors),
-                    {"val"},
-                    code=f"val = field[{index_internals}]",
-                )
-                # add new termination point for the field parameter
-                self._add_input_data_edge(
-                    arg_expr.field,
-                    sbs.Range.from_array(field_desc),
-                    deref_node,
-                    "field",
-                )
-
-                for dim, index_expr in field_indices:
-                    # add termination points for the dynamic iterator indices
-                    deref_connector = IndexConnectorFmt.format(dim=dim.value)
-                    if isinstance(index_expr, MemletExpr):
-                        self._add_input_data_edge(
-                            index_expr.dc_node,
-                            index_expr.subset,
-                            deref_node,
-                            deref_connector,
-                        )
-
-                    elif isinstance(index_expr, ValueExpr):
-                        self._add_edge(
-                            index_expr.dc_node,
-                            None,
-                            deref_node,
-                            deref_connector,
-                            dace.Memlet(data=index_expr.dc_node.data, subset="0"),
-                        )
-                    else:
-                        assert isinstance(index_expr, SymbolExpr)
-
-<<<<<<< HEAD
-                return self._construct_tasklet_result(field_desc.dtype, deref_node, "val")
-=======
-                dc_dtype = arg_expr.field.desc(self.sdfg).dtype
-                return self._construct_tasklet_result(
-                    dc_dtype, deref_node, "val", arg_expr.local_offset
-                )
->>>>>>> e5f3c487
-
-        else:
+        if not isinstance(arg_expr, IteratorExpr):
             # dereferencing a scalar or a literal node results in the node itself
             return arg_expr
+
+        field_desc = arg_expr.field.desc(self.sdfg)
+        if isinstance(field_desc, dace.data.Scalar):
+            # deref a zero-dimensional field
+            assert len(arg_expr.dimensions) == 0
+            assert isinstance(node.type, ts.ScalarType)
+            return MemletExpr(arg_expr.field, subset="0")
+        # default case: deref a field with one or more dimensions
+        assert len(field_desc.shape) == len(arg_expr.dimensions)
+        if all(isinstance(index, SymbolExpr) for index in arg_expr.indices.values()):
+            # when all indices are symblic expressions, we can perform direct field access through a memlet
+            field_subset = sbs.Range(
+                (arg_expr.indices[dim].value, arg_expr.indices[dim].value, 1)  # type: ignore[union-attr]
+                if dim in arg_expr.indices
+                else (0, size - 1, 1)
+                for dim, size in zip(arg_expr.dimensions, field_desc.shape)
+            )
+            return MemletExpr(arg_expr.field, field_subset, arg_expr.local_offset)
+
+        else:
+            # we use a tasklet to dereference an iterator when one or more indices are the result of some computation,
+            # either indirection through connectivity table or dynamic cartesian offset.
+            assert all(dim in arg_expr.indices for dim in arg_expr.dimensions)
+            field_indices = [(dim, arg_expr.indices[dim]) for dim in arg_expr.dimensions]
+            index_connectors = [
+                IndexConnectorFmt.format(dim=dim.value)
+                for dim, index in field_indices
+                if not isinstance(index, SymbolExpr)
+            ]
+            # here `internals` refer to the names used as index in the tasklet code string:
+            # an index can be either a connector name (for dynamic/indirect indices)
+            # or a symbol value (for literal values and scalar arguments).
+            index_internals = ",".join(
+                str(index.value)
+                if isinstance(index, SymbolExpr)
+                else IndexConnectorFmt.format(dim=dim.value)
+                for dim, index in field_indices
+            )
+            deref_node = self._add_tasklet(
+                "runtime_deref",
+                {"field"} | set(index_connectors),
+                {"val"},
+                code=f"val = field[{index_internals}]",
+            )
+            # add new termination point for the field parameter
+            self._add_input_data_edge(
+                arg_expr.field,
+                sbs.Range.from_array(field_desc),
+                deref_node,
+                "field",
+            )
+
+            for dim, index_expr in field_indices:
+                # add termination points for the dynamic iterator indices
+                deref_connector = IndexConnectorFmt.format(dim=dim.value)
+                if isinstance(index_expr, MemletExpr):
+                    self._add_input_data_edge(
+                        index_expr.dc_node,
+                        index_expr.subset,
+                        deref_node,
+                        deref_connector,
+                    )
+
+                elif isinstance(index_expr, ValueExpr):
+                    self._add_edge(
+                        index_expr.dc_node,
+                        None,
+                        deref_node,
+                        deref_connector,
+                        dace.Memlet(data=index_expr.dc_node.data, subset="0"),
+                    )
+                else:
+                    assert isinstance(index_expr, SymbolExpr)
+
+            return self._construct_tasklet_result(
+                field_desc.dtype, deref_node, "val", arg_expr.local_offset
+            )
 
     def _visit_neighbors(self, node: gtir.FunCall) -> ValueExpr:
         assert len(node.args) == 2
