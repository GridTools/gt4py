# GT4Py - GridTools Framework
#
# Copyright (c) 2014-2024, ETH Zurich
# All rights reserved.
#
# Please, refer to the LICENSE file in the root directory.
# SPDX-License-Identifier: BSD-3-Clause

from __future__ import annotations

import abc
import dataclasses
from typing import Any, Dict, Final, List, Optional, Protocol, Set, Tuple, TypeAlias, Union

import dace
import dace.subsets as sbs

from gt4py import eve
from gt4py.next import common as gtx_common
from gt4py.next.iterator import ir as gtir
from gt4py.next.iterator.ir_utils import common_pattern_matcher as cpm, ir_makers as im
from gt4py.next.iterator.type_system import type_specifications as itir_ts
from gt4py.next.program_processors.runners.dace_common import utility as dace_utils
from gt4py.next.program_processors.runners.dace_fieldview import (
    gtir_python_codegen,
    gtir_sdfg,
    utility as dace_gtir_utils,
)
from gt4py.next.type_system import type_info as ti, type_specifications as ts


# Magic local dimension for the result of a `make_const_list`.
# A clean implementation will probably involve to tag the `make_const_list`
# with the neighborhood it is meant to be used with.
_CONST_DIM = gtx_common.Dimension(value="_CONST_DIM", kind=gtx_common.DimensionKind.LOCAL)


@dataclasses.dataclass(frozen=True)
class ValueExpr:
    """
    Local storage for the values returned by dataflow computation.

    This type is used in the context in a dataflow, that is a stencil expression.
    Therefore, it contains either a scalar value (single elements in the fields) or
    a list of values in a local dimension.
    This is different from `gtir_builtin_translators.FieldopData` which represents
    the result of a field operator, basically the data storage outside a global map.

    Args:
        dc_node: Access node to the data container, can be either a scalar or a local list.
        gt_dtype: GT4Py data type, which includes the `offset_type` local dimension for lists.
    """

    dc_node: dace.nodes.AccessNode
    gt_dtype: itir_ts.ListType | ts.ScalarType


@dataclasses.dataclass(frozen=True)
class MemletExpr:
    """
    Scalar or array data access through a memlet.

    Args:
        dc_node: Access node to the data container, can be either a scalar or a local list.
        gt_dtype: GT4Py data type, which includes the `offset_type` local dimension for lists.
        subset: Represents the subset to use in memlet to access the above data.
    """

    dc_node: dace.nodes.AccessNode
    gt_dtype: itir_ts.ListType | ts.ScalarType
    subset: sbs.Indices | sbs.Range


@dataclasses.dataclass(frozen=True)
class SymbolExpr:
    """Any symbolic expression that is constant in the context of current SDFG."""

    value: dace.symbolic.SymExpr
    dc_dtype: dace.typeclass


DataExpr: TypeAlias = ValueExpr | MemletExpr | SymbolExpr


@dataclasses.dataclass(frozen=True)
class IteratorExpr:
    """
    Iterator for field access to be consumed by `deref` or `shift` builtin functions.

    Args:
        field: Access node to the field this iterator operates on.
        gt_dtype: GT4Py data type, which includes the `offset_type` local dimension for lists.
        dimensions: Field domain represented as a sorted list of dimensions, needed
            to order the map index variables and dereference an element in the field.
        indices: Maps each dimension to an index value, which could be either a symbolic value
            or the result of a tasklet computation like neighbors connectivity or dynamic offset.
    """

    field: dace.nodes.AccessNode
    gt_dtype: itir_ts.ListType | ts.ScalarType
    dimensions: list[gtx_common.Dimension]
    indices: dict[gtx_common.Dimension, DataExpr]


class DataflowInputEdge(Protocol):
    """
    This protocol represents an open connection into the dataflow.

    It provides the `connect` method to setup an input edge from an external data source.
    Since the dataflow represents a stencil, we instantiate the dataflow inside a map scope
    and connect its inputs and outputs to external data nodes by means of memlets that
    traverse the map entry and exit nodes.
    """

    @abc.abstractmethod
    def connect(self, me: dace.nodes.MapEntry) -> None: ...


@dataclasses.dataclass(frozen=True)
class MemletInputEdge(DataflowInputEdge):
    """
    Allows to setup an input memlet through a map entry node.

    The edge source has to be a data access node, while the destination node can either
    be a tasklet, in which case the connector name is also required, or an access node.
    """

    state: dace.SDFGState
    source: dace.nodes.AccessNode
    subset: sbs.Range
    dest: dace.nodes.AccessNode | dace.nodes.Tasklet
    dest_conn: Optional[str]

    def connect(self, me: dace.nodes.MapEntry) -> None:
        memlet = dace.Memlet(data=self.source.data, subset=self.subset)
        self.state.add_memlet_path(
            self.source,
            me,
            self.dest,
            dst_conn=self.dest_conn,
            memlet=memlet,
        )


@dataclasses.dataclass(frozen=True)
class EmptyInputEdge(DataflowInputEdge):
    """
    Allows to setup an edge from a map entry node to a tasklet with no arguments.

    The reason behind this kind of connection is that all nodes inside a map scope
    must have an in/out path that traverses the entry and exit nodes.
    """

    state: dace.SDFGState
    node: dace.nodes.Tasklet

    def connect(self, me: dace.nodes.MapEntry) -> None:
        self.state.add_nedge(me, self.node, dace.Memlet())


@dataclasses.dataclass(frozen=True)
class DataflowOutputEdge:
    """
    Allows to setup an output memlet through a map exit node.

    The result of a dataflow subgraph needs to be written to an external data node.
    Since the dataflow represents a stencil and the dataflow is computed over
    a field domain, the dataflow is instatiated inside a map scope. The `connect`
    method creates a memlet that writes the dataflow result to the external array
    passing through the map exit node.
    """

    state: dace.SDFGState
    result: ValueExpr

    def connect(
        self,
        mx: dace.nodes.MapExit,
        dest: dace.nodes.AccessNode,
        subset: sbs.Range,
    ) -> None:
        # retrieve the node which writes the result
        last_node = self.state.in_edges(self.result.dc_node)[0].src
        if isinstance(last_node, dace.nodes.Tasklet):
            # the last transient node can be deleted
            last_node_connector = self.state.in_edges(self.result.dc_node)[0].src_conn
            self.state.remove_node(self.result.dc_node)
        else:
            last_node = self.result.dc_node
            last_node_connector = None

        self.state.add_memlet_path(
            last_node,
            mx,
            dest,
            src_conn=last_node_connector,
            memlet=dace.Memlet(data=dest.data, subset=subset),
        )


DACE_REDUCTION_MAPPING: dict[str, dace.dtypes.ReductionType] = {
    "minimum": dace.dtypes.ReductionType.Min,
    "maximum": dace.dtypes.ReductionType.Max,
    "plus": dace.dtypes.ReductionType.Sum,
    "multiplies": dace.dtypes.ReductionType.Product,
    "and_": dace.dtypes.ReductionType.Logical_And,
    "or_": dace.dtypes.ReductionType.Logical_Or,
    "xor_": dace.dtypes.ReductionType.Logical_Xor,
    "minus": dace.dtypes.ReductionType.Sub,
    "divides": dace.dtypes.ReductionType.Div,
}


def get_reduce_params(node: gtir.FunCall) -> tuple[str, SymbolExpr, SymbolExpr]:
    assert isinstance(node.type, ts.ScalarType)
    dc_dtype = dace_utils.as_dace_type(node.type)

    assert isinstance(node.fun, gtir.FunCall)
    assert len(node.fun.args) == 2
    assert isinstance(node.fun.args[0], gtir.SymRef)
    op_name = str(node.fun.args[0])
    assert isinstance(node.fun.args[1], gtir.Literal)
    assert node.fun.args[1].type == node.type
    reduce_init = SymbolExpr(node.fun.args[1].value, dc_dtype)

    if op_name not in DACE_REDUCTION_MAPPING:
        raise RuntimeError(f"Reduction operation '{op_name}' not supported.")
    identity_value = dace.dtypes.reduction_identity(dc_dtype, DACE_REDUCTION_MAPPING[op_name])
    reduce_identity = SymbolExpr(identity_value, dc_dtype)

    return op_name, reduce_init, reduce_identity


class LambdaToDataflow(eve.NodeVisitor):
    """
    Translates an `ir.Lambda` expression to a dataflow graph.

    The dataflow graph generated here typically represents the stencil function
    of a field operator. It only computes single elements or pure local fields,
    in case of neighbor values. In case of local fields, the dataflow contains
    inner maps with fixed literal size (max number of neighbors).
    Once the lambda expression has been lowered to a dataflow, the dataflow graph
    needs to be instantiated, that is we have to connect all in/out edges to
    external source/destination data nodes. Since the lambda expression is used
    in GTIR as argument to a field operator, the dataflow is instatiated inside
    a map scope and applied on the field domain. Therefore, all in/out edges
    must traverse the entry/exit map nodes.
    """

    sdfg: dace.SDFG
    state: dace.SDFGState
    subgraph_builder: gtir_sdfg.DataflowBuilder
    input_edges: list[DataflowInputEdge]
    symbol_map: dict[str, IteratorExpr | MemletExpr | SymbolExpr]

    def __init__(
        self,
        sdfg: dace.SDFG,
        state: dace.SDFGState,
        subgraph_builder: gtir_sdfg.DataflowBuilder,
    ):
        self.sdfg = sdfg
        self.state = state
        self.subgraph_builder = subgraph_builder
        self.input_edges = []
        self.symbol_map = {}

    def _add_input_data_edge(
        self,
        src: dace.nodes.AccessNode,
        src_subset: sbs.Range,
        dst_node: dace.nodes.Node,
        dst_conn: Optional[str] = None,
    ) -> None:
        edge = MemletInputEdge(self.state, src, src_subset, dst_node, dst_conn)
        self.input_edges.append(edge)

    def _add_edge(
        self,
        src_node: dace.Node,
        src_node_connector: Optional[str],
        dst_node: dace.Node,
        dst_node_connector: Optional[str],
        memlet: dace.Memlet,
    ) -> None:
        """Helper method to add an edge in current state."""
        self.state.add_edge(src_node, src_node_connector, dst_node, dst_node_connector, memlet)

    def _add_map(
        self,
        name: str,
        ndrange: Union[
            Dict[str, Union[str, dace.subsets.Subset]],
            List[Tuple[str, Union[str, dace.subsets.Subset]]],
        ],
        **kwargs: Any,
    ) -> Tuple[dace.nodes.MapEntry, dace.nodes.MapExit]:
        """
        Helper method to add a map in current state.

        The subgraph builder ensures that the map receives a unique name,
        by adding a unique suffix to the provided name.
        """
        return self.subgraph_builder.add_map(name, self.state, ndrange, **kwargs)

    def _add_tasklet(
        self,
        name: str,
        inputs: Union[Set[str], Dict[str, dace.dtypes.typeclass]],
        outputs: Union[Set[str], Dict[str, dace.dtypes.typeclass]],
        code: str,
        **kwargs: Any,
    ) -> dace.nodes.Tasklet:
        """
        Helper method to add a tasklet in current state.

        The subgraph builder ensures that the tasklet receives a unique name,
        by adding a unique suffix to the provided name.
        """
        tasklet_node = self.subgraph_builder.add_tasklet(
            name, self.state, inputs, outputs, code, **kwargs
        )
        if len(inputs) == 0:
            # All nodes inside a map scope must have an in/out path that traverses
            # the entry and exit nodes. Therefore, a tasklet node with no arguments
            # still needs an (empty) input edge from map entry node.
            edge = EmptyInputEdge(self.state, tasklet_node)
            self.input_edges.append(edge)
        return tasklet_node

    def _add_mapped_tasklet(
        self,
        name: str,
        map_ranges: Dict[str, str | dace.subsets.Subset]
        | List[Tuple[str, str | dace.subsets.Subset]],
        inputs: Union[Set[str], Dict[str, dace.dtypes.typeclass]],
        code: str,
        outputs: Union[Set[str], Dict[str, dace.dtypes.typeclass]],
        **kwargs: Any,
    ) -> tuple[dace.nodes.Tasklet, dace.nodes.MapEntry, dace.nodes.MapExit]:
        """
        Helper method to add a mapped tasklet in current state.

        The subgraph builder ensures that the tasklet receives a unique name,
        by adding a unique suffix to the provided name.
        """
        return self.subgraph_builder.add_mapped_tasklet(
            name, self.state, map_ranges, inputs, code, outputs, **kwargs
        )

    def unique_nsdfg_name(self, prefix: str) -> str:
        """Utility function to generate a unique name for a nested SDFG, starting with the given prefix."""
        return self.subgraph_builder.unique_nsdfg_name(self.sdfg, prefix)

    def _construct_local_view(self, field: MemletExpr | ValueExpr) -> ValueExpr:
        if isinstance(field, MemletExpr):
            desc = field.dc_node.desc(self.sdfg)
            local_dim_indices = [i for i, size in enumerate(field.subset.size()) if size != 1]
            if len(local_dim_indices) == 0:
                # we are accessing a single-element array with shape (1,)
                view_shape = (1,)
                view_strides = (1,)
            else:
                view_shape = tuple(desc.shape[i] for i in local_dim_indices)
                view_strides = tuple(desc.strides[i] for i in local_dim_indices)
            view, _ = self.sdfg.add_view(
                f"{field.dc_node.data}_view",
                view_shape,
                desc.dtype,
                strides=view_strides,
                find_new_name=True,
            )
            local_view_node = self.state.add_access(view)
            self._add_input_data_edge(field.dc_node, field.subset, local_view_node)

            return ValueExpr(local_view_node, desc.dtype)

        else:
            return field

    def _construct_tasklet_result(
        self,
        dc_dtype: dace.typeclass,
        src_node: dace.nodes.Tasklet,
        src_connector: str,
        use_array: bool = False,
    ) -> ValueExpr:
        data_type = dace_utils.as_itir_type(dc_dtype)
        if use_array:
            # In some cases, such as result data with list-type annotation, we want
            # that output data is represented as an array (single-element 1D array)
            # in order to allow for composition of array shape in external memlets.
            temp_name, _ = self.sdfg.add_temp_transient((1,), dc_dtype)
        else:
            temp_name = self.sdfg.temp_data_name()
            self.sdfg.add_scalar(temp_name, dc_dtype, transient=True)

        temp_node = self.state.add_access(temp_name)
        self._add_edge(
            src_node,
            src_connector,
            temp_node,
            None,
            dace.Memlet(data=temp_name, subset="0"),
        )
        return ValueExpr(
            dc_node=temp_node,
            gt_dtype=(
                itir_ts.ListType(element_type=data_type, offset_type=_CONST_DIM)
                if use_array
                else data_type
            ),
        )

    def _visit_deref(self, node: gtir.FunCall) -> DataExpr:
        """
        Visit a `deref` node, which represents dereferencing of an iterator.
        The iterator is the argument of this node.

        The iterator contains the information for accessing a field, that is the
        sorted list of dimensions in the field domain and the index values for
        each dimension. The index values can be either symbol values, that is
        literal values or scalar arguments which are constant in the SDFG scope;
        or they can be the result of some expression, that computes a dynamic
        index offset or gets an neighbor index from a connectivity table.
        In case all indexes are symbol values, the `deref` node is lowered to a
        memlet; otherwise dereferencing is a runtime operation represented in
        the SDFG as a tasklet node.
        """
        # format used for field index tasklet connector
        IndexConnectorFmt: Final = "__index_{dim}"

        assert len(node.args) == 1
        arg_expr = self.visit(node.args[0])

        if not isinstance(arg_expr, IteratorExpr):
            # dereferencing a scalar or a literal node results in the node itself
            return arg_expr

        field_desc = arg_expr.field.desc(self.sdfg)
        if isinstance(field_desc, dace.data.Scalar):
            # deref a zero-dimensional field
            assert len(arg_expr.dimensions) == 0
            assert isinstance(node.type, ts.ScalarType)
            return MemletExpr(arg_expr.field, arg_expr.gt_dtype, subset="0")

        # default case: deref a field with one or more dimensions
        if all(isinstance(index, SymbolExpr) for index in arg_expr.indices.values()):
            # when all indices are symblic expressions, we can perform direct field access through a memlet
            if isinstance(arg_expr.gt_dtype, itir_ts.ListType):
                assert len(field_desc.shape) == len(arg_expr.dimensions) + 1
                assert arg_expr.gt_dtype.offset_type is not None
                field_dims = [*arg_expr.dimensions, arg_expr.gt_dtype.offset_type]
            else:
                assert len(field_desc.shape) == len(arg_expr.dimensions)
                field_dims = arg_expr.dimensions

            field_subset = sbs.Range(
                (arg_expr.indices[dim].value, arg_expr.indices[dim].value, 1)  # type: ignore[union-attr]
                if dim in arg_expr.indices
                else (0, size - 1, 1)
                for dim, size in zip(field_dims, field_desc.shape)
            )
            return MemletExpr(arg_expr.field, arg_expr.gt_dtype, field_subset)

        # we use a tasklet to dereference an iterator when one or more indices are the result of some computation,
        # either indirection through connectivity table or dynamic cartesian offset.
        assert all(dim in arg_expr.indices for dim in arg_expr.dimensions)
        assert len(field_desc.shape) == len(arg_expr.dimensions)
        field_indices = [(dim, arg_expr.indices[dim]) for dim in arg_expr.dimensions]
        index_connectors = [
            IndexConnectorFmt.format(dim=dim.value)
            for dim, index in field_indices
            if not isinstance(index, SymbolExpr)
        ]
        # here `internals` refer to the names used as index in the tasklet code string:
        # an index can be either a connector name (for dynamic/indirect indices)
        # or a symbol value (for literal values and scalar arguments).
        index_internals = ",".join(
            str(index.value)
            if isinstance(index, SymbolExpr)
            else IndexConnectorFmt.format(dim=dim.value)
            for dim, index in field_indices
        )
        deref_node = self._add_tasklet(
            "runtime_deref",
            {"field"} | set(index_connectors),
            {"val"},
            code=f"val = field[{index_internals}]",
        )
        # add new termination point for the field parameter
        self._add_input_data_edge(
            arg_expr.field,
            sbs.Range.from_array(field_desc),
            deref_node,
            "field",
        )

        for dim, index_expr in field_indices:
            # add termination points for the dynamic iterator indices
            deref_connector = IndexConnectorFmt.format(dim=dim.value)
            if isinstance(index_expr, MemletExpr):
                self._add_input_data_edge(
                    index_expr.dc_node,
                    index_expr.subset,
                    deref_node,
                    deref_connector,
                )

            elif isinstance(index_expr, ValueExpr):
                self._add_edge(
                    index_expr.dc_node,
                    None,
                    deref_node,
                    deref_connector,
                    dace.Memlet(data=index_expr.dc_node.data, subset="0"),
                )
            else:
                assert isinstance(index_expr, SymbolExpr)

        return self._construct_tasklet_result(field_desc.dtype, deref_node, "val")

    def _visit_neighbors(self, node: gtir.FunCall) -> ValueExpr:
        assert isinstance(node.type, itir_ts.ListType)
        assert len(node.args) == 2

        assert isinstance(node.args[0], gtir.OffsetLiteral)
        offset = node.args[0].value
        assert isinstance(offset, str)
        offset_provider = self.subgraph_builder.get_offset_provider_type(offset)
        assert isinstance(offset_provider, gtx_common.NeighborConnectivityType)

        it = self.visit(node.args[1])
        assert isinstance(it, IteratorExpr)
        assert offset_provider.codomain in it.dimensions
        assert offset_provider.source_dim in it.indices
        origin_index = it.indices[offset_provider.source_dim]
        assert isinstance(origin_index, SymbolExpr)
        assert all(isinstance(index, SymbolExpr) for index in it.indices.values())

        field_desc = it.field.desc(self.sdfg)
        connectivity = dace_utils.connectivity_identifier(offset)
        # initially, the storage for the connectivty tables is created as transient;
        # when the tables are used, the storage is changed to non-transient,
        # as the corresponding arrays are supposed to be allocated by the SDFG caller
        connectivity_desc = self.sdfg.arrays[connectivity]
        connectivity_desc.transient = False

        # The visitor is constructing a list of input connections that will be handled
        # by `translate_as_fieldop` (the primitive translator), that is responsible
        # of creating the map for the field domain. For each input connection, it will
        # create a memlet that will write to a node specified by the third attribute
        # in the `InputConnection` tuple (either a tasklet, or a view node, or a library
        # node). For the specific case of `neighbors` we need to nest the neighbors map
        # inside the field map and the memlets will traverse the external map and write
        # to the view nodes. The simplify pass will remove the redundant access nodes.
        field_slice = self._construct_local_view(
            MemletExpr(
                dc_node=it.field,
                gt_dtype=node.type,
                subset=sbs.Range.from_string(
                    ",".join(
                        it.indices[dim].value  # type: ignore[union-attr]
                        if dim != offset_provider.codomain
                        else f"0:{size}"
                        for dim, size in zip(it.dimensions, field_desc.shape, strict=True)
                    )
                ),
            )
        )
        connectivity_slice = self._construct_local_view(
            MemletExpr(
                dc_node=self.state.add_access(connectivity),
                gt_dtype=node.type,
                subset=sbs.Range.from_string(
                    f"{origin_index.value}, 0:{offset_provider.max_neighbors}"
                ),
            )
        )

        neighbors_temp, _ = self.sdfg.add_temp_transient(
            (offset_provider.max_neighbors,), field_desc.dtype
        )
        neighbors_node = self.state.add_access(neighbors_temp)
        offset_type = gtx_common.Dimension(offset, gtx_common.DimensionKind.LOCAL)
        neighbor_idx = dace_gtir_utils.get_map_variable(offset_type)

        index_connector = "__index"
        output_connector = "__val"
        tasklet_expression = f"{output_connector} = __field[{index_connector}]"
        input_memlets = {
            "__field": self.sdfg.make_array_memlet(field_slice.dc_node.data),
            index_connector: dace.Memlet(data=connectivity_slice.dc_node.data, subset=neighbor_idx),
        }
        input_nodes = {
            field_slice.dc_node.data: field_slice.dc_node,
            connectivity_slice.dc_node.data: connectivity_slice.dc_node,
        }

        if offset_provider.has_skip_values:
            # in case of skip value we can write any dummy value
            skip_value = (
                "math.nan"
                if ti.is_floating_point(node.type.element_type)
                else str(dace.dtypes.max_value(field_desc.dtype))
            )
            tasklet_expression += (
                f" if {index_connector} != {gtx_common._DEFAULT_SKIP_VALUE} else {skip_value}"
            )

        self._add_mapped_tasklet(
            name=f"{offset}_neighbors",
            map_ranges={neighbor_idx: f"0:{offset_provider.max_neighbors}"},
            code=tasklet_expression,
            inputs=input_memlets,
            input_nodes=input_nodes,
            outputs={
                output_connector: dace.Memlet(data=neighbors_temp, subset=neighbor_idx),
            },
            output_nodes={neighbors_temp: neighbors_node},
            external_edges=True,
        )

        return ValueExpr(
            dc_node=neighbors_node, gt_dtype=itir_ts.ListType(node.type.element_type, offset_type)
        )

    def _visit_map(self, node: gtir.FunCall) -> ValueExpr:
        """
        A map node defines an operation to be mapped on all elements of input arguments.

        The map operation is applied on the local dimension of input fields.
        In the example below, the local dimension consists of a list of neighbor
        values as the first argument, and a list of constant values `1.0`:
        `map_(plus)(neighbors(V2E, it), make_const_list(1.0))`

        The `plus` operation is lowered to a tasklet inside a map that computes
        the domain of the local dimension (in this example, max neighbors in V2E).

        The result is a 1D local field, with same size as the input local dimension.
        In above example, the result would be an array with size V2E.max_neighbors,
        containing the V2E neighbor values incremented by 1.0.
        """
        assert isinstance(node.type, itir_ts.ListType)
        assert isinstance(node.fun, gtir.FunCall)
        assert len(node.fun.args) == 1  # the operation to be mapped on the arguments

        assert isinstance(node.type.element_type, ts.ScalarType)
        dc_dtype = dace_utils.as_dace_type(node.type.element_type)

        input_connectors = [f"__arg{i}" for i in range(len(node.args))]
        output_connector = "__out"

        # Here we build the body of the tasklet
        fun_node = im.call(node.fun.args[0])(*input_connectors)
        fun_python_code = gtir_python_codegen.get_source(fun_node)
        tasklet_expression = f"{output_connector} = {fun_python_code}"

        input_args = [self.visit(arg) for arg in node.args]
        input_connectivities: dict[gtx_common.Dimension, gtx_common.Connectivity] = {}
        for input_arg in input_args:
            assert isinstance(input_arg.gt_dtype, itir_ts.ListType)
            assert input_arg.gt_dtype.offset_type is not None
            offset_type = input_arg.gt_dtype.offset_type
            if offset_type == _CONST_DIM:
                # this input argument is the result of `make_const_list`
                continue
            offset_provider = self.subgraph_builder.get_offset_provider(offset_type.value)
            assert isinstance(offset_provider, gtx_common.Connectivity)
            input_connectivities[offset_type] = offset_provider

        if len(input_connectivities) == 0:
            raise ValueError(f"Missing information on local dimension for map node {node}.")

        # GT4Py guarantees that all connectivities used to generate lists of neighbors
        # have the same length, that is the same value of 'max_neighbors'.
<<<<<<< HEAD
        local_connectivities = dace_utils.filter_connectivities(
            {
                offset: self.subgraph_builder.get_offset_provider_type(offset)
                for offset in input_local_offsets
            }
        )
        if len(set(table.max_neighbors for table in local_connectivities.values())) != 1:
            raise ValueError(
                "Unexpected arguments to map expression with different local dimensions."
=======
        if (
            len(
                set(
                    (conn.has_skip_values, conn.max_neighbors)
                    for conn in input_connectivities.values()
                )
>>>>>>> a00154ad
            )
            != 1
        ):
            raise ValueError("Unexpected arguments to map expression with different neighborhood.")
        offset_type, offset_provider = next(iter(input_connectivities.items()))
        local_size = offset_provider.max_neighbors
        map_index = dace_gtir_utils.get_map_variable(offset_type)

        # The dataflow we build in this class has some loose connections on input edges.
        # These edges are described as set of nodes, that will have to be connected to
        # external data source nodes passing through the map entry node of the field map.
        # Similarly to `neighbors` expressions, the `map_` input edges terminate on view
        # nodes (see `_construct_local_view` in the for-loop below), because it is simpler
        # than representing map-to-map edges (which require memlets with 2 pass-nodes).
        input_memlets = {}
        input_nodes = {}
        for conn, input_arg in zip(input_connectors, input_args):
            input_node = self._construct_local_view(input_arg).dc_node
            input_desc = input_node.desc(self.sdfg)
            # we assume that there is a single local dimension
            if len(input_desc.shape) != 1:
                raise ValueError(f"More than one local dimension in map expression {node}.")
            input_size = input_desc.shape[0]
            if input_size == 1:
                assert input_arg.gt_dtype.offset_type == _CONST_DIM
                input_memlets[conn] = dace.Memlet(data=input_node.data, subset="0")
            elif input_size == local_size:
                input_memlets[conn] = dace.Memlet(data=input_node.data, subset=map_index)
            else:
                raise ValueError(
                    f"Argument to map node with local size {input_size}, expected {local_size}."
                )
            input_nodes[input_node.data] = input_node

        result, _ = self.sdfg.add_temp_transient((local_size,), dc_dtype)
        result_node = self.state.add_access(result)

        if offset_provider.has_skip_values:
            # In case the `map_` input expressions contain skip values, we use
            # the connectivity-based offset provider as mask for map computation.
            connectivity = dace_utils.connectivity_identifier(offset_type.value)
            connectivity_desc = self.sdfg.arrays[connectivity]
            connectivity_desc.transient = False

            origin_map_index = dace_gtir_utils.get_map_variable(offset_provider.source_dim)

            connectivity_slice = self._construct_local_view(
                MemletExpr(
                    dc_node=self.state.add_access(connectivity),
                    gt_dtype=itir_ts.ListType(
                        element_type=node.type.element_type, offset_type=offset_type
                    ),
                    subset=sbs.Range.from_string(
                        f"{origin_map_index}, 0:{offset_provider.max_neighbors}"
                    ),
                )
            )

            input_memlets["__neighbor_idx"] = dace.Memlet(
                data=connectivity_slice.dc_node.data, subset=map_index
            )
            input_nodes[connectivity_slice.dc_node.data] = connectivity_slice.dc_node

            # in case of skip value we can write any dummy value
            skip_value = (
                "math.nan"
                if ti.is_floating_point(node.type.element_type)
                else str(dace.dtypes.max_value(dc_dtype))
            )
            tasklet_expression += (
                f" if __neighbor_idx != {gtx_common._DEFAULT_SKIP_VALUE} else {skip_value}"
            )

        self._add_mapped_tasklet(
            name="map",
            map_ranges={map_index: f"0:{local_size}"},
            code=tasklet_expression,
            inputs=input_memlets,
            input_nodes=input_nodes,
            outputs={
                output_connector: dace.Memlet(data=result, subset=map_index),
            },
            output_nodes={result: result_node},
            external_edges=True,
        )

        return ValueExpr(
            dc_node=result_node,
            gt_dtype=itir_ts.ListType(node.type.element_type, offset_type),
        )

    def _make_reduce_with_skip_values(
        self,
        input_expr: ValueExpr | MemletExpr,
        offset_provider: gtx_common.Connectivity,
        reduce_init: SymbolExpr,
        reduce_identity: SymbolExpr,
        reduce_wcr: str,
        result_node: dace.nodes.AccessNode,
    ) -> None:
        """
        Helper method to lower reduction on a local field containing skip values.

        The reduction is implemented as a nested SDFG containing 2 states. In first
        state, the result (a scalar data node passed as argumet) is initialized.
        In second state, a mapped tasklet uses a write-conflict resolution (wcr)
        memlet to update the result.
        We use the offset provider as a mask to identify skip values: the value
        that is written to the result node is either the input value, when the
        corresponding neighbor index in the connectivity table is valid, or the
        identity value if the neighbor index is missing.
        """
        origin_map_index = dace_gtir_utils.get_map_variable(offset_provider.source_dim)

        assert (
            isinstance(input_expr.gt_dtype, itir_ts.ListType)
            and input_expr.gt_dtype.offset_type is not None
        )
        offset_type = input_expr.gt_dtype.offset_type
        connectivity = dace_utils.connectivity_identifier(offset_type.value)
        connectivity_node = self.state.add_access(connectivity)
        connectivity_desc = connectivity_node.desc(self.sdfg)
        connectivity_desc.transient = False

        desc = input_expr.dc_node.desc(self.sdfg)
        if isinstance(input_expr, MemletExpr):
            local_dim_indices = [i for i, size in enumerate(input_expr.subset.size()) if size != 1]
        else:
            local_dim_indices = list(range(len(desc.shape)))

        if len(local_dim_indices) != 1:
            raise NotImplementedError(
                f"Found {len(local_dim_indices)} local dimensions in reduce expression, expected one."
            )
        local_dim_index = local_dim_indices[0]
        assert desc.shape[local_dim_index] == offset_provider.max_neighbors

        # we lower the reduction map with WCR out memlet in a nested SDFG
        nsdfg = dace.SDFG(name=self.unique_nsdfg_name("reduce_with_skip_values"))
        nsdfg.add_array(
            "values",
            (desc.shape[local_dim_index],),
            desc.dtype,
            strides=(desc.strides[local_dim_index],),
        )
        nsdfg.add_array(
            "neighbor_indices",
            (connectivity_desc.shape[1],),
            connectivity_desc.dtype,
            strides=(connectivity_desc.strides[1],),
        )
        nsdfg.add_scalar("acc", desc.dtype)
        st_init = nsdfg.add_state(f"{nsdfg.label}_init")
        st_init.add_edge(
            st_init.add_tasklet(
                "init_acc",
                {},
                {"__val"},
                f"__val = {reduce_init.dc_dtype}({reduce_init.value})",
            ),
            "__val",
            st_init.add_access("acc"),
            None,
            dace.Memlet(data="acc", subset="0"),
        )
        st_reduce = nsdfg.add_state_after(st_init, f"{nsdfg.label}_reduce")
        # Fill skip values in local dimension with the reduce identity value
        skip_value = f"{reduce_identity.dc_dtype}({reduce_identity.value})"
        # Since this map operates on a pure local dimension, we explicitly set sequential
        # schedule and we set the flag 'wcr_nonatomic=True' on the write memlet.
        # TODO(phimuell): decide if auto-optimizer should reset `wcr_nonatomic` properties, as DaCe does.
        st_reduce.add_mapped_tasklet(
            name="reduce_with_skip_values",
            map_ranges={"i": f"0:{offset_provider.max_neighbors}"},
            inputs={
                "__val": dace.Memlet(data="values", subset="i"),
                "__neighbor_idx": dace.Memlet(data="neighbor_indices", subset="i"),
            },
            code=f"__out = __val if __neighbor_idx != {gtx_common._DEFAULT_SKIP_VALUE} else {skip_value}",
            outputs={
                "__out": dace.Memlet(data="acc", subset="0", wcr=reduce_wcr, wcr_nonatomic=True),
            },
            external_edges=True,
            schedule=dace.dtypes.ScheduleType.Sequential,
        )

        nsdfg_node = self.state.add_nested_sdfg(
            nsdfg, self.sdfg, inputs={"values", "neighbor_indices"}, outputs={"acc"}
        )

        if isinstance(input_expr, MemletExpr):
            self._add_input_data_edge(input_expr.dc_node, input_expr.subset, nsdfg_node, "values")
        else:
            self.state.add_edge(
                input_expr.dc_node,
                None,
                nsdfg_node,
                "values",
                self.sdfg.make_array_memlet(input_expr.dc_node.data),
            )
        self._add_input_data_edge(
            connectivity_node,
            sbs.Range.from_string(f"{origin_map_index}, 0:{offset_provider.max_neighbors}"),
            nsdfg_node,
            "neighbor_indices",
        )
        self.state.add_edge(
            nsdfg_node,
            "acc",
            result_node,
            None,
            dace.Memlet(data=result_node.data, subset="0"),
        )

    def _visit_reduce(self, node: gtir.FunCall) -> ValueExpr:
        assert isinstance(node.type, ts.ScalarType)
        op_name, reduce_init, reduce_identity = get_reduce_params(node)
        reduce_wcr = "lambda x, y: " + gtir_python_codegen.format_builtin(op_name, "x", "y")

        result = self.sdfg.temp_data_name()
        self.sdfg.add_scalar(result, reduce_identity.dc_dtype, transient=True)
        result_node = self.state.add_access(result)

        input_expr = self.visit(node.args[0])
        assert isinstance(input_expr, (MemletExpr, ValueExpr))
<<<<<<< HEAD
        assert input_expr.local_offset is not None
        offset_provider = self.subgraph_builder.get_offset_provider_type(input_expr.local_offset)
        assert isinstance(offset_provider, gtx_common.NeighborConnectivityType)
=======
        assert (
            isinstance(input_expr.gt_dtype, itir_ts.ListType)
            and input_expr.gt_dtype.offset_type is not None
        )
        offset_type = input_expr.gt_dtype.offset_type
        offset_provider = self.subgraph_builder.get_offset_provider(offset_type.value)
        assert isinstance(offset_provider, gtx_common.Connectivity)
>>>>>>> a00154ad

        if offset_provider.has_skip_values:
            self._make_reduce_with_skip_values(
                input_expr, offset_provider, reduce_init, reduce_identity, reduce_wcr, result_node
            )

        else:
            reduce_node = self.state.add_reduce(reduce_wcr, axes=None, identity=reduce_init.value)
            if isinstance(input_expr, MemletExpr):
                self._add_input_data_edge(input_expr.dc_node, input_expr.subset, reduce_node)
            else:
                self.state.add_nedge(
                    input_expr.dc_node,
                    reduce_node,
                    self.sdfg.make_array_memlet(input_expr.dc_node.data),
                )
            self.state.add_nedge(reduce_node, result_node, dace.Memlet(data=result, subset="0"))

        return ValueExpr(result_node, node.type)

    def _split_shift_args(
        self, args: list[gtir.Expr]
    ) -> tuple[tuple[gtir.Expr, gtir.Expr], Optional[list[gtir.Expr]]]:
        """
        Splits the arguments to `shift` builtin function as pairs, each pair containing
        the offset provider and the offset expression in one dimension.
        """
        nargs = len(args)
        assert nargs >= 2 and nargs % 2 == 0
        return (args[-2], args[-1]), args[: nargs - 2] if nargs > 2 else None

    def _visit_shift_multidim(
        self, iterator: gtir.Expr, shift_args: list[gtir.Expr]
    ) -> tuple[gtir.Expr, gtir.Expr, IteratorExpr]:
        """Transforms a multi-dimensional shift into recursive shift calls, each in a single dimension."""
        (offset_provider_arg, offset_value_arg), tail = self._split_shift_args(shift_args)
        if tail:
            node = gtir.FunCall(
                fun=gtir.FunCall(fun=gtir.SymRef(id="shift"), args=tail),
                args=[iterator],
            )
            it = self.visit(node)
        else:
            it = self.visit(iterator)

        assert isinstance(it, IteratorExpr)
        return offset_provider_arg, offset_value_arg, it

    def _make_cartesian_shift(
        self, it: IteratorExpr, offset_dim: gtx_common.Dimension, offset_expr: DataExpr
    ) -> IteratorExpr:
        """Implements cartesian shift along one dimension."""
        assert offset_dim in it.dimensions
        new_index: SymbolExpr | ValueExpr
        assert offset_dim in it.indices
        index_expr = it.indices[offset_dim]
        if isinstance(index_expr, SymbolExpr) and isinstance(offset_expr, SymbolExpr):
            # purely symbolic expression which can be interpreted at compile time
            new_index = SymbolExpr(
                dace.symbolic.pystr_to_symbolic(index_expr.value) + offset_expr.value,
                index_expr.dc_dtype,
            )
        else:
            # the offset needs to be calculated by means of a tasklet (i.e. dynamic offset)
            new_index_connector = "shifted_index"
            if isinstance(index_expr, SymbolExpr):
                dynamic_offset_tasklet = self._add_tasklet(
                    "dynamic_offset",
                    {"offset"},
                    {new_index_connector},
                    f"{new_index_connector} = {index_expr.value} + offset",
                )
            elif isinstance(offset_expr, SymbolExpr):
                dynamic_offset_tasklet = self._add_tasklet(
                    "dynamic_offset",
                    {"index"},
                    {new_index_connector},
                    f"{new_index_connector} = index + {offset_expr}",
                )
            else:
                dynamic_offset_tasklet = self._add_tasklet(
                    "dynamic_offset",
                    {"index", "offset"},
                    {new_index_connector},
                    f"{new_index_connector} = index + offset",
                )
            for input_expr, input_connector in [(index_expr, "index"), (offset_expr, "offset")]:
                if isinstance(input_expr, MemletExpr):
                    self._add_input_data_edge(
                        input_expr.dc_node,
                        input_expr.subset,
                        dynamic_offset_tasklet,
                        input_connector,
                    )
                elif isinstance(input_expr, ValueExpr):
                    self._add_edge(
                        input_expr.dc_node,
                        None,
                        dynamic_offset_tasklet,
                        input_connector,
                        dace.Memlet(data=input_expr.dc_node.data, subset="0"),
                    )

            if isinstance(index_expr, SymbolExpr):
                dc_dtype = index_expr.dc_dtype
            else:
                dc_dtype = index_expr.dc_node.desc(self.sdfg).dtype

            new_index = self._construct_tasklet_result(
                dc_dtype, dynamic_offset_tasklet, new_index_connector
            )

        # a new iterator with a shifted index along one dimension
        return IteratorExpr(
            field=it.field,
            gt_dtype=it.gt_dtype,
            dimensions=it.dimensions,
            indices={
                dim: (new_index if dim == offset_dim else index)
                for dim, index in it.indices.items()
            },
        )

    def _make_dynamic_neighbor_offset(
        self,
        offset_expr: MemletExpr | ValueExpr,
        offset_table_node: dace.nodes.AccessNode,
        origin_index: SymbolExpr,
    ) -> ValueExpr:
        """
        Implements access to neighbor connectivity table by means of a tasklet node.

        It requires a dynamic offset value, either obtained from a field/scalar argument (`MemletExpr`)
        or computed by another tasklet (`DataExpr`).
        """
        new_index_connector = "neighbor_index"
        tasklet_node = self._add_tasklet(
            "dynamic_neighbor_offset",
            {"table", "offset"},
            {new_index_connector},
            f"{new_index_connector} = table[{origin_index.value}, offset]",
        )
        self._add_input_data_edge(
            offset_table_node,
            sbs.Range.from_array(offset_table_node.desc(self.sdfg)),
            tasklet_node,
            "table",
        )
        if isinstance(offset_expr, MemletExpr):
            self._add_input_data_edge(
                offset_expr.dc_node,
                offset_expr.subset,
                tasklet_node,
                "offset",
            )
        else:
            self._add_edge(
                offset_expr.dc_node,
                None,
                tasklet_node,
                "offset",
                dace.Memlet(data=offset_expr.dc_node.data, subset="0"),
            )

        dc_dtype = offset_table_node.desc(self.sdfg).dtype
        return self._construct_tasklet_result(dc_dtype, tasklet_node, new_index_connector)

    def _make_unstructured_shift(
        self,
        it: IteratorExpr,
        connectivity: gtx_common.Connectivity,
        offset_table_node: dace.nodes.AccessNode,
        offset_expr: DataExpr,
    ) -> IteratorExpr:
        """Implements shift in unstructured domain by means of a neighbor table."""
        assert connectivity.codomain in it.dimensions
        neighbor_dim = connectivity.codomain
        assert neighbor_dim not in it.indices

        origin_dim = connectivity.source_dim
        assert origin_dim in it.indices
        origin_index = it.indices[origin_dim]
        assert isinstance(origin_index, SymbolExpr)

        shifted_indices = {dim: idx for dim, idx in it.indices.items() if dim != origin_dim}
        if isinstance(offset_expr, SymbolExpr):
            # use memlet to retrieve the neighbor index
            shifted_indices[neighbor_dim] = MemletExpr(
                dc_node=offset_table_node,
                gt_dtype=it.gt_dtype,
                subset=sbs.Indices([origin_index.value, offset_expr.value]),
            )
        else:
            # dynamic offset: we cannot use a memlet to retrieve the offset value, use a tasklet node
            shifted_indices[neighbor_dim] = self._make_dynamic_neighbor_offset(
                offset_expr, offset_table_node, origin_index
            )

        return IteratorExpr(
            field=it.field, gt_dtype=it.gt_dtype, dimensions=it.dimensions, indices=shifted_indices
        )

    def _visit_shift(self, node: gtir.FunCall) -> IteratorExpr:
        # convert builtin-index type to dace type
        IndexDType: Final = dace_utils.as_dace_type(
            ts.ScalarType(kind=getattr(ts.ScalarKind, gtir.INTEGER_INDEX_BUILTIN.upper()))
        )

        assert isinstance(node.fun, gtir.FunCall)
        # the iterator to be shifted is the node argument, while the shift arguments
        # are provided by the nested function call; the shift arguments consist of
        # the offset provider and the offset value in each dimension to be shifted
        offset_provider_arg, offset_value_arg, it = self._visit_shift_multidim(
            node.args[0], node.fun.args
        )

        # first argument of the shift node is the offset provider
        assert isinstance(offset_provider_arg, gtir.OffsetLiteral)
        offset = offset_provider_arg.value
        assert isinstance(offset, str)
        offset_provider = self.subgraph_builder.get_offset_provider_type(offset)
        # second argument should be the offset value, which could be a symbolic expression or a dynamic offset
        offset_expr = (
            SymbolExpr(offset_value_arg.value, IndexDType)
            if isinstance(offset_value_arg, gtir.OffsetLiteral)
            else self.visit(offset_value_arg)
        )

        if isinstance(offset_provider, gtx_common.Dimension):
            return self._make_cartesian_shift(it, offset_provider, offset_expr)
        else:
            # initially, the storage for the connectivity tables is created as transient;
            # when the tables are used, the storage is changed to non-transient,
            # so the corresponding arrays are supposed to be allocated by the SDFG caller
            offset_table = dace_utils.connectivity_identifier(offset)
            self.sdfg.arrays[offset_table].transient = False
            offset_table_node = self.state.add_access(offset_table)

            return self._make_unstructured_shift(
                it, offset_provider, offset_table_node, offset_expr
            )

    def _visit_generic_builtin(self, node: gtir.FunCall) -> ValueExpr:
        """
        Generic handler called by `visit_FunCall()` when it encounters
        a builtin function that does not match any other specific handler.
        """
        node_internals = []
        node_connections: dict[str, MemletExpr | ValueExpr] = {}
        for i, arg in enumerate(node.args):
            arg_expr = self.visit(arg)
            if isinstance(arg_expr, MemletExpr | ValueExpr):
                # the argument value is the result of a tasklet node or direct field access
                connector = f"__arg{i}"
                node_connections[connector] = arg_expr
                node_internals.append(connector)
            else:
                assert isinstance(arg_expr, SymbolExpr)
                # use the argument value without adding any connector
                node_internals.append(arg_expr.value)

        assert isinstance(node.fun, gtir.SymRef)
        builtin_name = str(node.fun.id)
        # use tasklet connectors as expression arguments
        code = gtir_python_codegen.format_builtin(builtin_name, *node_internals)

        out_connector = "result"
        tasklet_node = self._add_tasklet(
            builtin_name,
            set(node_connections.keys()),
            {out_connector},
            "{} = {}".format(out_connector, code),
        )

        for connector, arg_expr in node_connections.items():
            if isinstance(arg_expr, ValueExpr):
                self._add_edge(
                    arg_expr.dc_node,
                    None,
                    tasklet_node,
                    connector,
                    dace.Memlet(data=arg_expr.dc_node.data, subset="0"),
                )
            else:
                self._add_input_data_edge(
                    arg_expr.dc_node,
                    arg_expr.subset,
                    tasklet_node,
                    connector,
                )

        if isinstance(node.type, itir_ts.ListType):
            # The only builtin function (so far) handled here that returns a list
            # is 'make_const_list'. There are other builtin functions (map_, neighbors)
            # that return a list but they are handled in specialized visit methods.
            # This method (the generic visitor for builtin functions) always returns
            # a single value. This is also the case of 'make_const_list' expression:
            # it simply broadcasts a scalar on the local domain of another expression,
            # for example 'map_(plus)(neighbors(V2Eₒ, it), make_const_list(1.0))'.
            # Therefore we handle `ListType` as a single-element array with shape (1,)
            # that will be accessed in a map expression on a local domain.
            assert isinstance(node.type.element_type, ts.ScalarType)
            dc_dtype = dace_utils.as_dace_type(node.type.element_type)
            # In order to ease the lowring of the parent expression on local dimension,
            # we represent the scalar value as a single-element 1D array.
            use_array = True
        else:
            assert isinstance(node.type, ts.ScalarType)
            dc_dtype = dace_utils.as_dace_type(node.type)
            use_array = False

        return self._construct_tasklet_result(dc_dtype, tasklet_node, "result", use_array=use_array)

    def visit_FunCall(self, node: gtir.FunCall) -> IteratorExpr | DataExpr:
        if cpm.is_call_to(node, "deref"):
            return self._visit_deref(node)

        elif cpm.is_call_to(node, "neighbors"):
            return self._visit_neighbors(node)

        elif cpm.is_applied_map(node):
            return self._visit_map(node)

        elif cpm.is_applied_reduce(node):
            return self._visit_reduce(node)

        elif cpm.is_applied_shift(node):
            return self._visit_shift(node)

        elif isinstance(node.fun, gtir.SymRef):
            return self._visit_generic_builtin(node)

        else:
            raise NotImplementedError(f"Invalid 'FunCall' node: {node}.")

    def visit_Lambda(
        self, node: gtir.Lambda, args: list[IteratorExpr | MemletExpr | SymbolExpr]
    ) -> tuple[list[DataflowInputEdge], DataflowOutputEdge]:
        for p, arg in zip(node.params, args, strict=True):
            self.symbol_map[str(p.id)] = arg
        output_expr: DataExpr = self.visit(node.expr)
        if isinstance(output_expr, ValueExpr):
            return self.input_edges, DataflowOutputEdge(self.state, output_expr)

        if isinstance(output_expr, MemletExpr):
            # special case where the field operator is simply copying data from source to destination node
            output_dtype = output_expr.dc_node.desc(self.sdfg).dtype
            tasklet_node = self._add_tasklet("copy", {"__inp"}, {"__out"}, "__out = __inp")
            self._add_input_data_edge(
                output_expr.dc_node,
                output_expr.subset,
                tasklet_node,
                "__inp",
            )
        else:
            assert isinstance(output_expr, SymbolExpr)
            # even simpler case, where a constant value is written to destination node
            output_dtype = output_expr.dc_dtype
            tasklet_node = self._add_tasklet("write", {}, {"__out"}, f"__out = {output_expr.value}")

        output_expr = self._construct_tasklet_result(output_dtype, tasklet_node, "__out")
        return self.input_edges, DataflowOutputEdge(self.state, output_expr)

    def visit_Literal(self, node: gtir.Literal) -> SymbolExpr:
        dc_dtype = dace_utils.as_dace_type(node.type)
        return SymbolExpr(node.value, dc_dtype)

    def visit_SymRef(self, node: gtir.SymRef) -> IteratorExpr | MemletExpr | SymbolExpr:
        param = str(node.id)
        if param in self.symbol_map:
            return self.symbol_map[param]
        # if not in the lambda symbol map, this must be a symref to a builtin function
        assert param in gtir_python_codegen.MATH_BUILTINS_MAPPING
        return SymbolExpr(param, dace.string)<|MERGE_RESOLUTION|>--- conflicted
+++ resolved
@@ -657,7 +657,7 @@
         tasklet_expression = f"{output_connector} = {fun_python_code}"
 
         input_args = [self.visit(arg) for arg in node.args]
-        input_connectivities: dict[gtx_common.Dimension, gtx_common.Connectivity] = {}
+        input_connectivity_types: dict[gtx_common.Dimension, gtx_common.Connectivity] = {}
         for input_arg in input_args:
             assert isinstance(input_arg.gt_dtype, itir_ts.ListType)
             assert input_arg.gt_dtype.offset_type is not None
@@ -665,39 +665,27 @@
             if offset_type == _CONST_DIM:
                 # this input argument is the result of `make_const_list`
                 continue
-            offset_provider = self.subgraph_builder.get_offset_provider(offset_type.value)
-            assert isinstance(offset_provider, gtx_common.Connectivity)
-            input_connectivities[offset_type] = offset_provider
-
-        if len(input_connectivities) == 0:
+            offset_provider_type = self.subgraph_builder.get_offset_provider_type(offset_type.value)
+            assert isinstance(offset_provider_type, gtx_common.NeighborConnectivityType)
+            input_connectivity_types[offset_type] = offset_provider_type
+
+        if len(input_connectivity_types) == 0:
             raise ValueError(f"Missing information on local dimension for map node {node}.")
 
         # GT4Py guarantees that all connectivities used to generate lists of neighbors
         # have the same length, that is the same value of 'max_neighbors'.
-<<<<<<< HEAD
-        local_connectivities = dace_utils.filter_connectivities(
-            {
-                offset: self.subgraph_builder.get_offset_provider_type(offset)
-                for offset in input_local_offsets
-            }
-        )
-        if len(set(table.max_neighbors for table in local_connectivities.values())) != 1:
-            raise ValueError(
-                "Unexpected arguments to map expression with different local dimensions."
-=======
         if (
             len(
                 set(
                     (conn.has_skip_values, conn.max_neighbors)
-                    for conn in input_connectivities.values()
+                    for conn in input_connectivity_types.values()
                 )
->>>>>>> a00154ad
             )
             != 1
         ):
             raise ValueError("Unexpected arguments to map expression with different neighborhood.")
-        offset_type, offset_provider = next(iter(input_connectivities.items()))
-        local_size = offset_provider.max_neighbors
+        offset_type, offset_provider_type = next(iter(input_connectivity_types.items()))
+        local_size = offset_provider_type.max_neighbors
         map_index = dace_gtir_utils.get_map_variable(offset_type)
 
         # The dataflow we build in this class has some loose connections on input edges.
@@ -729,14 +717,14 @@
         result, _ = self.sdfg.add_temp_transient((local_size,), dc_dtype)
         result_node = self.state.add_access(result)
 
-        if offset_provider.has_skip_values:
+        if offset_provider_type.has_skip_values:
             # In case the `map_` input expressions contain skip values, we use
             # the connectivity-based offset provider as mask for map computation.
             connectivity = dace_utils.connectivity_identifier(offset_type.value)
             connectivity_desc = self.sdfg.arrays[connectivity]
             connectivity_desc.transient = False
 
-            origin_map_index = dace_gtir_utils.get_map_variable(offset_provider.source_dim)
+            origin_map_index = dace_gtir_utils.get_map_variable(offset_provider_type.source_dim)
 
             connectivity_slice = self._construct_local_view(
                 MemletExpr(
@@ -745,7 +733,7 @@
                         element_type=node.type.element_type, offset_type=offset_type
                     ),
                     subset=sbs.Range.from_string(
-                        f"{origin_map_index}, 0:{offset_provider.max_neighbors}"
+                        f"{origin_map_index}, 0:{offset_provider_type.max_neighbors}"
                     ),
                 )
             )
@@ -786,7 +774,7 @@
     def _make_reduce_with_skip_values(
         self,
         input_expr: ValueExpr | MemletExpr,
-        offset_provider: gtx_common.Connectivity,
+        offset_provider_type: gtx_common.NeighborConnectivityType,
         reduce_init: SymbolExpr,
         reduce_identity: SymbolExpr,
         reduce_wcr: str,
@@ -804,7 +792,7 @@
         corresponding neighbor index in the connectivity table is valid, or the
         identity value if the neighbor index is missing.
         """
-        origin_map_index = dace_gtir_utils.get_map_variable(offset_provider.source_dim)
+        origin_map_index = dace_gtir_utils.get_map_variable(offset_provider_type.source_dim)
 
         assert (
             isinstance(input_expr.gt_dtype, itir_ts.ListType)
@@ -827,7 +815,7 @@
                 f"Found {len(local_dim_indices)} local dimensions in reduce expression, expected one."
             )
         local_dim_index = local_dim_indices[0]
-        assert desc.shape[local_dim_index] == offset_provider.max_neighbors
+        assert desc.shape[local_dim_index] == offset_provider_type.max_neighbors
 
         # we lower the reduction map with WCR out memlet in a nested SDFG
         nsdfg = dace.SDFG(name=self.unique_nsdfg_name("reduce_with_skip_values"))
@@ -865,7 +853,7 @@
         # TODO(phimuell): decide if auto-optimizer should reset `wcr_nonatomic` properties, as DaCe does.
         st_reduce.add_mapped_tasklet(
             name="reduce_with_skip_values",
-            map_ranges={"i": f"0:{offset_provider.max_neighbors}"},
+            map_ranges={"i": f"0:{offset_provider_type.max_neighbors}"},
             inputs={
                 "__val": dace.Memlet(data="values", subset="i"),
                 "__neighbor_idx": dace.Memlet(data="neighbor_indices", subset="i"),
@@ -894,7 +882,7 @@
             )
         self._add_input_data_edge(
             connectivity_node,
-            sbs.Range.from_string(f"{origin_map_index}, 0:{offset_provider.max_neighbors}"),
+            sbs.Range.from_string(f"{origin_map_index}, 0:{offset_provider_type.max_neighbors}"),
             nsdfg_node,
             "neighbor_indices",
         )
@@ -917,23 +905,22 @@
 
         input_expr = self.visit(node.args[0])
         assert isinstance(input_expr, (MemletExpr, ValueExpr))
-<<<<<<< HEAD
-        assert input_expr.local_offset is not None
-        offset_provider = self.subgraph_builder.get_offset_provider_type(input_expr.local_offset)
-        assert isinstance(offset_provider, gtx_common.NeighborConnectivityType)
-=======
         assert (
             isinstance(input_expr.gt_dtype, itir_ts.ListType)
             and input_expr.gt_dtype.offset_type is not None
         )
         offset_type = input_expr.gt_dtype.offset_type
-        offset_provider = self.subgraph_builder.get_offset_provider(offset_type.value)
-        assert isinstance(offset_provider, gtx_common.Connectivity)
->>>>>>> a00154ad
-
-        if offset_provider.has_skip_values:
+        offset_provider_type = self.subgraph_builder.get_offset_provider_type(offset_type.value)
+        assert isinstance(offset_provider_type, gtx_common.NeighborConnectivityType)
+
+        if offset_provider_type.has_skip_values:
             self._make_reduce_with_skip_values(
-                input_expr, offset_provider, reduce_init, reduce_identity, reduce_wcr, result_node
+                input_expr,
+                offset_provider_type,
+                reduce_init,
+                reduce_identity,
+                reduce_wcr,
+                result_node,
             )
 
         else:
