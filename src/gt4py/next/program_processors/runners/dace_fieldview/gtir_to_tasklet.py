--- conflicted
+++ resolved
@@ -33,7 +33,7 @@
     """Local storage for the computation result returned by a tasklet node."""
 
     node: dace.nodes.AccessNode
-    dtype: gtir_ts.ListType | ts.ScalarType
+    dtype: itir_ts.ListType | ts.ScalarType
 
 
 @dataclasses.dataclass(frozen=True)
@@ -52,17 +52,6 @@
     dtype: dace.typeclass
 
 
-<<<<<<< HEAD
-@dataclasses.dataclass(frozen=True)
-class ValueExpr:
-    """Result of the computation implemented by a tasklet node."""
-
-    node: dace.nodes.AccessNode
-    dtype: itir_ts.ListType | ts.ScalarType
-
-
-=======
->>>>>>> 1bb20cde
 # Define alias for the elements needed to setup input connections to a map scope
 InputConnection: TypeAlias = tuple[
     dace.nodes.AccessNode,
@@ -227,12 +216,8 @@
         dtype: dace.typeclass,
         src_node: dace.nodes.Tasklet,
         src_connector: str,
-<<<<<<< HEAD
         use_array: bool = False,
-    ) -> ValueExpr:
-=======
     ) -> DataExpr:
->>>>>>> 1bb20cde
         temp_name = self.sdfg.temp_data_name()
         if use_array:
             # for make_const_list we use a single element array to ease lowering to SDFG
@@ -469,11 +454,10 @@
             memlet=dace.Memlet(data=neighbors_temp, subset=neighbor_idx),
         )
 
-<<<<<<< HEAD
         assert isinstance(node.type, itir_ts.ListType)
-        return ValueExpr(neighbors_node, node.type)
-
-    def _visit_map(self, node: gtir.FunCall) -> ValueExpr:
+        return DataExpr(neighbors_node, node.type)
+
+    def _visit_map(self, node: gtir.FunCall) -> DataExpr:
         assert isinstance(node.type, itir_ts.ListType)
         assert isinstance(node.type.element_type, ts.ScalarType)
         dtype = dace_utils.as_dace_type(node.type.element_type)
@@ -551,15 +535,9 @@
             external_edges=True,
         )
 
-        return ValueExpr(temp_node, dtype)
-
-    def _visit_reduce(self, node: gtir.FunCall) -> ValueExpr:
-=======
-        assert isinstance(node.type, gtir_ts.ListType)
-        return DataExpr(neighbors_node, node.type)
+        return DataExpr(temp_node, dtype)
 
     def _visit_reduce(self, node: gtir.FunCall) -> DataExpr:
->>>>>>> 1bb20cde
         op_name, reduce_init, reduce_identity = get_reduce_params(node)
         dtype = reduce_identity.dtype
 
