--- conflicted
+++ resolved
@@ -6,12 +6,7 @@
 # Please, refer to the LICENSE file in the root directory.
 # SPDX-License-Identifier: BSD-3-Clause
 
-<<<<<<< HEAD
-import functools
-from typing import Iterable
-=======
 from typing import Optional, TypeAlias
->>>>>>> 360baae7
 
 import dace
 from dace import data as dace_data
@@ -115,13 +110,6 @@
         # TODO(phimuell): Improve this.
         new_stride_order = list(range(ndim))
         desc.set_strides_from_layout(*new_stride_order)
-        for state in sdfg.states():
-            for data_node in state.data_nodes():
-                if data_node.data == top_level_transient:
-                    for in_edge in state.in_edges(data_node):
-                        gt_map_strides_to_src_nested_sdfg(sdfg, state, in_edge, data_node)
-                    for out_edge in state.out_edges(data_node):
-                        gt_map_strides_to_dst_nested_sdfg(sdfg, state, out_edge, data_node)
 
         # Now we have to propagate the changed strides. Because we already have
         #  collected all the AccessNodes we are using the
@@ -674,132 +662,6 @@
             # TODO(phimuell): verify this.
             elif desc.storage is dace.StorageType.Register:
                 continue
-<<<<<<< HEAD
-            top_level_transients.add(data)
-    return top_level_transients
-
-
-def gt_map_strides_to_dst_nested_sdfg(
-    sdfg: dace.SDFG,
-    state: dace.SDFGState,
-    edge: dace.sdfg.graph.Edge,
-    outer_node: dace.nodes.AccessNode,
-) -> None:
-    """Propagates the strides of the given data node to the nested SDFGs on the edge destination.
-
-    This function will recursively visit the nested SDFGs connected to the given
-    data node and apply mapping from inner to outer strides.
-
-    Args:
-        sdfg: The SDFG to process.
-        state: The state where the data node is used.
-        edge: The edge that reads from the data node, the nested SDFG is expected as the destination.
-        outer_node: The data node whose strides should be propagated.
-    """
-    if isinstance(edge.dst, dace.nodes.MapEntry):
-        # Find the destinaion of the edge entering the map entry node
-        map_entry_out_conn = edge.dst_conn.replace("IN_", "OUT_")
-        for edge_from_map_entry in state.out_edges_by_connector(edge.dst, map_entry_out_conn):
-            gt_map_strides_to_dst_nested_sdfg(sdfg, state, edge_from_map_entry, outer_node)
-        return
-
-    if not isinstance(edge.dst, dace.nodes.NestedSDFG):
-        return
-
-    outer_strides = outer_node.desc(sdfg).strides
-    _gt_map_strides_to_nested_sdfg(edge.dst, edge.dst_conn, edge.data, outer_strides)
-
-    for inner_state in edge.dst.sdfg.states():
-        for inner_node in inner_state.data_nodes():
-            if inner_node.data == edge.dst:
-                for inner_edge in inner_state.out_edges(inner_node):
-                    gt_map_strides_to_dst_nested_sdfg(sdfg, state, inner_edge, inner_node)
-
-
-def gt_map_strides_to_src_nested_sdfg(
-    sdfg: dace.SDFG,
-    state: dace.SDFGState,
-    edge: dace.sdfg.graph.Edge,
-    outer_node: dace.nodes.AccessNode,
-) -> None:
-    """Propagates the strides of the given data node to the nested SDFGs on the edge source.
-
-    This function will recursively visit the nested SDFGs connected to the given
-    data node and apply mapping from inner to outer strides.
-
-    Args:
-        sdfg: The SDFG to process.
-        state: The state where the data node is used.
-        edge: The edge that writes to the data node, the nested SDFG is expected as the source.
-        outer_node: The data node whose strides should be propagated.
-    """
-    if isinstance(edge.src, dace.nodes.MapExit):
-        # Find the source of the edge entering the map exit node
-        map_exit_in_conn = edge.src_conn.replace("OUT_", "IN_")
-        for edge_to_map_exit in state.in_edges_by_connector(edge.src, map_exit_in_conn):
-            gt_map_strides_to_src_nested_sdfg(sdfg, state, edge_to_map_exit, outer_node)
-        return
-
-    if not isinstance(edge.src, dace.nodes.NestedSDFG):
-        return
-
-    if isinstance(edge.src.sdfg.data(edge.src_conn), dace.data.Scalar):
-        return  # no strides to propagate
-
-    outer_strides = outer_node.desc(sdfg).strides
-    _gt_map_strides_to_nested_sdfg(edge.src, edge.src_conn, edge.data, outer_strides)
-
-    for inner_state in edge.src.sdfg.states():
-        for inner_node in inner_state.data_nodes():
-            if inner_node.data == edge.src_conn:
-                for inner_edge in inner_state.in_edges(inner_node):
-                    gt_map_strides_to_src_nested_sdfg(sdfg, state, inner_edge, inner_node)
-
-
-def _gt_map_strides_to_nested_sdfg(
-    nsdfg_node: dace.nodes.NestedSDFG,
-    inner_data: str,
-    edge_data: dace.Memlet,
-    outer_strides: Iterable[int | dace.symbolic.SymExpr],
-) -> None:
-    # We need to propagate the strides inside the nested SDFG on the global arrays
-    new_strides = tuple(
-        stride
-        for stride, to_map_size in zip(
-            outer_strides,
-            edge_data.subset.size(),
-            strict=True,
-        )
-        if to_map_size != 1
-    )
-    inner_desc = nsdfg_node.sdfg.arrays[inner_data]
-    assert not inner_desc.transient
-
-    if isinstance(inner_desc, dace.data.Scalar):
-        assert len(new_strides) == 0
-        return
-
-    assert isinstance(inner_desc, dace.data.Array)
-    if all(isinstance(inner_stride, dace.symbol) for inner_stride in inner_desc.strides):
-        for inner_stride, outer_stride in zip(inner_desc.strides, new_strides, strict=True):
-            nsdfg_node.symbol_mapping[inner_stride.name] = outer_stride
-    else:
-        inner_desc.set_shape(inner_desc.shape, new_strides)
-
-        new_strides_symbols: list[dace.symbol] = functools.reduce(
-            lambda acc, itm: (acc + list(itm.free_symbols))  # type: ignore[union-attr]
-            if dace.symbolic.issymbolic(itm)
-            else acc,
-            new_strides,
-            [],
-        )
-        new_strides_free_symbols = {
-            sym for sym in new_strides_symbols if sym.name not in nsdfg_node.sdfg.symbols
-        }
-        for sym in new_strides_free_symbols:
-            nsdfg_node.sdfg.add_symbol(sym.name, sym.dtype)
-            nsdfg_node.symbol_mapping[sym.name] = sym
-=======
 
             # We are only interested in transients
             if only_transients and (not desc.transient):
@@ -807,5 +669,4 @@
 
             # Now create the new entry in the list and record the AccessNode.
             top_level_data[data] = [(state, dnode)]
-    return top_level_data
->>>>>>> 360baae7
+    return top_level_data