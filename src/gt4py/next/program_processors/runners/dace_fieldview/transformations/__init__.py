--- conflicted
+++ resolved
@@ -39,11 +39,8 @@
     gt_change_transient_strides,
     gt_map_strides_to_dst_nested_sdfg,
     gt_map_strides_to_src_nested_sdfg,
-<<<<<<< HEAD
-=======
     gt_propagate_strides_from_access_node,
     gt_propagate_strides_of,
->>>>>>> 360baae7
 )
 from .util import gt_find_constant_arguments, gt_make_transients_persistent
 
@@ -70,11 +67,8 @@
     "gt_make_transients_persistent",
     "gt_map_strides_to_dst_nested_sdfg",
     "gt_map_strides_to_src_nested_sdfg",
-<<<<<<< HEAD
-=======
     "gt_propagate_strides_from_access_node",
     "gt_propagate_strides_of",
->>>>>>> 360baae7
     "gt_reduce_distributed_buffering",
     "gt_set_gpu_blocksize",
     "gt_set_iteration_order",
