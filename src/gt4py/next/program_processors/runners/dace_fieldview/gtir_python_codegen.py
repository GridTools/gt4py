# GT4Py - GridTools Framework
#
# Copyright (c) 2014-2024, ETH Zurich
# All rights reserved.
#
# Please, refer to the LICENSE file in the root directory.
# SPDX-License-Identifier: BSD-3-Clause

from __future__ import annotations

from typing import Any, Callable

import numpy as np

from gt4py.eve import codegen
from gt4py.eve.codegen import FormatTemplate as as_fmt
from gt4py.next.iterator import builtins, ir as gtir
from gt4py.next.iterator.ir_utils import common_pattern_matcher as cpm


MATH_BUILTINS_MAPPING = {
    "abs": "abs({})",
    "sin": "math.sin({})",
    "cos": "math.cos({})",
    "tan": "math.tan({})",
    "arcsin": "asin({})",
    "arccos": "acos({})",
    "arctan": "atan({})",
    "sinh": "math.sinh({})",
    "cosh": "math.cosh({})",
    "tanh": "math.tanh({})",
    "arcsinh": "asinh({})",
    "arccosh": "acosh({})",
    "arctanh": "atanh({})",
    "sqrt": "math.sqrt({})",
    "exp": "math.exp({})",
    "log": "math.log({})",
    "gamma": "tgamma({})",
    "cbrt": "cbrt({})",
    "isfinite": "isfinite({})",
    "isinf": "isinf({})",
    "isnan": "isnan({})",
    "floor": "math.ifloor({})",
    "ceil": "ceil({})",
    "trunc": "trunc({})",
    "minimum": "min({}, {})",
    "maximum": "max({}, {})",
    "fmod": "fmod({}, {})",
    "power": "math.pow({}, {})",
    "float": "dace.float64({})",
    "float32": "dace.float32({})",
    "float64": "dace.float64({})",
    "int": "dace.int32({})" if np.dtype(int).itemsize == 4 else "dace.int64({})",
    "int32": "dace.int32({})",
    "int64": "dace.int64({})",
    "bool": "dace.bool_({})",
    "plus": "({} + {})",
    "minus": "({} - {})",
    "multiplies": "({} * {})",
    "divides": "({} / {})",
    "floordiv": "({} // {})",
    "eq": "({} == {})",
    "not_eq": "({} != {})",
    "less": "({} < {})",
    "less_equal": "({} <= {})",
    "greater": "({} > {})",
    "greater_equal": "({} >= {})",
    "and_": "({} & {})",
    "or_": "({} | {})",
    "xor_": "({} ^ {})",
    "mod": "({} % {})",
    "not_": "(not {})",  # ~ is not bitwise in numpy
}


<<<<<<< HEAD
def builtin_cast(val: str, target_type: str) -> str:
    assert target_type in gtir.TYPEBUILTINS
=======
def builtin_cast(*args: Any) -> str:
    val, target_type = args
    assert target_type in builtins.TYPE_BUILTINS
>>>>>>> 6e486d80
    return MATH_BUILTINS_MAPPING[target_type].format(val)


def builtin_if(cond: str, true_val: str, false_val: str) -> str:
    return f"{true_val} if {cond} else {false_val}"


def builtin_tuple_get(index: str, tuple_name: str) -> str:
    return f"{tuple_name}_{index}"


def make_const_list(arg: str) -> str:
    """
    Takes a single scalar argument and broadcasts this value on the local dimension
    of map expression. In a dataflow, we represent it as a tasklet that writes
    a value to a scalar node.
    """
    return arg


GENERAL_BUILTIN_MAPPING: dict[str, Callable[..., str]] = {
    "cast_": builtin_cast,
    "if_": builtin_if,
    "make_const_list": make_const_list,
    "tuple_get": builtin_tuple_get,
}


def format_builtin(builtin: str, *args: Any) -> str:
    if builtin in MATH_BUILTINS_MAPPING:
        fmt = MATH_BUILTINS_MAPPING[builtin]
        return fmt.format(*args)
    elif builtin in GENERAL_BUILTIN_MAPPING:
        expr_func = GENERAL_BUILTIN_MAPPING[builtin]
        return expr_func(*args)
    else:
        raise NotImplementedError(f"'{builtin}' not implemented.")


class PythonCodegen(codegen.TemplatedGenerator):
    """Helper class to visit a symbolic expression and translate it to Python code.

    The generated Python code can be use either as the body of a tasklet node or,
    as in the case of field domain definitions, for sybolic array shape and map range.
    """

    Literal = as_fmt("{value}")

    def visit_FunCall(self, node: gtir.FunCall, args_map: dict[str, gtir.Node]) -> str:
        if isinstance(node.fun, gtir.Lambda):
            # update the mapping from lambda parameters to corresponding argument expressions
            lambda_args_map = args_map | {
                p.id: arg for p, arg in zip(node.fun.params, node.args, strict=True)
            }
            return self.visit(node.fun.expr, args_map=lambda_args_map)
        elif cpm.is_call_to(node, "deref"):
            assert len(node.args) == 1
            if not isinstance(node.args[0], gtir.SymRef):
                # shift expressions are not expected in this visitor context
                raise NotImplementedError(f"Unexpected deref with arg type '{type(node.args[0])}'.")
            return self.visit(node.args[0], args_map=args_map)
        elif isinstance(node.fun, gtir.SymRef):
            args = self.visit(node.args, args_map=args_map)
            builtin_name = str(node.fun.id)
            return format_builtin(builtin_name, *args)
        raise NotImplementedError(f"Unexpected 'FunCall' node ({node}).")

    def visit_SymRef(self, node: gtir.SymRef, args_map: dict[str, gtir.Node]) -> str:
        symbol = str(node.id)
        if symbol in args_map:
            return self.visit(args_map[symbol], args_map=args_map)
        return symbol


def get_source(node: gtir.Node) -> str:
    """
    Specialized visit method for symbolic expressions.

    The visitor uses `args_map` to map lambda parameters to the corresponding argument expressions.

    Returns:
        A string containing the Python code corresponding to a symbolic expression
    """
    return PythonCodegen.apply(node, args_map={})<|MERGE_RESOLUTION|>--- conflicted
+++ resolved
@@ -73,14 +73,8 @@
 }
 
 
-<<<<<<< HEAD
 def builtin_cast(val: str, target_type: str) -> str:
-    assert target_type in gtir.TYPEBUILTINS
-=======
-def builtin_cast(*args: Any) -> str:
-    val, target_type = args
     assert target_type in builtins.TYPE_BUILTINS
->>>>>>> 6e486d80
     return MATH_BUILTINS_MAPPING[target_type].format(val)
 
 
