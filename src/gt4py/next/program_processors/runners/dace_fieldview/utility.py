# GT4Py - GridTools Framework
#
# Copyright (c) 2014-2023, ETH Zurich
# All rights reserved.
#
# This file is part of the GT4Py project and the GridTools framework.
# GT4Py is free software: you can redistribute it and/or modify it under
# the terms of the GNU General Public License as published by the
# Free Software Foundation, either version 3 of the License, or any later
# version. See the LICENSE.txt file at the top-level directory of this
# distribution for a copy of the license or check <https://www.gnu.org/licenses/>.
#
# SPDX-License-Identifier: GPL-3.0-or-later

from typing import Any, Mapping, Optional

import dace

from gt4py.next import common as gtx_common
from gt4py.next.iterator import ir as gtir
from gt4py.next.iterator.ir_utils import common_pattern_matcher as cpm
from gt4py.next.program_processors.runners.dace_fieldview import gtir_python_codegen
from gt4py.next.type_system import type_specifications as ts


def as_dace_type(type_: ts.ScalarType) -> dace.typeclass:
    """Converts GT4Py scalar type to corresponding DaCe type."""
    match type_.kind:
        case ts.ScalarKind.BOOL:
            return dace.bool_
        case ts.ScalarKind.INT32:
            return dace.int32
        case ts.ScalarKind.INT64:
            return dace.int64
        case ts.ScalarKind.FLOAT32:
            return dace.float32
        case ts.ScalarKind.FLOAT64:
            return dace.float64
        case _:
            raise ValueError(f"Scalar type '{type_}' not supported.")


def as_scalar_type(typestr: str) -> ts.ScalarType:
    """Obtain GT4Py scalar type from generic numpy string representation."""
    try:
        kind = getattr(ts.ScalarKind, typestr.upper())
    except AttributeError as ex:
        raise ValueError(f"Data type {typestr} not supported.") from ex
    return ts.ScalarType(kind)


def connectivity_identifier(name: str) -> str:
    return f"connectivity_{name}"


def debug_info(
    node: gtir.Node, *, default: Optional[dace.dtypes.DebugInfo] = None
) -> Optional[dace.dtypes.DebugInfo]:
    location = node.location
    if location:
        return dace.dtypes.DebugInfo(
            start_line=location.line,
            start_column=location.column if location.column else 0,
            end_line=location.end_line if location.end_line else -1,
            end_column=location.end_column if location.end_column else 0,
            filename=location.filename,
        )
    return default


def filter_connectivities(offset_provider: Mapping[str, Any]) -> dict[str, gtx_common.Connectivity]:
    """
    Filter offset providers of type `Connectivity`.

    In other words, filter out the cartesian offset providers.
    Returns a new dictionary containing only `Connectivity` values.
    """
    return {
        offset: table
        for offset, table in offset_provider.items()
        if isinstance(table, gtx_common.Connectivity)
    }


def get_domain(
    node: gtir.Expr,
) -> list[tuple[gtx_common.Dimension, dace.symbolic.SymbolicType, dace.symbolic.SymbolicType]]:
    """
    Specialized visit method for domain expressions.

    Returns for each domain dimension the corresponding range.
    """
    assert cpm.is_call_to(node, ("cartesian_domain", "unstructured_domain"))

    domain = []
    for named_range in node.args:
        assert cpm.is_call_to(named_range, "named_range")
        assert len(named_range.args) == 3
        axis = named_range.args[0]
        assert isinstance(axis, gtir.AxisLiteral)
        bounds = []
        for arg in named_range.args[1:3]:
            sym_str = gtir_python_codegen.get_source(arg)
            sym_val = dace.symbolic.SymExpr(sym_str)
            bounds.append(sym_val)
        dim = gtx_common.Dimension(axis.value, axis.kind)
        domain.append((dim, bounds[0], bounds[1]))

    return domain


def get_domain_ranges(
    node: gtir.Expr,
) -> dict[gtx_common.Dimension, tuple[dace.symbolic.SymbolicType, dace.symbolic.SymbolicType]]:
    """
    Returns domain represented in dictionary form.
    """
    domain = get_domain(node)

    return {dim: (lb, ub) for dim, lb, ub in domain}


<<<<<<< HEAD
def get_neighbors_field_type(offset: str, dtype: dace.typeclass) -> ts.FieldType:
    """Utility function to obtain the descriptor for a local field of neighbors."""
    scalar_type = as_scalar_type(str(dtype.as_numpy_dtype()))
    return ts.FieldType(
        [gtx_common.Dimension(offset, gtx_common.DimensionKind.LOCAL)],
        scalar_type,
    )
=======
def get_map_variable(dim: gtx_common.Dimension) -> str:
    """
    Format map variable name based on the naming convention for application-specific SDFG transformations.
    """
    suffix = "dim" if dim.kind == gtx_common.DimensionKind.LOCAL else ""
    return f"i_{dim.value}_gtx_{dim.kind}{suffix}"
>>>>>>> 2032b60a
<|MERGE_RESOLUTION|>--- conflicted
+++ resolved
@@ -120,19 +120,18 @@
     return {dim: (lb, ub) for dim, lb, ub in domain}
 
 
-<<<<<<< HEAD
+def get_map_variable(dim: gtx_common.Dimension) -> str:
+    """
+    Format map variable name based on the naming convention for application-specific SDFG transformations.
+    """
+    suffix = "dim" if dim.kind == gtx_common.DimensionKind.LOCAL else ""
+    return f"i_{dim.value}_gtx_{dim.kind}{suffix}"
+
+
 def get_neighbors_field_type(offset: str, dtype: dace.typeclass) -> ts.FieldType:
     """Utility function to obtain the descriptor for a local field of neighbors."""
     scalar_type = as_scalar_type(str(dtype.as_numpy_dtype()))
     return ts.FieldType(
         [gtx_common.Dimension(offset, gtx_common.DimensionKind.LOCAL)],
         scalar_type,
-    )
-=======
-def get_map_variable(dim: gtx_common.Dimension) -> str:
-    """
-    Format map variable name based on the naming convention for application-specific SDFG transformations.
-    """
-    suffix = "dim" if dim.kind == gtx_common.DimensionKind.LOCAL else ""
-    return f"i_{dim.value}_gtx_{dim.kind}{suffix}"
->>>>>>> 2032b60a
+    )