# GT4Py - GridTools Framework
#
# Copyright (c) 2014-2024, ETH Zurich
# All rights reserved.
#
# Please, refer to the LICENSE file in the root directory.
# SPDX-License-Identifier: BSD-3-Clause

from __future__ import annotations

import itertools
from typing import Any, Dict, TypeVar

import dace

from gt4py import eve
from gt4py.next import common as gtx_common
from gt4py.next.iterator import ir as gtir
from gt4py.next.type_system import type_specifications as ts


def get_map_variable(dim: gtx_common.Dimension | str) -> str:
    """
    Format map variable name based on the naming convention for application-specific SDFG transformations.
    """
    if not isinstance(dim, gtx_common.Dimension):
        if len(dim) != 0:
            dim = gtx_common.Dimension(dim, gtx_common.DimensionKind.LOCAL)
        else:
            raise ValueError("Dimension name cannot be empty.")
    suffix = "dim" if dim.kind == gtx_common.DimensionKind.LOCAL else ""
    return f"i_{dim.value}_gtx_{dim.kind}{suffix}"


def get_tuple_fields(
    tuple_name: str, tuple_type: ts.TupleType, flatten: bool = False
) -> list[tuple[str, ts.DataType]]:
    """
    Creates a list of names with the corresponding data type for all elements of the given tuple.

    Examples
    --------
    >>> sty = ts.ScalarType(kind=ts.ScalarKind.INT32)
    >>> fty = ts.FieldType(dims=[], dtype=ts.ScalarType(kind=ts.ScalarKind.FLOAT32))
    >>> t = ts.TupleType(types=[sty, ts.TupleType(types=[fty, sty])])
    >>> assert get_tuple_fields("a", t) == [("a_0", sty), ("a_1", ts.TupleType(types=[fty, sty]))]
    >>> assert get_tuple_fields("a", t, flatten=True) == [
    ...     ("a_0", sty),
    ...     ("a_1_0", fty),
    ...     ("a_1_1", sty),
    ... ]
    """
    fields = [(f"{tuple_name}_{i}", field_type) for i, field_type in enumerate(tuple_type.types)]
    if flatten:
        expanded_fields = [
            get_tuple_fields(field_name, field_type)
            if isinstance(field_type, ts.TupleType)
            else [(field_name, field_type)]
            for field_name, field_type in fields
        ]
        return list(itertools.chain(*expanded_fields))
    else:
        return fields


def get_tuple_type(data: tuple[Any, ...]) -> ts.TupleType:
    """
    Compute the `ts.TupleType` corresponding to the structure of a tuple of data nodes.
    """
    return ts.TupleType(
<<<<<<< HEAD
        types=[get_tuple_type(d) if isinstance(d, tuple) else d.data_type for d in data]
    )


def replace_invalid_symbols(sdfg: dace.SDFG, ir: gtir.Program) -> gtir.Program:
    """
    Ensure that all symbols used in the program IR are valid strings (e.g. no unicode-strings).

    If any invalid symbol present, this funtion returns a copy of the input IR where
    the invalid symbols have been replaced with new names. If all symbols are valid,
    the input IR is returned without copying it.
    """

    class ReplaceSymrefs(eve.PreserveLocationVisitor, eve.NodeTranslator):
        T = TypeVar("T", gtir.Sym, gtir.SymRef)

        def _replace_sym(self, node: T, symtable: Dict[str, str]) -> T:
            sym = str(node.id)
            return type(node)(id=symtable.get(sym, sym), type=node.type)

        def visit_Sym(self, node: gtir.Sym, *, symtable: Dict[str, str]) -> gtir.Sym:
            return self._replace_sym(node, symtable)

        def visit_SymRef(self, node: gtir.SymRef, *, symtable: Dict[str, str]) -> gtir.SymRef:
            return self._replace_sym(node, symtable)

    # program arguments are checked separetely, because they cannot be replaced
    if not all(dace.dtypes.validate_name(str(sym.id)) for sym in ir.params):
        raise ValueError("Invalid symbol in program parameters.")

    invalid_symbols_mapping = {
        sym_id: sdfg.temp_data_name()
        for sym in eve.walk_values(ir).if_isinstance(gtir.SymRef).to_set()
        if not dace.dtypes.validate_name(sym_id := str(sym.id))
    }
    if len(invalid_symbols_mapping) != 0:
        return ReplaceSymrefs().visit(ir, symtable=invalid_symbols_mapping)
    else:
        return ir
=======
        types=[get_tuple_type(d) if isinstance(d, tuple) else d.gt_dtype for d in data]
    )
>>>>>>> e5f3c487
<|MERGE_RESOLUTION|>--- conflicted
+++ resolved
@@ -68,8 +68,7 @@
     Compute the `ts.TupleType` corresponding to the structure of a tuple of data nodes.
     """
     return ts.TupleType(
-<<<<<<< HEAD
-        types=[get_tuple_type(d) if isinstance(d, tuple) else d.data_type for d in data]
+        types=[get_tuple_type(d) if isinstance(d, tuple) else d.gt_dtype for d in data]
     )
 
 
@@ -107,8 +106,4 @@
     if len(invalid_symbols_mapping) != 0:
         return ReplaceSymrefs().visit(ir, symtable=invalid_symbols_mapping)
     else:
-        return ir
-=======
-        types=[get_tuple_type(d) if isinstance(d, tuple) else d.gt_dtype for d in data]
-    )
->>>>>>> e5f3c487
+        return ir