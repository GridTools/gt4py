# GT4Py - GridTools Framework
#
# Copyright (c) 2014-2024, ETH Zurich
# All rights reserved.
#
# Please, refer to the LICENSE file in the root directory.
# SPDX-License-Identifier: BSD-3-Clause

from __future__ import annotations

from typing import Dict, TypeVar

import dace

from gt4py import eve
from gt4py.next import common as gtx_common, utils as gtx_utils
from gt4py.next.iterator import ir as gtir
from gt4py.next.iterator.ir_utils import ir_makers as im
from gt4py.next.type_system import type_specifications as ts


def get_map_variable(dim: gtx_common.Dimension) -> str:
    """
    Format map variable name based on the naming convention for application-specific SDFG transformations.
    """
    suffix = "dim" if dim.kind == gtx_common.DimensionKind.LOCAL else ""
    return f"i_{dim.value}_gtx_{dim.kind}{suffix}"


def make_symbol_tuple(tuple_name: str, tuple_type: ts.TupleType) -> tuple[gtir.Sym, ...]:
    """
    Creates a tuple representation of the symbols corresponding to the tuple fields.
    The constructed tuple preserves the nested nature of the type, if any.

    Examples
    --------
    >>> sty = ts.ScalarType(kind=ts.ScalarKind.INT32)
    >>> fty = ts.FieldType(dims=[], dtype=ts.ScalarType(kind=ts.ScalarKind.FLOAT32))
    >>> t = ts.TupleType(types=[sty, ts.TupleType(types=[fty, sty])])
    >>> assert make_symbol_tuple("a", t) == (
    ...     im.sym("a_0", sty),
    ...     (im.sym("a_1_0", fty), im.sym("a_1_1", sty)),
    ... )
    """
    assert all(isinstance(t, ts.DataType) for t in tuple_type.types)
    fields = [(f"{tuple_name}_{i}", field_type) for i, field_type in enumerate(tuple_type.types)]
<<<<<<< HEAD
    return tuple(
        make_symbol_tuple(field_name, field_type)  # type: ignore[misc]
        if isinstance(field_type, ts.TupleType)
        else im.sym(field_name, field_type)
        for field_name, field_type in fields
    )


def flatten_tuple_fields(tuple_name: str, tuple_type: ts.TupleType) -> list[gtir.Sym]:
    """
    Creates a list of symbols, annotated with the data type, for all elements of the given tuple.

    Examples
    --------
    >>> sty = ts.ScalarType(kind=ts.ScalarKind.INT32)
    >>> fty = ts.FieldType(dims=[], dtype=ts.ScalarType(kind=ts.ScalarKind.FLOAT32))
    >>> t = ts.TupleType(types=[sty, ts.TupleType(types=[fty, sty])])
    >>> assert flatten_tuple_fields("a", t) == [
    ...     im.sym("a_0", sty),
    ...     im.sym("a_1_0", fty),
    ...     im.sym("a_1_1", sty),
    ... ]
    """
    symbol_tuple = make_symbol_tuple(tuple_name, tuple_type)
    return list(gtx_utils.flatten_nested_tuple(symbol_tuple))
=======
    if flatten:
        expanded_fields: list[list[tuple[str, ts.DataType]]] = [
            get_tuple_fields(field_name, field_type)
            if isinstance(field_type, ts.TupleType)
            else [(field_name, field_type)]  # type: ignore[list-item] # checked in assert
            for field_name, field_type in fields
        ]
        return list(itertools.chain(*expanded_fields))
    else:
        return fields  # type: ignore[return-value] # checked in assert
>>>>>>> 22e4a89a


def replace_invalid_symbols(sdfg: dace.SDFG, ir: gtir.Program) -> gtir.Program:
    """
    Ensure that all symbols used in the program IR are valid strings (e.g. no unicode-strings).

    If any invalid symbol present, this funtion returns a copy of the input IR where
    the invalid symbols have been replaced with new names. If all symbols are valid,
    the input IR is returned without copying it.
    """

    class ReplaceSymbols(eve.PreserveLocationVisitor, eve.NodeTranslator):
        T = TypeVar("T", gtir.Sym, gtir.SymRef)

        def _replace_sym(self, node: T, symtable: Dict[str, str]) -> T:
            sym = str(node.id)
            return type(node)(id=symtable.get(sym, sym), type=node.type)

        def visit_Sym(self, node: gtir.Sym, *, symtable: Dict[str, str]) -> gtir.Sym:
            return self._replace_sym(node, symtable)

        def visit_SymRef(self, node: gtir.SymRef, *, symtable: Dict[str, str]) -> gtir.SymRef:
            return self._replace_sym(node, symtable)

    # program arguments are checked separetely, because they cannot be replaced
    if not all(dace.dtypes.validate_name(str(sym.id)) for sym in ir.params):
        raise ValueError("Invalid symbol in program parameters.")

    invalid_symbols_mapping = {
        sym_id: sdfg.temp_data_name()
        for sym in eve.walk_values(ir).if_isinstance(gtir.Sym).to_set()
        if not dace.dtypes.validate_name(sym_id := str(sym.id))
    }
    if len(invalid_symbols_mapping) != 0:
        return ReplaceSymbols().visit(ir, symtable=invalid_symbols_mapping)
    else:
        return ir<|MERGE_RESOLUTION|>--- conflicted
+++ resolved
@@ -44,7 +44,6 @@
     """
     assert all(isinstance(t, ts.DataType) for t in tuple_type.types)
     fields = [(f"{tuple_name}_{i}", field_type) for i, field_type in enumerate(tuple_type.types)]
-<<<<<<< HEAD
     return tuple(
         make_symbol_tuple(field_name, field_type)  # type: ignore[misc]
         if isinstance(field_type, ts.TupleType)
@@ -70,18 +69,6 @@
     """
     symbol_tuple = make_symbol_tuple(tuple_name, tuple_type)
     return list(gtx_utils.flatten_nested_tuple(symbol_tuple))
-=======
-    if flatten:
-        expanded_fields: list[list[tuple[str, ts.DataType]]] = [
-            get_tuple_fields(field_name, field_type)
-            if isinstance(field_type, ts.TupleType)
-            else [(field_name, field_type)]  # type: ignore[list-item] # checked in assert
-            for field_name, field_type in fields
-        ]
-        return list(itertools.chain(*expanded_fields))
-    else:
-        return fields  # type: ignore[return-value] # checked in assert
->>>>>>> 22e4a89a
 
 
 def replace_invalid_symbols(sdfg: dace.SDFG, ir: gtir.Program) -> gtir.Program:
