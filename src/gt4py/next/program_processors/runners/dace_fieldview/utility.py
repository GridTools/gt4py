# GT4Py - GridTools Framework
#
# Copyright (c) 2014-2024, ETH Zurich
# All rights reserved.
#
# Please, refer to the LICENSE file in the root directory.
# SPDX-License-Identifier: BSD-3-Clause

from __future__ import annotations

<<<<<<< HEAD
import itertools
from typing import Any, Callable, Mapping, Optional

=======
>>>>>>> 789a5848
import dace

from gt4py.next import common as gtx_common
from gt4py.next.iterator import ir as gtir
from gt4py.next.iterator.ir_utils import common_pattern_matcher as cpm
from gt4py.next.iterator.type_system import type_specifications as gtir_ts
from gt4py.next.program_processors.runners.dace_fieldview import gtir_python_codegen
from gt4py.next.type_system import type_specifications as ts


def as_dace_type(type_: ts.TypeSpec) -> dace.typeclass:
    """Converts GT4Py scalar type to corresponding DaCe type."""
    if isinstance(type_, ts.ScalarType):
        scalar_type = type_
    elif isinstance(type_, gtir_ts.ListType):
        assert isinstance(type_.element_type, ts.ScalarType)
        scalar_type = type_.element_type
    else:
        raise NotImplementedError

    match scalar_type.kind:
        case ts.ScalarKind.BOOL:
            return dace.bool_
        case ts.ScalarKind.INT32:
            return dace.int32
        case ts.ScalarKind.INT64:
            return dace.int64
        case ts.ScalarKind.FLOAT32:
            return dace.float32
        case ts.ScalarKind.FLOAT64:
            return dace.float64
        case _:
            raise ValueError(f"Scalar type '{scalar_type}' not supported.")


def get_domain(
    node: gtir.Expr,
) -> list[tuple[gtx_common.Dimension, dace.symbolic.SymbolicType, dace.symbolic.SymbolicType]]:
    """
    Specialized visit method for domain expressions.

    Returns for each domain dimension the corresponding range.

    TODO: Domain expressions will be recurrent in the GTIR program. An interesting idea
          would be to cache the results of lowering here (e.g. using `functools.lru_cache`)
    """
    assert cpm.is_call_to(node, ("cartesian_domain", "unstructured_domain"))

    domain = []
    for named_range in node.args:
        assert cpm.is_call_to(named_range, "named_range")
        assert len(named_range.args) == 3
        axis = named_range.args[0]
        assert isinstance(axis, gtir.AxisLiteral)
        bounds = [
            dace.symbolic.pystr_to_symbolic(gtir_python_codegen.get_source(arg))
            for arg in named_range.args[1:3]
        ]
        dim = gtx_common.Dimension(axis.value, axis.kind)
        domain.append((dim, bounds[0], bounds[1]))

    return domain


def get_domain_ranges(
    node: gtir.Expr,
) -> dict[gtx_common.Dimension, tuple[dace.symbolic.SymbolicType, dace.symbolic.SymbolicType]]:
    """
    Returns domain represented in dictionary form.
    """
    domain = get_domain(node)

    return {dim: (lb, ub) for dim, lb, ub in domain}


def get_map_variable(dim: gtx_common.Dimension) -> str:
    """
    Format map variable name based on the naming convention for application-specific SDFG transformations.
    """
    suffix = "dim" if dim.kind == gtx_common.DimensionKind.LOCAL else ""
    return f"i_{dim.value}_gtx_{dim.kind}{suffix}"


def flatten_tuples(data: Any) -> list[Any]:
    def _visit_tuple(t: tuple[Any]) -> list[Any]:
        tuple_fields = []
        for r in t:
            if isinstance(r, tuple):
                tuple_fields.extend(_visit_tuple(r))
            else:
                tuple_fields.append(r)
        return tuple_fields

    if isinstance(data, tuple):
        return _visit_tuple(data)
    else:
        return [data]


def get_tuple_fields(
    tuple_name: str, tuple_type: ts.TupleType, flatten: bool = False
) -> list[tuple[str, ts.DataType]]:
    """
    Creates a list of fields with the corresponding data types for all elements of the given tuple.
    """
    fields = [(f"{tuple_name}_{i}", field_type) for i, field_type in enumerate(tuple_type.types)]
    if flatten:
        expanded_fields = [
            get_tuple_fields(field_name, field_type)
            if isinstance(field_type, ts.TupleType)
            else [(field_name, field_type)]
            for field_name, field_type in fields
        ]
        return list(itertools.chain(*expanded_fields))
    else:
        return fields


def get_tuple_type(tuple_data: tuple[Any, ...]) -> ts.TupleType:
    """
    Compute the `ts.TupleType` corresponding to the structure of a tuple of data nodes.
    """
    return ts.TupleType(
        types=[get_tuple_type(d) if isinstance(d, tuple) else d.data_type for d in tuple_data]
    )


def visit_tuples(data: Any, fun: Callable[[Any], Any]) -> Any:
    """
    Helper method to visit a tuple (possibly nested) of fields and return some data
    with the same original tuple structure.
    """
    if isinstance(data, tuple):
        return tuple(visit_tuples(x, fun) for x in data)
    else:
        return fun(data)<|MERGE_RESOLUTION|>--- conflicted
+++ resolved
@@ -8,12 +8,9 @@
 
 from __future__ import annotations
 
-<<<<<<< HEAD
 import itertools
-from typing import Any, Callable, Mapping, Optional
+from typing import Any, Callable
 
-=======
->>>>>>> 789a5848
 import dace
 
 from gt4py.next import common as gtx_common
