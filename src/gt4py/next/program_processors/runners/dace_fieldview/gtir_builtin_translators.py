--- conflicted
+++ resolved
@@ -145,11 +145,7 @@
     state: dace.SDFGState,
     domain: FieldopDomain,
     node_type: ts.FieldType,
-<<<<<<< HEAD
-    stencil_output: gtir_dataflow.DataflowOutputEdge,
-=======
     dataflow_output: gtir_dataflow.DataflowOutputEdge,
->>>>>>> 54f5f650
 ) -> Field:
     """Helper method to allocate a temporary field where to write the output of a field operator."""
     domain_dims, _, domain_ubs = zip(*domain)
@@ -164,11 +160,7 @@
     # eliminate most of transient arrays.
     field_shape = list(domain_ubs)
 
-<<<<<<< HEAD
-    output_desc = stencil_output.result.node.desc(sdfg)
-=======
     output_desc = dataflow_output.result.node.desc(sdfg)
->>>>>>> 54f5f650
     if isinstance(output_desc, dace.data.Array):
         assert isinstance(node_type.dtype, itir_ts.ListType)
         assert isinstance(node_type.dtype.element_type, ts.ScalarType)
@@ -185,7 +177,7 @@
     field_node = state.add_access(temp_name)
     field_type = ts.FieldType(field_dims, node_type.dtype)
 
-    return Field(field_node, field_type, local_offset=stencil_output.result.local_offset)
+    return Field(field_node, field_type, local_offset=dataflow_output.result.local_offset)
 
 
 def extract_domain(node: gtir.Node) -> FieldopDomain:
