# GT4Py - GridTools Framework
#
# Copyright (c) 2014-2024, ETH Zurich
# All rights reserved.
#
# Please, refer to the LICENSE file in the root directory.
# SPDX-License-Identifier: BSD-3-Clause

from __future__ import annotations

import abc
import dataclasses
from typing import TYPE_CHECKING, Final, Iterable, Optional, Protocol, TypeAlias

import dace
import dace.subsets as sbs

from gt4py.next import common as gtx_common, utils as gtx_utils
from gt4py.next.ffront import fbuiltins as gtx_fbuiltins
from gt4py.next.iterator import ir as gtir
from gt4py.next.iterator.ir_utils import common_pattern_matcher as cpm
from gt4py.next.iterator.type_system import type_specifications as itir_ts
from gt4py.next.program_processors.runners.dace_common import utility as dace_utils
from gt4py.next.program_processors.runners.dace_fieldview import (
    gtir_dataflow,
    gtir_python_codegen,
    utility as dace_gtir_utils,
)
from gt4py.next.type_system import type_specifications as ts


if TYPE_CHECKING:
    from gt4py.next.program_processors.runners.dace_fieldview import gtir_sdfg


@dataclasses.dataclass(frozen=True)
class Field:
    data_node: dace.nodes.AccessNode
    data_type: ts.FieldType | ts.ScalarType


FieldopDomain: TypeAlias = list[
    tuple[gtx_common.Dimension, dace.symbolic.SymbolicType, dace.symbolic.SymbolicType]
]
"""
Domain of a field operator represented as a list of tuples with 3 elements:
<<<<<<< HEAD
 - dimension
 - symbolic expression for lower bound
 - symbolic expression for upper bound
=======
 - dimension definition
 - symbolic expression for lower bound (inclusive)
 - symbolic expression for upper bound (exclusive)
>>>>>>> 0a27c7a4
"""


FieldopResult: TypeAlias = Field | tuple[Field | tuple, ...]
"""Result of a field operator, can be either a field or a tuple fields."""


INDEX_DTYPE: Final[dace.typeclass] = dace.dtype_to_typeclass(gtx_fbuiltins.IndexType)
"""Data type used for field indexing."""


class PrimitiveTranslator(Protocol):
    @abc.abstractmethod
    def __call__(
        self,
        node: gtir.Node,
        sdfg: dace.SDFG,
        state: dace.SDFGState,
        sdfg_builder: gtir_sdfg.SDFGBuilder,
        reduce_identity: Optional[gtir_dataflow.SymbolExpr],
    ) -> FieldopResult:
        """Creates the dataflow subgraph representing a GTIR primitive function.

        This method is used by derived classes to build a specialized subgraph
        for a specific GTIR primitive function.

        Arguments:
            node: The GTIR node describing the primitive to be lowered
            sdfg: The SDFG where the primitive subgraph should be instantiated
            state: The SDFG state where the result of the primitive function should be made available
            sdfg_builder: The object responsible for visiting child nodes of the primitive node.
            reduce_identity: The value of the reduction identity, in case the primitive node
                is visited in the context of a reduction expression. This value is used
                by the `neighbors` primitive to provide the default value of skip neighbors.

        Returns:
            A list of data access nodes and the associated GT4Py data type, which provide
            access to the result of the primitive subgraph. The GT4Py data type is useful
            in the case the returned data is an array, because the type provdes the domain
            information (e.g. order of dimensions, dimension types).
        """


def _parse_fieldop_arg(
    node: gtir.Expr,
    sdfg: dace.SDFG,
    state: dace.SDFGState,
    sdfg_builder: gtir_sdfg.SDFGBuilder,
    domain: FieldopDomain,
    reduce_identity: Optional[gtir_dataflow.SymbolExpr],
) -> gtir_dataflow.IteratorExpr | gtir_dataflow.MemletExpr:
    """Helper method to visit an expression passed as argument to a field operator."""

    arg = sdfg_builder.visit(
        node,
        sdfg=sdfg,
        head_state=state,
        reduce_identity=reduce_identity,
    )

    # arguments passed to field operator should be plain fields, not tuples of fields
    if not isinstance(arg, Field):
        raise ValueError(f"Received {node} as argument to field operator, expected a field.")

    if isinstance(arg.data_type, ts.ScalarType):
        return gtir_dataflow.MemletExpr(arg.data_node, sbs.Indices([0]))
    elif isinstance(arg.data_type, ts.FieldType):
        indices: dict[gtx_common.Dimension, gtir_dataflow.ValueExpr] = {
            dim: gtir_dataflow.SymbolExpr(dace_gtir_utils.get_map_variable(dim), INDEX_DTYPE)
            for dim, _, _ in domain
        }
        dims = arg.data_type.dims + (
            # we add an extra anonymous dimension in the iterator definition to enable
            # dereferencing elements in `ListType`
            [gtx_common.Dimension("")] if isinstance(arg.data_type.dtype, itir_ts.ListType) else []
        )
        return gtir_dataflow.IteratorExpr(arg.data_node, dims, indices)
    else:
        raise NotImplementedError(f"Node type {type(arg.data_type)} not supported.")


def _create_temporary_field(
    sdfg: dace.SDFG,
    state: dace.SDFGState,
    domain: FieldopDomain,
    node_type: ts.FieldType,
    dataflow_output: gtir_dataflow.DataflowOutputEdge,
) -> Field:
    """Helper method to allocate a temporary field where to write the output of a field operator."""
    domain_dims, _, domain_ubs = zip(*domain)
    field_dims = list(domain_dims)
    # It should be enough to allocate an array with shape (upper_bound - lower_bound)
    # but this would require to use array offset for compensate for the start index.
    # Suppose that a field operator executes on domain [2,N-2], the dace array to store
    # the result only needs size (N-4), but this would require to compensate all array
    # accesses with offset -2 (which corresponds to -lower_bound). Instead, we choose
    # to allocate (N-2), leaving positions [0:2] unused. The reason is that array offset
    # is known to cause issues to SDFG inlining. Besides, map fusion will in any case
    # eliminate most of transient arrays.
    field_shape = list(domain_ubs)

    output_desc = dataflow_output.result.node.desc(sdfg)
    if isinstance(output_desc, dace.data.Array):
        assert isinstance(node_type.dtype, itir_ts.ListType)
        assert isinstance(node_type.dtype.element_type, ts.ScalarType)
        field_dtype = node_type.dtype.element_type
        # extend the array with the local dimensions added by the field operator (e.g. `neighbors`)
        field_shape.extend(output_desc.shape)
    elif isinstance(output_desc, dace.data.Scalar):
        field_dtype = node_type.dtype
    else:
        raise ValueError(f"Cannot create field for dace type {output_desc}.")

    # allocate local temporary storage
    temp_name, _ = sdfg.add_temp_transient(field_shape, dace_utils.as_dace_type(field_dtype))
    field_node = state.add_access(temp_name)
    field_type = ts.FieldType(field_dims, node_type.dtype)

    return Field(field_node, field_type)


def extract_domain(node: gtir.Node) -> FieldopDomain:
    """
    Visits the domain of a field operator and returns a list of dimensions and
    the corresponding lower and upper bounds. The returned lower bound is inclusive,
    the upper bound is exclusive: [lower_bound, upper_bound[
    """
    assert cpm.is_call_to(node, ("cartesian_domain", "unstructured_domain"))

    domain = []
    for named_range in node.args:
        assert cpm.is_call_to(named_range, "named_range")
        assert len(named_range.args) == 3
        axis = named_range.args[0]
        assert isinstance(axis, gtir.AxisLiteral)
        lower_bound, upper_bound = (
            dace.symbolic.pystr_to_symbolic(gtir_python_codegen.get_source(arg))
            for arg in named_range.args[1:3]
        )
        dim = gtx_common.Dimension(axis.value, axis.kind)
        domain.append((dim, lower_bound, upper_bound))

    return domain


def translate_as_fieldop(
    node: gtir.Node,
    sdfg: dace.SDFG,
    state: dace.SDFGState,
    sdfg_builder: gtir_sdfg.SDFGBuilder,
    reduce_identity: Optional[gtir_dataflow.SymbolExpr],
) -> FieldopResult:
    """
    Generates the dataflow subgraph for the `as_fieldop` builtin function.

    Expects a `FunCall` node with two arguments:
    1. a lambda function representing the stencil, which is lowered to a dataflow subgraph
    2. the domain of the field operator, which is used as map range

    The dataflow can be as simple as a single tasklet, or implement a local computation
    as a composition of tasklets and even include a map to range on local dimensions (e.g.
    neighbors and map builtins).
    The stencil dataflow is instantiated inside a map scope, which apply the stencil over
    the field domain.
    """
    assert isinstance(node, gtir.FunCall)
    assert cpm.is_call_to(node.fun, "as_fieldop")
    assert isinstance(node.type, ts.FieldType)

    fun_node = node.fun
    assert len(fun_node.args) == 2
    stencil_expr, domain_expr = fun_node.args

    # parse the domain of the field operator
    domain = extract_domain(domain_expr)
<<<<<<< HEAD
    domain_index = sbs.Indices([dace_gtir_utils.get_map_variable(dim) for dim, _, _ in domain])

    if cpm.is_ref_to(stencil_expr, "deref"):
        # special usage of deref in fieldop expression to broadcast a scalar value
        assert len(node.args) == 1
        assert isinstance(node.args[0].type, ts.ScalarType)
        scalar_expr = _parse_fieldop_arg(
            node.args[0], sdfg, state, sdfg_builder, domain, reduce_identity=None
        )
        assert isinstance(scalar_expr, gtir_dataflow.MemletExpr)
        assert scalar_expr.subset == sbs.Indices.from_string("0")
        result = gtir_dataflow.DataflowOutputEdge(
            state, gtir_dataflow.DataExpr(scalar_expr.node, node.args[0].type)
        )
        result_field = _create_temporary_field(
            sdfg, state, domain, node.type, dataflow_output=result
        )

        sdfg_builder.add_mapped_tasklet(
            "broadcast",
            state,
            map_ranges={
                dace_gtir_utils.get_map_variable(dim): f"{lower_bound}:{upper_bound}"
                for dim, lower_bound, upper_bound in domain
            },
            code="__val = __inp",
            inputs={"__inp": dace.Memlet(data=scalar_expr.node.data, subset=scalar_expr.subset)},
            input_nodes={scalar_expr.node.data: scalar_expr.node},
            outputs={"__val": dace.Memlet(data=result_field.data_node.data, subset=domain_index)},
            output_nodes={result_field.data_node.data: result_field.data_node},
            external_edges=True,
        )

        return result_field

    # Handle default case: the argument expression is a lambda function representing
    # the stencil operation to be computed on the field domain.
    assert isinstance(stencil_expr, gtir.Lambda)

=======

>>>>>>> 0a27c7a4
    # The reduction identity value is used in place of skip values when building
    # a list of neighbor values in the unstructured domain.
    #
    # A reduction on neighbor values can be either expressed in local view (itir):
    # vertices @ u⟨ Vertexₕ: [0, nvertices) ⟩
    #      ← as_fieldop(
    #          λ(it) → reduce(plus, 0)(neighbors(V2Eₒ, it)), u⟨ Vertexₕ: [0, nvertices) ⟩
    #        )(edges);
    #
    # or in field view (gtir):
    # vertices @ u⟨ Vertexₕ: [0, nvertices) ⟩
    #      ← as_fieldop(λ(it) → reduce(plus, 0)(·it), u⟨ Vertexₕ: [0, nvertices) ⟩)(
    #          as_fieldop(λ(it) → neighbors(V2Eₒ, it), u⟨ Vertexₕ: [0, nvertices) ⟩)(edges)
    #        );
    #
    # In local view, the list of neighbors is (recursively) built while visiting
    # the current expression.
    # In field view, the list of neighbors is built as argument to the current
    # expression. Therefore, the reduction identity value needs to be passed to
    # the argument visitor (`reduce_identity_for_args = reduce_identity`).
    if cpm.is_applied_reduce(stencil_expr.expr):
        if reduce_identity is not None:
            raise NotImplementedError("Nested reductions are not supported.")
        _, _, reduce_identity_for_args = gtir_dataflow.get_reduce_params(stencil_expr.expr)
    elif cpm.is_call_to(stencil_expr.expr, "neighbors"):
        # When the visitor hits a neighbors expression, we stop carrying the reduce
        # identity further (`reduce_identity_for_args = None`) because the reduce
        # identity value is filled in place of skip values in the context of neighbors
        # itself, not in the arguments context.
        # Besides, setting `reduce_identity_for_args = None` enables a sanity check
        # that the sequence 'reduce(V2E) -> neighbors(V2E) -> reduce(C2E) -> neighbors(C2E)'
        # is accepted, while 'reduce(V2E) -> reduce(C2E) -> neighbors(V2E) -> neighbors(C2E)'
        # is not. The latter sequence would raise the 'NotImplementedError' exception above.
        reduce_identity_for_args = None
    else:
        reduce_identity_for_args = reduce_identity

    # visit the list of arguments to be passed to the lambda expression
    stencil_args = [
        _parse_fieldop_arg(arg, sdfg, state, sdfg_builder, domain, reduce_identity_for_args)
        for arg in node.args
    ]

    # represent the field operator as a mapped tasklet graph, which will range over the field domain
    taskgen = gtir_dataflow.LambdaToDataflow(sdfg, state, sdfg_builder, reduce_identity)
    input_edges, output = taskgen.visit(stencil_expr, args=stencil_args)
    output_desc = output.result.node.desc(sdfg)

    if isinstance(node.type.dtype, itir_ts.ListType):
        assert isinstance(output_desc, dace.data.Array)
        assert set(output_desc.offset) == {0}
        # additional local dimension for neighbors
        # TODO(phimuell): Investigate if we should swap the two.
        output_subset = sbs.Range.from_indices(domain_index) + sbs.Range.from_array(output_desc)
    else:
        assert isinstance(output_desc, dace.data.Scalar)
        output_subset = sbs.Range.from_indices(domain_index)

    # create map range corresponding to the field operator domain
    me, mx = sdfg_builder.add_map(
        "fieldop",
        state,
        ndrange={
            dace_gtir_utils.get_map_variable(dim): f"{lower_bound}:{upper_bound}"
            for dim, lower_bound, upper_bound in domain
        },
    )

    # allocate local temporary storage for the result field
    result_field = _create_temporary_field(sdfg, state, domain, node.type, output)

    # here we setup the edges from the map entry node
    for edge in input_edges:
        edge.connect(me)

    # and here the edge writing the result data through the map exit node
    output.connect(mx, result_field.data_node, output_subset)

    return result_field


def translate_if(
    node: gtir.Node,
    sdfg: dace.SDFG,
    state: dace.SDFGState,
    sdfg_builder: gtir_sdfg.SDFGBuilder,
    reduce_identity: Optional[gtir_dataflow.SymbolExpr],
) -> FieldopResult:
    """Generates the dataflow subgraph for the `if_` builtin function."""
    assert cpm.is_call_to(node, "if_")
    assert len(node.args) == 3
    cond_expr, true_expr, false_expr = node.args

    # expect condition as first argument
    if_stmt = gtir_python_codegen.get_source(cond_expr)

    # use current head state to terminate the dataflow, and add a entry state
    # to connect the true/false branch states as follows:
    #
    #               ------------
    #           === |   cond   | ===
    #          ||   ------------   ||
    #          \/                  \/
    #     ------------       -------------
    #     |   true   |       |   false   |
    #     ------------       -------------
    #          ||                  ||
    #          ||   ------------   ||
    #           ==> |   head   | <==
    #               ------------
    #
    cond_state = sdfg.add_state_before(state, state.label + "_cond")
    sdfg.remove_edge(sdfg.out_edges(cond_state)[0])

    # expect true branch as second argument
    true_state = sdfg.add_state(state.label + "_true_branch")
    sdfg.add_edge(cond_state, true_state, dace.InterstateEdge(condition=f"bool({if_stmt})"))
    sdfg.add_edge(true_state, state, dace.InterstateEdge())

    # and false branch as third argument
    false_state = sdfg.add_state(state.label + "_false_branch")
    sdfg.add_edge(cond_state, false_state, dace.InterstateEdge(condition=(f"not bool({if_stmt})")))
    sdfg.add_edge(false_state, state, dace.InterstateEdge())

    true_br_args = sdfg_builder.visit(
        true_expr,
        sdfg=sdfg,
        head_state=true_state,
        reduce_identity=reduce_identity,
    )
    false_br_args = sdfg_builder.visit(
        false_expr,
        sdfg=sdfg,
        head_state=false_state,
        reduce_identity=reduce_identity,
    )

    def make_temps(x: Field) -> Field:
        desc = x.data_node.desc(sdfg)
        data_name, _ = sdfg.add_temp_transient_like(desc)
        data_node = state.add_access(data_name)

        return Field(data_node, x.data_type)

    result_temps = gtx_utils.tree_map(make_temps)(true_br_args)

    fields: Iterable[tuple[Field, Field, Field]] = zip(
        gtx_utils.flatten_nested_tuple((true_br_args,)),
        gtx_utils.flatten_nested_tuple((false_br_args,)),
        gtx_utils.flatten_nested_tuple((result_temps,)),
        strict=True,
    )

    for true_br, false_br, temp in fields:
        assert true_br.data_type == false_br.data_type
        true_br_node = true_br.data_node
        false_br_node = false_br.data_node

        temp_name = temp.data_node.data
        true_br_output_node = true_state.add_access(temp_name)
        true_state.add_nedge(
            true_br_node,
            true_br_output_node,
            sdfg.make_array_memlet(temp_name),
        )

        false_br_output_node = false_state.add_access(temp_name)
        false_state.add_nedge(
            false_br_node,
            false_br_output_node,
            sdfg.make_array_memlet(temp_name),
        )

    return result_temps


def _get_data_nodes(
    sdfg: dace.SDFG,
    state: dace.SDFGState,
    sdfg_builder: gtir_sdfg.SDFGBuilder,
    sym_name: str,
    sym_type: ts.DataType,
) -> FieldopResult:
    if isinstance(sym_type, ts.FieldType):
        sym_node = state.add_access(sym_name)
        return Field(sym_node, sym_type)
    elif isinstance(sym_type, ts.ScalarType):
        if sym_name in sdfg.arrays:
            # access the existing scalar container
            sym_node = state.add_access(sym_name)
        else:
            sym_node = _get_symbolic_value(
                sdfg, state, sdfg_builder, sym_name, sym_type, temp_name=f"__{sym_name}"
            )
        return Field(sym_node, sym_type)
    elif isinstance(sym_type, ts.TupleType):
        tuple_fields = dace_gtir_utils.get_tuple_fields(sym_name, sym_type)
        return tuple(
            _get_data_nodes(sdfg, state, sdfg_builder, fname, ftype)
            for fname, ftype in tuple_fields
        )
    else:
        raise NotImplementedError(f"Symbol type {type(sym_type)} not supported.")


def _get_symbolic_value(
    sdfg: dace.SDFG,
    state: dace.SDFGState,
    sdfg_builder: gtir_sdfg.SDFGBuilder,
    symbolic_expr: dace.symbolic.SymExpr,
    scalar_type: ts.ScalarType,
    temp_name: Optional[str] = None,
) -> dace.nodes.AccessNode:
    tasklet_node = sdfg_builder.add_tasklet(
        "get_value",
        state,
        {},
        {"__out"},
        f"__out = {symbolic_expr}",
    )
    temp_name, _ = sdfg.add_scalar(
        temp_name or sdfg.temp_data_name(),
        dace_utils.as_dace_type(scalar_type),
        find_new_name=True,
        transient=True,
    )
    data_node = state.add_access(temp_name)
    state.add_edge(
        tasklet_node,
        "__out",
        data_node,
        None,
        dace.Memlet(data=temp_name, subset="0"),
    )
    return data_node


def translate_literal(
    node: gtir.Node,
    sdfg: dace.SDFG,
    state: dace.SDFGState,
    sdfg_builder: gtir_sdfg.SDFGBuilder,
    reduce_identity: Optional[gtir_dataflow.SymbolExpr],
) -> FieldopResult:
    """Generates the dataflow subgraph for a `ir.Literal` node."""
    assert isinstance(node, gtir.Literal)

    data_type = node.type
    data_node = _get_symbolic_value(sdfg, state, sdfg_builder, node.value, data_type)

    return Field(data_node, data_type)


def translate_make_tuple(
    node: gtir.Node,
    sdfg: dace.SDFG,
    state: dace.SDFGState,
    sdfg_builder: gtir_sdfg.SDFGBuilder,
    reduce_identity: Optional[gtir_dataflow.SymbolExpr],
) -> FieldopResult:
    assert cpm.is_call_to(node, "make_tuple")
    return tuple(
        sdfg_builder.visit(
            arg,
            sdfg=sdfg,
            head_state=state,
            reduce_identity=reduce_identity,
        )
        for arg in node.args
    )


def translate_tuple_get(
    node: gtir.Node,
    sdfg: dace.SDFG,
    state: dace.SDFGState,
    sdfg_builder: gtir_sdfg.SDFGBuilder,
    reduce_identity: Optional[gtir_dataflow.SymbolExpr],
) -> FieldopResult:
    assert cpm.is_call_to(node, "tuple_get")
    assert len(node.args) == 2

    if not isinstance(node.args[0], gtir.Literal):
        raise ValueError("Tuple can only be subscripted with compile-time constants.")
    assert node.args[0].type == dace_utils.as_itir_type(INDEX_DTYPE)
    index = int(node.args[0].value)

    data_nodes = sdfg_builder.visit(
        node.args[1],
        sdfg=sdfg,
        head_state=state,
        reduce_identity=reduce_identity,
    )
    if isinstance(data_nodes, Field):
        raise ValueError(f"Invalid tuple expression {node}")
    unused_arg_nodes: Iterable[Field] = gtx_utils.flatten_nested_tuple(
        tuple(arg for i, arg in enumerate(data_nodes) if i != index)
    )
    state.remove_nodes_from(
        [arg.data_node for arg in unused_arg_nodes if state.degree(arg.data_node) == 0]
    )
    return data_nodes[index]


def translate_scalar_expr(
    node: gtir.Node,
    sdfg: dace.SDFG,
    state: dace.SDFGState,
    sdfg_builder: gtir_sdfg.SDFGBuilder,
    reduce_identity: Optional[gtir_dataflow.SymbolExpr],
) -> FieldopResult:
    assert isinstance(node, gtir.FunCall)
    assert isinstance(node.type, ts.ScalarType)

    args = []
    connectors = []
    scalar_expr_args = []

    for arg_expr in node.args:
        visit_expr = True
        if isinstance(arg_expr, gtir.SymRef):
            try:
                # `gt_symbol` refers to symbols defined in the GT4Py program
                gt_symbol_type = sdfg_builder.get_symbol_type(arg_expr.id)
                if not isinstance(gt_symbol_type, ts.ScalarType):
                    raise ValueError(f"Invalid argument to scalar expression {arg_expr}.")
            except KeyError:
                # this is the case of non-variable argument, e.g. target type such as `float64`,
                # used in a casting expression like `cast_(variable, float64)`
                visit_expr = False

        if visit_expr:
            # we visit the argument expression and obtain the access node to
            # a scalar data container, which will be connected to the tasklet
            arg = sdfg_builder.visit(
                arg_expr,
                sdfg=sdfg,
                head_state=state,
                reduce_identity=reduce_identity,
            )
            if not (isinstance(arg, Field) and isinstance(arg.data_type, ts.ScalarType)):
                raise ValueError(f"Invalid argument to scalar expression {arg_expr}.")
            param = f"__in_{arg.data_node.data}"
            args.append(arg.data_node)
            connectors.append(param)
            scalar_expr_args.append(gtir.SymRef(id=param))
        else:
            assert isinstance(arg_expr, gtir.SymRef)
            scalar_expr_args.append(arg_expr)

    # we visit the scalar expression replacing the input arguments with the corresponding data connectors
    scalar_node = gtir.FunCall(fun=node.fun, args=scalar_expr_args)
    python_code = gtir_python_codegen.get_source(scalar_node)
    tasklet_node = sdfg_builder.add_tasklet(
        name="scalar_expr",
        state=state,
        inputs=set(connectors),
        outputs={"__out"},
        code=f"__out = {python_code}",
    )
    # create edges for the input data connectors
    for arg_node, conn in zip(args, connectors, strict=True):
        state.add_edge(
            arg_node,
            None,
            tasklet_node,
            conn,
            dace.Memlet(data=arg_node.data, subset="0"),
        )
    # finally, create temporary for the result value
    temp_name, _ = sdfg.add_scalar(
        sdfg.temp_data_name(),
        dace_utils.as_dace_type(node.type),
        find_new_name=True,
        transient=True,
    )
    temp_node = state.add_access(temp_name)
    state.add_edge(
        tasklet_node,
        "__out",
        temp_node,
        None,
        dace.Memlet(data=temp_name, subset="0"),
    )

    return Field(temp_node, node.type)


def translate_symbol_ref(
    node: gtir.Node,
    sdfg: dace.SDFG,
    state: dace.SDFGState,
    sdfg_builder: gtir_sdfg.SDFGBuilder,
    reduce_identity: Optional[gtir_dataflow.SymbolExpr],
) -> FieldopResult:
    """Generates the dataflow subgraph for a `ir.SymRef` node."""
    assert isinstance(node, gtir.SymRef)

    symbol_name = str(node.id)
    # we retrieve the type of the symbol in the GT4Py prgram
    gt_symbol_type = sdfg_builder.get_symbol_type(symbol_name)

    # Create new access node in current state. It is possible that multiple
    # access nodes are created in one state for the same data container.
    # We rely on the dace simplify pass to remove duplicated access nodes.
    return _get_data_nodes(sdfg, state, sdfg_builder, symbol_name, gt_symbol_type)


if TYPE_CHECKING:
    # Use type-checking to assert that all translator functions implement the `PrimitiveTranslator` protocol
    __primitive_translators: list[PrimitiveTranslator] = [
        translate_as_fieldop,
        translate_if,
        translate_literal,
        translate_make_tuple,
        translate_tuple_get,
        translate_scalar_expr,
        translate_symbol_ref,
    ]<|MERGE_RESOLUTION|>--- conflicted
+++ resolved
@@ -44,15 +44,9 @@
 ]
 """
 Domain of a field operator represented as a list of tuples with 3 elements:
-<<<<<<< HEAD
- - dimension
- - symbolic expression for lower bound
- - symbolic expression for upper bound
-=======
  - dimension definition
  - symbolic expression for lower bound (inclusive)
  - symbolic expression for upper bound (exclusive)
->>>>>>> 0a27c7a4
 """
 
 
@@ -228,7 +222,6 @@
 
     # parse the domain of the field operator
     domain = extract_domain(domain_expr)
-<<<<<<< HEAD
     domain_index = sbs.Indices([dace_gtir_utils.get_map_variable(dim) for dim, _, _ in domain])
 
     if cpm.is_ref_to(stencil_expr, "deref"):
@@ -268,9 +261,6 @@
     # the stencil operation to be computed on the field domain.
     assert isinstance(stencil_expr, gtir.Lambda)
 
-=======
-
->>>>>>> 0a27c7a4
     # The reduction identity value is used in place of skip values when building
     # a list of neighbor values in the unstructured domain.
     #
