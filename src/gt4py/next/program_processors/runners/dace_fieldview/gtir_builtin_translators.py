--- conflicted
+++ resolved
@@ -305,12 +305,7 @@
                 f"Type mismatch, expected {output_type.dtype} got {output_edge.result.gt_dtype}."
             )
         field_dtype = output_edge.result.gt_dtype
-        field_dims, field_shape, field_offset = (domain_dims, domain_shape, domain_offset)
         assert isinstance(dataflow_output_desc, dace.data.Scalar)
-<<<<<<< HEAD
-=======
-        field_subset = domain_subset
->>>>>>> b0007bb6
     else:
         assert isinstance(output_type.dtype, ts.ListType)
         assert isinstance(output_edge.result.gt_dtype.element_type, ts.ScalarType)
@@ -323,15 +318,8 @@
         assert len(dataflow_output_desc.shape) == 1
         # extend the array with the local dimensions added by the field operator (e.g. `neighbors`)
         assert output_edge.result.gt_dtype.offset_type is not None
-<<<<<<< HEAD
         field_shape = [*field_shape, dataflow_output_desc.shape[0]]
         field_subset = field_subset + dace_subsets.Range.from_array(dataflow_output_desc)
-=======
-        field_dims = [*domain_dims, output_edge.result.gt_dtype.offset_type]
-        field_shape = [*domain_shape, dataflow_output_desc.shape[0]]
-        field_offset = [*domain_offset, dataflow_output_desc.offset[0]]
-        field_subset = domain_subset + dace_subsets.Range.from_array(dataflow_output_desc)
->>>>>>> b0007bb6
 
     # allocate local temporary storage
     assert dataflow_output_desc.dtype == dace_utils.as_dace_type(field_dtype)
@@ -343,13 +331,8 @@
 
     return FieldopData(
         field_node,
-<<<<<<< HEAD
         ts.FieldType(field_dims, output_edge.result.gt_dtype),
         origin=(field_origin if set(field_origin) != {0} else None),
-=======
-        ts.FieldType(field_dims, field_dtype),
-        offset=(field_offset if set(field_offset) != {0} else None),
->>>>>>> b0007bb6
     )
 
 
