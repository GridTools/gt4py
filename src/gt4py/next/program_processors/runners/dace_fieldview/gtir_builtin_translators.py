--- conflicted
+++ resolved
@@ -38,13 +38,8 @@
     from gt4py.next.program_processors.runners.dace_fieldview import gtir_sdfg
 
 
-<<<<<<< HEAD
-def _get_domain_indices(
+def get_domain_indices(
     dims: Sequence[gtx_common.Dimension], origin: Optional[Sequence[dace.symbolic.SymExpr]] = None
-=======
-def get_domain_indices(
-    dims: Sequence[gtx_common.Dimension], offsets: Optional[Sequence[dace.symbolic.SymExpr]] = None
->>>>>>> ec7bc92a
 ) -> dace_subsets.Indices:
     """
     Helper function to construct the list of indices for a field domain, applying
@@ -295,39 +290,21 @@
         map_exit: The `MapExit` node of the field operator map scope.
 
     Returns:
-<<<<<<< HEAD
-        The field data descriptor, which includes the field access node in the given `state`
-        and the field domain origin.
-    """
-    dataflow_output_desc = output_edge.result.dc_node.desc(sdfg)
-
-    domain_dims, domain_origin, domain_shape = _get_field_layout(domain)
-    domain_indices = _get_domain_indices(domain_dims, domain_origin)
-    domain_subset = dace_subsets.Range.from_indices(domain_indices)
-
-    if isinstance(output_edge.result.gt_dtype, ts.ScalarType):
-        assert output_edge.result.gt_dtype == output_type.dtype
-        field_dtype = output_edge.result.gt_dtype
-        field_dims, field_shape, field_origin = (domain_dims, domain_shape, domain_origin)
-=======
         The field data descriptor, which includes the field access node in the
         given `state` and the field domain offset.
     """
     dataflow_output_desc = output_edge.result.dc_node.desc(sdfg)
 
-    domain_dims, domain_offset, domain_shape = get_field_layout(domain)
-    domain_indices = get_domain_indices(domain_dims, domain_offset)
-    domain_subset = dace_subsets.Range.from_indices(domain_indices)
+    field_dims, field_origin, field_shape = get_field_layout(domain)
+    field_indices = get_domain_indices(field_dims, field_origin)
+    field_subset = dace_subsets.Range.from_indices(field_indices)
 
     if isinstance(output_edge.result.gt_dtype, ts.ScalarType):
         if output_edge.result.gt_dtype != output_type.dtype:
             raise TypeError(
                 f"Type mismatch, expected {output_type.dtype} got {output_edge.result.gt_dtype}."
             )
->>>>>>> ec7bc92a
         assert isinstance(dataflow_output_desc, dace.data.Scalar)
-        field_shape = domain_shape
-        field_subset = domain_subset
     else:
         assert isinstance(output_type.dtype, ts.ListType)
         assert isinstance(output_edge.result.gt_dtype.element_type, ts.ScalarType)
@@ -339,12 +316,8 @@
         assert len(dataflow_output_desc.shape) == 1
         # extend the array with the local dimensions added by the field operator (e.g. `neighbors`)
         assert output_edge.result.gt_dtype.offset_type is not None
-        field_shape = [*domain_shape, dataflow_output_desc.shape[0]]
-<<<<<<< HEAD
-        field_origin = [*domain_origin, dataflow_output_desc.offset[0]]
-=======
->>>>>>> ec7bc92a
-        field_subset = domain_subset + dace_subsets.Range.from_array(dataflow_output_desc)
+        field_shape = [*field_shape, dataflow_output_desc.shape[0]]
+        field_subset = field_subset + dace_subsets.Range.from_array(dataflow_output_desc)
 
     # allocate local temporary storage
     field_name, _ = sdfg_builder.add_temp_array(sdfg, field_shape, dataflow_output_desc.dtype)
@@ -355,69 +328,8 @@
 
     return FieldopData(
         field_node,
-<<<<<<< HEAD
-        ts.FieldType(field_dims, field_dtype),
+        ts.FieldType(field_dims, output_edge.result.gt_dtype),
         origin=(field_origin if set(field_origin) != {0} else None),
-    )
-
-
-def _create_scan_field_operator_impl(
-    sdfg_builder: gtir_sdfg.SDFGBuilder,
-    sdfg: dace.SDFG,
-    state: dace.SDFGState,
-    domain: FieldopDomain,
-    output_edge: gtir_dataflow.DataflowOutputEdge,
-    output_type: ts.FieldType,
-    map_exit: dace.nodes.MapExit,
-    scan_dim: gtx_common.Dimension,
-) -> FieldopData:
-    """
-    Similar to `_create_scan_field_operator_impl()` but for scan field operators.
-    """
-    dataflow_output_desc = output_edge.result.dc_node.desc(sdfg)
-
-    domain_dims, domain_origin, domain_shape = _get_field_layout(domain)
-    domain_indices = _get_domain_indices(domain_dims, domain_origin)
-    domain_subset = dace_subsets.Range.from_indices(domain_indices)
-
-    if isinstance(output_edge.result.gt_dtype, ts.ScalarType):
-        assert output_edge.result.gt_dtype == output_type.dtype
-        field_dtype = output_edge.result.gt_dtype
-        field_dims, field_shape, field_origin = (domain_dims, domain_shape, domain_origin)
-        # the scan field operator produces a 1D vertical field
-        assert isinstance(dataflow_output_desc, dace.data.Array)
-        assert len(dataflow_output_desc.shape) == 1
-        # the vertical dimension should not belong to the field operator domain
-        # but we need to write it to the output field
-        scan_dim_index = domain_dims.index(scan_dim)
-        field_subset = (
-            dace_subsets.Range(domain_subset[:scan_dim_index])
-            + dace_subsets.Range.from_array(dataflow_output_desc)
-            + dace_subsets.Range(domain_subset[scan_dim_index + 1 :])
-        )
-    else:
-        raise NotImplementedError("List of values not supported in scan field operators.")
-
-    # allocate local temporary storage
-    assert dataflow_output_desc.dtype == dace_utils.as_dace_type(field_dtype)
-    field_name, field_desc = sdfg_builder.add_temp_array(
-        sdfg, field_shape, dataflow_output_desc.dtype
-    )
-    scan_output_stride = field_desc.strides[scan_dim_index]
-    dataflow_output_desc.strides = (scan_output_stride,)
-    field_node = state.add_access(field_name)
-
-    # and here the edge writing the dataflow result data through the map exit node
-    output_edge.connect(map_exit, field_node, field_subset)
-
-    return FieldopData(
-        field_node,
-        ts.FieldType(field_dims, field_dtype),
-        origin=(field_origin if set(field_origin) != {0} else None),
-=======
-        ts.FieldType(domain_dims, output_edge.result.gt_dtype),
-        offset=(domain_offset if set(domain_offset) != {0} else None),
->>>>>>> ec7bc92a
     )
 
 
@@ -934,306 +846,6 @@
     return FieldopData(temp_node, node.type, origin=None)
 
 
-<<<<<<< HEAD
-def translate_scan(
-    node: gtir.Node,
-    sdfg: dace.SDFG,
-    state: dace.SDFGState,
-    sdfg_builder: gtir_sdfg.SDFGBuilder,
-) -> FieldopResult:
-    assert isinstance(node, gtir.FunCall)
-    assert cpm.is_call_to(node.fun, "as_fieldop")
-    assert isinstance(node.type, (ts.FieldType, ts.TupleType))
-
-    fun_node = node.fun
-    assert len(fun_node.args) == 2
-    scan_expr, domain_expr = fun_node.args
-    assert cpm.is_call_to(scan_expr, "scan")
-
-    # parse the domain of the scan field operator
-    domain = extract_domain(domain_expr)
-
-    # use the vertical dimension in the domain as scan dimension
-    scan_domain = [
-        (dim, lower_bound, upper_bound)
-        for dim, lower_bound, upper_bound in domain
-        if dim.kind == gtx_common.DimensionKind.VERTICAL
-    ]
-    assert len(scan_domain) == 1
-    scan_dim, scan_lower_bound, scan_upper_bound = scan_domain[0]
-    assert sdfg_builder.is_column_axis(scan_dim)
-
-    # parse scan parameters
-    assert len(scan_expr.args) == 3
-    stencil_expr = scan_expr.args[0]
-    assert isinstance(stencil_expr, gtir.Lambda)
-
-    # params[0]: the lambda parameter to propagate the scan carry on the vertical dimension
-    scan_carry = str(stencil_expr.params[0].id)
-
-    # params[1]: boolean flag for forward/backward scan
-    assert isinstance(scan_expr.args[1], gtir.Literal) and ti.is_logical(scan_expr.args[1].type)
-    scan_forward = scan_expr.args[1].value == "True"
-
-    # params[2]: the value for scan initialization
-    init_value = scan_expr.args[2]
-
-    # make naming consistent throughut this function scope
-    def scan_input_name(input_name: str) -> str:
-        return f"__gtir_scan_input_{input_name}"
-
-    def scan_output_name(input_name: str) -> str:
-        return f"__gtir_scan_output_{input_name}"
-
-    # visit the initialization value of the scan expression
-    init_data = sdfg_builder.visit(init_value, sdfg=sdfg, head_state=state)
-
-    # extract type definition of the scan carry
-    scan_carry_type = (
-        init_data.gt_type if isinstance(init_data, FieldopData) else get_tuple_type(init_data)
-    )
-
-    # define the set of symbols available in the lambda context, which consists of
-    # the carry argument and all lambda function arguments
-    lambda_symbols = {scan_carry: scan_carry_type} | {
-        str(p.id): arg.type
-        for p, arg in zip(stencil_expr.params[1:], node.args, strict=True)
-        if isinstance(arg.type, ts.DataType)
-    }
-
-    # visit the arguments to be passed to the lambda expression
-    # this must be executed before visiting the lambda expression, in order to populate
-    # the data descriptor with the correct field domain offsets for field arguments
-    lambda_args = [sdfg_builder.visit(arg, sdfg=sdfg, head_state=state) for arg in node.args]
-    lambda_args_mapping = {
-        scan_input_name(scan_carry): init_data,
-    } | {
-        str(param.id): arg for param, arg in zip(stencil_expr.params[1:], lambda_args, strict=True)
-    }
-
-    # parse the dataflow input and output symbols
-    lambda_flat_args: dict[str, FieldopData] = {}
-    nsdfg_symbols_mapping: dict[str, dace.symbolic.SymExpr] = {}
-    for param, arg in lambda_args_mapping.items():
-        tuple_fields = flatten_tuples(param, arg)
-        lambda_flat_args |= dict(tuple_fields)
-        for tsym, tfield in tuple_fields:
-            if isinstance(tfield.gt_type, ts.FieldType):
-                nsdfg_symbols_mapping |= (
-                    {
-                        dace_utils.range_start_symbol(tsym, i): 0
-                        if arg.origin is None
-                        else arg.origin[i]
-                        for i in range(len(tfield.gt_type.dims))
-                    }
-                    | {
-                        dace_utils.range_stop_symbol(tsym, i): dace_utils.range_stop_symbol(
-                            arg.dc_node.data, i
-                        )
-                        for i, in enumerate(len(tfield.gt_type.dims))
-                    }
-                    | {
-                        dace_utils.field_stride_symbol_name(
-                            tsym, i
-                        ): dace_utils.field_stride_symbol_name(arg.dc_node.data, i)
-                        for i in range(len(tfield.gt_type.dims))
-                    }
-                )
-                if isinstance(tfield.gt_type.dtype, ts.ListType):
-                    local_dim_index = len(tfield.gt_type.dims)
-                    nsdfg_symbols_mapping |= {
-                        dace_utils.field_stride_symbol_name(
-                            tsym, local_dim_index
-                        ): 0
-                    }
-    if isinstance(scan_carry_type, ts.TupleType):
-        lambda_flat_outs = {
-            str(sym.id): sym.type
-            for sym in dace_gtir_utils.flatten_tuple_fields(
-                scan_output_name(scan_carry), scan_carry_type
-            )
-        }
-    else:
-        lambda_flat_outs = {scan_output_name(scan_carry): scan_carry_type}
-
-    # the lambda expression, i.e. body of the scan, will be created inside a nested SDFG.
-    nsdfg = dace.SDFG(sdfg_builder.unique_nsdfg_name(sdfg, "scan"))
-    nsdfg.debuginfo = dace_utils.debug_info(node, default=sdfg.debuginfo)
-    lambda_translator = sdfg_builder.nested_context(stencil_expr, nsdfg, lambda_symbols)
-
-    # extract the scan loop range
-    scan_loop_var = dace_gtir_utils.get_map_variable(scan_dim)
-    _, scan_output_origin, scan_output_shape = _get_field_layout(scan_domain)
-
-    # create a loop region for lambda call over the scan dimension
-    if scan_forward:
-        scan_loop = dace.sdfg.state.LoopRegion(
-            label="scan",
-            condition_expr=f"{scan_loop_var} < {scan_upper_bound}",
-            loop_var=scan_loop_var,
-            initialize_expr=f"{scan_loop_var} = {scan_lower_bound}",
-            update_expr=f"{scan_loop_var} = {scan_loop_var} + 1",
-            inverted=False,
-        )
-    else:
-        scan_loop = dace.sdfg.state.LoopRegion(
-            label="scan",
-            condition_expr=f"{scan_loop_var} >= {scan_lower_bound}",
-            loop_var=scan_loop_var,
-            initialize_expr=f"{scan_loop_var} = {scan_upper_bound} - 1",
-            update_expr=f"{scan_loop_var} = {scan_loop_var} - 1",
-            inverted=False,
-        )
-
-    nsdfg.add_node(scan_loop)
-    init_state = nsdfg.add_state("scan_init", is_start_block=True)
-    nsdfg.add_edge(init_state, scan_loop, dace.InterstateEdge())
-    compute_state = scan_loop.add_state("scan_compute")
-    update_state = scan_loop.add_state("scan_update")
-    scan_loop.add_edge(compute_state, update_state, dace.InterstateEdge())
-
-    # visit the list of arguments to be passed to the scan expression
-    stencil_args = [
-        _parse_fieldop_arg(
-            im.ref(p.id), nsdfg, compute_state, lambda_translator, domain, use_full_shape=True
-        )
-        for p in stencil_expr.params
-    ]
-
-    # generate the dataflow representing the scan field operator
-    input_edges, result = gtir_dataflow.translate_lambda_to_dataflow(
-        nsdfg, compute_state, lambda_translator, stencil_expr, args=stencil_args
-    )
-
-    # now initialize the scan carry
-    scan_carry_input = (
-        dace_gtir_utils.make_symbol_tree(scan_carry, scan_carry_type)
-        if isinstance(scan_carry_type, ts.TupleType)
-        else im.sym(scan_carry, scan_carry_type)
-    )
-
-    def init_scan_carry(sym: gtir.Sym) -> None:
-        scan_carry_dataname = str(sym.id)
-        scan_carry_desc = nsdfg.data(scan_carry_dataname)
-        input_scan_carry_dataname = scan_input_name(scan_carry_dataname)
-        input_scan_carry_desc = scan_carry_desc.clone()
-        nsdfg.add_datadesc(input_scan_carry_dataname, input_scan_carry_desc)
-        scan_carry_desc.transient = True
-        init_state.add_nedge(
-            init_state.add_access(input_scan_carry_dataname),
-            init_state.add_access(scan_carry_dataname),
-            nsdfg.make_array_memlet(input_scan_carry_dataname),
-        )
-
-    if isinstance(scan_carry_input, tuple):
-        gtx_utils.tree_map(init_scan_carry)(scan_carry_input)
-    else:
-        init_scan_carry(scan_carry_input)
-
-    # connect the dataflow input directly to the source data nodes, without passing through a map node;
-    # the reason is that the map for horizontal domain is outside the scan loop region
-    for edge in input_edges:
-        edge.connect(map_entry=None)
-
-    # connect the dataflow result nodes to the carry variables
-    def connect_scan_output(
-        scan_output_edge: gtir_dataflow.DataflowOutputEdge, sym: gtir.Sym
-    ) -> FieldopData:
-        scan_result = scan_output_edge.result
-        assert isinstance(scan_result.gt_dtype, ts.ScalarType)
-        scan_result_data = scan_result.dc_node.data
-        scan_result_desc = scan_result.dc_node.desc(nsdfg)
-
-        # `sym` represents the global output data, that is the lambda output connector
-        lambda_output = str(sym.id)
-        output = scan_output_name(lambda_output)
-        assert scan_result.gt_dtype == sym.type
-        nsdfg.add_array(output, scan_output_shape, scan_result_desc.dtype)
-        output_node = compute_state.add_access(output)
-        output_subset = str(dace.symbolic.pystr_to_symbolic(scan_loop_var) - scan_lower_bound)
-        compute_state.add_nedge(
-            scan_result.dc_node, output_node, dace.Memlet(data=output, subset=output_subset)
-        )
-
-        update_state.add_nedge(
-            update_state.add_access(scan_result_data),
-            update_state.add_access(lambda_output),
-            dace.Memlet(data=lambda_output, subset="0"),
-        )
-
-        output_type = ts.FieldType(dims=[scan_dim], dtype=scan_result.gt_dtype)
-        return FieldopData(output_node, output_type, scan_output_origin)
-
-    if isinstance(result, tuple):
-        assert isinstance(scan_carry_input, tuple)
-        lambda_output = gtx_utils.tree_map(connect_scan_output)(result, scan_carry_input)
-    else:
-        assert isinstance(scan_carry_input, gtir.Sym)
-        lambda_output = connect_scan_output(result, scan_carry_input)
-
-    # in case tuples are passed as argument, isolated access nodes might be left in the state,
-    # because not all tuple fields are necessarily accessed inside the lambda scope
-    for data_node in compute_state.data_nodes():
-        data_desc = data_node.desc(nsdfg)
-        if (compute_state.degree(data_node) == 0) and (
-            (not data_desc.transient)
-            or data_node.data.startswith(
-                scan_carry
-            )  # exceptional case where the carry variable is not used, not a scan indeed
-        ):
-            compute_state.remove_node(data_node)
-
-    # the scan nested SDFG is ready, now we need to instantiate it inside the map implementing the field operator
-    nsdfg_symbols_mapping = {
-        str(sym): sym for sym in nsdfg.free_symbols
-    } | nsdfg_symbols_mapping
-    nsdfg_node = state.add_nested_sdfg(
-        nsdfg,
-        sdfg,
-        inputs=set(lambda_flat_args.keys()),
-        outputs=set(lambda_flat_outs.keys()),
-        symbol_mapping=nsdfg_symbols_mapping,
-        debuginfo=dace_utils.debug_info(node, default=sdfg.debuginfo),
-    )
-
-    input_edges = []
-    for input_connector, arg in lambda_flat_args.items():
-        arg_desc = arg.dc_node.desc(sdfg)
-        input_subset = dace_subsets.Range.from_array(arg_desc)
-        input_edge = gtir_dataflow.MemletInputEdge(
-            state, arg.dc_node, input_subset, nsdfg_node, input_connector
-        )
-        input_edges.append(input_edge)
-
-    def construct_output_edge(scan_data: FieldopData) -> gtir_dataflow.DataflowOutputEdge:
-        assert isinstance(scan_data.gt_type, ts.FieldType)
-        inner_data = scan_data.dc_node.data
-        inner_desc = nsdfg.data(inner_data)
-        output_data, output_desc = sdfg.add_temp_transient_like(inner_desc)
-        output_node = state.add_access(output_data)
-        state.add_edge(
-            nsdfg_node,
-            inner_data,
-            output_node,
-            None,
-            dace.Memlet.from_array(output_data, output_desc),
-        )
-        output_expr = gtir_dataflow.ValueExpr(output_node, scan_data.gt_type.dtype)
-        return gtir_dataflow.DataflowOutputEdge(state, output_expr)
-
-    output_edges = (
-        construct_output_edge(lambda_output)
-        if isinstance(lambda_output, FieldopData)
-        else gtx_utils.tree_map(construct_output_edge)(lambda_output)
-    )
-
-    return _create_field_operator(
-        sdfg, state, domain, node.type, sdfg_builder, input_edges, output_edges, scan_dim
-    )
-
-
-=======
->>>>>>> ec7bc92a
 def translate_symbol_ref(
     node: gtir.Node,
     sdfg: dace.SDFG,
