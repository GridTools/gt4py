# GT4Py - GridTools Framework
#
# Copyright (c) 2014-2024, ETH Zurich
# All rights reserved.
#
# Please, refer to the LICENSE file in the root directory.
# SPDX-License-Identifier: BSD-3-Clause

from __future__ import annotations

import abc
import dataclasses
from typing import TYPE_CHECKING, Final, Iterable, Optional, Protocol, TypeAlias

import dace
import dace.subsets as sbs

from gt4py.next import common as gtx_common, utils as gtx_utils
from gt4py.next.ffront import fbuiltins as gtx_fbuiltins
from gt4py.next.iterator import ir as gtir
from gt4py.next.iterator.ir_utils import common_pattern_matcher as cpm
from gt4py.next.iterator.type_system import type_specifications as itir_ts
from gt4py.next.program_processors.runners.dace_common import utility as dace_utils
from gt4py.next.program_processors.runners.dace_fieldview import (
    gtir_dataflow,
    gtir_python_codegen,
    utility as dace_gtir_utils,
)
from gt4py.next.type_system import type_specifications as ts


if TYPE_CHECKING:
    from gt4py.next.program_processors.runners.dace_fieldview import gtir_sdfg


@dataclasses.dataclass(frozen=True)
class FieldopData:
    """
    Abstraction to represent data (scalars, arrays) during the lowering to SDFG.

    Attribute 'local_offset' must always be set for `FieldType` data with a local
    dimension generated from neighbors access in unstructured domain, and indicates
    the name of the offset provider used to generate the list of neighbor values.

    Args:
        dc_node: DaCe access node to the data storage.
        gt_dtype: GT4Py type definition, which includes the field domain information.
        local_offset: Provides information about the local dimension in`FieldType` data.
            Set to 'None' for scalar data. Can be 'None' for `FieldType` data with
            only global (horizontal or vertical) dimensions.
    """

    dc_node: dace.nodes.AccessNode
    gt_dtype: ts.FieldType | ts.ScalarType
    local_offset: Optional[str]


FieldopDomain: TypeAlias = list[
    tuple[gtx_common.Dimension, dace.symbolic.SymbolicType, dace.symbolic.SymbolicType]
]
"""
Domain of a field operator represented as a list of tuples with 3 elements:
 - dimension definition
 - symbolic expression for lower bound (inclusive)
 - symbolic expression for upper bound (exclusive)
"""


FieldopResult: TypeAlias = FieldopData | tuple[FieldopData | tuple, ...]
"""Result of a field operator, can be either a field or a tuple fields."""


INDEX_DTYPE: Final[dace.typeclass] = dace.dtype_to_typeclass(gtx_fbuiltins.IndexType)
"""Data type used for field indexing."""


class PrimitiveTranslator(Protocol):
    @abc.abstractmethod
    def __call__(
        self,
        node: gtir.Node,
        sdfg: dace.SDFG,
        state: dace.SDFGState,
        sdfg_builder: gtir_sdfg.SDFGBuilder,
        reduce_identity: Optional[gtir_dataflow.SymbolExpr],
    ) -> FieldopResult:
        """Creates the dataflow subgraph representing a GTIR primitive function.

        This method is used by derived classes to build a specialized subgraph
        for a specific GTIR primitive function.

        Args:
            node: The GTIR node describing the primitive to be lowered
            sdfg: The SDFG where the primitive subgraph should be instantiated
            state: The SDFG state where the result of the primitive function should be made available
            sdfg_builder: The object responsible for visiting child nodes of the primitive node.
            reduce_identity: The value of the reduction identity, in case the primitive node
                is visited in the context of a reduction expression. This value is used
                by the `neighbors` primitive to provide the default value of skip neighbors.

        Returns:
            A list of data access nodes and the associated GT4Py data type, which provide
            access to the result of the primitive subgraph. The GT4Py data type is useful
            in the case the returned data is an array, because the type provdes the domain
            information (e.g. order of dimensions, dimension types).
        """


def _parse_fieldop_arg(
    node: gtir.Expr,
    sdfg: dace.SDFG,
    state: dace.SDFGState,
    sdfg_builder: gtir_sdfg.SDFGBuilder,
    domain: FieldopDomain,
    reduce_identity: Optional[gtir_dataflow.SymbolExpr],
) -> gtir_dataflow.IteratorExpr | gtir_dataflow.MemletExpr:
    """Helper method to visit an expression passed as argument to a field operator."""

    arg = sdfg_builder.visit(
        node,
        sdfg=sdfg,
        head_state=state,
        reduce_identity=reduce_identity,
    )

    # arguments passed to field operator should be plain fields, not tuples of fields
    if not isinstance(arg, FieldopData):
        raise ValueError(f"Received {node} as argument to field operator, expected a field.")

    if isinstance(arg.gt_dtype, ts.ScalarType):
        return gtir_dataflow.MemletExpr(arg.dc_node, sbs.Indices([0]))
    elif isinstance(arg.gt_dtype, ts.FieldType):
        indices: dict[gtx_common.Dimension, gtir_dataflow.DataExpr] = {
            dim: gtir_dataflow.SymbolExpr(dace_gtir_utils.get_map_variable(dim), INDEX_DTYPE)
            for dim, _, _ in domain
        }
        dims = arg.gt_dtype.dims + (
            # we add an extra anonymous dimension in the iterator definition to enable
            # dereferencing elements in `ListType`
            [gtx_common.Dimension("")] if isinstance(arg.gt_dtype.dtype, itir_ts.ListType) else []
        )
        return gtir_dataflow.IteratorExpr(arg.dc_node, dims, indices, arg.local_offset)
    else:
        raise NotImplementedError(f"Node type {type(arg.gt_dtype)} not supported.")


def _create_temporary_field(
    sdfg: dace.SDFG,
    state: dace.SDFGState,
    domain: FieldopDomain,
    node_type: ts.FieldType,
    dataflow_output: gtir_dataflow.DataflowOutputEdge,
) -> FieldopData:
    """Helper method to allocate a temporary field where to write the output of a field operator."""
    domain_dims, _, domain_ubs = zip(*domain)
    field_dims = list(domain_dims)
    # It should be enough to allocate an array with shape (upper_bound - lower_bound)
    # but this would require to use array offset for compensate for the start index.
    # Suppose that a field operator executes on domain [2,N-2], the dace array to store
    # the result only needs size (N-4), but this would require to compensate all array
    # accesses with offset -2 (which corresponds to -lower_bound). Instead, we choose
    # to allocate (N-2), leaving positions [0:2] unused. The reason is that array offset
    # is known to cause issues to SDFG inlining. Besides, map fusion will in any case
    # eliminate most of transient arrays.
    field_shape = list(domain_ubs)

    output_desc = dataflow_output.result.dc_node.desc(sdfg)
    if isinstance(output_desc, dace.data.Array):
        assert isinstance(node_type.dtype, itir_ts.ListType)
        assert isinstance(node_type.dtype.element_type, ts.ScalarType)
        field_dtype = node_type.dtype.element_type
        # extend the array with the local dimensions added by the field operator (e.g. `neighbors`)
        field_shape.extend(output_desc.shape)
    elif isinstance(output_desc, dace.data.Scalar):
        field_dtype = node_type.dtype
    else:
        raise ValueError(f"Cannot create field for dace type {output_desc}.")

    # allocate local temporary storage
    temp_name, _ = sdfg.add_temp_transient(field_shape, dace_utils.as_dace_type(field_dtype))
    field_node = state.add_access(temp_name)
    field_type = ts.FieldType(field_dims, node_type.dtype)

    return FieldopData(field_node, field_type, local_offset=dataflow_output.result.local_offset)


def extract_domain(node: gtir.Node) -> FieldopDomain:
    """
    Visits the domain of a field operator and returns a list of dimensions and
    the corresponding lower and upper bounds. The returned lower bound is inclusive,
    the upper bound is exclusive: [lower_bound, upper_bound[
    """
    assert cpm.is_call_to(node, ("cartesian_domain", "unstructured_domain"))

    domain = []
    for named_range in node.args:
        assert cpm.is_call_to(named_range, "named_range")
        assert len(named_range.args) == 3
        axis = named_range.args[0]
        assert isinstance(axis, gtir.AxisLiteral)
        lower_bound, upper_bound = (
            dace.symbolic.pystr_to_symbolic(gtir_python_codegen.get_source(arg))
            for arg in named_range.args[1:3]
        )
        dim = gtx_common.Dimension(axis.value, axis.kind)
        domain.append((dim, lower_bound, upper_bound))

    return domain


def translate_as_fieldop(
    node: gtir.Node,
    sdfg: dace.SDFG,
    state: dace.SDFGState,
    sdfg_builder: gtir_sdfg.SDFGBuilder,
    reduce_identity: Optional[gtir_dataflow.SymbolExpr],
) -> FieldopResult:
    """
    Generates the dataflow subgraph for the `as_fieldop` builtin function.

    Expects a `FunCall` node with two arguments:
    1. a lambda function representing the stencil, which is lowered to a dataflow subgraph
    2. the domain of the field operator, which is used as map range

    The dataflow can be as simple as a single tasklet, or implement a local computation
    as a composition of tasklets and even include a map to range on local dimensions (e.g.
    neighbors and map builtins).
    The stencil dataflow is instantiated inside a map scope, which applies the stencil
    over the field domain.
    """
    assert isinstance(node, gtir.FunCall)
    assert cpm.is_call_to(node.fun, "as_fieldop")
    assert isinstance(node.type, ts.FieldType)

    fun_node = node.fun
    assert len(fun_node.args) == 2
    stencil_expr, domain_expr = fun_node.args

    if isinstance(stencil_expr, gtir.Lambda):
        # Default case, handled below: the argument expression is a lambda function
        # representing the stencil operation to be computed over the field domain.
        pass
    elif cpm.is_ref_to(stencil_expr, "deref"):
        # Special usage of 'deref' as argument to fieldop expression, to pass a scalar
        # value to 'as_fieldop' function. It results in broadcasting the scalar value
        # over the field domain.
        return translate_broadcast_scalar(node, sdfg, state, sdfg_builder, reduce_identity)
    else:
        raise NotImplementedError(
            f"Expression type '{type(stencil_expr)}' not supported as argument to 'as_fieldop' node."
        )

    # parse the domain of the field operator
    domain = extract_domain(domain_expr)
    domain_indices = sbs.Indices([dace_gtir_utils.get_map_variable(dim) for dim, _, _ in domain])

    # The reduction identity value is used in place of skip values when building
    # a list of neighbor values in the unstructured domain.
    #
    # A reduction on neighbor values can be either expressed in local view (itir):
    # vertices @ u⟨ Vertexₕ: [0, nvertices) ⟩
    #      ← as_fieldop(
    #          λ(it) → reduce(plus, 0)(neighbors(V2Eₒ, it)), u⟨ Vertexₕ: [0, nvertices) ⟩
    #        )(edges);
    #
    # or in field view (gtir):
    # vertices @ u⟨ Vertexₕ: [0, nvertices) ⟩
    #      ← as_fieldop(λ(it) → reduce(plus, 0)(·it), u⟨ Vertexₕ: [0, nvertices) ⟩)(
    #          as_fieldop(λ(it) → neighbors(V2Eₒ, it), u⟨ Vertexₕ: [0, nvertices) ⟩)(edges)
    #        );
    #
    # In local view, the list of neighbors is (recursively) built while visiting
    # the current expression.
    # In field view, the list of neighbors is built as argument to the current
    # expression. Therefore, the reduction identity value needs to be passed to
    # the argument visitor (`reduce_identity_for_args = reduce_identity`).
    if cpm.is_applied_reduce(stencil_expr.expr):
        if reduce_identity is not None:
            raise NotImplementedError("Nested reductions are not supported.")
        _, _, reduce_identity_for_args = gtir_dataflow.get_reduce_params(stencil_expr.expr)
    elif cpm.is_call_to(stencil_expr.expr, "neighbors"):
        # When the visitor hits a neighbors expression, we stop carrying the reduce
        # identity further (`reduce_identity_for_args = None`) because the reduce
        # identity value is filled in place of skip values in the context of neighbors
        # itself, not in the arguments context.
        # Besides, setting `reduce_identity_for_args = None` enables a sanity check
        # that the sequence 'reduce(V2E) -> neighbors(V2E) -> reduce(C2E) -> neighbors(C2E)'
        # is accepted, while 'reduce(V2E) -> reduce(C2E) -> neighbors(V2E) -> neighbors(C2E)'
        # is not. The latter sequence would raise the 'NotImplementedError' exception above.
        reduce_identity_for_args = None
    else:
        reduce_identity_for_args = reduce_identity

    # visit the list of arguments to be passed to the lambda expression
    stencil_args = [
        _parse_fieldop_arg(arg, sdfg, state, sdfg_builder, domain, reduce_identity_for_args)
        for arg in node.args
    ]

    # represent the field operator as a mapped tasklet graph, which will range over the field domain
    taskgen = gtir_dataflow.LambdaToDataflow(sdfg, state, sdfg_builder, reduce_identity)
    input_edges, output = taskgen.visit(stencil_expr, args=stencil_args)
    output_desc = output.result.dc_node.desc(sdfg)

    if isinstance(node.type.dtype, itir_ts.ListType):
        assert isinstance(output_desc, dace.data.Array)
        assert set(output_desc.offset) == {0}
        # additional local dimension for neighbors
        # TODO(phimuell): Investigate if we should swap the two.
        output_subset = sbs.Range.from_indices(domain_indices) + sbs.Range.from_array(output_desc)
    else:
        assert isinstance(output_desc, dace.data.Scalar)
        output_subset = sbs.Range.from_indices(domain_indices)

    # create map range corresponding to the field operator domain
    me, mx = sdfg_builder.add_map(
        "fieldop",
        state,
        ndrange={
            dace_gtir_utils.get_map_variable(dim): f"{lower_bound}:{upper_bound}"
            for dim, lower_bound, upper_bound in domain
        },
    )

    # allocate local temporary storage for the result field
    result_field = _create_temporary_field(sdfg, state, domain, node.type, output)

    # here we setup the edges from the map entry node
    for edge in input_edges:
        edge.connect(me)

    # and here the edge writing the result data through the map exit node
    output.connect(mx, result_field.dc_node, output_subset)

    return result_field


def translate_broadcast_scalar(
    node: gtir.Node,
    sdfg: dace.SDFG,
    state: dace.SDFGState,
    sdfg_builder: gtir_sdfg.SDFGBuilder,
    reduce_identity: Optional[gtir_dataflow.SymbolExpr],
) -> FieldopResult:
    """
    Generates the dataflow subgraph for the 'as_fieldop' builtin function for the
    special case where the argument to 'as_fieldop' is a 'deref' scalar expression,
    rather than a lambda function. This case corresponds to broadcasting the scalar
    value over the field domain. Therefore, it is lowered to a mapped tasklet that
    just writes the scalar value out to all elements of the result field.
    """
    assert isinstance(node, gtir.FunCall)
    assert cpm.is_call_to(node.fun, "as_fieldop")
    assert isinstance(node.type, ts.FieldType)

    fun_node = node.fun
    assert len(fun_node.args) == 2
    stencil_expr, domain_expr = fun_node.args
    assert cpm.is_ref_to(stencil_expr, "deref")

    domain = extract_domain(domain_expr)
    domain_indices = sbs.Indices([dace_gtir_utils.get_map_variable(dim) for dim, _, _ in domain])

    assert len(node.args) == 1
    assert isinstance(node.args[0].type, ts.ScalarType)
    scalar_expr = _parse_fieldop_arg(
        node.args[0], sdfg, state, sdfg_builder, domain, reduce_identity=None
    )
    assert isinstance(scalar_expr, gtir_dataflow.MemletExpr)
    assert scalar_expr.subset == sbs.Indices.from_string("0")
    result = gtir_dataflow.DataflowOutputEdge(
        state, gtir_dataflow.ValueExpr(scalar_expr.dc_node, node.args[0].type)
    )
    result_field = _create_temporary_field(sdfg, state, domain, node.type, dataflow_output=result)

    sdfg_builder.add_mapped_tasklet(
        "broadcast",
        state,
        map_ranges={
            dace_gtir_utils.get_map_variable(dim): f"{lower_bound}:{upper_bound}"
            for dim, lower_bound, upper_bound in domain
        },
        inputs={"__inp": dace.Memlet(data=scalar_expr.dc_node.data, subset="0")},
        code="__val = __inp",
        outputs={"__val": dace.Memlet(data=result_field.dc_node.data, subset=domain_indices)},
        input_nodes={scalar_expr.dc_node.data: scalar_expr.dc_node},
        output_nodes={result_field.dc_node.data: result_field.dc_node},
        external_edges=True,
    )

    return result_field


def translate_if(
    node: gtir.Node,
    sdfg: dace.SDFG,
    state: dace.SDFGState,
    sdfg_builder: gtir_sdfg.SDFGBuilder,
    reduce_identity: Optional[gtir_dataflow.SymbolExpr],
) -> FieldopResult:
    """Generates the dataflow subgraph for the `if_` builtin function."""
    assert cpm.is_call_to(node, "if_")
    assert len(node.args) == 3
    cond_expr, true_expr, false_expr = node.args

    # expect condition as first argument
    if_stmt = gtir_python_codegen.get_source(cond_expr)

    # use current head state to terminate the dataflow, and add a entry state
    # to connect the true/false branch states as follows:
    #
    #               ------------
    #           === |   cond   | ===
    #          ||   ------------   ||
    #          \/                  \/
    #     ------------       -------------
    #     |   true   |       |   false   |
    #     ------------       -------------
    #          ||                  ||
    #          ||   ------------   ||
    #           ==> |   head   | <==
    #               ------------
    #
    cond_state = sdfg.add_state_before(state, state.label + "_cond")
    sdfg.remove_edge(sdfg.out_edges(cond_state)[0])

    # expect true branch as second argument
    true_state = sdfg.add_state(state.label + "_true_branch")
    sdfg.add_edge(cond_state, true_state, dace.InterstateEdge(condition=f"bool({if_stmt})"))
    sdfg.add_edge(true_state, state, dace.InterstateEdge())

    # and false branch as third argument
    false_state = sdfg.add_state(state.label + "_false_branch")
    sdfg.add_edge(cond_state, false_state, dace.InterstateEdge(condition=(f"not bool({if_stmt})")))
    sdfg.add_edge(false_state, state, dace.InterstateEdge())

    true_br_args = sdfg_builder.visit(
        true_expr,
        sdfg=sdfg,
        head_state=true_state,
        reduce_identity=reduce_identity,
    )
    false_br_args = sdfg_builder.visit(
        false_expr,
        sdfg=sdfg,
        head_state=false_state,
        reduce_identity=reduce_identity,
    )

    def make_temps(output_data: FieldopData) -> FieldopData:
        desc = output_data.dc_node.desc(sdfg)
        data_name, _ = sdfg.add_temp_transient_like(desc)
        data_node = state.add_access(data_name)

        return FieldopData(data_node, output_data.gt_dtype, output_data.local_offset)

    result_temps = gtx_utils.tree_map(make_temps)(true_br_args)

    fields: Iterable[tuple[FieldopData, FieldopData, FieldopData]] = zip(
        gtx_utils.flatten_nested_tuple((true_br_args,)),
        gtx_utils.flatten_nested_tuple((false_br_args,)),
        gtx_utils.flatten_nested_tuple((result_temps,)),
        strict=True,
    )

    for true_br, false_br, temp in fields:
        assert true_br.gt_dtype == false_br.gt_dtype
        true_br_node = true_br.dc_node
        false_br_node = false_br.dc_node

        temp_name = temp.dc_node.data
        true_br_output_node = true_state.add_access(temp_name)
        true_state.add_nedge(
            true_br_node,
            true_br_output_node,
            sdfg.make_array_memlet(temp_name),
        )

        false_br_output_node = false_state.add_access(temp_name)
        false_state.add_nedge(
            false_br_node,
            false_br_output_node,
            sdfg.make_array_memlet(temp_name),
        )

    return result_temps


def _get_data_nodes(
    sdfg: dace.SDFG,
    state: dace.SDFGState,
    sdfg_builder: gtir_sdfg.SDFGBuilder,
    sym_name: str,
    sym_type: ts.DataType,
) -> FieldopResult:
    if isinstance(sym_type, ts.FieldType):
        sym_node = state.add_access(sym_name)
        local_dims = [dim for dim in sym_type.dims if dim.kind == gtx_common.DimensionKind.LOCAL]
        if len(local_dims) > 1:
            raise ValueError(f"Field {sym_name} has more than one local dimension.")
        elif len(local_dims) == 1:
            # we ensure that the name of the local dimension corresponds to a valid
            # connectivity-based offset provider
            local_offset = next(iter(local_dims)).value
            assert isinstance(
                sdfg_builder.get_offset_provider(local_offset), gtx_common.Connectivity
            )
        else:
            local_offset = None
        return FieldopData(sym_node, sym_type, local_offset)
    elif isinstance(sym_type, ts.ScalarType):
        if sym_name in sdfg.symbols:
            sym_node = _get_symbolic_value(
                sdfg, state, sdfg_builder, sym_name, sym_type, temp_name=f"__{sym_name}"
            )
<<<<<<< HEAD
        return FieldopData(sym_node, sym_type, local_offset=None)
=======
        else:
            sym_node = state.add_access(sym_name)
        return Field(sym_node, sym_type)
>>>>>>> 7f7a8668
    elif isinstance(sym_type, ts.TupleType):
        tuple_fields = dace_gtir_utils.get_tuple_fields(sym_name, sym_type)
        return tuple(
            _get_data_nodes(sdfg, state, sdfg_builder, fname, ftype)
            for fname, ftype in tuple_fields
        )
    else:
        raise NotImplementedError(f"Symbol type {type(sym_type)} not supported.")


def _get_symbolic_value(
    sdfg: dace.SDFG,
    state: dace.SDFGState,
    sdfg_builder: gtir_sdfg.SDFGBuilder,
    symbolic_expr: dace.symbolic.SymExpr,
    scalar_type: ts.ScalarType,
    temp_name: Optional[str] = None,
) -> dace.nodes.AccessNode:
    tasklet_node = sdfg_builder.add_tasklet(
        "get_value",
        state,
        {},
        {"__out"},
        f"__out = {symbolic_expr}",
    )
    temp_name, _ = sdfg.add_scalar(
        temp_name or sdfg.temp_data_name(),
        dace_utils.as_dace_type(scalar_type),
        find_new_name=True,
        transient=True,
    )
    data_node = state.add_access(temp_name)
    state.add_edge(
        tasklet_node,
        "__out",
        data_node,
        None,
        dace.Memlet(data=temp_name, subset="0"),
    )
    return data_node


def translate_literal(
    node: gtir.Node,
    sdfg: dace.SDFG,
    state: dace.SDFGState,
    sdfg_builder: gtir_sdfg.SDFGBuilder,
    reduce_identity: Optional[gtir_dataflow.SymbolExpr],
) -> FieldopResult:
    """Generates the dataflow subgraph for a `ir.Literal` node."""
    assert isinstance(node, gtir.Literal)

    data_type = node.type
    data_node = _get_symbolic_value(sdfg, state, sdfg_builder, node.value, data_type)

    return FieldopData(data_node, data_type, local_offset=None)


def translate_make_tuple(
    node: gtir.Node,
    sdfg: dace.SDFG,
    state: dace.SDFGState,
    sdfg_builder: gtir_sdfg.SDFGBuilder,
    reduce_identity: Optional[gtir_dataflow.SymbolExpr],
) -> FieldopResult:
    assert cpm.is_call_to(node, "make_tuple")
    return tuple(
        sdfg_builder.visit(
            arg,
            sdfg=sdfg,
            head_state=state,
            reduce_identity=reduce_identity,
        )
        for arg in node.args
    )


def translate_tuple_get(
    node: gtir.Node,
    sdfg: dace.SDFG,
    state: dace.SDFGState,
    sdfg_builder: gtir_sdfg.SDFGBuilder,
    reduce_identity: Optional[gtir_dataflow.SymbolExpr],
) -> FieldopResult:
    assert cpm.is_call_to(node, "tuple_get")
    assert len(node.args) == 2

    if not isinstance(node.args[0], gtir.Literal):
        raise ValueError("Tuple can only be subscripted with compile-time constants.")
    assert node.args[0].type == dace_utils.as_itir_type(INDEX_DTYPE)
    index = int(node.args[0].value)

    data_nodes = sdfg_builder.visit(
        node.args[1],
        sdfg=sdfg,
        head_state=state,
        reduce_identity=reduce_identity,
    )
    if isinstance(data_nodes, FieldopData):
        raise ValueError(f"Invalid tuple expression {node}")
    unused_arg_nodes: Iterable[FieldopData] = gtx_utils.flatten_nested_tuple(
        tuple(arg for i, arg in enumerate(data_nodes) if i != index)
    )
    state.remove_nodes_from(
        [arg.dc_node for arg in unused_arg_nodes if state.degree(arg.dc_node) == 0]
    )
    return data_nodes[index]


def translate_scalar_expr(
    node: gtir.Node,
    sdfg: dace.SDFG,
    state: dace.SDFGState,
    sdfg_builder: gtir_sdfg.SDFGBuilder,
    reduce_identity: Optional[gtir_dataflow.SymbolExpr],
) -> FieldopResult:
    assert isinstance(node, gtir.FunCall)
    assert isinstance(node.type, ts.ScalarType)

    args = []
    connectors = []
    scalar_expr_args = []

    for i, arg_expr in enumerate(node.args):
        visit_expr = True
        if isinstance(arg_expr, gtir.SymRef):
            try:
                # `gt_symbol` refers to symbols defined in the GT4Py program
                gt_symbol_type = sdfg_builder.get_symbol_type(arg_expr.id)
                if not isinstance(gt_symbol_type, ts.ScalarType):
                    raise ValueError(f"Invalid argument to scalar expression {arg_expr}.")
            except KeyError:
                # this is the case of non-variable argument, e.g. target type such as `float64`,
                # used in a casting expression like `cast_(variable, float64)`
                visit_expr = False

        if visit_expr:
            # we visit the argument expression and obtain the access node to
            # a scalar data container, which will be connected to the tasklet
            arg = sdfg_builder.visit(
                arg_expr,
                sdfg=sdfg,
                head_state=state,
                reduce_identity=reduce_identity,
            )
            if not (isinstance(arg, FieldopData) and isinstance(arg.gt_dtype, ts.ScalarType)):
                raise ValueError(f"Invalid argument to scalar expression {arg_expr}.")
<<<<<<< HEAD
            param = f"__in_{arg.dc_node.data}"
            args.append(arg.dc_node)
=======
            param = f"__arg{i}"
            args.append(arg.data_node)
>>>>>>> 7f7a8668
            connectors.append(param)
            scalar_expr_args.append(gtir.SymRef(id=param))
        else:
            assert isinstance(arg_expr, gtir.SymRef)
            scalar_expr_args.append(arg_expr)

    # we visit the scalar expression replacing the input arguments with the corresponding data connectors
    scalar_node = gtir.FunCall(fun=node.fun, args=scalar_expr_args)
    python_code = gtir_python_codegen.get_source(scalar_node)
    tasklet_node = sdfg_builder.add_tasklet(
        name="scalar_expr",
        state=state,
        inputs=set(connectors),
        outputs={"__out"},
        code=f"__out = {python_code}",
    )
    # create edges for the input data connectors
    for arg_node, conn in zip(args, connectors, strict=True):
        state.add_edge(
            arg_node,
            None,
            tasklet_node,
            conn,
            dace.Memlet(data=arg_node.data, subset="0"),
        )
    # finally, create temporary for the result value
    temp_name, _ = sdfg.add_scalar(
        sdfg.temp_data_name(),
        dace_utils.as_dace_type(node.type),
        find_new_name=True,
        transient=True,
    )
    temp_node = state.add_access(temp_name)
    state.add_edge(
        tasklet_node,
        "__out",
        temp_node,
        None,
        dace.Memlet(data=temp_name, subset="0"),
    )

    return FieldopData(temp_node, node.type, local_offset=None)


def translate_symbol_ref(
    node: gtir.Node,
    sdfg: dace.SDFG,
    state: dace.SDFGState,
    sdfg_builder: gtir_sdfg.SDFGBuilder,
    reduce_identity: Optional[gtir_dataflow.SymbolExpr],
) -> FieldopResult:
    """Generates the dataflow subgraph for a `ir.SymRef` node."""
    assert isinstance(node, gtir.SymRef)

    symbol_name = str(node.id)
    # we retrieve the type of the symbol in the GT4Py prgram
    gt_symbol_type = sdfg_builder.get_symbol_type(symbol_name)

    # Create new access node in current state. It is possible that multiple
    # access nodes are created in one state for the same data container.
    # We rely on the dace simplify pass to remove duplicated access nodes.
    return _get_data_nodes(sdfg, state, sdfg_builder, symbol_name, gt_symbol_type)


if TYPE_CHECKING:
    # Use type-checking to assert that all translator functions implement the `PrimitiveTranslator` protocol
    __primitive_translators: list[PrimitiveTranslator] = [
        translate_as_fieldop,
        translate_broadcast_scalar,
        translate_if,
        translate_literal,
        translate_make_tuple,
        translate_tuple_get,
        translate_scalar_expr,
        translate_symbol_ref,
    ]<|MERGE_RESOLUTION|>--- conflicted
+++ resolved
@@ -513,13 +513,9 @@
             sym_node = _get_symbolic_value(
                 sdfg, state, sdfg_builder, sym_name, sym_type, temp_name=f"__{sym_name}"
             )
-<<<<<<< HEAD
-        return FieldopData(sym_node, sym_type, local_offset=None)
-=======
         else:
             sym_node = state.add_access(sym_name)
-        return Field(sym_node, sym_type)
->>>>>>> 7f7a8668
+        return FieldopData(sym_node, sym_type, local_offset=None)
     elif isinstance(sym_type, ts.TupleType):
         tuple_fields = dace_gtir_utils.get_tuple_fields(sym_name, sym_type)
         return tuple(
@@ -667,13 +663,8 @@
             )
             if not (isinstance(arg, FieldopData) and isinstance(arg.gt_dtype, ts.ScalarType)):
                 raise ValueError(f"Invalid argument to scalar expression {arg_expr}.")
-<<<<<<< HEAD
-            param = f"__in_{arg.dc_node.data}"
+            param = f"__arg{i}"
             args.append(arg.dc_node)
-=======
-            param = f"__arg{i}"
-            args.append(arg.data_node)
->>>>>>> 7f7a8668
             connectors.append(param)
             scalar_expr_args.append(gtir.SymRef(id=param))
         else:
