# GT4Py - GridTools Framework
#
# Copyright (c) 2014-2024, ETH Zurich
# All rights reserved.
#
# Please, refer to the LICENSE file in the root directory.
# SPDX-License-Identifier: BSD-3-Clause

from __future__ import annotations

import abc
import dataclasses
from typing import TYPE_CHECKING, Iterable, Optional, Protocol, TypeAlias

import dace
import dace.subsets as sbs

from gt4py.next import common as gtx_common, utils as gtx_utils
from gt4py.next.iterator import ir as gtir
from gt4py.next.iterator.ir_utils import common_pattern_matcher as cpm
from gt4py.next.iterator.type_system import type_specifications as itir_ts
from gt4py.next.program_processors.runners.dace_common import utility as dace_utils
from gt4py.next.program_processors.runners.dace_fieldview import (
    gtir_dataflow,
    gtir_python_codegen,
    utility as dace_gtir_utils,
)
from gt4py.next.type_system import type_specifications as ts


if TYPE_CHECKING:
    from gt4py.next.program_processors.runners.dace_fieldview import gtir_sdfg


IteratorIndexDType: TypeAlias = dace.int32  # type of iterator indexes


@dataclasses.dataclass(frozen=True)
class Field:
    data_node: dace.nodes.AccessNode
    data_type: ts.FieldType | ts.ScalarType


FieldopResult: TypeAlias = Field | tuple[Field | tuple, ...]


class PrimitiveTranslator(Protocol):
    @abc.abstractmethod
    def __call__(
        self,
        node: gtir.Node,
        sdfg: dace.SDFG,
        state: dace.SDFGState,
        sdfg_builder: gtir_sdfg.SDFGBuilder,
        reduce_identity: Optional[gtir_dataflow.SymbolExpr],
    ) -> FieldopResult:
        """Creates the dataflow subgraph representing a GTIR primitive function.

        This method is used by derived classes to build a specialized subgraph
        for a specific GTIR primitive function.

        Arguments:
            node: The GTIR node describing the primitive to be lowered
            sdfg: The SDFG where the primitive subgraph should be instantiated
            state: The SDFG state where the result of the primitive function should be made available
            sdfg_builder: The object responsible for visiting child nodes of the primitive node.
            reduce_identity: The value of the reduction identity, in case the primitive node
                is visited in the context of a reduction expression. This value is used
                by the `neighbors` primitive to provide the default value of skip neighbors.

        Returns:
            A list of data access nodes and the associated GT4Py data type, which provide
            access to the result of the primitive subgraph. The GT4Py data type is useful
            in the case the returned data is an array, because the type provdes the domain
            information (e.g. order of dimensions, dimension types).
        """


def _parse_fieldop_arg(
    node: gtir.Expr,
    sdfg: dace.SDFG,
    state: dace.SDFGState,
    sdfg_builder: gtir_sdfg.SDFGBuilder,
    domain: list[
        tuple[gtx_common.Dimension, dace.symbolic.SymbolicType, dace.symbolic.SymbolicType]
    ],
    reduce_identity: Optional[gtir_dataflow.SymbolExpr],
) -> gtir_dataflow.IteratorExpr | gtir_dataflow.MemletExpr:
    arg = sdfg_builder.visit(
        node,
        sdfg=sdfg,
        head_state=state,
        reduce_identity=reduce_identity,
    )

    # arguments passed to field operator should be plain fields, not tuples of fields
    if not isinstance(arg, Field):
        raise ValueError(f"Received {node} as argument to field operator, expected a field.")

    if isinstance(arg.data_type, ts.ScalarType):
        return gtir_dataflow.MemletExpr(arg.data_node, sbs.Indices([0]))
    elif isinstance(arg.data_type, ts.FieldType):
        indices: dict[gtx_common.Dimension, gtir_dataflow.ValueExpr] = {
            dim: gtir_dataflow.SymbolExpr(
                dace_gtir_utils.get_map_variable(dim),
                IteratorIndexDType,
            )
            for dim, _, _ in domain
        }
        dims = arg.data_type.dims + (
            # we add an extra anonymous dimension in the iterator definition to enable
            # dereferencing elements in `ListType`
            [gtx_common.Dimension("")] if isinstance(arg.data_type.dtype, itir_ts.ListType) else []
        )
        return gtir_dataflow.IteratorExpr(arg.data_node, dims, indices)
    else:
        raise NotImplementedError(f"Node type {type(arg.data_type)} not supported.")


def _create_temporary_field(
    sdfg: dace.SDFG,
    state: dace.SDFGState,
    domain: list[
        tuple[gtx_common.Dimension, dace.symbolic.SymbolicType, dace.symbolic.SymbolicType]
    ],
    node_type: ts.FieldType,
    output_desc: dace.data.Data,
) -> Field:
    domain_dims, _, domain_ubs = zip(*domain)
    field_dims = list(domain_dims)
    # It should be enough to allocate an array with shape (upper_bound - lower_bound)
    # but this would require to use array offset for compensate for the start index.
    # Suppose that a field operator executes on domain [2,N-2], the dace array to store
    # the result only needs size (N-4), but this would require to compensate all array
    # accesses with offset -2 (which corresponds to -lower_bound). Instead, we choose
    # to allocate (N-2), leaving positions [0:2] unused. The reason is that array offset
    # is known to cause issues to SDFG inlining. Besides, map fusion will in any case
    # eliminate most of transient arrays.
    field_shape = list(domain_ubs)

    if isinstance(output_desc, dace.data.Array):
        assert isinstance(node_type.dtype, itir_ts.ListType)
        assert isinstance(node_type.dtype.element_type, ts.ScalarType)
        field_dtype = node_type.dtype.element_type
        # extend the array with the local dimensions added by the field operator (e.g. `neighbors`)
        field_shape.extend(output_desc.shape)
    elif isinstance(output_desc, dace.data.Scalar):
        field_dtype = node_type.dtype
    else:
        raise ValueError(f"Cannot create field for dace type {output_desc}.")

    # allocate local temporary storage
    temp_name, _ = sdfg.add_temp_transient(field_shape, dace_utils.as_dace_type(field_dtype))
    field_node = state.add_access(temp_name)
    field_type = ts.FieldType(field_dims, node_type.dtype)

    return Field(field_node, field_type)


def translate_as_field_op(
    node: gtir.Node,
    sdfg: dace.SDFG,
    state: dace.SDFGState,
    sdfg_builder: gtir_sdfg.SDFGBuilder,
    reduce_identity: Optional[gtir_dataflow.SymbolExpr],
) -> FieldopResult:
    """
    Generates the dataflow subgraph for the `as_fieldop` builtin function.

    Expects a `FunCall` node with two arguments:
    1. a lambda function representing the stencil, which is lowered to a dataflow subgraph
    2. the domain of the field operator, which is used as map range

    The dataflow can be as simple as a single tasklet, or implement a local computation
    as a composition of tasklets and even include a map to range on local dimensions (e.g.
    neighbors and map builtins).
    The stencil dataflow is instantiated inside a map scope, which apply the stencil over
    the field domain.
    """
    assert isinstance(node, gtir.FunCall)
    assert cpm.is_call_to(node.fun, "as_fieldop")
    assert isinstance(node.type, ts.FieldType)

    fun_node = node.fun
    assert len(fun_node.args) == 2
    stencil_expr, domain_expr = fun_node.args
    assert isinstance(stencil_expr, gtir.Lambda)
    assert isinstance(domain_expr, gtir.FunCall)

    # parse the domain of the field operator
    domain = dace_gtir_utils.get_domain(domain_expr)

    if cpm.is_applied_reduce(stencil_expr.expr):
        if reduce_identity is not None:
            raise NotImplementedError("nested reductions not supported.")
        # the reduce identity value is used to fill the skip values in neighbors list
<<<<<<< HEAD
        _, _, reduce_identity = gtir_to_tasklet.get_reduce_params(stencil_expr.expr)
        reduce_identity_for_args = reduce_identity
    elif cpm.is_call_to(stencil_expr.expr, "neighbors"):
        # we do not support nested reduction, so the reduction identity value
        # is used by the current neighbors expression to fill the skip values
        reduce_identity_for_args = None
    else:
        # we use the reduce identity value (if any) from the current context
        reduce_identity_for_args = reduce_identity
=======
        _, _, reduce_identity = gtir_dataflow.get_reduce_params(stencil_expr.expr)
>>>>>>> 9c9e7f84

    # visit the list of arguments to be passed to the lambda expression
    stencil_args = [
        _parse_fieldop_arg(arg, sdfg, state, sdfg_builder, domain, reduce_identity_for_args)
        for arg in node.args
    ]

    # represent the field operator as a mapped tasklet graph, which will range over the field domain
    taskgen = gtir_dataflow.LambdaToDataflow(sdfg, state, sdfg_builder, reduce_identity)
    input_edges, output = taskgen.visit(stencil_expr, args=stencil_args)
    output_desc = output.expr.node.desc(sdfg)

    domain_index = sbs.Indices([dace_gtir_utils.get_map_variable(dim) for dim, _, _ in domain])
    if isinstance(node.type.dtype, itir_ts.ListType):
        assert isinstance(output_desc, dace.data.Array)
        assert set(output_desc.offset) == {0}
        # additional local dimension for neighbors
        # TODO(phimuell): Investigate if we should swap the two.
        output_subset = sbs.Range.from_indices(domain_index) + sbs.Range.from_array(output_desc)
    else:
        assert isinstance(output_desc, dace.data.Scalar)
        output_subset = sbs.Range.from_indices(domain_index)

    # create map range corresponding to the field operator domain
    map_ranges = {dace_gtir_utils.get_map_variable(dim): f"{lb}:{ub}" for dim, lb, ub in domain}
    me, mx = sdfg_builder.add_map("field_op", state, map_ranges)

<<<<<<< HEAD
    # here we setup the edges from the map entry node
    for x in input_connections:
        if isinstance(x, dace.nodes.Tasklet):
            # tasklet without arguments: simply add an edge from map entry node to the tasklet node
            state.add_nedge(me, x, dace.Memlet())
        else:
            data_node, data_subset, lambda_node, lambda_connector = x
            memlet = dace.Memlet(data=data_node.data, subset=data_subset)
            state.add_memlet_path(
                data_node,
                me,
                lambda_node,
                dst_conn=lambda_connector,
                memlet=memlet,
            )
    # and here the edge writing the result data through the map exit node
    state.add_memlet_path(
        last_node,
        mx,
        result_field.data_node,
        src_conn=last_node_connector,
        memlet=dace.Memlet(data=result_field.data_node.data, subset=",".join(output_subset)),
    )
=======
    # allocate local temporary storage for the result field
    result_field = _create_temporary_field(sdfg, state, domain, node.type, output_desc)

    # here we setup the edges from the map entry node
    for edge in input_edges:
        edge.connect(me)

    # and here the edge writing the result data through the map exit node
    output.connect(mx, result_field.data_node, output_subset)
>>>>>>> 9c9e7f84

    return result_field


def translate_if(
    node: gtir.Node,
    sdfg: dace.SDFG,
    state: dace.SDFGState,
    sdfg_builder: gtir_sdfg.SDFGBuilder,
    reduce_identity: Optional[gtir_dataflow.SymbolExpr],
) -> FieldopResult:
    """Generates the dataflow subgraph for the `if_` builtin function."""
    assert cpm.is_call_to(node, "if_")
    assert len(node.args) == 3
    cond_expr, true_expr, false_expr = node.args

    # expect condition as first argument
    if_stmt = gtir_python_codegen.get_source(cond_expr)

    # use current head state to terminate the dataflow, and add a entry state
    # to connect the true/false branch states as follows:
    #
    #               ------------
    #           === |   cond   | ===
    #          ||   ------------   ||
    #          \/                  \/
    #     ------------       -------------
    #     |   true   |       |   false   |
    #     ------------       -------------
    #          ||                  ||
    #          ||   ------------   ||
    #           ==> |   head   | <==
    #               ------------
    #
    cond_state = sdfg.add_state_before(state, state.label + "_cond")
    sdfg.remove_edge(sdfg.out_edges(cond_state)[0])

    # expect true branch as second argument
    true_state = sdfg.add_state(state.label + "_true_branch")
    sdfg.add_edge(cond_state, true_state, dace.InterstateEdge(condition=f"bool({if_stmt})"))
    sdfg.add_edge(true_state, state, dace.InterstateEdge())

    # and false branch as third argument
    false_state = sdfg.add_state(state.label + "_false_branch")
    sdfg.add_edge(cond_state, false_state, dace.InterstateEdge(condition=(f"not bool({if_stmt})")))
    sdfg.add_edge(false_state, state, dace.InterstateEdge())

    true_br_args = sdfg_builder.visit(
        true_expr,
        sdfg=sdfg,
        head_state=true_state,
        reduce_identity=reduce_identity,
    )
    false_br_args = sdfg_builder.visit(
        false_expr,
        sdfg=sdfg,
        head_state=false_state,
        reduce_identity=reduce_identity,
    )

    def make_temps(x: Field) -> Field:
        desc = x.data_node.desc(sdfg)
        data_name, _ = sdfg.add_temp_transient_like(desc)
        data_node = state.add_access(data_name)

        return Field(data_node, x.data_type)

    result_temps = gtx_utils.tree_map(make_temps)(true_br_args)

    fields: Iterable[tuple[Field, Field, Field]] = zip(
        gtx_utils.flatten_nested_tuple((true_br_args,)),
        gtx_utils.flatten_nested_tuple((false_br_args,)),
        gtx_utils.flatten_nested_tuple((result_temps,)),
        strict=True,
    )

    for true_br, false_br, temp in fields:
        assert true_br.data_type == false_br.data_type
        true_br_node = true_br.data_node
        false_br_node = false_br.data_node

        temp_name = temp.data_node.data
        true_br_output_node = true_state.add_access(temp_name)
        true_state.add_nedge(
            true_br_node,
            true_br_output_node,
            sdfg.make_array_memlet(temp_name),
        )

        false_br_output_node = false_state.add_access(temp_name)
        false_state.add_nedge(
            false_br_node,
            false_br_output_node,
            sdfg.make_array_memlet(temp_name),
        )

    return result_temps


def _get_data_nodes(
    sdfg: dace.SDFG,
    state: dace.SDFGState,
    sdfg_builder: gtir_sdfg.SDFGBuilder,
    sym_name: str,
    sym_type: ts.DataType,
) -> FieldopResult:
    if isinstance(sym_type, ts.FieldType):
        sym_node = state.add_access(sym_name)
        return Field(sym_node, sym_type)
    elif isinstance(sym_type, ts.ScalarType):
        if sym_name in sdfg.arrays:
            # access the existing scalar container
            sym_node = state.add_access(sym_name)
        else:
            sym_node = _get_symbolic_value(
                sdfg, state, sdfg_builder, sym_name, sym_type, temp_name=f"__{sym_name}"
            )
        return Field(sym_node, sym_type)
    elif isinstance(sym_type, ts.TupleType):
        tuple_fields = dace_gtir_utils.get_tuple_fields(sym_name, sym_type)
        return tuple(
            _get_data_nodes(sdfg, state, sdfg_builder, fname, ftype)
            for fname, ftype in tuple_fields
        )
    else:
        raise NotImplementedError(f"Symbol type {type(sym_type)} not supported.")


def _get_symbolic_value(
    sdfg: dace.SDFG,
    state: dace.SDFGState,
    sdfg_builder: gtir_sdfg.SDFGBuilder,
    symbolic_expr: dace.symbolic.SymExpr,
    scalar_type: ts.ScalarType,
    temp_name: Optional[str] = None,
) -> dace.nodes.AccessNode:
    tasklet_node = sdfg_builder.add_tasklet(
        "get_value",
        state,
        {},
        {"__out"},
        f"__out = {symbolic_expr}",
    )
    temp_name, _ = sdfg.add_scalar(
        temp_name or sdfg.temp_data_name(),
        dace_utils.as_dace_type(scalar_type),
        find_new_name=True,
        transient=True,
    )
    data_node = state.add_access(temp_name)
    state.add_edge(
        tasklet_node,
        "__out",
        data_node,
        None,
        dace.Memlet(data=temp_name, subset="0"),
    )
    return data_node


def translate_literal(
    node: gtir.Node,
    sdfg: dace.SDFG,
    state: dace.SDFGState,
    sdfg_builder: gtir_sdfg.SDFGBuilder,
    reduce_identity: Optional[gtir_dataflow.SymbolExpr],
) -> FieldopResult:
    """Generates the dataflow subgraph for a `ir.Literal` node."""
    assert isinstance(node, gtir.Literal)

    data_type = node.type
    data_node = _get_symbolic_value(sdfg, state, sdfg_builder, node.value, data_type)

    return Field(data_node, data_type)


def translate_make_tuple(
    node: gtir.Node,
    sdfg: dace.SDFG,
    state: dace.SDFGState,
    sdfg_builder: gtir_sdfg.SDFGBuilder,
    reduce_identity: Optional[gtir_dataflow.SymbolExpr],
) -> FieldopResult:
    assert cpm.is_call_to(node, "make_tuple")
    return tuple(
        sdfg_builder.visit(
            arg,
            sdfg=sdfg,
            head_state=state,
            reduce_identity=reduce_identity,
        )
        for arg in node.args
    )


def translate_tuple_get(
    node: gtir.Node,
    sdfg: dace.SDFG,
    state: dace.SDFGState,
    sdfg_builder: gtir_sdfg.SDFGBuilder,
    reduce_identity: Optional[gtir_dataflow.SymbolExpr],
) -> FieldopResult:
    assert cpm.is_call_to(node, "tuple_get")
    assert len(node.args) == 2

    if not isinstance(node.args[0], gtir.Literal):
        raise ValueError("Tuple can only be subscripted with compile-time constants.")
    assert node.args[0].type == dace_utils.as_scalar_type(gtir.INTEGER_INDEX_BUILTIN)
    index = int(node.args[0].value)

    data_nodes = sdfg_builder.visit(
        node.args[1],
        sdfg=sdfg,
        head_state=state,
        reduce_identity=reduce_identity,
    )
    if isinstance(data_nodes, Field):
        raise ValueError(f"Invalid tuple expression {node}")
    unused_arg_nodes: Iterable[Field] = gtx_utils.flatten_nested_tuple(
        tuple(arg for i, arg in enumerate(data_nodes) if i != index)
    )
    state.remove_nodes_from(
        [arg.data_node for arg in unused_arg_nodes if state.degree(arg.data_node) == 0]
    )
    return data_nodes[index]


def translate_scalar_expr(
    node: gtir.Node,
    sdfg: dace.SDFG,
    state: dace.SDFGState,
    sdfg_builder: gtir_sdfg.SDFGBuilder,
    reduce_identity: Optional[gtir_dataflow.SymbolExpr],
) -> FieldopResult:
    assert isinstance(node, gtir.FunCall)
    assert isinstance(node.type, ts.ScalarType)

    args = []
    connectors = []
    scalar_expr_args = []

    for arg_expr in node.args:
        visit_expr = True
        if isinstance(arg_expr, gtir.SymRef):
            try:
                # `gt_symbol` refers to symbols defined in the GT4Py program
                gt_symbol_type = sdfg_builder.get_symbol_type(arg_expr.id)
                if not isinstance(gt_symbol_type, ts.ScalarType):
                    raise ValueError(f"Invalid argument to scalar expression {arg_expr}.")
            except KeyError:
                # this is the case of non-variable argument, e.g. target type such as `float64`,
                # used in a casting expression like `cast_(variable, float64)`
                visit_expr = False

        if visit_expr:
            # we visit the argument expression and obtain the access node to
            # a scalar data container, which will be connected to the tasklet
            arg = sdfg_builder.visit(
                arg_expr,
                sdfg=sdfg,
                head_state=state,
                reduce_identity=reduce_identity,
            )
            if not (isinstance(arg, Field) and isinstance(arg.data_type, ts.ScalarType)):
                raise ValueError(f"Invalid argument to scalar expression {arg_expr}.")
            param = f"__in_{arg.data_node.data}"
            args.append(arg.data_node)
            connectors.append(param)
            scalar_expr_args.append(gtir.SymRef(id=param))
        else:
            assert isinstance(arg_expr, gtir.SymRef)
            scalar_expr_args.append(arg_expr)

    # we visit the scalar expression replacing the input arguments with the corresponding data connectors
    scalar_node = gtir.FunCall(fun=node.fun, args=scalar_expr_args)
    python_code = gtir_python_codegen.get_source(scalar_node)
    tasklet_node = sdfg_builder.add_tasklet(
        name="scalar_expr",
        state=state,
        inputs=set(connectors),
        outputs={"__out"},
        code=f"__out = {python_code}",
    )
    # create edges for the input data connectors
    for arg_node, conn in zip(args, connectors, strict=True):
        state.add_edge(
            arg_node,
            None,
            tasklet_node,
            conn,
            dace.Memlet(data=arg_node.data, subset="0"),
        )
    # finally, create temporary for the result value
    temp_name, _ = sdfg.add_scalar(
        sdfg.temp_data_name(),
        dace_utils.as_dace_type(node.type),
        find_new_name=True,
        transient=True,
    )
    temp_node = state.add_access(temp_name)
    state.add_edge(
        tasklet_node,
        "__out",
        temp_node,
        None,
        dace.Memlet(data=temp_name, subset="0"),
    )

    return Field(temp_node, node.type)


def translate_symbol_ref(
    node: gtir.Node,
    sdfg: dace.SDFG,
    state: dace.SDFGState,
    sdfg_builder: gtir_sdfg.SDFGBuilder,
    reduce_identity: Optional[gtir_dataflow.SymbolExpr],
) -> FieldopResult:
    """Generates the dataflow subgraph for a `ir.SymRef` node."""
    assert isinstance(node, gtir.SymRef)

    symbol_name = str(node.id)
    # we retrieve the type of the symbol in the GT4Py prgram
    gt_symbol_type = sdfg_builder.get_symbol_type(symbol_name)

    # Create new access node in current state. It is possible that multiple
    # access nodes are created in one state for the same data container.
    # We rely on the dace simplify pass to remove duplicated access nodes.
    return _get_data_nodes(sdfg, state, sdfg_builder, symbol_name, gt_symbol_type)


if TYPE_CHECKING:
    # Use type-checking to assert that all translator functions implement the `PrimitiveTranslator` protocol
    __primitive_translators: list[PrimitiveTranslator] = [
        translate_as_field_op,
        translate_if,
        translate_literal,
        translate_make_tuple,
        translate_tuple_get,
        translate_scalar_expr,
        translate_symbol_ref,
    ]<|MERGE_RESOLUTION|>--- conflicted
+++ resolved
@@ -194,8 +194,7 @@
         if reduce_identity is not None:
             raise NotImplementedError("nested reductions not supported.")
         # the reduce identity value is used to fill the skip values in neighbors list
-<<<<<<< HEAD
-        _, _, reduce_identity = gtir_to_tasklet.get_reduce_params(stencil_expr.expr)
+        _, _, reduce_identity = gtir_dataflow.get_reduce_params(stencil_expr.expr)
         reduce_identity_for_args = reduce_identity
     elif cpm.is_call_to(stencil_expr.expr, "neighbors"):
         # we do not support nested reduction, so the reduction identity value
@@ -204,9 +203,6 @@
     else:
         # we use the reduce identity value (if any) from the current context
         reduce_identity_for_args = reduce_identity
-=======
-        _, _, reduce_identity = gtir_dataflow.get_reduce_params(stencil_expr.expr)
->>>>>>> 9c9e7f84
 
     # visit the list of arguments to be passed to the lambda expression
     stencil_args = [
@@ -234,31 +230,6 @@
     map_ranges = {dace_gtir_utils.get_map_variable(dim): f"{lb}:{ub}" for dim, lb, ub in domain}
     me, mx = sdfg_builder.add_map("field_op", state, map_ranges)
 
-<<<<<<< HEAD
-    # here we setup the edges from the map entry node
-    for x in input_connections:
-        if isinstance(x, dace.nodes.Tasklet):
-            # tasklet without arguments: simply add an edge from map entry node to the tasklet node
-            state.add_nedge(me, x, dace.Memlet())
-        else:
-            data_node, data_subset, lambda_node, lambda_connector = x
-            memlet = dace.Memlet(data=data_node.data, subset=data_subset)
-            state.add_memlet_path(
-                data_node,
-                me,
-                lambda_node,
-                dst_conn=lambda_connector,
-                memlet=memlet,
-            )
-    # and here the edge writing the result data through the map exit node
-    state.add_memlet_path(
-        last_node,
-        mx,
-        result_field.data_node,
-        src_conn=last_node_connector,
-        memlet=dace.Memlet(data=result_field.data_node.data, subset=",".join(output_subset)),
-    )
-=======
     # allocate local temporary storage for the result field
     result_field = _create_temporary_field(sdfg, state, domain, node.type, output_desc)
 
@@ -268,7 +239,6 @@
 
     # and here the edge writing the result data through the map exit node
     output.connect(mx, result_field.data_node, output_subset)
->>>>>>> 9c9e7f84
 
     return result_field
 
