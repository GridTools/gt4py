--- conflicted
+++ resolved
@@ -332,10 +332,7 @@
     )
 
     assert len(node.args) == 1
-<<<<<<< HEAD
-    scalar_expr = _parse_fieldop_arg(
-        node.args[0], sdfg, state, sdfg_builder, domain, reduce_identity=None
-    )
+    scalar_expr = _parse_fieldop_arg(node.args[0], sdfg, state, sdfg_builder, domain)
 
     if isinstance(node.args[0].type, ts.ScalarType):
         assert isinstance(scalar_expr, (gtir_dataflow.MemletExpr, gtir_dataflow.ValueExpr))
@@ -369,16 +366,6 @@
 
     output, _ = sdfg.add_temp_transient(field_shape, input_node.desc(sdfg).dtype)
     output_node = state.add_access(output)
-=======
-    assert isinstance(node.args[0].type, ts.ScalarType)
-    scalar_expr = _parse_fieldop_arg(node.args[0], sdfg, state, sdfg_builder, domain)
-    assert isinstance(scalar_expr, gtir_dataflow.MemletExpr)
-    assert scalar_expr.subset == sbs.Indices.from_string("0")
-    result = gtir_dataflow.DataflowOutputEdge(
-        state, gtir_dataflow.ValueExpr(scalar_expr.dc_node, node.args[0].type)
-    )
-    result_field = _create_temporary_field(sdfg, state, domain, node.type, dataflow_output=result)
->>>>>>> b24b3f85
 
     sdfg_builder.add_mapped_tasklet(
         "broadcast",
