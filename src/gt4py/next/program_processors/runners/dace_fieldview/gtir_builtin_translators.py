--- conflicted
+++ resolved
@@ -24,11 +24,7 @@
 from gt4py.next import common as gtx_common
 from gt4py.next.iterator import ir as gtir
 from gt4py.next.iterator.ir_utils import common_pattern_matcher as cpm
-<<<<<<< HEAD
 from gt4py.next.iterator.type_system import type_specifications as gtir_ts
-=======
-from gt4py.next.iterator.type_system import type_specifications as itir_ts
->>>>>>> 9ae57d1d
 from gt4py.next.program_processors.runners.dace_fieldview import (
     gtir_python_codegen,
     gtir_to_tasklet,
@@ -65,12 +61,8 @@
             sdfg: The SDFG where the primitive subgraph should be instantiated
             state: The SDFG state where the result of the primitive function should be made available
             sdfg_builder: The object responsible for visiting child nodes of the primitive node.
-<<<<<<< HEAD
             let_symbols: Mapping of symbols (i.e. lambda parameters and/or reduce identity)
                          to known temporary fields.
-=======
-            let_symbols: Mapping of symbols (i.e. lambda parameters) to known temporary fields.
->>>>>>> 9ae57d1d
 
         Returns:
             A list of data access nodes and the associated GT4Py data type, which provide
@@ -144,37 +136,17 @@
         assert isinstance(node_type.dtype, gtir_ts.ListType)
         field_dtype = node_type.dtype.element_type
         # extend the result arrays with the local dimensions added by the field operator e.g. `neighbors`)
-<<<<<<< HEAD
         field_shape.extend(output_desc.shape)
     else:
         assert isinstance(output_desc, dace.data.Scalar)
         field_dtype = node_type.dtype
-=======
-        assert isinstance(output_field_type, ts.FieldType)
-        if isinstance(node_type.dtype, itir_ts.ListType):
-            raise NotImplementedError
-        else:
-            field_dtype = node_type.dtype
-        assert output_field_type.dtype == field_dtype
-        field_dims.extend(output_field_type.dims)
-        field_shape.extend(output_desc.shape)
-    else:
-        assert isinstance(output_desc, dace.data.Scalar)
-        assert isinstance(output_field_type, ts.ScalarType)
-        field_dtype = node_type.dtype
-        assert output_field_type == field_dtype
->>>>>>> 9ae57d1d
 
     # allocate local temporary storage for the result field
     temp_name, _ = sdfg.add_temp_transient(
         field_shape, dace_fieldview_util.as_dace_type(field_dtype), offset=field_offset
     )
     field_node = state.add_access(temp_name)
-<<<<<<< HEAD
     field_type = ts.FieldType(field_dims, node_type.dtype)
-=======
-    field_type = ts.FieldType(field_dims, field_dtype)
->>>>>>> 9ae57d1d
 
     return field_node, field_type
 
@@ -202,7 +174,6 @@
     # add local storage to compute the field operator over the given domain
     domain = dace_fieldview_util.get_domain(domain_expr)
     assert isinstance(node.type, ts.FieldType)
-<<<<<<< HEAD
 
     reduce_identity_node: Optional[dace.node.AccessNode] = None
     if cpm.is_applied_reduce(stencil_expr.expr):
@@ -210,8 +181,6 @@
             raise NotImplementedError("nested reductions not supported.")
 
         _, _, reduce_identity = gtir_to_tasklet.get_reduce_params(stencil_expr.expr)
-=======
->>>>>>> 9ae57d1d
 
         reduce_symbol_state = sdfg.add_state_before(state, f"{state.label}_symbols")
         reduce_identity_node, type_ = sdfg_builder.visit(
@@ -233,11 +202,7 @@
     ]
 
     # represent the field operator as a mapped tasklet graph, which will range over the field domain
-<<<<<<< HEAD
     taskgen = gtir_to_tasklet.LambdaToTasklet(sdfg, state, sdfg_builder, reduce_identity_node)
-=======
-    taskgen = gtir_to_tasklet.LambdaToTasklet(sdfg, state, sdfg_builder)
->>>>>>> 9ae57d1d
     input_connections, output_expr = taskgen.visit(stencil_expr, args=stencil_args)
     assert isinstance(output_expr, gtir_to_tasklet.ValueExpr)
     output_desc = output_expr.node.desc(sdfg)
@@ -254,11 +219,7 @@
 
     # allocate local temporary storage for the result field
     field_node, field_type = _create_temporary_field(
-<<<<<<< HEAD
         sdfg, state, domain, node.type, output_desc, output_expr.dtype
-=======
-        sdfg, state, domain, node.type, output_desc, output_expr.field_type
->>>>>>> 9ae57d1d
     )
 
     # assume tasklet with single output
