# GT4Py - GridTools Framework
#
# Copyright (c) 2014-2024, ETH Zurich
# All rights reserved.
#
# Please, refer to the LICENSE file in the root directory.
# SPDX-License-Identifier: BSD-3-Clause

from __future__ import annotations

import abc
import dataclasses
from typing import TYPE_CHECKING, Final, Iterable, Optional, Protocol, TypeAlias

import dace
import dace.subsets as sbs

from gt4py.next import common as gtx_common, utils as gtx_utils
from gt4py.next.ffront import fbuiltins as gtx_fbuiltins
from gt4py.next.iterator import ir as gtir
from gt4py.next.iterator.ir_utils import common_pattern_matcher as cpm
from gt4py.next.iterator.type_system import type_specifications as itir_ts
from gt4py.next.program_processors.runners.dace_common import utility as dace_utils
from gt4py.next.program_processors.runners.dace_fieldview import (
    gtir_dataflow,
    gtir_python_codegen,
    utility as dace_gtir_utils,
)
from gt4py.next.type_system import type_specifications as ts


if TYPE_CHECKING:
    from gt4py.next.program_processors.runners.dace_fieldview import gtir_sdfg


@dataclasses.dataclass(frozen=True)
class FieldopData:
    """
    Abstraction to represent data (scalars, arrays) during the lowering to SDFG.

    Attribute 'local_offset' must always be set for `FieldType` data with a local
    dimension generated from neighbors access in unstructured domain, and indicates
    the name of the offset provider used to generate the list of neighbor values.

    Args:
        dc_node: DaCe access node to the data storage.
        gt_type: GT4Py type definition, which includes the field domain information.
    """

    dc_node: dace.nodes.AccessNode
    gt_type: ts.FieldType | ts.ScalarType

    def get_local_view(
        self, domain: FieldopDomain
    ) -> gtir_dataflow.IteratorExpr | gtir_dataflow.MemletExpr:
        """Helper method to access a field in local view, given a field operator domain."""
        if isinstance(self.gt_type, ts.ScalarType):
            return gtir_dataflow.MemletExpr(
                dc_node=self.dc_node, gt_dtype=self.gt_type, subset=sbs.Indices([0])
            )

        if isinstance(self.gt_type, ts.FieldType):
            indices: dict[gtx_common.Dimension, gtir_dataflow.DataExpr] = {
                dim: gtir_dataflow.SymbolExpr(dace_gtir_utils.get_map_variable(dim), INDEX_DTYPE)
                for dim, _, _ in domain
            }
            local_dims = [
                dim for dim in self.gt_type.dims if dim.kind == gtx_common.DimensionKind.LOCAL
            ]

            if len(local_dims) == 0:
                return gtir_dataflow.IteratorExpr(
                    self.dc_node, self.gt_type.dtype, self.gt_type.dims, indices
                )

            elif len(local_dims) == 1:
                field_dtype = itir_ts.ListType(
                    element_type=self.gt_type.dtype, offset_type=local_dims[0]
                )
                field_dims = [
                    dim for dim in self.gt_type.dims if dim.kind != gtx_common.DimensionKind.LOCAL
                ]
                return gtir_dataflow.IteratorExpr(self.dc_node, field_dtype, field_dims, indices)

            else:
                raise ValueError(
                    f"Unexpected data field {self.dc_node.data} with more than one local dimension."
                )

        raise NotImplementedError(f"Node type {type(self.gt_type)} not supported.")


FieldopDomain: TypeAlias = list[
    tuple[gtx_common.Dimension, dace.symbolic.SymbolicType, dace.symbolic.SymbolicType]
]
"""
Domain of a field operator represented as a list of tuples with 3 elements:
 - dimension definition
 - symbolic expression for lower bound (inclusive)
 - symbolic expression for upper bound (exclusive)
"""


FieldopResult: TypeAlias = FieldopData | tuple[FieldopData | tuple, ...]
"""Result of a field operator, can be either a field or a tuple fields."""


INDEX_DTYPE: Final[dace.typeclass] = dace.dtype_to_typeclass(gtx_fbuiltins.IndexType)
"""Data type used for field indexing."""


class PrimitiveTranslator(Protocol):
    @abc.abstractmethod
    def __call__(
        self,
        node: gtir.Node,
        sdfg: dace.SDFG,
        state: dace.SDFGState,
        sdfg_builder: gtir_sdfg.SDFGBuilder,
    ) -> FieldopResult:
        """Creates the dataflow subgraph representing a GTIR primitive function.

        This method is used by derived classes to build a specialized subgraph
        for a specific GTIR primitive function.

        Args:
            node: The GTIR node describing the primitive to be lowered
            sdfg: The SDFG where the primitive subgraph should be instantiated
            state: The SDFG state where the result of the primitive function should be made available
            sdfg_builder: The object responsible for visiting child nodes of the primitive node.

        Returns:
            A list of data access nodes and the associated GT4Py data type, which provide
            access to the result of the primitive subgraph. The GT4Py data type is useful
            in the case the returned data is an array, because the type provdes the domain
            information (e.g. order of dimensions, dimension types).
        """


def _parse_fieldop_arg(
    node: gtir.Expr,
    sdfg: dace.SDFG,
    state: dace.SDFGState,
    sdfg_builder: gtir_sdfg.SDFGBuilder,
    domain: FieldopDomain,
) -> gtir_dataflow.IteratorExpr | gtir_dataflow.MemletExpr:
    """Helper method to visit an expression passed as argument to a field operator."""

    arg = sdfg_builder.visit(node, sdfg=sdfg, head_state=state)

    # arguments passed to field operator should be plain fields, not tuples of fields
    if not isinstance(arg, FieldopData):
        raise ValueError(f"Received {node} as argument to field operator, expected a field.")

    return arg.get_local_view(domain)


def _get_field_shape(
    domain: FieldopDomain,
) -> tuple[list[gtx_common.Dimension], list[dace.symbolic.SymExpr]]:
    """
    Parse the field operator domain and generates the shape of the result field.

    It should be enough to allocate an array with shape (upper_bound - lower_bound)
    but this would require to use array offset for compensate for the start index.
    Suppose that a field operator executes on domain [2,N-2], the dace array to store
    the result only needs size (N-4), but this would require to compensate all array
    accesses with offset -2 (which corresponds to -lower_bound). Instead, we choose
    to allocate (N-2), leaving positions [0:2] unused. The reason is that array offset
    is known to cause issues to SDFG inlining. Besides, map fusion will in any case
    eliminate most of transient arrays.

    Args:
        domain: The field operator domain.

    Returns:
        A tuple of two lists: the list of field dimensions and the list of dace
        array sizes in each dimension.
    """
    domain_dims, _, domain_ubs = zip(*domain)
    return list(domain_dims), list(domain_ubs)


def _create_temporary_field(
    sdfg: dace.SDFG,
    state: dace.SDFGState,
    domain: FieldopDomain,
    node_type: ts.FieldType,
    dataflow_output: gtir_dataflow.DataflowOutputEdge,
) -> FieldopData:
    """Helper method to allocate a temporary field where to write the output of a field operator."""
    field_dims, field_shape = _get_field_shape(domain)

    output_desc = dataflow_output.result.dc_node.desc(sdfg)
    if isinstance(output_desc, dace.data.Array):
        assert isinstance(node_type.dtype, itir_ts.ListType)
        assert isinstance(node_type.dtype.element_type, ts.ScalarType)
        assert output_desc.dtype == dace_utils.as_dace_type(node_type.dtype.element_type)
        # extend the array with the local dimensions added by the field operator (e.g. `neighbors`)
        field_shape.extend(output_desc.shape)
    elif isinstance(output_desc, dace.data.Scalar):
        assert output_desc.dtype == dace_utils.as_dace_type(node_type.dtype)
    else:
        raise ValueError(f"Cannot create field for dace type {output_desc}.")

    # allocate local temporary storage
    temp_name, _ = sdfg.add_temp_transient(field_shape, output_desc.dtype)
    field_node = state.add_access(temp_name)

    if isinstance(dataflow_output.result.gt_dtype, ts.ScalarType):
        field_dtype = dataflow_output.result.gt_dtype
    else:
        assert isinstance(dataflow_output.result.gt_dtype.element_type, ts.ScalarType)
        field_dtype = dataflow_output.result.gt_dtype.element_type
        assert dataflow_output.result.gt_dtype.offset_type is not None
        field_dims.append(dataflow_output.result.gt_dtype.offset_type)

    return FieldopData(field_node, ts.FieldType(field_dims, field_dtype))


def extract_domain(node: gtir.Node) -> FieldopDomain:
    """
    Visits the domain of a field operator and returns a list of dimensions and
    the corresponding lower and upper bounds. The returned lower bound is inclusive,
    the upper bound is exclusive: [lower_bound, upper_bound[
    """
    assert cpm.is_call_to(node, ("cartesian_domain", "unstructured_domain"))

    domain = []
    for named_range in node.args:
        assert cpm.is_call_to(named_range, "named_range")
        assert len(named_range.args) == 3
        axis = named_range.args[0]
        assert isinstance(axis, gtir.AxisLiteral)
        lower_bound, upper_bound = (
            dace.symbolic.pystr_to_symbolic(gtir_python_codegen.get_source(arg))
            for arg in named_range.args[1:3]
        )
        dim = gtx_common.Dimension(axis.value, axis.kind)
        domain.append((dim, lower_bound, upper_bound))

    return domain


def translate_as_fieldop(
    node: gtir.Node,
    sdfg: dace.SDFG,
    state: dace.SDFGState,
    sdfg_builder: gtir_sdfg.SDFGBuilder,
) -> FieldopResult:
    """
    Generates the dataflow subgraph for the `as_fieldop` builtin function.

    Expects a `FunCall` node with two arguments:
    1. a lambda function representing the stencil, which is lowered to a dataflow subgraph
    2. the domain of the field operator, which is used as map range

    The dataflow can be as simple as a single tasklet, or implement a local computation
    as a composition of tasklets and even include a map to range on local dimensions (e.g.
    neighbors and map builtins).
    The stencil dataflow is instantiated inside a map scope, which applies the stencil
    over the field domain.
    """
    assert isinstance(node, gtir.FunCall)
    assert cpm.is_call_to(node.fun, "as_fieldop")
    assert isinstance(node.type, ts.FieldType)

    fun_node = node.fun
    assert len(fun_node.args) == 2
    stencil_expr, domain_expr = fun_node.args

    if isinstance(stencil_expr, gtir.Lambda):
        # Default case, handled below: the argument expression is a lambda function
        # representing the stencil operation to be computed over the field domain.
        pass
    elif cpm.is_ref_to(stencil_expr, "deref"):
        # Special usage of 'deref' as argument to fieldop expression, to pass a scalar
        # value to 'as_fieldop' function. It results in broadcasting the scalar value
        # over the field domain.
        return translate_broadcast_scalar(node, sdfg, state, sdfg_builder)
    else:
        raise NotImplementedError(
            f"Expression type '{type(stencil_expr)}' not supported as argument to 'as_fieldop' node."
        )

    # parse the domain of the field operator
    domain = extract_domain(domain_expr)
    domain_indices = sbs.Indices([dace_gtir_utils.get_map_variable(dim) for dim, _, _ in domain])

    # visit the list of arguments to be passed to the lambda expression
    stencil_args = [_parse_fieldop_arg(arg, sdfg, state, sdfg_builder, domain) for arg in node.args]

    # represent the field operator as a mapped tasklet graph, which will range over the field domain
    taskgen = gtir_dataflow.LambdaToDataflow(sdfg, state, sdfg_builder)
    input_edges, output = taskgen.visit(stencil_expr, args=stencil_args)
    output_desc = output.result.dc_node.desc(sdfg)

    if isinstance(node.type.dtype, itir_ts.ListType):
        assert isinstance(output_desc, dace.data.Array)
        # additional local dimension for neighbors
        # TODO(phimuell): Investigate if we should swap the two.
        output_subset = sbs.Range.from_indices(domain_indices) + sbs.Range.from_array(output_desc)
    else:
        assert isinstance(output_desc, dace.data.Scalar)
        output_subset = sbs.Range.from_indices(domain_indices)

    # create map range corresponding to the field operator domain
    me, mx = sdfg_builder.add_map(
        "fieldop",
        state,
        ndrange={
            dace_gtir_utils.get_map_variable(dim): f"{lower_bound}:{upper_bound}"
            for dim, lower_bound, upper_bound in domain
        },
    )

    # allocate local temporary storage for the result field
    result_field = _create_temporary_field(sdfg, state, domain, node.type, output)

    # here we setup the edges from the map entry node
    for edge in input_edges:
        edge.connect(me)

    # and here the edge writing the result data through the map exit node
    output.connect(mx, result_field.dc_node, output_subset)

    return result_field


def translate_broadcast_scalar(
    node: gtir.Node,
    sdfg: dace.SDFG,
    state: dace.SDFGState,
    sdfg_builder: gtir_sdfg.SDFGBuilder,
) -> FieldopResult:
    """
    Generates the dataflow subgraph for the 'as_fieldop' builtin function for the
    special case where the argument to 'as_fieldop' is a 'deref' scalar expression,
    rather than a lambda function. This case corresponds to broadcasting the scalar
    value over the field domain. Therefore, it is lowered to a mapped tasklet that
    just writes the scalar value out to all elements of the result field.
    """
    assert isinstance(node, gtir.FunCall)
    assert cpm.is_call_to(node.fun, "as_fieldop")
    assert isinstance(node.type, ts.FieldType)

    fun_node = node.fun
    assert len(fun_node.args) == 2
    stencil_expr, domain_expr = fun_node.args
    assert cpm.is_ref_to(stencil_expr, "deref")

    domain = extract_domain(domain_expr)
    field_dims, field_shape = _get_field_shape(domain)
    field_subset = sbs.Range.from_string(
        ",".join(dace_gtir_utils.get_map_variable(dim) for dim in field_dims)
    )

    assert len(node.args) == 1
    scalar_expr = _parse_fieldop_arg(node.args[0], sdfg, state, sdfg_builder, domain)

    if isinstance(node.args[0].type, ts.ScalarType):
        assert isinstance(scalar_expr, (gtir_dataflow.MemletExpr, gtir_dataflow.ValueExpr))
        input_subset = (
            str(scalar_expr.subset) if isinstance(scalar_expr, gtir_dataflow.MemletExpr) else "0"
        )
        input_node = scalar_expr.dc_node
        gt_dtype = node.args[0].type
    elif isinstance(node.args[0].type, ts.FieldType):
        assert isinstance(scalar_expr, gtir_dataflow.IteratorExpr)
        if len(node.args[0].type.dims) == 0:  # zero-dimensional field
            input_subset = "0"
        elif all(
            isinstance(scalar_expr.indices[dim], gtir_dataflow.SymbolExpr)
            for dim in scalar_expr.dimensions
            if dim not in field_dims
        ):
            input_subset = ",".join(
                dace_gtir_utils.get_map_variable(dim)
                if dim in field_dims
                else scalar_expr.indices[dim].value  # type: ignore[union-attr] # catched by exception above
                for dim in scalar_expr.dimensions
            )
        else:
            raise ValueError(f"Cannot deref field {scalar_expr.field} in broadcast expression.")

        input_node = scalar_expr.field
        gt_dtype = node.args[0].type.dtype
    else:
        raise ValueError(f"Unexpected argument {node.args[0]} in broadcast expression.")

    output, _ = sdfg.add_temp_transient(field_shape, input_node.desc(sdfg).dtype)
    output_node = state.add_access(output)

    sdfg_builder.add_mapped_tasklet(
        "broadcast",
        state,
        map_ranges={
            dace_gtir_utils.get_map_variable(dim): f"{lower_bound}:{upper_bound}"
            for dim, lower_bound, upper_bound in domain
        },
        inputs={"__inp": dace.Memlet(data=input_node.data, subset=input_subset)},
        code="__val = __inp",
        outputs={"__val": dace.Memlet(data=output_node.data, subset=field_subset)},
        input_nodes={input_node.data: input_node},
        output_nodes={output_node.data: output_node},
        external_edges=True,
    )

    return FieldopData(output_node, ts.FieldType(field_dims, gt_dtype))


def translate_if(
    node: gtir.Node,
    sdfg: dace.SDFG,
    state: dace.SDFGState,
    sdfg_builder: gtir_sdfg.SDFGBuilder,
) -> FieldopResult:
    """Generates the dataflow subgraph for the `if_` builtin function."""
    assert cpm.is_call_to(node, "if_")
    assert len(node.args) == 3
    cond_expr, true_expr, false_expr = node.args

    # expect condition as first argument
    if_stmt = gtir_python_codegen.get_source(cond_expr)

    # use current head state to terminate the dataflow, and add a entry state
    # to connect the true/false branch states as follows:
    #
    #               ------------
    #           === |   cond   | ===
    #          ||   ------------   ||
    #          \/                  \/
    #     ------------       -------------
    #     |   true   |       |   false   |
    #     ------------       -------------
    #          ||                  ||
    #          ||   ------------   ||
    #           ==> |   head   | <==
    #               ------------
    #
    cond_state = sdfg.add_state_before(state, state.label + "_cond")
    sdfg.remove_edge(sdfg.out_edges(cond_state)[0])

    # expect true branch as second argument
    true_state = sdfg.add_state(state.label + "_true_branch")
    sdfg.add_edge(cond_state, true_state, dace.InterstateEdge(condition=f"{if_stmt}"))
    sdfg.add_edge(true_state, state, dace.InterstateEdge())

    # and false branch as third argument
    false_state = sdfg.add_state(state.label + "_false_branch")
    sdfg.add_edge(cond_state, false_state, dace.InterstateEdge(condition=(f"not ({if_stmt})")))
    sdfg.add_edge(false_state, state, dace.InterstateEdge())

    true_br_args = sdfg_builder.visit(
        true_expr,
        sdfg=sdfg,
        head_state=true_state,
    )
    false_br_args = sdfg_builder.visit(
        false_expr,
        sdfg=sdfg,
        head_state=false_state,
    )

    def construct_output(inner_data: FieldopData) -> FieldopData:
        inner_desc = inner_data.dc_node.desc(sdfg)
        outer, _ = sdfg.add_temp_transient_like(inner_desc)
        outer_node = state.add_access(outer)

        return FieldopData(outer_node, inner_data.gt_type)

    result_temps = gtx_utils.tree_map(construct_output)(true_br_args)

    fields: Iterable[tuple[FieldopData, FieldopData, FieldopData]] = zip(
        gtx_utils.flatten_nested_tuple((true_br_args,)),
        gtx_utils.flatten_nested_tuple((false_br_args,)),
        gtx_utils.flatten_nested_tuple((result_temps,)),
        strict=True,
    )

    for true_br, false_br, temp in fields:
        if true_br.gt_type != false_br.gt_type:
            raise ValueError(
                f"Different type of result fields on if-branches '{true_br.gt_type}' vs '{false_br.gt_type}'."
            )
        true_br_node = true_br.dc_node
        false_br_node = false_br.dc_node

        temp_name = temp.dc_node.data
        true_br_output_node = true_state.add_access(temp_name)
        true_state.add_nedge(
            true_br_node,
            true_br_output_node,
            sdfg.make_array_memlet(temp_name),
        )

        false_br_output_node = false_state.add_access(temp_name)
        false_state.add_nedge(
            false_br_node,
            false_br_output_node,
            sdfg.make_array_memlet(temp_name),
        )

    return result_temps


def _get_data_nodes(
    sdfg: dace.SDFG,
    state: dace.SDFGState,
    sdfg_builder: gtir_sdfg.SDFGBuilder,
    data_name: str,
    data_type: ts.DataType,
) -> FieldopResult:
<<<<<<< HEAD
    if isinstance(sym_type, ts.FieldType):
        sym_node = state.add_access(sym_name)
        local_dims = [dim for dim in sym_type.dims if dim.kind == gtx_common.DimensionKind.LOCAL]
        if len(local_dims) > 1:
            raise ValueError(f"Field {sym_name} has more than one local dimension.")
        elif len(local_dims) == 1:
            # we ensure that the name of the local dimension corresponds to a valid
            # connectivity-based offset provider
            local_offset = next(iter(local_dims)).value
            assert isinstance(
                sdfg_builder.get_offset_provider_type(local_offset),
                gtx_common.NeighborConnectivityType,
            )
        else:
            local_offset = None
        return FieldopData(sym_node, sym_type, local_offset)
    elif isinstance(sym_type, ts.ScalarType):
        if sym_name in sdfg.symbols:
            sym_node = _get_symbolic_value(
                sdfg, state, sdfg_builder, sym_name, sym_type, temp_name=f"__{sym_name}"
=======
    if isinstance(data_type, ts.FieldType):
        data_node = state.add_access(data_name)
        return FieldopData(data_node, data_type)

    elif isinstance(data_type, ts.ScalarType):
        if data_name in sdfg.symbols:
            data_node = _get_symbolic_value(
                sdfg, state, sdfg_builder, data_name, data_type, temp_name=f"__{data_name}"
>>>>>>> a00154ad
            )
        else:
            data_node = state.add_access(data_name)
        return FieldopData(data_node, data_type)

    elif isinstance(data_type, ts.TupleType):
        tuple_fields = dace_gtir_utils.get_tuple_fields(data_name, data_type)
        return tuple(
            _get_data_nodes(sdfg, state, sdfg_builder, fname, ftype)
            for fname, ftype in tuple_fields
        )

    else:
        raise NotImplementedError(f"Symbol type {type(data_type)} not supported.")


def _get_symbolic_value(
    sdfg: dace.SDFG,
    state: dace.SDFGState,
    sdfg_builder: gtir_sdfg.SDFGBuilder,
    symbolic_expr: dace.symbolic.SymExpr,
    scalar_type: ts.ScalarType,
    temp_name: Optional[str] = None,
) -> dace.nodes.AccessNode:
    tasklet_node = sdfg_builder.add_tasklet(
        "get_value",
        state,
        {},
        {"__out"},
        f"__out = {symbolic_expr}",
    )
    temp_name, _ = sdfg.add_scalar(
        temp_name or sdfg.temp_data_name(),
        dace_utils.as_dace_type(scalar_type),
        find_new_name=True,
        transient=True,
    )
    data_node = state.add_access(temp_name)
    state.add_edge(
        tasklet_node,
        "__out",
        data_node,
        None,
        dace.Memlet(data=temp_name, subset="0"),
    )
    return data_node


def translate_literal(
    node: gtir.Node,
    sdfg: dace.SDFG,
    state: dace.SDFGState,
    sdfg_builder: gtir_sdfg.SDFGBuilder,
) -> FieldopResult:
    """Generates the dataflow subgraph for a `ir.Literal` node."""
    assert isinstance(node, gtir.Literal)

    data_type = node.type
    data_node = _get_symbolic_value(sdfg, state, sdfg_builder, node.value, data_type)

    return FieldopData(data_node, data_type)


def translate_make_tuple(
    node: gtir.Node,
    sdfg: dace.SDFG,
    state: dace.SDFGState,
    sdfg_builder: gtir_sdfg.SDFGBuilder,
) -> FieldopResult:
    assert cpm.is_call_to(node, "make_tuple")
    return tuple(
        sdfg_builder.visit(
            arg,
            sdfg=sdfg,
            head_state=state,
        )
        for arg in node.args
    )


def translate_tuple_get(
    node: gtir.Node,
    sdfg: dace.SDFG,
    state: dace.SDFGState,
    sdfg_builder: gtir_sdfg.SDFGBuilder,
) -> FieldopResult:
    assert cpm.is_call_to(node, "tuple_get")
    assert len(node.args) == 2

    if not isinstance(node.args[0], gtir.Literal):
        raise ValueError("Tuple can only be subscripted with compile-time constants.")
    assert node.args[0].type == dace_utils.as_itir_type(INDEX_DTYPE)
    index = int(node.args[0].value)

    data_nodes = sdfg_builder.visit(
        node.args[1],
        sdfg=sdfg,
        head_state=state,
    )
    if isinstance(data_nodes, FieldopData):
        raise ValueError(f"Invalid tuple expression {node}")
    unused_arg_nodes: Iterable[FieldopData] = gtx_utils.flatten_nested_tuple(
        tuple(arg for i, arg in enumerate(data_nodes) if i != index)
    )
    state.remove_nodes_from(
        [arg.dc_node for arg in unused_arg_nodes if state.degree(arg.dc_node) == 0]
    )
    return data_nodes[index]


def translate_scalar_expr(
    node: gtir.Node,
    sdfg: dace.SDFG,
    state: dace.SDFGState,
    sdfg_builder: gtir_sdfg.SDFGBuilder,
) -> FieldopResult:
    assert isinstance(node, gtir.FunCall)
    assert isinstance(node.type, ts.ScalarType)

    args = []
    connectors = []
    scalar_expr_args = []

    for i, arg_expr in enumerate(node.args):
        visit_expr = True
        if isinstance(arg_expr, gtir.SymRef):
            try:
                # `gt_symbol` refers to symbols defined in the GT4Py program
                gt_symbol_type = sdfg_builder.get_symbol_type(arg_expr.id)
                if not isinstance(gt_symbol_type, ts.ScalarType):
                    raise ValueError(f"Invalid argument to scalar expression {arg_expr}.")
            except KeyError:
                # this is the case of non-variable argument, e.g. target type such as `float64`,
                # used in a casting expression like `cast_(variable, float64)`
                visit_expr = False

        if visit_expr:
            # we visit the argument expression and obtain the access node to
            # a scalar data container, which will be connected to the tasklet
            arg = sdfg_builder.visit(
                arg_expr,
                sdfg=sdfg,
                head_state=state,
            )
            if not (isinstance(arg, FieldopData) and isinstance(arg.gt_type, ts.ScalarType)):
                raise ValueError(f"Invalid argument to scalar expression {arg_expr}.")
            param = f"__arg{i}"
            args.append(arg.dc_node)
            connectors.append(param)
            scalar_expr_args.append(gtir.SymRef(id=param))
        else:
            assert isinstance(arg_expr, gtir.SymRef)
            scalar_expr_args.append(arg_expr)

    # we visit the scalar expression replacing the input arguments with the corresponding data connectors
    scalar_node = gtir.FunCall(fun=node.fun, args=scalar_expr_args)
    python_code = gtir_python_codegen.get_source(scalar_node)
    tasklet_node = sdfg_builder.add_tasklet(
        name="scalar_expr",
        state=state,
        inputs=set(connectors),
        outputs={"__out"},
        code=f"__out = {python_code}",
    )
    # create edges for the input data connectors
    for arg_node, conn in zip(args, connectors, strict=True):
        state.add_edge(
            arg_node,
            None,
            tasklet_node,
            conn,
            dace.Memlet(data=arg_node.data, subset="0"),
        )
    # finally, create temporary for the result value
    temp_name, _ = sdfg.add_scalar(
        sdfg.temp_data_name(),
        dace_utils.as_dace_type(node.type),
        find_new_name=True,
        transient=True,
    )
    temp_node = state.add_access(temp_name)
    state.add_edge(
        tasklet_node,
        "__out",
        temp_node,
        None,
        dace.Memlet(data=temp_name, subset="0"),
    )

    return FieldopData(temp_node, node.type)


def translate_symbol_ref(
    node: gtir.Node,
    sdfg: dace.SDFG,
    state: dace.SDFGState,
    sdfg_builder: gtir_sdfg.SDFGBuilder,
) -> FieldopResult:
    """Generates the dataflow subgraph for a `ir.SymRef` node."""
    assert isinstance(node, gtir.SymRef)

    symbol_name = str(node.id)
    # we retrieve the type of the symbol in the GT4Py prgram
    gt_symbol_type = sdfg_builder.get_symbol_type(symbol_name)

    # Create new access node in current state. It is possible that multiple
    # access nodes are created in one state for the same data container.
    # We rely on the dace simplify pass to remove duplicated access nodes.
    return _get_data_nodes(sdfg, state, sdfg_builder, symbol_name, gt_symbol_type)


if TYPE_CHECKING:
    # Use type-checking to assert that all translator functions implement the `PrimitiveTranslator` protocol
    __primitive_translators: list[PrimitiveTranslator] = [
        translate_as_fieldop,
        translate_broadcast_scalar,
        translate_if,
        translate_literal,
        translate_make_tuple,
        translate_tuple_get,
        translate_scalar_expr,
        translate_symbol_ref,
    ]<|MERGE_RESOLUTION|>--- conflicted
+++ resolved
@@ -511,28 +511,6 @@
     data_name: str,
     data_type: ts.DataType,
 ) -> FieldopResult:
-<<<<<<< HEAD
-    if isinstance(sym_type, ts.FieldType):
-        sym_node = state.add_access(sym_name)
-        local_dims = [dim for dim in sym_type.dims if dim.kind == gtx_common.DimensionKind.LOCAL]
-        if len(local_dims) > 1:
-            raise ValueError(f"Field {sym_name} has more than one local dimension.")
-        elif len(local_dims) == 1:
-            # we ensure that the name of the local dimension corresponds to a valid
-            # connectivity-based offset provider
-            local_offset = next(iter(local_dims)).value
-            assert isinstance(
-                sdfg_builder.get_offset_provider_type(local_offset),
-                gtx_common.NeighborConnectivityType,
-            )
-        else:
-            local_offset = None
-        return FieldopData(sym_node, sym_type, local_offset)
-    elif isinstance(sym_type, ts.ScalarType):
-        if sym_name in sdfg.symbols:
-            sym_node = _get_symbolic_value(
-                sdfg, state, sdfg_builder, sym_name, sym_type, temp_name=f"__{sym_name}"
-=======
     if isinstance(data_type, ts.FieldType):
         data_node = state.add_access(data_name)
         return FieldopData(data_node, data_type)
@@ -541,7 +519,6 @@
         if data_name in sdfg.symbols:
             data_node = _get_symbolic_value(
                 sdfg, state, sdfg_builder, data_name, data_type, temp_name=f"__{data_name}"
->>>>>>> a00154ad
             )
         else:
             data_node = state.add_access(data_name)
