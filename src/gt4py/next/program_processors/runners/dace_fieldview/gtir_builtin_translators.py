# GT4Py - GridTools Framework
#
# Copyright (c) 2014-2023, ETH Zurich
# All rights reserved.
#
# This file is part of the GT4Py project and the GridTools framework.
# GT4Py is free software: you can redistribute it and/or modify it under
# the terms of the GNU General Public License as published by the
# Free Software Foundation, either version 3 of the License, or any later
# version. See the LICENSE.txt file at the top-level directory of this
# distribution for a copy of the license or check <https://www.gnu.org/licenses/>.
#
# SPDX-License-Identifier: GPL-3.0-or-later


import abc
<<<<<<< HEAD
from typing import Any, Final, Optional, Protocol, TypeAlias
=======
from typing import Any, Optional, Protocol, TypeAlias
>>>>>>> 2032b60a

import dace
import dace.subsets as sbs

from gt4py.eve import concepts
from gt4py.next import common as gtx_common
from gt4py.next.iterator import ir as gtir
from gt4py.next.iterator.ir_utils import common_pattern_matcher as cpm
from gt4py.next.program_processors.runners.dace_fieldview import (
    gtir_python_codegen,
    gtir_to_tasklet,
    utility as dace_fieldview_util,
)
from gt4py.next.type_system import type_specifications as ts


<<<<<<< HEAD
# Define aliases for return types
TemporaryData: TypeAlias = tuple[dace.nodes.Node, ts.FieldType | ts.ScalarType]

IteratorIndexFmt: Final[str] = "i_{dim}"
IteratorIndexDType: TypeAlias = dace.int32  # type of iterator indexes
=======
IteratorIndexDType: TypeAlias = dace.int32  # type of iterator indexes
TemporaryData: TypeAlias = tuple[dace.nodes.Node, ts.FieldType | ts.ScalarType]

>>>>>>> 2032b60a

class SDFGBuilder(Protocol):
    """Visitor interface available to GTIR-primitive translators."""

<<<<<<< HEAD
class SDFGBuilder(Protocol):
    """Visitor interface available to GTIR-primitive translators."""

=======
>>>>>>> 2032b60a
    @abc.abstractmethod
    def get_offset_provider(self) -> dict[str, gtx_common.Connectivity | gtx_common.Dimension]:
        pass

    @abc.abstractmethod
    def get_symbol_types(self) -> dict[str, ts.FieldType | ts.ScalarType]:
        pass

    @abc.abstractmethod
    def visit(self, node: concepts.RootNode, **kwargs: Any) -> Any:
        pass


class PrimitiveTranslator(Protocol):
    @abc.abstractmethod
    def __call__(
        self,
        node: gtir.Node,
        sdfg: dace.SDFG,
        state: dace.SDFGState,
        sdfg_builder: SDFGBuilder,
<<<<<<< HEAD
        reduce_identity: Optional[gtir_to_tasklet.SymbolExpr],
=======
>>>>>>> 2032b60a
    ) -> list[TemporaryData]:
        """Creates the dataflow subgraph representing a GTIR primitive function.

        This method is used by derived classes to build a specialized subgraph
        for a specific GTIR primitive function.

        Arguments:
            node: The GTIR node describing the primitive to be lowered
            sdfg: The SDFG where the primitive subgraph should be instantiated
            state: The SDFG state where the result of the primitive function should be made available
            sdfg_builder: The object responsible for visiting child nodes of the primitive node.
            reduce_identity: The value of the reduction identity, in case the primitive node
                is visited in the context of a reduction expression. This value is used
                by the `neighbors` primitive to provide the value of skip neighbors.

        Returns:
            A list of data access nodes and the associated GT4Py data type, which provide
            access to the result of the primitive subgraph. The GT4Py data type is useful
            in the case the returned data is an array, because the type provdes the domain
            information (e.g. order of dimensions, dimension types).
        """


class AsFieldOp(PrimitiveTranslator):
    """Generates the dataflow subgraph for the `as_field_op` builtin function."""

    @classmethod
    def _parse_node_args(
        cls,
        args: list[gtir.Expr],
        sdfg: dace.SDFG,
        state: dace.SDFGState,
        sdfg_builder: SDFGBuilder,
        domain: list[
            tuple[gtx_common.Dimension, dace.symbolic.SymbolicType, dace.symbolic.SymbolicType]
        ],
<<<<<<< HEAD
        reduce_identity: Optional[gtir_to_tasklet.SymbolExpr],
    ) -> list[gtir_to_tasklet.IteratorExpr | gtir_to_tasklet.MemletExpr]:
        stencil_args: list[gtir_to_tasklet.IteratorExpr | gtir_to_tasklet.MemletExpr] = []
        for arg in args:
            fields: list[TemporaryData] = sdfg_builder.visit(
                arg, sdfg=sdfg, head_state=state, reduce_identity=reduce_identity
            )
=======
    ) -> list[gtir_to_tasklet.IteratorExpr | gtir_to_tasklet.MemletExpr]:
        stencil_args: list[gtir_to_tasklet.IteratorExpr | gtir_to_tasklet.MemletExpr] = []
        for arg in args:
            fields: list[TemporaryData] = sdfg_builder.visit(arg, sdfg=sdfg, head_state=state)
>>>>>>> 2032b60a
            assert len(fields) == 1
            data_node, arg_type = fields[0]
            # require all argument nodes to be data access nodes (no symbols)
            assert isinstance(data_node, dace.nodes.AccessNode)

            arg_definition: gtir_to_tasklet.IteratorExpr | gtir_to_tasklet.MemletExpr
            if isinstance(arg_type, ts.ScalarType):
                arg_definition = gtir_to_tasklet.MemletExpr(data_node, sbs.Indices([0]))
            else:
                assert isinstance(arg_type, ts.FieldType)
                indices: dict[gtx_common.Dimension, gtir_to_tasklet.IteratorIndexExpr] = {
                    dim: gtir_to_tasklet.SymbolExpr(
<<<<<<< HEAD
                        dace.symbolic.SymExpr(IteratorIndexFmt.format(dim=dim.value)),
=======
                        dace_fieldview_util.get_map_variable(dim),
>>>>>>> 2032b60a
                        IteratorIndexDType,
                    )
                    for dim, _, _ in domain
                }
                arg_definition = gtir_to_tasklet.IteratorExpr(
                    data_node,
                    arg_type.dims,
                    indices,
                )
            stencil_args.append(arg_definition)

        return stencil_args

    @classmethod
    def _create_temporary_field(
        cls,
        sdfg: dace.SDFG,
        state: dace.SDFGState,
        domain: list[
            tuple[gtx_common.Dimension, dace.symbolic.SymbolicType, dace.symbolic.SymbolicType]
        ],
        node_type: ts.ScalarType,
        output_desc: dace.data.Data,
        output_field_type: ts.DataType,
    ) -> tuple[dace.nodes.AccessNode, ts.FieldType]:
        domain_dims, domain_lbs, domain_ubs = zip(*domain)
        field_dims = list(domain_dims)
        field_shape = [
            # diff between upper and lower bound
            (ub - lb)
            for lb, ub in zip(domain_lbs, domain_ubs)
        ]
        field_offset: Optional[list[dace.symbolic.SymbolicType]] = None
        if any(domain_lbs):
            field_offset = [-lb for lb in domain_lbs]

        if isinstance(output_desc, dace.data.Array):
            # extend the result arrays with the local dimensions added by the field operator e.g. `neighbors`)
            assert isinstance(output_field_type, ts.FieldType)
            # TODO: enable `assert output_field_type.dtype == node_type`, remove variable `dtype`
            node_type = output_field_type.dtype
            field_dims.extend(output_field_type.dims)
            field_shape.extend(output_desc.shape)
        else:
            assert isinstance(output_desc, dace.data.Scalar)
            assert isinstance(output_field_type, ts.ScalarType)
            # TODO: enable `assert output_field_type == node_type`, remove variable `dtype`
            node_type = output_field_type

        # allocate local temporary storage for the result field
        temp_name, _ = sdfg.add_temp_transient(
            field_shape, dace_fieldview_util.as_dace_type(node_type), offset=field_offset
        )
        field_node = state.add_access(temp_name)
        field_type = ts.FieldType(field_dims, node_type)

        return field_node, field_type

    def __call__(
        self,
        node: gtir.Node,
        sdfg: dace.SDFG,
        state: dace.SDFGState,
        sdfg_builder: SDFGBuilder,
<<<<<<< HEAD
        reduce_identity: Optional[gtir_to_tasklet.SymbolExpr],
=======
>>>>>>> 2032b60a
    ) -> list[TemporaryData]:
        assert isinstance(node, gtir.FunCall)
        assert cpm.is_call_to(node.fun, "as_fieldop")

        fun_node = node.fun
        assert len(fun_node.args) == 2
        stencil_expr, domain_expr = fun_node.args
        # expect stencil (represented as a lambda function) as first argument
        assert isinstance(stencil_expr, gtir.Lambda)
        # the domain of the field operator is passed as second argument
        assert isinstance(domain_expr, gtir.FunCall)

        # add local storage to compute the field operator over the given domain
        # TODO: use type inference to determine the result type
        node_type = ts.ScalarType(kind=ts.ScalarKind.FLOAT64)
        domain = dace_fieldview_util.get_domain(domain_expr)

<<<<<<< HEAD
        if cpm.is_applied_reduce(stencil_expr.expr):
            if reduce_identity:
                raise NotImplementedError("nested reductions not supported.")
            _, _, reduce_identity = gtir_to_tasklet.get_reduce_params(stencil_expr.expr)

        # first visit the list of arguments and build a symbol map
        stencil_args = self._parse_node_args(
            node.args, sdfg, state, sdfg_builder, domain, reduce_identity
        )

        # represent the field operator as a mapped tasklet graph, which will range over the field domain
        taskgen = gtir_to_tasklet.LambdaToTasklet(
            sdfg, state, sdfg_builder.get_offset_provider(), reduce_identity
        )
=======
        # first visit the list of arguments and build a symbol map
        stencil_args = self._parse_node_args(node.args, sdfg, state, sdfg_builder, domain)

        # represent the field operator as a mapped tasklet graph, which will range over the field domain
        taskgen = gtir_to_tasklet.LambdaToTasklet(sdfg, state, sdfg_builder.get_offset_provider())
>>>>>>> 2032b60a
        input_connections, output_expr = taskgen.visit(stencil_expr, args=stencil_args)
        assert isinstance(output_expr, gtir_to_tasklet.ValueExpr)
        output_desc = output_expr.node.desc(sdfg)

        # retrieve the tasklet node which writes the result
        last_node = state.in_edges(output_expr.node)[0].src
        if isinstance(last_node, dace.nodes.Tasklet):
            # the last transient node can be deleted
            last_node_connector = state.in_edges(output_expr.node)[0].src_conn
            state.remove_node(output_expr.node)
        else:
            last_node = output_expr.node
            last_node_connector = None

        # allocate local temporary storage for the result field
        field_node, field_type = self._create_temporary_field(
            sdfg, state, domain, node_type, output_desc, output_expr.field_type
        )

        # assume tasklet with single output
<<<<<<< HEAD
        output_subset = [IteratorIndexFmt.format(dim=dim.value) for dim, _, _ in domain]
=======
        output_subset = [dace_fieldview_util.get_map_variable(dim) for dim, _, _ in domain]
>>>>>>> 2032b60a
        if isinstance(output_desc, dace.data.Array):
            # additional local dimension for neighbors
            assert set(output_desc.offset) == {0}
            output_subset.extend(f"0:{size}" for size in output_desc.shape)

        # create map range corresponding to the field operator domain
        map_ranges = {
<<<<<<< HEAD
            IteratorIndexFmt.format(dim=dim.value): f"{lb}:{ub}" for dim, lb, ub in domain
=======
            dace_fieldview_util.get_map_variable(dim): f"{lb}:{ub}" for dim, lb, ub in domain
>>>>>>> 2032b60a
        }
        me, mx = state.add_map("field_op", map_ranges)

        if len(input_connections) == 0:
            # dace requires an empty edge from map entry node to tasklet node, in case there no input memlets
            state.add_nedge(me, last_node, dace.Memlet())
        else:
            for data_node, data_subset, lambda_node, lambda_connector in input_connections:
                memlet = dace.Memlet(data=data_node.data, subset=data_subset)
                state.add_memlet_path(
                    data_node,
                    me,
                    lambda_node,
                    dst_conn=lambda_connector,
                    memlet=memlet,
                )
        state.add_memlet_path(
            last_node,
            mx,
            field_node,
            src_conn=last_node_connector,
            memlet=dace.Memlet(data=field_node.data, subset=",".join(output_subset)),
        )

        return [(field_node, field_type)]


class Cond(PrimitiveTranslator):
    """Generates the dataflow subgraph for the `cond` builtin function."""

    def __call__(
        self,
        node: gtir.Node,
        sdfg: dace.SDFG,
        state: dace.SDFGState,
        sdfg_builder: SDFGBuilder,
<<<<<<< HEAD
        reduce_identity: Optional[gtir_to_tasklet.SymbolExpr],
=======
>>>>>>> 2032b60a
    ) -> list[TemporaryData]:
        assert isinstance(node, gtir.FunCall)
        assert cpm.is_call_to(node.fun, "cond")
        assert len(node.args) == 0

        fun_node = node.fun
        assert len(fun_node.args) == 3
        cond_expr, true_expr, false_expr = fun_node.args

        # expect condition as first argument
        cond = gtir_python_codegen.get_source(cond_expr)

        # use current head state to terminate the dataflow, and add a entry state
        # to connect the true/false branch states as follows:
        #
        #               ------------
        #           === |  cond  | ===
        #          ||   ------------   ||
        #          \/                  \/
        #     ------------       -------------
        #     |   true   |       |   false   |
        #     ------------       -------------
        #          ||                  ||
        #          ||   ------------   ||
        #           ==> |   head   | <==
        #               ------------
        #
        cond_state = sdfg.add_state_before(state, state.label + "_cond")
        sdfg.remove_edge(sdfg.out_edges(cond_state)[0])

        # expect true branch as second argument
        true_state = sdfg.add_state(state.label + "_true_branch")
        sdfg.add_edge(cond_state, true_state, dace.InterstateEdge(condition=f"bool({cond})"))
        sdfg.add_edge(true_state, state, dace.InterstateEdge())

        # and false branch as third argument
        false_state = sdfg.add_state(state.label + "_false_branch")
        sdfg.add_edge(cond_state, false_state, dace.InterstateEdge(condition=(f"not bool({cond})")))
        sdfg.add_edge(false_state, state, dace.InterstateEdge())

        true_br_args = sdfg_builder.visit(
            true_expr, sdfg=sdfg, head_state=true_state, reduce_identity=reduce_identity
        )
        false_br_args = sdfg_builder.visit(
            false_expr, sdfg=sdfg, head_state=false_state, reduce_identity=reduce_identity
        )

        output_nodes = []
        for true_br, false_br in zip(true_br_args, false_br_args, strict=True):
            true_br_node, true_br_type = true_br
            assert isinstance(true_br_node, dace.nodes.AccessNode)
            false_br_node, _ = false_br
            assert isinstance(false_br_node, dace.nodes.AccessNode)
            desc = true_br_node.desc(sdfg)
            assert false_br_node.desc(sdfg) == desc
            data_name, _ = sdfg.add_temp_transient_like(desc)
            output_nodes.append((state.add_access(data_name), true_br_type))

            true_br_output_node = true_state.add_access(data_name)
            true_state.add_nedge(
                true_br_node,
                true_br_output_node,
                dace.Memlet.from_array(data_name, desc),
            )

            false_br_output_node = false_state.add_access(data_name)
            false_state.add_nedge(
                false_br_node,
                false_br_output_node,
                dace.Memlet.from_array(data_name, desc),
            )

        return output_nodes


class SymbolRef(PrimitiveTranslator):
    """Generates the dataflow subgraph for a `ir.SymRef` node."""

    def __call__(
        self,
        node: gtir.Node,
        sdfg: dace.SDFG,
        state: dace.SDFGState,
        sdfg_builder: SDFGBuilder,
<<<<<<< HEAD
        reduce_identity: Optional[gtir_to_tasklet.SymbolExpr] = None,
=======
>>>>>>> 2032b60a
    ) -> list[TemporaryData]:
        assert isinstance(node, (gtir.Literal, gtir.SymRef))

        data_type: ts.FieldType | ts.ScalarType
        if isinstance(node, gtir.Literal):
            sym_value = node.value
            data_type = node.type
            tasklet_name = "get_literal"
        else:
            sym_value = str(node.id)
            assert sym_value in sdfg_builder.get_symbol_types()
            data_type = sdfg_builder.get_symbol_types()[sym_value]
            tasklet_name = f"get_{sym_value}"

        if isinstance(data_type, ts.FieldType):
            # add access node to current state
            sym_node = state.add_access(sym_value)

        else:
            # scalar symbols are passed to the SDFG as symbols: build tasklet node
            # to write the symbol to a scalar access node
            tasklet_node = state.add_tasklet(
                tasklet_name,
                {},
                {"__out"},
                f"__out = {sym_value}",
            )
            temp_name, _ = sdfg.add_temp_transient(
                (1,), dace_fieldview_util.as_dace_type(data_type)
            )
            sym_node = state.add_access(temp_name)
            state.add_edge(
                tasklet_node,
                "__out",
                sym_node,
                None,
                dace.Memlet(data=sym_node.data, subset="0"),
            )

        return [(sym_node, data_type)]<|MERGE_RESOLUTION|>--- conflicted
+++ resolved
@@ -14,11 +14,7 @@
 
 
 import abc
-<<<<<<< HEAD
-from typing import Any, Final, Optional, Protocol, TypeAlias
-=======
 from typing import Any, Optional, Protocol, TypeAlias
->>>>>>> 2032b60a
 
 import dace
 import dace.subsets as sbs
@@ -35,27 +31,13 @@
 from gt4py.next.type_system import type_specifications as ts
 
 
-<<<<<<< HEAD
-# Define aliases for return types
-TemporaryData: TypeAlias = tuple[dace.nodes.Node, ts.FieldType | ts.ScalarType]
-
-IteratorIndexFmt: Final[str] = "i_{dim}"
-IteratorIndexDType: TypeAlias = dace.int32  # type of iterator indexes
-=======
 IteratorIndexDType: TypeAlias = dace.int32  # type of iterator indexes
 TemporaryData: TypeAlias = tuple[dace.nodes.Node, ts.FieldType | ts.ScalarType]
 
->>>>>>> 2032b60a
 
 class SDFGBuilder(Protocol):
     """Visitor interface available to GTIR-primitive translators."""
 
-<<<<<<< HEAD
-class SDFGBuilder(Protocol):
-    """Visitor interface available to GTIR-primitive translators."""
-
-=======
->>>>>>> 2032b60a
     @abc.abstractmethod
     def get_offset_provider(self) -> dict[str, gtx_common.Connectivity | gtx_common.Dimension]:
         pass
@@ -77,10 +59,7 @@
         sdfg: dace.SDFG,
         state: dace.SDFGState,
         sdfg_builder: SDFGBuilder,
-<<<<<<< HEAD
         reduce_identity: Optional[gtir_to_tasklet.SymbolExpr],
-=======
->>>>>>> 2032b60a
     ) -> list[TemporaryData]:
         """Creates the dataflow subgraph representing a GTIR primitive function.
 
@@ -117,7 +96,6 @@
         domain: list[
             tuple[gtx_common.Dimension, dace.symbolic.SymbolicType, dace.symbolic.SymbolicType]
         ],
-<<<<<<< HEAD
         reduce_identity: Optional[gtir_to_tasklet.SymbolExpr],
     ) -> list[gtir_to_tasklet.IteratorExpr | gtir_to_tasklet.MemletExpr]:
         stencil_args: list[gtir_to_tasklet.IteratorExpr | gtir_to_tasklet.MemletExpr] = []
@@ -125,12 +103,7 @@
             fields: list[TemporaryData] = sdfg_builder.visit(
                 arg, sdfg=sdfg, head_state=state, reduce_identity=reduce_identity
             )
-=======
-    ) -> list[gtir_to_tasklet.IteratorExpr | gtir_to_tasklet.MemletExpr]:
-        stencil_args: list[gtir_to_tasklet.IteratorExpr | gtir_to_tasklet.MemletExpr] = []
-        for arg in args:
-            fields: list[TemporaryData] = sdfg_builder.visit(arg, sdfg=sdfg, head_state=state)
->>>>>>> 2032b60a
+
             assert len(fields) == 1
             data_node, arg_type = fields[0]
             # require all argument nodes to be data access nodes (no symbols)
@@ -143,11 +116,7 @@
                 assert isinstance(arg_type, ts.FieldType)
                 indices: dict[gtx_common.Dimension, gtir_to_tasklet.IteratorIndexExpr] = {
                     dim: gtir_to_tasklet.SymbolExpr(
-<<<<<<< HEAD
-                        dace.symbolic.SymExpr(IteratorIndexFmt.format(dim=dim.value)),
-=======
                         dace_fieldview_util.get_map_variable(dim),
->>>>>>> 2032b60a
                         IteratorIndexDType,
                     )
                     for dim, _, _ in domain
@@ -212,10 +181,7 @@
         sdfg: dace.SDFG,
         state: dace.SDFGState,
         sdfg_builder: SDFGBuilder,
-<<<<<<< HEAD
         reduce_identity: Optional[gtir_to_tasklet.SymbolExpr],
-=======
->>>>>>> 2032b60a
     ) -> list[TemporaryData]:
         assert isinstance(node, gtir.FunCall)
         assert cpm.is_call_to(node.fun, "as_fieldop")
@@ -233,7 +199,6 @@
         node_type = ts.ScalarType(kind=ts.ScalarKind.FLOAT64)
         domain = dace_fieldview_util.get_domain(domain_expr)
 
-<<<<<<< HEAD
         if cpm.is_applied_reduce(stencil_expr.expr):
             if reduce_identity:
                 raise NotImplementedError("nested reductions not supported.")
@@ -248,13 +213,6 @@
         taskgen = gtir_to_tasklet.LambdaToTasklet(
             sdfg, state, sdfg_builder.get_offset_provider(), reduce_identity
         )
-=======
-        # first visit the list of arguments and build a symbol map
-        stencil_args = self._parse_node_args(node.args, sdfg, state, sdfg_builder, domain)
-
-        # represent the field operator as a mapped tasklet graph, which will range over the field domain
-        taskgen = gtir_to_tasklet.LambdaToTasklet(sdfg, state, sdfg_builder.get_offset_provider())
->>>>>>> 2032b60a
         input_connections, output_expr = taskgen.visit(stencil_expr, args=stencil_args)
         assert isinstance(output_expr, gtir_to_tasklet.ValueExpr)
         output_desc = output_expr.node.desc(sdfg)
@@ -275,11 +233,7 @@
         )
 
         # assume tasklet with single output
-<<<<<<< HEAD
-        output_subset = [IteratorIndexFmt.format(dim=dim.value) for dim, _, _ in domain]
-=======
         output_subset = [dace_fieldview_util.get_map_variable(dim) for dim, _, _ in domain]
->>>>>>> 2032b60a
         if isinstance(output_desc, dace.data.Array):
             # additional local dimension for neighbors
             assert set(output_desc.offset) == {0}
@@ -287,11 +241,7 @@
 
         # create map range corresponding to the field operator domain
         map_ranges = {
-<<<<<<< HEAD
-            IteratorIndexFmt.format(dim=dim.value): f"{lb}:{ub}" for dim, lb, ub in domain
-=======
             dace_fieldview_util.get_map_variable(dim): f"{lb}:{ub}" for dim, lb, ub in domain
->>>>>>> 2032b60a
         }
         me, mx = state.add_map("field_op", map_ranges)
 
@@ -328,10 +278,7 @@
         sdfg: dace.SDFG,
         state: dace.SDFGState,
         sdfg_builder: SDFGBuilder,
-<<<<<<< HEAD
         reduce_identity: Optional[gtir_to_tasklet.SymbolExpr],
-=======
->>>>>>> 2032b60a
     ) -> list[TemporaryData]:
         assert isinstance(node, gtir.FunCall)
         assert cpm.is_call_to(node.fun, "cond")
@@ -416,10 +363,7 @@
         sdfg: dace.SDFG,
         state: dace.SDFGState,
         sdfg_builder: SDFGBuilder,
-<<<<<<< HEAD
         reduce_identity: Optional[gtir_to_tasklet.SymbolExpr] = None,
-=======
->>>>>>> 2032b60a
     ) -> list[TemporaryData]:
         assert isinstance(node, (gtir.Literal, gtir.SymRef))
 
