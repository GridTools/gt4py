# GT4Py - GridTools Framework
#
# Copyright (c) 2014-2024, ETH Zurich
# All rights reserved.
#
# Please, refer to the LICENSE file in the root directory.
# SPDX-License-Identifier: BSD-3-Clause

from __future__ import annotations

import abc
import dataclasses
from typing import TYPE_CHECKING, Final, Iterable, Optional, Protocol, TypeAlias

import dace
import dace.subsets as sbs

from gt4py.next import common as gtx_common, utils as gtx_utils
from gt4py.next.ffront import fbuiltins as gtx_fbuiltins
from gt4py.next.iterator import ir as gtir
from gt4py.next.iterator.ir_utils import common_pattern_matcher as cpm
from gt4py.next.iterator.type_system import type_specifications as itir_ts
from gt4py.next.program_processors.runners.dace_common import utility as dace_utils
from gt4py.next.program_processors.runners.dace_fieldview import (
    gtir_dataflow,
    gtir_python_codegen,
    utility as dace_gtir_utils,
)
from gt4py.next.type_system import type_specifications as ts


if TYPE_CHECKING:
    from gt4py.next.program_processors.runners.dace_fieldview import gtir_sdfg


@dataclasses.dataclass(frozen=True)
class FieldopData:
    """
    Abstraction to represent data (scalars, arrays) during the lowering to SDFG.

    Attribute 'local_offset' must always be set for `FieldType` data with a local
    dimension generated from neighbors access in unstructured domain, and indicates
    the name of the offset provider used to generate the list of neighbor values.

    Args:
        dc_node: DaCe access node to the data storage.
        gt_type: GT4Py type definition, which includes the field domain information.
    """

    dc_node: dace.nodes.AccessNode
    gt_type: ts.FieldType | ts.ScalarType

    def get_local_view(
        self, domain: FieldopDomain
    ) -> gtir_dataflow.IteratorExpr | gtir_dataflow.MemletExpr:
        """Helper method to access a field in local view, given a field operator domain."""
        if isinstance(self.gt_type, ts.ScalarType):
            return gtir_dataflow.MemletExpr(
                dc_node=self.dc_node, gt_dtype=self.gt_type, subset=sbs.Indices([0])
            )

        if isinstance(self.gt_type, ts.FieldType):
            indices: dict[gtx_common.Dimension, gtir_dataflow.DataExpr] = {
                dim: gtir_dataflow.SymbolExpr(dace_gtir_utils.get_map_variable(dim), INDEX_DTYPE)
                for dim, _, _ in domain
            }
            local_dims = [
                dim for dim in self.gt_type.dims if dim.kind == gtx_common.DimensionKind.LOCAL
            ]

            if len(local_dims) == 0:
                return gtir_dataflow.IteratorExpr(
                    self.dc_node, self.gt_type.dtype, self.gt_type.dims, indices
                )

            elif len(local_dims) == 1:
                field_dtype = itir_ts.ListType(
                    element_type=self.gt_type.dtype, offset_type=local_dims[0]
                )
                field_dims = [
                    dim for dim in self.gt_type.dims if dim.kind != gtx_common.DimensionKind.LOCAL
                ]
                return gtir_dataflow.IteratorExpr(self.dc_node, field_dtype, field_dims, indices)

            else:
                raise ValueError(
                    f"Unexpected data field {self.dc_node.data} with more than one local dimension."
                )

        raise NotImplementedError(f"Node type {type(self.gt_type)} not supported.")


FieldopDomain: TypeAlias = list[
    tuple[gtx_common.Dimension, dace.symbolic.SymbolicType, dace.symbolic.SymbolicType]
]
"""
Domain of a field operator represented as a list of tuples with 3 elements:
 - dimension definition
 - symbolic expression for lower bound (inclusive)
 - symbolic expression for upper bound (exclusive)
"""


FieldopResult: TypeAlias = FieldopData | tuple[FieldopData | tuple, ...]
"""Result of a field operator, can be either a field or a tuple fields."""


INDEX_DTYPE: Final[dace.typeclass] = dace.dtype_to_typeclass(gtx_fbuiltins.IndexType)
"""Data type used for field indexing."""


class PrimitiveTranslator(Protocol):
    @abc.abstractmethod
    def __call__(
        self,
        node: gtir.Node,
        sdfg: dace.SDFG,
        state: dace.SDFGState,
        sdfg_builder: gtir_sdfg.SDFGBuilder,
    ) -> FieldopResult:
        """Creates the dataflow subgraph representing a GTIR primitive function.

        This method is used by derived classes to build a specialized subgraph
        for a specific GTIR primitive function.

        Args:
            node: The GTIR node describing the primitive to be lowered
            sdfg: The SDFG where the primitive subgraph should be instantiated
            state: The SDFG state where the result of the primitive function should be made available
            sdfg_builder: The object responsible for visiting child nodes of the primitive node.

        Returns:
            A list of data access nodes and the associated GT4Py data type, which provide
            access to the result of the primitive subgraph. The GT4Py data type is useful
            in the case the returned data is an array, because the type provdes the domain
            information (e.g. order of dimensions, dimension types).
        """


def _parse_fieldop_arg(
    node: gtir.Expr,
    sdfg: dace.SDFG,
    state: dace.SDFGState,
    sdfg_builder: gtir_sdfg.SDFGBuilder,
    domain: FieldopDomain,
) -> gtir_dataflow.IteratorExpr | gtir_dataflow.MemletExpr:
    """Helper method to visit an expression passed as argument to a field operator."""

    arg = sdfg_builder.visit(node, sdfg=sdfg, head_state=state)

    # arguments passed to field operator should be plain fields, not tuples of fields
    if not isinstance(arg, FieldopData):
        raise ValueError(f"Received {node} as argument to field operator, expected a field.")

    return arg.get_local_view(domain)


def _get_field_layout(
    domain: FieldopDomain,
) -> tuple[list[gtx_common.Dimension], list[dace.symbolic.SymExpr], list[dace.symbolic.SymExpr]]:
    """
    Parse the field operator domain and generates the shape of the result field.

    It should be enough to allocate an array with shape (upper_bound - lower_bound)
    but this would require to use array offset for compensate for the start index.
    Suppose that a field operator executes on domain [2,N-2], the dace array to store
    the result only needs size (N-4), but this would require to compensate all array
    accesses with offset -2 (which corresponds to -lower_bound). Instead, we choose
    to allocate (N-2), leaving positions [0:2] unused. The reason is that array offset
    is known to cause issues to SDFG inlining. Besides, map fusion will in any case
    eliminate most of transient arrays.

    Args:
        domain: The field operator domain.

    Returns:
        A tuple of three lists containing:
            - the field dimensions
            - the dace array offset in each dimension
            - the dace array size in each dimension
    """
    domain_dims, domain_lbs, domain_ubs = zip(*domain)
    shape = [(ub - lb) for lb, ub in zip(domain_lbs, domain_ubs)]
    offset = [(-lb) for lb in domain_lbs]
    return list(domain_dims), offset, shape


def _create_temporary_field(
    sdfg: dace.SDFG,
    state: dace.SDFGState,
    domain: FieldopDomain,
    node_type: ts.FieldType,
    dataflow_output: gtir_dataflow.DataflowOutputEdge,
) -> FieldopData:
    """Helper method to allocate a temporary field where to write the output of a field operator."""
    field_dims, field_offset, field_shape = _get_field_layout(domain)

    output_desc = dataflow_output.result.dc_node.desc(sdfg)
    if isinstance(output_desc, dace.data.Array):
        assert isinstance(node_type.dtype, itir_ts.ListType)
        assert isinstance(node_type.dtype.element_type, ts.ScalarType)
        assert output_desc.dtype == dace_utils.as_dace_type(node_type.dtype.element_type)
        # extend the array with the local dimensions added by the field operator (e.g. `neighbors`)
        field_offset.extend(output_desc.offset)
        field_shape.extend(output_desc.shape)
    elif isinstance(output_desc, dace.data.Scalar):
        assert output_desc.dtype == dace_utils.as_dace_type(node_type.dtype)
    else:
        raise ValueError(f"Cannot create field for dace type {output_desc}.")

    # allocate local temporary storage
<<<<<<< HEAD
    temp_name, _ = sdfg.add_temp_transient(field_shape, output_desc.dtype, offset=field_offset)
=======
    temp_name, _ = sdfg.add_temp_transient(field_shape, output_desc.dtype)
>>>>>>> a00154ad
    field_node = state.add_access(temp_name)

    if isinstance(dataflow_output.result.gt_dtype, ts.ScalarType):
        field_dtype = dataflow_output.result.gt_dtype
    else:
        assert isinstance(dataflow_output.result.gt_dtype.element_type, ts.ScalarType)
        field_dtype = dataflow_output.result.gt_dtype.element_type
        assert dataflow_output.result.gt_dtype.offset_type is not None
        field_dims.append(dataflow_output.result.gt_dtype.offset_type)

    return FieldopData(field_node, ts.FieldType(field_dims, field_dtype))


def extract_domain(node: gtir.Node) -> FieldopDomain:
    """
    Visits the domain of a field operator and returns a list of dimensions and
    the corresponding lower and upper bounds. The returned lower bound is inclusive,
    the upper bound is exclusive: [lower_bound, upper_bound[
    """
    assert cpm.is_call_to(node, ("cartesian_domain", "unstructured_domain"))

    domain = []
    for named_range in node.args:
        assert cpm.is_call_to(named_range, "named_range")
        assert len(named_range.args) == 3
        axis = named_range.args[0]
        assert isinstance(axis, gtir.AxisLiteral)
        lower_bound, upper_bound = (
            dace.symbolic.pystr_to_symbolic(gtir_python_codegen.get_source(arg))
            for arg in named_range.args[1:3]
        )
        dim = gtx_common.Dimension(axis.value, axis.kind)
        domain.append((dim, lower_bound, upper_bound))

    return domain


def translate_as_fieldop(
    node: gtir.Node,
    sdfg: dace.SDFG,
    state: dace.SDFGState,
    sdfg_builder: gtir_sdfg.SDFGBuilder,
) -> FieldopResult:
    """
    Generates the dataflow subgraph for the `as_fieldop` builtin function.

    Expects a `FunCall` node with two arguments:
    1. a lambda function representing the stencil, which is lowered to a dataflow subgraph
    2. the domain of the field operator, which is used as map range

    The dataflow can be as simple as a single tasklet, or implement a local computation
    as a composition of tasklets and even include a map to range on local dimensions (e.g.
    neighbors and map builtins).
    The stencil dataflow is instantiated inside a map scope, which applies the stencil
    over the field domain.
    """
    assert isinstance(node, gtir.FunCall)
    assert cpm.is_call_to(node.fun, "as_fieldop")
    assert isinstance(node.type, ts.FieldType)

    fun_node = node.fun
    assert len(fun_node.args) == 2
    stencil_expr, domain_expr = fun_node.args

    if isinstance(stencil_expr, gtir.Lambda):
        # Default case, handled below: the argument expression is a lambda function
        # representing the stencil operation to be computed over the field domain.
        pass
    elif cpm.is_ref_to(stencil_expr, "deref"):
        # Special usage of 'deref' as argument to fieldop expression, to pass a scalar
        # value to 'as_fieldop' function. It results in broadcasting the scalar value
        # over the field domain.
        return translate_broadcast_scalar(node, sdfg, state, sdfg_builder)
    else:
        raise NotImplementedError(
            f"Expression type '{type(stencil_expr)}' not supported as argument to 'as_fieldop' node."
        )

    # parse the domain of the field operator
    domain = extract_domain(domain_expr)
    domain_indices = sbs.Indices([dace_gtir_utils.get_map_variable(dim) for dim, _, _ in domain])

    # visit the list of arguments to be passed to the lambda expression
    stencil_args = [_parse_fieldop_arg(arg, sdfg, state, sdfg_builder, domain) for arg in node.args]

    # represent the field operator as a mapped tasklet graph, which will range over the field domain
    taskgen = gtir_dataflow.LambdaToDataflow(sdfg, state, sdfg_builder)
    input_edges, output = taskgen.visit(stencil_expr, args=stencil_args)
    output_desc = output.result.dc_node.desc(sdfg)

    if isinstance(node.type.dtype, itir_ts.ListType):
        assert isinstance(output_desc, dace.data.Array)
        # additional local dimension for neighbors
        # TODO(phimuell): Investigate if we should swap the two.
        output_subset = sbs.Range.from_indices(domain_indices) + sbs.Range.from_array(output_desc)
    else:
        assert isinstance(output_desc, dace.data.Scalar)
        output_subset = sbs.Range.from_indices(domain_indices)

    # create map range corresponding to the field operator domain
    me, mx = sdfg_builder.add_map(
        "fieldop",
        state,
        ndrange={
            dace_gtir_utils.get_map_variable(dim): f"{lower_bound}:{upper_bound}"
            for dim, lower_bound, upper_bound in domain
        },
    )

    # allocate local temporary storage for the result field
    result_field = _create_temporary_field(sdfg, state, domain, node.type, output)

    # here we setup the edges from the map entry node
    for edge in input_edges:
        edge.connect(me)

    # and here the edge writing the result data through the map exit node
    output.connect(mx, result_field.dc_node, output_subset)

    return result_field


def translate_broadcast_scalar(
    node: gtir.Node,
    sdfg: dace.SDFG,
    state: dace.SDFGState,
    sdfg_builder: gtir_sdfg.SDFGBuilder,
) -> FieldopResult:
    """
    Generates the dataflow subgraph for the 'as_fieldop' builtin function for the
    special case where the argument to 'as_fieldop' is a 'deref' scalar expression,
    rather than a lambda function. This case corresponds to broadcasting the scalar
    value over the field domain. Therefore, it is lowered to a mapped tasklet that
    just writes the scalar value out to all elements of the result field.
    """
    assert isinstance(node, gtir.FunCall)
    assert cpm.is_call_to(node.fun, "as_fieldop")
    assert isinstance(node.type, ts.FieldType)

    fun_node = node.fun
    assert len(fun_node.args) == 2
    stencil_expr, domain_expr = fun_node.args
    assert cpm.is_ref_to(stencil_expr, "deref")

    domain = extract_domain(domain_expr)
    field_dims, field_offset, field_shape = _get_field_layout(domain)
    field_subset = sbs.Range.from_string(
        ",".join(dace_gtir_utils.get_map_variable(dim) for dim in field_dims)
    )

    assert len(node.args) == 1
    scalar_expr = _parse_fieldop_arg(node.args[0], sdfg, state, sdfg_builder, domain)

    if isinstance(node.args[0].type, ts.ScalarType):
        assert isinstance(scalar_expr, (gtir_dataflow.MemletExpr, gtir_dataflow.ValueExpr))
        input_subset = (
            str(scalar_expr.subset) if isinstance(scalar_expr, gtir_dataflow.MemletExpr) else "0"
        )
        input_node = scalar_expr.dc_node
        gt_dtype = node.args[0].type
    elif isinstance(node.args[0].type, ts.FieldType):
        assert isinstance(scalar_expr, gtir_dataflow.IteratorExpr)
        if len(node.args[0].type.dims) == 0:  # zero-dimensional field
            input_subset = "0"
        elif all(
            isinstance(scalar_expr.indices[dim], gtir_dataflow.SymbolExpr)
            for dim in scalar_expr.dimensions
            if dim not in field_dims
        ):
            input_subset = ",".join(
                dace_gtir_utils.get_map_variable(dim)
                if dim in field_dims
                else scalar_expr.indices[dim].value  # type: ignore[union-attr] # catched by exception above
                for dim in scalar_expr.dimensions
            )
        else:
            raise ValueError(f"Cannot deref field {scalar_expr.field} in broadcast expression.")

        input_node = scalar_expr.field
        gt_dtype = node.args[0].type.dtype
    else:
        raise ValueError(f"Unexpected argument {node.args[0]} in broadcast expression.")

    output, _ = sdfg.add_temp_transient(
        field_shape, input_node.desc(sdfg).dtype, offset=field_offset
    )
    output_node = state.add_access(output)

    sdfg_builder.add_mapped_tasklet(
        "broadcast",
        state,
        map_ranges={
            dace_gtir_utils.get_map_variable(dim): f"{lower_bound}:{upper_bound}"
            for dim, lower_bound, upper_bound in domain
        },
        inputs={"__inp": dace.Memlet(data=input_node.data, subset=input_subset)},
        code="__val = __inp",
        outputs={"__val": dace.Memlet(data=output_node.data, subset=field_subset)},
        input_nodes={input_node.data: input_node},
        output_nodes={output_node.data: output_node},
        external_edges=True,
    )

    return FieldopData(output_node, ts.FieldType(field_dims, gt_dtype))


def translate_if(
    node: gtir.Node,
    sdfg: dace.SDFG,
    state: dace.SDFGState,
    sdfg_builder: gtir_sdfg.SDFGBuilder,
) -> FieldopResult:
    """Generates the dataflow subgraph for the `if_` builtin function."""
    assert cpm.is_call_to(node, "if_")
    assert len(node.args) == 3
    cond_expr, true_expr, false_expr = node.args

    # expect condition as first argument
    if_stmt = gtir_python_codegen.get_source(cond_expr)

    # use current head state to terminate the dataflow, and add a entry state
    # to connect the true/false branch states as follows:
    #
    #               ------------
    #           === |   cond   | ===
    #          ||   ------------   ||
    #          \/                  \/
    #     ------------       -------------
    #     |   true   |       |   false   |
    #     ------------       -------------
    #          ||                  ||
    #          ||   ------------   ||
    #           ==> |   head   | <==
    #               ------------
    #
    cond_state = sdfg.add_state_before(state, state.label + "_cond")
    sdfg.remove_edge(sdfg.out_edges(cond_state)[0])

    # expect true branch as second argument
    true_state = sdfg.add_state(state.label + "_true_branch")
    sdfg.add_edge(cond_state, true_state, dace.InterstateEdge(condition=f"{if_stmt}"))
    sdfg.add_edge(true_state, state, dace.InterstateEdge())

    # and false branch as third argument
    false_state = sdfg.add_state(state.label + "_false_branch")
    sdfg.add_edge(cond_state, false_state, dace.InterstateEdge(condition=(f"not ({if_stmt})")))
    sdfg.add_edge(false_state, state, dace.InterstateEdge())

    true_br_args = sdfg_builder.visit(
        true_expr,
        sdfg=sdfg,
        head_state=true_state,
    )
    false_br_args = sdfg_builder.visit(
        false_expr,
        sdfg=sdfg,
        head_state=false_state,
    )

    def construct_output(inner_data: FieldopData) -> FieldopData:
        inner_desc = inner_data.dc_node.desc(sdfg)
        outer, _ = sdfg.add_temp_transient_like(inner_desc)
        outer_node = state.add_access(outer)

        return FieldopData(outer_node, inner_data.gt_type)

    result_temps = gtx_utils.tree_map(construct_output)(true_br_args)

    fields: Iterable[tuple[FieldopData, FieldopData, FieldopData]] = zip(
        gtx_utils.flatten_nested_tuple((true_br_args,)),
        gtx_utils.flatten_nested_tuple((false_br_args,)),
        gtx_utils.flatten_nested_tuple((result_temps,)),
        strict=True,
    )

    for true_br, false_br, temp in fields:
        if true_br.gt_type != false_br.gt_type:
            raise ValueError(
                f"Different type of result fields on if-branches '{true_br.gt_type}' vs '{false_br.gt_type}'."
            )
        true_br_node = true_br.dc_node
        false_br_node = false_br.dc_node

        temp_name = temp.dc_node.data
        true_br_output_node = true_state.add_access(temp_name)
        true_state.add_nedge(
            true_br_node,
            true_br_output_node,
            sdfg.make_array_memlet(temp_name),
        )

        false_br_output_node = false_state.add_access(temp_name)
        false_state.add_nedge(
            false_br_node,
            false_br_output_node,
            sdfg.make_array_memlet(temp_name),
        )

    return result_temps


def _get_data_nodes(
    sdfg: dace.SDFG,
    state: dace.SDFGState,
    sdfg_builder: gtir_sdfg.SDFGBuilder,
    data_name: str,
    data_type: ts.DataType,
) -> FieldopResult:
    if isinstance(data_type, ts.FieldType):
        data_node = state.add_access(data_name)
        return FieldopData(data_node, data_type)

    elif isinstance(data_type, ts.ScalarType):
        if data_name in sdfg.symbols:
            data_node = _get_symbolic_value(
                sdfg, state, sdfg_builder, data_name, data_type, temp_name=f"__{data_name}"
            )
        else:
            data_node = state.add_access(data_name)
        return FieldopData(data_node, data_type)

    elif isinstance(data_type, ts.TupleType):
        tuple_fields = dace_gtir_utils.get_tuple_fields(data_name, data_type)
        return tuple(
            _get_data_nodes(sdfg, state, sdfg_builder, fname, ftype)
            for fname, ftype in tuple_fields
        )

    else:
        raise NotImplementedError(f"Symbol type {type(data_type)} not supported.")


def _get_symbolic_value(
    sdfg: dace.SDFG,
    state: dace.SDFGState,
    sdfg_builder: gtir_sdfg.SDFGBuilder,
    symbolic_expr: dace.symbolic.SymExpr,
    scalar_type: ts.ScalarType,
    temp_name: Optional[str] = None,
) -> dace.nodes.AccessNode:
    tasklet_node = sdfg_builder.add_tasklet(
        "get_value",
        state,
        {},
        {"__out"},
        f"__out = {symbolic_expr}",
    )
    temp_name, _ = sdfg.add_scalar(
        temp_name or sdfg.temp_data_name(),
        dace_utils.as_dace_type(scalar_type),
        find_new_name=True,
        transient=True,
    )
    data_node = state.add_access(temp_name)
    state.add_edge(
        tasklet_node,
        "__out",
        data_node,
        None,
        dace.Memlet(data=temp_name, subset="0"),
    )
    return data_node


def translate_literal(
    node: gtir.Node,
    sdfg: dace.SDFG,
    state: dace.SDFGState,
    sdfg_builder: gtir_sdfg.SDFGBuilder,
) -> FieldopResult:
    """Generates the dataflow subgraph for a `ir.Literal` node."""
    assert isinstance(node, gtir.Literal)

    data_type = node.type
    data_node = _get_symbolic_value(sdfg, state, sdfg_builder, node.value, data_type)

    return FieldopData(data_node, data_type)


def translate_make_tuple(
    node: gtir.Node,
    sdfg: dace.SDFG,
    state: dace.SDFGState,
    sdfg_builder: gtir_sdfg.SDFGBuilder,
) -> FieldopResult:
    assert cpm.is_call_to(node, "make_tuple")
    return tuple(
        sdfg_builder.visit(
            arg,
            sdfg=sdfg,
            head_state=state,
        )
        for arg in node.args
    )


def translate_tuple_get(
    node: gtir.Node,
    sdfg: dace.SDFG,
    state: dace.SDFGState,
    sdfg_builder: gtir_sdfg.SDFGBuilder,
) -> FieldopResult:
    assert cpm.is_call_to(node, "tuple_get")
    assert len(node.args) == 2

    if not isinstance(node.args[0], gtir.Literal):
        raise ValueError("Tuple can only be subscripted with compile-time constants.")
    assert node.args[0].type == dace_utils.as_itir_type(INDEX_DTYPE)
    index = int(node.args[0].value)

    data_nodes = sdfg_builder.visit(
        node.args[1],
        sdfg=sdfg,
        head_state=state,
    )
    if isinstance(data_nodes, FieldopData):
        raise ValueError(f"Invalid tuple expression {node}")
    unused_arg_nodes: Iterable[FieldopData] = gtx_utils.flatten_nested_tuple(
        tuple(arg for i, arg in enumerate(data_nodes) if i != index)
    )
    state.remove_nodes_from(
        [arg.dc_node for arg in unused_arg_nodes if state.degree(arg.dc_node) == 0]
    )
    return data_nodes[index]


def translate_scalar_expr(
    node: gtir.Node,
    sdfg: dace.SDFG,
    state: dace.SDFGState,
    sdfg_builder: gtir_sdfg.SDFGBuilder,
) -> FieldopResult:
    assert isinstance(node, gtir.FunCall)
    assert isinstance(node.type, ts.ScalarType)

    args = []
    connectors = []
    scalar_expr_args = []

    for i, arg_expr in enumerate(node.args):
        visit_expr = True
        if isinstance(arg_expr, gtir.SymRef):
            try:
                # `gt_symbol` refers to symbols defined in the GT4Py program
                gt_symbol_type = sdfg_builder.get_symbol_type(arg_expr.id)
                if not isinstance(gt_symbol_type, ts.ScalarType):
                    raise ValueError(f"Invalid argument to scalar expression {arg_expr}.")
            except KeyError:
                # this is the case of non-variable argument, e.g. target type such as `float64`,
                # used in a casting expression like `cast_(variable, float64)`
                visit_expr = False

        if visit_expr:
            # we visit the argument expression and obtain the access node to
            # a scalar data container, which will be connected to the tasklet
            arg = sdfg_builder.visit(
                arg_expr,
                sdfg=sdfg,
                head_state=state,
            )
            if not (isinstance(arg, FieldopData) and isinstance(arg.gt_type, ts.ScalarType)):
                raise ValueError(f"Invalid argument to scalar expression {arg_expr}.")
            param = f"__arg{i}"
            args.append(arg.dc_node)
            connectors.append(param)
            scalar_expr_args.append(gtir.SymRef(id=param))
        else:
            assert isinstance(arg_expr, gtir.SymRef)
            scalar_expr_args.append(arg_expr)

    # we visit the scalar expression replacing the input arguments with the corresponding data connectors
    scalar_node = gtir.FunCall(fun=node.fun, args=scalar_expr_args)
    python_code = gtir_python_codegen.get_source(scalar_node)
    tasklet_node = sdfg_builder.add_tasklet(
        name="scalar_expr",
        state=state,
        inputs=set(connectors),
        outputs={"__out"},
        code=f"__out = {python_code}",
    )
    # create edges for the input data connectors
    for arg_node, conn in zip(args, connectors, strict=True):
        state.add_edge(
            arg_node,
            None,
            tasklet_node,
            conn,
            dace.Memlet(data=arg_node.data, subset="0"),
        )
    # finally, create temporary for the result value
    temp_name, _ = sdfg.add_scalar(
        sdfg.temp_data_name(),
        dace_utils.as_dace_type(node.type),
        find_new_name=True,
        transient=True,
    )
    temp_node = state.add_access(temp_name)
    state.add_edge(
        tasklet_node,
        "__out",
        temp_node,
        None,
        dace.Memlet(data=temp_name, subset="0"),
    )

    return FieldopData(temp_node, node.type)


def translate_symbol_ref(
    node: gtir.Node,
    sdfg: dace.SDFG,
    state: dace.SDFGState,
    sdfg_builder: gtir_sdfg.SDFGBuilder,
) -> FieldopResult:
    """Generates the dataflow subgraph for a `ir.SymRef` node."""
    assert isinstance(node, gtir.SymRef)

    symbol_name = str(node.id)
    # we retrieve the type of the symbol in the GT4Py prgram
    gt_symbol_type = sdfg_builder.get_symbol_type(symbol_name)

    # Create new access node in current state. It is possible that multiple
    # access nodes are created in one state for the same data container.
    # We rely on the dace simplify pass to remove duplicated access nodes.
    return _get_data_nodes(sdfg, state, sdfg_builder, symbol_name, gt_symbol_type)


if TYPE_CHECKING:
    # Use type-checking to assert that all translator functions implement the `PrimitiveTranslator` protocol
    __primitive_translators: list[PrimitiveTranslator] = [
        translate_as_fieldop,
        translate_broadcast_scalar,
        translate_if,
        translate_literal,
        translate_make_tuple,
        translate_tuple_get,
        translate_scalar_expr,
        translate_symbol_ref,
    ]<|MERGE_RESOLUTION|>--- conflicted
+++ resolved
@@ -209,11 +209,7 @@
         raise ValueError(f"Cannot create field for dace type {output_desc}.")
 
     # allocate local temporary storage
-<<<<<<< HEAD
     temp_name, _ = sdfg.add_temp_transient(field_shape, output_desc.dtype, offset=field_offset)
-=======
-    temp_name, _ = sdfg.add_temp_transient(field_shape, output_desc.dtype)
->>>>>>> a00154ad
     field_node = state.add_access(temp_name)
 
     if isinstance(dataflow_output.result.gt_dtype, ts.ScalarType):
