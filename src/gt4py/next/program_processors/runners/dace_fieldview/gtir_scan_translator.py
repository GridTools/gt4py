--- conflicted
+++ resolved
@@ -124,10 +124,6 @@
                 f"Type mismatch, expected {output_type.dtype} got {output_edge.result.gt_dtype}."
             )
         field_dtype = output_edge.result.gt_dtype
-<<<<<<< HEAD
-=======
-        field_dims, field_shape, field_offset = (domain_dims, domain_shape, domain_offset)
->>>>>>> b0007bb6
         # the scan field operator computes a column of scalar values
         assert len(dataflow_output_desc.shape) == 1
     else:
@@ -142,13 +138,7 @@
         assert len(dataflow_output_desc.shape) == 2
         # extend the array with the local dimensions added by the field operator (e.g. `neighbors`)
         assert output_edge.result.gt_dtype.offset_type is not None
-<<<<<<< HEAD
         field_shape = [*field_shape, dataflow_output_desc.shape[1]]
-=======
-        field_dims = [*domain_dims, output_edge.result.gt_dtype.offset_type]
-        field_shape = [*domain_shape, dataflow_output_desc.shape[1]]
-        field_offset = [*domain_offset, dataflow_output_desc.offset[1]]
->>>>>>> b0007bb6
         field_subset = field_subset + dace_subsets.Range.from_string(
             f"0:{dataflow_output_desc.shape[1]}"
         )
@@ -172,13 +162,8 @@
 
     return gtir_translators.FieldopData(
         field_node,
-<<<<<<< HEAD
         ts.FieldType(field_dims, output_edge.result.gt_dtype),
         origin=(field_origin if set(field_origin) != {0} else None),
-=======
-        ts.FieldType(field_dims, field_dtype),
-        offset=(field_offset if set(field_offset) != {0} else None),
->>>>>>> b0007bb6
     )
 
 
