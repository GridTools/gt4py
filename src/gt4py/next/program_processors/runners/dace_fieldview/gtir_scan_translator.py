# GT4Py - GridTools Framework
#
# Copyright (c) 2014-2024, ETH Zurich
# All rights reserved.
#
# Please, refer to the LICENSE file in the root directory.
# SPDX-License-Identifier: BSD-3-Clause

"""Implements the lowering of scan field operator.

This builtin translator implements the `PrimitiveTranslator` protocol as other
translators in `gtir_builtin_translators` module. This module implements the scan
translator, separately from the `gtir_builtin_translators` module, because the
parsing of input arguments as well as the construction of the map scope differ
from a regular field operator, which requires slightly different helper methods.
Besides, the function code is quite large, another reason to keep it separate
from other translators.
"""

from __future__ import annotations

from typing import TYPE_CHECKING, Any, Iterable

import dace
from dace import subsets as dace_subsets

from gt4py.next import common as gtx_common, utils as gtx_utils
from gt4py.next.iterator import ir as gtir
from gt4py.next.iterator.ir_utils import common_pattern_matcher as cpm, ir_makers as im
from gt4py.next.program_processors.runners.dace_common import utility as dace_utils
from gt4py.next.program_processors.runners.dace_fieldview import (
    gtir_builtin_translators as gtir_translators,
    gtir_dataflow,
    gtir_sdfg,
    utility as dace_gtir_utils,
)
from gt4py.next.type_system import type_info as ti, type_specifications as ts


if TYPE_CHECKING:
    from gt4py.next.program_processors.runners.dace_fieldview import gtir_sdfg


def _parse_scan_fieldop_arg(
    node: gtir.Expr,
    sdfg: dace.SDFG,
    state: dace.SDFGState,
    sdfg_builder: gtir_sdfg.SDFGBuilder,
    domain: gtir_translators.FieldopDomain,
) -> gtir_dataflow.MemletExpr | tuple[gtir_dataflow.MemletExpr | tuple[Any, ...], ...]:
    """Helper method to visit an expression passed as argument to a scan field operator.

    On the innermost level, a scan operator is lowered to a loop region which computes
    column elements in the vertical dimension.

    It differs from the helper method `gtir_builtin_translators` in that field arguments
    are passed in full shape along the vertical dimension, rather than as iterator.
    """

    def _parse_fieldop_arg_impl(
        arg: gtir_translators.FieldopData,
    ) -> gtir_dataflow.MemletExpr:
        arg_expr = arg.get_local_view(domain)
        if isinstance(arg_expr, gtir_dataflow.MemletExpr):
            return arg_expr
        # In scan field operator, the arguments to the vertical stencil are passed by value.
        # Therefore, the full field shape is passed as `MemletExpr` rather than `IteratorExpr`.
        return gtir_dataflow.MemletExpr(
            arg_expr.field, arg_expr.gt_dtype, arg_expr.get_memlet_subset(sdfg)
        )

    arg = sdfg_builder.visit(node, sdfg=sdfg, head_state=state)

    if isinstance(arg, gtir_translators.FieldopData):
        return _parse_fieldop_arg_impl(arg)
    else:
        # handle tuples of fields
        return gtx_utils.tree_map(lambda x: _parse_fieldop_arg_impl(x))(arg)


def _create_scan_field_operator_impl(
    sdfg_builder: gtir_sdfg.SDFGBuilder,
    sdfg: dace.SDFG,
    state: dace.SDFGState,
    domain: gtir_translators.FieldopDomain,
    output_edge: gtir_dataflow.DataflowOutputEdge,
    output_type: ts.FieldType,
    map_exit: dace.nodes.MapExit,
) -> gtir_translators.FieldopData:
    """
    Helper method to allocate a temporary array that stores one field computed
    by the scan field operator.

    This method is called by `_create_scan_field_operator()`.

    Similar to `gtir_builtin_translators._create_field_operator_impl()` but
    for scan field operators. It differs in that the scan loop region produces
    a field along the vertical dimension, rather than a single point.
    Therefore, the memlet subset will write a slice into the result array, that
    corresponds to the full vertical shape for each horizontal grid point.

    Refer to `gtir_builtin_translators._create_field_operator_impl()` for
    the description of function arguments and return values.
    """
    dataflow_output_desc = output_edge.result.dc_node.desc(sdfg)
    assert isinstance(dataflow_output_desc, dace.data.Array)

<<<<<<< HEAD
    field_dims, field_origin, field_shape = gtir_translators.get_field_layout(domain)
    field_indices = gtir_translators.get_domain_indices(field_dims, field_origin)
    field_subset = dace_subsets.Range.from_indices(field_indices)

    # the vertical dimension should not belong to the field operator domain
    # but we need to write it to the output field
    scan_dim_index = [sdfg_builder.is_column_axis(dim) for dim in field_dims].index(True)
=======
    # the memory layout of the output field follows the field operator compute domain
    domain_dims, domain_offset, domain_shape = gtir_translators.get_field_layout(domain)
    domain_indices = gtir_translators.get_domain_indices(domain_dims, domain_offset)
    domain_subset = dace_subsets.Range.from_indices(domain_indices)

    # the vertical dimension used as scan column is computed by the `LoopRegion`
    # inside the map scope, therefore it is excluded from the map range
    scan_dim_index = [sdfg_builder.is_column_axis(dim) for dim in domain_dims].index(True)
>>>>>>> aab0c57b

    # the map scope writes the full-shape dimension corresponding to the scan column
    field_subset = (
        dace_subsets.Range(field_subset[:scan_dim_index])
        + dace_subsets.Range.from_string(f"0:{dataflow_output_desc.shape[0]}")
        + dace_subsets.Range(field_subset[scan_dim_index + 1 :])
    )

    if isinstance(output_edge.result.gt_dtype, ts.ScalarType):
        assert isinstance(output_type.dtype, ts.ScalarType)
        if output_edge.result.gt_dtype != output_type.dtype:
            raise TypeError(
                f"Type mismatch, expected {output_type.dtype} got {output_edge.result.gt_dtype}."
            )
        field_dtype = output_edge.result.gt_dtype
        # the scan field operator computes a column of scalar values
        assert len(dataflow_output_desc.shape) == 1
    else:
        assert isinstance(output_type.dtype, ts.ListType)
        assert isinstance(output_edge.result.gt_dtype.element_type, ts.ScalarType)
        field_dtype = output_edge.result.gt_dtype.element_type
        if field_dtype != output_type.dtype.element_type:
            raise TypeError(
                f"Type mismatch, expected {output_type.dtype.element_type} got {field_dtype}."
            )
        # the scan field operator computes a list of scalar values for each column level
        # 1st dim: column level, 2nd dim: list of scalar values (e.g. `neighbors`)
        assert len(dataflow_output_desc.shape) == 2
        # the lines below extend the array with the local dimension added by the field operator
        assert output_edge.result.gt_dtype.offset_type is not None
        field_shape = [*field_shape, dataflow_output_desc.shape[1]]
        field_subset = field_subset + dace_subsets.Range.from_string(
            f"0:{dataflow_output_desc.shape[1]}"
        )

    # allocate local temporary storage
    field_name, field_desc = sdfg_builder.add_temp_array(
        sdfg, field_shape, dataflow_output_desc.dtype
    )
    # the inner and outer strides have to match
    scan_output_stride = field_desc.strides[scan_dim_index]
    # also consider the stride of the local dimension, in case the scan field operator computes a list
    local_strides = field_desc.strides[len(field_dims) :]
    assert len(local_strides) == (1 if isinstance(output_edge.result.gt_dtype, ts.ListType) else 0)
    new_inner_strides = [scan_output_stride, *local_strides]
    dataflow_output_desc.set_shape(dataflow_output_desc.shape, new_inner_strides)

    # and here the edge writing the dataflow result data through the map exit node
    field_node = state.add_access(field_name)
    output_edge.connect(map_exit, field_node, field_subset)

    return gtir_translators.FieldopData(
        field_node,
        ts.FieldType(field_dims, output_edge.result.gt_dtype),
        origin=(field_origin if set(field_origin) != {0} else None),
    )


def _create_scan_field_operator(
    sdfg: dace.SDFG,
    state: dace.SDFGState,
    domain: gtir_translators.FieldopDomain,
    node_type: ts.FieldType | ts.TupleType,
    sdfg_builder: gtir_sdfg.SDFGBuilder,
    input_edges: Iterable[gtir_dataflow.DataflowInputEdge],
    output_tree: gtir_dataflow.DataflowOutputEdge
    | tuple[gtir_dataflow.DataflowOutputEdge | tuple[Any, ...], ...],
) -> gtir_translators.FieldopResult:
    """
    Helper method to build the output of a field operator, which can consist of
    a single field or a tuple of fields.

    Similar to `gtir_builtin_translators._create_field_operator()` but for scan
    field operators. The main difference is that the scan vertical dimension is
    excluded from the map range. This because the vertical dimension is traversed
    by a loop region in a mapped nested SDFG.

    Refer to `gtir_builtin_translators._create_field_operator()` for the
    description of function arguments and return values.
    """
    domain_dims, _, _ = gtir_translators.get_field_layout(domain)

    # create a map scope to execute the `LoopRegion` over the horizontal domain
    if len(domain_dims) == 1:
        # We construct the scan field operator on the horizontal domain, while the
        # vertical dimension (the column axis) is computed by the loop region.
        # If the field operator computes only the column axis (a 1d scan field operator),
        # there is no horizontal domain, therefore the map scope is not needed.
        # This case currently produces wrong CUDA code because of a DaCe issue
        # (see https://github.com/GridTools/gt4py/issues/1136).
        # The corresponding GT4Py tests are disabled (pytest marker `uses_scan_1d_field`).
        map_entry, map_exit = (None, None)
    else:
        # create map range corresponding to the field operator domain
        map_entry, map_exit = sdfg_builder.add_map(
            "fieldop",
            state,
            ndrange={
                dace_gtir_utils.get_map_variable(dim): f"{lower_bound}:{upper_bound}"
                for dim, lower_bound, upper_bound in domain
                if not sdfg_builder.is_column_axis(dim)
            },
        )

    # here we setup the edges passing through the map entry node
    for edge in input_edges:
        edge.connect(map_entry)

    if isinstance(node_type, ts.FieldType):
        assert isinstance(output_tree, gtir_dataflow.DataflowOutputEdge)
        return _create_scan_field_operator_impl(
            sdfg_builder, sdfg, state, domain, output_tree, node_type, map_exit
        )
    else:
        # handle tuples of fields
        # the symbol name 'x' in the call below is not used, we only need
        # the tree structure of the `TupleType` definition to pass to `tree_map()`
        output_symbol_tree = dace_gtir_utils.make_symbol_tree("x", node_type)
        return gtx_utils.tree_map(
            lambda output_edge, output_sym: (
                _create_scan_field_operator_impl(
                    sdfg_builder,
                    sdfg,
                    state,
                    domain,
                    output_edge,
                    output_sym.type,
                    map_exit,
                )
            )
        )(output_tree, output_symbol_tree)


def _scan_input_name(input_name: str) -> str:
    """
    Helper function to make naming of input connectors in the scan nested SDFG
    consistent throughut this module scope.
    """
    return f"__gtir_scan_input_{input_name}"


def _scan_output_name(input_name: str) -> str:
    """
    Same as above, but for the output connecters in the scan nested SDFG.
    """
    return f"__gtir_scan_output_{input_name}"


def _lower_lambda_to_nested_sdfg(
    lambda_node: gtir.Lambda,
    sdfg: dace.SDFG,
    sdfg_builder: gtir_sdfg.SDFGBuilder,
    domain: gtir_translators.FieldopDomain,
    init_data: gtir_translators.FieldopResult,
    lambda_symbols: dict[str, ts.DataType],
    scan_forward: bool,
    scan_carry_symbol: gtir.Sym,
) -> tuple[dace.SDFG, gtir_translators.FieldopResult]:
    """
    Helper method to lower the lambda node representing the scan stencil dataflow
    inside a separate SDFG.

    In regular field operators, where the computation of a grid point is independent
    from other points, therefore the stencil can be lowered to a mapped tasklet
    dataflow, and the map range is defined on the full domain.
    The scan field operator has to carry an intermediate result while the stencil
    is applied on vertical levels, which is input to the computation of next level
    (an accumulator function, for example). Therefore, the points on the vertical
    dimension are computed inside a `LoopRegion` construct.
    This function creates the `LoopRegion` inside a nested SDFG, which will be
    mapped by the caller to the horizontal domain in the field operator context.

    Args:
        lambda_node: The lambda representing the stencil expression on the horizontal level.
        sdfg: The SDFG where the scan field operator is translated.
        sdfg_builder: The SDFG builder object to access the field operator context.
        domain: The field operator domain, with all horizontal and vertical dimensions.
        init_data: The data produced in the field operator context that is used
            to initialize the scan carry value.
        lambda_symbols: List of symbols used as parameters of the stencil expressions.
        scan_forward: When True, the loop should range starting from the origin;
            when False, traverse towards origin.
        scan_carry_symbol: The symbol used in the stencil expression to carry the
            intermediate result along the vertical dimension.

    Returns:
        A tuple of two elements:
          - An SDFG containing the `LoopRegion` computation along the vertical
            dimension, to be instantied as a nested SDFG in the field operator context.
          - The inner fields, that is 1d arrays with vertical shape containing
            the output of the stencil computation. These fields will have to be
            mapped to outer arrays by the caller. The caller is responsible to ensure
            that inner and outer arrays use the same strides.
    """

    # the lambda expression, i.e. body of the scan, will be created inside a nested SDFG.
    nsdfg = dace.SDFG(sdfg_builder.unique_nsdfg_name(sdfg, "scan"))
    nsdfg.debuginfo = dace_utils.debug_info(lambda_node, default=sdfg.debuginfo)
<<<<<<< HEAD
    lambda_translator = sdfg_builder.nested_context(lambda_node, nsdfg, lambda_symbols)
=======
    lambda_translator = sdfg_builder.setup_nested_context(
        lambda_node, nsdfg, lambda_symbols, lambda_field_offsets
    )
>>>>>>> aab0c57b

    # use the vertical dimension in the domain as scan dimension
    scan_domain = [
        (dim, lower_bound, upper_bound)
        for dim, lower_bound, upper_bound in domain
        if sdfg_builder.is_column_axis(dim)
    ]
    assert len(scan_domain) == 1
    scan_dim, scan_lower_bound, scan_upper_bound = scan_domain[0]

    # extract the scan loop range
    scan_loop_var = dace_gtir_utils.get_map_variable(scan_dim)

    # in case the scan operator computes a list (not a scalar), we need to add an extra dimension
    def get_scan_output_shape(
        scan_init_data: gtir_translators.FieldopData,
    ) -> list[dace.symbolic.SymExpr]:
        scan_column_size = scan_upper_bound - scan_lower_bound
        if isinstance(scan_init_data.gt_type, ts.ScalarType):
            return [scan_column_size]
        assert isinstance(scan_init_data.gt_type, ts.ListType)
        assert scan_init_data.gt_type.offset_type
        offset_type = scan_init_data.gt_type.offset_type
        offset_provider_type = sdfg_builder.get_offset_provider_type(offset_type.value)
        assert isinstance(offset_provider_type, gtx_common.NeighborConnectivityType)
        list_size = offset_provider_type.max_neighbors
        return [scan_column_size, dace.symbolic.SymExpr(list_size)]

    if isinstance(init_data, tuple):
        lambda_result_shape = gtx_utils.tree_map(get_scan_output_shape)(init_data)
    else:
        lambda_result_shape = get_scan_output_shape(init_data)

    # create a loop region for lambda call over the scan dimension
    if scan_forward:
        scan_loop = dace.sdfg.state.LoopRegion(
            label="scan",
            condition_expr=f"{scan_loop_var} < {scan_upper_bound}",
            loop_var=scan_loop_var,
            initialize_expr=f"{scan_loop_var} = {scan_lower_bound}",
            update_expr=f"{scan_loop_var} = {scan_loop_var} + 1",
            inverted=False,
        )
    else:
        scan_loop = dace.sdfg.state.LoopRegion(
            label="scan",
            condition_expr=f"{scan_loop_var} >= {scan_lower_bound}",
            loop_var=scan_loop_var,
            initialize_expr=f"{scan_loop_var} = {scan_upper_bound} - 1",
            update_expr=f"{scan_loop_var} = {scan_loop_var} - 1",
            inverted=False,
        )

    nsdfg.add_node(scan_loop)
    init_state = nsdfg.add_state("scan_init", is_start_block=True)
    nsdfg.add_edge(init_state, scan_loop, dace.InterstateEdge())
    compute_state = scan_loop.add_state("scan_compute")
    update_state = scan_loop.add_state_after(compute_state, "scan_update")

    # visit the list of arguments to be passed to the scan expression
    stencil_args = [
        _parse_scan_fieldop_arg(im.ref(p.id), nsdfg, compute_state, lambda_translator, domain)
        for p in lambda_node.params
    ]

    # generate the dataflow representing the stencil to be applied on the horizontal domain
    lambda_input_edges, lambda_result = gtir_dataflow.translate_lambda_to_dataflow(
        nsdfg, compute_state, lambda_translator, lambda_node, args=stencil_args
    )

    # connect the input data node for initialization of the scan carry value
    scan_carry_input = (
        dace_gtir_utils.make_symbol_tree(scan_carry_symbol.id, scan_carry_symbol.type)
        if isinstance(scan_carry_symbol.type, ts.TupleType)
        else scan_carry_symbol
    )

    def init_scan_carry(sym: gtir.Sym) -> None:
        scan_carry_dataname = str(sym.id)
        scan_carry_desc = nsdfg.data(scan_carry_dataname)
        input_scan_carry_dataname = _scan_input_name(scan_carry_dataname)
        input_scan_carry_desc = scan_carry_desc.clone()
        nsdfg.add_datadesc(input_scan_carry_dataname, input_scan_carry_desc)
        scan_carry_desc.transient = True
        init_state.add_nedge(
            init_state.add_access(input_scan_carry_dataname),
            init_state.add_access(scan_carry_dataname),
            nsdfg.make_array_memlet(input_scan_carry_dataname),
        )

    if isinstance(scan_carry_input, tuple):
        gtx_utils.tree_map(init_scan_carry)(scan_carry_input)
    else:
        init_scan_carry(scan_carry_input)

    # connect the dataflow input directly to the source data nodes, without passing through a map node;
    # the reason is that the map for horizontal domain is outside the scan loop region
    for edge in lambda_input_edges:
        edge.connect(map_entry=None)

    # connect the dataflow result nodes to the carry variables
    output_column_index = dace.symbolic.pystr_to_symbolic(scan_loop_var) - scan_lower_bound

    def connect_scan_output(
        scan_output_edge: gtir_dataflow.DataflowOutputEdge,
        scan_output_shape: list[dace.symbolic.SymExpr],
        sym: gtir.Sym,
    ) -> gtir_translators.FieldopData:
        scan_result = scan_output_edge.result
        if isinstance(scan_result.gt_dtype, ts.ScalarType):
            assert scan_result.gt_dtype == sym.type
            # the scan field operator computes a column of scalar values
            assert len(scan_output_shape) == 1
            output_subset = dace_subsets.Range.from_string(str(output_column_index))
        else:
            assert isinstance(sym.type, ts.ListType)
            assert scan_result.gt_dtype.element_type == sym.type.element_type
            # the scan field operator computes a list of scalar values for each column level
            assert len(scan_output_shape) == 2
            output_subset = dace_subsets.Range.from_string(
                f"{output_column_index}, 0:{scan_output_shape[1]}"
            )
        scan_result_data = scan_result.dc_node.data
        scan_result_desc = scan_result.dc_node.desc(nsdfg)

        # `sym` represents the global output data, that is the nested-SDFG output connector
        lambda_output = str(sym.id)
        output = _scan_output_name(lambda_output)
        nsdfg.add_array(output, scan_output_shape, scan_result_desc.dtype)
        output_node = compute_state.add_access(output)

        compute_state.add_nedge(
            scan_result.dc_node, output_node, dace.Memlet(data=output, subset=output_subset)
        )

        update_state.add_nedge(
            update_state.add_access(scan_result_data),
            update_state.add_access(lambda_output),
            dace.Memlet.from_array(scan_result_data, scan_result_desc),
        )

        output_type = ts.FieldType(dims=[scan_dim], dtype=scan_result.gt_dtype)
        return gtir_translators.FieldopData(output_node, output_type, origin=scan_lower_bound)

    if isinstance(scan_carry_input, tuple):
        assert isinstance(lambda_result_shape, tuple)
        lambda_output = gtx_utils.tree_map(connect_scan_output)(
            lambda_result, lambda_result_shape, scan_carry_input
        )
    else:
        assert isinstance(lambda_result[0], gtir_dataflow.DataflowOutputEdge)
        assert isinstance(lambda_result_shape, list)
        lambda_output = connect_scan_output(lambda_result[0], lambda_result_shape, scan_carry_input)

    # in case tuples are passed as argument, isolated access nodes might be left in the state,
    # because not all tuple fields are necessarily accessed inside the lambda scope
    for data_node in compute_state.data_nodes():
        data_desc = data_node.desc(nsdfg)
        if compute_state.degree(data_node) == 0:
            # By construction there should never be isolated transient nodes.
            # Therefore, the assert below implements a sanity check, that allows
            # the exceptional case (encountered in one GT4Py test) where the carry
            # variable is not used, so not a scan indeed because no data dependency.
            assert (not data_desc.transient) or data_node.data.startswith(scan_carry_symbol.id)
            compute_state.remove_node(data_node)

    return nsdfg, lambda_output


def _connect_nested_sdfg_output_to_temporaries(
    sdfg: dace.SDFG,
    nsdfg: dace.SDFG,
    nsdfg_node: dace.nodes.NestedSDFG,
    outer_state: dace.SDFGState,
    inner_data: gtir_translators.FieldopData,
) -> gtir_dataflow.DataflowOutputEdge:
    """
    Helper function to create the edges to write output data from the nested SDFG
    to temporary arrays in the parent SDFG, denoted as outer context.

    Args:
        sdfg: The SDFG representing the outer context, where the field operator is translated.
        nsdfg: The SDFG where the scan `LoopRegion` is translated.
        nsdfg_node: The nested SDFG node in the outer context.
        outer_state: The state in outer context where the field operator is translated.
        inner_data: The data produced by the scan `LoopRegion` in the inner context.

    Returns:
        An object representing the output data connection of this field operator.
    """
    assert isinstance(inner_data.gt_type, ts.FieldType)
    inner_dataname = inner_data.dc_node.data
    inner_desc = nsdfg.data(inner_dataname)
    outer_dataname, outer_desc = sdfg.add_temp_transient_like(inner_desc)
    outer_node = outer_state.add_access(outer_dataname)
    outer_state.add_edge(
        nsdfg_node,
        inner_dataname,
        outer_node,
        None,
        dace.Memlet.from_array(outer_dataname, outer_desc),
    )
    output_expr = gtir_dataflow.ValueExpr(outer_node, inner_data.gt_type.dtype)
    return gtir_dataflow.DataflowOutputEdge(outer_state, output_expr)


def translate_scan(
    node: gtir.Node,
    sdfg: dace.SDFG,
    state: dace.SDFGState,
    sdfg_builder: gtir_sdfg.SDFGBuilder,
) -> gtir_translators.FieldopResult:
    """
    Generates the dataflow subgraph for the `as_fieldop` builtin with a scan operator.

    It differs from `translate_as_fieldop()` in that the horizontal domain is lowered
    to a map scope while the vertical dimension where the scan column is computed
    is lowered to a `LoopRegion`. The current design choice is to keep the map scope
    on the outer level, and the `LoopRegion` inside. This choice follows the GTIR
    representation where the `scan` operator is called inside the `as_fieldop` node.

    Implements the `PrimitiveTranslator` protocol.
    """
    assert isinstance(node, gtir.FunCall)
    assert cpm.is_call_to(node.fun, "as_fieldop")
    assert isinstance(node.type, (ts.FieldType, ts.TupleType))

    fun_node = node.fun
    assert len(fun_node.args) == 2
    scan_expr, domain_expr = fun_node.args
    assert cpm.is_call_to(scan_expr, "scan")

    # parse the domain of the scan field operator
    domain = gtir_translators.extract_domain(domain_expr)

    # parse scan parameters
    assert len(scan_expr.args) == 3
    stencil_expr = scan_expr.args[0]
    assert isinstance(stencil_expr, gtir.Lambda)

    # params[0]: the lambda parameter to propagate the scan carry on the vertical dimension
    scan_carry = str(stencil_expr.params[0].id)

    # params[1]: boolean flag for forward/backward scan
    assert isinstance(scan_expr.args[1], gtir.Literal) and ti.is_logical(scan_expr.args[1].type)
    scan_forward = scan_expr.args[1].value == "True"

    # params[2]: the expression that computes the value for scan initialization
    init_expr = scan_expr.args[2]
    # visit the initialization value of the scan expression
    init_data = sdfg_builder.visit(init_expr, sdfg=sdfg, head_state=state)
    # extract type definition of the scan carry
    scan_carry_type = (
        init_data.gt_type
        if isinstance(init_data, gtir_translators.FieldopData)
        else gtir_translators.get_tuple_type(init_data)
    )

    # define the set of symbols available in the lambda context, which consists of
    # the carry argument and all lambda function arguments
    lambda_arg_types = [scan_carry_type] + [
        arg.type for arg in node.args if isinstance(arg.type, ts.DataType)
    ]
    lambda_symbols = {
        str(p.id): arg_type
        for p, arg_type in zip(stencil_expr.params, lambda_arg_types, strict=True)
    }

    # visit the arguments to be passed to the lambda expression
    # this must be executed before visiting the lambda expression, in order to populate
    # the data descriptor with the correct field domain offsets for field arguments
    lambda_args = [sdfg_builder.visit(arg, sdfg=sdfg, head_state=state) for arg in node.args]
    lambda_args_mapping = {
        _scan_input_name(scan_carry): init_data,
    } | {
        str(param.id): arg for param, arg in zip(stencil_expr.params[1:], lambda_args, strict=True)
    }

    # parse the dataflow input and output symbols
    lambda_flat_args: dict[str, gtir_translators.FieldopData] = {}
    # the field offset is set to `None` when it is zero in all dimensions
    for param, outer_arg in lambda_args_mapping.items():
        tuple_fields = gtir_translators.flatten_tuples(param, outer_arg)
        lambda_flat_args |= dict(tuple_fields)
    if isinstance(scan_carry_type, ts.TupleType):
        lambda_flat_outs = {
            str(sym.id): sym.type
            for sym in dace_gtir_utils.flatten_tuple_fields(
                _scan_output_name(scan_carry), scan_carry_type
            )
        }
    else:
        lambda_flat_outs = {_scan_output_name(scan_carry): scan_carry_type}

    # lower the scan stencil expression in a separate SDFG context
    nsdfg, lambda_output = _lower_lambda_to_nested_sdfg(
        stencil_expr,
        sdfg,
        sdfg_builder,
        domain,
        init_data,
        lambda_symbols,
        scan_forward,
        im.sym(scan_carry, scan_carry_type),
    )

    # build the mapping of symbols from nested SDFG to field operator context
    nsdfg_symbols_mapping = {str(sym): sym for sym in nsdfg.free_symbols}
    for inner_dataname, outer_arg in lambda_flat_args.items():
        inner_desc = nsdfg.data(inner_dataname)
        outer_desc = outer_arg.dc_node.desc(sdfg)
        nsdfg_symbols_mapping |= {
            str(nested_symbol): parent_symbol
            for nested_symbol, parent_symbol in zip(
                [*inner_desc.shape, *inner_desc.strides],
                [*outer_desc.shape, *outer_desc.strides],
                strict=True,
            )
            if dace.symbolic.issymbolic(nested_symbol)
        }

    # the scan nested SDFG is ready: it is instantiated in the field operator context
    # where the map scope over the horizontal domain lives
    nsdfg_node = state.add_nested_sdfg(
        nsdfg,
        sdfg,
        inputs=set(lambda_flat_args.keys()),
        outputs=set(lambda_flat_outs.keys()),
        symbol_mapping=nsdfg_symbols_mapping,
    )

    lambda_input_edges = []
    for input_connector, outer_arg in lambda_flat_args.items():
        arg_desc = outer_arg.dc_node.desc(sdfg)
        input_subset = dace_subsets.Range.from_array(arg_desc)
        input_edge = gtir_dataflow.MemletInputEdge(
            state, outer_arg.dc_node, input_subset, nsdfg_node, input_connector
        )
        lambda_input_edges.append(input_edge)

    # for output connections, we create temporary arrays that contain the computation
    # results of a column slice for each point in the horizontal domain
    lambda_output_tree = gtx_utils.tree_map(
        lambda lambda_output_data: _connect_nested_sdfg_output_to_temporaries(
            sdfg, nsdfg, nsdfg_node, state, lambda_output_data
        )
    )(lambda_output)

    # we call a helper method to create a map scope that will compute the entire field
    return _create_scan_field_operator(
        sdfg, state, domain, node.type, sdfg_builder, lambda_input_edges, lambda_output_tree
    )<|MERGE_RESOLUTION|>--- conflicted
+++ resolved
@@ -105,24 +105,14 @@
     dataflow_output_desc = output_edge.result.dc_node.desc(sdfg)
     assert isinstance(dataflow_output_desc, dace.data.Array)
 
-<<<<<<< HEAD
+    # the memory layout of the output field follows the field operator compute domain
     field_dims, field_origin, field_shape = gtir_translators.get_field_layout(domain)
     field_indices = gtir_translators.get_domain_indices(field_dims, field_origin)
     field_subset = dace_subsets.Range.from_indices(field_indices)
 
-    # the vertical dimension should not belong to the field operator domain
-    # but we need to write it to the output field
-    scan_dim_index = [sdfg_builder.is_column_axis(dim) for dim in field_dims].index(True)
-=======
-    # the memory layout of the output field follows the field operator compute domain
-    domain_dims, domain_offset, domain_shape = gtir_translators.get_field_layout(domain)
-    domain_indices = gtir_translators.get_domain_indices(domain_dims, domain_offset)
-    domain_subset = dace_subsets.Range.from_indices(domain_indices)
-
     # the vertical dimension used as scan column is computed by the `LoopRegion`
     # inside the map scope, therefore it is excluded from the map range
-    scan_dim_index = [sdfg_builder.is_column_axis(dim) for dim in domain_dims].index(True)
->>>>>>> aab0c57b
+    scan_dim_index = [sdfg_builder.is_column_axis(dim) for dim in field_dims].index(True)
 
     # the map scope writes the full-shape dimension corresponding to the scan column
     field_subset = (
@@ -321,13 +311,7 @@
     # the lambda expression, i.e. body of the scan, will be created inside a nested SDFG.
     nsdfg = dace.SDFG(sdfg_builder.unique_nsdfg_name(sdfg, "scan"))
     nsdfg.debuginfo = dace_utils.debug_info(lambda_node, default=sdfg.debuginfo)
-<<<<<<< HEAD
-    lambda_translator = sdfg_builder.nested_context(lambda_node, nsdfg, lambda_symbols)
-=======
-    lambda_translator = sdfg_builder.setup_nested_context(
-        lambda_node, nsdfg, lambda_symbols, lambda_field_offsets
-    )
->>>>>>> aab0c57b
+    lambda_translator = sdfg_builder.setup_nested_context(lambda_node, nsdfg, lambda_symbols)
 
     # use the vertical dimension in the domain as scan dimension
     scan_domain = [
