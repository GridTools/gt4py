--- conflicted
+++ resolved
@@ -155,7 +155,7 @@
 
     def _add_storage(
         self, sdfg: dace.SDFG, name: str, symbol_type: ts.DataType, transient: bool = True
-    ) -> list[str]:
+    ) -> list[tuple[str, ts.DataType]]:
         """
         Add storage for data containers used in the SDFG. For fields, it allocates dace arrays,
         while scalars are stored as SDFG symbols.
@@ -173,8 +173,7 @@
             for tname, tsymbol_type in dace_fieldview_util.get_tuple_fields(
                 name, symbol_type, flatten=True
             ):
-                self._add_storage(sdfg, tname, tsymbol_type, transient)
-                tuple_fields.append(tname)
+                tuple_fields.extend(self._add_storage(sdfg, tname, tsymbol_type, transient))
         elif isinstance(symbol_type, ts.FieldType):
             dtype = dace_fieldview_util.as_dace_type(symbol_type.dtype)
             # use symbolic shape, which allows to invoke the program with fields of different size;
@@ -194,13 +193,8 @@
         else:
             raise RuntimeError(f"Data type '{type(symbol_type)}' not supported.")
 
-<<<<<<< HEAD
-        self.global_symbols[name] = symbol_type
-
-        return tuple_fields or [name]
-
-=======
->>>>>>> 7824e388
+        return tuple_fields or [(name, symbol_type)]
+
     def _add_storage_for_temporary(self, temp_decl: gtir.Temporary) -> dict[str, str]:
         """
         Add temporary storage (aka transient) for data containers used as GTIR temporaries.
@@ -249,15 +243,18 @@
 
         return field_nodes
 
-    def _add_sdfg_params(self, sdfg: dace.SDFG, node_params: Sequence[gtir.Sym]) -> None:
+    def _add_sdfg_params(self, sdfg: dace.SDFG, node_params: Sequence[gtir.Sym]) -> list[str]:
         """Helper function to add storage for node parameters and connectivity tables."""
-
         # add non-transient arrays and/or SDFG symbols for the program arguments
+        sdfg_args = []
         for param in node_params:
             pname = str(param.id)
-            assert isinstance(param.type, (ts.FieldType, ts.ScalarType))
-            self._add_storage(sdfg, pname, param.type, transient=False)
+            assert isinstance(param.type, (ts.DataType))
+            sdfg_args += self._add_storage(sdfg, pname, param.type, transient=False)
             self.global_symbols[pname] = param.type
+        # besides the types of the gt4py program arguments, we also need to store the types
+        # of the tuple-element fields that is included in the `sdfg_args` list
+        self.global_symbols.update(dict(sdfg_args))
 
         # add SDFG storage for connectivity tables
         for offset, offset_provider in dace_fieldview_util.filter_connectivities(
@@ -275,6 +272,9 @@
             # are removed by the dace simplify pass.
             self._add_storage(sdfg, dace_fieldview_util.connectivity_identifier(offset), type_)
 
+        # the list of all sdfg arguments (aka non-transient arrays) which include tuple-element fields
+        return [arg_name for arg_name, _ in sdfg_args]
+
     def visit_Program(self, node: gtir.Program) -> dace.SDFG:
         """Translates `ir.Program` to `dace.SDFG`.
 
@@ -302,31 +302,7 @@
         else:
             head_state = entry_state
 
-<<<<<<< HEAD
-        sdfg_arg_names = []
-        for param in node.params:
-            pname = str(param.id)
-            assert isinstance(param.type, (ts.DataType))
-            sdfg_arg_names += self._add_storage(sdfg, pname, param.type, transient=False)
-
-        # add SDFG storage for connectivity tables
-        for offset, offset_provider in dace_fieldview_util.filter_connectivities(
-            self.offset_provider
-        ).items():
-            scalar_kind = tt.get_scalar_kind(offset_provider.index_type)
-            local_dim = gtx_common.Dimension(offset, kind=gtx_common.DimensionKind.LOCAL)
-            type_ = ts.FieldType(
-                [offset_provider.origin_axis, local_dim], ts.ScalarType(scalar_kind)
-            )
-            # We store all connectivity tables as transient arrays here; later, while building
-            # the field operator expressions, we change to non-transient (i.e. allocated extrenally)
-            # the tables that are actually used. This way, we avoid adding SDFG arguments for
-            # the connectivity tables that are not used. The remaining unused transient arrays
-            # are removed by the dace simplify pass.
-            self._add_storage(sdfg, dace_fieldview_util.connectivity_identifier(offset), type_)
-=======
-        self._add_sdfg_params(sdfg, node.params)
->>>>>>> 7824e388
+        sdfg_arg_names = self._add_sdfg_params(sdfg, node.params)
 
         # visit one statement at a time and expand the SDFG from the current head state
         for i, stmt in enumerate(node.body):
@@ -426,11 +402,11 @@
             )
         elif cpm.is_call_to(node, "make_tuple"):
             return gtir_builtin_translators.translate_make_tuple(
-                node, sdfg, head_state, self, let_symbols
+                node, sdfg, head_state, self, reduce_identity
             )
         elif cpm.is_call_to(node, "tuple_get"):
             return gtir_builtin_translators.translate_tuple_get(
-                node, sdfg, head_state, self, let_symbols
+                node, sdfg, head_state, self, reduce_identity
             )
         elif cpm.is_call_to(node.fun, "as_fieldop"):
             return gtir_builtin_translators.translate_as_field_op(
