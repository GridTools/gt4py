--- conflicted
+++ resolved
@@ -17,7 +17,7 @@
 Note: this module covers the fieldview flavour of GTIR.
 """
 
-from typing import Any, Sequence
+from typing import Any, Optional, Sequence
 
 import dace
 
@@ -28,6 +28,7 @@
     gtir_builtin_translators,
     utility as dace_fieldview_util,
 )
+from gt4py.next.program_processors.runners.dace_fieldview.gtir_to_tasklet import SymbolExpr
 from gt4py.next.program_processors.runners.dace_fieldview.sdfg_builder import SDFGBuilder
 from gt4py.next.type_system import type_specifications as ts, type_translation as tt
 
@@ -126,12 +127,8 @@
         to have the same memory layout as the target array.
         """
         results: list[gtir_builtin_translators.SDFGField] = self.visit(
-            node, sdfg=sdfg, head_state=head_state
+            node, sdfg=sdfg, head_state=head_state, reduce_identity=None
         )
-<<<<<<< HEAD
-        results = field_builder(None)
-=======
->>>>>>> f216a369
 
         field_nodes = []
         for node, _ in results:
@@ -241,14 +238,22 @@
             )
 
     def visit_FunCall(
-        self, node: itir.FunCall, sdfg: dace.SDFG, head_state: dace.SDFGState
+        self,
+        node: itir.FunCall,
+        sdfg: dace.SDFG,
+        head_state: dace.SDFGState,
+        reduce_identity: Optional[SymbolExpr],
     ) -> list[gtir_builtin_translators.SDFGField]:
         # use specialized dataflow builder classes for each builtin function
         if cpm.is_call_to(node.fun, "as_fieldop"):
-            return gtir_builtin_translators.AsFieldOp(node.args)(node.fun, sdfg, head_state, self)
+            return gtir_builtin_translators.AsFieldOp(node.args)(
+                node.fun, sdfg, head_state, self, reduce_identity
+            )
         elif cpm.is_call_to(node.fun, "select"):
             assert len(node.args) == 0
-            return gtir_builtin_translators.Select()(node.fun, sdfg, head_state, self)
+            return gtir_builtin_translators.Select()(
+                node.fun, sdfg, head_state, self, reduce_identity
+            )
         else:
             raise NotImplementedError(f"Unexpected 'FunCall' expression ({node}).")
 
@@ -261,11 +266,19 @@
         raise RuntimeError("Unexpected 'itir.Lambda' node encountered in GTIR.")
 
     def visit_Literal(
-        self, node: itir.Literal, sdfg: dace.SDFG, head_state: dace.SDFGState
+        self,
+        node: itir.Literal,
+        sdfg: dace.SDFG,
+        head_state: dace.SDFGState,
+        reduce_identity: Optional[SymbolExpr],
     ) -> list[gtir_builtin_translators.SDFGField]:
-        return gtir_builtin_translators.SymbolRef()(node, sdfg, head_state, self)
+        return gtir_builtin_translators.SymbolRef()(node, sdfg, head_state, self, reduce_identity)
 
     def visit_SymRef(
-        self, node: itir.SymRef, sdfg: dace.SDFG, head_state: dace.SDFGState
+        self,
+        node: itir.SymRef,
+        sdfg: dace.SDFG,
+        head_state: dace.SDFGState,
+        reduce_identity: Optional[SymbolExpr],
     ) -> list[gtir_builtin_translators.SDFGField]:
-        return gtir_builtin_translators.SymbolRef()(node, sdfg, head_state, self)+        return gtir_builtin_translators.SymbolRef()(node, sdfg, head_state, self, reduce_identity)