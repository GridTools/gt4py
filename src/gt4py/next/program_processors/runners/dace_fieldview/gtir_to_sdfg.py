--- conflicted
+++ resolved
@@ -84,11 +84,7 @@
     """Visitor interface available to GTIR-primitive translators."""
 
     @abc.abstractmethod
-<<<<<<< HEAD
     def get_symbol_type(self, symbol_name: str) -> ts.DataType:
-=======
-    def get_symbol_type(self, symbol_name: str) -> ts.FieldType | ts.ScalarType:
->>>>>>> 789a5848
         """Retrieve the GT4Py type of a symbol used in the program."""
         pass
 
@@ -303,8 +299,7 @@
             raise NotImplementedError("Functions expected to be inlined as lambda calls.")
 
         sdfg = dace.SDFG(node.id)
-<<<<<<< HEAD
-        sdfg.debuginfo = dace_fieldview_util.debug_info(node, default=sdfg.debuginfo)
+        sdfg.debuginfo = dace_common_util.debug_info(node, default=sdfg.debuginfo)
 
         # ensure that all symbol names are valid strings (e.g. no unicode-strings)
         symrefs = {str(sym.id) for sym in eve.walk_values(node).if_isinstance(gtir.SymRef)}
@@ -316,9 +311,6 @@
                 ir_sym = str(x.id)
                 x.id = symrefs_mapping.get(ir_sym, ir_sym)
 
-=======
-        sdfg.debuginfo = dace_common_util.debug_info(node, default=sdfg.debuginfo)
->>>>>>> 789a5848
         entry_state = sdfg.add_state("program_entry", is_start_block=True)
 
         # declarations of temporaries result in transient array definitions in the SDFG
@@ -338,13 +330,8 @@
         for i, stmt in enumerate(node.body):
             # include `debuginfo` only for `ir.Program` and `ir.Stmt` nodes: finer granularity would be too messy
             head_state = sdfg.add_state_after(head_state, f"stmt_{i}")
-<<<<<<< HEAD
-            head_state._debuginfo = dace_fieldview_util.debug_info(stmt, default=sdfg.debuginfo)
+            head_state._debuginfo = dace_common_util.debug_info(stmt, default=sdfg.debuginfo)
             head_state = self.visit(stmt, sdfg=sdfg, state=head_state)
-=======
-            head_state._debuginfo = dace_common_util.debug_info(stmt, default=sdfg.debuginfo)
-            self.visit(stmt, sdfg=sdfg, state=head_state)
->>>>>>> 789a5848
 
         # Create the call signature for the SDFG.
         #  Only the arguments required by the GT4Py program, i.e. `node.params`, are added
@@ -515,20 +502,12 @@
         nsdfg = dace.SDFG(f"{sdfg.label}_lambda")
         nstate = nsdfg.add_state("lambda")
 
-<<<<<<< HEAD
         # add sdfg storage for the symbols that need to be passed as input parameters
         lambda_translator._add_sdfg_params(
             nsdfg,
             node_params=[
                 gtir.Sym(id=p_name, type=p_type) for p_name, p_type in lambda_symbols.items()
             ],
-=======
-        # add sdfg storage for the symbols that need to be passed as input parameters,
-        # that are only the symbols used in the context of the lambda node
-        self._add_sdfg_params(
-            nsdfg,
-            [gtir.Sym(id=p_name, type=p_type) for p_name, p_type in lambda_symbols.items()],
->>>>>>> 789a5848
         )
 
         lambda_result = lambda_translator.visit(
@@ -538,7 +517,6 @@
             reduce_identity=reduce_identity,
         )
 
-<<<<<<< HEAD
         def _flatten_tuples(
             name: str,
             arg: gtir_builtin_translators.FieldopResult,
@@ -562,13 +540,8 @@
             itertools.chain(*[_flatten_tuples(pname, arg) for pname, arg in lambda_args])
         )
         connectivity_tables = {
-            dace_fieldview_util.connectivity_identifier(offset)
-            for offset in dace_fieldview_util.filter_connectivities(self.offset_provider)
-=======
-        connectivity_arrays = {
             dace_common_util.connectivity_identifier(offset)
             for offset in dace_common_util.filter_connectivities(self.offset_provider)
->>>>>>> 789a5848
         }
 
         input_memlets = {}
@@ -601,7 +574,6 @@
             if datadesc:
                 input_memlets[nsdfg_dataname] = dace.Memlet.from_array(dataname, datadesc)
 
-<<<<<<< HEAD
         # Process lambda outputs
         #
         lambda_output_nodes = dace_fieldview_util.flatten_tuples(lambda_result)
@@ -610,15 +582,6 @@
             nstate.degree(x.data_node) == 0
             for x in lambda_output_nodes
             if x.data_node.data in input_memlets
-=======
-        nsdfg_node = head_state.add_nested_sdfg(
-            nsdfg,
-            parent=sdfg,
-            inputs=set(input_memlets.keys()),
-            outputs=set(node.data for node, _ in lambda_nodes),
-            symbol_mapping=nsdfg_symbols_mapping,
-            debuginfo=dace_common_util.debug_info(node, default=sdfg.debuginfo),
->>>>>>> 789a5848
         )
         # keep only non-isolated output nodes
         lambda_outputs = {
@@ -632,7 +595,7 @@
                 inputs=set(input_memlets.keys()),
                 outputs=lambda_outputs,
                 symbol_mapping=nsdfg_symbols_mapping,
-                debuginfo=dace_fieldview_util.debug_info(node, default=sdfg.debuginfo),
+                debuginfo=dace_common_util.debug_info(node, default=sdfg.debuginfo),
             )
 
             for connector, memlet in input_memlets.items():
