--- conflicted
+++ resolved
@@ -26,11 +26,7 @@
 from gt4py.next.otf.compilation import compiler
 from gt4py.next.otf.compilation.build_systems import compiledb
 from gt4py.next.program_processors.codegens.gtfn import gtfn_module
-<<<<<<< HEAD
-from gt4py.next.program_processors.runners import compiled_backend
-=======
 from gt4py.next.program_processors.runners import cached_backend
->>>>>>> 0b47ac3b
 
 
 # TODO(ricoh): Add support for the whole range of arguments that can be passed to a fencil.
@@ -201,11 +197,7 @@
     )
 
 
-<<<<<<< HEAD
-class GTFNBackendFactory(compiled_backend.CompiledBackendFactory):
-=======
 class GTFNBackendFactory(cached_backend.CachedBackendFactory):
->>>>>>> 0b47ac3b
     class Meta:
         model = backend.Backend
 
