# GT4Py - GridTools Framework
#
# Copyright (c) 2014-2023, ETH Zurich
# All rights reserved.
#
# This file is part of the GT4Py project and the GridTools framework.
# GT4Py is free software: you can redistribute it and/or modify it under
# the terms of the GNU General Public License as published by the
# Free Software Foundation, either version 3 of the License, or any later
# version. See the LICENSE.txt file at the top-level directory of this
# distribution for a copy of the license or check <https://www.gnu.org/licenses/>.
#
# SPDX-License-Identifier: GPL-3.0-or-later

import functools
import warnings
from typing import Any

import factory
import numpy.typing as npt

import gt4py._core.definitions as core_defs
import gt4py.next.allocators as next_allocators
from gt4py.eve.utils import content_hash
from gt4py.next import backend, common, config
from gt4py.next.iterator import transforms
from gt4py.next.iterator.transforms import global_tmps
from gt4py.next.otf import recipes, stages, transforms as otf_transforms, workflow
from gt4py.next.otf.binding import nanobind
from gt4py.next.otf.compilation import compiler
from gt4py.next.otf.compilation.build_systems import compiledb
from gt4py.next.program_processors import modular_executor
from gt4py.next.program_processors.codegens.gtfn import gtfn_module
from gt4py.next.type_system.type_translation import from_value


# TODO(ricoh): Add support for the whole range of arguments that can be passed to a fencil.
def convert_arg(arg: Any) -> Any:
    if isinstance(arg, tuple):
        return tuple(convert_arg(a) for a in arg)
    if common.is_field(arg):
        arr = arg.ndarray
        origin = getattr(arg, "__gt_origin__", tuple([0] * len(arg.domain)))
        return arr, origin
    else:
        return arg


def convert_args(
    inp: stages.CompiledProgram, device: core_defs.DeviceType = core_defs.DeviceType.CPU
) -> stages.CompiledProgram:
    def decorated_program(
        *args, offset_provider: dict[str, common.Connectivity | common.Dimension]
    ):
        converted_args = [convert_arg(arg) for arg in args]
        conn_args = extract_connectivity_args(offset_provider, device)
        return inp(
            *converted_args,
            *conn_args,
        )

    return decorated_program


def _ensure_is_on_device(
    connectivity_arg: npt.NDArray, device: core_defs.DeviceType
) -> npt.NDArray:
    if device == core_defs.DeviceType.CUDA:
        import cupy as cp

        if not isinstance(connectivity_arg, cp.ndarray):
            warnings.warn(
                "Copying connectivity to device. For performance make sure connectivity is provided on device.",
                stacklevel=2,
            )
            return cp.asarray(connectivity_arg)
    return connectivity_arg


def extract_connectivity_args(
    offset_provider: dict[str, common.Connectivity | common.Dimension], device: core_defs.DeviceType
) -> list[tuple[npt.NDArray, tuple[int, ...]]]:
    # note: the order here needs to agree with the order of the generated bindings
    args: list[tuple[npt.NDArray, tuple[int, ...]]] = []
    for name, conn in offset_provider.items():
        if isinstance(conn, common.Connectivity):
            if not isinstance(conn, common.NeighborTable):
                raise NotImplementedError(
                    "Only 'NeighborTable' connectivities implemented at this point."
                )
            # copying to device here is a fallback for easy testing and might be removed later
            conn_arg = _ensure_is_on_device(conn.table, device)
            args.append((conn_arg, tuple([0] * 2)))
        elif isinstance(conn, common.Dimension):
            pass
        else:
            raise AssertionError(
                f"Expected offset provider '{name}' to be a 'Connectivity' or 'Dimension', "
                f"but got '{type(conn).__name__}'."
            )
    return args


def compilation_hash(otf_closure: stages.ProgramCall) -> int:
    """Given closure compute a hash uniquely determining if we need to recompile."""
    offset_provider = otf_closure.kwargs["offset_provider"]
    return hash((
        otf_closure.program,
        # As the frontend types contain lists they are not hashable. As a workaround we just
        # use content_hash here.
        content_hash(tuple(from_value(arg) for arg in otf_closure.args)),
        id(offset_provider) if offset_provider else None,
        otf_closure.kwargs.get("column_axis", None),
    ))


class GTFNCompileWorkflowFactory(factory.Factory):
    class Meta:
        model = recipes.OTFCompileWorkflow

    class Params:
        device_type: core_defs.DeviceType = core_defs.DeviceType.CPU
        cmake_build_type: config.CMakeBuildType = factory.LazyFunction(
            lambda: config.CMAKE_BUILD_TYPE
        )
        builder_factory: compiler.BuildSystemProjectGenerator = factory.LazyAttribute(
            lambda o: compiledb.CompiledbFactory(cmake_build_type=o.cmake_build_type)
        )

    translation = factory.SubFactory(
        gtfn_module.GTFNTranslationStepFactory, device_type=factory.SelfAttribute("..device_type")
    )
    bindings: workflow.Workflow[stages.ProgramSource, stages.CompilableSource] = (
        nanobind.bind_source
    )
    compilation = factory.SubFactory(
        compiler.CompilerFactory,
        cache_lifetime=factory.LazyFunction(lambda: config.BUILD_CACHE_LIFETIME),
        builder_factory=factory.SelfAttribute("..builder_factory"),
    )
    decoration = factory.LazyAttribute(
        lambda o: functools.partial(convert_args, device=o.device_type)
    )


class GTFNBackendFactory(factory.Factory):
    class Meta:
        model = backend.Backend

    class Params:
        name_device = "cpu"
        name_cached = ""
        name_temps = ""
        name_postfix = ""
        gpu = factory.Trait(
            allocator=next_allocators.StandardGPUFieldBufferAllocator(),
            device_type=core_defs.DeviceType.CUDA,
            name_device="gpu",
        )
        cached = factory.Trait(
            executor=factory.LazyAttribute(
                lambda o: modular_executor.ModularExecutor(
                    otf_workflow=workflow.CachedStep(o.otf_workflow, hash_function=o.hash_function),
                    name=o.name,
                )
            ),
            name_cached="_cached",
        )
        use_temporaries = factory.Trait(
            otf_workflow__translation__lift_mode=transforms.LiftMode.USE_TEMPORARIES,
            otf_workflow__translation__temporary_extraction_heuristics=global_tmps.SimpleTemporaryExtractionHeuristics,
            name_temps="_with_temporaries",
        )
        device_type = core_defs.DeviceType.CPU
        hash_function = compilation_hash
        otf_workflow = factory.SubFactory(
            GTFNCompileWorkflowFactory, device_type=factory.SelfAttribute("..device_type")
        )
        name = factory.LazyAttribute(
            lambda o: f"run_gtfn_{o.name_device}{o.name_temps}{o.name_cached}{o.name_postfix}"
        )
        transform_workflow = factory.SubFactory(otf_transforms.PastToItirFactory)

    executor = factory.LazyAttribute(
<<<<<<< HEAD
        lambda o: otf_compile_executor.OTFCompileExecutor(
            otf_workflow=o.transform_workflow.chain(o.otf_workflow), name=o.name
        )
=======
        lambda o: modular_executor.ModularExecutor(otf_workflow=o.otf_workflow, name=o.name)
>>>>>>> d7b6562a
    )
    allocator = next_allocators.StandardCPUFieldBufferAllocator()


run_gtfn = GTFNBackendFactory()

run_gtfn_imperative = GTFNBackendFactory(
    name_postfix="_imperative",
    otf_workflow__translation__use_imperative_backend=True,
)

run_gtfn_cached = GTFNBackendFactory(cached=True)

run_gtfn_with_temporaries = GTFNBackendFactory(use_temporaries=True)

run_gtfn_gpu = GTFNBackendFactory(gpu=True)

run_gtfn_gpu_cached = GTFNBackendFactory(gpu=True, cached=True)<|MERGE_RESOLUTION|>--- conflicted
+++ resolved
@@ -182,13 +182,9 @@
         transform_workflow = factory.SubFactory(otf_transforms.PastToItirFactory)
 
     executor = factory.LazyAttribute(
-<<<<<<< HEAD
-        lambda o: otf_compile_executor.OTFCompileExecutor(
+        lambda o: modular_executor.ModularExecutor(
             otf_workflow=o.transform_workflow.chain(o.otf_workflow), name=o.name
         )
-=======
-        lambda o: modular_executor.ModularExecutor(otf_workflow=o.otf_workflow, name=o.name)
->>>>>>> d7b6562a
     )
     allocator = next_allocators.StandardCPUFieldBufferAllocator()
 
