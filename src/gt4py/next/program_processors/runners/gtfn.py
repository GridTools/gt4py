--- conflicted
+++ resolved
@@ -10,34 +10,20 @@
 import pathlib
 import tempfile
 import warnings
-<<<<<<< HEAD
 from typing import Any, Callable, Optional
-=======
-from typing import Any, Optional
->>>>>>> 98889056
 
 import diskcache
 import factory
-<<<<<<< HEAD
-=======
 import filelock
->>>>>>> 98889056
-
 import gt4py._core.definitions as core_defs
 import gt4py.next.allocators as next_allocators
 from gt4py.eve import utils
 from gt4py.eve.utils import content_hash
-<<<<<<< HEAD
 from gt4py.next import NeighborTableOffsetProvider, backend, common, config
 from gt4py.next.embedded.nd_array_field import NumPyArrayField
-from gt4py.next.iterator import transforms
-from gt4py.next.iterator.transforms import global_tmps
+from gt4py.next.iterator import ir as itir
+from gt4py.next.otf import arguments
 from gt4py.next.otf import recipes, stages, workflow
-=======
-from gt4py.next import backend, common, config
-from gt4py.next.iterator import ir as itir
-from gt4py.next.otf import arguments, recipes, stages, workflow
->>>>>>> 98889056
 from gt4py.next.otf.binding import nanobind
 from gt4py.next.otf.compilation import compiler
 from gt4py.next.otf.compilation.build_systems import compiledb
@@ -73,32 +59,13 @@
     return arg
 
 
-def convert_arg(arg: Any) -> Any:
-    handler = type_handlers_convert_args.get(type(arg), handle_default)  # type: ignore
-    if handler is handle_tuple:
-        return handler(arg, convert_arg)
-    else:
-        return handler(arg)
-
-
 def convert_args(
-    inp: stages.ExtendedCompiledProgram, device: core_defs.DeviceType = core_defs.DeviceType.CPU
+        inp: stages.ExtendedCompiledProgram, device: core_defs.DeviceType = core_defs.DeviceType.CPU
 ) -> stages.CompiledProgram:
     def decorated_program(
-        *args: Any,
-<<<<<<< HEAD
-        conn_args: Optional[list[ConnectivityArg]] = None,
-        offset_provider: dict[str, common.Connectivity | common.Dimension],
-    ) -> None:
-        # If we don't pass them as in the case of a CachedProgram extract connectivities here.
-        if conn_args is None:
-            conn_args = extract_connectivity_args(offset_provider, device)
-
-        converted_args = [convert_arg(arg) for arg in args]
-        return inp(*converted_args, *conn_args)
-=======
-        offset_provider: dict[str, common.Connectivity | common.Dimension],
-        out: Any = None,
+            *args: Any,
+            offset_provider: dict[str, common.Connectivity | common.Dimension],
+            out: Any = None,
     ) -> None:
         if out is not None:
             args = (*args, out)
@@ -110,38 +77,52 @@
             *(arguments.iter_size_args(args) if inp.implicit_domain else ()),
             *conn_args,
         )
->>>>>>> 98889056
 
     return decorated_program
 
 
+def convert_arg(arg: Any) -> Any:
+    handler = type_handlers_convert_args.get(type(arg), handle_default)  # type: ignore
+    if handler is handle_tuple:
+        return handler(arg, convert_arg)
+    else:
+        return handler(arg)
+
+
 ConnectivityArg = tuple[core_defs.NDArrayObject, tuple[int, ...]]
 
 
 def handle_connectivity(
-    conn: NeighborTableOffsetProvider, zero_tuple: tuple[int, ...], device: core_defs.DeviceType
+        conn: NeighborTableOffsetProvider, zero_tuple: tuple[int, ...], device: core_defs.DeviceType, copy: bool
 ) -> ConnectivityArg:
+    if not copy:
+        return (conn.table, zero_tuple)
     return (_ensure_is_on_device(conn.table, device), zero_tuple)
 
 
-def handle_other_type(*args: Any, **kwargs: Any) -> None:
+def handle_dimension(*args: Any, **kwargs: Any) -> None:
     return None
+
+
+def handle_invalid_type(
+        conn: Any, *args: Any, **kwargs: Any
+) -> None:
+    raise AssertionError(
+        f"Unsupported offset provider type '{type(conn).__name__}'. "
+        "Expected 'Connectivity' or 'Dimension'."
+    )
 
 
 type_handlers_connectivity_args = {
     NeighborTableOffsetProvider: handle_connectivity,
-    common.Dimension: handle_other_type,
+    common.Dimension: handle_dimension,
 }
 
 
 def _ensure_is_on_device(
-    connectivity_arg: core_defs.NDArrayObject, device: core_defs.DeviceType
+        connectivity_arg: core_defs.NDArrayObject, device: core_defs.DeviceType
 ) -> core_defs.NDArrayObject:
-<<<<<<< HEAD
-    if device == core_defs.DeviceType.CUDA:
-=======
     if device in [core_defs.DeviceType.CUDA, core_defs.DeviceType.ROCM]:
->>>>>>> 98889056
         import cupy as cp
 
         if not isinstance(connectivity_arg, cp.ndarray):
@@ -154,38 +135,16 @@
 
 
 def extract_connectivity_args(
-<<<<<<< HEAD
-    offset_provider: dict[str, Any], device: core_defs.DeviceType
+        offset_provider: dict[str, common.Connectivity | common.Dimension], device: core_defs.DeviceType,
+        copy: bool = False
 ) -> list[ConnectivityArg]:
     zero_tuple = (0, 0)
-    args = []
-    for conn in offset_provider.values():
-        handler = type_handlers_connectivity_args.get(type(conn), handle_other_type)
-        result = handler(conn, zero_tuple, device)  # type: ignore
+    args: list[tuple[core_defs.NDArrayObject, tuple[int, ...]]] = []
+    for name, conn in offset_provider.items():
+        handler = type_handlers_connectivity_args.get(type(conn), handle_invalid_type)
+        result = handler(conn, zero_tuple, device, copy)  # type: ignore
         if result:
             args.append(result)
-=======
-    offset_provider: dict[str, common.Connectivity | common.Dimension], device: core_defs.DeviceType
-) -> list[tuple[core_defs.NDArrayObject, tuple[int, ...]]]:
-    # note: the order here needs to agree with the order of the generated bindings
-    args: list[tuple[core_defs.NDArrayObject, tuple[int, ...]]] = []
-    for name, conn in offset_provider.items():
-        if isinstance(conn, common.Connectivity):
-            if not common.is_neighbor_table(conn):
-                raise NotImplementedError(
-                    "Only 'NeighborTable' connectivities implemented at this point."
-                )
-            # copying to device here is a fallback for easy testing and might be removed later
-            conn_arg = _ensure_is_on_device(conn.ndarray, device)
-            args.append((conn_arg, tuple([0] * 2)))
-        elif isinstance(conn, common.Dimension):
-            pass
-        else:
-            raise AssertionError(
-                f"Expected offset provider '{name}' to be a 'Connectivity' or 'Dimension', "
-                f"but got '{type(conn).__name__}'."
-            )
->>>>>>> 98889056
     return args
 
 
