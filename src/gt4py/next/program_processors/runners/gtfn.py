# GT4Py - GridTools Framework
#
# Copyright (c) 2014-2024, ETH Zurich
# All rights reserved.
#
# Please, refer to the LICENSE file in the root directory.
# SPDX-License-Identifier: BSD-3-Clause

import functools
import warnings
from typing import Any

import factory
import numpy.typing as npt

import gt4py._core.definitions as core_defs
import gt4py.next.allocators as next_allocators
from gt4py.eve.utils import content_hash
from gt4py.next import backend, common, config
from gt4py.next.iterator import transforms
from gt4py.next.iterator.transforms import global_tmps
from gt4py.next.otf import arguments, recipes, stages, workflow
from gt4py.next.otf.binding import nanobind
from gt4py.next.otf.compilation import compiler
from gt4py.next.otf.compilation.build_systems import compiledb
from gt4py.next.program_processors import modular_executor
from gt4py.next.program_processors.codegens.gtfn import gtfn_module
from gt4py.next.type_system.type_translation import from_value


# TODO(ricoh): Add support for the whole range of arguments that can be passed to a fencil.
def convert_arg(arg: Any) -> Any:
    if isinstance(arg, tuple):
        return tuple(convert_arg(a) for a in arg)
    if isinstance(arg, common.Field):
        arr = arg.ndarray
        origin = getattr(arg, "__gt_origin__", tuple([0] * len(arg.domain)))
        return arr, origin
    else:
        return arg


def convert_args(
    inp: stages.ExtendedCompiledProgram, device: core_defs.DeviceType = core_defs.DeviceType.CPU
) -> stages.CompiledProgram:
    def decorated_program(
        *args: Any,
        offset_provider: dict[str, common.Connectivity | common.Dimension],
        out: Any = None,
    ) -> None:
        if out is not None:
            args = (*args, out)
        converted_args = [convert_arg(arg) for arg in args]
        conn_args = extract_connectivity_args(offset_provider, device)
        # generate implicit domain size arguments only if necessary, using `iter_size_args()`
        return inp(
            *converted_args,
            *(arguments.iter_size_args(args) if inp.implicit_domain else ()),
            *conn_args,
        )

    return decorated_program


def _ensure_is_on_device(
    connectivity_arg: npt.NDArray, device: core_defs.DeviceType
) -> npt.NDArray:
    if device == core_defs.DeviceType.CUDA:
        import cupy as cp

        if not isinstance(connectivity_arg, cp.ndarray):
            warnings.warn(
                "Copying connectivity to device. For performance make sure connectivity is provided on device.",
                stacklevel=2,
            )
            return cp.asarray(connectivity_arg)
    return connectivity_arg


def extract_connectivity_args(
    offset_provider: dict[str, common.Connectivity | common.Dimension], device: core_defs.DeviceType
) -> list[tuple[npt.NDArray, tuple[int, ...]]]:
    # note: the order here needs to agree with the order of the generated bindings
    args: list[tuple[npt.NDArray, tuple[int, ...]]] = []
    for name, conn in offset_provider.items():
        if isinstance(conn, common.Connectivity):
            if not isinstance(conn, common.NeighborTable):
                raise NotImplementedError(
                    "Only 'NeighborTable' connectivities implemented at this point."
                )
            # copying to device here is a fallback for easy testing and might be removed later
            conn_arg = _ensure_is_on_device(conn.table, device)
            args.append((conn_arg, tuple([0] * 2)))
        elif isinstance(conn, common.Dimension):
            pass
        else:
            raise AssertionError(
                f"Expected offset provider '{name}' to be a 'Connectivity' or 'Dimension', "
                f"but got '{type(conn).__name__}'."
            )
    return args


def compilation_hash(otf_closure: stages.AOTProgram) -> int:
    """Given closure compute a hash uniquely determining if we need to recompile."""
    offset_provider = otf_closure.args.offset_provider
    return hash(
        (
            otf_closure.data,
            # As the frontend types contain lists they are not hashable. As a workaround we just
            # use content_hash here.
<<<<<<< HEAD
            content_hash(tuple(from_value(arg) for arg in otf_closure.args.args)),
            id(offset_provider) if offset_provider else None,
            otf_closure.args.column_axis,
=======
            content_hash(tuple(from_value(arg) for arg in otf_closure.args)),
            # Directly using the `id` of the offset provider is not possible as the decorator adds
            # the implicitly defined ones (i.e. to allow the `TDim + 1` syntax) resulting in a
            # different `id` every time. Instead use the `id` of each individual offset provider.
            tuple((k, id(v)) for (k, v) in offset_provider.items()) if offset_provider else None,
            otf_closure.kwargs.get("column_axis", None),
>>>>>>> 07e2ee9e
        )
    )


class GTFNCompileWorkflowFactory(factory.Factory):
    class Meta:
        model = recipes.OTFCompileWorkflow

    class Params:
        device_type: core_defs.DeviceType = core_defs.DeviceType.CPU
        cmake_build_type: config.CMakeBuildType = factory.LazyFunction(
            lambda: config.CMAKE_BUILD_TYPE
        )
        builder_factory: compiler.BuildSystemProjectGenerator = factory.LazyAttribute(
            lambda o: compiledb.CompiledbFactory(cmake_build_type=o.cmake_build_type)
        )

    translation = factory.SubFactory(
        gtfn_module.GTFNTranslationStepFactory,
        device_type=factory.SelfAttribute("..device_type"),
    )
    bindings: workflow.Workflow[stages.ProgramSource, stages.CompilableSource] = (
        nanobind.bind_source
    )
    compilation = factory.SubFactory(
        compiler.CompilerFactory,
        cache_lifetime=factory.LazyFunction(lambda: config.BUILD_CACHE_LIFETIME),
        builder_factory=factory.SelfAttribute("..builder_factory"),
    )
    decoration = factory.LazyAttribute(
        lambda o: functools.partial(convert_args, device=o.device_type)
    )


class GTFNBackendFactory(factory.Factory):
    class Meta:
        model = backend.Backend

    class Params:
        name_device = "cpu"
        name_cached = ""
        name_temps = ""
        name_postfix = ""
        gpu = factory.Trait(
            allocator=next_allocators.StandardGPUFieldBufferAllocator(),
            device_type=core_defs.DeviceType.CUDA,
            name_device="gpu",
        )
        cached = factory.Trait(
            executor=factory.LazyAttribute(
                lambda o: modular_executor.ModularExecutor(
                    otf_workflow=workflow.CachedStep(o.otf_workflow, hash_function=o.hash_function),
                    name=o.name,
                )
            ),
            name_cached="_cached",
        )
        use_temporaries = factory.Trait(
            otf_workflow__translation__lift_mode=transforms.LiftMode.USE_TEMPORARIES,
            otf_workflow__translation__temporary_extraction_heuristics=global_tmps.SimpleTemporaryExtractionHeuristics,
            name_temps="_with_temporaries",
        )
        device_type = core_defs.DeviceType.CPU
        hash_function = compilation_hash
        otf_workflow = factory.SubFactory(
            GTFNCompileWorkflowFactory, device_type=factory.SelfAttribute("..device_type")
        )
        name = factory.LazyAttribute(
            lambda o: f"run_gtfn_{o.name_device}{o.name_temps}{o.name_cached}{o.name_postfix}"
        )

    executor = factory.LazyAttribute(
        lambda o: modular_executor.ModularExecutor(otf_workflow=o.otf_workflow, name=o.name)
    )
    allocator = next_allocators.StandardCPUFieldBufferAllocator()
    transforms = backend.DEFAULT_TRANSFORMS


run_gtfn = GTFNBackendFactory()

run_gtfn_imperative = GTFNBackendFactory(
    name_postfix="_imperative", otf_workflow__translation__use_imperative_backend=True
)

run_gtfn_cached = GTFNBackendFactory(cached=True)

run_gtfn_with_temporaries = GTFNBackendFactory(use_temporaries=True)

run_gtfn_gpu = GTFNBackendFactory(gpu=True)

run_gtfn_gpu_cached = GTFNBackendFactory(gpu=True, cached=True)<|MERGE_RESOLUTION|>--- conflicted
+++ resolved
@@ -109,18 +109,12 @@
             otf_closure.data,
             # As the frontend types contain lists they are not hashable. As a workaround we just
             # use content_hash here.
-<<<<<<< HEAD
             content_hash(tuple(from_value(arg) for arg in otf_closure.args.args)),
-            id(offset_provider) if offset_provider else None,
-            otf_closure.args.column_axis,
-=======
-            content_hash(tuple(from_value(arg) for arg in otf_closure.args)),
             # Directly using the `id` of the offset provider is not possible as the decorator adds
             # the implicitly defined ones (i.e. to allow the `TDim + 1` syntax) resulting in a
             # different `id` every time. Instead use the `id` of each individual offset provider.
             tuple((k, id(v)) for (k, v) in offset_provider.items()) if offset_provider else None,
-            otf_closure.kwargs.get("column_axis", None),
->>>>>>> 07e2ee9e
+            otf_closure.args.column_axis,
         )
     )
 
