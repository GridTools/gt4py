# GT4Py - GridTools Framework
#
# Copyright (c) 2014-2024, ETH Zurich
# All rights reserved.
#
# Please, refer to the LICENSE file in the root directory.
# SPDX-License-Identifier: BSD-3-Clause

import functools
import warnings
from typing import Any

import factory
import numpy.typing as npt

import gt4py._core.definitions as core_defs
import gt4py.next.allocators as next_allocators
from gt4py.eve.utils import content_hash
from gt4py.next import backend, common, config
from gt4py.next.iterator import transforms
from gt4py.next.iterator.transforms import global_tmps
from gt4py.next.otf import recipes, stages, workflow
from gt4py.next.otf.binding import nanobind
from gt4py.next.otf.compilation import compiler
from gt4py.next.otf.compilation.build_systems import compiledb
from gt4py.next.program_processors import modular_executor
from gt4py.next.program_processors.codegens.gtfn import gtfn_module
from gt4py.next.type_system.type_translation import from_value


# TODO(ricoh): Add support for the whole range of arguments that can be passed to a fencil.
def convert_arg(arg: Any) -> Any:
    if isinstance(arg, tuple):
        return tuple(convert_arg(a) for a in arg)
    if isinstance(arg, common.Field):
        arr = arg.ndarray
        origin = getattr(arg, "__gt_origin__", tuple([0] * len(arg.domain)))
        return arr, origin
    else:
        return arg


def convert_args(
    inp: stages.CompiledProgram, device: core_defs.DeviceType = core_defs.DeviceType.CPU
) -> stages.CompiledProgram:
    def decorated_program(
        *args: Any, offset_provider: dict[str, common.Connectivity | common.Dimension]
    ) -> None:
        converted_args = [convert_arg(arg) for arg in args]
        conn_args = extract_connectivity_args(offset_provider, device)
        return inp(*converted_args, *conn_args)

    return decorated_program


def _ensure_is_on_device(
    connectivity_arg: npt.NDArray, device: core_defs.DeviceType
) -> npt.NDArray:
    if device == core_defs.DeviceType.CUDA:
        import cupy as cp

        if not isinstance(connectivity_arg, cp.ndarray):
            warnings.warn(
                "Copying connectivity to device. For performance make sure connectivity is provided on device.",
                stacklevel=2,
            )
            return cp.asarray(connectivity_arg)
    return connectivity_arg


def extract_connectivity_args(
    offset_provider: dict[str, common.Connectivity | common.Dimension], device: core_defs.DeviceType
) -> list[tuple[npt.NDArray, tuple[int, ...]]]:
    # note: the order here needs to agree with the order of the generated bindings
    args: list[tuple[npt.NDArray, tuple[int, ...]]] = []
    for name, conn in offset_provider.items():
        if isinstance(conn, common.Connectivity):
            if not isinstance(conn, common.NeighborTable):
                raise NotImplementedError(
                    "Only 'NeighborTable' connectivities implemented at this point."
                )
            # copying to device here is a fallback for easy testing and might be removed later
            conn_arg = _ensure_is_on_device(conn.table, device)
            args.append((conn_arg, tuple([0] * 2)))
        elif isinstance(conn, common.Dimension):
            pass
        else:
            raise AssertionError(
                f"Expected offset provider '{name}' to be a 'Connectivity' or 'Dimension', "
                f"but got '{type(conn).__name__}'."
            )
    return args


def compilation_hash(otf_closure: stages.ProgramCall) -> int:
    """Given closure compute a hash uniquely determining if we need to recompile."""
    offset_provider = otf_closure.kwargs["offset_provider"]
<<<<<<< HEAD
    return hash((
        otf_closure.program,
        # As the frontend types contain lists they are not hashable. As a workaround we just
        # use content_hash here.
        content_hash(tuple(from_value(arg) for arg in otf_closure.args)),
        tuple((k, id(v)) for (k, v) in offset_provider.items()) if offset_provider else None,
        otf_closure.kwargs.get("column_axis", None),
        # TODO(tehrengruber): Remove `lift_mode` from call interface.
        otf_closure.kwargs.get("lift_mode", None),
    ))
=======
    return hash(
        (
            otf_closure.program,
            # As the frontend types contain lists they are not hashable. As a workaround we just
            # use content_hash here.
            content_hash(tuple(from_value(arg) for arg in otf_closure.args)),
            id(offset_provider) if offset_provider else None,
            otf_closure.kwargs.get("column_axis", None),
        )
    )
>>>>>>> 70dd7c34


class GTFNCompileWorkflowFactory(factory.Factory):
    class Meta:
        model = recipes.OTFCompileWorkflow

    class Params:
        device_type: core_defs.DeviceType = core_defs.DeviceType.CPU
        cmake_build_type: config.CMakeBuildType = factory.LazyFunction(
            lambda: config.CMAKE_BUILD_TYPE
        )
        builder_factory: compiler.BuildSystemProjectGenerator = factory.LazyAttribute(
            lambda o: compiledb.CompiledbFactory(cmake_build_type=o.cmake_build_type)
        )

    translation = factory.SubFactory(
        gtfn_module.GTFNTranslationStepFactory, device_type=factory.SelfAttribute("..device_type")
    )
    bindings: workflow.Workflow[stages.ProgramSource, stages.CompilableSource] = (
        nanobind.bind_source
    )
    compilation = factory.SubFactory(
        compiler.CompilerFactory,
        cache_lifetime=factory.LazyFunction(lambda: config.BUILD_CACHE_LIFETIME),
        builder_factory=factory.SelfAttribute("..builder_factory"),
    )
    decoration = factory.LazyAttribute(
        lambda o: functools.partial(convert_args, device=o.device_type)
    )


class GTFNBackendFactory(factory.Factory):
    class Meta:
        model = backend.Backend

    class Params:
        name_device = "cpu"
        name_cached = ""
        name_temps = ""
        name_postfix = ""
        gpu = factory.Trait(
            allocator=next_allocators.StandardGPUFieldBufferAllocator(),
            device_type=core_defs.DeviceType.CUDA,
            name_device="gpu",
        )
        cached = factory.Trait(
            executor=factory.LazyAttribute(
                lambda o: modular_executor.ModularExecutor(
                    otf_workflow=workflow.CachedStep(o.otf_workflow, hash_function=o.hash_function),
                    name=o.name,
                )
            ),
            name_cached="_cached",
        )
        use_temporaries = factory.Trait(
            otf_workflow__translation__lift_mode=transforms.LiftMode.USE_TEMPORARIES,
            otf_workflow__translation__temporary_extraction_heuristics=global_tmps.SimpleTemporaryExtractionHeuristics,
            name_temps="_with_temporaries",
        )
        device_type = core_defs.DeviceType.CPU
        hash_function = compilation_hash
        otf_workflow = factory.SubFactory(
            GTFNCompileWorkflowFactory, device_type=factory.SelfAttribute("..device_type")
        )
        name = factory.LazyAttribute(
            lambda o: f"run_gtfn_{o.name_device}{o.name_temps}{o.name_cached}{o.name_postfix}"
        )

    executor = factory.LazyAttribute(
        lambda o: modular_executor.ModularExecutor(otf_workflow=o.otf_workflow, name=o.name)
    )
    allocator = next_allocators.StandardCPUFieldBufferAllocator()


run_gtfn = GTFNBackendFactory()

run_gtfn_imperative = GTFNBackendFactory(
    name_postfix="_imperative", otf_workflow__translation__use_imperative_backend=True
)

run_gtfn_cached = GTFNBackendFactory(cached=True)

run_gtfn_with_temporaries = GTFNBackendFactory(use_temporaries=True)

run_gtfn_gpu = GTFNBackendFactory(gpu=True)

run_gtfn_gpu_cached = GTFNBackendFactory(gpu=True, cached=True)<|MERGE_RESOLUTION|>--- conflicted
+++ resolved
@@ -95,29 +95,16 @@
 def compilation_hash(otf_closure: stages.ProgramCall) -> int:
     """Given closure compute a hash uniquely determining if we need to recompile."""
     offset_provider = otf_closure.kwargs["offset_provider"]
-<<<<<<< HEAD
-    return hash((
-        otf_closure.program,
-        # As the frontend types contain lists they are not hashable. As a workaround we just
-        # use content_hash here.
-        content_hash(tuple(from_value(arg) for arg in otf_closure.args)),
-        tuple((k, id(v)) for (k, v) in offset_provider.items()) if offset_provider else None,
-        otf_closure.kwargs.get("column_axis", None),
-        # TODO(tehrengruber): Remove `lift_mode` from call interface.
-        otf_closure.kwargs.get("lift_mode", None),
-    ))
-=======
     return hash(
         (
             otf_closure.program,
             # As the frontend types contain lists they are not hashable. As a workaround we just
             # use content_hash here.
             content_hash(tuple(from_value(arg) for arg in otf_closure.args)),
-            id(offset_provider) if offset_provider else None,
+            tuple((k, id(v)) for (k, v) in offset_provider.items()) if offset_provider else None,
             otf_closure.kwargs.get("column_axis", None),
         )
     )
->>>>>>> 70dd7c34
 
 
 class GTFNCompileWorkflowFactory(factory.Factory):
