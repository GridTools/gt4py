--- conflicted
+++ resolved
@@ -19,11 +19,8 @@
 from gt4py.eve import utils
 from gt4py.eve.utils import content_hash
 from gt4py.next import backend, common, config
-<<<<<<< HEAD
-=======
 from gt4py.next.common import Connectivity, Dimension
-from gt4py.next.iterator import ir as itir, transforms
->>>>>>> 855ddc81
+from gt4py.next.iterator import ir as itir
 from gt4py.next.otf import arguments, recipes, stages, workflow
 from gt4py.next.otf.binding import nanobind
 from gt4py.next.otf.compilation import compiler
