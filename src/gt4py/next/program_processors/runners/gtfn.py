# GT4Py - GridTools Framework
#
# Copyright (c) 2014-2023, ETH Zurich
# All rights reserved.
#
# This file is part of the GT4Py project and the GridTools framework.
# GT4Py is free software: you can redistribute it and/or modify it under
# the terms of the GNU General Public License as published by the
# Free Software Foundation, either version 3 of the License, or any later
# version. See the LICENSE.txt file at the top-level directory of this
# distribution for a copy of the license or check <https://www.gnu.org/licenses/>.
#
# SPDX-License-Identifier: GPL-3.0-or-later

import functools
import warnings
from typing import Any

import factory
import numpy.typing as npt

import gt4py._core.definitions as core_defs
import gt4py.next.allocators as next_allocators
from gt4py.eve.utils import content_hash
from gt4py.next import common, config
from gt4py.next.iterator.transforms import LiftMode, global_tmps
from gt4py.next.otf import recipes, stages, workflow
from gt4py.next.otf.binding import nanobind
from gt4py.next.otf.compilation import compiler
from gt4py.next.otf.compilation.build_systems import compiledb
from gt4py.next.program_processors import otf_compile_executor
from gt4py.next.program_processors.codegens.gtfn import gtfn_module
from gt4py.next.type_system.type_translation import from_value


# TODO(ricoh): Add support for the whole range of arguments that can be passed to a fencil.
def convert_arg(arg: Any) -> Any:
    if isinstance(arg, tuple):
        return tuple(convert_arg(a) for a in arg)
    if common.is_field(arg):
        arr = arg.ndarray
        origin = getattr(arg, "__gt_origin__", tuple([0] * len(arg.domain)))
        return arr, origin
    else:
        return arg


def convert_args(
    inp: stages.CompiledProgram, device: core_defs.DeviceType = core_defs.DeviceType.CPU
) -> stages.CompiledProgram:
    def decorated_program(
        *args, offset_provider: dict[str, common.Connectivity | common.Dimension]
    ):
        converted_args = [convert_arg(arg) for arg in args]
        conn_args = extract_connectivity_args(offset_provider, device)
        return inp(
            *converted_args,
            *conn_args,
        )

    return decorated_program


def _ensure_is_on_device(
    connectivity_arg: npt.NDArray, device: core_defs.DeviceType
) -> npt.NDArray:
    if device == core_defs.DeviceType.CUDA:
        import cupy as cp

        if not isinstance(connectivity_arg, cp.ndarray):
            warnings.warn(
                "Copying connectivity to device. For performance make sure connectivity is provided on device."
            )
            return cp.asarray(connectivity_arg)
    return connectivity_arg


def extract_connectivity_args(
<<<<<<< HEAD
    offset_provider: dict[str, common.Connectivity | common.Dimension],
=======
    offset_provider: dict[str, common.Connectivity | common.Dimension], device: core_defs.DeviceType
>>>>>>> ba353d3b
) -> list[tuple[npt.NDArray, tuple[int, ...]]]:
    # note: the order here needs to agree with the order of the generated bindings
    args: list[tuple[npt.NDArray, tuple[int, ...]]] = []
    for name, conn in offset_provider.items():
        if isinstance(conn, common.Connectivity):
            if not isinstance(conn, common.NeighborTable):
                raise NotImplementedError(
                    "Only 'NeighborTable' connectivities implemented at this point."
                )
            # copying to device here is a fallback for easy testing and might be removed later
            conn_arg = _ensure_is_on_device(conn.table, device)
            args.append((conn_arg, tuple([0] * 2)))
        elif isinstance(conn, common.Dimension):
            pass
        else:
            raise AssertionError(
                f"Expected offset provider '{name}' to be a 'Connectivity' or 'Dimension', "
                f"but got '{type(conn).__name__}'."
            )
    return args


def compilation_hash(otf_closure: stages.ProgramCall) -> int:
    """Given closure compute a hash uniquely determining if we need to recompile."""
    offset_provider = otf_closure.kwargs["offset_provider"]
    return hash(
        (
            otf_closure.program,
            # As the frontend types contain lists they are not hashable. As a workaround we just
            # use content_hash here.
            content_hash(tuple(from_value(arg) for arg in otf_closure.args)),
            id(offset_provider) if offset_provider else None,
            otf_closure.kwargs.get("column_axis", None),
        )
    )


class GTFNCompileWorkflowFactory(factory.Factory):
    class Meta:
        model = recipes.OTFCompileWorkflow

    class Params:
        device_type: core_defs.DeviceType = core_defs.DeviceType.CPU
        cmake_build_type: config.CMakeBuildType = factory.LazyFunction(
            lambda: config.CMAKE_BUILD_TYPE
        )
        builder_factory: compiler.BuildSystemProjectGenerator = factory.LazyAttribute(
            lambda o: compiledb.CompiledbFactory(cmake_build_type=o.cmake_build_type)
        )

    translation = factory.SubFactory(
        gtfn_module.GTFNTranslationStepFactory, device_type=factory.SelfAttribute("..device_type")
    )
    bindings: workflow.Workflow[stages.ProgramSource, stages.CompilableSource] = (
        nanobind.bind_source
    )
    compilation = factory.SubFactory(
        compiler.CompilerFactory,
        cache_lifetime=factory.LazyFunction(lambda: config.BUILD_CACHE_LIFETIME),
        builder_factory=factory.SelfAttribute("..builder_factory"),
    )
    decoration = factory.LazyAttribute(
        lambda o: functools.partial(convert_args, device=o.device_type)
    )


class GTFNBackendFactory(factory.Factory):
    class Meta:
        model = otf_compile_executor.OTFBackend

    class Params:
        name_device = "cpu"
        name_cached = ""
        name_postfix = ""
        gpu = factory.Trait(
            allocator=next_allocators.StandardGPUFieldBufferAllocator(),
            device_type=core_defs.DeviceType.CUDA,
            name_device="gpu",
        )
        cached = factory.Trait(
            executor=factory.LazyAttribute(
                lambda o: otf_compile_executor.CachedOTFCompileExecutor(
                    otf_workflow=workflow.CachedStep(o.otf_workflow, hash_function=o.hash_function),
                    name=o.name,
                )
            ),
            name_cached="_cached",
        )
        device_type = core_defs.DeviceType.CPU
        hash_function = compilation_hash
        otf_workflow = factory.SubFactory(
            GTFNCompileWorkflowFactory, device_type=factory.SelfAttribute("..device_type")
        )
        name = factory.LazyAttribute(
            lambda o: f"run_gtfn_{o.name_device}{o.name_cached}{o.name_postfix}"
        )

    executor = factory.LazyAttribute(
        lambda o: otf_compile_executor.OTFCompileExecutor(otf_workflow=o.otf_workflow, name=o.name)
    )
    allocator = next_allocators.StandardCPUFieldBufferAllocator()


run_gtfn = GTFNBackendFactory()

run_gtfn_imperative = GTFNBackendFactory(
    name_postfix="_imperative",
    otf_workflow__translation__use_imperative_backend=True,
)

run_gtfn_cached = GTFNBackendFactory(cached=True)

run_gtfn_with_temporaries = GTFNBackendFactory(
    name_postfix="_with_temporaries",
    otf_workflow__translation__lift_mode=LiftMode.FORCE_TEMPORARIES,
    otf_workflow__translation__temporary_extraction_heuristics=global_tmps.SimpleTemporaryExtractionHeuristics,
)

run_gtfn_gpu = GTFNBackendFactory(gpu=True)

run_gtfn_gpu_cached = GTFNBackendFactory(gpu=True, cached=True)<|MERGE_RESOLUTION|>--- conflicted
+++ resolved
@@ -76,11 +76,7 @@
 
 
 def extract_connectivity_args(
-<<<<<<< HEAD
-    offset_provider: dict[str, common.Connectivity | common.Dimension],
-=======
     offset_provider: dict[str, common.Connectivity | common.Dimension], device: core_defs.DeviceType
->>>>>>> ba353d3b
 ) -> list[tuple[npt.NDArray, tuple[int, ...]]]:
     # note: the order here needs to agree with the order of the generated bindings
     args: list[tuple[npt.NDArray, tuple[int, ...]]] = []
@@ -134,9 +130,9 @@
     translation = factory.SubFactory(
         gtfn_module.GTFNTranslationStepFactory, device_type=factory.SelfAttribute("..device_type")
     )
-    bindings: workflow.Workflow[stages.ProgramSource, stages.CompilableSource] = (
-        nanobind.bind_source
-    )
+    bindings: workflow.Workflow[
+        stages.ProgramSource, stages.CompilableSource
+    ] = nanobind.bind_source
     compilation = factory.SubFactory(
         compiler.CompilerFactory,
         cache_lifetime=factory.LazyFunction(lambda: config.BUILD_CACHE_LIFETIME),
