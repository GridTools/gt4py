# GT4Py - GridTools Framework
#
# Copyright (c) 2014-2024, ETH Zurich
# All rights reserved.
#
# Please, refer to the LICENSE file in the root directory.
# SPDX-License-Identifier: BSD-3-Clause

import functools
import pathlib
import tempfile
from typing import Any, Optional

import diskcache
import factory
import numpy as np
from flufl import lock

import gt4py._core.definitions as core_defs
import gt4py.next.allocators as next_allocators
from gt4py.next import backend, common, config, field_utils, metrics
from gt4py.next.embedded import nd_array_field
from gt4py.next.otf import arguments, recipes, stages, workflow
from gt4py.next.otf.binding import nanobind
from gt4py.next.otf.compilation import compiler
from gt4py.next.otf.compilation.build_systems import compiledb
from gt4py.next.program_processors.codegens.gtfn import gtfn_module


def convert_arg(arg: Any) -> Any:
    # Note: this function is on the hot path and needs to have minimal overhead.
    if (origin := getattr(arg, "__gt_origin__", None)) is not None:
        # `Field` is the most likely case, we use `__gt_origin__` as the property is needed anyway
        # and (currently) uniquely identifies a `NDArrayField` (which is the only supported `Field`)
        assert isinstance(arg, nd_array_field.NdArrayField)
        return arg.ndarray, origin
    if isinstance(arg, tuple):
        return tuple(convert_arg(a) for a in arg)
    if isinstance(arg, np.bool_):
        # nanobind does not support implicit conversion of `np.bool` to `bool`
        return bool(arg)
    # TODO(havogt): if this function still appears in profiles,
    # we should avoid going through the previous isinstance checks for detecting a scalar.
    # E.g. functools.cache on the arg type, returning a function that does the conversion
    return arg


def convert_args(
    inp: stages.ExtendedCompiledProgram, device: core_defs.DeviceType = core_defs.DeviceType.CPU
) -> stages.CompiledProgram:
    def decorated_program(
        *args: Any,
        offset_provider: dict[str, common.Connectivity | common.Dimension],
        out: Any = None,
    ) -> None:
        # Note: this function is on the hot path and needs to have minimal overhead.
        if out is not None:
            args = (*args, out)
        converted_args = (convert_arg(arg) for arg in args)
        conn_args = extract_connectivity_args(offset_provider, device)

<<<<<<< HEAD
        opt_kwargs: dict[str, Any] = {}
        if collect_metrics := (config.COLLECT_METRICS_LEVEL >= metrics.PERFORMANCE):
            exec_info: dict[str, float]
            opt_kwargs["exec_info"] = (exec_info := {})
=======
        opt_kwargs: dict[str, Any]
        metric_collection = metrics.get_active_metric_collection()
        if collect_metrics := (
            metric_collection is not None and (config.COLLECT_METRICS_LEVEL >= metrics.PERFORMANCE)
        ):
            # If we are collecting metrics, we need to add the `exec_info` argument
            # to the `inp` call, which will be used to collect performance metrics.
            exec_info: dict[str, float] = {}
            opt_kwargs = {"exec_info": exec_info}
        else:
            opt_kwargs = {}
>>>>>>> 5d26a93f

        # generate implicit domain size arguments only if necessary, using `iter_size_args()`
        inp(
            *converted_args,
            *(arguments.iter_size_args(args) if inp.implicit_domain else ()),
            *conn_args,
            **opt_kwargs,
        )

        if collect_metrics:
<<<<<<< HEAD
            metric_collection = metrics.active_metric_collection.get()
=======
>>>>>>> 5d26a93f
            assert metric_collection is not None
            value = exec_info["run_cpp_end_time"] - exec_info["run_cpp_start_time"]
            metric_collection.add_sample(metrics.COMPUTE_METRIC, value)

    return decorated_program


def extract_connectivity_args(
    offset_provider: dict[str, common.Connectivity | common.Dimension], device: core_defs.DeviceType
) -> list[tuple[core_defs.NDArrayObject, tuple[int, ...]]]:
    # Note: this function is on the hot path and needs to have minimal overhead.
    args: list[tuple[core_defs.NDArrayObject, tuple[int, ...]]] = []
    # Note: the order here needs to agree with the order of the generated bindings
    for conn in offset_provider.values():
        if (ndarray := getattr(conn, "ndarray", None)) is not None:
            assert common.is_neighbor_table(conn)
            assert field_utils.verify_device_field_type(conn, device)
            args.append((ndarray, (0, 0)))
            continue
        assert isinstance(conn, common.Dimension)
    return args


class FileCache(diskcache.Cache):
    """
    This class extends `diskcache.Cache` to ensure the cache is properly
    - opened when accessed by multiple processes using a file lock. This guards the creating of the
    cache object, which has been reported to cause `sqlite3.OperationalError: database is locked`
    errors and slow startup times when multiple processes access the cache concurrently. While this
    issue occurred frequently and was observed to be fixed on distributed file systems, the lock
    does not guarantee correct behavior in particular for accesses to the cache (beyond opening)
    since the underlying SQLite database is unreliable when stored on an NFS based file system.
    It does however ensure correctness of concurrent cache accesses on a local file system. See
    #1745 for more details.
    - closed upon deletion, i.e. it ensures that any resources associated with the cache are
    properly released when the instance is garbage collected.
    """

    def __init__(self, directory: Optional[str | pathlib.Path] = None, **settings: Any) -> None:
        if directory:
            lock_dir = pathlib.Path(directory).parent
        else:
            lock_dir = pathlib.Path(tempfile.gettempdir())

        lock_dir.mkdir(parents=True, exist_ok=True)
        lockfile = str(lock_dir / "file_cache.lock")
        with lock.Lock(lockfile, lifetime=10):  # type: ignore[attr-defined] # mypy not smart enough to understand custom export logic
            super().__init__(directory=directory, **settings)

        self._init_complete = True

    def __del__(self) -> None:
        if getattr(self, "_init_complete", False):  # skip if `__init__` didn't finished
            self.close()


class GTFNCompileWorkflowFactory(factory.Factory):
    class Meta:
        model = recipes.OTFCompileWorkflow

    class Params:
        device_type: core_defs.DeviceType = core_defs.DeviceType.CPU
        cmake_build_type: config.CMakeBuildType = factory.LazyFunction(
            lambda: config.CMAKE_BUILD_TYPE
        )
        builder_factory: compiler.BuildSystemProjectGenerator = factory.LazyAttribute(
            lambda o: compiledb.CompiledbFactory(cmake_build_type=o.cmake_build_type)
        )

        cached_translation = factory.Trait(
            translation=factory.LazyAttribute(
                lambda o: workflow.CachedStep(
                    o.bare_translation,
                    hash_function=stages.fingerprint_compilable_program,
                    cache=FileCache(str(config.BUILD_CACHE_DIR / "gtfn_cache")),
                )
            ),
        )

        bare_translation = factory.SubFactory(
            gtfn_module.GTFNTranslationStepFactory,
            device_type=factory.SelfAttribute("..device_type"),
        )

    translation = factory.LazyAttribute(lambda o: o.bare_translation)

    bindings: workflow.Workflow[stages.ProgramSource, stages.CompilableSource] = (
        nanobind.bind_source
    )
    compilation = factory.SubFactory(
        compiler.CompilerFactory,
        cache_lifetime=factory.LazyFunction(lambda: config.BUILD_CACHE_LIFETIME),
        builder_factory=factory.SelfAttribute("..builder_factory"),
    )
    decoration = factory.LazyAttribute(
        lambda o: functools.partial(convert_args, device=o.device_type)
    )


class GTFNBackendFactory(factory.Factory):
    class Meta:
        model = backend.Backend

    class Params:
        name_device = "cpu"
        name_cached = ""
        name_temps = ""
        name_postfix = ""
        gpu = factory.Trait(
            allocator=next_allocators.StandardGPUFieldBufferAllocator(),
            device_type=core_defs.CUPY_DEVICE_TYPE or core_defs.DeviceType.CUDA,
            name_device="gpu",
        )
        cached = factory.Trait(
            executor=factory.LazyAttribute(
                lambda o: workflow.CachedStep(o.otf_workflow, hash_function=o.hash_function)
            ),
            name_cached="_cached",
        )
        device_type = core_defs.DeviceType.CPU
        hash_function = stages.compilation_hash
        otf_workflow = factory.SubFactory(
            GTFNCompileWorkflowFactory, device_type=factory.SelfAttribute("..device_type")
        )

    name = factory.LazyAttribute(
        lambda o: f"run_gtfn_{o.name_device}{o.name_temps}{o.name_cached}{o.name_postfix}"
    )

    executor = factory.LazyAttribute(lambda o: o.otf_workflow)
    allocator = next_allocators.StandardCPUFieldBufferAllocator()
    transforms = backend.DEFAULT_TRANSFORMS


run_gtfn = GTFNBackendFactory()

run_gtfn_imperative = GTFNBackendFactory(
    name_postfix="_imperative", otf_workflow__translation__use_imperative_backend=True
)

run_gtfn_cached = GTFNBackendFactory(cached=True, otf_workflow__cached_translation=True)

run_gtfn_gpu = GTFNBackendFactory(gpu=True)

run_gtfn_gpu_cached = GTFNBackendFactory(gpu=True, cached=True)

run_gtfn_no_transforms = GTFNBackendFactory(
    otf_workflow__bare_translation__enable_itir_transforms=False
)<|MERGE_RESOLUTION|>--- conflicted
+++ resolved
@@ -59,12 +59,6 @@
         converted_args = (convert_arg(arg) for arg in args)
         conn_args = extract_connectivity_args(offset_provider, device)
 
-<<<<<<< HEAD
-        opt_kwargs: dict[str, Any] = {}
-        if collect_metrics := (config.COLLECT_METRICS_LEVEL >= metrics.PERFORMANCE):
-            exec_info: dict[str, float]
-            opt_kwargs["exec_info"] = (exec_info := {})
-=======
         opt_kwargs: dict[str, Any]
         metric_collection = metrics.get_active_metric_collection()
         if collect_metrics := (
@@ -76,7 +70,6 @@
             opt_kwargs = {"exec_info": exec_info}
         else:
             opt_kwargs = {}
->>>>>>> 5d26a93f
 
         # generate implicit domain size arguments only if necessary, using `iter_size_args()`
         inp(
@@ -87,10 +80,6 @@
         )
 
         if collect_metrics:
-<<<<<<< HEAD
-            metric_collection = metrics.active_metric_collection.get()
-=======
->>>>>>> 5d26a93f
             assert metric_collection is not None
             value = exec_info["run_cpp_end_time"] - exec_info["run_cpp_start_time"]
             metric_collection.add_sample(metrics.COMPUTE_METRIC, value)
