# GT4Py - GridTools Framework
#
# Copyright (c) 2014-2024, ETH Zurich
# All rights reserved.
#
# Please, refer to the LICENSE file in the root directory.
# SPDX-License-Identifier: BSD-3-Clause

from __future__ import annotations

import dataclasses
import functools
import importlib.util
import pathlib
import tempfile
import textwrap
import typing
from collections.abc import Callable, Iterable
from typing import Any, Optional

from gt4py.eve import codegen
from gt4py.eve.codegen import FormatTemplate as as_fmt, MakoTemplate as as_mako
from gt4py.next import allocators as next_allocators, backend as next_backend, common, config
<<<<<<< HEAD
from gt4py.next.iterator import embedded, ir as itir, transforms as itir_transforms
from gt4py.next.iterator.transforms import fencil_to_program
=======
from gt4py.next.ffront import foast_to_gtir, foast_to_past, past_to_itir
from gt4py.next.iterator import ir as itir, transforms as itir_transforms
>>>>>>> 77cad7c8
from gt4py.next.otf import stages, workflow
from gt4py.next.type_system import type_specifications as ts


def _create_tmp(axes: str, origin: str, shape: str, dtype: ts.TypeSpec) -> str:
    if isinstance(dtype, ts.TupleType):
        return f"({','.join(_create_tmp(axes, origin, shape, dt) for dt in dtype.types)},)"
    else:
        assert isinstance(dtype, ts.ScalarType)
        return (
            f"gtx.as_field([{axes}], np.empty({shape}, dtype=np.dtype('{dtype}')), origin={origin})"
        )


class EmbeddedDSL(codegen.TemplatedGenerator):
    Sym = as_fmt("{id}")
    SymRef = as_fmt("{id}")
    Literal = as_fmt("{value}")
    NoneLiteral = as_fmt("None")
    OffsetLiteral = as_fmt("{value}")
    AxisLiteral = as_fmt("{value}")
    FunCall = as_fmt("{fun}({','.join(args)})")
    Lambda = as_mako("(lambda ${','.join(params)}: ${expr})")
<<<<<<< HEAD
    StencilClosure = as_mako("closure(${domain}, ${stencil}, ${output}, [${','.join(inputs)}])")
=======
>>>>>>> 77cad7c8
    FunctionDefinition = as_mako(
        """
@fundef
def ${id}(${','.join(params)}):
    return ${expr}
    """
    )
    Program = as_mako(
        """
${''.join(function_definitions)}
@fendef
def ${id}(${','.join(params)}):
    ${'\\n    '.join(declarations)}
    ${'\\n    '.join(body)}
    """
    )
    SetAt = as_mako("set_at(${expr}, ${domain}, ${target})")
<<<<<<< HEAD
=======
    IfStmt = as_mako("""if_stmt(${cond}, 
        lambda: [${','.join(true_branch)}],
        lambda: [${','.join(false_branch)}]
    )""")
>>>>>>> 77cad7c8

    def visit_Temporary(self, node: itir.Temporary, **kwargs: Any) -> str:
        assert (
            isinstance(node.domain, itir.FunCall)
            and isinstance(node.domain.fun, itir.SymRef)
            and node.domain.fun.id in ("cartesian_domain", "unstructured_domain")
        )
        assert all(
            isinstance(r, itir.FunCall) and r.fun == itir.SymRef(id="named_range")
            for r in node.domain.args
        )
        domain_ranges = [self.visit(r.args) for r in node.domain.args]  # type: ignore[attr-defined] # `node.domain` is `FunCall` checked in previous assert
        axes = ", ".join(label for label, _, _ in domain_ranges)
        origin = "{" + ", ".join(f"{label}: -{start}" for label, start, _ in domain_ranges) + "}"
        shape = "(" + ", ".join(f"{stop}-{start}" for _, start, stop in domain_ranges) + ")"
        assert node.dtype
        return f"{node.id} = {_create_tmp(axes, origin, shape, node.dtype)}"


_FENCIL_CACHE: dict[int, Callable] = {}


def fencil_generator(
    ir: itir.Program,
    debug: bool,
    use_embedded: bool,
    offset_provider: common.OffsetProvider,
    transforms: itir_transforms.GTIRTransform,
) -> stages.CompiledProgram:
    """
    Generate a directly executable fencil from an ITIR node.

    Arguments:
        ir: The iterator IR (ITIR) node.
        debug: Keep module source containing fencil implementation.
        extract_temporaries: Extract intermediate field values into temporaries.
        use_embedded: Directly use builtins from embedded backend instead of
                      generic dispatcher. Gives faster performance and is easier
                      to debug.
        offset_provider: A mapping from offset names to offset providers.
    """
    # TODO(tehrengruber): just a temporary solution until we have a proper generic
    #  caching mechanism
    cache_key = hash(
        (
            ir,
            transforms,
            debug,
            use_embedded,
            tuple(common.offset_provider_to_type(offset_provider).items()),
        )
    )
    if cache_key in _FENCIL_CACHE:
        if debug:
            print(f"Using cached fencil for key {cache_key}")
        return typing.cast(stages.CompiledProgram, _FENCIL_CACHE[cache_key])

    ir = transforms(ir, offset_provider=offset_provider)

    ir = fencil_to_program.FencilToProgram.apply(ir)

    program = EmbeddedDSL.apply(ir)

    # format output in debug mode for better debuggability
    # (e.g. line numbers, overview in the debugger).
    if debug:
        program = codegen.format_python_source(program)

    offset_literals: Iterable[str] = (
        ir.pre_walk_values()
        .if_isinstance(itir.OffsetLiteral)
        .getattr("value")
        .if_isinstance(str)
        .to_set()
    )
    axis_literals_set: Iterable[itir.AxisLiteral] = (
        ir.pre_walk_values().if_isinstance(itir.AxisLiteral).to_set()
    )

    if use_embedded:
        builtins_import = "from gt4py.next.iterator.embedded import *"
    else:
        builtins_import = "from gt4py.next.iterator.builtins import *"

    header = textwrap.dedent(
        f"""
        import numpy as np
        import gt4py.next as gtx
        {builtins_import}
        from gt4py.next.iterator.runtime import *
        """
    )

    with tempfile.NamedTemporaryFile(
        mode="w", suffix=".py", encoding="utf-8", delete=False
    ) as source_file:
        source_file_name = source_file.name
        if debug:
            print(source_file_name)
        offset_literals = [f'{o} = offset("{o}")' for o in offset_literals]
        axis_literals = [
            f'{o.value} = gtx.Dimension("{o.value}", kind=gtx.DimensionKind("{o.kind}"))'
            for o in axis_literals_set
        ]
        source_file.write(header)
        source_file.write("\n".join(offset_literals))
        source_file.write("\n")
        source_file.write("\n".join(axis_literals))
        source_file.write("\n")
        source_file.write(program)
    try:
        spec = importlib.util.spec_from_file_location("module.name", source_file_name)
        mod = importlib.util.module_from_spec(spec)  # type: ignore
        spec.loader.exec_module(mod)  # type: ignore
    finally:
        if not debug:
            pathlib.Path(source_file_name).unlink(missing_ok=True)

    assert isinstance(ir, itir.Program)
    fencil_name = ir.id
    fencil = getattr(mod, fencil_name)

    _FENCIL_CACHE[cache_key] = fencil

    return typing.cast(stages.CompiledProgram, fencil)


@dataclasses.dataclass(frozen=True)
class Roundtrip(workflow.Workflow[stages.CompilableProgram, stages.CompiledProgram]):
    debug: Optional[bool] = None
    use_embedded: bool = True
    dispatch_backend: Optional[next_backend.Backend] = None
    transforms: itir_transforms.GTIRTransform = itir_transforms.apply_common_transforms  # type: ignore[assignment] # TODO(havogt): cleanup interface of `apply_common_transforms`

    def __call__(self, inp: stages.CompilableProgram) -> stages.CompiledProgram:
        debug = config.DEBUG if self.debug is None else self.debug

        fencil = fencil_generator(
            inp.data,
            offset_provider=inp.args.offset_provider,
            debug=debug,
            use_embedded=self.use_embedded,
            transforms=self.transforms,
        )

        def decorated_fencil(
            *args: Any,
            offset_provider: dict[str, common.Connectivity | common.Dimension],
            out: Any = None,
            column_axis: Optional[common.Dimension] = None,
            **kwargs: Any,
        ) -> None:
            if out is not None:
                args = (*args, out)
            if not column_axis:  # TODO(tehrengruber): This variable is never used. Bug?
                column_axis = inp.args.column_axis
            fencil(
                *args,
                offset_provider=offset_provider,
                backend=self.dispatch_backend,
                column_axis=inp.args.column_axis,
                **kwargs,
            )

        return decorated_fencil


# TODO(tehrengruber): introduce factory
default = next_backend.Backend(
    name="roundtrip",
    executor=Roundtrip(
        transforms=functools.partial(
            itir_transforms.apply_common_transforms,
            extract_temporaries=False,
        )
    ),
    allocator=next_allocators.StandardCPUFieldBufferAllocator(),
    transforms=next_backend.DEFAULT_TRANSFORMS,
)
with_temporaries = next_backend.Backend(
    name="roundtrip_with_temporaries",
    executor=Roundtrip(
        transforms=functools.partial(
            itir_transforms.apply_common_transforms,
            extract_temporaries=True,
        )
    ),
    allocator=next_allocators.StandardCPUFieldBufferAllocator(),
    transforms=next_backend.DEFAULT_TRANSFORMS,
)
no_transforms = next_backend.Backend(
    name="roundtrip",
    executor=Roundtrip(transforms=lambda o, *, offset_provider: o),
    allocator=next_allocators.StandardCPUFieldBufferAllocator(),
    transforms=next_backend.DEFAULT_TRANSFORMS,
)


gtir = next_backend.Backend(
    name="roundtrip_gtir",
    executor=Roundtrip(transforms=itir_transforms.apply_fieldview_transforms),  # type: ignore[arg-type] # don't understand why mypy complains
    allocator=next_allocators.StandardCPUFieldBufferAllocator(),
    transforms=next_backend.Transforms(
        past_to_itir=past_to_itir.past_to_gtir_factory(),
        foast_to_itir=foast_to_gtir.adapted_foast_to_gtir_factory(cached=True),
        field_view_op_to_prog=foast_to_past.operator_to_program_factory(
            foast_to_itir_step=foast_to_gtir.adapted_foast_to_gtir_factory()
        ),
    ),
)
foast_to_gtir_step = foast_to_gtir.adapted_foast_to_gtir_factory(cached=True)<|MERGE_RESOLUTION|>--- conflicted
+++ resolved
@@ -21,13 +21,9 @@
 from gt4py.eve import codegen
 from gt4py.eve.codegen import FormatTemplate as as_fmt, MakoTemplate as as_mako
 from gt4py.next import allocators as next_allocators, backend as next_backend, common, config
-<<<<<<< HEAD
-from gt4py.next.iterator import embedded, ir as itir, transforms as itir_transforms
-from gt4py.next.iterator.transforms import fencil_to_program
-=======
+
 from gt4py.next.ffront import foast_to_gtir, foast_to_past, past_to_itir
 from gt4py.next.iterator import ir as itir, transforms as itir_transforms
->>>>>>> 77cad7c8
 from gt4py.next.otf import stages, workflow
 from gt4py.next.type_system import type_specifications as ts
 
@@ -51,10 +47,6 @@
     AxisLiteral = as_fmt("{value}")
     FunCall = as_fmt("{fun}({','.join(args)})")
     Lambda = as_mako("(lambda ${','.join(params)}: ${expr})")
-<<<<<<< HEAD
-    StencilClosure = as_mako("closure(${domain}, ${stencil}, ${output}, [${','.join(inputs)}])")
-=======
->>>>>>> 77cad7c8
     FunctionDefinition = as_mako(
         """
 @fundef
@@ -72,13 +64,10 @@
     """
     )
     SetAt = as_mako("set_at(${expr}, ${domain}, ${target})")
-<<<<<<< HEAD
-=======
     IfStmt = as_mako("""if_stmt(${cond}, 
         lambda: [${','.join(true_branch)}],
         lambda: [${','.join(false_branch)}]
     )""")
->>>>>>> 77cad7c8
 
     def visit_Temporary(self, node: itir.Temporary, **kwargs: Any) -> str:
         assert (
@@ -137,8 +126,6 @@
         return typing.cast(stages.CompiledProgram, _FENCIL_CACHE[cache_key])
 
     ir = transforms(ir, offset_provider=offset_provider)
-
-    ir = fencil_to_program.FencilToProgram.apply(ir)
 
     program = EmbeddedDSL.apply(ir)
 
