--- conflicted
+++ resolved
@@ -19,7 +19,6 @@
 import pathlib
 import tempfile
 import textwrap
-import warnings
 from collections.abc import Callable, Iterable
 from typing import Any, Optional
 
@@ -195,11 +194,7 @@
     *args: Any,
     column_axis: Optional[common.Dimension] = None,
     offset_provider: dict[str, embedded.NeighborTableOffsetProvider],
-<<<<<<< HEAD
-    debug: bool = config.DEBUG,
-=======
     debug: Optional[bool] = None,
->>>>>>> 4a4f9b18
     lift_mode: itir_transforms.LiftMode = itir_transforms.LiftMode.FORCE_INLINE,
     dispatch_backend: Optional[ppi.ProgramExecutor] = None,
 ) -> None:
@@ -221,36 +216,17 @@
 
 @dataclasses.dataclass(frozen=True)
 class Roundtrip(workflow.Workflow[stages.ProgramCall, stages.CompiledProgram]):
-<<<<<<< HEAD
-    debug: bool = config.DEBUG
-=======
     debug: Optional[bool] = None
->>>>>>> 4a4f9b18
     lift_mode: itir_transforms.LiftMode = itir_transforms.LiftMode.FORCE_INLINE
     use_embedded: bool = True
 
     def __call__(self, inp: stages.ProgramCall) -> stages.CompiledProgram:
-<<<<<<< HEAD
-        lift_mode = inp.kwargs.get("lift_mode", self.lift_mode)
-        if lift_mode != self.lift_mode:
-            warnings.warn(
-                f"Roundtrip Backend was configured for LiftMode `{self.lift_mode!s}`, but "
-                f"overriden to be {lift_mode!s} at runtime.",
-                stacklevel=2,
-            )
-        return fencil_generator(
-            inp.program,
-            offset_provider=inp.kwargs.get("offset_provider", None),
-            debug=self.debug,
-            lift_mode=lift_mode,
-=======
         debug = config.DEBUG if self.debug is None else self.debug
         return fencil_generator(
             inp.program,
             offset_provider=inp.kwargs.get("offset_provider", None),
             debug=debug,
             lift_mode=self.lift_mode,
->>>>>>> 4a4f9b18
             use_embedded=self.use_embedded,
         )
 
