# GT4Py - GridTools Framework
#
# Copyright (c) 2014-2023, ETH Zurich
# All rights reserved.
#
# This file is part of the GT4Py project and the GridTools framework.
# GT4Py is free software: you can redistribute it and/or modify it under
# the terms of the GNU General Public License as published by the
# Free Software Foundation, either version 3 of the License, or any later
# version. See the LICENSE.txt file at the top-level directory of this
# distribution for a copy of the license or check <https://www.gnu.org/licenses/>.
#
# SPDX-License-Identifier: GPL-3.0-or-later

"""
Interface for program processors.

Program processors are functions which operate on a program paired with the input
arguments for the program. Programs are represented by an ``iterator.ir.itir.FencilDefinition``
node. Program processors that execute the program with the given arguments (possibly by generating
code along the way) are program executors. Those that generate any kind of string based
on the program and (optionally) input values are program formatters.

For more information refer to
``gt4py/docs/functional/architecture/007-Program-Processors.md``
"""
from __future__ import annotations

import functools
from collections.abc import Sequence
from typing import Any, Callable, Literal, Optional, Protocol, TypeGuard, TypeVar, cast

import gt4py._core.definitions as core_defs
import gt4py.next.allocators as next_allocators
import gt4py.next.iterator.ir as itir


OutputT = TypeVar("OutputT", covariant=True)
ProcessorKindT = TypeVar("ProcessorKindT", bound="ProgramProcessor", covariant=True)


class ProgramProcessorCallable(Protocol[OutputT]):
    def __call__(self, program: itir.FencilDefinition, *args, **kwargs) -> OutputT: ...


class ProgramProcessor(ProgramProcessorCallable[OutputT], Protocol[OutputT, ProcessorKindT]):
    @property
    def kind(self) -> type[ProcessorKindT]: ...


class ProgramFormatter(ProgramProcessor[str, "ProgramFormatter"], Protocol):
    @property
    def kind(self) -> type[ProgramFormatter]:
        return ProgramFormatter


def _make_arg_filter(
    accept_args: None | int | Literal["all"] = "all",
) -> Callable[[tuple[Any, ...]], tuple[Any, ...]]:
    match accept_args:
        case None:

            def arg_filter(args: tuple[Any, ...]) -> tuple[Any, ...]:
                return ()

        case "all":

            def arg_filter(args: tuple[Any, ...]) -> tuple[Any, ...]:
                return args

        case int():
            if accept_args < 0:
                raise ValueError(
                    f"Number of accepted arguments cannot be a negative number, got {accept_args}."
                )

            def arg_filter(args: tuple[Any, ...]) -> tuple[Any, ...]:
                return args[:accept_args]

        case _:
            raise ValueError(f"Invalid 'accept_args' value: {accept_args}.")
    return arg_filter


def _make_kwarg_filter(
    accept_kwargs: None | Sequence[str] | Literal["all"] = "all",
) -> Callable[[dict[str, Any]], dict[str, Any]]:
    match accept_kwargs:
        case None:

            def kwarg_filter(kwargs: dict[str, Any]) -> dict[str, Any]:
                return {}

        case "all":

            def kwarg_filter(kwargs: dict[str, Any]) -> dict[str, Any]:
                return kwargs

        case Sequence():
            if not all(isinstance(a, str) for a in accept_kwargs):
                raise ValueError(
                    f"Provided invalid list of keyword argument names: '{accept_kwargs}'."
                )

            def kwarg_filter(kwargs: dict[str, Any]) -> dict[str, Any]:
                return {key: value for key, value in kwargs.items() if key in accept_kwargs}

        case _:
            raise ValueError(f"Invalid 'accept_kwargs' value: {accept_kwargs}")
    return kwarg_filter


def make_program_processor(
    func: ProgramProcessorCallable[OutputT],
    kind: type[ProcessorKindT],
    *,
    name: Optional[str] = None,
    accept_args: None | int | Literal["all"] = "all",
    accept_kwargs: None | Sequence[str] | Literal["all"] = "all",
) -> ProgramProcessor[OutputT, ProcessorKindT]:
    """
    Create a program processor from a callable function.

    Args:
        func: The callable function to be wrapped as a program processor.
        kind: The type of the processor.
        name: The name of the processor.
        accept_args: The number of positional arguments to accept, or "all" to accept all.
        accept_kwargs: The names of the keyword arguments to accept, or "all" to accept all.

    Returns:
        A program processor that wraps the given function.

    Raises:
        ValueError: If the value of `accept_args` or `accept_kwargs` is invalid.
    """
<<<<<<< HEAD
    args_filter: Callable[[Sequence], Sequence]
    if accept_args is None:
        args_filter = lambda args: ()  # noqa: E731  # use def instead of named lambdas
    elif accept_args == "all":
        args_filter = lambda args: args  # noqa: E731
    elif isinstance(accept_args, int):
        if accept_args < 0:
            raise ValueError(
                f"Number of accepted arguments cannot be a negative number ({accept_args})"
            )
        args_filter = lambda args: args[:accept_args]  # type: ignore[misc] # noqa: E731
    else:
        raise ValueError(f"Invalid ({accept_args}) accept_args value")

    filtered_kwargs: Callable[[dict[str, Any]], dict[str, Any]]
    if accept_kwargs is None:
        filtered_kwargs = lambda kwargs: {}  # noqa: E731  # use def instead of named lambdas
    elif accept_kwargs == "all":  # don't swap with 'isinstance(..., Sequence)'
        filtered_kwargs = lambda kwargs: kwargs  # noqa: E731
    elif isinstance(accept_kwargs, Sequence):
        if not all(isinstance(a, str) for a in accept_kwargs):
            raise ValueError(f"Provided invalid list of keyword argument names ({accept_args})")
        filtered_kwargs = lambda kwargs: {  # noqa: E731
            key: value
            for key, value in kwargs.items()
            if key in accept_kwargs  # type: ignore[operator]  # key in accept_kwargs
        }
    else:
        raise ValueError(f"Invalid ({accept_kwargs}) 'accept_kwargs' value")
=======
    args_filter = _make_arg_filter(accept_args)

    filtered_kwargs = _make_kwarg_filter(accept_kwargs)
>>>>>>> ba353d3b

    @functools.wraps(func)
    def _wrapper(program: itir.FencilDefinition, *args, **kwargs) -> OutputT:
        return func(program, *args_filter(args), **filtered_kwargs(kwargs))

    if name is not None:
        _wrapper.__name__ = name

    # this operation effectively changes the type of the returned object,
    # which is the intention here
    _wrapper.kind = kind  # type: ignore[attr-defined]

    return cast(ProgramProcessor[OutputT, ProcessorKindT], _wrapper)


def program_formatter(
    func: ProgramProcessorCallable[str],
    *,
    name: Optional[str] = None,
    accept_args: None | int | Literal["all"] = "all",
    accept_kwargs: Sequence[str] | None | Literal["all"] = "all",
) -> ProgramFormatter:
    """
    Turn a function that formats a program as a string into a ProgramFormatter.

    Examples:
        >>> @program_formatter
        ... def format_foo(fencil: itir.FencilDefinition, *args, **kwargs) -> str:
        ...     '''A very useless fencil formatter.'''
        ...     return "foo"

        >>> ensure_processor_kind(format_foo, ProgramFormatter)
    """
    return make_program_processor(
        func,
        ProgramFormatter,  # type: ignore[type-abstract]  # ProgramFormatter is abstract
        name=name,
        accept_args=accept_args,
        accept_kwargs=accept_kwargs,
    )


class ProgramExecutor(ProgramProcessor[None, "ProgramExecutor"]):
    @property
    def kind(self) -> type[ProgramExecutor]:
        return ProgramExecutor


def program_executor(
    func: ProgramProcessorCallable[None],
    *,
    name: Optional[str] = None,
    accept_args: None | int | Literal["all"] = "all",
    accept_kwargs: Sequence[str] | None | Literal["all"] = "all",
) -> ProgramExecutor:
    """
    Turn a function that executes a program into a ``ProgramExecutor``.

    Examples:
        >>> @program_executor
        ... def badly_execute(fencil: itir.FencilDefinition, *args, **kwargs) -> None:
        ...     '''A useless and incorrect fencil executor.'''
        ...     pass

        >>> ensure_processor_kind(badly_execute, ProgramExecutor)
    """
    return cast(
        ProgramExecutor,
        make_program_processor(
            func,
            ProgramExecutor,
            name=name,
            accept_args=accept_args,
            accept_kwargs=accept_kwargs,
        ),
    )


def is_processor_kind(
    obj: Callable[..., OutputT], kind: type[ProcessorKindT]
) -> TypeGuard[ProgramProcessor[OutputT, ProcessorKindT]]:
    return callable(obj) and getattr(obj, "kind", None) is kind


def ensure_processor_kind(
    obj: ProgramProcessor[OutputT, ProcessorKindT], kind: type[ProcessorKindT]
) -> None:
    if not is_processor_kind(obj, kind):
        raise TypeError(f"'{obj}' is not a '{kind.__name__}'.")


class ProgramBackend(
    ProgramProcessor[None, "ProgramExecutor"],
    next_allocators.FieldBufferAllocatorFactoryProtocol[core_defs.DeviceTypeT],
    Protocol[core_defs.DeviceTypeT],
): ...


def is_program_backend(obj: Callable) -> TypeGuard[ProgramBackend]:
    return is_processor_kind(
        obj,
        ProgramExecutor,  # type: ignore[type-abstract]  # ProgramExecutor is abstract
    ) and next_allocators.is_field_allocator_factory(obj)


def is_program_backend_for(
    obj: Callable, device: core_defs.DeviceTypeT
) -> TypeGuard[ProgramBackend[core_defs.DeviceTypeT]]:
    return is_processor_kind(
        obj,
        ProgramExecutor,  # type: ignore[type-abstract]  # ProgramExecutor is abstract
    ) and next_allocators.is_field_allocator_factory_for(obj, device)<|MERGE_RESOLUTION|>--- conflicted
+++ resolved
@@ -40,12 +40,14 @@
 
 
 class ProgramProcessorCallable(Protocol[OutputT]):
-    def __call__(self, program: itir.FencilDefinition, *args, **kwargs) -> OutputT: ...
+    def __call__(self, program: itir.FencilDefinition, *args, **kwargs) -> OutputT:
+        ...
 
 
 class ProgramProcessor(ProgramProcessorCallable[OutputT], Protocol[OutputT, ProcessorKindT]):
     @property
-    def kind(self) -> type[ProcessorKindT]: ...
+    def kind(self) -> type[ProcessorKindT]:
+        ...
 
 
 class ProgramFormatter(ProgramProcessor[str, "ProgramFormatter"], Protocol):
@@ -134,41 +136,9 @@
     Raises:
         ValueError: If the value of `accept_args` or `accept_kwargs` is invalid.
     """
-<<<<<<< HEAD
-    args_filter: Callable[[Sequence], Sequence]
-    if accept_args is None:
-        args_filter = lambda args: ()  # noqa: E731  # use def instead of named lambdas
-    elif accept_args == "all":
-        args_filter = lambda args: args  # noqa: E731
-    elif isinstance(accept_args, int):
-        if accept_args < 0:
-            raise ValueError(
-                f"Number of accepted arguments cannot be a negative number ({accept_args})"
-            )
-        args_filter = lambda args: args[:accept_args]  # type: ignore[misc] # noqa: E731
-    else:
-        raise ValueError(f"Invalid ({accept_args}) accept_args value")
-
-    filtered_kwargs: Callable[[dict[str, Any]], dict[str, Any]]
-    if accept_kwargs is None:
-        filtered_kwargs = lambda kwargs: {}  # noqa: E731  # use def instead of named lambdas
-    elif accept_kwargs == "all":  # don't swap with 'isinstance(..., Sequence)'
-        filtered_kwargs = lambda kwargs: kwargs  # noqa: E731
-    elif isinstance(accept_kwargs, Sequence):
-        if not all(isinstance(a, str) for a in accept_kwargs):
-            raise ValueError(f"Provided invalid list of keyword argument names ({accept_args})")
-        filtered_kwargs = lambda kwargs: {  # noqa: E731
-            key: value
-            for key, value in kwargs.items()
-            if key in accept_kwargs  # type: ignore[operator]  # key in accept_kwargs
-        }
-    else:
-        raise ValueError(f"Invalid ({accept_kwargs}) 'accept_kwargs' value")
-=======
     args_filter = _make_arg_filter(accept_args)
 
     filtered_kwargs = _make_kwarg_filter(accept_kwargs)
->>>>>>> ba353d3b
 
     @functools.wraps(func)
     def _wrapper(program: itir.FencilDefinition, *args, **kwargs) -> OutputT:
@@ -264,7 +234,8 @@
     ProgramProcessor[None, "ProgramExecutor"],
     next_allocators.FieldBufferAllocatorFactoryProtocol[core_defs.DeviceTypeT],
     Protocol[core_defs.DeviceTypeT],
-): ...
+):
+    ...
 
 
 def is_program_backend(obj: Callable) -> TypeGuard[ProgramBackend]:
