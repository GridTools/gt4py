# GT4Py - GridTools Framework
#
# Copyright (c) 2014-2024, ETH Zurich
# All rights reserved.
#
# Please, refer to the LICENSE file in the root directory.
# SPDX-License-Identifier: BSD-3-Clause

from typing import Any, Iterator, TypeAlias

from gt4py.next import common, errors
from gt4py.next.ffront import (
    program_ast as past,
    stages as ffront_stages,
    type_specifications as ts_ffront,
)
from gt4py.next.otf import arguments, toolchain, workflow
from gt4py.next.type_system import type_info, type_specifications as ts, type_translation


AOT_PRG: TypeAlias = toolchain.CompilableProgram[
    ffront_stages.PastProgramDefinition, arguments.CompileTimeArgs
]


def transform_program_args(inp: AOT_PRG) -> AOT_PRG:
    rewritten_args, size_args, kwargs = _process_args(
        past_node=inp.data.past_node, args=list(inp.args.args), kwargs=inp.args.kwargs
    )
    return toolchain.CompilableProgram(
        data=inp.data,
        args=arguments.CompileTimeArgs(
            args=tuple((*rewritten_args, *(size_args))),
            kwargs=kwargs,
            offset_provider=inp.args.offset_provider,
            column_axis=inp.args.column_axis,
        ),
    )


def transform_program_args_factory(cached: bool = True) -> workflow.Workflow[AOT_PRG, AOT_PRG]:
    wf = transform_program_args
    if cached:
        wf = workflow.CachedStep(wf, hash_function=ffront_stages.fingerprint_stage)
    return wf


def _validate_args(past_node: past.Program, args: list, kwargs: dict[str, Any]) -> None:
    arg_types = [type_translation.from_value(arg) for arg in args]
    kwarg_types = {k: type_translation.from_value(v) for k, v in kwargs.items()}

    if not isinstance(past_node.type, ts_ffront.ProgramType):
        raise TypeError("Can not validate arguments for PAST programs prior to type inference.")

    try:
        type_info.accepts_args(
            past_node.type, with_args=arg_types, with_kwargs=kwarg_types, raise_exception=True
        )
    except ValueError as err:
        raise errors.DSLError(
            None, f"Invalid argument types in call to '{past_node.id}'.\n{err}"
        ) from err


def _process_args(
    past_node: past.Program, args: list, kwargs: dict[str, Any]
) -> tuple[tuple, tuple, dict[str, Any]]:
    if not isinstance(past_node.type, ts_ffront.ProgramType):
        raise TypeError("Can not process arguments for PAST programs prior to type inference.")

    _validate_args(past_node=past_node, args=args, kwargs=kwargs)

    args, kwargs = type_info.canonicalize_arguments(past_node.type, args, kwargs)

    implicit_domain = any(
        isinstance(stmt, past.Call) and "domain" not in stmt.kwargs for stmt in past_node.body
    )

    # extract size of all field arguments
    size_args: list[int | type_translation.SizeArg] = []
    rewritten_args = list(args)
    for param_idx, param in enumerate(past_node.params):
        if implicit_domain and isinstance(param.type, (ts.FieldType, ts.TupleType)):
            shapes_and_dims = [*_field_constituents_shape_and_dims(args[param_idx], param.type)]
<<<<<<< HEAD
            shape, dims = shapes_and_dims[0]
            if not all(
                el_shape == shape and el_dims == dims for (el_shape, el_dims) in shapes_and_dims
            ):
                raise ValueError(
                    "Constituents of composite arguments (e.g. the elements of a"
                    " tuple) need to have the same shape and dimensions."
                )
            size_args.extend(shape if shape else [type_translation.SizeArg()] * len(dims))  # type: ignore[arg-type] ##(ricoh) mypy is unable to correctly defer the type of the ternary expression
=======
            # check that all non-scalar like constituents have the same shape and dimension, e.g.
            # for `(scalar, (field1, field2))` the two fields need to have the same shape and
            # dimension
            if shapes_and_dims:
                shape, dims = shapes_and_dims[0]
                if not all(
                    el_shape == shape and el_dims == dims for (el_shape, el_dims) in shapes_and_dims
                ):
                    raise ValueError(
                        "Constituents of composite arguments (e.g. the elements of a"
                        " tuple) need to have the same shape and dimensions."
                    )
                size_args.extend(shape if shape else [None] * len(dims))
>>>>>>> 07e2ee9e
    return tuple(rewritten_args), tuple(size_args), kwargs


def _field_constituents_shape_and_dims(
    arg: Any,  # TODO(havogt): improve typing
    arg_type: ts.DataType,
) -> Iterator[tuple[tuple[int, ...], list[common.Dimension]]]:
    match arg_type:
        case ts.TupleType():
            for el, el_type in zip(arg, arg_type.types):
                yield from _field_constituents_shape_and_dims(el, el_type)
        case ts.FieldType():
            dims = type_info.extract_dims(arg_type)
            if dims:
                assert hasattr(arg, "shape") and len(arg.shape) == len(dims)
                yield (arg.shape, dims)
            else:
                yield from []  # ignore 0-dim fields
        case ts.ScalarType():
            yield from []  # ignore scalars
        case _:
            raise ValueError("Expected 'FieldType' or 'TupleType' thereof.")<|MERGE_RESOLUTION|>--- conflicted
+++ resolved
@@ -82,17 +82,6 @@
     for param_idx, param in enumerate(past_node.params):
         if implicit_domain and isinstance(param.type, (ts.FieldType, ts.TupleType)):
             shapes_and_dims = [*_field_constituents_shape_and_dims(args[param_idx], param.type)]
-<<<<<<< HEAD
-            shape, dims = shapes_and_dims[0]
-            if not all(
-                el_shape == shape and el_dims == dims for (el_shape, el_dims) in shapes_and_dims
-            ):
-                raise ValueError(
-                    "Constituents of composite arguments (e.g. the elements of a"
-                    " tuple) need to have the same shape and dimensions."
-                )
-            size_args.extend(shape if shape else [type_translation.SizeArg()] * len(dims))  # type: ignore[arg-type] ##(ricoh) mypy is unable to correctly defer the type of the ternary expression
-=======
             # check that all non-scalar like constituents have the same shape and dimension, e.g.
             # for `(scalar, (field1, field2))` the two fields need to have the same shape and
             # dimension
@@ -105,8 +94,7 @@
                         "Constituents of composite arguments (e.g. the elements of a"
                         " tuple) need to have the same shape and dimensions."
                     )
-                size_args.extend(shape if shape else [None] * len(dims))
->>>>>>> 07e2ee9e
+                size_args.extend(shape if shape else [type_translation.SizeArg()] * len(dims))  # type: ignore[arg-type] ##(ricoh) mypy is unable to correctly defer the type of the ternary expression
     return tuple(rewritten_args), tuple(size_args), kwargs
 
 
