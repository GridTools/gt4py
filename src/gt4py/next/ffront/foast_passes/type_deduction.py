# GT4Py - GridTools Framework
#
# Copyright (c) 2014-2023, ETH Zurich
# All rights reserved.
#
# This file is part of the GT4Py project and the GridTools framework.
# GT4Py is free software: you can redistribute it and/or modify it under
# the terms of the GNU General Public License as published by the
# Free Software Foundation, either version 3 of the License, or any later
# version. See the LICENSE.txt file at the top-level directory of this
# distribution for a copy of the license or check <https://www.gnu.org/licenses/>.
#
# SPDX-License-Identifier: GPL-3.0-or-later

from typing import Any, Optional, cast

import gt4py.next.ffront.field_operator_ast as foast
from gt4py.eve import NodeTranslator, NodeVisitor, traits
from gt4py.next import errors
from gt4py.next.common import DimensionKind
from gt4py.next.ffront import (  # noqa
    dialect_ast_enums,
    experimental,
    fbuiltins,
    type_info as ti_ffront,
    type_specifications as ts_ffront,
)
from gt4py.next.ffront.foast_passes.utils import compute_assign_indices
from gt4py.next.type_system import type_info, type_specifications as ts, type_translation


def with_altered_scalar_kind(
    type_spec: ts.TypeSpec, new_scalar_kind: ts.ScalarKind
) -> ts.ScalarType | ts.FieldType:
    """
    Given a scalar or field type, return a type with different scalar kind.

    Examples:
    ---------
    >>> from gt4py.next import Dimension
    >>> scalar_t = ts.ScalarType(kind=ts.ScalarKind.FLOAT64)
    >>> print(with_altered_scalar_kind(scalar_t, ts.ScalarKind.BOOL))
    bool

    >>> field_t = ts.FieldType(
    ...     dims=[Dimension(value="I")], dtype=ts.ScalarType(kind=ts.ScalarKind.FLOAT64)
    ... )
    >>> print(with_altered_scalar_kind(field_t, ts.ScalarKind.FLOAT32))
    Field[[I], float32]
    """
    if isinstance(type_spec, ts.FieldType):
        return ts.FieldType(
            dims=type_spec.dims,
            dtype=ts.ScalarType(kind=new_scalar_kind, shape=type_spec.dtype.shape),
        )
    elif isinstance(type_spec, ts.ScalarType):
        return ts.ScalarType(kind=new_scalar_kind, shape=type_spec.shape)
    else:
        raise ValueError(f"Expected field or scalar type, got '{type_spec}'.")


def construct_tuple_type(
    true_branch_types: list,
    false_branch_types: list,
    mask_type: ts.FieldType,
) -> list:
    """
    Recursively construct  the return types for the tuple return branch.

    Examples:
    ---------
    >>> from gt4py.next import Dimension
    >>> mask_type = ts.FieldType(
    ...     dims=[Dimension(value="I")], dtype=ts.ScalarType(kind=ts.ScalarKind.BOOL)
    ... )
    >>> true_branch_types = [ts.ScalarType(kind=ts.ScalarKind), ts.ScalarType(kind=ts.ScalarKind)]
    >>> false_branch_types = [
    ...     ts.FieldType(dims=[Dimension(value="I")], dtype=ts.ScalarType(kind=ts.ScalarKind)),
    ...     ts.ScalarType(kind=ts.ScalarKind),
    ... ]
    >>> print(construct_tuple_type(true_branch_types, false_branch_types, mask_type))
    [FieldType(dims=[Dimension(value='I', kind=<DimensionKind.HORIZONTAL: 'horizontal'>)], dtype=ScalarType(kind=<enum 'ScalarKind'>, shape=None)), FieldType(dims=[Dimension(value='I', kind=<DimensionKind.HORIZONTAL: 'horizontal'>)], dtype=ScalarType(kind=<enum 'ScalarKind'>, shape=None))]
    """
    element_types_new = true_branch_types
    for i, element in enumerate(true_branch_types):
        if isinstance(element, ts.TupleType):
            element_types_new[i] = ts.TupleType(
                types=construct_tuple_type(element.types, false_branch_types[i].types, mask_type)
            )
        else:
            element_types_new[i] = promote_to_mask_type(
                mask_type,
                type_info.promote(element_types_new[i], false_branch_types[i]),
            )
    return element_types_new


def promote_to_mask_type(
    mask_type: ts.FieldType, input_type: ts.FieldType | ts.ScalarType
) -> ts.FieldType:
    """
    Promote mask type with the input type.

    The input type being the result of promoting the left and right types in a conditional clause.

    If the input type is a scalar, the return type takes the dimensions of the mask_type, while retaining the dtype of
    the input type. The behavior is similar when the input type is a field type with fewer dimensions than the mask_type.
    In all other cases, the return type takes the dimensions and dtype of the input type.

    >>> from gt4py.next import Dimension
    >>> I, J = (Dimension(value=dim) for dim in ["I", "J"])
    >>> bool_type = ts.ScalarType(kind=ts.ScalarKind.BOOL)
    >>> dtype = ts.ScalarType(kind=ts.ScalarKind.FLOAT64)
    >>> promote_to_mask_type(ts.FieldType(dims=[I, J], dtype=bool_type), ts.ScalarType(kind=dtype))
    FieldType(dims=[Dimension(value='I', kind=<DimensionKind.HORIZONTAL: 'horizontal'>), Dimension(value='J', kind=<DimensionKind.HORIZONTAL: 'horizontal'>)], dtype=ScalarType(kind=ScalarType(kind=<ScalarKind.FLOAT64: 1064>, shape=None), shape=None))
    >>> promote_to_mask_type(
    ...     ts.FieldType(dims=[I, J], dtype=bool_type), ts.FieldType(dims=[I], dtype=dtype)
    ... )
    FieldType(dims=[Dimension(value='I', kind=<DimensionKind.HORIZONTAL: 'horizontal'>), Dimension(value='J', kind=<DimensionKind.HORIZONTAL: 'horizontal'>)], dtype=ScalarType(kind=<ScalarKind.FLOAT64: 1064>, shape=None))
    >>> promote_to_mask_type(
    ...     ts.FieldType(dims=[I], dtype=bool_type), ts.FieldType(dims=[I, J], dtype=dtype)
    ... )
    FieldType(dims=[Dimension(value='I', kind=<DimensionKind.HORIZONTAL: 'horizontal'>), Dimension(value='J', kind=<DimensionKind.HORIZONTAL: 'horizontal'>)], dtype=ScalarType(kind=<ScalarKind.FLOAT64: 1064>, shape=None))
    """
    if isinstance(input_type, ts.ScalarType) or not all(
        item in input_type.dims for item in mask_type.dims
    ):
        return_dtype = input_type.dtype if isinstance(input_type, ts.FieldType) else input_type
        return type_info.promote(input_type, ts.FieldType(dims=mask_type.dims, dtype=return_dtype))  # type: ignore
    else:
        return input_type


def deduce_stmt_return_type(
    node: foast.BlockStmt, *, requires_unconditional_return: bool = True
) -> Optional[ts.TypeSpec]:
    """
    Deduce type of value returned inside a block statement.

    If `requires_unconditional_return` is true the function additionally ensures that the block
    statement unconditionally returns and raises an `AssertionError` if not.
    """
    conditional_return_type: Optional[ts.TypeSpec] = None

    for stmt in node.stmts:
        is_unconditional_return = False
        return_type: Optional[ts.TypeSpec]

        if isinstance(stmt, foast.Return):
            is_unconditional_return = True
            return_type = stmt.value.type
        elif isinstance(stmt, foast.IfStmt):
            return_types = (
                deduce_stmt_return_type(stmt.true_branch, requires_unconditional_return=False),
                deduce_stmt_return_type(stmt.false_branch, requires_unconditional_return=False),
            )
            # if both branches return
            if return_types[0] and return_types[1]:
                if return_types[0] == return_types[1]:
                    is_unconditional_return = True
                else:
                    raise errors.DSLError(
                        stmt.location,
                        "If statement contains return statements with inconsistent types:"
                        f"{return_types[0]} != {return_types[1]}",
                    )
            return_type = return_types[0] or return_types[1]
        elif isinstance(stmt, foast.BlockStmt):
            # just forward to nested BlockStmt
            return_type = deduce_stmt_return_type(
                stmt, requires_unconditional_return=requires_unconditional_return
            )
        elif isinstance(stmt, (foast.Assign, foast.TupleTargetAssign)):
            return_type = None
        else:
            raise AssertionError(f"Nodes of type '{type(stmt).__name__}' not supported.")

        if conditional_return_type and return_type and return_type != conditional_return_type:
            raise errors.DSLError(
                stmt.location,
                "If statement contains return statements with inconsistent types:"
                f"{conditional_return_type} != {conditional_return_type}",
            )

        if is_unconditional_return:  # found a statement that always returns
            assert return_type
            return return_type
        elif return_type:
            conditional_return_type = return_type

    if requires_unconditional_return:
        # If the node was constructed by the foast parsing we should never get here, but instead
        # we should have gotten an error there.
        raise AssertionError(
            "Malformed block statement: expected a return statement in this context, "
            "but none was found. Please submit a bug report."
        )

    return None


class FieldOperatorTypeDeductionCompletnessValidator(NodeVisitor):
    """Validate an FOAST expression is fully typed."""

    @classmethod
    def apply(cls, node: foast.LocatedNode) -> None:
        incomplete_nodes: list[foast.LocatedNode] = []
        cls().visit(node, incomplete_nodes=incomplete_nodes)

        if incomplete_nodes:
            raise AssertionError("'FOAST' expression is not fully typed.")

    def visit_LocatedNode(
        self, node: foast.LocatedNode, *, incomplete_nodes: list[foast.LocatedNode]
    ) -> None:
        self.generic_visit(node, incomplete_nodes=incomplete_nodes)

        if hasattr(node, "type") and not type_info.is_concrete(node.type):
            incomplete_nodes.append(node)


class FieldOperatorTypeDeduction(traits.VisitorWithSymbolTableTrait, NodeTranslator):
    """
    Deduce and check types of FOAST expressions and symbols.

    Examples:
    ---------
    >>> import ast
    >>> import typing
    >>> from gt4py.next import Field, Dimension
    >>> from gt4py.next.ffront.source_utils import SourceDefinition, get_closure_vars_from_function
    >>> from gt4py.next.ffront.func_to_foast import FieldOperatorParser
    >>> IDim = Dimension("IDim")
    >>> def example(a: "Field[[IDim], float]", b: "Field[[IDim], float]"):
    ...     return a + b

    >>> source_definition = SourceDefinition.from_function(example)
    >>> closure_vars = get_closure_vars_from_function(example)
    >>> annotations = typing.get_type_hints(example)
    >>> untyped_fieldop = FieldOperatorParser(
    ...     source_definition=source_definition, closure_vars=closure_vars, annotations=annotations
    ... ).visit(ast.parse(source_definition.source).body[0])
    >>> untyped_fieldop.body.stmts[0].value.type
    DeferredType(constraint=None)

    >>> typed_fieldop = FieldOperatorTypeDeduction.apply(untyped_fieldop)
    >>> assert typed_fieldop.body.stmts[0].value.type == ts.FieldType(
    ...     dtype=ts.ScalarType(kind=ts.ScalarKind.FLOAT64), dims=[IDim]
    ... )
    """

    @classmethod
    def apply(cls, node: foast.FunctionDefinition) -> foast.FunctionDefinition:
        typed_foast_node = cls().visit(node)

        FieldOperatorTypeDeductionCompletnessValidator.apply(typed_foast_node)

        return typed_foast_node

    def visit_FunctionDefinition(
        self, node: foast.FunctionDefinition, **kwargs: Any
    ) -> foast.FunctionDefinition:
        new_params = self.visit(node.params, **kwargs)
        new_body = self.visit(node.body, **kwargs)
        new_closure_vars = self.visit(node.closure_vars, **kwargs)
        return_type = deduce_stmt_return_type(new_body)
        if not isinstance(return_type, (ts.DataType, ts.DeferredType, ts.VoidType)):
            raise errors.DSLError(
                node.location,
                f"Function must return 'DataType', 'DeferredType', or 'VoidType', got '{return_type}'.",
            )
        new_type = ts.FunctionType(
            pos_only_args=[],
            pos_or_kw_args={str(new_param.id): new_param.type for new_param in new_params},
            kw_only_args={},
            returns=return_type,
        )
        return foast.FunctionDefinition(
            id=node.id,
            params=new_params,
            body=new_body,
            closure_vars=new_closure_vars,
            type=new_type,
            location=node.location,
        )

    # TODO(tehrengruber): make sure all scalar arguments are lifted to 0-dim field args
    def visit_FieldOperator(self, node: foast.FieldOperator, **kwargs: Any) -> foast.FieldOperator:
        new_definition = self.visit(node.definition, **kwargs)
        return foast.FieldOperator(
            id=node.id,
            definition=new_definition,
            location=node.location,
            type=ts_ffront.FieldOperatorType(definition=new_definition.type),
        )

    def visit_ScanOperator(self, node: foast.ScanOperator, **kwargs: Any) -> foast.ScanOperator:
        new_axis = self.visit(node.axis, **kwargs)
        if not isinstance(new_axis.type, ts.DimensionType):
            raise errors.DSLError(
                node.location,
                f"Argument 'axis' to scan operator '{node.id}' must be a dimension.",
            )
        if not new_axis.type.dim.kind == DimensionKind.VERTICAL:
            raise errors.DSLError(
                node.location,
                f"Argument 'axis' to scan operator '{node.id}' must be a vertical dimension.",
            )
        new_forward = self.visit(node.forward, **kwargs)
        if not new_forward.type.kind == ts.ScalarKind.BOOL:
            raise errors.DSLError(
                node.location,
                f"Argument 'forward' to scan operator '{node.id}' must be a boolean.",
            )
        new_init = self.visit(node.init, **kwargs)
        if not all(
            type_info.is_arithmetic(type_) or type_info.is_logical(type_)
            for type_ in type_info.primitive_constituents(new_init.type)
        ):
            raise errors.DSLError(
                node.location,
                f"Argument 'init' to scan operator '{node.id}' must "
                "be an arithmetic type or a logical type or a composite of arithmetic and logical types.",
            )
        new_definition = self.visit(node.definition, **kwargs)
        new_def_type = new_definition.type
        carry_type = next(iter(new_def_type.pos_or_kw_args.values()))
        if new_init.type != new_def_type.returns:
            raise errors.DSLError(
                node.location,
                f"Argument 'init' to scan operator '{node.id}' must have same type as its return: "
                f"expected '{new_def_type.returns}', got '{new_init.type}'.",
            )
        elif new_init.type != carry_type:
            carry_arg_name = next(iter(new_def_type.pos_or_kw_args.keys()))
            raise errors.DSLError(
                node.location,
                f"Argument 'init' to scan operator '{node.id}' must have same type as '{carry_arg_name}' argument: "
                f"expected '{carry_type}', got '{new_init.type}'.",
            )

        new_type = ts_ffront.ScanOperatorType(
            axis=new_axis.type.dim,
            definition=new_def_type,
        )
        return foast.ScanOperator(
            id=node.id,
            axis=new_axis,
            forward=new_forward,
            init=new_init,
            definition=new_definition,
            type=new_type,
            location=node.location,
        )

    def visit_Name(self, node: foast.Name, **kwargs: Any) -> foast.Name:
        symtable = kwargs["symtable"]
        if node.id not in symtable or symtable[node.id].type is None:
            raise errors.DSLError(node.location, f"Undeclared symbol '{node.id}'.")

        symbol = symtable[node.id]
        return foast.Name(id=node.id, type=symbol.type, location=node.location)

    def visit_Assign(self, node: foast.Assign, **kwargs: Any) -> foast.Assign:
        new_value = node.value
        if not type_info.is_concrete(node.value.type):
            new_value = self.visit(node.value, **kwargs)
        new_target = self.visit(node.target, refine_type=new_value.type, **kwargs)
        return foast.Assign(target=new_target, value=new_value, location=node.location)

    def visit_TupleTargetAssign(
        self, node: foast.TupleTargetAssign, **kwargs: Any
    ) -> foast.TupleTargetAssign:
        TargetType = list[foast.Starred | foast.Symbol]
        values = self.visit(node.value, **kwargs)

        if isinstance(values.type, ts.TupleType):
            num_elts: int = len(values.type.types)
            targets: TargetType = node.targets
            indices: list[tuple[int, int] | int] = compute_assign_indices(targets, num_elts)

            if not any(isinstance(i, tuple) for i in indices) and len(targets) != num_elts:
                raise errors.DSLError(
                    node.location,
                    f"Too many values to unpack (expected {len(targets)}).",
                )

            new_targets: TargetType = []
            new_type: ts.TupleType | ts.DataType
            for i, index in enumerate(indices):
                old_target = targets[i]

                if isinstance(index, tuple):
                    lower, upper = index
                    new_type = ts.TupleType(types=[t for t in values.type.types[lower:upper]])
                    new_target = foast.Starred(
                        id=foast.DataSymbol(
                            id=self.visit(old_target.id).id,
                            location=old_target.location,
                            type=new_type,
                        ),
                        type=new_type,
                        location=old_target.location,
                    )
                else:
                    new_type = values.type.types[index]
                    new_target = self.visit(
                        old_target,
                        refine_type=new_type,
                        location=old_target.location,
                        **kwargs,
                    )

                new_target = self.visit(
                    new_target,
                    refine_type=new_type,
                    location=old_target.location,
                    **kwargs,
                )
                new_targets.append(new_target)
        else:
            raise errors.DSLError(
                node.location,
                f"Assignment value must be of type tuple, got '{values.type}'.",
            )

        return foast.TupleTargetAssign(targets=new_targets, value=values, location=node.location)

    def visit_IfStmt(self, node: foast.IfStmt, **kwargs: Any) -> foast.IfStmt:
        symtable = kwargs["symtable"]

        new_true_branch = self.visit(node.true_branch, **kwargs)
        new_false_branch = self.visit(node.false_branch, **kwargs)
        new_node = foast.IfStmt(
            condition=self.visit(node.condition, **kwargs),
            true_branch=new_true_branch,
            false_branch=new_false_branch,
            location=node.location,
        )

        if not isinstance(new_node.condition.type, ts.ScalarType):
            raise errors.DSLError(
                node.location,
                "Condition for 'if' must be scalar, " f"got '{new_node.condition.type}' instead.",
            )

        if new_node.condition.type.kind != ts.ScalarKind.BOOL:
            raise errors.DSLError(
                node.location,
                "Condition for 'if' must be of boolean type, "
                f"got '{new_node.condition.type}' instead.",
            )

        for sym in node.annex.propagated_symbols.keys():
            if (true_type := new_true_branch.annex.symtable[sym].type) != (
                false_type := new_false_branch.annex.symtable[sym].type
            ):
                raise errors.DSLError(
                    node.location,
                    f"Inconsistent types between two branches for variable '{sym}': "
                    f"got types '{true_type}' and '{false_type}.",
                )
            # TODO: properly patch symtable (new node?)
            symtable[sym].type = new_node.annex.propagated_symbols[sym].type = (
                new_true_branch.annex.symtable[sym].type
            )

        return new_node

    def visit_Symbol(
        self,
        node: foast.Symbol,
        refine_type: Optional[ts.FieldType] = None,
        **kwargs: Any,
    ) -> foast.Symbol:
        symtable = kwargs["symtable"]
        if refine_type:
            if not type_info.is_concretizable(node.type, to_type=refine_type):
                raise errors.DSLError(
                    node.location,
                    (
                        "Type inconsistency: expression was deduced to be "
                        f"of type '{refine_type}', instead of the expected type '{node.type}'."
                    ),
                )
            new_node: foast.Symbol = foast.Symbol(
                id=node.id, type=refine_type, location=node.location
            )
            symtable[new_node.id] = new_node
            return new_node
        return node

    def visit_Subscript(self, node: foast.Subscript, **kwargs: Any) -> foast.Subscript:
        new_value = self.visit(node.value, **kwargs)
        new_type: Optional[ts.TypeSpec] = None
        match new_value.type:
            case ts.TupleType(types=types):
                new_type = types[node.index]
            case ts.OffsetType(source=source, target=(target1, target2)):
                if not target2.kind == DimensionKind.LOCAL:
                    raise errors.DSLError(
                        new_value.location,
                        "Second dimension in offset must be a local dimension.",
                    )
                new_type = ts.OffsetType(source=source, target=(target1,))
            case ts.OffsetType(source=source, target=(target,)):
                # for cartesian axes (e.g. I, J) the index of the subscript only
                #  signifies the displacement in the respective dimension,
                #  but does not change the target type.
                if source != target:
                    raise errors.DSLError(
                        new_value.location,
                        "Source and target must be equal for offsets with a single target.",
                    )
                new_type = new_value.type
            case _:
                raise errors.DSLError(
                    new_value.location, "Could not deduce type of subscript expression."
                )

        return foast.Subscript(
            value=new_value, index=node.index, type=new_type, location=node.location
        )

    def visit_BinOp(self, node: foast.BinOp, **kwargs: Any) -> foast.BinOp:
        new_left = self.visit(node.left, **kwargs)
        new_right = self.visit(node.right, **kwargs)
        new_type = self._deduce_binop_type(node, left=new_left, right=new_right)
        return foast.BinOp(
            op=node.op,
            left=new_left,
            right=new_right,
            location=node.location,
            type=new_type,
        )

    def visit_TernaryExpr(self, node: foast.TernaryExpr, **kwargs: Any) -> foast.TernaryExpr:
        new_condition = self.visit(node.condition, **kwargs)
        new_true_expr = self.visit(node.true_expr, **kwargs)
        new_false_expr = self.visit(node.false_expr, **kwargs)
        new_type = self._deduce_ternaryexpr_type(
            node,
            condition=new_condition,
            true_expr=new_true_expr,
            false_expr=new_false_expr,
        )
        return foast.TernaryExpr(
            condition=new_condition,
            true_expr=new_true_expr,
            false_expr=new_false_expr,
            location=node.location,
            type=new_type,
        )

    def _deduce_ternaryexpr_type(
        self,
        node: foast.TernaryExpr,
        *,
        condition: foast.Expr,
        true_expr: foast.Expr,
        false_expr: foast.Expr,
    ) -> Optional[ts.TypeSpec]:
        if condition.type != ts.ScalarType(kind=ts.ScalarKind.BOOL):
            raise errors.DSLError(
                condition.location,
                f"Condition is of type '{condition.type}', should be of type 'bool'.",
            )

        if true_expr.type != false_expr.type:
            raise errors.DSLError(
                node.location,
                f"Left and right types are not the same: '{true_expr.type}' and '{false_expr.type}'",
            )
        return true_expr.type

    def visit_Compare(self, node: foast.Compare, **kwargs: Any) -> foast.Compare:
        new_left = self.visit(node.left, **kwargs)
        new_right = self.visit(node.right, **kwargs)
        new_type = self._deduce_compare_type(node, left=new_left, right=new_right)
        return foast.Compare(
            op=node.op,
            left=new_left,
            right=new_right,
            location=node.location,
            type=new_type,
        )

    def _deduce_compare_type(
        self, node: foast.Compare, *, left: foast.Expr, right: foast.Expr, **kwargs: Any
    ) -> Optional[ts.TypeSpec]:
        # check both types compatible
        for arg in (left, right):
            if not type_info.is_arithmetic(arg.type):
                raise errors.DSLError(
                    arg.location,
                    f"Type '{arg.type}' can not be used in operator '{node.op}'.",
                )

        self._check_operand_dtypes_match(node, left=left, right=right)

        try:
            # transform operands to have bool dtype and use regular promotion
            #  mechanism to handle dimension promotion
            return type_info.promote(
                with_altered_scalar_kind(left.type, ts.ScalarKind.BOOL),
                with_altered_scalar_kind(right.type, ts.ScalarKind.BOOL),
            )
        except ValueError as ex:
            raise errors.DSLError(
                node.location,
                f"Could not promote '{left.type}' and '{right.type}' to common type"
                f" in call to '{node.op}'.",
            ) from ex

    def _deduce_binop_type(
        self,
        node: foast.BinOp,
        *,
        left: foast.Expr,
        right: foast.Expr,
        **kwargs: Any,
    ) -> Optional[ts.TypeSpec]:
        logical_ops = {
            dialect_ast_enums.BinaryOperator.BIT_AND,
            dialect_ast_enums.BinaryOperator.BIT_OR,
            dialect_ast_enums.BinaryOperator.BIT_XOR,
        }
        is_compatible = type_info.is_logical if node.op in logical_ops else type_info.is_arithmetic

        # check both types compatible
        for arg in (left, right):
            if not is_compatible(arg.type):
                raise errors.DSLError(
                    arg.location,
                    f"Type '{arg.type}' can not be used in operator '{node.op}'.",
                )

        left_type = cast(ts.FieldType | ts.ScalarType, left.type)
        right_type = cast(ts.FieldType | ts.ScalarType, right.type)

        if node.op == dialect_ast_enums.BinaryOperator.POW:
            return left_type

        if node.op == dialect_ast_enums.BinaryOperator.MOD and not type_info.is_integral(
            right_type
        ):
            raise errors.DSLError(
                arg.location,
                f"Type '{right_type}' can not be used in operator '{node.op}', it only accepts 'int'.",
            )

        try:
            return type_info.promote(left_type, right_type)
        except ValueError as ex:
            raise errors.DSLError(
                node.location,
                f"Could not promote '{left_type}' and '{right_type}' to common type"
                f" in call to '{node.op}'.",
            ) from ex

    def _check_operand_dtypes_match(
        self, node: foast.BinOp | foast.Compare, left: foast.Expr, right: foast.Expr
    ) -> None:
        # check dtypes match
        if not type_info.extract_dtype(left.type) == type_info.extract_dtype(right.type):
            raise errors.DSLError(
                node.location,
                f"Incompatible datatypes in operator '{node.op}': '{left.type}' and '{right.type}'.",
            )

    def visit_UnaryOp(self, node: foast.UnaryOp, **kwargs: Any) -> foast.UnaryOp:
        new_operand = self.visit(node.operand, **kwargs)
        is_compatible = (
            type_info.is_logical
            if node.op
            in [
                dialect_ast_enums.UnaryOperator.NOT,
                dialect_ast_enums.UnaryOperator.INVERT,
            ]
            else type_info.is_arithmetic
        )
        if not is_compatible(new_operand.type):
            raise errors.DSLError(
                node.location,
                f"Incompatible type for unary operator '{node.op}': '{new_operand.type}'.",
            )
        return foast.UnaryOp(
            op=node.op,
            operand=new_operand,
            location=node.location,
            type=new_operand.type,
        )

    def visit_TupleExpr(self, node: foast.TupleExpr, **kwargs: Any) -> foast.TupleExpr:
        new_elts = self.visit(node.elts, **kwargs)
        new_type = ts.TupleType(types=[element.type for element in new_elts])
        return foast.TupleExpr(elts=new_elts, type=new_type, location=node.location)

    def visit_Call(self, node: foast.Call, **kwargs: Any) -> foast.Call:
        new_func = self.visit(node.func, **kwargs)
        new_args = self.visit(node.args, **kwargs)
        new_kwargs = self.visit(node.kwargs, **kwargs)

        func_type = new_func.type
        arg_types = [arg.type for arg in new_args]
        kwarg_types = {name: arg.type for name, arg in new_kwargs.items()}

        if isinstance(
            new_func.type,
            (ts.FunctionType, ts_ffront.FieldOperatorType, ts_ffront.ScanOperatorType),
        ):
            # Since we use the `id` attribute in the latter part of the toolchain ensure we
            # have the proper format here.
            if not isinstance(
                new_func,
                (
                    foast.FunctionDefinition,
                    foast.FieldOperator,
                    foast.ScanOperator,
                    foast.Name,
                ),
            ):
                raise errors.DSLError(node.location, "Functions can only be called directly.")
        elif isinstance(new_func.type, ts.FieldType):
            pass
        else:
            raise errors.DSLError(
                node.location,
                f"Expression of type '{new_func.type}' is not callable, must be a 'Function', 'FieldOperator', 'ScanOperator' or 'Field'.",
            )

        # ensure signature is valid
        try:
            type_info.accepts_args(
                func_type,
                with_args=arg_types,
                with_kwargs=kwarg_types,
                raise_exception=True,
            )
        except ValueError as err:
            raise errors.DSLError(
                node.location, f"Invalid argument types in call to '{new_func}'.\n{err}"
            ) from err

        return_type = type_info.return_type(func_type, with_args=arg_types, with_kwargs=kwarg_types)

        new_node = foast.Call(
            func=new_func,
            args=new_args,
            kwargs=new_kwargs,
            location=node.location,
            type=return_type,
        )

        if (
            isinstance(new_func.type, ts.FunctionType)
            and isinstance(new_func, foast.Name)
            and new_func.id in fbuiltins.MATH_BUILTIN_NAMES
        ):
            return self._visit_math_built_in(new_node, **kwargs)
        elif (
            isinstance(new_func.type, ts.FunctionType)
            and not type_info.is_concrete(return_type)
            and isinstance(new_func, foast.Name)
            and new_func.id
            in (fbuiltins.FUN_BUILTIN_NAMES + experimental.EXPERIMENTAL_FUN_BUILTIN_NAMES)
        ):
            visitor = getattr(self, f"_visit_{new_func.id}")
            return visitor(new_node, **kwargs)

        return new_node

    def _visit_math_built_in(self, node: foast.Call, **kwargs: Any) -> foast.Call:
        func_name = cast(foast.Name, node.func).id

        # validate arguments
        error_msg_preamble = f"Incompatible argument in call to '{func_name}'."
        error_msg_for_validator = {
            type_info.is_arithmetic: "an arithmetic",
            type_info.is_floating_point: "a floating point",
        }
        if func_name in fbuiltins.UNARY_MATH_NUMBER_BUILTIN_NAMES:
            arg_validator = type_info.is_arithmetic
        elif func_name in fbuiltins.UNARY_MATH_FP_BUILTIN_NAMES:
            arg_validator = type_info.is_floating_point
        elif func_name in fbuiltins.UNARY_MATH_FP_PREDICATE_BUILTIN_NAMES:
            arg_validator = type_info.is_floating_point
        elif func_name in fbuiltins.BINARY_MATH_NUMBER_BUILTIN_NAMES:
            arg_validator = type_info.is_arithmetic
        else:
            raise AssertionError(f"Unknown math builtin '{func_name}'.")

        error_msgs = []
        for i, arg in enumerate(node.args):
            if not arg_validator(arg.type):
                error_msgs.append(
                    f"Expected {i}-th argument to be {error_msg_for_validator[arg_validator]} type, got '{arg.type}'."
                )
        if error_msgs:
            raise errors.DSLError(
                node.location,
                "\n".join([error_msg_preamble] + [f"  - {error}" for error in error_msgs]),
            )

        if func_name == "power" and all(type_info.is_integral(arg.type) for arg in node.args):
            print(f"Warning: return type of '{func_name}' might be inconsistent (not implemented).")

        # deduce return type
        return_type: Optional[ts.FieldType | ts.ScalarType] = None
        if (
            func_name
            in fbuiltins.UNARY_MATH_NUMBER_BUILTIN_NAMES + fbuiltins.UNARY_MATH_FP_BUILTIN_NAMES
        ):
            return_type = cast(ts.FieldType | ts.ScalarType, node.args[0].type)
        elif func_name in fbuiltins.UNARY_MATH_FP_PREDICATE_BUILTIN_NAMES:
            return_type = with_altered_scalar_kind(
                cast(ts.FieldType | ts.ScalarType, node.args[0].type),
                ts.ScalarKind.BOOL,
            )
        elif func_name in fbuiltins.BINARY_MATH_NUMBER_BUILTIN_NAMES:
            try:
                return_type = type_info.promote(
                    *((cast(ts.FieldType | ts.ScalarType, arg.type)) for arg in node.args)
                )
            except ValueError as ex:
                raise errors.DSLError(node.location, error_msg_preamble) from ex
        else:
            raise AssertionError(f"Unknown math builtin '{func_name}'.")

        return foast.Call(
            func=node.func,
            args=node.args,
            kwargs=node.kwargs,
            location=node.location,
            type=return_type,
        )

    def _visit_reduction(self, node: foast.Call, **kwargs: Any) -> foast.Call:
        field_type = cast(ts.FieldType, node.args[0].type)
        reduction_dim = cast(ts.DimensionType, node.kwargs["axis"].type).dim
        # TODO: This code does not handle ellipses for dimensions. Fix it.
        assert field_type.dims is not ...
        if reduction_dim not in field_type.dims:
            field_dims_str = ", ".join(str(dim) for dim in field_type.dims)
            raise errors.DSLError(
                node.location,
                f"Incompatible field argument in call to '{node.func!s}'. "
                f"Expected a field with dimension '{reduction_dim}', got "
                f"'{field_dims_str}'.",
            )
        return_type = ts.FieldType(
            dims=[dim for dim in field_type.dims if dim != reduction_dim],
            dtype=field_type.dtype,
        )

        return foast.Call(
            func=node.func,
            args=node.args,
            kwargs=node.kwargs,
            location=node.location,
            type=return_type,
        )

    def _visit_neighbor_sum(self, node: foast.Call, **kwargs: Any) -> foast.Call:
        return self._visit_reduction(node, **kwargs)

    def _visit_max_over(self, node: foast.Call, **kwargs: Any) -> foast.Call:
        return self._visit_reduction(node, **kwargs)

    def _visit_min_over(self, node: foast.Call, **kwargs: Any) -> foast.Call:
        return self._visit_reduction(node, **kwargs)

    def _visit_astype(self, node: foast.Call, **kwargs: Any) -> foast.Call:
        return_type: ts.TupleType | ts.ScalarType | ts.FieldType
        value, new_type = node.args
        assert isinstance(
            value.type, (ts.FieldType, ts.ScalarType, ts.TupleType)
        )  # already checked using generic mechanism

        if not isinstance(new_type, foast.Name) or new_type.id.upper() not in [
            kind.name for kind in ts.ScalarKind
        ]:
            raise errors.DSLError(
                node.location,
                f"Invalid call to 'astype': second argument must be a scalar type, got '{new_type}'.",
            )

        return_type = type_info.apply_to_primitive_constituents(
            value.type,
            lambda primitive_type: with_altered_scalar_kind(
                primitive_type, getattr(ts.ScalarKind, new_type.id.upper())
            ),
        )

        return foast.Call(
            func=node.func,
            args=node.args,
            kwargs=node.kwargs,
            type=return_type,
            location=node.location,
        )

    def _visit_as_offset(self, node: foast.Call, **kwargs: Any) -> foast.Call:
        arg_0 = node.args[0].type
        arg_1 = node.args[1].type
        assert isinstance(arg_0, ts.OffsetType)
        assert isinstance(arg_1, ts.FieldType)
        if not type_info.is_integral(arg_1):
            raise errors.DSLError(
                node.location,
                f"Incompatible argument in call to '{node.func!s}': "
                f"expected integer for offset field dtype, got '{arg_1.dtype}'. "
                f"{node.location}",
            )

        if arg_0.source not in arg_1.dims:
            raise errors.DSLError(
                node.location,
                f"Incompatible argument in call to '{node.func!s}': "
                f"'{arg_0.source}' not in list of offset field dimensions '{arg_1.dims}'. "
                f"{node.location}",
            )

        return foast.Call(
            func=node.func,
            args=node.args,
            kwargs=node.kwargs,
            type=arg_0,
            location=node.location,
        )

    def _visit_where(self, node: foast.Call, **kwargs: Any) -> foast.Call:
        mask_type = cast(ts.FieldType, node.args[0].type)
        true_branch_type = node.args[1].type
        false_branch_type = node.args[2].type
        return_type: ts.TupleType | ts.FieldType
        if not type_info.is_logical(mask_type):
            raise errors.DSLError(
                node.location,
                f"Incompatible argument in call to '{node.func!s}': expected "
                f"a field with dtype 'bool', got '{mask_type}'.",
            )

        try:
            if isinstance(true_branch_type, ts.TupleType) and isinstance(
                false_branch_type, ts.TupleType
            ):
                return_type = ts.TupleType(
                    types=construct_tuple_type(
                        true_branch_type.types, false_branch_type.types, mask_type
                    )
                )
            elif isinstance(true_branch_type, ts.TupleType) or isinstance(
                false_branch_type, ts.TupleType
            ):
                raise errors.DSLError(
                    node.location,
                    f"Return arguments need to be of same type in '{node.func!s}', got "
                    f"'{node.args[1].type}' and '{node.args[2].type}'.",
                )
            else:
                true_branch_fieldtype = cast(ts.FieldType, true_branch_type)
                false_branch_fieldtype = cast(ts.FieldType, false_branch_type)
                promoted_type = type_info.promote(true_branch_fieldtype, false_branch_fieldtype)
                return_type = promote_to_mask_type(mask_type, promoted_type)

        except ValueError as ex:
            raise errors.DSLError(
                node.location,
                f"Incompatible argument in call to '{node.func!s}'.",
            ) from ex

        return foast.Call(
            func=node.func,
            args=node.args,
            kwargs=node.kwargs,
            type=return_type,
            location=node.location,
        )

<<<<<<< HEAD
    _visit_concat_where = _visit_where

    def _visit_broadcast(self, node: foast.Call, **kwargs) -> foast.Call:
=======
    def _visit_broadcast(self, node: foast.Call, **kwargs: Any) -> foast.Call:
>>>>>>> 55727714
        arg_type = cast(ts.FieldType | ts.ScalarType, node.args[0].type)
        broadcast_dims_expr = cast(foast.TupleExpr, node.args[1]).elts

        if any([not (isinstance(elt.type, ts.DimensionType)) for elt in broadcast_dims_expr]):
            raise errors.DSLError(
                node.location,
                f"Incompatible broadcast dimension type in '{node.func!s}': expected "
                f"all broadcast dimensions to be of type 'Dimension'.",
            )

        broadcast_dims = [cast(ts.DimensionType, elt.type).dim for elt in broadcast_dims_expr]

        if not set((arg_dims := type_info.extract_dims(arg_type))).issubset(set(broadcast_dims)):
            raise errors.DSLError(
                node.location,
                f"Incompatible broadcast dimensions in '{node.func!s}': expected "
                f"broadcast dimension(s) '{set(arg_dims).difference(set(broadcast_dims))}' missing",
            )

        return_type = ts.FieldType(
            dims=broadcast_dims,
            dtype=type_info.extract_dtype(arg_type),
        )

        return foast.Call(
            func=node.func,
            args=node.args,
            kwargs=node.kwargs,
            location=node.location,
            type=return_type,
        )

    def visit_Constant(self, node: foast.Constant, **kwargs: Any) -> foast.Constant:
        try:
            type_ = type_translation.from_value(node.value)
        except ValueError as e:
            raise errors.DSLError(node.location, "Could not deduce type of constant.") from e
        return foast.Constant(value=node.value, location=node.location, type=type_)<|MERGE_RESOLUTION|>--- conflicted
+++ resolved
@@ -978,13 +978,9 @@
             location=node.location,
         )
 
-<<<<<<< HEAD
     _visit_concat_where = _visit_where
 
-    def _visit_broadcast(self, node: foast.Call, **kwargs) -> foast.Call:
-=======
     def _visit_broadcast(self, node: foast.Call, **kwargs: Any) -> foast.Call:
->>>>>>> 55727714
         arg_type = cast(ts.FieldType | ts.ScalarType, node.args[0].type)
         broadcast_dims_expr = cast(foast.TupleExpr, node.args[1]).elts
 
