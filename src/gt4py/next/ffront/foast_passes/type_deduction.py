# GT4Py - GridTools Framework
#
# Copyright (c) 2014-2023, ETH Zurich
# All rights reserved.
#
# This file is part of the GT4Py project and the GridTools framework.
# GT4Py is free software: you can redistribute it and/or modify it under
# the terms of the GNU General Public License as published by the
# Free Software Foundation, either version 3 of the License, or any later
# version. See the LICENSE.txt file at the top-level directory of this
# distribution for a copy of the license or check <https://www.gnu.org/licenses/>.
#
# SPDX-License-Identifier: GPL-3.0-or-later

from typing import Optional, cast

import gt4py.next.ffront.field_operator_ast as foast
from gt4py.eve import NodeTranslator, NodeVisitor, traits
from gt4py.next.common import DimensionKind
from gt4py.next.ffront import (  # noqa
    dialect_ast_enums,
    fbuiltins,
    type_info as ti_ffront,
    type_specifications as ts_ffront,
)
from gt4py.next.ffront.foast_passes.utils import compute_assign_indices
from gt4py.next.type_system import type_info, type_specifications as ts, type_translation
from gt4py.next.errors import *


def boolified_type(symbol_type: ts.TypeSpec) -> ts.ScalarType | ts.FieldType:
    """
    Create a new symbol type from a symbol type, replacing the data type with ``bool``.

    Examples:
    ---------
    >>> from gt4py.next import Dimension
    >>> scalar_t = ts.ScalarType(kind=ts.ScalarKind.FLOAT64)
    >>> print(boolified_type(scalar_t))
    bool

    >>> field_t = ts.FieldType(dims=[Dimension(value="I")], dtype=ts.ScalarType(kind=ts.ScalarKind))
    >>> print(boolified_type(field_t))
    Field[[I], bool]
    """
    shape = None
    if type_info.is_concrete(symbol_type):
        shape = type_info.extract_dtype(symbol_type).shape
    scalar_bool = ts.ScalarType(kind=ts.ScalarKind.BOOL, shape=shape)
    type_class = type_info.type_class(symbol_type)
    if type_class is ts.ScalarType:
        return scalar_bool
    elif type_class is ts.FieldType:
        return ts.FieldType(dtype=scalar_bool, dims=type_info.extract_dims(symbol_type))
    raise ValueError(f"Can not boolify type {symbol_type}!")


def construct_tuple_type(
    true_branch_types: list,
    false_branch_types: list,
    mask_type: ts.FieldType,
) -> list:
    """
    Recursively construct  the return types for the tuple return branch.

    Examples:
    ---------
    >>> from gt4py.next import Dimension
    >>> mask_type = ts.FieldType(dims=[Dimension(value="I")], dtype=ts.ScalarType(kind=ts.ScalarKind.BOOL))
    >>> true_branch_types = [ts.ScalarType(kind=ts.ScalarKind), ts.ScalarType(kind=ts.ScalarKind)]
    >>> false_branch_types = [ts.FieldType(dims=[Dimension(value="I")], dtype=ts.ScalarType(kind=ts.ScalarKind)), ts.ScalarType(kind=ts.ScalarKind)]
    >>> print(construct_tuple_type(true_branch_types, false_branch_types, mask_type))
    [FieldType(dims=[Dimension(value='I', kind=<DimensionKind.HORIZONTAL: 'horizontal'>)], dtype=ScalarType(kind=<enum 'ScalarKind'>, shape=None)), FieldType(dims=[Dimension(value='I', kind=<DimensionKind.HORIZONTAL: 'horizontal'>)], dtype=ScalarType(kind=<enum 'ScalarKind'>, shape=None))]
    """
    element_types_new = true_branch_types
    for i, element in enumerate(true_branch_types):
        if isinstance(element, ts.TupleType):
            element_types_new[i] = ts.TupleType(
                types=construct_tuple_type(element.types, false_branch_types[i].types, mask_type)
            )
        else:
            element_types_new[i] = promote_to_mask_type(
                mask_type, type_info.promote(element_types_new[i], false_branch_types[i])
            )
    return element_types_new


def promote_to_mask_type(
    mask_type: ts.FieldType, input_type: ts.FieldType | ts.ScalarType
) -> ts.FieldType:
    """
    Promote mask type with the input type.

    The input type being the result of promoting the left and right types in a conditional clause.

    If the input type is a scalar, the return type takes the dimensions of the mask_type, while retaining the dtype of
    the input type. The behavior is similar when the input type is a field type with fewer dimensions than the mask_type.
    In all other cases, the return type takes the dimensions and dtype of the input type.

    >>> from gt4py.next import Dimension
    >>> I, J = (Dimension(value=dim) for dim in ["I", "J"])
    >>> bool_type = ts.ScalarType(kind=ts.ScalarKind.BOOL)
    >>> dtype = ts.ScalarType(kind=ts.ScalarKind.FLOAT64)
    >>> promote_to_mask_type(ts.FieldType(dims=[I, J], dtype=bool_type), ts.ScalarType(kind=dtype))
    FieldType(dims=[Dimension(value='I', kind=<DimensionKind.HORIZONTAL: 'horizontal'>), Dimension(value='J', kind=<DimensionKind.HORIZONTAL: 'horizontal'>)], dtype=ScalarType(kind=ScalarType(kind=<ScalarKind.FLOAT64: 1064>, shape=None), shape=None))
    >>> promote_to_mask_type(ts.FieldType(dims=[I, J], dtype=bool_type), ts.FieldType(dims=[I], dtype=dtype))
    FieldType(dims=[Dimension(value='I', kind=<DimensionKind.HORIZONTAL: 'horizontal'>), Dimension(value='J', kind=<DimensionKind.HORIZONTAL: 'horizontal'>)], dtype=ScalarType(kind=<ScalarKind.FLOAT64: 1064>, shape=None))
    >>> promote_to_mask_type(ts.FieldType(dims=[I], dtype=bool_type), ts.FieldType(dims=[I,J], dtype=dtype))
    FieldType(dims=[Dimension(value='I', kind=<DimensionKind.HORIZONTAL: 'horizontal'>), Dimension(value='J', kind=<DimensionKind.HORIZONTAL: 'horizontal'>)], dtype=ScalarType(kind=<ScalarKind.FLOAT64: 1064>, shape=None))
    """
    if isinstance(input_type, ts.ScalarType) or not all(
        item in input_type.dims for item in mask_type.dims
    ):
        return_dtype = input_type.dtype if isinstance(input_type, ts.FieldType) else input_type
        return type_info.promote(input_type, ts.FieldType(dims=mask_type.dims, dtype=return_dtype))  # type: ignore
    else:
        return input_type


def deduce_stmt_return_type(
    node: foast.BlockStmt, *, requires_unconditional_return=True
) -> Optional[ts.TypeSpec]:
    """
    Deduce type of value returned inside a block statement.

    If `requires_unconditional_return` is true the function additionally ensures that the block
    statement unconditionally returns and raises an `AssertionError` if not.
    """
    conditional_return_type: Optional[ts.TypeSpec] = None

    for stmt in node.stmts:
        is_unconditional_return = False
        return_type: Optional[ts.TypeSpec]

        if isinstance(stmt, foast.Return):
            is_unconditional_return = True
            return_type = stmt.value.type
        elif isinstance(stmt, foast.IfStmt):
            return_types = (
                deduce_stmt_return_type(stmt.true_branch, requires_unconditional_return=False),
                deduce_stmt_return_type(stmt.false_branch, requires_unconditional_return=False),
            )
            # if both branches return
            if return_types[0] and return_types[1]:
                if return_types[0] == return_types[1]:
                    is_unconditional_return = True
                else:
                    raise CompilerError(stmt.location,
                        f"If statement contains return statements with inconsistent types:"
                        f"{return_types[0]} != {return_types[1]}",
                                        )
            return_type = return_types[0] or return_types[1]
        elif isinstance(stmt, foast.BlockStmt):
            # just forward to nested BlockStmt
            return_type = deduce_stmt_return_type(
                stmt, requires_unconditional_return=requires_unconditional_return
            )
        elif isinstance(stmt, (foast.Assign, foast.TupleTargetAssign)):
            return_type = None
        else:
            raise AssertionError(f"Nodes of type `{type(stmt).__name__}` not supported.")

        if conditional_return_type and return_type and return_type != conditional_return_type:
            raise CompilerError(stmt.location,
                f"If statement contains return statements with inconsistent types:"
                f"{conditional_return_type} != {conditional_return_type}",
                                )

        if is_unconditional_return:  # found a statement that always returns
            assert return_type
            return return_type
        elif return_type:
            conditional_return_type = return_type

    if requires_unconditional_return:
        # If the node was constructed by the foast parsing we should never get here, but instead
        # we should have gotten an error there.
        raise AssertionError(
            "Malformed block statement. Expected a return statement in this context, "
            "but none was found. Please submit a bug report."
        )

    return None


class FieldOperatorTypeDeductionCompletnessValidator(NodeVisitor):
    """Validate an FOAST expression is fully typed."""

    @classmethod
    def apply(cls, node: foast.LocatedNode) -> None:
        incomplete_nodes: list[foast.LocatedNode] = []
        cls().visit(node, incomplete_nodes=incomplete_nodes)

        if incomplete_nodes:
            raise AssertionError("FOAST expression is not fully typed.")

    def visit_LocatedNode(
        self, node: foast.LocatedNode, *, incomplete_nodes: list[foast.LocatedNode]
    ):
        self.generic_visit(node, incomplete_nodes=incomplete_nodes)

        if hasattr(node, "type") and not type_info.is_concrete(node.type):
            incomplete_nodes.append(node)


class FieldOperatorTypeDeduction(traits.VisitorWithSymbolTableTrait, NodeTranslator):
    """
    Deduce and check types of FOAST expressions and symbols.

    Examples:
    ---------
    >>> import ast
    >>> import typing
    >>> from gt4py.next import Field, Dimension
    >>> from gt4py.next.ffront.source_utils import SourceDefinition, get_closure_vars_from_function
    >>> from gt4py.next.ffront.func_to_foast import FieldOperatorParser
    >>> IDim = Dimension("IDim")
    >>> def example(a: "Field[[IDim], float]", b: "Field[[IDim], float]"):
    ...     return a + b

    >>> source_definition = SourceDefinition.from_function(example)
    >>> closure_vars = get_closure_vars_from_function(example)
    >>> annotations = typing.get_type_hints(example)
    >>> untyped_fieldop = FieldOperatorParser(
    ...     source_definition=source_definition, closure_vars=closure_vars, annotations=annotations
    ... ).visit(ast.parse(source_definition.source).body[0])
    >>> untyped_fieldop.body.stmts[0].value.type
    DeferredType(constraint=None)

    >>> typed_fieldop = FieldOperatorTypeDeduction.apply(untyped_fieldop)
    >>> assert typed_fieldop.body.stmts[0].value.type == ts.FieldType(dtype=ts.ScalarType(
    ...     kind=ts.ScalarKind.FLOAT64), dims=[IDim])
    """

    @classmethod
    def apply(cls, node: foast.FunctionDefinition) -> foast.FunctionDefinition:
        typed_foast_node = cls().visit(node)

        FieldOperatorTypeDeductionCompletnessValidator.apply(typed_foast_node)

        return typed_foast_node

    def visit_FunctionDefinition(self, node: foast.FunctionDefinition, **kwargs):
        new_params = self.visit(node.params, **kwargs)
        new_body = self.visit(node.body, **kwargs)
        new_closure_vars = self.visit(node.closure_vars, **kwargs)
        return_type = deduce_stmt_return_type(new_body)
        if not isinstance(return_type, (ts.DataType, ts.DeferredType, ts.VoidType)):
            raise CompilerError(node.location,
                f"Function must return `DataType`, `DeferredType`, or `VoidType`, got `{return_type}`.",
                                )
        new_type = ts.FunctionType(
            pos_only_args=[],
            pos_or_kw_args={str(new_param.id): new_param.type for new_param in new_params},
            kw_only_args={},
            returns=return_type,
        )
        return foast.FunctionDefinition(
            id=node.id,
            params=new_params,
            body=new_body,
            closure_vars=new_closure_vars,
            type=new_type,
            location=node.location,
        )

    # TODO(tehrengruber): make sure all scalar arguments are lifted to 0-dim field args
    def visit_FieldOperator(self, node: foast.FieldOperator, **kwargs) -> foast.FieldOperator:
        new_definition = self.visit(node.definition, **kwargs)
        return foast.FieldOperator(
            id=node.id,
            definition=new_definition,
            location=node.location,
            type=ts_ffront.FieldOperatorType(definition=new_definition.type),
        )

    def visit_ScanOperator(self, node: foast.ScanOperator, **kwargs) -> foast.ScanOperator:
        new_axis = self.visit(node.axis, **kwargs)
        if not isinstance(new_axis.type, ts.DimensionType):
            raise CompilerError(node.location,
                f"Argument `axis` to scan operator `{node.id}` must be a dimension.",
                                )
        if not new_axis.type.dim.kind == DimensionKind.VERTICAL:
            raise CompilerError(node.location,
                f"Argument `axis` to scan operator `{node.id}` must be a vertical dimension.",
                                )
        new_forward = self.visit(node.forward, **kwargs)
        if not new_forward.type.kind == ts.ScalarKind.BOOL:
            raise CompilerError(node.location, f"Argument `forward` to scan operator `{node.id}` must be a boolean."
                                )
        new_init = self.visit(node.init, **kwargs)
        if not all(
            type_info.is_arithmetic(type_) or type_info.is_logical(type_)
            for type_ in type_info.primitive_constituents(new_init.type)
        ):
            raise CompilerError(node.location,
                f"Argument `init` to scan operator `{node.id}` must "
                f"be an arithmetic type or a logical type or a composite of arithmetic and logical types.",
                                )
        new_definition = self.visit(node.definition, **kwargs)
        new_type = ts_ffront.ScanOperatorType(
            axis=new_axis.type.dim,
            definition=new_definition.type,
        )
        return foast.ScanOperator(
            id=node.id,
            axis=new_axis,
            forward=new_forward,
            init=new_init,
            definition=new_definition,
            type=new_type,
            location=node.location,
        )

    def visit_Name(self, node: foast.Name, **kwargs) -> foast.Name:
        symtable = kwargs["symtable"]
        if node.id not in symtable or symtable[node.id].type is None:
            raise CompilerError(node.location, f"Undeclared symbol `{node.id}`."
                                )

        symbol = symtable[node.id]
        return foast.Name(id=node.id, type=symbol.type, location=node.location)

    def visit_Assign(self, node: foast.Assign, **kwargs) -> foast.Assign:
        new_value = node.value
        if not type_info.is_concrete(node.value.type):
            new_value = self.visit(node.value, **kwargs)
        new_target = self.visit(node.target, refine_type=new_value.type, **kwargs)
        return foast.Assign(target=new_target, value=new_value, location=node.location)

    def visit_TupleTargetAssign(
        self, node: foast.TupleTargetAssign, **kwargs
    ) -> foast.TupleTargetAssign:
        TargetType = list[foast.Starred | foast.Symbol]
        values = self.visit(node.value, **kwargs)

        if isinstance(values.type, ts.TupleType):
            num_elts: int = len(values.type.types)
            targets: TargetType = node.targets
            indices: list[tuple[int, int] | int] = compute_assign_indices(targets, num_elts)

            if not any(isinstance(i, tuple) for i in indices) and len(indices) != num_elts:
                raise CompilerError(node.location, f"Too many values to unpack (expected {len(indices)})."
                                    )

            new_targets: TargetType = []
            new_type: ts.TupleType | ts.DataType
            for i, index in enumerate(indices):
                old_target = targets[i]

                if isinstance(index, tuple):
                    lower, upper = index
                    new_type = ts.TupleType(types=[t for t in values.type.types[lower:upper]])
                    new_target = foast.Starred(
                        id=foast.DataSymbol(
                            id=self.visit(old_target.id).id,
                            location=old_target.location,
                            type=new_type,
                        ),
                        type=new_type,
                        location=old_target.location,
                    )
                else:
                    new_type = values.type.types[index]
                    new_target = self.visit(
                        old_target, refine_type=new_type, location=old_target.location, **kwargs
                    )

                new_target = self.visit(
                    new_target, refine_type=new_type, location=old_target.location, **kwargs
                )
                new_targets.append(new_target)
        else:
            raise CompilerError(node.location, f"Assignment value must be of type tuple! Got: {values.type}"
                                )

        return foast.TupleTargetAssign(targets=new_targets, value=values, location=node.location)

    def visit_IfStmt(self, node: foast.IfStmt, **kwargs) -> foast.IfStmt:
        symtable = kwargs["symtable"]

        new_true_branch = self.visit(node.true_branch, **kwargs)
        new_false_branch = self.visit(node.false_branch, **kwargs)
        new_node = foast.IfStmt(
            condition=self.visit(node.condition, **kwargs),
            true_branch=new_true_branch,
            false_branch=new_false_branch,
            location=node.location,
        )

        if not isinstance(new_node.condition.type, ts.ScalarType):
            raise CompilerError(node.location,
                "Condition for `if` must be scalar. "
                f"But got `{new_node.condition.type}` instead.",
                                )

        if new_node.condition.type.kind != ts.ScalarKind.BOOL:
            raise CompilerError(node.location,
                "Condition for `if` must be of boolean type. "
                f"But got `{new_node.condition.type}` instead.",
                                )

        for sym in node.annex.propagated_symbols.keys():
            if (true_type := new_true_branch.annex.symtable[sym].type) != (
                false_type := new_false_branch.annex.symtable[sym].type
            ):
                raise CompilerError(node.location,
                    f"Inconsistent types between two branches for variable `{sym}`. "
                    f"Got types `{true_type}` and `{false_type}.",
                                    )
            # TODO: properly patch symtable (new node?)
            symtable[sym].type = new_node.annex.propagated_symbols[
                sym
            ].type = new_true_branch.annex.symtable[sym].type

        return new_node

    def visit_Symbol(
        self,
        node: foast.Symbol,
        refine_type: Optional[ts.FieldType] = None,
        **kwargs,
    ) -> foast.Symbol:
        symtable = kwargs["symtable"]
        if refine_type:
            if not type_info.is_concretizable(node.type, to_type=refine_type):
                raise CompilerError(node.location,
                                    (
                        "type inconsistency: expression was deduced to be "
                        f"of type {refine_type}, instead of the expected type {node.type}"
                    ),
                                    )
            new_node: foast.Symbol = foast.Symbol(
                id=node.id, type=refine_type, location=node.location
            )
            symtable[new_node.id] = new_node
            return new_node
        return node

    def visit_Subscript(self, node: foast.Subscript, **kwargs) -> foast.Subscript:
        new_value = self.visit(node.value, **kwargs)
        new_type: Optional[ts.TypeSpec] = None
        match new_value.type:
            case ts.TupleType(types=types):
                new_type = types[node.index]
            case ts.OffsetType(source=source, target=(target1, target2)):
                if not target2.kind == DimensionKind.LOCAL:
                    raise CompilerError(new_value.location, "Second dimension in offset must be a local dimension.")
                new_type = ts.OffsetType(source=source, target=(target1,))
            case ts.OffsetType(source=source, target=(target,)):
                # for cartesian axes (e.g. I, J) the index of the subscript only
                #  signifies the displacement in the respective dimension,
                #  but does not change the target type.
                if source != target:
                    raise CompilerError(new_value.location,
                        "Source and target must be equal for offsets with a single target.",
                                        )
                new_type = new_value.type
            case _:
                raise CompilerError(
                    new_value.location, "Could not deduce type of subscript expression!"
                )

        return foast.Subscript(
            value=new_value, index=node.index, type=new_type, location=node.location
        )

    def visit_BinOp(self, node: foast.BinOp, **kwargs) -> foast.BinOp:
        new_left = self.visit(node.left, **kwargs)
        new_right = self.visit(node.right, **kwargs)
        new_type = self._deduce_binop_type(node, left=new_left, right=new_right)
        return foast.BinOp(
            op=node.op, left=new_left, right=new_right, location=node.location, type=new_type
        )

    def visit_TernaryExpr(self, node: foast.TernaryExpr, **kwargs) -> foast.TernaryExpr:
        new_condition = self.visit(node.condition, **kwargs)
        new_true_expr = self.visit(node.true_expr, **kwargs)
        new_false_expr = self.visit(node.false_expr, **kwargs)
        new_type = self._deduce_ternaryexpr_type(
            node, condition=new_condition, true_expr=new_true_expr, false_expr=new_false_expr
        )
        return foast.TernaryExpr(
            condition=new_condition,
            true_expr=new_true_expr,
            false_expr=new_false_expr,
            location=node.location,
            type=new_type,
        )

    def _deduce_ternaryexpr_type(
        self,
        node: foast.TernaryExpr,
        *,
        condition: foast.Expr,
        true_expr: foast.Expr,
        false_expr: foast.Expr,
    ) -> Optional[ts.TypeSpec]:
        if condition.type != ts.ScalarType(kind=ts.ScalarKind.BOOL):
            raise CompilerError(condition.location,
                f"Condition is of type `{condition.type}` " f"but should be of type `bool`.",
                                )

        if true_expr.type != false_expr.type:
            raise CompilerError(node.location,
                f"Left and right types are not the same: `{true_expr.type}` and `{false_expr.type}`",
                                )
        return true_expr.type

    def visit_Compare(self, node: foast.Compare, **kwargs) -> foast.Compare:
        new_left = self.visit(node.left, **kwargs)
        new_right = self.visit(node.right, **kwargs)
        new_type = self._deduce_compare_type(node, left=new_left, right=new_right)
        return foast.Compare(
            op=node.op, left=new_left, right=new_right, location=node.location, type=new_type
        )

    def _deduce_compare_type(
        self, node: foast.Compare, *, left: foast.Expr, right: foast.Expr, **kwargs
    ) -> Optional[ts.TypeSpec]:
        # check both types compatible
        for arg in (left, right):
            if not type_info.is_arithmetic(arg.type):
                raise CompilerError(arg.location, f"Type {arg.type} can not be used in operator '{node.op}'!"
                                    )

        self._check_operand_dtypes_match(node, left=left, right=right)

        try:
            # transform operands to have bool dtype and use regular promotion
            #  mechanism to handle dimension promotion
            return type_info.promote(boolified_type(left.type), boolified_type(right.type))
        except ValueError as ex:
            raise CompilerError(node.location,
                f"Could not promote `{left.type}` and `{right.type}` to common type"
                f" in call to `{node.op}`.",
                                ) from ex

    def _deduce_binop_type(
        self,
        node: foast.BinOp,
        *,
        left: foast.Expr,
        right: foast.Expr,
        **kwargs,
    ) -> Optional[ts.TypeSpec]:
        logical_ops = {
            dialect_ast_enums.BinaryOperator.BIT_AND,
            dialect_ast_enums.BinaryOperator.BIT_OR,
            dialect_ast_enums.BinaryOperator.BIT_XOR,
        }
        is_compatible = type_info.is_logical if node.op in logical_ops else type_info.is_arithmetic

        # check both types compatible
        for arg in (left, right):
            if not is_compatible(arg.type):
                raise CompilerError(arg.location, f"Type {arg.type} can not be used in operator `{node.op}`!"
                                    )

        left_type = cast(ts.FieldType | ts.ScalarType, left.type)
        right_type = cast(ts.FieldType | ts.ScalarType, right.type)

        if node.op == dialect_ast_enums.BinaryOperator.POW:
            return left_type

        if node.op == dialect_ast_enums.BinaryOperator.MOD and not type_info.is_integral(
            right_type
        ):
            raise CompilerError(arg.location,
                f"Type {right_type} can not be used in operator `{node.op}`, it can only accept ints",
                                )

        try:
            return type_info.promote(left_type, right_type)
        except ValueError as ex:
            raise CompilerError(node.location,
                f"Could not promote `{left_type}` and `{right_type}` to common type"
                f" in call to `{node.op}`.",
                                ) from ex

    def _check_operand_dtypes_match(
        self, node: foast.BinOp | foast.Compare, left: foast.Expr, right: foast.Expr
    ) -> None:
        # check dtypes match
        if not type_info.extract_dtype(left.type) == type_info.extract_dtype(right.type):
            raise CompilerError(node.location,
                f"Incompatible datatypes in operator `{node.op}`: {left.type} and {right.type}!",
                                )

    def visit_UnaryOp(self, node: foast.UnaryOp, **kwargs) -> foast.UnaryOp:
        new_operand = self.visit(node.operand, **kwargs)
        is_compatible = (
            type_info.is_logical
            if node.op
            in [
                dialect_ast_enums.UnaryOperator.NOT,
                dialect_ast_enums.UnaryOperator.INVERT,
            ]
            else type_info.is_arithmetic
        )
        if not is_compatible(new_operand.type):
            raise CompilerError(node.location,
                f"Incompatible type for unary operator `{node.op}`: `{new_operand.type}`!",
                                )
        return foast.UnaryOp(
            op=node.op, operand=new_operand, location=node.location, type=new_operand.type
        )

    def visit_TupleExpr(self, node: foast.TupleExpr, **kwargs) -> foast.TupleExpr:
        new_elts = self.visit(node.elts, **kwargs)
        new_type = ts.TupleType(types=[element.type for element in new_elts])
        return foast.TupleExpr(elts=new_elts, type=new_type, location=node.location)

    def visit_Call(self, node: foast.Call, **kwargs) -> foast.Call:
        new_func = self.visit(node.func, **kwargs)
        new_args = self.visit(node.args, **kwargs)
        new_kwargs = self.visit(node.kwargs, **kwargs)

        func_type = new_func.type
        arg_types = [arg.type for arg in new_args]
        kwarg_types = {name: arg.type for name, arg in new_kwargs.items()}

        if isinstance(
            new_func.type,
            (ts.FunctionType, ts_ffront.FieldOperatorType, ts_ffront.ScanOperatorType),
        ):
            # Since we use the `id` attribute in the latter part of the toolchain ensure we
            # have the proper format here.
            if not isinstance(
                new_func,
                (foast.FunctionDefinition, foast.FieldOperator, foast.ScanOperator, foast.Name),
            ):
                raise CompilerError(node.location, "Functions can only be called directly!"
                                    )
        elif isinstance(new_func.type, ts.FieldType):
            pass
        else:
            raise CompilerError(node.location,
                f"Expression of type `{new_func.type}` is not callable, must be a `Function`, `FieldOperator`, `ScanOperator` or `Field`.",
                                )

        # ensure signature is valid
        try:
            type_info.accepts_args(
                func_type,
                with_args=arg_types,
                with_kwargs=kwarg_types,
                raise_exception=True,
            )
        except ValueError as err:
            raise CompilerError(node.location, f"Invalid argument types in call to `{new_func}`!"
                                ) from err

        return_type = type_info.return_type(func_type, with_args=arg_types, with_kwargs=kwarg_types)

        new_node = foast.Call(
            func=new_func,
            args=new_args,
            kwargs=new_kwargs,
            location=node.location,
            type=return_type,
        )

        if (
            isinstance(new_func.type, ts.FunctionType)
            and isinstance(new_func, foast.Name)
            and new_func.id in fbuiltins.MATH_BUILTIN_NAMES
        ):
            return self._visit_math_built_in(new_node, **kwargs)
        elif (
            isinstance(new_func.type, ts.FunctionType)
            and not type_info.is_concrete(return_type)
            and isinstance(new_func, foast.Name)
            and new_func.id in fbuiltins.FUN_BUILTIN_NAMES
        ):
            visitor = getattr(self, f"_visit_{new_func.id}")
            return visitor(new_node, **kwargs)

        return new_node

    def _visit_math_built_in(self, node: foast.Call, **kwargs) -> foast.Call:
        func_name = cast(foast.Name, node.func).id

        # validate arguments
        error_msg_preamble = f"Incompatible argument in call to `{func_name}`."
        error_msg_for_validator = {
            type_info.is_arithmetic: "an arithmetic",
            type_info.is_floating_point: "a floating point",
        }
        if func_name in fbuiltins.UNARY_MATH_NUMBER_BUILTIN_NAMES:
            arg_validator = type_info.is_arithmetic
        elif func_name in fbuiltins.UNARY_MATH_FP_BUILTIN_NAMES:
            arg_validator = type_info.is_floating_point
        elif func_name in fbuiltins.UNARY_MATH_FP_PREDICATE_BUILTIN_NAMES:
            arg_validator = type_info.is_floating_point
        elif func_name in fbuiltins.BINARY_MATH_NUMBER_BUILTIN_NAMES:
            arg_validator = type_info.is_arithmetic
        else:
            raise AssertionError(f"Unknown math builtin `{func_name}`.")

        error_msgs = []
        for i, arg in enumerate(node.args):
            if not arg_validator(arg.type):
                error_msgs.append(
                    f"Expected {i}-th argument to be {error_msg_for_validator[arg_validator]} type, but got `{arg.type}`."
                )
        if error_msgs:
            raise CompilerError(node.location,
                "\n".join([error_msg_preamble] + [f"  - {error}" for error in error_msgs]),
                                )

        if func_name == "power" and all(type_info.is_integral(arg.type) for arg in node.args):
            print(f"Warning: return type of {func_name} might be inconsistent (not implemented).")

        # deduce return type
        return_type: Optional[ts.FieldType | ts.ScalarType] = None
        if (
            func_name
            in fbuiltins.UNARY_MATH_NUMBER_BUILTIN_NAMES + fbuiltins.UNARY_MATH_FP_BUILTIN_NAMES
        ):
            return_type = cast(ts.FieldType | ts.ScalarType, node.args[0].type)
        elif func_name in fbuiltins.UNARY_MATH_FP_PREDICATE_BUILTIN_NAMES:
            return_type = boolified_type(cast(ts.FieldType | ts.ScalarType, node.args[0].type))
        elif func_name in fbuiltins.BINARY_MATH_NUMBER_BUILTIN_NAMES:
            try:
                return_type = type_info.promote(
                    *((cast(ts.FieldType | ts.ScalarType, arg.type)) for arg in node.args)
                )
            except ValueError as ex:
                raise CompilerError(node.location, error_msg_preamble
                                    ) from ex
        else:
            raise AssertionError(f"Unknown math builtin `{func_name}`.")

        return foast.Call(
            func=node.func,
            args=node.args,
            kwargs=node.kwargs,
            location=node.location,
            type=return_type,
        )

    def _visit_reduction(self, node: foast.Call, **kwargs) -> foast.Call:
        field_type = cast(ts.FieldType, node.args[0].type)
        reduction_dim = cast(ts.DimensionType, node.kwargs["axis"].type).dim
        # TODO: This code does not handle ellipses for dimensions. Fix it.
        assert field_type.dims is not ...
        if reduction_dim not in field_type.dims:
            field_dims_str = ", ".join(str(dim) for dim in field_type.dims)
            raise CompilerError(node.location,
                f"Incompatible field argument in call to `{str(node.func)}`. "
                f"Expected a field with dimension {reduction_dim}, but got "
                f"{field_dims_str}.",
                                )
        return_type = ts.FieldType(
            dims=[dim for dim in field_type.dims if dim != reduction_dim],
            dtype=field_type.dtype,
        )

        return foast.Call(
            func=node.func,
            args=node.args,
            kwargs=node.kwargs,
            location=node.location,
            type=return_type,
        )

    def _visit_neighbor_sum(self, node: foast.Call, **kwargs) -> foast.Call:
        return self._visit_reduction(node, **kwargs)

    def _visit_max_over(self, node: foast.Call, **kwargs) -> foast.Call:
        return self._visit_reduction(node, **kwargs)

    def _visit_min_over(self, node: foast.Call, **kwargs) -> foast.Call:
        return self._visit_reduction(node, **kwargs)

    def _visit_astype(self, node: foast.Call, **kwargs) -> foast.Call:
        casted_obj_type = node.args[0].type
        dtype_obj = node.args[1]
        assert isinstance(dtype_obj, foast.Name)
        dtype_obj_type = dtype_obj.type
        assert isinstance(dtype_obj_type, ts.FunctionType)
        assert dtype_obj.id in fbuiltins.TYPE_BUILTIN_NAMES
        assert isinstance(casted_obj_type, ts.FieldType)
        assert type_info.is_arithmetic(casted_obj_type) or type_info.is_logical(casted_obj_type)

        return_type = ts.FieldType(
            dims=casted_obj_type.dims,
            dtype=self.visit(dtype_obj_type).returns,
        )
        return foast.Call(
            func=node.func,
            args=node.args,
            kwargs=node.kwargs,
            type=return_type,
            location=node.location,
        )

    def _visit_as_offset(self, node: foast.Call, **kwargs) -> foast.Call:
        arg_0 = node.args[0].type
        arg_1 = node.args[1].type
        assert isinstance(arg_0, ts.OffsetType)
        assert isinstance(arg_1, ts.FieldType)
        if not type_info.is_integral(arg_1):
            raise CompilerError(node.location,
                f"Incompatible argument in call to `{str(node.func)}`. "
                f"Excepted integer for offset field dtype, but got {arg_1.dtype}"
                f"{node.location}",
                                )

        if arg_0.source not in arg_1.dims:
            raise CompilerError(node.location,
                f"Incompatible argument in call to `{str(node.func)}`. "
                f"{arg_0.source} not in list of offset field dimensions {arg_1.dims}. "
                f"{node.location}",
                                )

        return foast.Call(
            func=node.func,
            args=node.args,
            kwargs=node.kwargs,
            type=arg_0,
            location=node.location,
        )

    def _visit_where(self, node: foast.Call, **kwargs) -> foast.Call:
        mask_type = cast(ts.FieldType, node.args[0].type)
        true_branch_type = node.args[1].type
        false_branch_type = node.args[2].type
        return_type: ts.TupleType | ts.FieldType
        if not type_info.is_logical(mask_type):
<<<<<<< HEAD
            raise CompilerError(node.location,
                f"Incompatible argument in call to `{str(node.func)}`. Expected "
                f"a field with dtype bool, but got `{mask_type}`.",
                                )
=======
            raise FieldOperatorTypeDeductionError.from_foast_node(
                node,
                msg=f"Incompatible argument in call to `{str(node.func)}`. Expected "
                f"a field with dtype `bool`, but got `{mask_type}`.",
            )
>>>>>>> 8a7e3c5a

        try:
            if isinstance(true_branch_type, ts.TupleType) and isinstance(
                false_branch_type, ts.TupleType
            ):
                return_type = ts.TupleType(
                    types=construct_tuple_type(
                        true_branch_type.types, false_branch_type.types, mask_type
                    )
                )
            elif isinstance(true_branch_type, ts.TupleType) or isinstance(
                false_branch_type, ts.TupleType
            ):
                raise CompilerError(node.location,
                    f"Return arguments need to be of same type in {str(node.func)}, but got: "
                    f"{node.args[1].type} and {node.args[2].type}",
                                    )
            else:
                true_branch_fieldtype = cast(ts.FieldType, true_branch_type)
                false_branch_fieldtype = cast(ts.FieldType, false_branch_type)
                promoted_type = type_info.promote(true_branch_fieldtype, false_branch_fieldtype)
                return_type = promote_to_mask_type(mask_type, promoted_type)

        except ValueError as ex:
            raise CompilerError(node.location,
                f"Incompatible argument in call to `{str(node.func)}`.",
                                ) from ex

        return foast.Call(
            func=node.func,
            args=node.args,
            kwargs=node.kwargs,
            type=return_type,
            location=node.location,
        )

    def _visit_broadcast(self, node: foast.Call, **kwargs) -> foast.Call:
        arg_type = cast(ts.FieldType | ts.ScalarType, node.args[0].type)
        broadcast_dims_expr = cast(foast.TupleExpr, node.args[1]).elts

        if any([not (isinstance(elt.type, ts.DimensionType)) for elt in broadcast_dims_expr]):
            raise CompilerError(node.location,
                f"Incompatible broadcast dimension type in {str(node.func)}. Expected "
                f"all broadcast dimensions to be of type Dimension.",
                                )

        broadcast_dims = [cast(ts.DimensionType, elt.type).dim for elt in broadcast_dims_expr]

        if not set((arg_dims := type_info.extract_dims(arg_type))).issubset(set(broadcast_dims)):
            raise CompilerError(node.location,
                f"Incompatible broadcast dimensions in {str(node.func)}. Expected "
                f"broadcast dimension is missing {set(arg_dims).difference(set(broadcast_dims))}",
                                )

        return_type = ts.FieldType(
            dims=broadcast_dims,
            dtype=type_info.extract_dtype(arg_type),
        )

        return foast.Call(
            func=node.func,
            args=node.args,
            kwargs=node.kwargs,
            location=node.location,
            type=return_type,
        )

    def visit_Constant(self, node: foast.Constant, **kwargs) -> foast.Constant:
        try:
            type_ = type_translation.from_value(node.value)
        except ValueError as e:
            raise CompilerError(node.location, "Could not deduce type of constant."
                                ) from e
        return foast.Constant(value=node.value, location=node.location, type=type_)<|MERGE_RESOLUTION|>--- conflicted
+++ resolved
@@ -829,18 +829,10 @@
         false_branch_type = node.args[2].type
         return_type: ts.TupleType | ts.FieldType
         if not type_info.is_logical(mask_type):
-<<<<<<< HEAD
             raise CompilerError(node.location,
                 f"Incompatible argument in call to `{str(node.func)}`. Expected "
-                f"a field with dtype bool, but got `{mask_type}`.",
-                                )
-=======
-            raise FieldOperatorTypeDeductionError.from_foast_node(
-                node,
-                msg=f"Incompatible argument in call to `{str(node.func)}`. Expected "
                 f"a field with dtype `bool`, but got `{mask_type}`.",
-            )
->>>>>>> 8a7e3c5a
+                                )
 
         try:
             if isinstance(true_branch_type, ts.TupleType) and isinstance(
