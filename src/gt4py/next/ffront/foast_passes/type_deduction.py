--- conflicted
+++ resolved
@@ -592,12 +592,8 @@
     ) -> Optional[ts.TypeSpec]:
         # e.g. `IDim > 1`
         index_type = ts.ScalarType(
-<<<<<<< HEAD
-            kind=getattr(ts.ScalarKind, builtins.INTEGER_INDEX_BUILTIN.upper()))
-=======
             kind=getattr(ts.ScalarKind, builtins.INTEGER_INDEX_BUILTIN.upper())
         )
->>>>>>> c8e06bd0
 
         if isinstance(left.type, ts.DimensionType):
             if not right.type == index_type:
@@ -627,21 +623,12 @@
             return self._deduce_dimension_compare_type(node, left=left, right=right)
 
         raise errors.DSLError(
-<<<<<<< HEAD
-            left.location, "Comparison operators can only be used between arithmetic types "
-                           "(scalars, fields) or between a dimension and an index type "
-                           "({builtins.INTEGER_INDEX_BUILTIN})."
-        )
-
-
-=======
             left.location,
             "Comparison operators can only be used between arithmetic types "
             "(scalars, fields) or between a dimension and an index type "
             "({builtins.INTEGER_INDEX_BUILTIN}).",
         )
 
->>>>>>> c8e06bd0
     def _deduce_binop_type(
         self, node: foast.BinOp, *, left: foast.Expr, right: foast.Expr, **kwargs: Any
     ) -> Optional[ts.TypeSpec]:
@@ -662,14 +649,15 @@
             dialect_ast_enums.BinaryOperator.BIT_OR,
             dialect_ast_enums.BinaryOperator.BIT_XOR,
         }
-<<<<<<< HEAD
 
         err_msg = f"Unsupported operand type(s) for {node.op}: '{left.type}' and '{right.type}'."
 
         if isinstance(left.type, (ts.ScalarType, ts.FieldType)) and isinstance(
             right.type, (ts.ScalarType, ts.FieldType)
         ):
-            is_compatible = type_info.is_logical if node.op in logical_ops else type_info.is_arithmetic
+            is_compatible = (
+                type_info.is_logical if node.op in logical_ops else type_info.is_arithmetic
+            )
             for arg in (left, right):
                 if not is_compatible(arg.type):
                     raise errors.DSLError(arg.location, err_msg)
@@ -685,32 +673,6 @@
                     f"Type '{right.type}' can not be used in operator '{node.op}', it only accepts 'int'.",
                 )
 
-=======
-
-        err_msg = f"Unsupported operand type(s) for {node.op}: '{left.type}' and '{right.type}'."
-
-        if isinstance(left.type, (ts.ScalarType, ts.FieldType)) and isinstance(
-            right.type, (ts.ScalarType, ts.FieldType)
-        ):
-            is_compatible = (
-                type_info.is_logical if node.op in logical_ops else type_info.is_arithmetic
-            )
-            for arg in (left, right):
-                if not is_compatible(arg.type):
-                    raise errors.DSLError(arg.location, err_msg)
-
-            if node.op == dialect_ast_enums.BinaryOperator.POW:
-                return left.type
-
-            if node.op == dialect_ast_enums.BinaryOperator.MOD and not type_info.is_integral(
-                right.type
-            ):
-                raise errors.DSLError(
-                    arg.location,
-                    f"Type '{right.type}' can not be used in operator '{node.op}', it only accepts 'int'.",
-                )
-
->>>>>>> c8e06bd0
             try:
                 return type_info.promote(left.type, right.type)
             except ValueError as ex:
@@ -721,16 +683,11 @@
                 ) from ex
         elif isinstance(left.type, ts.DomainType) and isinstance(right.type, ts.DomainType):
             if node.op not in logical_ops:
-<<<<<<< HEAD
-                raise errors.DSLError(node.location, f"{err_msg} Operator "
-                                                     f"must be one of {', '.join((str(op) for op in logical_ops))}.")
-=======
                 raise errors.DSLError(
                     node.location,
                     f"{err_msg} Operator "
                     f"must be one of {', '.join((str(op) for op in logical_ops))}.",
                 )
->>>>>>> c8e06bd0
             return ts.DomainType(dims=promote_dims(left.type.dims, right.type.dims))
         else:
             raise errors.DSLError(node.location, err_msg)
@@ -1036,28 +993,6 @@
         )
 
     def _visit_concat_where(self, node: foast.Call, **kwargs: Any) -> foast.Call:
-<<<<<<< HEAD
-        mask_type, true_branch_type, false_branch_type  = (arg.type for arg in node.args)
-
-        assert isinstance(mask_type, ts.DomainType)
-        assert all(isinstance(arg, (ts.FieldType, ts.ScalarType)) for arg in (true_branch_type, false_branch_type))
-
-        if (t_dtype := type_info.extract_dtype(true_branch_type)) != (
-            f_dtype := type_info.extract_dtype(false_branch_type)):
-            raise errors.DSLError(
-                node.location,
-                f"Field arguments must be of same dtype, got '{t_dtype}' != '{f_dtype}'."
-            )
-
-        return_dims = promote_dims(
-            mask_type.dims,
-            type_info.promote(true_branch_type, false_branch_type).dims
-        )
-        return_type = ts.FieldType(
-            dims=return_dims,
-            dtype=type_info.promote(t_dtype, f_dtype)
-        )
-=======
         mask_type, true_branch_type, false_branch_type = (arg.type for arg in node.args)
 
         assert isinstance(mask_type, ts.DomainType)
@@ -1078,7 +1013,6 @@
             mask_type.dims, type_info.promote(true_branch_type, false_branch_type).dims
         )
         return_type = ts.FieldType(dims=return_dims, dtype=type_info.promote(t_dtype, f_dtype))
->>>>>>> c8e06bd0
 
         return foast.Call(
             func=node.func,
