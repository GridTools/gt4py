--- conflicted
+++ resolved
@@ -32,11 +32,7 @@
 from gt4py._core import definitions as core_defs
 from gt4py.eve import utils as eve_utils
 from gt4py.eve.extended_typing import Any, Optional
-<<<<<<< HEAD
-from gt4py.next import allocators as next_allocators, common, embedded as next_embedded
-=======
 from gt4py.next import allocators as next_allocators, embedded as next_embedded
->>>>>>> 1debf08c
 from gt4py.next.common import Dimension, DimensionKind, GridType
 from gt4py.next.embedded import operators as embedded_operators
 from gt4py.next.ffront import (
@@ -686,45 +682,6 @@
         if not next_embedded.context.within_context() and self.backend is not None:
             # non embedded execution
             offset_provider = kwargs.pop("offset_provider", None)
-<<<<<<< HEAD
-            if self.backend is not None:
-                # "out" and "offset_provider" -> field_operator as program
-                # When backend is None, we are in embedded execution and for now
-                # we disable the program generation since it would involve generating
-                # Python source code from a PAST node.
-                args, kwargs = type_info.canonicalize_arguments(self.foast_node.type, args, kwargs)
-                # TODO(tehrengruber): check all offset providers are given
-                # deduce argument types
-                arg_types = []
-                for arg in args:
-                    arg_types.append(type_translation.from_value(arg))
-                kwarg_types = {}
-                for name, arg in kwargs.items():
-                    kwarg_types[name] = type_translation.from_value(arg)
-
-                return self.as_program(arg_types, kwarg_types)(
-                    *args, out, offset_provider=offset_provider, **kwargs
-                )
-            else:
-                # "out" -> field_operator called from program in embedded execution or
-                # field_operator called directly from Python in embedded execution
-                domain = kwargs.pop("domain", None)
-                if not next_embedded.context.within_context():
-                    # field_operator from Python in embedded execution
-                    with next_embedded.context.new_context(offset_provider=offset_provider) as ctx:
-                        res = ctx.run(self.definition, *args, **kwargs)
-                else:
-                    # field_operator from program in embedded execution (offset_provicer is already set)
-                    assert (
-                        offset_provider is None
-                        or next_embedded.context.offset_provider.get() is offset_provider
-                    )
-                    res = self.definition(*args, **kwargs)
-                _tuple_assign_field(
-                    out, res, domain=None if domain is None else common.domain(domain)
-                )
-                return
-=======
             out = kwargs.pop("out")
             args, kwargs = type_info.canonicalize_arguments(self.foast_node.type, args, kwargs)
             # TODO(tehrengruber): check all offset providers are given
@@ -739,7 +696,6 @@
             return self.as_program(arg_types, kwarg_types)(
                 *args, out, offset_provider=offset_provider, **kwargs
             )
->>>>>>> 1debf08c
         else:
             return embedded_operators.field_operator_call(
                 self.definition, self.foast_node, args, kwargs
