--- conflicted
+++ resolved
@@ -32,11 +32,7 @@
 from gt4py._core import definitions as core_defs
 from gt4py.eve import utils as eve_utils
 from gt4py.eve.extended_typing import Any, Optional
-<<<<<<< HEAD
-from gt4py.next import allocators as next_allocators, embedded as next_embedded
-=======
-from gt4py.next import allocators as next_allocators, common
->>>>>>> ecd0b68a
+from gt4py.next import allocators as next_allocators, common, embedded as next_embedded
 from gt4py.next.common import Dimension, DimensionKind, GridType
 from gt4py.next.ffront import (
     dialect_ast_enums,
@@ -286,16 +282,6 @@
         )
 
     def __call__(self, *args, offset_provider: dict[str, Dimension], **kwargs) -> None:
-<<<<<<< HEAD
-        if (
-            self.backend is None  # and DEFAULT_BACKEND is None
-        ):  # TODO(havogt): for now enable embedded execution by setting DEFAULT_BACKEND to None
-            with next_embedded.context.new_context(offset_provider=offset_provider) as ctx:
-                ctx.run(self.definition, *args, **kwargs)
-            return
-
-=======
->>>>>>> ecd0b68a
         rewritten_args, size_args, kwargs = self._process_args(args, kwargs)
 
         if self.backend is None:
