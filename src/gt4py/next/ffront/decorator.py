# GT4Py - GridTools Framework
#
# Copyright (c) 2014-2023, ETH Zurich
# All rights reserved.
#
# This file is part of the GT4Py project and the GridTools framework.
# GT4Py is free software: you can redistribute it and/or modify it under
# the terms of the GNU General Public License as published by the
# Free Software Foundation, either version 3 of the License, or any later
# version. See the LICENSE.txt file at the top-level directory of this
# distribution for a copy of the license or check <https://www.gnu.org/licenses/>.
#
# SPDX-License-Identifier: GPL-3.0-or-later

# TODO(tehrengruber): This file contains to many different components. Split
#  into components for each dialect.


from __future__ import annotations

import collections
import dataclasses
import functools
import types
import typing
import warnings
from collections.abc import Callable, Iterable
from typing import Generator, Generic, TypeVar

from devtools import debug

from gt4py._core import definitions as core_defs
from gt4py.eve import utils as eve_utils
from gt4py.eve.extended_typing import Any, Optional
<<<<<<< HEAD
from gt4py.eve.utils import UIDGenerator, content_hash
=======
from gt4py.next import allocators as next_allocators, common
>>>>>>> 42912cc9
from gt4py.next.common import Dimension, DimensionKind, GridType
from gt4py.next.ffront import (
    dialect_ast_enums,
    field_operator_ast as foast,
    program_ast as past,
    type_specifications as ts_ffront,
)
from gt4py.next.ffront.fbuiltins import FieldOffset
from gt4py.next.ffront.foast_passes.type_deduction import FieldOperatorTypeDeduction
from gt4py.next.ffront.foast_to_itir import FieldOperatorLowering
from gt4py.next.ffront.func_to_foast import FieldOperatorParser
from gt4py.next.ffront.func_to_past import ProgramParser
from gt4py.next.ffront.gtcallable import GTCallable
from gt4py.next.ffront.past_passes.closure_var_type_deduction import (
    ClosureVarTypeDeduction as ProgramClosureVarTypeDeduction,
)
from gt4py.next.ffront.past_passes.type_deduction import ProgramTypeDeduction
from gt4py.next.ffront.past_to_itir import ProgramLowering
from gt4py.next.ffront.source_utils import SourceDefinition, get_closure_vars_from_function
from gt4py.next.iterator import ir as itir
from gt4py.next.iterator.ir_makers import literal_from_value, promote_to_const_iterator, ref, sym
from gt4py.next.program_processors import processor_interface as ppi
from gt4py.next.program_processors.runners import roundtrip
from gt4py.next.type_system import type_info, type_specifications as ts, type_translation


DEFAULT_BACKEND: Callable = roundtrip.executor


def _get_closure_vars_recursively(closure_vars: dict[str, Any]) -> dict[str, Any]:
    all_closure_vars = collections.ChainMap(closure_vars)

    for closure_var in closure_vars.values():
        if isinstance(closure_var, GTCallable):
            # if the closure ref has closure refs by itself, also add them
            if child_closure_vars := closure_var.__gt_closure_vars__():
                all_child_closure_vars = _get_closure_vars_recursively(child_closure_vars)

                collisions: list[str] = []
                for potential_collision in set(closure_vars) & set(all_child_closure_vars):
                    if (
                        closure_vars[potential_collision]
                        != all_child_closure_vars[potential_collision]
                    ):
                        collisions.append(potential_collision)
                if collisions:
                    raise NotImplementedError(
                        f"Using closure vars with same name but different value "
                        f"across functions is not implemented yet. \n"
                        f"Collisions: {'`,  `'.join(collisions)}"
                    )

                all_closure_vars = collections.ChainMap(all_closure_vars, all_child_closure_vars)
    return dict(all_closure_vars)


def _filter_closure_vars_by_type(closure_vars: dict[str, Any], *types: type) -> dict[str, Any]:
    return {name: value for name, value in closure_vars.items() if isinstance(value, types)}


def _deduce_grid_type(
    requested_grid_type: Optional[GridType],
    offsets_and_dimensions: Iterable[FieldOffset | Dimension],
) -> GridType:
    """
    Derive grid type from actually occurring dimensions and check against optional user request.

    Unstructured grid type is consistent with any kind of offset, cartesian
    is easier to optimize for but only allowed in the absence of unstructured
    dimensions and offsets.
    """

    def is_cartesian_offset(o: FieldOffset):
        return len(o.target) == 1 and o.source == o.target[0]

    deduced_grid_type = GridType.CARTESIAN
    for o in offsets_and_dimensions:
        if isinstance(o, FieldOffset) and not is_cartesian_offset(o):
            deduced_grid_type = GridType.UNSTRUCTURED
            break
        if isinstance(o, Dimension) and o.kind == DimensionKind.LOCAL:
            deduced_grid_type = GridType.UNSTRUCTURED
            break

    if requested_grid_type == GridType.CARTESIAN and deduced_grid_type == GridType.UNSTRUCTURED:
        raise ValueError(
            "grid_type == GridType.CARTESIAN was requested, but unstructured `FieldOffset` or local `Dimension` was found."
        )

    return deduced_grid_type if requested_grid_type is None else requested_grid_type


def _field_constituents_shape_and_dims(
    arg, arg_type: ts.FieldType | ts.ScalarType | ts.TupleType
) -> Generator[tuple[tuple[int, ...], list[Dimension]]]:
    if isinstance(arg_type, ts.TupleType):
        for el, el_type in zip(arg, arg_type.types):
            yield from _field_constituents_shape_and_dims(el, el_type)
    elif isinstance(arg_type, ts.FieldType):
        dims = type_info.extract_dims(arg_type)
        if hasattr(arg, "shape"):
            assert len(arg.shape) == len(dims)
            yield (arg.shape, dims)
        else:
            yield (None, dims)
    elif isinstance(arg_type, ts.ScalarType):
        yield (None, [])
    else:
        raise ValueError("Expected `FieldType` or `TupleType` thereof.")


# TODO(tehrengruber): Decide if and how programs can call other programs. As a
#  result Program could become a GTCallable.
# TODO(ricoh): factor out the generated ITIR together with arguments rewriting
# so that using fencil processors on `some_program.itir` becomes trivial without
# prior knowledge of the fencil signature rewriting done by `Program`.
# After that, drop the `.format_itir()` method, since it won't be needed.
@dataclasses.dataclass(frozen=True)
class Program:
    """
    Construct a program object from a PAST node.

    A call to the resulting object executes the program as expressed
    by the PAST node.

    Attributes:
        past_node: The node representing the program.
        closure_vars: Mapping of externally defined symbols to their respective values.
            For example, referenced global and nonlocal variables.
        backend: The backend to be used for code generation.
        definition: The Python function object corresponding to the PAST node.
        grid_type: The grid type (cartesian or unstructured) to be used. If not explicitly given
            it will be deduced from actually occurring dimensions.
    """

    past_node: past.Program
    closure_vars: dict[str, Any]
    definition: Optional[types.FunctionType] = None
    backend: Optional[ppi.ProgramExecutor] = DEFAULT_BACKEND
    grid_type: Optional[GridType] = None

    @classmethod
    def from_function(
        cls,
        definition: types.FunctionType,
        backend: Optional[ppi.ProgramExecutor] = DEFAULT_BACKEND,
        grid_type: Optional[GridType] = None,
    ) -> Program:
        source_def = SourceDefinition.from_function(definition)
        closure_vars = get_closure_vars_from_function(definition)
        annotations = typing.get_type_hints(definition)
        past_node = ProgramParser.apply(source_def, closure_vars, annotations)
        return cls(
            past_node=past_node,
            closure_vars=closure_vars,
            backend=backend,
            definition=definition,
            grid_type=grid_type,
        )

    def __post_init__(self):
        function_closure_vars = _filter_closure_vars_by_type(self.closure_vars, GTCallable)
        misnamed_functions = [
            f"{name} vs. {func.id}"
            for name, func in function_closure_vars.items()
            if name != func.__gt_itir__().id
        ]
        if misnamed_functions:
            raise RuntimeError(
                f"The following symbols resolve to a function with a mismatching name: {','.join(misnamed_functions)}"
            )

        undefined_symbols = [
            symbol.id
            for symbol in self.past_node.closure_vars
            if symbol.id not in self.closure_vars
        ]
        if undefined_symbols:
            raise RuntimeError(
                f"The following closure variables are undefined: {', '.join(undefined_symbols)}"
            )

    @functools.cached_property
    def __gt_allocator__(
        self,
    ) -> next_allocators.FieldBufferAllocatorProtocol[core_defs.DeviceTypeT]:
        if self.backend:
            return self.backend.__gt_allocator__
        else:
            raise RuntimeError(f"Program {self} does not have a backend set.")

    def with_backend(self, backend: ppi.ProgramExecutor) -> Program:
        return dataclasses.replace(self, backend=backend)

    def with_grid_type(self, grid_type: GridType) -> Program:
        return dataclasses.replace(self, grid_type=grid_type)

    def with_bound_args(self, **kwargs) -> ProgramWithBoundArgs:
        """
        Bind scalar, i.e. non field, program arguments.

        Example (pseudo-code):

        >>> import gt4py.next as gtx
        >>> @gtx.program  # doctest: +SKIP
        ... def program(condition: bool, out: gtx.Field[[IDim], float]):  # noqa: F821
        ...     sample_field_operator(condition, out=out)  # noqa: F821

        Create a new program from `program` with the `condition` parameter set to `True`:

        >>> program_with_bound_arg = program.with_bound_args(condition=True)  # doctest: +SKIP

        The resulting program is equivalent to

        >>> @gtx.program  # doctest: +SKIP
        ... def program(condition: bool, out: gtx.Field[[IDim], float]):  # noqa: F821
        ...     sample_field_operator(condition=True, out=out)  # noqa: F821

        and can be executed without passing `condition`.

        >>> program_with_bound_arg(out, offset_provider={})  # doctest: +SKIP
        """
        for key in kwargs.keys():
            if all(key != param.id for param in self.past_node.params):
                raise TypeError(f"Keyword argument `{key}` is not a valid program parameter.")

        return ProgramWithBoundArgs(
            bound_args=kwargs,
            **{field.name: getattr(self, field.name) for field in dataclasses.fields(self)},
        )

    @functools.cached_property
    def _all_closure_vars(self) -> dict[str, Any]:
        return _get_closure_vars_recursively(self.closure_vars)

    @functools.cached_property
    def itir(self) -> itir.FencilDefinition:
        offsets_and_dimensions = _filter_closure_vars_by_type(
            self._all_closure_vars, FieldOffset, Dimension
        )
        grid_type = _deduce_grid_type(self.grid_type, offsets_and_dimensions.values())

        gt_callables = _filter_closure_vars_by_type(self._all_closure_vars, GTCallable).values()
        lowered_funcs = [gt_callable.__gt_itir__() for gt_callable in gt_callables]
        return ProgramLowering.apply(
            self.past_node, function_definitions=lowered_funcs, grid_type=grid_type
        )

    def __call__(self, *args, offset_provider: dict[str, Dimension], **kwargs) -> None:
        rewritten_args, size_args, kwargs = self._process_args(args, kwargs)

        if self.backend is None:
            warnings.warn(
                UserWarning(
                    f"Field View Program '{self.itir.id}': Using Python execution, consider selecting a perfomance backend."
                )
            )

            self.definition(*rewritten_args, **kwargs)
            return

        ppi.ensure_processor_kind(self.backend, ppi.ProgramExecutor)
        if "debug" in kwargs:
            debug(self.itir)

        self.backend(
            self.itir,
            *rewritten_args,
            *size_args,
            **kwargs,
            offset_provider=offset_provider,
            column_axis=self._column_axis,
        )

    def format_itir(
        self,
        *args,
        formatter: ppi.ProgramFormatter,
        offset_provider: dict[str, Dimension],
        **kwargs,
    ) -> str:
        ppi.ensure_processor_kind(formatter, ppi.ProgramFormatter)
        rewritten_args, size_args, kwargs = self._process_args(args, kwargs)
        if "debug" in kwargs:
            debug(self.itir)
        return formatter(
            self.itir,
            *rewritten_args,
            *size_args,
            **kwargs,
            offset_provider=offset_provider,
        )

    def _validate_args(self, *args, **kwargs) -> None:
        arg_types = [type_translation.from_value(arg) for arg in args]
        kwarg_types = {k: type_translation.from_value(v) for k, v in kwargs.items()}

        try:
            type_info.accepts_args(
                self.past_node.type,
                with_args=arg_types,
                with_kwargs=kwarg_types,
                raise_exception=True,
            )
        except ValueError as err:
            raise TypeError(f"Invalid argument types in call to `{self.past_node.id}`!") from err

    def _process_args(self, args: tuple, kwargs: dict) -> tuple[tuple, tuple, dict[str, Any]]:
        self._validate_args(*args, **kwargs)

        args, kwargs = type_info.canonicalize_arguments(self.past_node.type, args, kwargs)

        implicit_domain = any(
            isinstance(stmt, past.Call) and "domain" not in stmt.kwargs
            for stmt in self.past_node.body
        )

        # extract size of all field arguments
        size_args: list[Optional[tuple[int, ...]]] = []
        rewritten_args = list(args)
        for param_idx, param in enumerate(self.past_node.params):
            if implicit_domain and isinstance(param.type, (ts.FieldType, ts.TupleType)):
                shapes_and_dims = [*_field_constituents_shape_and_dims(args[param_idx], param.type)]
                shape, dims = shapes_and_dims[0]
                if not all(
                    el_shape == shape and el_dims == dims for (el_shape, el_dims) in shapes_and_dims
                ):
                    raise ValueError(
                        "Constituents of composite arguments (e.g. the elements of a"
                        " tuple) need to have the same shape and dimensions."
                    )
                size_args.extend(shape if shape else [None] * len(dims))
        return tuple(rewritten_args), tuple(size_args), kwargs

    @functools.cached_property
    def _column_axis(self):
        # construct mapping from column axis to scan operators defined on
        #  that dimension. only one column axis is allowed, but we can use
        #  this mapping to provide good error messages.
        scanops_per_axis: dict[Dimension, str] = {}
        for name, gt_callable in _filter_closure_vars_by_type(
            self._all_closure_vars, GTCallable
        ).items():
            if isinstance(
                (type_ := gt_callable.__gt_type__()),
                ts_ffront.ScanOperatorType,
            ):
                scanops_per_axis.setdefault(type_.axis, []).append(name)

        if len(scanops_per_axis.values()) == 0:
            return None

        if len(scanops_per_axis.values()) != 1:
            scanops_per_axis_strs = [
                f"- {dim.value}: {', '.join(scanops)}" for dim, scanops in scanops_per_axis.items()
            ]

            raise TypeError(
                "Only `ScanOperator`s defined on the same axis "
                + "can be used in a `Program`, but found:\n"
                + "\n".join(scanops_per_axis_strs)
            )

        return iter(scanops_per_axis.keys()).__next__()


@dataclasses.dataclass(frozen=True)
class ProgramWithBoundArgs(Program):
    bound_args: dict[str, typing.Union[float, int, bool]] = None

    def _process_args(self, args: tuple, kwargs: dict):
        type_ = self.past_node.type
        new_type = ts_ffront.ProgramType(
            definition=ts.FunctionType(
                kw_only_args={
                    k: v
                    for k, v in type_.definition.kw_only_args.items()
                    if k not in self.bound_args.keys()
                },
                pos_only_args=type_.definition.pos_only_args,
                pos_or_kw_args={
                    k: v
                    for k, v in type_.definition.pos_or_kw_args.items()
                    if k not in self.bound_args.keys()
                },
                returns=type_.definition.returns,
            )
        )

        arg_types = [type_translation.from_value(arg) for arg in args]
        kwarg_types = {k: type_translation.from_value(v) for k, v in kwargs.items()}

        try:
            # This error is also catched using `accepts_args`, but we do it manually here to give
            # a better error message.
            for name in self.bound_args.keys():
                if name in kwargs:
                    raise ValueError(f"Parameter `{name}` already set as a bound argument.")

            type_info.accepts_args(
                new_type,
                with_args=arg_types,
                with_kwargs=kwarg_types,
                raise_exception=True,
            )
        except ValueError as err:
            bound_arg_names = ", ".join([f"`{bound_arg}`" for bound_arg in self.bound_args.keys()])
            raise TypeError(
                f"Invalid argument types in call to program `{self.past_node.id}` with "
                f"bound arguments {bound_arg_names}!"
            ) from err

        full_args = [*args]
        for index, param in enumerate(self.past_node.params):
            if param.id in self.bound_args.keys():
                full_args.insert(index, self.bound_args[param.id])

        return super()._process_args(tuple(full_args), kwargs)

    @functools.cached_property
    def itir(self):
        new_itir = super().itir
        for new_clos in new_itir.closures:
            for key in self.bound_args.keys():
                index = next(
                    index
                    for index, closure_input in enumerate(new_clos.inputs)
                    if closure_input.id == key
                )
                new_clos.inputs.pop(index)
            new_args = [ref(inp.id) for inp in new_clos.inputs]
            params = [sym(inp.id) for inp in new_clos.inputs]
            for value in self.bound_args.values():
                new_args.append(promote_to_const_iterator(literal_from_value(value)))
            expr = itir.FunCall(
                fun=new_clos.stencil,
                args=new_args,
            )
            new_clos.stencil = itir.Lambda(params=params, expr=expr)
        return new_itir


@typing.overload
def program(definition: types.FunctionType) -> Program:
    ...


@typing.overload
def program(*, backend: Optional[ppi.ProgramExecutor]) -> Callable[[types.FunctionType], Program]:
    ...


def program(
    definition=None,
    *,
    backend=None,
    grid_type=None,
) -> Program | Callable[[types.FunctionType], Program]:
    """
    Generate an implementation of a program from a Python function object.

    Examples:
        >>> @program  # noqa: F821 # doctest: +SKIP
        ... def program(in_field: Field[[TDim], float64], out_field: Field[[TDim], float64]): # noqa: F821
        ...     field_op(in_field, out=out_field)
        >>> program(in_field, out=out_field) # noqa: F821 # doctest: +SKIP

        >>> # the backend can optionally be passed if already decided
        >>> # not passing it will result in embedded execution by default
        >>> # the above is equivalent to
        >>> @program(backend="roundtrip")  # noqa: F821 # doctest: +SKIP
        ... def program(in_field: Field[[TDim], float64], out_field: Field[[TDim], float64]): # noqa: F821
        ...     field_op(in_field, out=out_field)
        >>> program(in_field, out=out_field) # noqa: F821 # doctest: +SKIP
    """

    def program_inner(definition: types.FunctionType) -> Program:
        return Program.from_function(definition, backend, grid_type)

    return program_inner if definition is None else program_inner(definition)


OperatorNodeT = TypeVar("OperatorNodeT", bound=foast.LocatedNode)


@dataclasses.dataclass(frozen=True)
class FieldOperator(GTCallable, Generic[OperatorNodeT]):
    """
    Construct a field operator object from a FOAST node.

    A call to the resulting object executes the field operator as expressed
    by the FOAST node and with the signature as if it would appear inside
    a program.

    Attributes:
        foast_node: The node representing the field operator.
        closure_vars: Mapping of names referenced in the field operator (i.e.
            globals, nonlocals) to their values.
        backend: The backend used for executing the field operator. Only used
            if the field operator is called directly, otherwise the backend
            specified for the program takes precedence.
        definition: The original Python function object the field operator
            was created from.
        grid_type: The grid type (cartesian or unstructured) to be used. If not explicitly given
            it will be deduced from actually occurring dimensions.
    """

    foast_node: OperatorNodeT
    closure_vars: dict[str, Any]
    definition: Optional[types.FunctionType] = None
    backend: Optional[ppi.ProgramExecutor] = DEFAULT_BACKEND
    grid_type: Optional[GridType] = None
    _program_cache: dict = dataclasses.field(default_factory=dict)

    @classmethod
    def from_function(
        cls,
        definition: types.FunctionType,
        backend: Optional[ppi.ProgramExecutor] = DEFAULT_BACKEND,
        grid_type: Optional[GridType] = None,
        *,
        operator_node_cls: type[OperatorNodeT] = foast.FieldOperator,
        operator_attributes: Optional[dict[str, Any]] = None,
    ) -> FieldOperator[OperatorNodeT]:
        operator_attributes = operator_attributes or {}

        source_def = SourceDefinition.from_function(definition)
        closure_vars = get_closure_vars_from_function(definition)
        annotations = typing.get_type_hints(definition)
        foast_definition_node = FieldOperatorParser.apply(source_def, closure_vars, annotations)
        loc = foast_definition_node.location
        operator_attribute_nodes = {
            key: foast.Constant(value=value, type=type_translation.from_value(value), location=loc)
            for key, value in operator_attributes.items()
        }
        untyped_foast_node = operator_node_cls(
            id=foast_definition_node.id,
            definition=foast_definition_node,
            location=loc,
            **operator_attribute_nodes,
        )
        foast_node = FieldOperatorTypeDeduction.apply(untyped_foast_node)
        return cls(
            foast_node=foast_node,
            closure_vars=closure_vars,
            definition=definition,
            backend=backend,
            grid_type=grid_type,
        )

    def __gt_type__(self) -> ts.CallableType:
        type_ = self.foast_node.type
        assert isinstance(type_, ts.CallableType)
        return type_

    def with_backend(self, backend: ppi.ProgramExecutor) -> FieldOperator:
        return dataclasses.replace(self, backend=backend)

    def with_grid_type(self, grid_type: GridType) -> FieldOperator:
        return dataclasses.replace(self, grid_type=grid_type)

    def __gt_itir__(self) -> itir.FunctionDefinition:
        if hasattr(self, "__cached_itir"):
            return getattr(self, "__cached_itir")  # noqa: B009

        itir_node: itir.FunctionDefinition = FieldOperatorLowering.apply(self.foast_node)

        object.__setattr__(self, "__cached_itir", itir_node)

        return itir_node

    def __gt_closure_vars__(self) -> dict[str, Any]:
        return self.closure_vars

    def as_program(
        self, arg_types: list[ts.TypeSpec], kwarg_types: dict[str, ts.TypeSpec]
    ) -> Program:
        # TODO(tehrengruber): implement mechanism to deduce default values
        #  of arg and kwarg types
        # TODO(tehrengruber): check foast operator has no out argument that clashes
        #  with the out argument of the program we generate here.
        hash_ = content_hash(
            (tuple(arg_types), tuple((name, arg) for name, arg in kwarg_types.items()))
        )
        try:
            return self._program_cache[hash_]
        except KeyError:
            pass

        loc = self.foast_node.location
        param_sym_uids = eve_utils.UIDGenerator()  # use a new UID generator to allow caching

        type_ = self.__gt_type__()
        params_decl: list[past.Symbol] = [
            past.DataSymbol(
                id=param_sym_uids.sequential_id(prefix="__sym"),
                type=arg_type,
                namespace=dialect_ast_enums.Namespace.LOCAL,
                location=loc,
            )
            for arg_type in arg_types
        ]
        params_ref = [past.Name(id=pdecl.id, location=loc) for pdecl in params_decl]
        out_sym: past.Symbol = past.DataSymbol(
            id="out",
            type=type_info.return_type(type_, with_args=arg_types, with_kwargs=kwarg_types),
            namespace=dialect_ast_enums.Namespace.LOCAL,
            location=loc,
        )
        out_ref = past.Name(id="out", location=loc)

        if self.foast_node.id in self.closure_vars:
            raise RuntimeError("A closure variable has the same name as the field operator itself.")
        closure_vars = {self.foast_node.id: self}
        closure_symbols = [
            past.Symbol(
                id=self.foast_node.id,
                type=ts.DeferredType(constraint=None),
                namespace=dialect_ast_enums.Namespace.CLOSURE,
                location=loc,
            ),
        ]

        untyped_past_node = past.Program(
            id=f"__field_operator_{self.foast_node.id}",
            type=ts.DeferredType(constraint=ts_ffront.ProgramType),
            params=params_decl + [out_sym],
            body=[
                past.Call(
                    func=past.Name(id=self.foast_node.id, location=loc),
                    args=params_ref,
                    kwargs={"out": out_ref},
                    location=loc,
                )
            ],
            closure_vars=closure_symbols,
            location=loc,
        )
        untyped_past_node = ProgramClosureVarTypeDeduction.apply(untyped_past_node, closure_vars)
        past_node = ProgramTypeDeduction.apply(untyped_past_node)

        self._program_cache[hash_] = Program(
            past_node=past_node,
            closure_vars=closure_vars,
            backend=self.backend,
            grid_type=self.grid_type,
        )
        return self._program_cache[hash_]

    def __call__(
        self,
        *args,
        **kwargs,
    ) -> None:
        # TODO(havogt): Don't select mode based on existence of kwargs,
        # because now we cannot provide nice error messages. E.g. set context var
        # if we are reaching this from a program call.
        if "out" in kwargs:
            out = kwargs.pop("out")
            offset_provider = kwargs.pop("offset_provider", None)
            if self.backend is not None:
                # "out" and "offset_provider" -> field_operator as program
                args, kwargs = type_info.canonicalize_arguments(self.foast_node.type, args, kwargs)
                # TODO(tehrengruber): check all offset providers are given
                # deduce argument types
                arg_types = []
                for arg in args:
                    arg_types.append(type_translation.from_value(arg))
                kwarg_types = {}
                for name, arg in kwargs.items():
                    kwarg_types[name] = type_translation.from_value(arg)

                return self.as_program(arg_types, kwarg_types)(
                    *args, out, offset_provider=offset_provider, **kwargs
                )
            else:
                # "out" -> field_operator called from program in embedded execution
                # TODO(egparedes): put offset_provider in ctxt var here when implementing remap
                domain = kwargs.pop("domain", None)
                res = self.definition(*args, **kwargs)
                _tuple_assign_field(
                    out, res, domain=None if domain is None else common.domain(domain)
                )
                return
        else:
            # field_operator called from other field_operator in embedded execution
            assert self.backend is None
            return self.definition(*args, **kwargs)


def _tuple_assign_field(
    target: tuple[common.Field | tuple, ...] | common.Field,
    source: tuple[common.Field | tuple, ...] | common.Field,
    domain: Optional[common.Domain],
):
    if isinstance(target, tuple):
        if not isinstance(source, tuple):
            raise RuntimeError(f"Cannot assign {source} to {target}.")
        for t, s in zip(target, source):
            _tuple_assign_field(t, s, domain)
    else:
        domain = domain or target.domain
        target[domain] = source[domain]


@typing.overload
def field_operator(
    definition: types.FunctionType, *, backend: Optional[ppi.ProgramExecutor]
) -> FieldOperator[foast.FieldOperator]:
    ...


@typing.overload
def field_operator(
    *, backend: Optional[ppi.ProgramExecutor]
) -> Callable[[types.FunctionType], FieldOperator[foast.FieldOperator]]:
    ...


def field_operator(definition=None, *, backend=None, grid_type=None):
    """
    Generate an implementation of the field operator from a Python function object.

    Examples:
        >>> @field_operator  # doctest: +SKIP
        ... def field_op(in_field: Field[[TDim], float64]) -> Field[[TDim], float64]: # noqa: F821
        ...     ...
        >>> field_op(in_field, out=out_field)  # noqa: F821 # doctest: +SKIP

        >>> # the backend can optionally be passed if already decided
        >>> # not passing it will result in embedded execution by default
        >>> @field_operator(backend="roundtrip")  # doctest: +SKIP
        ... def field_op(in_field: Field[[TDim], float64]) -> Field[[TDim], float64]: # noqa: F821
        ...     ...
    """

    def field_operator_inner(definition: types.FunctionType) -> FieldOperator[foast.FieldOperator]:
        return FieldOperator.from_function(definition, backend, grid_type)

    return field_operator_inner if definition is None else field_operator_inner(definition)


@typing.overload
def scan_operator(
    definition: types.FunctionType,
    *,
    axis: Dimension,
    forward: bool,
    init: core_defs.Scalar,
    backend: Optional[str],
) -> FieldOperator[foast.ScanOperator]:
    ...


@typing.overload
def scan_operator(
    *,
    axis: Dimension,
    forward: bool,
    init: core_defs.Scalar,
    backend: Optional[str],
) -> Callable[[types.FunctionType], FieldOperator[foast.ScanOperator]]:
    ...


def scan_operator(
    definition: Optional[types.FunctionType] = None,
    *,
    axis: Dimension,
    forward: bool = True,
    init: core_defs.Scalar = 0.0,
    backend=None,
) -> (
    FieldOperator[foast.ScanOperator]
    | Callable[[types.FunctionType], FieldOperator[foast.ScanOperator]]
):
    """
    Generate an implementation of the scan operator from a Python function object.

    Arguments:
        definition: Function from scalars to a scalar.

    Keyword Arguments:
        axis: A :ref:`Dimension` to reduce over.
        forward: Boolean specifying the direction.
        init: Initial value for the carry argument of the scan pass.

    Examples:
        >>> import numpy as np
        >>> import gt4py.next as gtx
        >>> from gt4py.next.iterator import embedded
        >>> embedded._column_range = 1  # implementation detail
        >>> KDim = gtx.Dimension("K", kind=gtx.DimensionKind.VERTICAL)
        >>> inp = gtx.as_field([KDim], np.ones((10,)))
        >>> out = gtx.as_field([KDim], np.zeros((10,)))
        >>> @gtx.scan_operator(axis=KDim, forward=True, init=0.)
        ... def scan_operator(carry: float, val: float) -> float:
        ...     return carry+val
        >>> scan_operator(inp, out=out, offset_provider={})  # doctest: +SKIP
        >>> out.array()  # doctest: +SKIP
        array([ 1.,  2.,  3.,  4.,  5.,  6.,  7.,  8.,  9., 10.])
    """
    # TODO(tehrengruber): enable doctests again. For unknown / obscure reasons
    #  the above doctest fails when executed using `pytest --doctest-modules`.

    def scan_operator_inner(definition: types.FunctionType) -> FieldOperator:
        return FieldOperator.from_function(
            definition,
            backend,
            operator_node_cls=foast.ScanOperator,
            operator_attributes={"axis": axis, "forward": forward, "init": init},
        )

    return scan_operator_inner if definition is None else scan_operator_inner(definition)<|MERGE_RESOLUTION|>--- conflicted
+++ resolved
@@ -32,11 +32,7 @@
 from gt4py._core import definitions as core_defs
 from gt4py.eve import utils as eve_utils
 from gt4py.eve.extended_typing import Any, Optional
-<<<<<<< HEAD
-from gt4py.eve.utils import UIDGenerator, content_hash
-=======
 from gt4py.next import allocators as next_allocators, common
->>>>>>> 42912cc9
 from gt4py.next.common import Dimension, DimensionKind, GridType
 from gt4py.next.ffront import (
     dialect_ast_enums,
@@ -618,7 +614,7 @@
         #  of arg and kwarg types
         # TODO(tehrengruber): check foast operator has no out argument that clashes
         #  with the out argument of the program we generate here.
-        hash_ = content_hash(
+        hash_ = eve_utils.content_hash(
             (tuple(arg_types), tuple((name, arg) for name, arg in kwarg_types.items()))
         )
         try:
