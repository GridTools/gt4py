--- conflicted
+++ resolved
@@ -171,13 +171,7 @@
     past_node: past.Program
     closure_vars: dict[str, Any]
     definition: Optional[types.FunctionType] = None
-<<<<<<< HEAD
-    backend: None | eve_utils.NOTHING | ppi.ProgramExecutor = (
-        eve_utils.NOTHING
-    )  # TODO(havogt): temporary change, remove once `None` is default backend
-=======
     backend: Optional[ppi.ProgramExecutor] = DEFAULT_BACKEND
->>>>>>> 42912cc9
     grid_type: Optional[GridType] = None
 
     @classmethod
@@ -291,30 +285,14 @@
         rewritten_args, size_args, kwargs = self._process_args(args, kwargs)
 
         if self.backend is None:
-<<<<<<< HEAD
-            self.definition(*rewritten_args, **kwargs)
-            return
-
-        backend = self.backend
-        if self.backend is eve_utils.NOTHING:
-=======
->>>>>>> 42912cc9
             warnings.warn(
                 UserWarning(
                     f"Field View Program '{self.itir.id}': Using Python execution, consider selecting a perfomance backend."
                 )
             )
-<<<<<<< HEAD
-            backend = DEFAULT_BACKEND
-=======
->>>>>>> 42912cc9
 
             self.definition(*rewritten_args, **kwargs)
             return
-
-        ppi.ensure_processor_kind(self.backend, ppi.ProgramExecutor)
-        if "debug" in kwargs:
-            debug(self.itir)
 
         self.backend(
             self.itir,
@@ -719,11 +697,7 @@
                 )
             else:
                 # "out" -> field_operator called from program in embedded execution
-<<<<<<< HEAD
-                # TODO put offset_provider in ctxt var
-=======
                 # TODO(egparedes): put offset_provider in ctxt var here when implementing remap
->>>>>>> 42912cc9
                 domain = kwargs.pop("domain", None)
                 res = self.definition(*args, **kwargs)
                 _tuple_assign_field(
@@ -737,20 +711,6 @@
 
 
 def _tuple_assign_field(
-<<<<<<< HEAD
-    tgt: tuple[common.Field | tuple, ...] | common.Field,
-    src: tuple[common.Field | tuple, ...] | common.Field,
-    domain: common.Domain,
-):
-    if isinstance(tgt, tuple):
-        if not isinstance(src, tuple):
-            raise RuntimeError(f"Cannot assign {src} to {tgt}.")
-        for t, s in zip(tgt, src):
-            _tuple_assign_field(t, s, domain)
-    else:
-        domain = domain or tgt.domain
-        tgt[domain] = src[domain]
-=======
     target: tuple[common.Field | tuple, ...] | common.Field,
     source: tuple[common.Field | tuple, ...] | common.Field,
     domain: Optional[common.Domain],
@@ -763,7 +723,6 @@
     else:
         domain = domain or target.domain
         target[domain] = source[domain]
->>>>>>> 42912cc9
 
 
 @typing.overload
