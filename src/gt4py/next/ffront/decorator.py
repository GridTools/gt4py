# GT4Py - GridTools Framework
#
# Copyright (c) 2014-2024, ETH Zurich
# All rights reserved.
#
# Please, refer to the LICENSE file in the root directory.
# SPDX-License-Identifier: BSD-3-Clause

# TODO(tehrengruber): This file contains to many different components. Split
#  into components for each dialect.


from __future__ import annotations

import dataclasses
import functools
import types
import typing
import warnings
from collections.abc import Callable
from typing import Any, Generic, Optional, TypeVar

from gt4py import eve
from gt4py._core import definitions as core_defs
from gt4py.eve import extended_typing as xtyping
from gt4py.next import (
    allocators as next_allocators,
    backend as next_backend,
    common,
    embedded as next_embedded,
    errors,
)
from gt4py.next.common import Connectivity, Dimension, GridType
from gt4py.next.embedded import operators as embedded_operators
from gt4py.next.ffront import (
    field_operator_ast as foast,
    past_process_args,
    signature,
    stages as ffront_stages,
    transform_utils,
    type_specifications as ts_ffront,
)
from gt4py.next.ffront.gtcallable import GTCallable
from gt4py.next.iterator import ir as itir
from gt4py.next.iterator.ir_utils.ir_makers import (
    literal_from_value,
    promote_to_const_iterator,
    ref,
    sym,
)
from gt4py.next.otf import arguments, stages, toolchain
from gt4py.next.program_processors import processor_interface as ppi
from gt4py.next.type_system import type_info, type_specifications as ts, type_translation


DEFAULT_BACKEND: Callable = None


# TODO(tehrengruber): Decide if and how programs can call other programs. As a
#  result Program could become a GTCallable.
@dataclasses.dataclass(frozen=True)
class Program:
    """
    Construct a program object from a PAST node.

    A call to the resulting object executes the program as expressed
    by the PAST node.

    Attributes:
        past_node: The node representing the program.
        closure_vars: Mapping of externally defined symbols to their respective values.
            For example, referenced global and nonlocal variables.
        backend: The backend to be used for code generation.
        definition: The Python function object corresponding to the PAST node.
        grid_type: The grid type (cartesian or unstructured) to be used. If not explicitly given
            it will be deduced from actually occurring dimensions.
        connectivities: A dictionary holding static/compile-time information about the offset providers.
            For now, it is used for ahead of time compilation in DaCe orchestrated programs,
            i.e. DaCe programs that call GT4Py Programs -SDFGConvertible interface-.
    """

    definition_stage: ffront_stages.ProgramDefinition
    backend: Optional[next_backend.Backend]
    connectivities: Optional[dict[str, Connectivity]]

    @classmethod
    def from_function(
        cls,
        definition: types.FunctionType,
        backend: Optional[next_backend],
        grid_type: Optional[GridType] = None,
        connectivities: Optional[dict[str, Connectivity]] = None,
    ) -> Program:
        program_def = ffront_stages.ProgramDefinition(definition=definition, grid_type=grid_type)
        return cls(
            definition_stage=program_def,
            backend=backend,
            connectivities=connectivities,
        )

    # needed in testing
    @property
    def definition(self):
        return self.definition_stage.definition

    @functools.cached_property
    def past_stage(self):
        # backwards compatibility for backends that do not support the full toolchain
        no_args_def = toolchain.CompilableProgram(
            self.definition_stage, arguments.CompileTimeArgs.empty()
        )
        if self.backend is not None and self.backend.transforms is not None:
            return self.backend.transforms.func_to_past(no_args_def).data
        return next_backend.DEFAULT_TRANSFORMS.func_to_past(no_args_def).data

    # TODO(ricoh): linting should become optional, up to the backend.
    def __post_init__(self):
        no_args_past = toolchain.CompilableProgram(
            self.past_stage, arguments.CompileTimeArgs.empty()
        )
        if self.backend is not None and self.backend.transforms is not None:
            return self.backend.transforms.past_lint(no_args_past).data
        return next_backend.DEFAULT_TRANSFORMS.past_lint(no_args_past).data

    @property
    def __name__(self) -> str:
        return self.definition_stage.definition.__name__

    @functools.cached_property
    def __gt_allocator__(
        self,
    ) -> next_allocators.FieldBufferAllocatorProtocol[core_defs.DeviceTypeT]:
        if self.backend:
            return self.backend.__gt_allocator__
        else:
            raise RuntimeError(f"Program '{self}' does not have a backend set.")

    def with_backend(self, backend: ppi.ProgramExecutor) -> Program:
        return dataclasses.replace(self, backend=backend)

    def with_connectivities(self, connectivities: dict[str, Connectivity]) -> Program:
        return dataclasses.replace(self, connectivities=connectivities)

    def with_grid_type(self, grid_type: GridType) -> Program:
        return dataclasses.replace(
            self, definition_stage=dataclasses.replace(self.definition_stage, grid_type=grid_type)
        )

    def with_bound_args(self, **kwargs: Any) -> ProgramWithBoundArgs:
        """
        Bind scalar, i.e. non field, program arguments.

        Example (pseudo-code):

        >>> import gt4py.next as gtx
        >>> @gtx.program  # doctest: +SKIP
        ... def program(condition: bool, out: gtx.Field[[IDim], float]):  # noqa: F821 [undefined-name]
        ...     sample_field_operator(condition, out=out)  # noqa: F821 [undefined-name]

        Create a new program from `program` with the `condition` parameter set to `True`:

        >>> program_with_bound_arg = program.with_bound_args(condition=True)  # doctest: +SKIP

        The resulting program is equivalent to

        >>> @gtx.program  # doctest: +SKIP
        ... def program(condition: bool, out: gtx.Field[[IDim], float]):  # noqa: F821 [undefined-name]
        ...     sample_field_operator(condition=True, out=out)  # noqa: F821 [undefined-name]

        and can be executed without passing `condition`.

        >>> program_with_bound_arg(out, offset_provider={})  # doctest: +SKIP
        """
        for key in kwargs.keys():
            if all(key != param.id for param in self.past_stage.past_node.params):
                raise TypeError(f"Keyword argument '{key}' is not a valid program parameter.")

        return ProgramWithBoundArgs(
            bound_args=kwargs,
            **{field.name: getattr(self, field.name) for field in dataclasses.fields(self)},
        )

    @functools.cached_property
    def _all_closure_vars(self) -> dict[str, Any]:
        return transform_utils._get_closure_vars_recursively(self.past_stage.closure_vars)

    @functools.cached_property
    def itir(self) -> itir.FencilDefinition:
        no_args_past = toolchain.CompilableProgram(
            data=ffront_stages.PastProgramDefinition(
                past_node=self.past_stage.past_node,
                closure_vars=self.past_stage.closure_vars,
                grid_type=self.definition_stage.grid_type,
            ),
            args=arguments.CompileTimeArgs.empty(),
        )
        if self.backend is not None and self.backend.transforms is not None:
            return self.backend.transforms.past_to_itir(no_args_past).data
        return next_backend.DEFAULT_TRANSFORMS.past_to_itir(no_args_past).data

<<<<<<< HEAD
    def __call__(
        self, *args: Any, offset_provider: dict[str, Dimension | Connectivity], **kwargs: Any
    ) -> None:
=======
    @functools.cached_property
    def _implicit_offset_provider(self) -> dict[common.Tag, common.OffsetProviderElem]:
        """
        Add all implicit offset providers.

        Each dimension implicitly defines an offset provider such that we can allow syntax like::

            field(TDim + 1)

        This function adds these implicit offset providers.
        """
        # TODO(tehrengruber): We add all dimensions here regardless of whether they are cartesian
        #  or unstructured. While it is conceptually fine, but somewhat meaningless,
        #  to do something `Cell+1` the GTFN backend for example doesn't support these. We should
        #  find a way to avoid adding these dimensions, but since we don't have the grid type here
        #  and since the dimensions don't this information either, we just add all dimensions here
        #  and filter them out in the backends that don't support this.
        implicit_offset_provider = {}
        params = self.past_stage.past_node.params
        for param in params:
            if isinstance(param.type, ts.FieldType):
                for dim in param.type.dims:
                    if dim.kind in (common.DimensionKind.HORIZONTAL, common.DimensionKind.VERTICAL):
                        implicit_offset_provider.update(
                            {common.dimension_to_implicit_offset(dim.value): dim}
                        )
        return implicit_offset_provider

    def __call__(self, *args, offset_provider: dict[str, Dimension], **kwargs: Any) -> None:
        offset_provider = offset_provider | self._implicit_offset_provider
>>>>>>> 07e2ee9e
        if self.backend is None:
            warnings.warn(
                UserWarning(
                    f"Field View Program '{self.definition_stage.definition.__name__}': Using Python execution, consider selecting a perfomance backend."
                ),
                stacklevel=2,
            )
            with next_embedded.context.new_context(offset_provider=offset_provider) as ctx:
                rewritten_args, size_args, kwargs = past_process_args._process_args(
                    self.past_stage.past_node, args, kwargs
                )
                ctx.run(self.definition_stage.definition, *rewritten_args, **kwargs)
            return

        ppi.ensure_processor_kind(self.backend.executor, ppi.ProgramExecutor)
        self.backend(
            self.definition_stage, *args, **(kwargs | {"offset_provider": offset_provider})
        )

    def freeze(self) -> FrozenProgram:
        if self.backend is None:
            raise ValueError("Can not freeze a program without backend (embedded execution).")
        return FrozenProgram(
            self.definition_stage if self.definition_stage else self.past_stage,
            backend=self.backend,
        )


@dataclasses.dataclass(frozen=True)
class FrozenProgram:
    """
    Simplified program instance, which skips the whole toolchain after the first execution.

    Does not work in embedded execution.
    """

    program: ffront_stages.DSL_PRG | ffront_stages.PRG
    backend: next_backend.Backend
    _compiled_program: Optional[stages.CompiledProgram] = dataclasses.field(
        init=False, default=None
    )

    def __post_init__(self) -> None:
        if self.backend is None:
            raise ValueError("Can not JIT-compile programs without backend (embedded execution).")

    @property
    def definition(self) -> str:
        return self.program.definition

    def with_backend(self, backend: ppi.ProgramExecutor) -> FrozenProgram:
        return self.__class__(program=self.program, backend=backend)

    def with_grid_type(self, grid_type: GridType) -> FrozenProgram:
        return self.__class__(
            program=dataclasses.replace(self.program, grid_type=grid_type), backend=self.backend
        )

    def jit(
        self, *args: Any, offset_provider: dict[str, Dimension | Connectivity], **kwargs: Any
    ) -> stages.CompiledProgram:
        return self.backend.jit(self.program, *args, offset_provider=offset_provider, **kwargs)

    def __call__(
        self, *args: Any, offset_provider: dict[str, Dimension | Connectivity], **kwargs: Any
    ) -> None:
        ppi.ensure_processor_kind(self.backend.executor, ppi.ProgramExecutor)

        args, kwargs = signature.convert_to_positional(self.program, *args, **kwargs)

        if not self._compiled_program:
            super().__setattr__(
                "_compiled_program", self.jit(*args, offset_provider=offset_provider, **kwargs)
            )
        self._compiled_program(*args, offset_provider=offset_provider, **kwargs)


try:
    from gt4py.next.program_processors.runners.dace_iterator import Program
except ImportError:
    pass


@dataclasses.dataclass(frozen=True)
class ProgramFromPast(Program):
    """
    This version of program has no DSL definition associated with it.

    PAST nodes can be built programmatically from field operators or from scratch.
    This wrapper provides the appropriate toolchain entry points.
    """

    past_stage: ffront_stages.PastProgramDefinition

    def __call__(self, *args: Any, offset_provider: dict[str, Dimension], **kwargs: Any) -> None:
        if self.backend is None:
            raise NotImplementedError(
                "Programs created from a PAST node (without a function definition) can not be executed in embedded mode"
            )

        ppi.ensure_processor_kind(self.backend.executor, ppi.ProgramExecutor)
        self.backend(self.past_stage, *args, **(kwargs | {"offset_provider": offset_provider}))

    # TODO(ricoh): linting should become optional, up to the backend.
    def __post_init__(self):
        if self.backend is not None and self.backend.transforms is not None:
            self.backend.transforms.past_lint(self.past_stage)
        return next_backend.DEFAULT_TRANSFORMS.past_lint(self.past_stage)


@dataclasses.dataclass(frozen=True)
class ProgramWithBoundArgs(Program):
    bound_args: dict[str, typing.Union[float, int, bool]] = None

    def __call__(self, *args, offset_provider: dict[str, Dimension], **kwargs):
        type_ = self.past_stage.past_node.type
        new_type = ts_ffront.ProgramType(
            definition=ts.FunctionType(
                kw_only_args={
                    k: v
                    for k, v in type_.definition.kw_only_args.items()
                    if k not in self.bound_args.keys()
                },
                pos_only_args=type_.definition.pos_only_args,
                pos_or_kw_args={
                    k: v
                    for k, v in type_.definition.pos_or_kw_args.items()
                    if k not in self.bound_args.keys()
                },
                returns=type_.definition.returns,
            )
        )

        arg_types = [type_translation.from_value(arg) for arg in args]
        kwarg_types = {k: type_translation.from_value(v) for k, v in kwargs.items()}

        try:
            # This error is also catched using `accepts_args`, but we do it manually here to give
            # a better error message.
            for name in self.bound_args.keys():
                if name in kwargs:
                    raise ValueError(f"Parameter '{name}' already set as a bound argument.")

            type_info.accepts_args(
                new_type, with_args=arg_types, with_kwargs=kwarg_types, raise_exception=True
            )
        except ValueError as err:
            bound_arg_names = ", ".join([f"'{bound_arg}'" for bound_arg in self.bound_args.keys()])
            raise TypeError(
                f"Invalid argument types in call to program '{self.past_stage.past_node.id}' with "
                f"bound arguments '{bound_arg_names}'."
            ) from err

        full_args = [*args]
        full_kwargs = {**kwargs}
        for index, param in enumerate(self.past_stage.past_node.params):
            if param.id in self.bound_args.keys():
                if index < len(full_args):
                    full_args.insert(index, self.bound_args[param.id])
                else:
                    full_kwargs[str(param.id)] = self.bound_args[param.id]

        return super().__call__(*tuple(full_args), offset_provider=offset_provider, **full_kwargs)

    @functools.cached_property
    def itir(self):
        new_itir = super().itir
        for new_clos in new_itir.closures:
            new_args = [ref(inp.id) for inp in new_clos.inputs]
            for key, value in self.bound_args.items():
                index = next(
                    index
                    for index, closure_input in enumerate(new_clos.inputs)
                    if closure_input.id == key
                )
                new_args[new_args.index(new_clos.inputs[index])] = promote_to_const_iterator(
                    literal_from_value(value)
                )
                new_clos.inputs.pop(index)
            params = [sym(inp.id) for inp in new_clos.inputs]
            expr = itir.FunCall(fun=new_clos.stencil, args=new_args)
            new_clos.stencil = itir.Lambda(params=params, expr=expr)
        return new_itir


@typing.overload
def program(definition: types.FunctionType) -> Program: ...


@typing.overload
def program(
    *, backend: Optional[ppi.ProgramExecutor]
) -> Callable[[types.FunctionType], Program]: ...


def program(
    definition: Optional[types.FunctionType] = None,
    *,
    # `NOTHING` -> default backend, `None` -> no backend (embedded execution)
    backend: next_backend.Backend | eve.NOTHING = eve.NOTHING,
    grid_type: Optional[GridType] = None,
    frozen: bool = False,
) -> Program | FrozenProgram | Callable[[types.FunctionType], Program | FrozenProgram]:
    """
    Generate an implementation of a program from a Python function object.

    Examples:
        >>> @program  # noqa: F821 [undefined-name]  # doctest: +SKIP
        ... def program(in_field: Field[[TDim], float64], out_field: Field[[TDim], float64]):  # noqa: F821 [undefined-name]
        ...     field_op(in_field, out=out_field)
        >>> program(in_field, out=out_field)  # noqa: F821 [undefined-name]  # doctest: +SKIP

        >>> # the backend can optionally be passed if already decided
        >>> # not passing it will result in embedded execution by default
        >>> # the above is equivalent to
        >>> @program(backend="roundtrip")  # noqa: F821 [undefined-name]  # doctest: +SKIP
        ... def program(in_field: Field[[TDim], float64], out_field: Field[[TDim], float64]):  # noqa: F821 [undefined-name]
        ...     field_op(in_field, out=out_field)
        >>> program(in_field, out=out_field)  # noqa: F821 [undefined-name]  # doctest: +SKIP
    """

    def program_inner(definition: types.FunctionType) -> Program:
        program = Program.from_function(
            definition,
            DEFAULT_BACKEND if backend is eve.NOTHING else backend,
            grid_type,
        )
        if frozen:
            return program.freeze()
        return program

    return program_inner if definition is None else program_inner(definition)


OperatorNodeT = TypeVar("OperatorNodeT", bound=foast.LocatedNode)


@dataclasses.dataclass(frozen=True)
class FieldOperator(GTCallable, Generic[OperatorNodeT]):
    """
    Construct a field operator object from a FOAST node.

    A call to the resulting object executes the field operator as expressed
    by the FOAST node and with the signature as if it would appear inside
    a program.

    Attributes:
        foast_node: The node representing the field operator.
        closure_vars: Mapping of names referenced in the field operator (i.e.
            globals, nonlocals) to their values.
        backend: The backend used for executing the field operator. Only used
            if the field operator is called directly, otherwise the backend
            specified for the program takes precedence.
        definition: The original Python function object the field operator
            was created from.
        grid_type: The grid type (cartesian or unstructured) to be used. If not explicitly given
            it will be deduced from actually occurring dimensions.
    """

    definition_stage: ffront_stages.FieldOperatorDefinition
    backend: Optional[ppi.ProgramExecutor]
    _program_cache: dict = dataclasses.field(
        init=False, default_factory=dict
    )  # init=False ensure the cache is not copied in calls to replace

    @classmethod
    def from_function(
        cls,
        definition: types.FunctionType,
        backend: Optional[ppi.ProgramExecutor],
        grid_type: Optional[GridType] = None,
        *,
        operator_node_cls: type[OperatorNodeT] = foast.FieldOperator,
        operator_attributes: Optional[dict[str, Any]] = None,
    ) -> FieldOperator[OperatorNodeT]:
        return cls(
            definition_stage=ffront_stages.FieldOperatorDefinition(
                definition=definition,
                grid_type=grid_type,
                node_class=operator_node_cls,
                attributes=operator_attributes or {},
            ),
            backend=backend,
        )

    # TODO(ricoh): linting should become optional, up to the backend.
    def __post_init__(self):
        """This ensures that DSL linting occurs at decoration time."""
        _ = self.foast_stage

    @functools.cached_property
    def foast_stage(self) -> ffront_stages.FoastOperatorDefinition:
        if self.backend is not None and self.backend.transforms is not None:
            return self.backend.transforms.func_to_foast(
                toolchain.CompilableProgram(self.definition_stage, args=None)
            ).data
        return next_backend.DEFAULT_TRANSFORMS.func_to_foast(
            toolchain.CompilableProgram(self.definition_stage, None)
        ).data

    @property
    def __name__(self) -> str:
        return self.definition_stage.definition.__name__

    @property
    def definition(self) -> str:
        return self.definition_stage.definition

    def __gt_type__(self) -> ts.CallableType:
        type_ = self.foast_stage.foast_node.type
        assert isinstance(type_, ts.CallableType)
        return type_

    def with_backend(self, backend: ppi.ProgramExecutor) -> FieldOperator:
        return dataclasses.replace(self, backend=backend)

    def with_grid_type(self, grid_type: GridType) -> FieldOperator:
        return dataclasses.replace(
            self, definition_stage=dataclasses.replace(self.definition_stage, grid_type=grid_type)
        )

    def __gt_itir__(self) -> itir.FunctionDefinition:
        if self.backend is not None and self.backend.transforms is not None:
            return self.backend.transforms.foast_to_itir(
                toolchain.CompilableProgram(self.foast_stage, arguments.CompileTimeArgs.empty())
            )
        return next_backend.DEFAULT_TRANSFORMS.foast_to_itir(
            toolchain.CompilableProgram(self.foast_stage, arguments.CompileTimeArgs.empty())
        )

    def __gt_closure_vars__(self) -> dict[str, Any]:
        return self.foast_stage.closure_vars

    def as_program(self, compiletime_args: arguments.CompileTimeArgs) -> Program:
        foast_with_types = (
            toolchain.CompilableProgram(
                data=self.foast_stage,
                args=compiletime_args,
            ),
        )
        past_stage = None
        if self.backend is not None and self.backend.transforms is not None:
            past_stage = self.backend.transforms.field_view_op_to_prog.foast_to_past(
                foast_with_types
            ).data
        else:
            past_stage = next_backend.DEFAULT_TRANSFORMS.foast_to_past_closure.foast_to_past(
                foast_with_types
            ).data
        return ProgramFromPast(definition_stage=None, past_stage=past_stage, backend=self.backend)

    def __call__(self, *args, **kwargs) -> None:
        if not next_embedded.context.within_valid_context() and self.backend is not None:
            # non embedded execution
            if "offset_provider" not in kwargs:
                raise errors.MissingArgumentError(None, "offset_provider", True)
            offset_provider = kwargs.pop("offset_provider")

            if "out" not in kwargs:
                raise errors.MissingArgumentError(None, "out", True)
            out = kwargs.pop("out")
            args, kwargs = type_info.canonicalize_arguments(
                self.foast_stage.foast_node.type, args, kwargs
            )
            return self.backend(
                self.definition_stage,
                *args,
                out=out,
                offset_provider=offset_provider,
                **kwargs,
            )
        else:
            attributes = (
                self.definition_stage.attributes
                if self.definition_stage
                else self.foast_stage.attributes
            )
            if attributes is not None and any(
                has_scan_op_attribute := [
                    attribute in attributes for attribute in ["init", "axis", "forward"]
                ]
            ):
                assert all(has_scan_op_attribute)
                forward = attributes["forward"]
                init = attributes["init"]
                axis = attributes["axis"]
                op = embedded_operators.ScanOperator(
                    self.definition_stage.definition, forward, init, axis
                )
            else:
                op = embedded_operators.EmbeddedOperator(self.definition_stage.definition)
            return embedded_operators.field_operator_call(op, args, kwargs)


@dataclasses.dataclass(frozen=True)
class FieldOperatorFromFoast(FieldOperator):
    """
    This version of the field operator does not have a DSL definition.

    FieldOperator AST nodes can be programmatically built, which may be
    particularly useful in testing and debugging.
    This class provides the appropriate toolchain entry points.
    """

    foast_stage: ffront_stages.FoastOperatorDefinition

    def __call__(self, *args, **kwargs) -> None:
        return self.backend(self.foast_stage, *args, **kwargs)


@typing.overload
def field_operator(
    definition: types.FunctionType, *, backend: Optional[ppi.ProgramExecutor]
) -> FieldOperator[foast.FieldOperator]: ...


@typing.overload
def field_operator(
    *, backend: Optional[ppi.ProgramExecutor]
) -> Callable[[types.FunctionType], FieldOperator[foast.FieldOperator]]: ...


def field_operator(definition=None, *, backend=eve.NOTHING, grid_type=None):
    """
    Generate an implementation of the field operator from a Python function object.

    Examples:
        >>> @field_operator  # doctest: +SKIP
        ... def field_op(in_field: Field[[TDim], float64]) -> Field[[TDim], float64]:  # noqa: F821 [undefined-name]
        ...     ...
        >>> field_op(in_field, out=out_field)  # noqa: F821 [undefined-name]  # doctest: +SKIP

        >>> # the backend can optionally be passed if already decided
        >>> # not passing it will result in embedded execution by default
        >>> @field_operator(backend="roundtrip")  # doctest: +SKIP
        ... def field_op(in_field: Field[[TDim], float64]) -> Field[[TDim], float64]:  # noqa: F821 [undefined-name]
        ...     ...
    """

    def field_operator_inner(definition: types.FunctionType) -> FieldOperator[foast.FieldOperator]:
        return FieldOperator.from_function(
            definition, DEFAULT_BACKEND if backend is eve.NOTHING else backend, grid_type
        )

    return field_operator_inner if definition is None else field_operator_inner(definition)


@typing.overload
def scan_operator(
    definition: types.FunctionType,
    *,
    axis: Dimension,
    forward: bool,
    init: core_defs.Scalar,
    backend: Optional[str],
    grid_type: GridType,
) -> FieldOperator[foast.ScanOperator]: ...


@typing.overload
def scan_operator(
    *,
    axis: Dimension,
    forward: bool,
    init: core_defs.Scalar,
    backend: Optional[str],
    grid_type: GridType,
) -> Callable[[types.FunctionType], FieldOperator[foast.ScanOperator]]: ...


def scan_operator(
    definition: Optional[types.FunctionType] = None,
    *,
    axis: Dimension,
    forward: bool = True,
    init: core_defs.Scalar = 0.0,
    backend=eve.NOTHING,
    grid_type: GridType = None,
) -> (
    FieldOperator[foast.ScanOperator]
    | Callable[[types.FunctionType], FieldOperator[foast.ScanOperator]]
):
    """
    Generate an implementation of the scan operator from a Python function object.

    Arguments:
        definition: Function from scalars to a scalar.

    Keyword Arguments:
        axis: A :ref:`Dimension` to reduce over.
        forward: Boolean specifying the direction.
        init: Initial value for the carry argument of the scan pass.

    Examples:
        >>> import numpy as np
        >>> import gt4py.next as gtx
        >>> from gt4py.next.iterator import embedded
        >>> embedded._column_range = 1  # implementation detail
        >>> KDim = gtx.Dimension("K", kind=gtx.DimensionKind.VERTICAL)
        >>> inp = gtx.as_field([KDim], np.ones((10,)))
        >>> out = gtx.as_field([KDim], np.zeros((10,)))
        >>> @gtx.scan_operator(axis=KDim, forward=True, init=0.0)
        ... def scan_operator(carry: float, val: float) -> float:
        ...     return carry + val
        >>> scan_operator(inp, out=out, offset_provider={})  # doctest: +SKIP
        >>> out.array()  # doctest: +SKIP
        array([ 1.,  2.,  3.,  4.,  5.,  6.,  7.,  8.,  9., 10.])
    """
    # TODO(tehrengruber): enable doctests again. For unknown / obscure reasons
    #  the above doctest fails when executed using `pytest --doctest-modules`.

    def scan_operator_inner(definition: types.FunctionType) -> FieldOperator:
        return FieldOperator.from_function(
            definition,
            DEFAULT_BACKEND if backend is eve.NOTHING else backend,
            grid_type,
            operator_node_cls=foast.ScanOperator,
            operator_attributes={"axis": axis, "forward": forward, "init": init},
        )

    return scan_operator_inner if definition is None else scan_operator_inner(definition)


@ffront_stages.add_content_to_fingerprint.register
def add_fieldop_to_fingerprint(obj: FieldOperator, hasher: xtyping.HashlibAlgorithm) -> None:
    ffront_stages.add_content_to_fingerprint(obj.definition_stage, hasher)
    ffront_stages.add_content_to_fingerprint(obj.backend, hasher)


@ffront_stages.add_content_to_fingerprint.register
def add_foast_fieldop_to_fingerprint(
    obj: FieldOperatorFromFoast, hasher: xtyping.HashlibAlgorithm
) -> None:
    ffront_stages.add_content_to_fingerprint(obj.foast_stage, hasher)
    ffront_stages.add_content_to_fingerprint(obj.backend, hasher)


@ffront_stages.add_content_to_fingerprint.register
def add_program_to_fingerprint(obj: Program, hasher: xtyping.HashlibAlgorithm) -> None:
    ffront_stages.add_content_to_fingerprint(obj.definition_stage, hasher)
    ffront_stages.add_content_to_fingerprint(obj.backend, hasher)


@ffront_stages.add_content_to_fingerprint.register
def add_past_program_to_fingerprint(obj: ProgramFromPast, hasher: xtyping.HashlibAlgorithm) -> None:
    ffront_stages.add_content_to_fingerprint(obj.past_stage, hasher)
    ffront_stages.add_content_to_fingerprint(obj.backend, hasher)<|MERGE_RESOLUTION|>--- conflicted
+++ resolved
@@ -92,11 +92,7 @@
         connectivities: Optional[dict[str, Connectivity]] = None,
     ) -> Program:
         program_def = ffront_stages.ProgramDefinition(definition=definition, grid_type=grid_type)
-        return cls(
-            definition_stage=program_def,
-            backend=backend,
-            connectivities=connectivities,
-        )
+        return cls(definition_stage=program_def, backend=backend, connectivities=connectivities)
 
     # needed in testing
     @property
@@ -198,11 +194,6 @@
             return self.backend.transforms.past_to_itir(no_args_past).data
         return next_backend.DEFAULT_TRANSFORMS.past_to_itir(no_args_past).data
 
-<<<<<<< HEAD
-    def __call__(
-        self, *args: Any, offset_provider: dict[str, Dimension | Connectivity], **kwargs: Any
-    ) -> None:
-=======
     @functools.cached_property
     def _implicit_offset_provider(self) -> dict[common.Tag, common.OffsetProviderElem]:
         """
@@ -231,9 +222,9 @@
                         )
         return implicit_offset_provider
 
-    def __call__(self, *args, offset_provider: dict[str, Dimension], **kwargs: Any) -> None:
-        offset_provider = offset_provider | self._implicit_offset_provider
->>>>>>> 07e2ee9e
+    def __call__(
+        self, *args: Any, offset_provider: dict[str, Dimension | Connectivity], **kwargs: Any
+    ) -> None:
         if self.backend is None:
             warnings.warn(
                 UserWarning(
@@ -242,6 +233,7 @@
                 stacklevel=2,
             )
             with next_embedded.context.new_context(offset_provider=offset_provider) as ctx:
+                # TODO(ricoh): check if rewriting still needed
                 rewritten_args, size_args, kwargs = past_process_args._process_args(
                     self.past_stage.past_node, args, kwargs
                 )
@@ -249,6 +241,7 @@
             return
 
         ppi.ensure_processor_kind(self.backend.executor, ppi.ProgramExecutor)
+
         self.backend(
             self.definition_stage, *args, **(kwargs | {"offset_provider": offset_provider})
         )
