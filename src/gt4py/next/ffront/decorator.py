# GT4Py - GridTools Framework
#
# Copyright (c) 2014-2023, ETH Zurich
# All rights reserved.
#
# This file is part of the GT4Py project and the GridTools framework.
# GT4Py is free software: you can redistribute it and/or modify it under
# the terms of the GNU General Public License as published by the
# Free Software Foundation, either version 3 of the License, or any later
# version. See the LICENSE.txt file at the top-level directory of this
# distribution for a copy of the license or check <https://www.gnu.org/licenses/>.
#
# SPDX-License-Identifier: GPL-3.0-or-later

# TODO(tehrengruber): This file contains to many different components. Split
#  into components for each dialect.


from __future__ import annotations

import collections
import dataclasses
import functools
import types
import typing
import warnings
from collections.abc import Callable, Iterable
from typing import Generator, Generic, TypeVar

from devtools import debug

from gt4py import eve
from gt4py._core import definitions as core_defs
from gt4py.eve import utils as eve_utils
from gt4py.eve.extended_typing import Any, Optional
from gt4py.next import allocators as next_allocators, embedded as next_embedded, errors
from gt4py.next.common import Dimension, DimensionKind, GridType
from gt4py.next.embedded import operators as embedded_operators
from gt4py.next.ffront import (
    dialect_ast_enums,
    field_operator_ast as foast,
    program_ast as past,
    type_specifications as ts_ffront,
)
from gt4py.next.ffront.fbuiltins import FieldOffset
from gt4py.next.ffront.foast_passes.type_deduction import FieldOperatorTypeDeduction
from gt4py.next.ffront.foast_to_itir import FieldOperatorLowering
from gt4py.next.ffront.func_to_foast import FieldOperatorParser
from gt4py.next.ffront.func_to_past import ProgramParser
from gt4py.next.ffront.gtcallable import GTCallable
from gt4py.next.ffront.past_passes.closure_var_type_deduction import (
    ClosureVarTypeDeduction as ProgramClosureVarTypeDeduction,
)
from gt4py.next.ffront.past_passes.type_deduction import ProgramTypeDeduction
from gt4py.next.ffront.past_to_itir import ProgramLowering
from gt4py.next.ffront.source_utils import SourceDefinition, get_closure_vars_from_function
from gt4py.next.iterator import ir as itir
from gt4py.next.iterator.ir_utils.ir_makers import (
    literal_from_value,
    promote_to_const_iterator,
    ref,
    sym,
)
from gt4py.next.program_processors import processor_interface as ppi
from gt4py.next.type_system import type_info, type_specifications as ts, type_translation


DEFAULT_BACKEND: Callable = None


def _get_closure_vars_recursively(closure_vars: dict[str, Any]) -> dict[str, Any]:
    all_closure_vars = collections.ChainMap(closure_vars)

    for closure_var in closure_vars.values():
        if isinstance(closure_var, GTCallable):
            # if the closure ref has closure refs by itself, also add them
            if child_closure_vars := closure_var.__gt_closure_vars__():
                all_child_closure_vars = _get_closure_vars_recursively(child_closure_vars)

                collisions: list[str] = []
                for potential_collision in set(closure_vars) & set(all_child_closure_vars):
                    if (
                        closure_vars[potential_collision]
                        != all_child_closure_vars[potential_collision]
                    ):
                        collisions.append(potential_collision)
                if collisions:
                    raise NotImplementedError(
                        f"Using closure vars with same name but different value "
                        f"across functions is not implemented yet. \n"
                        f"Collisions: '{',  '.join(collisions)}'."
                    )

                all_closure_vars = collections.ChainMap(all_closure_vars, all_child_closure_vars)
    return dict(all_closure_vars)


def _filter_closure_vars_by_type(closure_vars: dict[str, Any], *types: type) -> dict[str, Any]:
    return {name: value for name, value in closure_vars.items() if isinstance(value, types)}


def _deduce_grid_type(
    requested_grid_type: Optional[GridType],
    offsets_and_dimensions: Iterable[FieldOffset | Dimension],
) -> GridType:
    """
    Derive grid type from actually occurring dimensions and check against optional user request.

    Unstructured grid type is consistent with any kind of offset, cartesian
    is easier to optimize for but only allowed in the absence of unstructured
    dimensions and offsets.
    """

    def is_cartesian_offset(o: FieldOffset):
        return len(o.target) == 1 and o.source == o.target[0]

    deduced_grid_type = GridType.CARTESIAN
    for o in offsets_and_dimensions:
        if isinstance(o, FieldOffset) and not is_cartesian_offset(o):
            deduced_grid_type = GridType.UNSTRUCTURED
            break
        if isinstance(o, Dimension) and o.kind == DimensionKind.LOCAL:
            deduced_grid_type = GridType.UNSTRUCTURED
            break

    if requested_grid_type == GridType.CARTESIAN and deduced_grid_type == GridType.UNSTRUCTURED:
        raise ValueError(
            "'grid_type == GridType.CARTESIAN' was requested, but unstructured 'FieldOffset' or local 'Dimension' was found."
        )

    return deduced_grid_type if requested_grid_type is None else requested_grid_type


def _field_constituents_shape_and_dims(
    arg, arg_type: ts.FieldType | ts.ScalarType | ts.TupleType
) -> Generator[tuple[tuple[int, ...], list[Dimension]]]:
    if isinstance(arg_type, ts.TupleType):
        for el, el_type in zip(arg, arg_type.types):
            yield from _field_constituents_shape_and_dims(el, el_type)
    elif isinstance(arg_type, ts.FieldType):
        dims = type_info.extract_dims(arg_type)
        if hasattr(arg, "shape"):
            assert len(arg.shape) == len(dims)
            yield (arg.shape, dims)
        else:
            yield (None, dims)
    elif isinstance(arg_type, ts.ScalarType):
        yield (None, [])
    else:
        raise ValueError("Expected 'FieldType' or 'TupleType' thereof.")


# TODO(tehrengruber): Decide if and how programs can call other programs. As a
#  result Program could become a GTCallable.
# TODO(ricoh): factor out the generated ITIR together with arguments rewriting
# so that using fencil processors on `some_program.itir` becomes trivial without
# prior knowledge of the fencil signature rewriting done by `Program`.
# After that, drop the `.format_itir()` method, since it won't be needed.
@dataclasses.dataclass(frozen=True)
class Program:
    """
    Construct a program object from a PAST node.

    A call to the resulting object executes the program as expressed
    by the PAST node.

    Attributes:
        past_node: The node representing the program.
        closure_vars: Mapping of externally defined symbols to their respective values.
            For example, referenced global and nonlocal variables.
        backend: The backend to be used for code generation.
        definition: The Python function object corresponding to the PAST node.
        grid_type: The grid type (cartesian or unstructured) to be used. If not explicitly given
            it will be deduced from actually occurring dimensions.
    """

    past_node: past.Program
    closure_vars: dict[str, Any]
    definition: Optional[types.FunctionType]
    backend: Optional[ppi.ProgramExecutor]
    grid_type: Optional[GridType]

    @classmethod
    def from_function(
        cls,
        definition: types.FunctionType,
        backend: Optional[ppi.ProgramExecutor],
        grid_type: Optional[GridType] = None,
    ) -> Program:
        source_def = SourceDefinition.from_function(definition)
        closure_vars = get_closure_vars_from_function(definition)
        annotations = typing.get_type_hints(definition)
        past_node = ProgramParser.apply(source_def, closure_vars, annotations)
        return cls(
            past_node=past_node,
            closure_vars=closure_vars,
            backend=backend,
            definition=definition,
            grid_type=grid_type,
        )

    def __post_init__(self):
        function_closure_vars = _filter_closure_vars_by_type(self.closure_vars, GTCallable)
        misnamed_functions = [
            f"{name} vs. {func.id}"
            for name, func in function_closure_vars.items()
            if name != func.__gt_itir__().id
        ]
        if misnamed_functions:
            raise RuntimeError(
                f"The following symbols resolve to a function with a mismatching name: {','.join(misnamed_functions)}."
            )

        undefined_symbols = [
            symbol.id
            for symbol in self.past_node.closure_vars
            if symbol.id not in self.closure_vars
        ]
        if undefined_symbols:
            raise RuntimeError(
                f"The following closure variables are undefined: {', '.join(undefined_symbols)}."
            )

    @functools.cached_property
    def __gt_allocator__(
        self,
    ) -> next_allocators.FieldBufferAllocatorProtocol[core_defs.DeviceTypeT]:
        if self.backend:
            return self.backend.__gt_allocator__
        else:
            raise RuntimeError(f"Program '{self}' does not have a backend set.")

    def with_backend(self, backend: ppi.ProgramExecutor) -> Program:
        return dataclasses.replace(self, backend=backend)

    def with_grid_type(self, grid_type: GridType) -> Program:
        return dataclasses.replace(self, grid_type=grid_type)

    def with_bound_args(self, **kwargs) -> ProgramWithBoundArgs:
        """
        Bind scalar, i.e. non field, program arguments.

        Example (pseudo-code):

        >>> import gt4py.next as gtx
        >>> @gtx.program  # doctest: +SKIP
        ... def program(condition: bool, out: gtx.Field[[IDim], float]):  # noqa: F821
        ...     sample_field_operator(condition, out=out)  # noqa: F821

        Create a new program from `program` with the `condition` parameter set to `True`:

        >>> program_with_bound_arg = program.with_bound_args(condition=True)  # doctest: +SKIP

        The resulting program is equivalent to

        >>> @gtx.program  # doctest: +SKIP
        ... def program(condition: bool, out: gtx.Field[[IDim], float]):  # noqa: F821
        ...     sample_field_operator(condition=True, out=out)  # noqa: F821

        and can be executed without passing `condition`.

        >>> program_with_bound_arg(out, offset_provider={})  # doctest: +SKIP
        """
        for key in kwargs.keys():
            if all(key != param.id for param in self.past_node.params):
                raise TypeError(f"Keyword argument '{key}' is not a valid program parameter.")

        return ProgramWithBoundArgs(
            bound_args=kwargs,
            **{field.name: getattr(self, field.name) for field in dataclasses.fields(self)},
        )

    @functools.cached_property
    def _all_closure_vars(self) -> dict[str, Any]:
        return _get_closure_vars_recursively(self.closure_vars)

    @functools.cached_property
    def itir(self) -> itir.FencilDefinition:
        offsets_and_dimensions = _filter_closure_vars_by_type(
            self._all_closure_vars, FieldOffset, Dimension
        )
        grid_type = _deduce_grid_type(self.grid_type, offsets_and_dimensions.values())

        gt_callables = _filter_closure_vars_by_type(self._all_closure_vars, GTCallable).values()
        lowered_funcs = [gt_callable.__gt_itir__() for gt_callable in gt_callables]
        return ProgramLowering.apply(
            self.past_node, function_definitions=lowered_funcs, grid_type=grid_type
        )

    def __call__(self, *args, offset_provider: dict[str, Dimension], **kwargs) -> None:
        rewritten_args, size_args, kwargs = self._process_args(args, kwargs)

        if self.backend is None:
            warnings.warn(
                UserWarning(
                    f"Field View Program '{self.itir.id}': Using Python execution, consider selecting a perfomance backend."
                )
            )
            with next_embedded.context.new_context(offset_provider=offset_provider) as ctx:
                ctx.run(self.definition, *rewritten_args, **kwargs)
            return

        ppi.ensure_processor_kind(self.backend, ppi.ProgramExecutor)
        if "debug" in kwargs:
            debug(self.itir)

        self.backend(
            self.itir,
            *rewritten_args,
            *size_args,
            **kwargs,
            offset_provider=offset_provider,
            column_axis=self._column_axis,
        )

    def format_itir(
        self,
        *args,
        formatter: ppi.ProgramFormatter,
        offset_provider: dict[str, Dimension],
        **kwargs,
    ) -> str:
        ppi.ensure_processor_kind(formatter, ppi.ProgramFormatter)
        rewritten_args, size_args, kwargs = self._process_args(args, kwargs)
        if "debug" in kwargs:
            debug(self.itir)
        return formatter(
            self.itir,
            *rewritten_args,
            *size_args,
            **kwargs,
            offset_provider=offset_provider,
        )

    def _validate_args(self, *args, **kwargs) -> None:
        arg_types = [type_translation.from_value(arg) for arg in args]
        kwarg_types = {k: type_translation.from_value(v) for k, v in kwargs.items()}

        try:
            type_info.accepts_args(
                self.past_node.type,
                with_args=arg_types,
                with_kwargs=kwarg_types,
                raise_exception=True,
            )
        except ValueError as err:
            raise TypeError(f"Invalid argument types in call to '{self.past_node.id}'.") from err

    def _process_args(self, args: tuple, kwargs: dict) -> tuple[tuple, tuple, dict[str, Any]]:
        self._validate_args(*args, **kwargs)

        args, kwargs = type_info.canonicalize_arguments(self.past_node.type, args, kwargs)

        implicit_domain = any(
            isinstance(stmt, past.Call) and "domain" not in stmt.kwargs
            for stmt in self.past_node.body
        )

        # extract size of all field arguments
        size_args: list[Optional[tuple[int, ...]]] = []
        rewritten_args = list(args)
        for param_idx, param in enumerate(self.past_node.params):
            if implicit_domain and isinstance(param.type, (ts.FieldType, ts.TupleType)):
                shapes_and_dims = [*_field_constituents_shape_and_dims(args[param_idx], param.type)]
                shape, dims = shapes_and_dims[0]
                if not all(
                    el_shape == shape and el_dims == dims for (el_shape, el_dims) in shapes_and_dims
                ):
                    raise ValueError(
                        "Constituents of composite arguments (e.g. the elements of a"
                        " tuple) need to have the same shape and dimensions."
                    )
                size_args.extend(shape if shape else [None] * len(dims))
        return tuple(rewritten_args), tuple(size_args), kwargs

    @functools.cached_property
    def _column_axis(self):
        # construct mapping from column axis to scan operators defined on
        #  that dimension. only one column axis is allowed, but we can use
        #  this mapping to provide good error messages.
        scanops_per_axis: dict[Dimension, str] = {}
        for name, gt_callable in _filter_closure_vars_by_type(
            self._all_closure_vars, GTCallable
        ).items():
            if isinstance(
                (type_ := gt_callable.__gt_type__()),
                ts_ffront.ScanOperatorType,
            ):
                scanops_per_axis.setdefault(type_.axis, []).append(name)

        if len(scanops_per_axis.values()) == 0:
            return None

        if len(scanops_per_axis.values()) != 1:
            scanops_per_axis_strs = [
                f"- {dim.value}: {', '.join(scanops)}" for dim, scanops in scanops_per_axis.items()
            ]

            raise TypeError(
                "Only 'ScanOperator's defined on the same axis "
                + "can be used in a 'Program', found:\n"
                + "\n".join(scanops_per_axis_strs)
                + "."
            )

        return iter(scanops_per_axis.keys()).__next__()


@dataclasses.dataclass(frozen=True)
class ProgramWithBoundArgs(Program):
    bound_args: dict[str, typing.Union[float, int, bool]] = None

    def _process_args(self, args: tuple, kwargs: dict):
        type_ = self.past_node.type
        new_type = ts_ffront.ProgramType(
            definition=ts.FunctionType(
                kw_only_args={
                    k: v
                    for k, v in type_.definition.kw_only_args.items()
                    if k not in self.bound_args.keys()
                },
                pos_only_args=type_.definition.pos_only_args,
                pos_or_kw_args={
                    k: v
                    for k, v in type_.definition.pos_or_kw_args.items()
                    if k not in self.bound_args.keys()
                },
                returns=type_.definition.returns,
            )
        )

        arg_types = [type_translation.from_value(arg) for arg in args]
        kwarg_types = {k: type_translation.from_value(v) for k, v in kwargs.items()}

        try:
            # This error is also catched using `accepts_args`, but we do it manually here to give
            # a better error message.
            for name in self.bound_args.keys():
                if name in kwargs:
                    raise ValueError(f"Parameter '{name}' already set as a bound argument.")

            type_info.accepts_args(
                new_type,
                with_args=arg_types,
                with_kwargs=kwarg_types,
                raise_exception=True,
            )
        except ValueError as err:
            bound_arg_names = ", ".join([f"'{bound_arg}'" for bound_arg in self.bound_args.keys()])
            raise TypeError(
                f"Invalid argument types in call to program '{self.past_node.id}' with "
                f"bound arguments '{bound_arg_names}'."
            ) from err

        full_args = [*args]
        for index, param in enumerate(self.past_node.params):
            if param.id in self.bound_args.keys():
                full_args.insert(index, self.bound_args[param.id])

        return super()._process_args(tuple(full_args), kwargs)

    @functools.cached_property
    def itir(self):
        new_itir = super().itir
        for new_clos in new_itir.closures:
            for key in self.bound_args.keys():
                index = next(
                    index
                    for index, closure_input in enumerate(new_clos.inputs)
                    if closure_input.id == key
                )
                new_clos.inputs.pop(index)
            new_args = [ref(inp.id) for inp in new_clos.inputs]
            params = [sym(inp.id) for inp in new_clos.inputs]
            for value in self.bound_args.values():
                new_args.append(promote_to_const_iterator(literal_from_value(value)))
            expr = itir.FunCall(
                fun=new_clos.stencil,
                args=new_args,
            )
            new_clos.stencil = itir.Lambda(params=params, expr=expr)
        return new_itir


@typing.overload
def program(definition: types.FunctionType) -> Program:
    ...


@typing.overload
def program(*, backend: Optional[ppi.ProgramExecutor]) -> Callable[[types.FunctionType], Program]:
    ...


def program(
    definition=None,
    *,
    backend=eve.NOTHING,  # `NOTHING` -> default backend, `None` -> no backend (embedded execution)
    grid_type=None,
) -> Program | Callable[[types.FunctionType], Program]:
    """
    Generate an implementation of a program from a Python function object.

    Examples:
        >>> @program  # noqa: F821 # doctest: +SKIP
        ... def program(in_field: Field[[TDim], float64], out_field: Field[[TDim], float64]): # noqa: F821
        ...     field_op(in_field, out=out_field)
        >>> program(in_field, out=out_field) # noqa: F821 # doctest: +SKIP

        >>> # the backend can optionally be passed if already decided
        >>> # not passing it will result in embedded execution by default
        >>> # the above is equivalent to
        >>> @program(backend="roundtrip")  # noqa: F821 # doctest: +SKIP
        ... def program(in_field: Field[[TDim], float64], out_field: Field[[TDim], float64]): # noqa: F821
        ...     field_op(in_field, out=out_field)
        >>> program(in_field, out=out_field) # noqa: F821 # doctest: +SKIP
    """

    def program_inner(definition: types.FunctionType) -> Program:
        return Program.from_function(
            definition, DEFAULT_BACKEND if backend is eve.NOTHING else backend, grid_type
        )

    return program_inner if definition is None else program_inner(definition)


OperatorNodeT = TypeVar("OperatorNodeT", bound=foast.LocatedNode)


@dataclasses.dataclass(frozen=True)
class FieldOperator(GTCallable, Generic[OperatorNodeT]):
    """
    Construct a field operator object from a FOAST node.

    A call to the resulting object executes the field operator as expressed
    by the FOAST node and with the signature as if it would appear inside
    a program.

    Attributes:
        foast_node: The node representing the field operator.
        closure_vars: Mapping of names referenced in the field operator (i.e.
            globals, nonlocals) to their values.
        backend: The backend used for executing the field operator. Only used
            if the field operator is called directly, otherwise the backend
            specified for the program takes precedence.
        definition: The original Python function object the field operator
            was created from.
        grid_type: The grid type (cartesian or unstructured) to be used. If not explicitly given
            it will be deduced from actually occurring dimensions.
    """

    foast_node: OperatorNodeT
    closure_vars: dict[str, Any]
    definition: Optional[types.FunctionType]
    backend: Optional[ppi.ProgramExecutor]
    grid_type: Optional[GridType]
    operator_attributes: Optional[dict[str, Any]] = None
    _program_cache: dict = dataclasses.field(default_factory=dict)

    @classmethod
    def from_function(
        cls,
        definition: types.FunctionType,
        backend: Optional[ppi.ProgramExecutor],
        grid_type: Optional[GridType] = None,
        *,
        operator_node_cls: type[OperatorNodeT] = foast.FieldOperator,
        operator_attributes: Optional[dict[str, Any]] = None,
    ) -> FieldOperator[OperatorNodeT]:
        operator_attributes = operator_attributes or {}

        source_def = SourceDefinition.from_function(definition)
        closure_vars = get_closure_vars_from_function(definition)
        annotations = typing.get_type_hints(definition)
        foast_definition_node = FieldOperatorParser.apply(source_def, closure_vars, annotations)
        loc = foast_definition_node.location
        operator_attribute_nodes = {
            key: foast.Constant(value=value, type=type_translation.from_value(value), location=loc)
            for key, value in operator_attributes.items()
        }
        untyped_foast_node = operator_node_cls(
            id=foast_definition_node.id,
            definition=foast_definition_node,
            location=loc,
            **operator_attribute_nodes,
        )
        foast_node = FieldOperatorTypeDeduction.apply(untyped_foast_node)
        return cls(
            foast_node=foast_node,
            closure_vars=closure_vars,
            definition=definition,
            backend=backend,
            grid_type=grid_type,
            operator_attributes=operator_attributes,
        )

    def __gt_type__(self) -> ts.CallableType:
        type_ = self.foast_node.type
        assert isinstance(type_, ts.CallableType)
        return type_

    def with_backend(self, backend: ppi.ProgramExecutor) -> FieldOperator:
        return dataclasses.replace(self, backend=backend)

    def with_grid_type(self, grid_type: GridType) -> FieldOperator:
        return dataclasses.replace(self, grid_type=grid_type)

    def __gt_itir__(self) -> itir.FunctionDefinition:
        if hasattr(self, "__cached_itir"):
            return getattr(self, "__cached_itir")  # noqa: B009

        itir_node: itir.FunctionDefinition = FieldOperatorLowering.apply(self.foast_node)

        object.__setattr__(self, "__cached_itir", itir_node)

        return itir_node

    def __gt_closure_vars__(self) -> dict[str, Any]:
        return self.closure_vars

    def as_program(
        self, arg_types: list[ts.TypeSpec], kwarg_types: dict[str, ts.TypeSpec]
    ) -> Program:
        # TODO(tehrengruber): implement mechanism to deduce default values
        #  of arg and kwarg types
        # TODO(tehrengruber): check foast operator has no out argument that clashes
        #  with the out argument of the program we generate here.
        hash_ = eve_utils.content_hash(
            (tuple(arg_types), tuple((name, arg) for name, arg in kwarg_types.items()))
        )
        try:
            return self._program_cache[hash_]
        except KeyError:
            pass

        loc = self.foast_node.location
        param_sym_uids = eve_utils.UIDGenerator()  # use a new UID generator to allow caching

        type_ = self.__gt_type__()
        params_decl: list[past.Symbol] = [
            past.DataSymbol(
                id=param_sym_uids.sequential_id(prefix="__sym"),
                type=arg_type,
                namespace=dialect_ast_enums.Namespace.LOCAL,
                location=loc,
            )
            for arg_type in arg_types
        ]
        params_ref = [past.Name(id=pdecl.id, location=loc) for pdecl in params_decl]
        out_sym: past.Symbol = past.DataSymbol(
            id="out",
            type=type_info.return_type(type_, with_args=arg_types, with_kwargs=kwarg_types),
            namespace=dialect_ast_enums.Namespace.LOCAL,
            location=loc,
        )
        out_ref = past.Name(id="out", location=loc)

        if self.foast_node.id in self.closure_vars:
            raise RuntimeError("A closure variable has the same name as the field operator itself.")
        closure_vars = {self.foast_node.id: self}
        closure_symbols = [
            past.Symbol(
                id=self.foast_node.id,
                type=ts.DeferredType(constraint=None),
                namespace=dialect_ast_enums.Namespace.CLOSURE,
                location=loc,
            ),
        ]

        untyped_past_node = past.Program(
            id=f"__field_operator_{self.foast_node.id}",
            type=ts.DeferredType(constraint=ts_ffront.ProgramType),
            params=params_decl + [out_sym],
            body=[
                past.Call(
                    func=past.Name(id=self.foast_node.id, location=loc),
                    args=params_ref,
                    kwargs={"out": out_ref},
                    location=loc,
                )
            ],
            closure_vars=closure_symbols,
            location=loc,
        )
        untyped_past_node = ProgramClosureVarTypeDeduction.apply(untyped_past_node, closure_vars)
        past_node = ProgramTypeDeduction.apply(untyped_past_node)

        self._program_cache[hash_] = Program(
            past_node=past_node,
            closure_vars=closure_vars,
            definition=None,
            backend=self.backend,
            grid_type=self.grid_type,
        )
        return self._program_cache[hash_]

    def __call__(
        self,
        *args,
        **kwargs,
    ) -> None:
        if not next_embedded.context.within_context() and self.backend is not None:
            # non embedded execution
            if "offset_provider" not in kwargs:
                raise errors.MissingArgumentError(None, "offset_provider", True)
            offset_provider = kwargs.pop("offset_provider")

            if "out" not in kwargs:
                raise errors.MissingArgumentError(None, "out", True)
            out = kwargs.pop("out")
            args, kwargs = type_info.canonicalize_arguments(self.foast_node.type, args, kwargs)
            # TODO(tehrengruber): check all offset providers are given
            # deduce argument types
            arg_types = []
            for arg in args:
                arg_types.append(type_translation.from_value(arg))
            kwarg_types = {}
            for name, arg in kwargs.items():
                kwarg_types[name] = type_translation.from_value(arg)

            return self.as_program(arg_types, kwarg_types)(
                *args, out, offset_provider=offset_provider, **kwargs
            )
        else:
            if self.operator_attributes is not None and any(
                has_scan_op_attribute := [
                    attribute in self.operator_attributes
                    for attribute in ["init", "axis", "forward"]
                ]
            ):
                assert all(has_scan_op_attribute)
                forward = self.operator_attributes["forward"]
                init = self.operator_attributes["init"]
                axis = self.operator_attributes["axis"]
                op = embedded_operators.ScanOperator(self.definition, forward, init, axis)
            else:
                op = embedded_operators.EmbeddedOperator(self.definition)
            return embedded_operators.field_operator_call(op, args, kwargs)


@typing.overload
def field_operator(
    definition: types.FunctionType, *, backend: Optional[ppi.ProgramExecutor]
) -> FieldOperator[foast.FieldOperator]:
    ...


@typing.overload
def field_operator(
    *, backend: Optional[ppi.ProgramExecutor]
) -> Callable[[types.FunctionType], FieldOperator[foast.FieldOperator]]:
    ...


def field_operator(definition=None, *, backend=eve.NOTHING, grid_type=None):
    """
    Generate an implementation of the field operator from a Python function object.

    Examples:
        >>> @field_operator  # doctest: +SKIP
        ... def field_op(in_field: Field[[TDim], float64]) -> Field[[TDim], float64]: # noqa: F821
        ...     ...
        >>> field_op(in_field, out=out_field)  # noqa: F821 # doctest: +SKIP

        >>> # the backend can optionally be passed if already decided
        >>> # not passing it will result in embedded execution by default
        >>> @field_operator(backend="roundtrip")  # doctest: +SKIP
        ... def field_op(in_field: Field[[TDim], float64]) -> Field[[TDim], float64]: # noqa: F821
        ...     ...
    """

    def field_operator_inner(definition: types.FunctionType) -> FieldOperator[foast.FieldOperator]:
        return FieldOperator.from_function(
            definition, DEFAULT_BACKEND if backend is eve.NOTHING else backend, grid_type
        )

    return field_operator_inner if definition is None else field_operator_inner(definition)


@typing.overload
def scan_operator(
    definition: types.FunctionType,
    *,
    axis: Dimension,
    forward: bool,
    init: core_defs.Scalar,
    backend: Optional[str],
    grid_type: GridType,
) -> FieldOperator[foast.ScanOperator]:
    ...


@typing.overload
def scan_operator(
    *,
    axis: Dimension,
    forward: bool,
    init: core_defs.Scalar,
    backend: Optional[str],
    grid_type: GridType,
) -> Callable[[types.FunctionType], FieldOperator[foast.ScanOperator]]:
    ...


def scan_operator(
    definition: Optional[types.FunctionType] = None,
    *,
    axis: Dimension,
    forward: bool = True,
    init: core_defs.Scalar = 0.0,
<<<<<<< HEAD
    backend=eve.NOTHING,
=======
    backend=None,
    grid_type: GridType = None,
>>>>>>> 7a9489f7
) -> (
    FieldOperator[foast.ScanOperator]
    | Callable[[types.FunctionType], FieldOperator[foast.ScanOperator]]
):
    """
    Generate an implementation of the scan operator from a Python function object.

    Arguments:
        definition: Function from scalars to a scalar.

    Keyword Arguments:
        axis: A :ref:`Dimension` to reduce over.
        forward: Boolean specifying the direction.
        init: Initial value for the carry argument of the scan pass.

    Examples:
        >>> import numpy as np
        >>> import gt4py.next as gtx
        >>> from gt4py.next.iterator import embedded
        >>> embedded._column_range = 1  # implementation detail
        >>> KDim = gtx.Dimension("K", kind=gtx.DimensionKind.VERTICAL)
        >>> inp = gtx.as_field([KDim], np.ones((10,)))
        >>> out = gtx.as_field([KDim], np.zeros((10,)))
        >>> @gtx.scan_operator(axis=KDim, forward=True, init=0.)
        ... def scan_operator(carry: float, val: float) -> float:
        ...     return carry+val
        >>> scan_operator(inp, out=out, offset_provider={})  # doctest: +SKIP
        >>> out.array()  # doctest: +SKIP
        array([ 1.,  2.,  3.,  4.,  5.,  6.,  7.,  8.,  9., 10.])
    """
    # TODO(tehrengruber): enable doctests again. For unknown / obscure reasons
    #  the above doctest fails when executed using `pytest --doctest-modules`.

    def scan_operator_inner(definition: types.FunctionType) -> FieldOperator:
        return FieldOperator.from_function(
            definition,
<<<<<<< HEAD
            DEFAULT_BACKEND if backend is eve.NOTHING else backend,
=======
            backend,
            grid_type,
>>>>>>> 7a9489f7
            operator_node_cls=foast.ScanOperator,
            operator_attributes={"axis": axis, "forward": forward, "init": init},
        )

    return scan_operator_inner if definition is None else scan_operator_inner(definition)<|MERGE_RESOLUTION|>--- conflicted
+++ resolved
@@ -808,12 +808,8 @@
     axis: Dimension,
     forward: bool = True,
     init: core_defs.Scalar = 0.0,
-<<<<<<< HEAD
     backend=eve.NOTHING,
-=======
-    backend=None,
     grid_type: GridType = None,
->>>>>>> 7a9489f7
 ) -> (
     FieldOperator[foast.ScanOperator]
     | Callable[[types.FunctionType], FieldOperator[foast.ScanOperator]]
@@ -850,12 +846,7 @@
     def scan_operator_inner(definition: types.FunctionType) -> FieldOperator:
         return FieldOperator.from_function(
             definition,
-<<<<<<< HEAD
             DEFAULT_BACKEND if backend is eve.NOTHING else backend,
-=======
-            backend,
-            grid_type,
->>>>>>> 7a9489f7
             operator_node_cls=foast.ScanOperator,
             operator_attributes={"axis": axis, "forward": forward, "init": init},
         )
