# GT4Py - GridTools Framework
#
# Copyright (c) 2014-2024, ETH Zurich
# All rights reserved.
#
# Please, refer to the LICENSE file in the root directory.
# SPDX-License-Identifier: BSD-3-Clause

# TODO(tehrengruber): This file contains to many different components. Split
#  into components for each dialect.


from __future__ import annotations

import concurrent
import concurrent.futures
import dataclasses
import functools
import itertools
import types
import typing
import warnings
from collections.abc import Callable
from typing import Any, Generic, Optional, TypeVar

from gt4py import eve
from gt4py._core import definitions as core_defs
from gt4py.eve import extended_typing as xtyping
from gt4py.next import (
    allocators as next_allocators,
    backend as next_backend,
    common,
    config,
    embedded as next_embedded,
    errors,
)
from gt4py.next.embedded import operators as embedded_operators
from gt4py.next.ffront import (
    field_operator_ast as foast,
    foast_to_gtir,
    past_process_args,
    signature,
    stages as ffront_stages,
    transform_utils,
    type_specifications as ts_ffront,
)
from gt4py.next.ffront.gtcallable import GTCallable
from gt4py.next.iterator import ir as itir
from gt4py.next.otf import arguments, stages, toolchain
from gt4py.next.type_system import type_info, type_specifications as ts, type_translation


DEFAULT_BACKEND: next_backend.Backend | None = None

# TODO(havogt): We would like this to be a ProcessPoolExecutor, which requires (to decide what) to pickle.
_async_compilation_pool = concurrent.futures.ThreadPoolExecutor(max_workers=config.BUILD_JOBS)


# TODO(tehrengruber): Decide if and how programs can call other programs. As a
#  result Program could become a GTCallable.
@dataclasses.dataclass(frozen=True)
class Program:
    """
    Construct a program object from a PAST node.

    A call to the resulting object executes the program as expressed
    by the PAST node.

    Attributes:
        past_node: The node representing the program.
        closure_vars: Mapping of externally defined symbols to their respective values.
            For example, referenced global and nonlocal variables.
        backend: The backend to be used for code generation.
        definition: The Python function object corresponding to the PAST node.
        grid_type: The grid type (cartesian or unstructured) to be used. If not explicitly given
            it will be deduced from actually occurring dimensions.
        connectivities: A dictionary holding static/compile-time information about the offset providers.
            For now, it is used for ahead of time compilation in DaCe orchestrated programs,
            i.e. DaCe programs that call GT4Py Programs -SDFGConvertible interface-.
    """

    definition_stage: ffront_stages.ProgramDefinition
    backend: Optional[next_backend.Backend]
    connectivities: Optional[
        common.OffsetProvider
    ]  # TODO(ricoh): replace with common.OffsetProviderType once the temporary pass doesn't require the runtime information

<<<<<<< HEAD
    _compiled_programs: dict[tuple[Any, ...], concurrent.futures.Future[stages.CompiledProgram]] = (
        dataclasses.field(init=False, default_factory=dict)
    )
    _static_arg_indices: tuple[int, ...] | None = dataclasses.field(init=False, default=None)
=======
    # TODO(havogt): pattern will be changed in the compile with variants PR, this pattern is used because a subclass is adding a new field without default
    _compiled_program: (
        concurrent.futures.Future[stages.CompiledProgram] | stages.CompiledProgram | None
    ) = dataclasses.field(init=False, default=None, hash=False, repr=False)
>>>>>>> fab52f8d

    @classmethod
    def from_function(
        cls,
        definition: types.FunctionType,
        backend: next_backend.Backend | None,
        grid_type: common.GridType | None = None,
        connectivities: Optional[
            common.OffsetProvider
        ] = None,  # TODO(ricoh): replace with common.OffsetProviderType once the temporary pass doesn't require the runtime information
    ) -> Program:
        program_def = ffront_stages.ProgramDefinition(definition=definition, grid_type=grid_type)
        return cls(definition_stage=program_def, backend=backend, connectivities=connectivities)

    # needed in testing
    @property
    def definition(self) -> types.FunctionType:
        return self.definition_stage.definition

    @functools.cached_property
    def past_stage(self) -> ffront_stages.PRG:
        # backwards compatibility for backends that do not support the full toolchain
        no_args_def = toolchain.CompilableProgram(
            self.definition_stage, arguments.CompileTimeArgs.empty()
        )
        return self._frontend_transforms.func_to_past(no_args_def).data

    # TODO(ricoh): linting should become optional, up to the backend.
    def __post_init__(self) -> None:
        no_args_past = toolchain.CompilableProgram(
            self.past_stage, arguments.CompileTimeArgs.empty()
        )
        _ = self._frontend_transforms.past_lint(no_args_past).data

    @property
    def __name__(self) -> str:
        return self.definition_stage.definition.__name__

    @functools.cached_property
    def __gt_allocator__(
        self,
    ) -> next_allocators.FieldBufferAllocatorProtocol[core_defs.DeviceTypeT]:
        if self.backend:
            return self.backend.__gt_allocator__
        else:
            raise RuntimeError(f"Program '{self}' does not have a backend set.")

    @property
    def _frontend_transforms(self) -> next_backend.Transforms:
        if self.backend is None:
            return next_backend.DEFAULT_TRANSFORMS
        # TODO(tehrengruber): This class relies heavily on `self.backend.transforms` being
        #  a `next_backend.Transforms`, but the backend type annotation does not reflect that.
        assert isinstance(self.backend.transforms, next_backend.Transforms)
        return self.backend.transforms

    def with_backend(self, backend: next_backend.Backend) -> Program:
        return dataclasses.replace(self, backend=backend)

    def with_connectivities(
        self,
        connectivities: common.OffsetProvider,  # TODO(ricoh): replace with common.OffsetProviderType once the temporary pass doesn't require the runtime informatio
    ) -> Program:
        return dataclasses.replace(self, connectivities=connectivities)

    def with_grid_type(self, grid_type: common.GridType) -> Program:
        return dataclasses.replace(
            self, definition_stage=dataclasses.replace(self.definition_stage, grid_type=grid_type)
        )

    def with_bound_args(self, **kwargs: Any) -> ProgramWithBoundArgs:
        """
        Bind scalar, i.e. non field, program arguments.

        Example (pseudo-code):

        >>> import gt4py.next as gtx
        >>> @gtx.program  # doctest: +SKIP
        ... def program(condition: bool, out: gtx.Field[[IDim], float]):  # noqa: F821 [undefined-name]
        ...     sample_field_operator(condition, out=out)  # noqa: F821 [undefined-name]

        Create a new program from `program` with the `condition` parameter set to `True`:

        >>> program_with_bound_arg = program.with_bound_args(condition=True)  # doctest: +SKIP

        The resulting program is equivalent to

        >>> @gtx.program  # doctest: +SKIP
        ... def program(condition: bool, out: gtx.Field[[IDim], float]):  # noqa: F821 [undefined-name]
        ...     sample_field_operator(condition=True, out=out)  # noqa: F821 [undefined-name]

        and can be executed without passing `condition`.

        >>> program_with_bound_arg(out, offset_provider={})  # doctest: +SKIP
        """
        for key in kwargs.keys():
            if all(key != param.id for param in self.past_stage.past_node.params):
                raise TypeError(f"Keyword argument '{key}' is not a valid program parameter.")

        return ProgramWithBoundArgs(
            bound_args=kwargs,
            **{
                field.name: getattr(self, field.name)
                for field in dataclasses.fields(self)
                if field.init
            },
        )

    @functools.cached_property
    def _all_closure_vars(self) -> dict[str, Any]:
        return transform_utils._get_closure_vars_recursively(self.past_stage.closure_vars)

    @functools.cached_property
    def gtir(self) -> itir.Program:
        no_args_past = toolchain.CompilableProgram(
            data=ffront_stages.PastProgramDefinition(
                past_node=self.past_stage.past_node,
                closure_vars=self.past_stage.closure_vars,
                grid_type=self.definition_stage.grid_type,
            ),
            args=arguments.CompileTimeArgs.empty(),
        )
        return self._frontend_transforms.past_to_itir(no_args_past).data

    @functools.cached_property
    def _implicit_offset_provider(self) -> common.OffsetProvider:
        """
        Add all implicit offset providers.

        Each dimension implicitly defines an offset provider such that we can allow syntax like::

            field(TDim + 1)

        This function adds these implicit offset providers.
        """
        # TODO(tehrengruber): We add all dimensions here regardless of whether they are cartesian
        #  or unstructured. While it is conceptually fine, but somewhat meaningless,
        #  to do something `Cell+1` the GTFN backend for example doesn't support these. We should
        #  find a way to avoid adding these dimensions, but since we don't have the grid type here
        #  and since the dimensions don't this information either, we just add all dimensions here
        #  and filter them out in the backends that don't support this.
        implicit_offset_provider = {}
        params = self.past_stage.past_node.params
        for param in params:
            if isinstance(param.type, ts.FieldType):
                for dim in param.type.dims:
                    if dim.kind in (common.DimensionKind.HORIZONTAL, common.DimensionKind.VERTICAL):
                        implicit_offset_provider.update(
                            {common.dimension_to_implicit_offset(dim.value): dim}
                        )
        return implicit_offset_provider

    def __call__(self, *args: Any, offset_provider: common.OffsetProvider, **kwargs: Any) -> None:
        offset_provider = {**offset_provider, **self._implicit_offset_provider}
        if self.backend is None:
            warnings.warn(
                UserWarning(
                    f"Field View Program '{self.definition_stage.definition.__name__}': Using Python execution, consider selecting a performance backend."
                ),
                stacklevel=2,
            )
            with next_embedded.context.new_context(offset_provider=offset_provider) as ctx:
                # TODO: remove or make dependency on self.past_stage optional
                past_process_args._validate_args(
                    self.past_stage.past_node,
                    arg_types=[type_translation.from_value(arg) for arg in args],
                    kwarg_types={k: type_translation.from_value(v) for k, v in kwargs.items()},
                )
                ctx.run(self.definition_stage.definition, *args, **kwargs)
            return

        if self._compiled_programs:
            # TODO(havogt): make offset_provider_type part of the compiled program hash once we have variants
            # TODO(havogt): measure overhead of canonicalize_arguments
            program_type = self.past_stage.past_node.type
            assert isinstance(program_type, ts_ffront.ProgramType)
            args, kwargs = type_info.canonicalize_arguments(program_type, args, kwargs)
<<<<<<< HEAD
            assert self._static_arg_indices is not None
            key = tuple(args[i] for i in self._static_arg_indices)
            self._compiled_programs[key].result()(*args, **kwargs, offset_provider=offset_provider)
=======
            try:
                # if this call works, the future was already resolved
                self._compiled_program(*args, **kwargs, offset_provider=offset_provider)  # type: ignore[operator] # `Future` not callable, but that's why we are in `try`
            except TypeError:  # 'Future' object is not callable
                # otherwise we resolve the future and call again
                assert isinstance(self._compiled_program, concurrent.futures.Future)
                object.__setattr__(self, "_compiled_program", self._compiled_program.result())
                self._compiled_program(*args, **kwargs, offset_provider=offset_provider)  # type: ignore[operator] # here it is a `CompiledProgram`
>>>>>>> fab52f8d
        else:
            self.backend(
                self.definition_stage,
                *args,
                **(kwargs | {"offset_provider": offset_provider}),
            )

    def compile(
        self,
        offset_provider_type: common.OffsetProviderType | common.OffsetProvider | None = None,
        **static_args: list[core_defs.Scalar | tuple[core_defs.Scalar | tuple, ...]],
    ) -> Program:
        if self._compiled_program is not None:
            raise RuntimeError("Program is already compiled.")
        if self.backend is None or self.backend == eve.NOTHING:
            raise ValueError("Cannot compile a program without backend.")
        if self.connectivities is None and offset_provider_type is None:
            raise ValueError(
                "Cannot compile a program without connectivities / OffsetProviderType."
            )
        if self._compiled_programs:
            raise RuntimeError("Program is already compiled.")
        if not all(isinstance(v, list) for v in static_args.values()):
            raise TypeError(
                "Please provide the static arguments as lists. This is to avoid confusion with tuple arguments."
            )

        offset_provider_type = (
            self.connectivities if offset_provider_type is None else offset_provider_type
        )
        assert common.is_offset_provider(offset_provider_type) or common.is_offset_provider_type(
            offset_provider_type
        )
        past_node_type = self.past_stage.past_node.type
        assert isinstance(past_node_type, ts_ffront.ProgramType)
        arg_types_dict = past_node_type.definition.pos_or_kw_args

        # TODO(havogt): we currently don't support pos_only or kw_only args at the program level
        assert not past_node_type.definition.kw_only_args
        assert not past_node_type.definition.pos_only_args

        static_args_indices = tuple(
            sorted(list(arg_types_dict.keys()).index(k) for k in static_args.keys())
        )
<<<<<<< HEAD
        object.__setattr__(self, "_static_arg_indices", static_args_indices)
        for static_values in itertools.product(*static_args.values()):
            variant = dict(zip(static_args.keys(), static_values))
            args = tuple(
                type_
                if name not in variant
                else arguments.StaticArg(value=variant[name], type_=type_)
                for name, type_ in arg_types_dict.items()
            )

            compile_time_args = arguments.CompileTimeArgs(
                offset_provider=offset_provider_type,  # type:ignore[arg-type] # TODO(havogt): resolve OffsetProviderType vs OffsetProvider
                column_axis=None,  # TODO(havogt): column_axis seems to a unused, even for programs with scans
                args=args,
                kwargs={},
            )
            self._compiled_programs[static_values] = ASYNC_COMPILATION_POOL.submit(
=======
        object.__setattr__(
            self,
            "_compiled_program",
            _async_compilation_pool.submit(
>>>>>>> fab52f8d
                self.backend.compile, self.definition_stage, compile_time_args=compile_time_args
            )
        return self

    def freeze(self) -> FrozenProgram:
        if self.backend is None:
            raise ValueError("Can not freeze a program without backend (embedded execution).")
        return FrozenProgram(
            self.definition_stage if self.definition_stage else self.past_stage,
            backend=self.backend,
        )


@dataclasses.dataclass(frozen=True)
class FrozenProgram:
    """
    Simplified program instance, which skips the whole toolchain after the first execution.

    Does not work in embedded execution.
    """

    program: ffront_stages.DSL_PRG | ffront_stages.PRG
    backend: next_backend.Backend
    _compiled_program: Optional[stages.CompiledProgram] = dataclasses.field(
        init=False, default=None
    )

    def __post_init__(self) -> None:
        if self.backend is None:
            raise ValueError("Can not JIT-compile programs without backend (embedded execution).")

    @property
    def definition(self) -> types.FunctionType:
        # `PastProgramDefinition` doesn't have `definition`
        assert isinstance(self.program, ffront_stages.ProgramDefinition)
        return self.program.definition

    def with_backend(self, backend: next_backend.Backend) -> FrozenProgram:
        return self.__class__(program=self.program, backend=backend)

    def with_grid_type(self, grid_type: common.GridType) -> FrozenProgram:
        return self.__class__(
            program=dataclasses.replace(self.program, grid_type=grid_type), backend=self.backend
        )

    def jit(
        self, *args: Any, offset_provider: common.OffsetProvider, **kwargs: Any
    ) -> stages.CompiledProgram:
        return self.backend.jit(self.program, *args, offset_provider=offset_provider, **kwargs)

    def __call__(self, *args: Any, offset_provider: common.OffsetProvider, **kwargs: Any) -> None:
        args, kwargs = signature.convert_to_positional(self.program, *args, **kwargs)

        if not self._compiled_program:
            super().__setattr__(
                "_compiled_program", self.jit(*args, offset_provider=offset_provider, **kwargs)
            )
        self._compiled_program(*args, offset_provider=offset_provider, **kwargs)  # type: ignore[misc] # _compiled_program is not None


try:
    from gt4py.next.program_processors.runners.dace.program import (  # type: ignore[assignment]
        Program,
    )
except ImportError:
    pass


# TODO(tehrengruber): This class does not follow the Liskov-Substitution principle as it doesn't
#  have a program definition. Revisit.
@dataclasses.dataclass(frozen=True)
class ProgramFromPast(Program):
    """
    This version of program has no DSL definition associated with it.

    PAST nodes can be built programmatically from field operators or from scratch.
    This wrapper provides the appropriate toolchain entry points.
    """

    past_stage: ffront_stages.PastProgramDefinition

    @xtyping.override
    def __call__(self, *args: Any, offset_provider: common.OffsetProvider, **kwargs: Any) -> None:
        if self.backend is None:
            raise NotImplementedError(
                "Programs created from a PAST node (without a function definition) can not be executed in embedded mode"
            )

        # TODO(ricoh): add test that does the equivalent of IDim + 1 in a ProgramFromPast
        self.backend(
            self.past_stage,
            *args,
            **(kwargs | {"offset_provider": {**offset_provider, **self._implicit_offset_provider}}),
        )

    # TODO(ricoh): linting should become optional, up to the backend.
    def __post_init__(self) -> None:
        self._frontend_transforms.past_lint(self.past_stage)  # type: ignore[arg-type] # ignored because the class has more TODO than code


@dataclasses.dataclass(frozen=True)
class ProgramWithBoundArgs(Program):
    bound_args: dict[str, float | int | bool] = dataclasses.field(default_factory=dict)

    @xtyping.override
    def __call__(self, *args: Any, offset_provider: common.OffsetProvider, **kwargs: Any) -> None:
        type_ = self.past_stage.past_node.type
        assert isinstance(type_, ts_ffront.ProgramType)
        new_type = ts_ffront.ProgramType(
            definition=ts.FunctionType(
                kw_only_args={
                    k: v
                    for k, v in type_.definition.kw_only_args.items()
                    if k not in self.bound_args.keys()
                },
                pos_only_args=type_.definition.pos_only_args,
                pos_or_kw_args={
                    k: v
                    for k, v in type_.definition.pos_or_kw_args.items()
                    if k not in self.bound_args.keys()
                },
                returns=type_.definition.returns,
            )
        )

        arg_types = [type_translation.from_value(arg) for arg in args]
        kwarg_types = {k: type_translation.from_value(v) for k, v in kwargs.items()}

        try:
            # This error is also catched using `accepts_args`, but we do it manually here to give
            # a better error message.
            for name in self.bound_args.keys():
                if name in kwargs:
                    raise ValueError(f"Parameter '{name}' already set as a bound argument.")

            type_info.accepts_args(
                new_type, with_args=arg_types, with_kwargs=kwarg_types, raise_exception=True
            )
        except ValueError as err:
            bound_arg_names = ", ".join([f"'{bound_arg}'" for bound_arg in self.bound_args.keys()])
            raise TypeError(
                f"Invalid argument types in call to program '{self.past_stage.past_node.id}' with "
                f"bound arguments '{bound_arg_names}'."
            ) from err

        full_args = [*args]
        full_kwargs = {**kwargs}
        for index, param in enumerate(self.past_stage.past_node.params):
            if param.id in self.bound_args.keys():
                if index < len(full_args):
                    full_args.insert(index, self.bound_args[param.id])
                else:
                    full_kwargs[str(param.id)] = self.bound_args[param.id]

        return super().__call__(*tuple(full_args), offset_provider=offset_provider, **full_kwargs)

    @xtyping.override
    def compile(
        self,
        offset_provider_type: common.OffsetProviderType | common.OffsetProvider | None = None,
        **static_args: list[core_defs.Scalar | tuple[core_defs.Scalar | tuple, ...]],
    ) -> Program:
        raise NotImplementedError("Compilation of programs with bound arguments is not implemented")


@typing.overload
def program(definition: types.FunctionType) -> Program: ...


@typing.overload
def program(
    *,
    backend: next_backend.Backend | eve.NothingType | None,
    grid_type: common.GridType | None,
    frozen: bool,
) -> Callable[[types.FunctionType], Program]: ...


def program(
    definition: types.FunctionType | None = None,
    *,
    # `NOTHING` -> default backend, `None` -> no backend (embedded execution)
    backend: next_backend.Backend | eve.NothingType | None = eve.NOTHING,
    grid_type: common.GridType | None = None,
    frozen: bool = False,
) -> Program | FrozenProgram | Callable[[types.FunctionType], Program | FrozenProgram]:
    """
    Generate an implementation of a program from a Python function object.

    Examples:
        >>> @program  # noqa: F821 [undefined-name]  # doctest: +SKIP
        ... def program(in_field: Field[[TDim], float64], out_field: Field[[TDim], float64]):  # noqa: F821 [undefined-name]
        ...     field_op(in_field, out=out_field)
        >>> program(in_field, out=out_field)  # noqa: F821 [undefined-name]  # doctest: +SKIP

        >>> # the backend can optionally be passed if already decided
        >>> # not passing it will result in embedded execution by default
        >>> # the above is equivalent to
        >>> @program(backend="roundtrip")  # noqa: F821 [undefined-name]  # doctest: +SKIP
        ... def program(in_field: Field[[TDim], float64], out_field: Field[[TDim], float64]):  # noqa: F821 [undefined-name]
        ...     field_op(in_field, out=out_field)
        >>> program(in_field, out=out_field)  # noqa: F821 [undefined-name]  # doctest: +SKIP
    """

    def program_inner(definition: types.FunctionType) -> Program:
        program = Program.from_function(
            definition,
            typing.cast(
                next_backend.Backend | None, DEFAULT_BACKEND if backend is eve.NOTHING else backend
            ),
            grid_type,
        )
        if frozen:
            return program.freeze()  # type: ignore[return-value] # TODO(havogt): Should `FrozenProgram` be a `Program`?
        return program

    return program_inner if definition is None else program_inner(definition)


OperatorNodeT = TypeVar("OperatorNodeT", bound=foast.LocatedNode)


@dataclasses.dataclass(frozen=True)
class FieldOperator(GTCallable, Generic[OperatorNodeT]):
    """
    Construct a field operator object from a FOAST node.

    A call to the resulting object executes the field operator as expressed
    by the FOAST node and with the signature as if it would appear inside
    a program.

    Attributes:
        foast_node: The node representing the field operator.
        closure_vars: Mapping of names referenced in the field operator (i.e.
            globals, nonlocals) to their values.
        backend: The backend used for executing the field operator. Only used
            if the field operator is called directly, otherwise the backend
            specified for the program takes precedence.
        definition: The original Python function object the field operator
            was created from.
        grid_type: The grid type (cartesian or unstructured) to be used. If not explicitly given
            it will be deduced from actually occurring dimensions.
    """

    definition_stage: ffront_stages.FieldOperatorDefinition
    backend: Optional[next_backend.Backend]
    _program_cache: dict = dataclasses.field(
        init=False, default_factory=dict
    )  # init=False ensure the cache is not copied in calls to replace

    @classmethod
    def from_function(
        cls,
        definition: types.FunctionType,
        backend: Optional[next_backend.Backend],
        grid_type: Optional[common.GridType] = None,
        *,
        operator_node_cls: type[OperatorNodeT] = foast.FieldOperator,  # type: ignore[assignment] # TODO(ricoh): understand why mypy complains
        operator_attributes: Optional[dict[str, Any]] = None,
    ) -> FieldOperator[OperatorNodeT]:
        return cls(
            definition_stage=ffront_stages.FieldOperatorDefinition(
                definition=definition,
                grid_type=grid_type,
                node_class=operator_node_cls,
                attributes=operator_attributes or {},
            ),
            backend=backend,
        )

    # TODO(ricoh): linting should become optional, up to the backend.
    def __post_init__(self) -> None:
        """This ensures that DSL linting occurs at decoration time."""
        _ = self.foast_stage

    @functools.cached_property
    def foast_stage(self) -> ffront_stages.FoastOperatorDefinition:
        return self._frontend_transforms.func_to_foast(
            toolchain.CompilableProgram(
                data=self.definition_stage, args=arguments.CompileTimeArgs.empty()
            )
        ).data

    @property
    def __name__(self) -> str:
        return self.definition_stage.definition.__name__

    @property
    def definition(self) -> types.FunctionType:
        return self.definition_stage.definition

    @property
    def _frontend_transforms(self) -> next_backend.Transforms:
        if self.backend is None:
            return next_backend.DEFAULT_TRANSFORMS
        # TODO(tehrengruber): This class relies heavily on `self.backend.transforms` being
        #  a `next_backend.Transforms`, but the backend type annotation does not reflect that.
        assert isinstance(self.backend.transforms, next_backend.Transforms)
        return self.backend.transforms

    def __gt_type__(self) -> ts.CallableType:
        type_ = self.foast_stage.foast_node.type
        assert isinstance(type_, ts.CallableType)
        return type_

    def with_backend(self, backend: next_backend.Backend) -> FieldOperator:
        return dataclasses.replace(self, backend=backend)

    def with_grid_type(self, grid_type: common.GridType) -> FieldOperator:
        return dataclasses.replace(
            self, definition_stage=dataclasses.replace(self.definition_stage, grid_type=grid_type)
        )

    # TODO(tehrengruber): We can not use transforms from `self.backend` since this can be
    #  a different backend than the one of the program that calls this field operator. Just use
    #  the hard-coded lowering until this is cleaned up.
    def __gt_itir__(self) -> itir.FunctionDefinition:
        return foast_to_gtir.foast_to_gtir(self.foast_stage)

    # FIXME[#1582](tehrengruber): remove after refactoring to GTIR
    def __gt_gtir__(self) -> itir.FunctionDefinition:
        return foast_to_gtir.foast_to_gtir(self.foast_stage)

    def __gt_closure_vars__(self) -> dict[str, Any]:
        return self.foast_stage.closure_vars

    def as_program(self, compiletime_args: arguments.CompileTimeArgs) -> Program:
        foast_with_types = (
            toolchain.CompilableProgram(
                data=self.foast_stage,
                args=compiletime_args,
            ),
        )

        past_stage = self._frontend_transforms.field_view_op_to_prog.foast_to_past(  # type: ignore[attr-defined] # TODO(havogt): needs more work
            foast_with_types
        ).data
        return ProgramFromPast(
            definition_stage=None,  # type: ignore[arg-type] # ProgramFromPast needs to be fixed
            past_stage=past_stage,
            backend=self.backend,
            connectivities=None,
        )

    def __call__(self, *args: Any, **kwargs: Any) -> Any:
        if not next_embedded.context.within_valid_context() and self.backend is not None:
            # non embedded execution
            if "offset_provider" not in kwargs:
                raise errors.MissingArgumentError(None, "offset_provider", True)
            offset_provider = kwargs.pop("offset_provider")

            if "out" not in kwargs:
                raise errors.MissingArgumentError(None, "out", True)
            out = kwargs.pop("out")
            if "domain" in kwargs:
                domain = common.domain(kwargs.pop("domain"))
                out = out[domain]

            args, kwargs = type_info.canonicalize_arguments(
                self.foast_stage.foast_node.type, args, kwargs
            )
            return self.backend(
                self.definition_stage,
                *args,
                out=out,
                offset_provider=offset_provider,
                **kwargs,
            )
        else:
            attributes = (
                self.definition_stage.attributes
                if self.definition_stage
                else self.foast_stage.attributes
            )
            if attributes is not None and any(
                has_scan_op_attribute := [
                    attribute in attributes for attribute in ["init", "axis", "forward"]
                ]
            ):
                assert all(has_scan_op_attribute)
                forward = attributes["forward"]
                init = attributes["init"]
                axis = attributes["axis"]
                op: embedded_operators.EmbeddedOperator = embedded_operators.ScanOperator(
                    self.definition_stage.definition, forward, init, axis
                )
            else:
                op = embedded_operators.EmbeddedOperator(self.definition_stage.definition)
            return embedded_operators.field_operator_call(op, args, kwargs)


@dataclasses.dataclass(frozen=True)
class FieldOperatorFromFoast(FieldOperator):
    """
    This version of the field operator does not have a DSL definition.

    FieldOperator AST nodes can be programmatically built, which may be
    particularly useful in testing and debugging.
    This class provides the appropriate toolchain entry points.
    """

    foast_stage: ffront_stages.FoastOperatorDefinition

    @xtyping.override
    def __call__(self, *args: Any, **kwargs: Any) -> Any:
        assert self.backend is not None
        return self.backend(self.foast_stage, *args, **kwargs)


@typing.overload
def field_operator(
    definition: types.FunctionType,
    *,
    backend: next_backend.Backend | eve.NothingType | None,
    grid_type: common.GridType | None,
) -> FieldOperator[foast.FieldOperator]: ...


@typing.overload
def field_operator(
    *, backend: next_backend.Backend | eve.NothingType | None, grid_type: common.GridType | None
) -> Callable[[types.FunctionType], FieldOperator[foast.FieldOperator]]: ...


def field_operator(
    definition: types.FunctionType | None = None,
    *,
    backend: next_backend.Backend | eve.NothingType | None = eve.NOTHING,
    grid_type: common.GridType | None = None,
) -> (
    FieldOperator[foast.FieldOperator]
    | Callable[[types.FunctionType], FieldOperator[foast.FieldOperator]]
):
    """
    Generate an implementation of the field operator from a Python function object.

    Examples:
        >>> @field_operator  # doctest: +SKIP
        ... def field_op(in_field: Field[[TDim], float64]) -> Field[[TDim], float64]:  # noqa: F821 [undefined-name]
        ...     ...
        >>> field_op(in_field, out=out_field)  # noqa: F821 [undefined-name]  # doctest: +SKIP

        >>> # the backend can optionally be passed if already decided
        >>> # not passing it will result in embedded execution by default
        >>> @field_operator(backend="roundtrip")  # doctest: +SKIP
        ... def field_op(in_field: Field[[TDim], float64]) -> Field[[TDim], float64]:  # noqa: F821 [undefined-name]
        ...     ...
    """

    def field_operator_inner(definition: types.FunctionType) -> FieldOperator[foast.FieldOperator]:
        return FieldOperator.from_function(
            definition,
            typing.cast(
                next_backend.Backend | None, DEFAULT_BACKEND if backend is eve.NOTHING else backend
            ),
            grid_type,
        )

    return field_operator_inner if definition is None else field_operator_inner(definition)


@typing.overload
def scan_operator(
    definition: types.FunctionType,
    *,
    axis: common.Dimension,
    forward: bool,
    init: core_defs.Scalar,
    backend: next_backend.Backend | eve.NothingType | None,
    grid_type: common.GridType | None,
) -> FieldOperator[foast.ScanOperator]: ...


@typing.overload
def scan_operator(
    *,
    axis: common.Dimension,
    forward: bool,
    init: core_defs.Scalar,
    backend: next_backend.Backend | eve.NothingType | None,
    grid_type: common.GridType | None,
) -> Callable[[types.FunctionType], FieldOperator[foast.ScanOperator]]: ...


def scan_operator(
    definition: Optional[types.FunctionType] = None,
    *,
    axis: common.Dimension,
    forward: bool = True,
    init: core_defs.Scalar = 0.0,
    backend: next_backend.Backend | None | eve.NothingType = eve.NOTHING,
    grid_type: common.GridType | None = None,
) -> (
    FieldOperator[foast.ScanOperator]
    | Callable[[types.FunctionType], FieldOperator[foast.ScanOperator]]
):
    """
    Generate an implementation of the scan operator from a Python function object.

    Arguments:
        definition: Function from scalars to a scalar.

    Keyword Arguments:
        axis: A :ref:`Dimension` to reduce over.
        forward: Boolean specifying the direction.
        init: Initial value for the carry argument of the scan pass.

    Examples:
        >>> import numpy as np
        >>> import gt4py.next as gtx
        >>> from gt4py.next.iterator import embedded
        >>> embedded._column_range = 1  # implementation detail
        >>> KDim = gtx.Dimension("K", kind=gtx.DimensionKind.VERTICAL)
        >>> inp = gtx.as_field([KDim], np.ones((10,)))
        >>> out = gtx.as_field([KDim], np.zeros((10,)))
        >>> @gtx.scan_operator(axis=KDim, forward=True, init=0.0)
        ... def scan_operator(carry: float, val: float) -> float:
        ...     return carry + val
        >>> scan_operator(inp, out=out, offset_provider={})  # doctest: +SKIP
        >>> out.array()  # doctest: +SKIP
        array([ 1.,  2.,  3.,  4.,  5.,  6.,  7.,  8.,  9., 10.])
    """
    # TODO(tehrengruber): enable doctests again. For unknown / obscure reasons
    #  the above doctest fails when executed using `pytest --doctest-modules`.

    def scan_operator_inner(definition: types.FunctionType) -> FieldOperator:
        return FieldOperator.from_function(
            definition,
            typing.cast(
                next_backend.Backend | None, DEFAULT_BACKEND if backend is eve.NOTHING else backend
            ),
            grid_type,
            operator_node_cls=foast.ScanOperator,
            operator_attributes={"axis": axis, "forward": forward, "init": init},
        )

    return scan_operator_inner if definition is None else scan_operator_inner(definition)


@ffront_stages.add_content_to_fingerprint.register
def add_fieldop_to_fingerprint(obj: FieldOperator, hasher: xtyping.HashlibAlgorithm) -> None:
    ffront_stages.add_content_to_fingerprint(obj.definition_stage, hasher)
    ffront_stages.add_content_to_fingerprint(obj.backend, hasher)


@ffront_stages.add_content_to_fingerprint.register
def add_foast_fieldop_to_fingerprint(
    obj: FieldOperatorFromFoast, hasher: xtyping.HashlibAlgorithm
) -> None:
    ffront_stages.add_content_to_fingerprint(obj.foast_stage, hasher)
    ffront_stages.add_content_to_fingerprint(obj.backend, hasher)


@ffront_stages.add_content_to_fingerprint.register
def add_program_to_fingerprint(obj: Program, hasher: xtyping.HashlibAlgorithm) -> None:
    ffront_stages.add_content_to_fingerprint(obj.definition_stage, hasher)
    ffront_stages.add_content_to_fingerprint(obj.backend, hasher)


@ffront_stages.add_content_to_fingerprint.register
def add_past_program_to_fingerprint(obj: ProgramFromPast, hasher: xtyping.HashlibAlgorithm) -> None:
    ffront_stages.add_content_to_fingerprint(obj.past_stage, hasher)
    ffront_stages.add_content_to_fingerprint(obj.backend, hasher)<|MERGE_RESOLUTION|>--- conflicted
+++ resolved
@@ -85,17 +85,13 @@
         common.OffsetProvider
     ]  # TODO(ricoh): replace with common.OffsetProviderType once the temporary pass doesn't require the runtime information
 
-<<<<<<< HEAD
-    _compiled_programs: dict[tuple[Any, ...], concurrent.futures.Future[stages.CompiledProgram]] = (
-        dataclasses.field(init=False, default_factory=dict)
+    # TODO improve pattern
+    _compiled_programs: dict[
+        tuple[Any, ...], concurrent.futures.Future[stages.CompiledProgram] | stages.CompiledProgram
+    ] = dataclasses.field(default_factory=dict, init=False, hash=False, repr=False)
+    _static_arg_indices: tuple[int, ...] | None = dataclasses.field(
+        default=None, init=False, hash=False, repr=False
     )
-    _static_arg_indices: tuple[int, ...] | None = dataclasses.field(init=False, default=None)
-=======
-    # TODO(havogt): pattern will be changed in the compile with variants PR, this pattern is used because a subclass is adding a new field without default
-    _compiled_program: (
-        concurrent.futures.Future[stages.CompiledProgram] | stages.CompiledProgram | None
-    ) = dataclasses.field(init=False, default=None, hash=False, repr=False)
->>>>>>> fab52f8d
 
     @classmethod
     def from_function(
@@ -273,20 +269,17 @@
             program_type = self.past_stage.past_node.type
             assert isinstance(program_type, ts_ffront.ProgramType)
             args, kwargs = type_info.canonicalize_arguments(program_type, args, kwargs)
-<<<<<<< HEAD
             assert self._static_arg_indices is not None
             key = tuple(args[i] for i in self._static_arg_indices)
-            self._compiled_programs[key].result()(*args, **kwargs, offset_provider=offset_provider)
-=======
             try:
                 # if this call works, the future was already resolved
-                self._compiled_program(*args, **kwargs, offset_provider=offset_provider)  # type: ignore[operator] # `Future` not callable, but that's why we are in `try`
+                self._compiled_programs[key](*args, **kwargs, offset_provider=offset_provider)  # type: ignore[operator] # `Future` not callable, but that's why we are in `try`
             except TypeError:  # 'Future' object is not callable
                 # otherwise we resolve the future and call again
-                assert isinstance(self._compiled_program, concurrent.futures.Future)
-                object.__setattr__(self, "_compiled_program", self._compiled_program.result())
-                self._compiled_program(*args, **kwargs, offset_provider=offset_provider)  # type: ignore[operator] # here it is a `CompiledProgram`
->>>>>>> fab52f8d
+                future = self._compiled_programs[key]
+                assert isinstance(future, concurrent.futures.Future)
+                self._compiled_programs[key] = future.result()
+                self._compiled_programs[key](*args, **kwargs, offset_provider=offset_provider)  # type: ignore[operator] # here it is a `CompiledProgram`
         else:
             self.backend(
                 self.definition_stage,
@@ -299,8 +292,9 @@
         offset_provider_type: common.OffsetProviderType | common.OffsetProvider | None = None,
         **static_args: list[core_defs.Scalar | tuple[core_defs.Scalar | tuple, ...]],
     ) -> Program:
-        if self._compiled_program is not None:
-            raise RuntimeError("Program is already compiled.")
+        if len(self._compiled_programs) > 0:
+            # TODO discuss this behavior
+            raise RuntimeError("Program variants were already compiled.")
         if self.backend is None or self.backend == eve.NOTHING:
             raise ValueError("Cannot compile a program without backend.")
         if self.connectivities is None and offset_provider_type is None:
@@ -331,7 +325,6 @@
         static_args_indices = tuple(
             sorted(list(arg_types_dict.keys()).index(k) for k in static_args.keys())
         )
-<<<<<<< HEAD
         object.__setattr__(self, "_static_arg_indices", static_args_indices)
         for static_values in itertools.product(*static_args.values()):
             variant = dict(zip(static_args.keys(), static_values))
@@ -348,13 +341,7 @@
                 args=args,
                 kwargs={},
             )
-            self._compiled_programs[static_values] = ASYNC_COMPILATION_POOL.submit(
-=======
-        object.__setattr__(
-            self,
-            "_compiled_program",
-            _async_compilation_pool.submit(
->>>>>>> fab52f8d
+            self._compiled_programs[static_values] = _async_compilation_pool.submit(
                 self.backend.compile, self.definition_stage, compile_time_args=compile_time_args
             )
         return self
