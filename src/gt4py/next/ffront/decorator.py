--- conflicted
+++ resolved
@@ -108,22 +108,6 @@
             static_params=static_params,
         )
 
-<<<<<<< HEAD
-    # needed in testing
-    @property
-    def definition(self) -> types.FunctionType:
-        return self.definition_stage.definition
-
-    @functools.cached_property
-    def past_stage(self) -> ffront_stages.PAST_PRG:
-        # backwards compatibility for backends that do not support the full toolchain
-        no_args_def = toolchain.CompilableProgram(
-            self.definition_stage, arguments.CompileTimeArgs.empty()
-        )
-        return self._frontend_transforms.func_to_past(no_args_def).data
-
-=======
->>>>>>> cb205e3c
     # TODO(ricoh): linting should become optional, up to the backend.
     def __post_init__(self) -> None:
         no_args_past = toolchain.CompilableProgram(
@@ -149,7 +133,7 @@
         return self.definition_stage.definition
 
     @functools.cached_property
-    def past_stage(self) -> ffront_stages.PRG:
+    def past_stage(self) -> ffront_stages.PAST_PRG:
         # backwards compatibility for backends that do not support the full toolchain
         no_args_def = toolchain.CompilableProgram(
             self.definition_stage, arguments.CompileTimeArgs.empty()
