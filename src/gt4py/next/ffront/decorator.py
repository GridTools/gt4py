--- conflicted
+++ resolved
@@ -298,7 +298,6 @@
     def __call__(self, *args, offset_provider: dict[str, Dimension], **kwargs) -> Optional[dace.SDFG]:
         return_sdfg = kwargs.pop('return_sdfg', False)
 
-<<<<<<< HEAD
         if not return_sdfg:
             rewritten_args, size_args, kwargs = self._process_args(args, kwargs)
 
@@ -306,7 +305,8 @@
                 warnings.warn(
                     UserWarning(
                         f"Field View Program '{self.itir.id}': Using Python execution, consider selecting a perfomance backend."
-                    )
+                    ),
+                    stacklevel=2,
                 )
                 with next_embedded.context.new_context(offset_provider=offset_provider) as ctx:
                     ctx.run(self.definition, *rewritten_args, **kwargs)
@@ -323,14 +323,6 @@
                 **kwargs,
                 offset_provider=offset_provider,
                 column_axis=self._column_axis,
-=======
-        if self.backend is None:
-            warnings.warn(
-                UserWarning(
-                    f"Field View Program '{self.itir.id}': Using Python execution, consider selecting a perfomance backend."
-                ),
-                stacklevel=2,
->>>>>>> ae9c203c
             )
         else:
             _, size_args, _ = self._process_args(args, kwargs, return_sdfg=return_sdfg)
