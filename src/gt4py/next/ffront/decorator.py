# GT4Py - GridTools Framework
#
# Copyright (c) 2014-2023, ETH Zurich
# All rights reserved.
#
# This file is part of the GT4Py project and the GridTools framework.
# GT4Py is free software: you can redistribute it and/or modify it under
# the terms of the GNU General Public License as published by the
# Free Software Foundation, either version 3 of the License, or any later
# version. See the LICENSE.txt file at the top-level directory of this
# distribution for a copy of the license or check <https://www.gnu.org/licenses/>.
#
# SPDX-License-Identifier: GPL-3.0-or-later

# TODO(tehrengruber): This file contains to many different components. Split
#  into components for each dialect.


from __future__ import annotations

import collections
import dataclasses
import functools
import types
import typing
import warnings
from collections.abc import Callable, Iterable
from typing import Generator, Generic, TypeVar

from devtools import debug

from gt4py import eve
from gt4py._core import definitions as core_defs
from gt4py.eve import utils as eve_utils
from gt4py.eve.extended_typing import Any, Optional
<<<<<<< HEAD
from gt4py.next import allocators as next_allocators, embedded as next_embedded, errors
=======
from gt4py.next import allocators as next_allocators, embedded as next_embedded
>>>>>>> a5b2450e
from gt4py.next.common import Dimension, DimensionKind, GridType
from gt4py.next.embedded import operators as embedded_operators
from gt4py.next.ffront import (
    dialect_ast_enums,
    field_operator_ast as foast,
    program_ast as past,
    type_specifications as ts_ffront,
)
from gt4py.next.ffront.fbuiltins import FieldOffset
from gt4py.next.ffront.foast_passes.type_deduction import FieldOperatorTypeDeduction
from gt4py.next.ffront.foast_to_itir import FieldOperatorLowering
from gt4py.next.ffront.func_to_foast import FieldOperatorParser
from gt4py.next.ffront.func_to_past import ProgramParser
from gt4py.next.ffront.gtcallable import GTCallable
from gt4py.next.ffront.past_passes.closure_var_type_deduction import (
    ClosureVarTypeDeduction as ProgramClosureVarTypeDeduction,
)
from gt4py.next.ffront.past_passes.type_deduction import ProgramTypeDeduction
from gt4py.next.ffront.past_to_itir import ProgramLowering
from gt4py.next.ffront.source_utils import SourceDefinition, get_closure_vars_from_function
from gt4py.next.iterator import ir as itir
from gt4py.next.iterator.ir_utils.ir_makers import (
    literal_from_value,
    promote_to_const_iterator,
    ref,
    sym,
)
from gt4py.next.program_processors import processor_interface as ppi
from gt4py.next.type_system import type_info, type_specifications as ts, type_translation


DEFAULT_BACKEND: Callable = None


def _get_closure_vars_recursively(closure_vars: dict[str, Any]) -> dict[str, Any]:
    all_closure_vars = collections.ChainMap(closure_vars)

    for closure_var in closure_vars.values():
        if isinstance(closure_var, GTCallable):
            # if the closure ref has closure refs by itself, also add them
            if child_closure_vars := closure_var.__gt_closure_vars__():
                all_child_closure_vars = _get_closure_vars_recursively(child_closure_vars)

                collisions: list[str] = []
                for potential_collision in set(closure_vars) & set(all_child_closure_vars):
                    if (
                        closure_vars[potential_collision]
                        != all_child_closure_vars[potential_collision]
                    ):
                        collisions.append(potential_collision)
                if collisions:
                    raise NotImplementedError(
                        f"Using closure vars with same name but different value "
                        f"across functions is not implemented yet. \n"
                        f"Collisions: '{',  '.join(collisions)}'."
                    )

                all_closure_vars = collections.ChainMap(all_closure_vars, all_child_closure_vars)
    return dict(all_closure_vars)


def _filter_closure_vars_by_type(closure_vars: dict[str, Any], *types: type) -> dict[str, Any]:
    return {name: value for name, value in closure_vars.items() if isinstance(value, types)}


def _deduce_grid_type(
    requested_grid_type: Optional[GridType],
    offsets_and_dimensions: Iterable[FieldOffset | Dimension],
) -> GridType:
    """
    Derive grid type from actually occurring dimensions and check against optional user request.

    Unstructured grid type is consistent with any kind of offset, cartesian
    is easier to optimize for but only allowed in the absence of unstructured
    dimensions and offsets.
    """

    def is_cartesian_offset(o: FieldOffset):
        return len(o.target) == 1 and o.source == o.target[0]

    deduced_grid_type = GridType.CARTESIAN
    for o in offsets_and_dimensions:
        if isinstance(o, FieldOffset) and not is_cartesian_offset(o):
            deduced_grid_type = GridType.UNSTRUCTURED
            break
        if isinstance(o, Dimension) and o.kind == DimensionKind.LOCAL:
            deduced_grid_type = GridType.UNSTRUCTURED
            break

    if requested_grid_type == GridType.CARTESIAN and deduced_grid_type == GridType.UNSTRUCTURED:
        raise ValueError(
            "'grid_type == GridType.CARTESIAN' was requested, but unstructured 'FieldOffset' or local 'Dimension' was found."
        )

    return deduced_grid_type if requested_grid_type is None else requested_grid_type


def _field_constituents_shape_and_dims(
    arg, arg_type: ts.FieldType | ts.ScalarType | ts.TupleType
) -> Generator[tuple[tuple[int, ...], list[Dimension]]]:
    if isinstance(arg_type, ts.TupleType):
        for el, el_type in zip(arg, arg_type.types):
            yield from _field_constituents_shape_and_dims(el, el_type)
    elif isinstance(arg_type, ts.FieldType):
        dims = type_info.extract_dims(arg_type)
        if hasattr(arg, "shape"):
            assert len(arg.shape) == len(dims)
            yield (arg.shape, dims)
        else:
            yield (None, dims)
    elif isinstance(arg_type, ts.ScalarType):
        yield (None, [])
    else:
        raise ValueError("Expected 'FieldType' or 'TupleType' thereof.")


# TODO(tehrengruber): Decide if and how programs can call other programs. As a
#  result Program could become a GTCallable.
# TODO(ricoh): factor out the generated ITIR together with arguments rewriting
# so that using fencil processors on `some_program.itir` becomes trivial without
# prior knowledge of the fencil signature rewriting done by `Program`.
# After that, drop the `.format_itir()` method, since it won't be needed.
@dataclasses.dataclass(frozen=True)
class Program:
    """
    Construct a program object from a PAST node.

    A call to the resulting object executes the program as expressed
    by the PAST node.

    Attributes:
        past_node: The node representing the program.
        closure_vars: Mapping of externally defined symbols to their respective values.
            For example, referenced global and nonlocal variables.
        backend: The backend to be used for code generation.
        definition: The Python function object corresponding to the PAST node.
        grid_type: The grid type (cartesian or unstructured) to be used. If not explicitly given
            it will be deduced from actually occurring dimensions.
    """

    past_node: past.Program
    closure_vars: dict[str, Any]
    definition: Optional[types.FunctionType]
    backend: Optional[ppi.ProgramExecutor]
    grid_type: Optional[GridType]

    @classmethod
    def from_function(
        cls,
        definition: types.FunctionType,
        backend: Optional[ppi.ProgramExecutor],
        grid_type: Optional[GridType] = None,
    ) -> Program:
        source_def = SourceDefinition.from_function(definition)
        closure_vars = get_closure_vars_from_function(definition)
        annotations = typing.get_type_hints(definition)
        past_node = ProgramParser.apply(source_def, closure_vars, annotations)
        return cls(
            past_node=past_node,
            closure_vars=closure_vars,
            backend=backend,
            definition=definition,
            grid_type=grid_type,
        )

    def __post_init__(self):
        function_closure_vars = _filter_closure_vars_by_type(self.closure_vars, GTCallable)
        misnamed_functions = [
            f"{name} vs. {func.id}"
            for name, func in function_closure_vars.items()
            if name != func.__gt_itir__().id
        ]
        if misnamed_functions:
            raise RuntimeError(
                f"The following symbols resolve to a function with a mismatching name: {','.join(misnamed_functions)}."
            )

        undefined_symbols = [
            symbol.id
            for symbol in self.past_node.closure_vars
            if symbol.id not in self.closure_vars
        ]
        if undefined_symbols:
            raise RuntimeError(
                f"The following closure variables are undefined: {', '.join(undefined_symbols)}."
            )

    @functools.cached_property
    def __gt_allocator__(
        self,
    ) -> next_allocators.FieldBufferAllocatorProtocol[core_defs.DeviceTypeT]:
        if self.backend:
            return self.backend.__gt_allocator__
        else:
            raise RuntimeError(f"Program '{self}' does not have a backend set.")

    def with_backend(self, backend: ppi.ProgramExecutor) -> Program:
        return dataclasses.replace(self, backend=backend)

    def with_grid_type(self, grid_type: GridType) -> Program:
        return dataclasses.replace(self, grid_type=grid_type)

    def with_bound_args(self, **kwargs) -> ProgramWithBoundArgs:
        """
        Bind scalar, i.e. non field, program arguments.

        Example (pseudo-code):

        >>> import gt4py.next as gtx
        >>> @gtx.program  # doctest: +SKIP
        ... def program(condition: bool, out: gtx.Field[[IDim], float]):  # noqa: F821
        ...     sample_field_operator(condition, out=out)  # noqa: F821

        Create a new program from `program` with the `condition` parameter set to `True`:

        >>> program_with_bound_arg = program.with_bound_args(condition=True)  # doctest: +SKIP

        The resulting program is equivalent to

        >>> @gtx.program  # doctest: +SKIP
        ... def program(condition: bool, out: gtx.Field[[IDim], float]):  # noqa: F821
        ...     sample_field_operator(condition=True, out=out)  # noqa: F821

        and can be executed without passing `condition`.

        >>> program_with_bound_arg(out, offset_provider={})  # doctest: +SKIP
        """
        for key in kwargs.keys():
            if all(key != param.id for param in self.past_node.params):
                raise TypeError(f"Keyword argument '{key}' is not a valid program parameter.")

        return ProgramWithBoundArgs(
            bound_args=kwargs,
            **{field.name: getattr(self, field.name) for field in dataclasses.fields(self)},
        )

    @functools.cached_property
    def _all_closure_vars(self) -> dict[str, Any]:
        return _get_closure_vars_recursively(self.closure_vars)

    @functools.cached_property
    def itir(self) -> itir.FencilDefinition:
        offsets_and_dimensions = _filter_closure_vars_by_type(
            self._all_closure_vars, FieldOffset, Dimension
        )
        grid_type = _deduce_grid_type(self.grid_type, offsets_and_dimensions.values())

        gt_callables = _filter_closure_vars_by_type(self._all_closure_vars, GTCallable).values()
        lowered_funcs = [gt_callable.__gt_itir__() for gt_callable in gt_callables]
        return ProgramLowering.apply(
            self.past_node, function_definitions=lowered_funcs, grid_type=grid_type
        )

    def __call__(self, *args, offset_provider: dict[str, Dimension], **kwargs) -> None:
        rewritten_args, size_args, kwargs = self._process_args(args, kwargs)

        if self.backend is None:
            warnings.warn(
                UserWarning(
                    f"Field View Program '{self.itir.id}': Using Python execution, consider selecting a perfomance backend."
                )
            )
            with next_embedded.context.new_context(offset_provider=offset_provider) as ctx:
                ctx.run(self.definition, *rewritten_args, **kwargs)
            return

        ppi.ensure_processor_kind(self.backend, ppi.ProgramExecutor)
        if "debug" in kwargs:
            debug(self.itir)

        self.backend(
            self.itir,
            *rewritten_args,
            *size_args,
            **kwargs,
            offset_provider=offset_provider,
            column_axis=self._column_axis,
        )

    def format_itir(
        self,
        *args,
        formatter: ppi.ProgramFormatter,
        offset_provider: dict[str, Dimension],
        **kwargs,
    ) -> str:
        ppi.ensure_processor_kind(formatter, ppi.ProgramFormatter)
        rewritten_args, size_args, kwargs = self._process_args(args, kwargs)
        if "debug" in kwargs:
            debug(self.itir)
        return formatter(
            self.itir,
            *rewritten_args,
            *size_args,
            **kwargs,
            offset_provider=offset_provider,
        )

    def _validate_args(self, *args, **kwargs) -> None:
        arg_types = [type_translation.from_value(arg) for arg in args]
        kwarg_types = {k: type_translation.from_value(v) for k, v in kwargs.items()}

        try:
            type_info.accepts_args(
                self.past_node.type,
                with_args=arg_types,
                with_kwargs=kwarg_types,
                raise_exception=True,
            )
        except ValueError as err:
            raise TypeError(f"Invalid argument types in call to '{self.past_node.id}'.") from err

    def _process_args(self, args: tuple, kwargs: dict) -> tuple[tuple, tuple, dict[str, Any]]:
        self._validate_args(*args, **kwargs)

        args, kwargs = type_info.canonicalize_arguments(self.past_node.type, args, kwargs)

        implicit_domain = any(
            isinstance(stmt, past.Call) and "domain" not in stmt.kwargs
            for stmt in self.past_node.body
        )

        # extract size of all field arguments
        size_args: list[Optional[tuple[int, ...]]] = []
        rewritten_args = list(args)
        for param_idx, param in enumerate(self.past_node.params):
            if implicit_domain and isinstance(param.type, (ts.FieldType, ts.TupleType)):
                shapes_and_dims = [*_field_constituents_shape_and_dims(args[param_idx], param.type)]
                shape, dims = shapes_and_dims[0]
                if not all(
                    el_shape == shape and el_dims == dims for (el_shape, el_dims) in shapes_and_dims
                ):
                    raise ValueError(
                        "Constituents of composite arguments (e.g. the elements of a"
                        " tuple) need to have the same shape and dimensions."
                    )
                size_args.extend(shape if shape else [None] * len(dims))
        return tuple(rewritten_args), tuple(size_args), kwargs

    @functools.cached_property
    def _column_axis(self):
        # construct mapping from column axis to scan operators defined on
        #  that dimension. only one column axis is allowed, but we can use
        #  this mapping to provide good error messages.
        scanops_per_axis: dict[Dimension, str] = {}
        for name, gt_callable in _filter_closure_vars_by_type(
            self._all_closure_vars, GTCallable
        ).items():
            if isinstance(
                (type_ := gt_callable.__gt_type__()),
                ts_ffront.ScanOperatorType,
            ):
                scanops_per_axis.setdefault(type_.axis, []).append(name)

        if len(scanops_per_axis.values()) == 0:
            return None

        if len(scanops_per_axis.values()) != 1:
            scanops_per_axis_strs = [
                f"- {dim.value}: {', '.join(scanops)}" for dim, scanops in scanops_per_axis.items()
            ]

            raise TypeError(
                "Only 'ScanOperator's defined on the same axis "
                + "can be used in a 'Program', found:\n"
                + "\n".join(scanops_per_axis_strs)
                + "."
            )

        return iter(scanops_per_axis.keys()).__next__()


@dataclasses.dataclass(frozen=True)
class ProgramWithBoundArgs(Program):
    bound_args: dict[str, typing.Union[float, int, bool]] = None

    def _process_args(self, args: tuple, kwargs: dict):
        type_ = self.past_node.type
        new_type = ts_ffront.ProgramType(
            definition=ts.FunctionType(
                kw_only_args={
                    k: v
                    for k, v in type_.definition.kw_only_args.items()
                    if k not in self.bound_args.keys()
                },
                pos_only_args=type_.definition.pos_only_args,
                pos_or_kw_args={
                    k: v
                    for k, v in type_.definition.pos_or_kw_args.items()
                    if k not in self.bound_args.keys()
                },
                returns=type_.definition.returns,
            )
        )

        arg_types = [type_translation.from_value(arg) for arg in args]
        kwarg_types = {k: type_translation.from_value(v) for k, v in kwargs.items()}

        try:
            # This error is also catched using `accepts_args`, but we do it manually here to give
            # a better error message.
            for name in self.bound_args.keys():
                if name in kwargs:
                    raise ValueError(f"Parameter '{name}' already set as a bound argument.")

            type_info.accepts_args(
                new_type,
                with_args=arg_types,
                with_kwargs=kwarg_types,
                raise_exception=True,
            )
        except ValueError as err:
            bound_arg_names = ", ".join([f"'{bound_arg}'" for bound_arg in self.bound_args.keys()])
            raise TypeError(
                f"Invalid argument types in call to program '{self.past_node.id}' with "
                f"bound arguments '{bound_arg_names}'."
            ) from err

        full_args = [*args]
        for index, param in enumerate(self.past_node.params):
            if param.id in self.bound_args.keys():
                full_args.insert(index, self.bound_args[param.id])

        return super()._process_args(tuple(full_args), kwargs)

    @functools.cached_property
    def itir(self):
        new_itir = super().itir
        for new_clos in new_itir.closures:
            for key in self.bound_args.keys():
                index = next(
                    index
                    for index, closure_input in enumerate(new_clos.inputs)
                    if closure_input.id == key
                )
                new_clos.inputs.pop(index)
            new_args = [ref(inp.id) for inp in new_clos.inputs]
            params = [sym(inp.id) for inp in new_clos.inputs]
            for value in self.bound_args.values():
                new_args.append(promote_to_const_iterator(literal_from_value(value)))
            expr = itir.FunCall(
                fun=new_clos.stencil,
                args=new_args,
            )
            new_clos.stencil = itir.Lambda(params=params, expr=expr)
        return new_itir


@typing.overload
def program(definition: types.FunctionType) -> Program:
    ...


@typing.overload
def program(*, backend: Optional[ppi.ProgramExecutor]) -> Callable[[types.FunctionType], Program]:
    ...


def program(
    definition=None,
    *,
    backend=eve.NOTHING,
    grid_type=None,
) -> Program | Callable[[types.FunctionType], Program]:
    """
    Generate an implementation of a program from a Python function object.

    Examples:
        >>> @program  # noqa: F821 # doctest: +SKIP
        ... def program(in_field: Field[[TDim], float64], out_field: Field[[TDim], float64]): # noqa: F821
        ...     field_op(in_field, out=out_field)
        >>> program(in_field, out=out_field) # noqa: F821 # doctest: +SKIP

        >>> # the backend can optionally be passed if already decided
        >>> # not passing it will result in embedded execution by default
        >>> # the above is equivalent to
        >>> @program(backend="roundtrip")  # noqa: F821 # doctest: +SKIP
        ... def program(in_field: Field[[TDim], float64], out_field: Field[[TDim], float64]): # noqa: F821
        ...     field_op(in_field, out=out_field)
        >>> program(in_field, out=out_field) # noqa: F821 # doctest: +SKIP
    """

    def program_inner(definition: types.FunctionType) -> Program:
        return Program.from_function(
            definition, DEFAULT_BACKEND if backend is eve.NOTHING else backend, grid_type
        )

    return program_inner if definition is None else program_inner(definition)


OperatorNodeT = TypeVar("OperatorNodeT", bound=foast.LocatedNode)


@dataclasses.dataclass(frozen=True)
class FieldOperator(GTCallable, Generic[OperatorNodeT]):
    """
    Construct a field operator object from a FOAST node.

    A call to the resulting object executes the field operator as expressed
    by the FOAST node and with the signature as if it would appear inside
    a program.

    Attributes:
        foast_node: The node representing the field operator.
        closure_vars: Mapping of names referenced in the field operator (i.e.
            globals, nonlocals) to their values.
        backend: The backend used for executing the field operator. Only used
            if the field operator is called directly, otherwise the backend
            specified for the program takes precedence.
        definition: The original Python function object the field operator
            was created from.
        grid_type: The grid type (cartesian or unstructured) to be used. If not explicitly given
            it will be deduced from actually occurring dimensions.
    """

    foast_node: OperatorNodeT
    closure_vars: dict[str, Any]
<<<<<<< HEAD
    definition: Optional[types.FunctionType]
    backend: Optional[ppi.ProgramExecutor]
    grid_type: Optional[GridType]
=======
    definition: Optional[types.FunctionType] = None
    backend: Optional[ppi.ProgramExecutor] = DEFAULT_BACKEND
    grid_type: Optional[GridType] = None
>>>>>>> a5b2450e
    operator_attributes: Optional[dict[str, Any]] = None
    _program_cache: dict = dataclasses.field(default_factory=dict)

    @classmethod
    def from_function(
        cls,
        definition: types.FunctionType,
        backend: Optional[ppi.ProgramExecutor],
        grid_type: Optional[GridType] = None,
        *,
        operator_node_cls: type[OperatorNodeT] = foast.FieldOperator,
        operator_attributes: Optional[dict[str, Any]] = None,
    ) -> FieldOperator[OperatorNodeT]:
        operator_attributes = operator_attributes or {}

        source_def = SourceDefinition.from_function(definition)
        closure_vars = get_closure_vars_from_function(definition)
        annotations = typing.get_type_hints(definition)
        foast_definition_node = FieldOperatorParser.apply(source_def, closure_vars, annotations)
        loc = foast_definition_node.location
        operator_attribute_nodes = {
            key: foast.Constant(value=value, type=type_translation.from_value(value), location=loc)
            for key, value in operator_attributes.items()
        }
        untyped_foast_node = operator_node_cls(
            id=foast_definition_node.id,
            definition=foast_definition_node,
            location=loc,
            **operator_attribute_nodes,
        )
        foast_node = FieldOperatorTypeDeduction.apply(untyped_foast_node)
        return cls(
            foast_node=foast_node,
            closure_vars=closure_vars,
            definition=definition,
            backend=backend,
            grid_type=grid_type,
            operator_attributes=operator_attributes,
        )

    def __gt_type__(self) -> ts.CallableType:
        type_ = self.foast_node.type
        assert isinstance(type_, ts.CallableType)
        return type_

    def with_backend(self, backend: ppi.ProgramExecutor) -> FieldOperator:
        return dataclasses.replace(self, backend=backend)

    def with_grid_type(self, grid_type: GridType) -> FieldOperator:
        return dataclasses.replace(self, grid_type=grid_type)

    def __gt_itir__(self) -> itir.FunctionDefinition:
        if hasattr(self, "__cached_itir"):
            return getattr(self, "__cached_itir")  # noqa: B009

        itir_node: itir.FunctionDefinition = FieldOperatorLowering.apply(self.foast_node)

        object.__setattr__(self, "__cached_itir", itir_node)

        return itir_node

    def __gt_closure_vars__(self) -> dict[str, Any]:
        return self.closure_vars

    def as_program(
        self, arg_types: list[ts.TypeSpec], kwarg_types: dict[str, ts.TypeSpec]
    ) -> Program:
        # TODO(tehrengruber): implement mechanism to deduce default values
        #  of arg and kwarg types
        # TODO(tehrengruber): check foast operator has no out argument that clashes
        #  with the out argument of the program we generate here.
        hash_ = eve_utils.content_hash(
            (tuple(arg_types), tuple((name, arg) for name, arg in kwarg_types.items()))
        )
        try:
            return self._program_cache[hash_]
        except KeyError:
            pass

        loc = self.foast_node.location
        param_sym_uids = eve_utils.UIDGenerator()  # use a new UID generator to allow caching

        type_ = self.__gt_type__()
        params_decl: list[past.Symbol] = [
            past.DataSymbol(
                id=param_sym_uids.sequential_id(prefix="__sym"),
                type=arg_type,
                namespace=dialect_ast_enums.Namespace.LOCAL,
                location=loc,
            )
            for arg_type in arg_types
        ]
        params_ref = [past.Name(id=pdecl.id, location=loc) for pdecl in params_decl]
        out_sym: past.Symbol = past.DataSymbol(
            id="out",
            type=type_info.return_type(type_, with_args=arg_types, with_kwargs=kwarg_types),
            namespace=dialect_ast_enums.Namespace.LOCAL,
            location=loc,
        )
        out_ref = past.Name(id="out", location=loc)

        if self.foast_node.id in self.closure_vars:
            raise RuntimeError("A closure variable has the same name as the field operator itself.")
        closure_vars = {self.foast_node.id: self}
        closure_symbols = [
            past.Symbol(
                id=self.foast_node.id,
                type=ts.DeferredType(constraint=None),
                namespace=dialect_ast_enums.Namespace.CLOSURE,
                location=loc,
            ),
        ]

        untyped_past_node = past.Program(
            id=f"__field_operator_{self.foast_node.id}",
            type=ts.DeferredType(constraint=ts_ffront.ProgramType),
            params=params_decl + [out_sym],
            body=[
                past.Call(
                    func=past.Name(id=self.foast_node.id, location=loc),
                    args=params_ref,
                    kwargs={"out": out_ref},
                    location=loc,
                )
            ],
            closure_vars=closure_symbols,
            location=loc,
        )
        untyped_past_node = ProgramClosureVarTypeDeduction.apply(untyped_past_node, closure_vars)
        past_node = ProgramTypeDeduction.apply(untyped_past_node)

        self._program_cache[hash_] = Program(
            past_node=past_node,
            closure_vars=closure_vars,
            definition=None,
            backend=self.backend,
            grid_type=self.grid_type,
        )
        return self._program_cache[hash_]

    def __call__(
        self,
        *args,
        **kwargs,
    ) -> None:
        if not next_embedded.context.within_context() and self.backend is not None:
            # non embedded execution
<<<<<<< HEAD
            if "offset_provider" not in kwargs:
                raise errors.MissingArgumentError(None, "offset_provider", True)
            offset_provider = kwargs.pop("offset_provider")

            if "out" not in kwargs:
                raise errors.MissingArgumentError(None, "out", True)
=======
            offset_provider = kwargs.pop("offset_provider", None)
>>>>>>> a5b2450e
            out = kwargs.pop("out")
            args, kwargs = type_info.canonicalize_arguments(self.foast_node.type, args, kwargs)
            # TODO(tehrengruber): check all offset providers are given
            # deduce argument types
            arg_types = []
            for arg in args:
                arg_types.append(type_translation.from_value(arg))
            kwarg_types = {}
            for name, arg in kwargs.items():
                kwarg_types[name] = type_translation.from_value(arg)

            return self.as_program(arg_types, kwarg_types)(
                *args, out, offset_provider=offset_provider, **kwargs
            )
        else:
            if self.operator_attributes is not None and any(
                has_scan_op_attribute := [
                    attribute in self.operator_attributes
                    for attribute in ["init", "axis", "forward"]
                ]
            ):
                assert all(has_scan_op_attribute)
                forward = self.operator_attributes["forward"]
                init = self.operator_attributes["init"]
                axis = self.operator_attributes["axis"]
                op = embedded_operators.ScanOperator(self.definition, forward, init, axis)
            else:
                op = embedded_operators.EmbeddedOperator(self.definition)
            return embedded_operators.field_operator_call(op, args, kwargs)


@typing.overload
def field_operator(
    definition: types.FunctionType, *, backend: Optional[ppi.ProgramExecutor]
) -> FieldOperator[foast.FieldOperator]:
    ...


@typing.overload
def field_operator(
    *, backend: Optional[ppi.ProgramExecutor]
) -> Callable[[types.FunctionType], FieldOperator[foast.FieldOperator]]:
    ...


def field_operator(definition=None, *, backend=eve.NOTHING, grid_type=None):
    """
    Generate an implementation of the field operator from a Python function object.

    Examples:
        >>> @field_operator  # doctest: +SKIP
        ... def field_op(in_field: Field[[TDim], float64]) -> Field[[TDim], float64]: # noqa: F821
        ...     ...
        >>> field_op(in_field, out=out_field)  # noqa: F821 # doctest: +SKIP

        >>> # the backend can optionally be passed if already decided
        >>> # not passing it will result in embedded execution by default
        >>> @field_operator(backend="roundtrip")  # doctest: +SKIP
        ... def field_op(in_field: Field[[TDim], float64]) -> Field[[TDim], float64]: # noqa: F821
        ...     ...
    """

    def field_operator_inner(definition: types.FunctionType) -> FieldOperator[foast.FieldOperator]:
        return FieldOperator.from_function(
            definition, DEFAULT_BACKEND if backend is eve.NOTHING else backend, grid_type
        )

    return field_operator_inner if definition is None else field_operator_inner(definition)


@typing.overload
def scan_operator(
    definition: types.FunctionType,
    *,
    axis: Dimension,
    forward: bool,
    init: core_defs.Scalar,
    backend: Optional[str],
) -> FieldOperator[foast.ScanOperator]:
    ...


@typing.overload
def scan_operator(
    *,
    axis: Dimension,
    forward: bool,
    init: core_defs.Scalar,
    backend: Optional[str],
) -> Callable[[types.FunctionType], FieldOperator[foast.ScanOperator]]:
    ...


def scan_operator(
    definition: Optional[types.FunctionType] = None,
    *,
    axis: Dimension,
    forward: bool = True,
    init: core_defs.Scalar = 0.0,
    backend=eve.NOTHING,
) -> (
    FieldOperator[foast.ScanOperator]
    | Callable[[types.FunctionType], FieldOperator[foast.ScanOperator]]
):
    """
    Generate an implementation of the scan operator from a Python function object.

    Arguments:
        definition: Function from scalars to a scalar.

    Keyword Arguments:
        axis: A :ref:`Dimension` to reduce over.
        forward: Boolean specifying the direction.
        init: Initial value for the carry argument of the scan pass.

    Examples:
        >>> import numpy as np
        >>> import gt4py.next as gtx
        >>> from gt4py.next.iterator import embedded
        >>> embedded._column_range = 1  # implementation detail
        >>> KDim = gtx.Dimension("K", kind=gtx.DimensionKind.VERTICAL)
        >>> inp = gtx.as_field([KDim], np.ones((10,)))
        >>> out = gtx.as_field([KDim], np.zeros((10,)))
        >>> @gtx.scan_operator(axis=KDim, forward=True, init=0.)
        ... def scan_operator(carry: float, val: float) -> float:
        ...     return carry+val
        >>> scan_operator(inp, out=out, offset_provider={})  # doctest: +SKIP
        >>> out.array()  # doctest: +SKIP
        array([ 1.,  2.,  3.,  4.,  5.,  6.,  7.,  8.,  9., 10.])
    """
    # TODO(tehrengruber): enable doctests again. For unknown / obscure reasons
    #  the above doctest fails when executed using `pytest --doctest-modules`.

    def scan_operator_inner(definition: types.FunctionType) -> FieldOperator:
        return FieldOperator.from_function(
            definition,
            DEFAULT_BACKEND if backend is eve.NOTHING else backend,
            operator_node_cls=foast.ScanOperator,
            operator_attributes={"axis": axis, "forward": forward, "init": init},
        )

    return scan_operator_inner if definition is None else scan_operator_inner(definition)<|MERGE_RESOLUTION|>--- conflicted
+++ resolved
@@ -33,11 +33,7 @@
 from gt4py._core import definitions as core_defs
 from gt4py.eve import utils as eve_utils
 from gt4py.eve.extended_typing import Any, Optional
-<<<<<<< HEAD
 from gt4py.next import allocators as next_allocators, embedded as next_embedded, errors
-=======
-from gt4py.next import allocators as next_allocators, embedded as next_embedded
->>>>>>> a5b2450e
 from gt4py.next.common import Dimension, DimensionKind, GridType
 from gt4py.next.embedded import operators as embedded_operators
 from gt4py.next.ffront import (
@@ -555,15 +551,9 @@
 
     foast_node: OperatorNodeT
     closure_vars: dict[str, Any]
-<<<<<<< HEAD
     definition: Optional[types.FunctionType]
     backend: Optional[ppi.ProgramExecutor]
     grid_type: Optional[GridType]
-=======
-    definition: Optional[types.FunctionType] = None
-    backend: Optional[ppi.ProgramExecutor] = DEFAULT_BACKEND
-    grid_type: Optional[GridType] = None
->>>>>>> a5b2450e
     operator_attributes: Optional[dict[str, Any]] = None
     _program_cache: dict = dataclasses.field(default_factory=dict)
 
@@ -711,16 +701,12 @@
     ) -> None:
         if not next_embedded.context.within_context() and self.backend is not None:
             # non embedded execution
-<<<<<<< HEAD
             if "offset_provider" not in kwargs:
                 raise errors.MissingArgumentError(None, "offset_provider", True)
             offset_provider = kwargs.pop("offset_provider")
 
             if "out" not in kwargs:
                 raise errors.MissingArgumentError(None, "out", True)
-=======
-            offset_provider = kwargs.pop("offset_provider", None)
->>>>>>> a5b2450e
             out = kwargs.pop("out")
             args, kwargs = type_info.canonicalize_arguments(self.foast_node.type, args, kwargs)
             # TODO(tehrengruber): check all offset providers are given
