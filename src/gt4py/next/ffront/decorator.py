--- conflicted
+++ resolved
@@ -274,12 +274,9 @@
         )
 
     def __call__(self, *args: Any, offset_provider: common.OffsetProvider, **kwargs: Any) -> None:
-<<<<<<< HEAD
         if config.COLLECT_METRICS:
             start = time.time()
-        offset_provider = {**offset_provider, **self._implicit_offset_provider}
-        if self.backend is None:
-=======
+
         if __debug__:
             # TODO: remove or make dependency on self.past_stage optional
             past_process_args._validate_args(
@@ -297,44 +294,18 @@
             )
         else:
             # embedded
->>>>>>> 58bdca71
             warnings.warn(
                 UserWarning(
                     f"Field View Program '{self.definition_stage.definition.__name__}': Using Python execution, consider selecting a performance backend."
                 ),
                 stacklevel=2,
             )
-            offset_provider = {**offset_provider, **self._implicit_offset_provider}
             with next_embedded.context.new_context(offset_provider=offset_provider) as ctx:
                 ctx.run(self.definition_stage.definition, *args, **kwargs)
-<<<<<<< HEAD
-            return
-
-        if self._compiled_program is not None:
-            # TODO(havogt): make offset_provider_type part of the compiled program hash once we have variants
-            # TODO(havogt): measure overhead of canonicalize_arguments
-            program_type = self.past_stage.past_node.type
-            assert isinstance(program_type, ts_ffront.ProgramType)
-            args, kwargs = type_info.canonicalize_arguments(program_type, args, kwargs)
-            try:
-                # if this call works, the future was already resolved
-                self._compiled_program(*args, **kwargs, offset_provider=offset_provider)  # type: ignore[operator] # `Future` not callable, but that's why we are in `try`
-            except TypeError:  # 'Future' object is not callable
-                # otherwise we resolve the future and call again
-                assert isinstance(self._compiled_program, concurrent.futures.Future)
-                object.__setattr__(self, "_compiled_program", self._compiled_program.result())
-                self._compiled_program(*args, **kwargs, offset_provider=offset_provider)  # type: ignore[operator] # here it is a `CompiledProgram`
-        else:
-            self.backend(
-                self.definition_stage,
-                *args,
-                **(kwargs | {"offset_provider": offset_provider}),
-            )
+
         if config.COLLECT_METRICS:
             end = time.time()
             metrics.global_metric_container[self.__name__][metrics.TOTAL].append(end - start)
-=======
->>>>>>> 58bdca71
 
     def compile(
         self,
