--- conflicted
+++ resolved
@@ -170,7 +170,7 @@
             For example, referenced global and nonlocal variables.
         backend: The backend to be used for code generation.
         definition: The Python function object corresponding to the PAST node.
-        grid_type: The grid type(cartesian or unstructured) to be used. If not explicitly given
+        grid_type: The grid type (cartesian or unstructured) to be used. If not explicitly given
             it will be deduced from actually occurring dimensions.
     """
 
@@ -240,26 +240,26 @@
         """
         Bind scalar, i.e. non field, program arguments.
 
-        Example(pseudo-code):
-
-        >> > import gt4py.next as gtx
-        >> > @ gtx.program  # doctest: +SKIP
+        Example (pseudo-code):
+
+        >>> import gt4py.next as gtx
+        >>> @gtx.program  # doctest: +SKIP
         ... def program(condition: bool, out: gtx.Field[[IDim], float]):  # noqa: F821
         ...     sample_field_operator(condition, out=out)  # noqa: F821
 
         Create a new program from `program` with the `condition` parameter set to `True`:
 
-        >> > program_with_bound_arg=program.with_bound_args(condition=True)  # doctest: +SKIP
+        >>> program_with_bound_arg = program.with_bound_args(condition=True)  # doctest: +SKIP
 
         The resulting program is equivalent to
 
-        >> > @ gtx.program  # doctest: +SKIP
+        >>> @gtx.program  # doctest: +SKIP
         ... def program(condition: bool, out: gtx.Field[[IDim], float]):  # noqa: F821
         ...     sample_field_operator(condition=True, out=out)  # noqa: F821
 
         and can be executed without passing `condition`.
 
-        >> > program_with_bound_arg(out, offset_provider={})  # doctest: +SKIP
+        >>> program_with_bound_arg(out, offset_provider={})  # doctest: +SKIP
         """
         for key in kwargs.keys():
             if all(key != param.id for param in self.past_node.params):
@@ -398,8 +398,9 @@
 
             raise TypeError(
                 "Only 'ScanOperator's defined on the same axis "
-                "can be used in a 'Program', found:\n"
-                "\n".join(scanops_per_axis_strs) + "."
+                + "can be used in a 'Program', found:\n"
+                + "\n".join(scanops_per_axis_strs)
+                + "."
             )
 
         return iter(scanops_per_axis.keys()).__next__()
@@ -501,18 +502,18 @@
     Generate an implementation of a program from a Python function object.
 
     Examples:
-        >> > @program  # noqa: F821 # doctest: +SKIP
-        ... def program(in_field: Field[[TDim], float64], out_field: Field[[TDim], float64]):  # noqa: F821
+        >>> @program  # noqa: F821 # doctest: +SKIP
+        ... def program(in_field: Field[[TDim], float64], out_field: Field[[TDim], float64]): # noqa: F821
         ...     field_op(in_field, out=out_field)
-        >> > program(in_field, out=out_field)  # noqa: F821 # doctest: +SKIP
-
-        >> >  # the backend can optionally be passed if already decided
-        >> >  # not passing it will result in embedded execution by default
-        >> >  # the above is equivalent to
-        >> > @program(backend="roundtrip")  # noqa: F821 # doctest: +SKIP
-        ... def program(in_field: Field[[TDim], float64], out_field: Field[[TDim], float64]):  # noqa: F821
+        >>> program(in_field, out=out_field) # noqa: F821 # doctest: +SKIP
+
+        >>> # the backend can optionally be passed if already decided
+        >>> # not passing it will result in embedded execution by default
+        >>> # the above is equivalent to
+        >>> @program(backend="roundtrip")  # noqa: F821 # doctest: +SKIP
+        ... def program(in_field: Field[[TDim], float64], out_field: Field[[TDim], float64]): # noqa: F821
         ...     field_op(in_field, out=out_field)
-        >> > program(in_field, out=out_field)  # noqa: F821 # doctest: +SKIP
+        >>> program(in_field, out=out_field) # noqa: F821 # doctest: +SKIP
     """
 
     def program_inner(definition: types.FunctionType) -> Program:
@@ -535,14 +536,14 @@
 
     Attributes:
         foast_node: The node representing the field operator.
-        closure_vars: Mapping of names referenced in the field operator(i.e.
+        closure_vars: Mapping of names referenced in the field operator (i.e.
             globals, nonlocals) to their values.
         backend: The backend used for executing the field operator. Only used
             if the field operator is called directly, otherwise the backend
             specified for the program takes precedence.
         definition: The original Python function object the field operator
-            was created from .
-        grid_type: The grid type(cartesian or unstructured) to be used. If not explicitly given
+            was created from.
+        grid_type: The grid type (cartesian or unstructured) to be used. If not explicitly given
             it will be deduced from actually occurring dimensions.
     """
 
@@ -713,26 +714,6 @@
                 *args, out, offset_provider=offset_provider, **kwargs
             )
         else:
-<<<<<<< HEAD
-            # field_operator called from other field_operator in embedded execution
-            assert self.backend is None
-            return self.definition(*args, **kwargs)
-
-
-def _tuple_assign_field(
-    target: tuple[common.Field | tuple, ...] | common.Field,
-    source: tuple[common.Field | tuple, ...] | common.Field,
-    domain: Optional[common.Domain],
-):
-    if isinstance(target, tuple):
-        if not isinstance(source, tuple):
-            raise RuntimeError(f"Cannot assign '{source}' to '{target}'.")
-        for t, s in zip(target, source):
-            _tuple_assign_field(t, s, domain)
-    else:
-        domain = domain or target.domain
-        target[domain] = source[domain]
-=======
             if self.operator_attributes is not None and any(
                 has_scan_op_attribute := [
                     attribute in self.operator_attributes
@@ -747,7 +728,6 @@
             else:
                 op = embedded_operators.EmbeddedOperator(self.definition)
             return embedded_operators.field_operator_call(op, args, kwargs)
->>>>>>> a14ad09f
 
 
 @typing.overload
@@ -769,15 +749,15 @@
     Generate an implementation of the field operator from a Python function object.
 
     Examples:
-        >> > @field_operator  # doctest: +SKIP
-        ... def field_op(in_field: Field[[TDim], float64]) -> Field[[TDim], float64]:  # noqa: F821
+        >>> @field_operator  # doctest: +SKIP
+        ... def field_op(in_field: Field[[TDim], float64]) -> Field[[TDim], float64]: # noqa: F821
         ...     ...
-        >> > field_op(in_field, out=out_field)  # noqa: F821 # doctest: +SKIP
-
-        >> >  # the backend can optionally be passed if already decided
-        >> >  # not passing it will result in embedded execution by default
-        >> > @field_operator(backend="roundtrip")  # doctest: +SKIP
-        ... def field_op(in_field: Field[[TDim], float64]) -> Field[[TDim], float64]:  # noqa: F821
+        >>> field_op(in_field, out=out_field)  # noqa: F821 # doctest: +SKIP
+
+        >>> # the backend can optionally be passed if already decided
+        >>> # not passing it will result in embedded execution by default
+        >>> @field_operator(backend="roundtrip")  # doctest: +SKIP
+        ... def field_op(in_field: Field[[TDim], float64]) -> Field[[TDim], float64]: # noqa: F821
         ...     ...
     """
 
@@ -828,24 +808,24 @@
         definition: Function from scalars to a scalar.
 
     Keyword Arguments:
-        axis: A: ref: `Dimension` to reduce over.
+        axis: A :ref:`Dimension` to reduce over.
         forward: Boolean specifying the direction.
-        init: Initial value for the carry argument of the scan pass .
+        init: Initial value for the carry argument of the scan pass.
 
     Examples:
-        >> > import numpy as np
-        >> > import gt4py.next as gtx
-        >> > from gt4py.next.iterator import embedded
-        >> > embedded._column_range=1  # implementation detail
-        >> > KDim=gtx.Dimension("K", kind=gtx.DimensionKind.VERTICAL)
-        >> > inp=gtx.as_field([KDim], np.ones((10,)))
-        >> > out=gtx.as_field([KDim], np.zeros((10,)))
-        >> > @ gtx.scan_operator(axis=KDim, forward=True, init=0.)
+        >>> import numpy as np
+        >>> import gt4py.next as gtx
+        >>> from gt4py.next.iterator import embedded
+        >>> embedded._column_range = 1  # implementation detail
+        >>> KDim = gtx.Dimension("K", kind=gtx.DimensionKind.VERTICAL)
+        >>> inp = gtx.as_field([KDim], np.ones((10,)))
+        >>> out = gtx.as_field([KDim], np.zeros((10,)))
+        >>> @gtx.scan_operator(axis=KDim, forward=True, init=0.)
         ... def scan_operator(carry: float, val: float) -> float:
-        ... return carry+val
-        >> > scan_operator(inp, out=out, offset_provider={})  # doctest: +SKIP
-        >> > out.array()  # doctest: +SKIP
-        array([1.,  2.,  3.,  4.,  5.,  6.,  7.,  8.,  9., 10.])
+        ...     return carry+val
+        >>> scan_operator(inp, out=out, offset_provider={})  # doctest: +SKIP
+        >>> out.array()  # doctest: +SKIP
+        array([ 1.,  2.,  3.,  4.,  5.,  6.,  7.,  8.,  9., 10.])
     """
     # TODO(tehrengruber): enable doctests again. For unknown / obscure reasons
     #  the above doctest fails when executed using `pytest --doctest-modules`.
