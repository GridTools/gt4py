--- conflicted
+++ resolved
@@ -306,20 +306,9 @@
                 ),
                 stacklevel=2,
             )
-<<<<<<< HEAD
-            with next_embedded.context.update(offset_provider=offset_provider):
-                self.definition_stage.definition(*args, **kwargs)
-
-        if collect_metrics_level:
-            if collect_metrics:
-                program_metrics[metrics.TOTAL_METRIC].add_sample(time.time() - start)
-
-            metrics.active_metric_collection.set(None)
-=======
             offset_provider = {**offset_provider, **self._implicit_offset_provider}
             with next_embedded.context.update(offset_provider=offset_provider):
                 self.definition_stage.definition(*args, **kwargs)
->>>>>>> 3a34ee26
 
     def compile(
         self,
