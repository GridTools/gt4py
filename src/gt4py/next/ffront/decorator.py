# GT4Py - GridTools Framework
#
# Copyright (c) 2014-2024, ETH Zurich
# All rights reserved.
#
# Please, refer to the LICENSE file in the root directory.
# SPDX-License-Identifier: BSD-3-Clause

# TODO(tehrengruber): This file contains to many different components. Split
#  into components for each dialect.


from __future__ import annotations

import dataclasses
import functools
import time
import types
import typing
import warnings
from collections.abc import Callable, Sequence
from typing import Any, Generic, Optional, TypeVar

from gt4py import eve
from gt4py._core import definitions as core_defs
from gt4py.eve import extended_typing as xtyping
from gt4py.eve.extended_typing import Self, override
from gt4py.next import (
    allocators as next_allocators,
    backend as next_backend,
    common,
    config,
    embedded as next_embedded,
    errors,
    metrics,
    utils,
)
from gt4py.next.embedded import operators as embedded_operators
from gt4py.next.ffront import (
    field_operator_ast as foast,
    foast_to_gtir,
    past_process_args,
    signature,
    stages as ffront_stages,
    transform_utils,
    type_specifications as ts_ffront,
)
from gt4py.next.ffront.gtcallable import GTCallable
from gt4py.next.iterator import ir as itir
from gt4py.next.otf import arguments, compiled_program, stages, toolchain
from gt4py.next.type_system import type_info, type_specifications as ts, type_translation


DEFAULT_BACKEND: next_backend.Backend | None = None


# TODO(tehrengruber): Decide if and how programs can call other programs. As a
#  result Program could become a GTCallable.
@dataclasses.dataclass(frozen=True)
class Program:
    """
    Construct a program object from a PAST node.

    A call to the resulting object executes the program as expressed
    by the PAST node.

    Attributes:
        past_node: The node representing the program.
        closure_vars: Mapping of externally defined symbols to their respective values.
            For example, referenced global and nonlocal variables.
        backend: The backend to be used for code generation.
        definition: The Python function object corresponding to the PAST node.
        grid_type: The grid type (cartesian or unstructured) to be used. If not explicitly given
            it will be deduced from actually occurring dimensions.
        connectivities: A dictionary holding static/compile-time information about the offset providers.
            For now, it is used for ahead of time compilation in DaCe orchestrated programs,
            i.e. DaCe programs that call GT4Py Programs -SDFGConvertible interface-.
    """

    definition_stage: ffront_stages.ProgramDefinition
    backend: Optional[next_backend.Backend]
    connectivities: Optional[
        common.OffsetProvider
    ]  # TODO(ricoh): replace with common.OffsetProviderType once the temporary pass doesn't require the runtime information
    enable_jit: bool | None
    static_params: (
        Sequence[str] | None
    )  # if the user requests static params, they will be used later to initialize CompiledPrograms
    static_domains: bool

    @classmethod
    def from_function(
        cls,
        definition: types.FunctionType,
        backend: next_backend.Backend | None,
        grid_type: common.GridType | None = None,
        enable_jit: bool | None = None,
        static_params: Sequence[str] | None = None,
        static_domains: bool = False,
        connectivities: Optional[
            common.OffsetProvider
        ] = None,  # TODO(ricoh): replace with common.OffsetProviderType once the temporary pass doesn't require the runtime information
    ) -> Program:
        program_def = ffront_stages.ProgramDefinition(definition=definition, grid_type=grid_type)
        return cls(
            definition_stage=program_def,
            backend=backend,
            connectivities=connectivities,
            enable_jit=enable_jit,
            static_params=static_params,
            static_domains=static_domains,
        )

    # TODO(ricoh): linting should become optional, up to the backend.
    def __post_init__(self) -> None:
        no_args_past = toolchain.CompilableProgram(
            self.past_stage, arguments.CompileTimeArgs.empty()
        )
        _ = self._frontend_transforms.past_lint(no_args_past).data

    @property
    def __name__(self) -> str:
        return self.definition_stage.definition.__name__

    @functools.cached_property
    def __gt_allocator__(
        self,
    ) -> next_allocators.FieldBufferAllocatorProtocol[core_defs.DeviceTypeT]:
        if self.backend:
            return self.backend.__gt_allocator__
        else:
            raise RuntimeError(f"Program '{self}' does not have a backend set.")

    @property
    def definition(self) -> types.FunctionType:
        return self.definition_stage.definition

    @functools.cached_property
    def past_stage(self) -> ffront_stages.PAST_PRG:
        # backwards compatibility for backends that do not support the full toolchain
        no_args_def = toolchain.CompilableProgram(
            self.definition_stage, arguments.CompileTimeArgs.empty()
        )
        return self._frontend_transforms.func_to_past(no_args_def).data

    @property
    def _frontend_transforms(self) -> next_backend.Transforms:
        if self.backend is None:
            return next_backend.DEFAULT_TRANSFORMS
        # TODO(tehrengruber): This class relies heavily on `self.backend.transforms` being
        #  a `next_backend.Transforms`, but the backend type annotation does not reflect that.
        assert isinstance(self.backend.transforms, next_backend.Transforms)
        return self.backend.transforms

    @functools.cached_property
    def _all_closure_vars(self) -> dict[str, Any]:
        return transform_utils._get_closure_vars_recursively(self.past_stage.closure_vars)

    @functools.cached_property
    def gtir(self) -> itir.Program:
        no_args_past = toolchain.CompilableProgram(
            data=ffront_stages.PastProgramDefinition(
                past_node=self.past_stage.past_node,
                closure_vars=self.past_stage.closure_vars,
                grid_type=self.definition_stage.grid_type,
            ),
            args=arguments.CompileTimeArgs.empty(),
        )
        return self._frontend_transforms.past_to_itir(no_args_past).data

    @functools.cached_property
    def _compiled_programs(self) -> compiled_program.CompiledProgramsPool:
        if self.backend is None or self.backend == eve.NOTHING:
            raise RuntimeError("Cannot compile a program without backend.")

        if self.static_params is None:
            object.__setattr__(self, "static_params", ())

        argument_descriptor_mapping = {
            arguments.StaticArg: self.static_params,
        }

        program_type = self.past_stage.past_node.type
        assert isinstance(program_type, ts_ffront.ProgramType)
        return compiled_program.CompiledProgramsPool(
            backend=self.backend,
            definition_stage=self.definition_stage,
            program_type=program_type,
            argument_descriptor_mapping=argument_descriptor_mapping,  # type: ignore[arg-type]  # covariant `type[T]` not possible
        )

    def with_backend(self, backend: next_backend.Backend) -> Program:
        return dataclasses.replace(self, backend=backend)

    def with_connectivities(
        self,
        connectivities: common.OffsetProvider,  # TODO(ricoh): replace with common.OffsetProviderType once the temporary pass doesn't require the runtime informatio
    ) -> Program:
        return dataclasses.replace(self, connectivities=connectivities)

    def with_grid_type(self, grid_type: common.GridType) -> Program:
        return dataclasses.replace(
            self, definition_stage=dataclasses.replace(self.definition_stage, grid_type=grid_type)
        )

    def with_static_params(self, *static_params: str | None) -> Program:
        if not static_params or (static_params == (None,)):
            _static_params = None
        else:
            assert all(p is not None for p in static_params)
            _static_params = typing.cast(tuple[str], static_params)
        return dataclasses.replace(
            self,
            static_params=_static_params,
        )

    def with_bound_args(self, **kwargs: Any) -> ProgramWithBoundArgs:
        """
        Bind scalar, i.e. non field, program arguments.

        Example (pseudo-code):

        >>> import gt4py.next as gtx
        >>> @gtx.program  # doctest: +SKIP
        ... def program(condition: bool, out: gtx.Field[[IDim], float]):  # noqa: F821 [undefined-name]
        ...     sample_field_operator(condition, out=out)  # noqa: F821 [undefined-name]

        Create a new program from `program` with the `condition` parameter set to `True`:

        >>> program_with_bound_arg = program.with_bound_args(condition=True)  # doctest: +SKIP

        The resulting program is equivalent to

        >>> @gtx.program  # doctest: +SKIP
        ... def program(condition: bool, out: gtx.Field[[IDim], float]):  # noqa: F821 [undefined-name]
        ...     sample_field_operator(condition=True, out=out)  # noqa: F821 [undefined-name]

        and can be executed without passing `condition`.

        >>> program_with_bound_arg(out, offset_provider={})  # doctest: +SKIP
        """
        for key in kwargs.keys():
            if all(key != param.id for param in self.past_stage.past_node.params):
                raise TypeError(f"Keyword argument '{key}' is not a valid program parameter.")

        return ProgramWithBoundArgs(
            bound_args=kwargs,
            **{
                field.name: getattr(self, field.name)
                for field in dataclasses.fields(self)
                if field.init
            },
        )

<<<<<<< HEAD
    @functools.cached_property
    def _all_closure_vars(self) -> dict[str, Any]:
        return transform_utils._get_closure_vars_recursively(self.past_stage.closure_vars)

    @functools.cached_property
    def gtir(self) -> itir.Program:
        no_args_past = toolchain.CompilableProgram(
            data=ffront_stages.PastProgramDefinition(
                past_node=self.past_stage.past_node,
                closure_vars=self.past_stage.closure_vars,
                grid_type=self.definition_stage.grid_type,
            ),
            args=arguments.CompileTimeArgs.empty(),
        )
        return self._frontend_transforms.past_to_itir(no_args_past).data

    @functools.cached_property
    def _compiled_programs(self) -> compiled_program.CompiledProgramsPool:
        if self.backend is None or self.backend == eve.NOTHING:
            raise RuntimeError("Cannot compile a program without backend.")

        def path_to_expr(path: Sequence[int]) -> str:
            return "".join(map(lambda idx: f"[{idx}]", path))

        argument_descriptor_mapping: dict[type[arguments.ArgStaticDescriptor], Sequence[str]] = {}

        if self.static_params:
            argument_descriptor_mapping[arguments.StaticArg] = self.static_params

        if self.static_domains:
            static_domain_args = []
            func_type = self.past_stage.past_node.type.definition  # type: ignore[union-attr] # type inference done at this point
            param_types = func_type.pos_or_kw_args | func_type.kw_only_args
            for name, type_ in param_types.items():
                for el_type_, path in type_info.primitive_constituents(type_, with_path_arg=True):
                    if isinstance(el_type_, ts.FieldType):
                        static_domain_args.append(f"{name}{path_to_expr(path)}")
            argument_descriptor_mapping[arguments.FieldDomainDescriptor] = static_domain_args

        program_type = self.past_stage.past_node.type
        assert isinstance(program_type, ts_ffront.ProgramType)
        return compiled_program.CompiledProgramsPool(
            backend=self.backend,
            definition_stage=self.definition_stage,
            program_type=program_type,
            argument_descriptor_mapping=argument_descriptor_mapping,
        )

=======
>>>>>>> 7344c476
    def __call__(
        self,
        *args: Any,
        offset_provider: common.OffsetProvider | None = None,
        enable_jit: bool | None = None,
        **kwargs: Any,
    ) -> None:
        if offset_provider is None:
            offset_provider = {}
        if enable_jit is None:
            enable_jit = (
                self.enable_jit if self.enable_jit is not None else config.ENABLE_JIT_DEFAULT
            )

        with metrics.collect() as metrics_source:
            if collect_info_metrics := (config.COLLECT_METRICS_LEVEL >= metrics.INFO):
                start = time.perf_counter()

            if __debug__:
                # TODO: remove or make dependency on self.past_stage optional
                past_process_args._validate_args(
                    self.past_stage.past_node,
                    arg_types=[type_translation.from_value(arg) for arg in args],
                    kwarg_types={k: type_translation.from_value(v) for k, v in kwargs.items()},
                )

            if self.backend is not None:
                self._compiled_programs(
                    *args, **kwargs, offset_provider=offset_provider, enable_jit=enable_jit
                )
            else:
                # Embedded execution.
                # Metrics source key needs to be setup here, since embedded programs
                # don't have variants and thus there's no other place we could do this.
                if config.COLLECT_METRICS_LEVEL:
                    assert metrics_source is not None
                    metrics_source.key = (
                        f"{self.__name__}<{getattr(self.backend, 'name', '<embedded>')}>"
                    )
                warnings.warn(
                    UserWarning(
                        f"Field View Program '{self.definition_stage.definition.__name__}': Using Python execution, consider selecting a performance backend."
                    ),
                    stacklevel=2,
                )
                with next_embedded.context.update(offset_provider=offset_provider):
                    self.definition_stage.definition(*args, **kwargs)

            if collect_info_metrics:
                assert metrics_source is not None
                metrics_source.metrics[metrics.TOTAL_METRIC].add_sample(time.perf_counter() - start)

    def compile(
        self,
        offset_provider: common.OffsetProviderType
        | common.OffsetProvider
        | list[common.OffsetProviderType | common.OffsetProvider]
        | None = None,
        enable_jit: bool | None = None,
        **static_args: list[xtyping.MaybeNestedInTuple[core_defs.Scalar]],
    ) -> Self:
        """
        Compiles the program for the given combination of static arguments and offset provider type.

        Note: Unlike `with_...` methods, this method does not return a new instance of the program,
        but adds the compiled variants to the current program instance.
        """
        # TODO(havogt): we should reconsider if we want to return a new program on `compile` (and
        # rename to `with_static_args` or similar) once we have a better understanding of the
        # use-cases.

        if enable_jit is not None:
            object.__setattr__(self, "enable_jit", enable_jit)
        if self.static_params is None:
            object.__setattr__(self, "static_params", tuple(static_args.keys()))
        if self.connectivities is None and offset_provider is None:
            raise ValueError(
                "Cannot compile a program without connectivities / OffsetProviderType."
            )
        if not all(isinstance(v, list) for v in static_args.values()):
            raise TypeError(
                "Please provide the static arguments as lists."
            )  # To avoid confusion with tuple args

        offset_provider = self.connectivities if offset_provider is None else offset_provider
        if not isinstance(offset_provider, list):
            offset_provider = [offset_provider]  # type: ignore[list-item] # cleanup offset_provider vs offset_provider_type

        assert all(
            common.is_offset_provider(op) or common.is_offset_provider_type(op)
            for op in offset_provider
        )

        self._compiled_programs.compile(offset_providers=offset_provider, **static_args)
        return self

    def freeze(self) -> FrozenProgram:
        if self.backend is None:
            raise ValueError("Can not freeze a program without backend (embedded execution).")
        return FrozenProgram(
            self.definition_stage if self.definition_stage else self.past_stage,
            backend=self.backend,
        )


@dataclasses.dataclass(frozen=True)
class FrozenProgram:
    """
    Simplified program instance, which skips the whole toolchain after the first execution.

    Does not work in embedded execution.
    """

    program: ffront_stages.DSL_PRG | ffront_stages.PAST_PRG
    backend: next_backend.Backend
    _compiled_program: Optional[stages.CompiledProgram] = dataclasses.field(
        init=False, default=None
    )

    def __post_init__(self) -> None:
        if self.backend is None:
            raise ValueError("Can not JIT-compile programs without backend (embedded execution).")

    @property
    def definition(self) -> types.FunctionType:
        # `PastProgramDefinition` doesn't have `definition`
        assert isinstance(self.program, ffront_stages.ProgramDefinition)
        return self.program.definition

    def with_backend(self, backend: next_backend.Backend) -> FrozenProgram:
        return self.__class__(program=self.program, backend=backend)

    def with_grid_type(self, grid_type: common.GridType) -> FrozenProgram:
        return self.__class__(
            program=dataclasses.replace(self.program, grid_type=grid_type), backend=self.backend
        )

    def jit(
        self, *args: Any, offset_provider: common.OffsetProvider, **kwargs: Any
    ) -> stages.CompiledProgram:
        return self.backend.jit(self.program, *args, offset_provider=offset_provider, **kwargs)

    def __call__(self, *args: Any, offset_provider: common.OffsetProvider, **kwargs: Any) -> None:
        args, kwargs = signature.convert_to_positional(self.program, *args, **kwargs)

        if not self._compiled_program:
            super().__setattr__(
                "_compiled_program", self.jit(*args, offset_provider=offset_provider, **kwargs)
            )
        self._compiled_program(*args, offset_provider=offset_provider, **kwargs)  # type: ignore[misc] # _compiled_program is not None


try:
    from gt4py.next.program_processors.runners.dace.program import (  # type: ignore[assignment]
        Program,
    )
except ImportError:
    pass


# TODO(tehrengruber): This class does not follow the Liskov-Substitution principle as it doesn't
#  have a program definition. Revisit.
@dataclasses.dataclass(frozen=True)
class ProgramFromPast(Program):
    """
    This version of program has no DSL definition associated with it.

    PAST nodes can be built programmatically from field operators or from scratch.
    This wrapper provides the appropriate toolchain entry points.
    """

    past_stage: ffront_stages.PastProgramDefinition

    @override
    def __call__(
        self, *args: Any, offset_provider: Optional[common.OffsetProvider] = None, **kwargs: Any
    ) -> None:
        if self.backend is None:
            raise NotImplementedError(
                "Programs created from a PAST node (without a function definition) can not be executed in embedded mode"
            )

        if offset_provider is None:
            offset_provider = {}
        # TODO(ricoh): add test that does the equivalent of IDim + 1 in a ProgramFromPast
        self.backend(
            self.past_stage,
            *args,
            **(kwargs | {"offset_provider": {**offset_provider}}),
        )

    # TODO(ricoh): linting should become optional, up to the backend.
    def __post_init__(self) -> None:
        self._frontend_transforms.past_lint(self.past_stage)  # type: ignore[arg-type] # ignored because the class has more TODO than code


@dataclasses.dataclass(frozen=True)
class ProgramWithBoundArgs(Program):
    bound_args: dict[str, float | int | bool] = dataclasses.field(default_factory=dict)

    @override
    def __call__(
        self, *args: Any, offset_provider: common.OffsetProvider | None = None, **kwargs: Any
    ) -> None:
        if offset_provider is None:
            offset_provider = {}
        type_ = self.past_stage.past_node.type
        assert isinstance(type_, ts_ffront.ProgramType)
        new_type = ts_ffront.ProgramType(
            definition=ts.FunctionType(
                kw_only_args={
                    k: v
                    for k, v in type_.definition.kw_only_args.items()
                    if k not in self.bound_args.keys()
                },
                pos_only_args=type_.definition.pos_only_args,
                pos_or_kw_args={
                    k: v
                    for k, v in type_.definition.pos_or_kw_args.items()
                    if k not in self.bound_args.keys()
                },
                returns=type_.definition.returns,
            )
        )

        arg_types = [type_translation.from_value(arg) for arg in args]
        kwarg_types = {k: type_translation.from_value(v) for k, v in kwargs.items()}

        try:
            # This error is also catched using `accepts_args`, but we do it manually here to give
            # a better error message.
            for name in self.bound_args.keys():
                if name in kwargs:
                    raise ValueError(f"Parameter '{name}' already set as a bound argument.")

            type_info.accepts_args(
                new_type, with_args=arg_types, with_kwargs=kwarg_types, raise_exception=True
            )
        except ValueError as err:
            bound_arg_names = ", ".join([f"'{bound_arg}'" for bound_arg in self.bound_args.keys()])
            raise TypeError(
                f"Invalid argument types in call to program '{self.past_stage.past_node.id}' with "
                f"bound arguments '{bound_arg_names}'."
            ) from err

        full_args = [*args]
        full_kwargs = {**kwargs}
        for index, param in enumerate(self.past_stage.past_node.params):
            if param.id in self.bound_args.keys():
                if index < len(full_args):
                    full_args.insert(index, self.bound_args[param.id])
                else:
                    full_kwargs[str(param.id)] = self.bound_args[param.id]

        return super().__call__(*tuple(full_args), offset_provider=offset_provider, **full_kwargs)

    @override
    def compile(
        self,
        offset_provider: common.OffsetProviderType
        | common.OffsetProvider
        | list[common.OffsetProviderType | common.OffsetProvider]
        | None = None,
        enable_jit: bool | None = None,
        **static_args: list[xtyping.MaybeNestedInTuple[core_defs.Scalar]],
    ) -> Self:
        raise NotImplementedError("Compilation of programs with bound arguments is not implemented")


@typing.overload
def program(definition: types.FunctionType) -> Program: ...


@typing.overload
def program(
    *,
    backend: next_backend.Backend | eve.NothingType | None,
    grid_type: common.GridType | None,
    enable_jit: bool | None,
    static_params: Sequence[str] | None,
    static_domains: bool,
    frozen: bool,
) -> Callable[[types.FunctionType], Program]: ...


def program(
    definition: types.FunctionType | None = None,
    *,
    # `NOTHING` -> default backend, `None` -> no backend (embedded execution)
    backend: next_backend.Backend | eve.NothingType | None = eve.NOTHING,
    grid_type: common.GridType | None = None,
    enable_jit: bool | None = None,  # only relevant if static_params are set
    static_params: Sequence[str] | None = None,
    static_domains: bool = False,
    frozen: bool = False,
) -> Program | FrozenProgram | Callable[[types.FunctionType], Program | FrozenProgram]:
    """
    Generate an implementation of a program from a Python function object.

    Examples:
        >>> @program  # noqa: F821 [undefined-name]  # doctest: +SKIP
        ... def program(in_field: Field[[TDim], float64], out_field: Field[[TDim], float64]):  # noqa: F821 [undefined-name]
        ...     field_op(in_field, out=out_field)
        >>> program(in_field, out=out_field)  # noqa: F821 [undefined-name]  # doctest: +SKIP

        >>> # the backend can optionally be passed if already decided
        >>> # not passing it will result in embedded execution by default
        >>> # the above is equivalent to
        >>> @program(backend="roundtrip")  # noqa: F821 [undefined-name]  # doctest: +SKIP
        ... def program(in_field: Field[[TDim], float64], out_field: Field[[TDim], float64]):  # noqa: F821 [undefined-name]
        ...     field_op(in_field, out=out_field)
        >>> program(in_field, out=out_field)  # noqa: F821 [undefined-name]  # doctest: +SKIP
    """

    def program_inner(definition: types.FunctionType) -> Program:
        program = Program.from_function(
            definition,
            backend=typing.cast(
                next_backend.Backend | None, DEFAULT_BACKEND if backend is eve.NOTHING else backend
            ),
            grid_type=grid_type,
            enable_jit=enable_jit,
            static_domains=static_domains,
            static_params=static_params,
        )
        if frozen:
            return program.freeze()  # type: ignore[return-value] # TODO(havogt): Should `FrozenProgram` be a `Program`?
        return program

    return program_inner if definition is None else program_inner(definition)


OperatorNodeT = TypeVar("OperatorNodeT", bound=foast.LocatedNode)


@dataclasses.dataclass(frozen=True)
class FieldOperator(GTCallable, Generic[OperatorNodeT]):
    """
    Construct a field operator object from a FOAST node.

    A call to the resulting object executes the field operator as expressed
    by the FOAST node and with the signature as if it would appear inside
    a program.

    Attributes:
        foast_node: The node representing the field operator.
        closure_vars: Mapping of names referenced in the field operator (i.e.
            globals, nonlocals) to their values.
        backend: The backend used for executing the field operator. Only used
            if the field operator is called directly, otherwise the backend
            specified for the program takes precedence.
        definition: The original Python function object the field operator
            was created from.
        grid_type: The grid type (cartesian or unstructured) to be used. If not explicitly given
            it will be deduced from actually occurring dimensions.
    """

    definition_stage: ffront_stages.FieldOperatorDefinition
    backend: Optional[next_backend.Backend]
    _program_cache: dict = dataclasses.field(
        init=False, default_factory=dict
    )  # init=False ensure the cache is not copied in calls to replace

    @classmethod
    def from_function(
        cls,
        definition: types.FunctionType,
        backend: Optional[next_backend.Backend],
        grid_type: Optional[common.GridType] = None,
        *,
        operator_node_cls: type[OperatorNodeT] = foast.FieldOperator,  # type: ignore[assignment] # TODO(ricoh): understand why mypy complains
        operator_attributes: Optional[dict[str, Any]] = None,
    ) -> FieldOperator[OperatorNodeT]:
        return cls(
            definition_stage=ffront_stages.FieldOperatorDefinition(
                definition=definition,
                grid_type=grid_type,
                node_class=operator_node_cls,
                attributes=operator_attributes or {},
            ),
            backend=backend,
        )

    # TODO(ricoh): linting should become optional, up to the backend.
    def __post_init__(self) -> None:
        """This ensures that DSL linting occurs at decoration time."""
        _ = self.foast_stage

    @functools.cached_property
    def foast_stage(self) -> ffront_stages.FoastOperatorDefinition:
        return self._frontend_transforms.func_to_foast(
            toolchain.CompilableProgram(
                data=self.definition_stage, args=arguments.CompileTimeArgs.empty()
            )
        ).data

    @property
    def __name__(self) -> str:
        return self.definition_stage.definition.__name__

    @property
    def definition(self) -> types.FunctionType:
        return self.definition_stage.definition

    @property
    def _frontend_transforms(self) -> next_backend.Transforms:
        if self.backend is None:
            return next_backend.DEFAULT_TRANSFORMS
        # TODO(tehrengruber): This class relies heavily on `self.backend.transforms` being
        #  a `next_backend.Transforms`, but the backend type annotation does not reflect that.
        assert isinstance(self.backend.transforms, next_backend.Transforms)
        return self.backend.transforms

    def __gt_type__(self) -> ts.CallableType:
        type_ = self.foast_stage.foast_node.type
        assert isinstance(type_, ts.CallableType)
        return type_

    def with_backend(self, backend: next_backend.Backend) -> FieldOperator:
        return dataclasses.replace(self, backend=backend)

    def with_grid_type(self, grid_type: common.GridType) -> FieldOperator:
        return dataclasses.replace(
            self, definition_stage=dataclasses.replace(self.definition_stage, grid_type=grid_type)
        )

    # TODO(tehrengruber): We can not use transforms from `self.backend` since this can be
    #  a different backend than the one of the program that calls this field operator. Just use
    #  the hard-coded lowering until this is cleaned up.
    def __gt_itir__(self) -> itir.FunctionDefinition:
        return foast_to_gtir.foast_to_gtir(self.foast_stage)

    # FIXME[#1582](tehrengruber): remove after refactoring to GTIR
    def __gt_gtir__(self) -> itir.FunctionDefinition:
        return foast_to_gtir.foast_to_gtir(self.foast_stage)

    def __gt_closure_vars__(self) -> dict[str, Any]:
        return self.foast_stage.closure_vars

    def as_program(self, compiletime_args: arguments.CompileTimeArgs) -> Program:
        foast_with_types = (
            toolchain.CompilableProgram(
                data=self.foast_stage,
                args=compiletime_args,
            ),
        )

        past_stage = self._frontend_transforms.field_view_op_to_prog.foast_to_past(  # type: ignore[attr-defined] # TODO(havogt): needs more work
            foast_with_types
        ).data
        return ProgramFromPast(
            definition_stage=None,  # type: ignore[arg-type] # ProgramFromPast needs to be fixed
            past_stage=past_stage,
            backend=self.backend,
            connectivities=None,
            enable_jit=False,  # TODO(havogt): revisit ProgramFromPast
            static_params=None,  # TODO(havogt): revisit ProgramFromPast
            static_domains=False,  # TODO(havogt): revisit ProgramFromPast
        )

    def __call__(self, *args: Any, **kwargs: Any) -> Any:
        if not next_embedded.context.within_valid_context() and self.backend is not None:
            # non embedded execution
            offset_provider = {**kwargs.pop("offset_provider", {})}
            if "out" not in kwargs:
                raise errors.MissingArgumentError(None, "out", True)
            out = kwargs.pop("out")
            if "domain" in kwargs:
                domain = utils.tree_map(common.domain)(kwargs.pop("domain"))
                if not isinstance(domain, tuple):
                    domain = utils.tree_map(lambda _: domain)(out)
                out = utils.tree_map(lambda f, dom: f[dom])(out, domain)

            args, kwargs = type_info.canonicalize_arguments(
                self.foast_stage.foast_node.type, args, kwargs
            )
            return self.backend(
                self.definition_stage,
                *args,
                out=out,
                offset_provider=offset_provider,
                **kwargs,
            )
        else:
            if not next_embedded.context.within_valid_context():
                # field_operator as program
                kwargs["offset_provider"] = {**kwargs.pop("offset_provider", {})}
            attributes = (
                self.definition_stage.attributes
                if self.definition_stage
                else self.foast_stage.attributes
            )
            if attributes is not None and any(
                has_scan_op_attribute := [
                    attribute in attributes for attribute in ["init", "axis", "forward"]
                ]
            ):
                assert all(has_scan_op_attribute)
                forward = attributes["forward"]
                init = attributes["init"]
                axis = attributes["axis"]
                op: embedded_operators.EmbeddedOperator = embedded_operators.ScanOperator(
                    self.definition_stage.definition, forward, init, axis
                )
            else:
                op = embedded_operators.EmbeddedOperator(self.definition_stage.definition)
            return embedded_operators.field_operator_call(op, args, kwargs)


@dataclasses.dataclass(frozen=True)
class FieldOperatorFromFoast(FieldOperator):
    """
    This version of the field operator does not have a DSL definition.

    FieldOperator AST nodes can be programmatically built, which may be
    particularly useful in testing and debugging.
    This class provides the appropriate toolchain entry points.
    """

    foast_stage: ffront_stages.FoastOperatorDefinition

    @override
    def __call__(self, *args: Any, **kwargs: Any) -> Any:
        assert self.backend is not None
        return self.backend(self.foast_stage, *args, **kwargs)


@typing.overload
def field_operator(
    definition: types.FunctionType,
    *,
    backend: next_backend.Backend | eve.NothingType | None,
    grid_type: common.GridType | None,
) -> FieldOperator[foast.FieldOperator]: ...


@typing.overload
def field_operator(
    *, backend: next_backend.Backend | eve.NothingType | None, grid_type: common.GridType | None
) -> Callable[[types.FunctionType], FieldOperator[foast.FieldOperator]]: ...


def field_operator(
    definition: types.FunctionType | None = None,
    *,
    backend: next_backend.Backend | eve.NothingType | None = eve.NOTHING,
    grid_type: common.GridType | None = None,
) -> (
    FieldOperator[foast.FieldOperator]
    | Callable[[types.FunctionType], FieldOperator[foast.FieldOperator]]
):
    """
    Generate an implementation of the field operator from a Python function object.

    Examples:
        >>> @field_operator  # doctest: +SKIP
        ... def field_op(in_field: Field[[TDim], float64]) -> Field[[TDim], float64]:  # noqa: F821 [undefined-name]
        ...     ...
        >>> field_op(in_field, out=out_field)  # noqa: F821 [undefined-name]  # doctest: +SKIP

        >>> # the backend can optionally be passed if already decided
        >>> # not passing it will result in embedded execution by default
        >>> @field_operator(backend="roundtrip")  # doctest: +SKIP
        ... def field_op(in_field: Field[[TDim], float64]) -> Field[[TDim], float64]:  # noqa: F821 [undefined-name]
        ...     ...
    """

    def field_operator_inner(definition: types.FunctionType) -> FieldOperator[foast.FieldOperator]:
        return FieldOperator.from_function(
            definition,
            typing.cast(
                next_backend.Backend | None, DEFAULT_BACKEND if backend is eve.NOTHING else backend
            ),
            grid_type,
        )

    return field_operator_inner if definition is None else field_operator_inner(definition)


@typing.overload
def scan_operator(
    definition: types.FunctionType,
    *,
    axis: common.Dimension,
    forward: bool,
    init: core_defs.Scalar,
    backend: next_backend.Backend | eve.NothingType | None,
    grid_type: common.GridType | None,
) -> FieldOperator[foast.ScanOperator]: ...


@typing.overload
def scan_operator(
    *,
    axis: common.Dimension,
    forward: bool,
    init: core_defs.Scalar,
    backend: next_backend.Backend | eve.NothingType | None,
    grid_type: common.GridType | None,
) -> Callable[[types.FunctionType], FieldOperator[foast.ScanOperator]]: ...


def scan_operator(
    definition: Optional[types.FunctionType] = None,
    *,
    axis: common.Dimension,
    forward: bool = True,
    init: core_defs.Scalar = 0.0,
    backend: next_backend.Backend | None | eve.NothingType = eve.NOTHING,
    grid_type: common.GridType | None = None,
) -> (
    FieldOperator[foast.ScanOperator]
    | Callable[[types.FunctionType], FieldOperator[foast.ScanOperator]]
):
    """
    Generate an implementation of the scan operator from a Python function object.

    Arguments:
        definition: Function from scalars to a scalar.

    Keyword Arguments:
        axis: A :ref:`Dimension` to reduce over.
        forward: Boolean specifying the direction.
        init: Initial value for the carry argument of the scan pass.

    Examples:
        >>> import numpy as np
        >>> import gt4py.next as gtx
        >>> from gt4py.next.iterator import embedded
        >>> embedded._column_range = 1  # implementation detail
        >>> KDim = gtx.Dimension("K", kind=gtx.DimensionKind.VERTICAL)
        >>> inp = gtx.as_field([KDim], np.ones((10,)))
        >>> out = gtx.as_field([KDim], np.zeros((10,)))
        >>> @gtx.scan_operator(axis=KDim, forward=True, init=0.0)
        ... def scan_operator(carry: float, val: float) -> float:
        ...     return carry + val
        >>> scan_operator(inp, out=out, offset_provider={})  # doctest: +SKIP
        >>> out.array()  # doctest: +SKIP
        array([ 1.,  2.,  3.,  4.,  5.,  6.,  7.,  8.,  9., 10.])
    """
    # TODO(tehrengruber): enable doctests again. For unknown / obscure reasons
    #  the above doctest fails when executed using `pytest --doctest-modules`.

    def scan_operator_inner(definition: types.FunctionType) -> FieldOperator:
        return FieldOperator.from_function(
            definition,
            typing.cast(
                next_backend.Backend | None, DEFAULT_BACKEND if backend is eve.NOTHING else backend
            ),
            grid_type,
            operator_node_cls=foast.ScanOperator,
            operator_attributes={"axis": axis, "forward": forward, "init": init},
        )

    return scan_operator_inner if definition is None else scan_operator_inner(definition)


@ffront_stages.add_content_to_fingerprint.register
def add_fieldop_to_fingerprint(obj: FieldOperator, hasher: xtyping.HashlibAlgorithm) -> None:
    ffront_stages.add_content_to_fingerprint(obj.definition_stage, hasher)
    ffront_stages.add_content_to_fingerprint(obj.backend, hasher)


@ffront_stages.add_content_to_fingerprint.register
def add_foast_fieldop_to_fingerprint(
    obj: FieldOperatorFromFoast, hasher: xtyping.HashlibAlgorithm
) -> None:
    ffront_stages.add_content_to_fingerprint(obj.foast_stage, hasher)
    ffront_stages.add_content_to_fingerprint(obj.backend, hasher)


@ffront_stages.add_content_to_fingerprint.register
def add_program_to_fingerprint(obj: Program, hasher: xtyping.HashlibAlgorithm) -> None:
    ffront_stages.add_content_to_fingerprint(obj.definition_stage, hasher)
    ffront_stages.add_content_to_fingerprint(obj.backend, hasher)


@ffront_stages.add_content_to_fingerprint.register
def add_past_program_to_fingerprint(obj: ProgramFromPast, hasher: xtyping.HashlibAlgorithm) -> None:
    ffront_stages.add_content_to_fingerprint(obj.past_stage, hasher)
    ffront_stages.add_content_to_fingerprint(obj.backend, hasher)<|MERGE_RESOLUTION|>--- conflicted
+++ resolved
@@ -252,22 +252,6 @@
             },
         )
 
-<<<<<<< HEAD
-    @functools.cached_property
-    def _all_closure_vars(self) -> dict[str, Any]:
-        return transform_utils._get_closure_vars_recursively(self.past_stage.closure_vars)
-
-    @functools.cached_property
-    def gtir(self) -> itir.Program:
-        no_args_past = toolchain.CompilableProgram(
-            data=ffront_stages.PastProgramDefinition(
-                past_node=self.past_stage.past_node,
-                closure_vars=self.past_stage.closure_vars,
-                grid_type=self.definition_stage.grid_type,
-            ),
-            args=arguments.CompileTimeArgs.empty(),
-        )
-        return self._frontend_transforms.past_to_itir(no_args_past).data
 
     @functools.cached_property
     def _compiled_programs(self) -> compiled_program.CompiledProgramsPool:
@@ -301,8 +285,6 @@
             argument_descriptor_mapping=argument_descriptor_mapping,
         )
 
-=======
->>>>>>> 7344c476
     def __call__(
         self,
         *args: Any,
