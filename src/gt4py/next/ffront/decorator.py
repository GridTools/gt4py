--- conflicted
+++ resolved
@@ -23,15 +23,8 @@
 import types
 import typing
 import warnings
-<<<<<<< HEAD
-from collections.abc import Callable, Iterable
-from typing import Generator, Generic, TypeVar, Any, Dict, Optional, Sequence, Tuple
-
-from devtools import debug
-=======
 from collections.abc import Callable
-from typing import Generic, TypeVar
->>>>>>> 375878c4
+from typing import Generic, TypeVar, Any, Dict, Optional, Sequence, Tuple
 
 from gt4py import eve
 from gt4py._core import definitions as core_defs
@@ -76,6 +69,9 @@
 
 import dace
 from dace.frontend.python.common import SDFGConvertible
+from gt4py.next.program_processors.runners.dace_iterator import (
+    workflow as dace_workflow,
+)
 
 
 DEFAULT_BACKEND: Callable = None
@@ -101,17 +97,9 @@
             it will be deduced from actually occurring dimensions.
     """
 
-<<<<<<< HEAD
-    past_node: past.Program
-    closure_vars: dict[str, Any]
-    definition: Optional[types.FunctionType]
-    backend: Optional[ppi.ProgramExecutor]
-    grid_type: Optional[GridType]
-    sdfgConvertible_dict: Optional[dict[str, Any]] = None
-=======
     definition_stage: ffront_stages.ProgramDefinition
     backend: Optional[next_backend.Backend]
->>>>>>> 375878c4
+    sdfgConvertible_dict: Optional[dict[str, Any]] = None
 
     @classmethod
     def from_function(
@@ -233,78 +221,6 @@
             return self.backend.transformer.past_to_itir(no_args_past)
         return past_to_itir.PastToItirFactory()(no_args_past).program
 
-<<<<<<< HEAD
-    def __call__(self, *args, offset_provider: dict[str, Dimension], **kwargs) -> Optional[dace.SDFG]:
-        return_sdfg = kwargs.pop('return_sdfg', False)
-
-        if not return_sdfg:
-            rewritten_args, size_args, kwargs = self._process_args(args, kwargs)
-
-            if self.backend is None:
-                warnings.warn(
-                    UserWarning(
-                        f"Field View Program '{self.itir.id}': Using Python execution, consider selecting a perfomance backend."
-                    ),
-                    stacklevel=2,
-                )
-                with next_embedded.context.new_context(offset_provider=offset_provider) as ctx:
-                    ctx.run(self.definition, *rewritten_args, **kwargs)
-                return
-
-            ppi.ensure_processor_kind(self.backend, ppi.ProgramExecutor)
-            if "debug" in kwargs:
-                debug(self.itir)
-
-            self.backend(
-                self.itir,
-                *rewritten_args,
-                *size_args,
-                **kwargs,
-                offset_provider=offset_provider,
-                column_axis=self._column_axis,
-            )
-        else:
-            _, size_args, _ = self._process_args(args, kwargs, return_sdfg=return_sdfg)
-            arg_types = [self.past_node.type.definition.pos_or_kw_args[arg.id] for arg in self.past_node.params]
-
-            # Container to store the SDFG (from run_dace_iterator)
-            kwargs["sdfg_"] = []
-
-            self.backend(
-                self.itir,
-                *arg_types,
-                *size_args,
-                return_sdfg=return_sdfg,
-                **kwargs,
-                offset_provider=offset_provider,
-                column_axis=self._column_axis,
-            )
-            
-            return kwargs["sdfg_"][0]
-
-    def __sdfg__(self, *args, **kwargs) -> dace.SDFG:
-        return_sdfg: bool = True
-        
-        # Do this because DaCe converts the offset_provider to an OrderedDict with StringLiteral keys
-        offset_provider = {str(k):v for k,v in kwargs.pop('offset_provider').items()}
-        self.sdfgConvertible_dict["offset_provider"] = offset_provider
-        
-        sdfg = self.__call__(*args, return_sdfg=return_sdfg, offset_provider=offset_provider, **kwargs)
-        
-        for k in offset_provider:
-            sdfg.arg_names.append(f"__connectivity_{k}")
-        
-        return sdfg
-
-    def __sdfg_closure__(self, reevaluate: Optional[Dict[str, str]] = None) -> Dict[str, Any]:
-        return {f"__connectivity_{k}":v.table for k,v in self.sdfgConvertible_dict["offset_provider"].items() if hasattr(v, "table")}
-
-    def __sdfg_signature__(self) -> Tuple[Sequence[str], Sequence[str]]:
-        args = []
-        for arg in self.past_node.params:
-            args.append(arg.id)
-        return (args, [])
-=======
     def __call__(self, *args, offset_provider: dict[str, Dimension], **kwargs: Any) -> None:
         if self.backend is None:
             warnings.warn(
@@ -328,81 +244,44 @@
             *args,
             **(kwargs | {"offset_provider": offset_provider}),
         )
->>>>>>> 375878c4
-
-
-<<<<<<< HEAD
-    def _validate_args(self, *args, **kwargs) -> None:
-        arg_types = [type_translation.from_value(arg) for arg in args]
-        kwarg_types = {k: type_translation.from_value(v) for k, v in kwargs.items()}
-
-        try:
-            type_info.accepts_args(
-                self.past_node.type,
-                with_args=arg_types,
-                with_kwargs=kwarg_types,
-                raise_exception=True,
-            )
-        except ValueError as err:
-            raise errors.DSLError(
-                None, f"Invalid argument types in call to '{self.past_node.id}'.\n{err}"
-            ) from err
-
-    def _process_args(self, args: tuple, kwargs: dict, return_sdfg: bool = False) -> tuple[tuple, tuple, dict[str, Any]]:
-        if not return_sdfg:
-            self._validate_args(*args, **kwargs)
-
-            args, kwargs = type_info.canonicalize_arguments(self.past_node.type, args, kwargs)
-
-        implicit_domain = any(
-            isinstance(stmt, past.Call) and "domain" not in stmt.kwargs
-            for stmt in self.past_node.body
-        )
-
-        # extract size of all field arguments
-        size_args: list[Optional[tuple[int, ...]]] = []
-        rewritten_args = list(args)
-        for param_idx, param in enumerate(self.past_node.params):
-            if implicit_domain and isinstance(param.type, (ts.FieldType, ts.TupleType)):
-                shapes_and_dims = [*_field_constituents_shape_and_dims(args[param_idx], param.type)]
-                shape, dims = shapes_and_dims[0]
-                if not all(
-                    el_shape == shape and el_dims == dims for (el_shape, el_dims) in shapes_and_dims
-                ):
-                    raise ValueError(
-                        "Constituents of composite arguments (e.g. the elements of a"
-                        " tuple) need to have the same shape and dimensions."
-                    )
-                size_args.extend(shape if shape else [None] * len(dims))
-        return tuple(rewritten_args), tuple(size_args), kwargs
-
-    @functools.cached_property
-    def _column_axis(self):
-        # construct mapping from column axis to scan operators defined on
-        #  that dimension. only one column axis is allowed, but we can use
-        #  this mapping to provide good error messages.
-        scanops_per_axis: dict[Dimension, str] = {}
-        for name, gt_callable in _filter_closure_vars_by_type(
-            self._all_closure_vars, GTCallable
-        ).items():
-            if isinstance(
-                (type_ := gt_callable.__gt_type__()),
-                ts_ffront.ScanOperatorType,
-            ):
-                scanops_per_axis.setdefault(type_.axis, []).append(name)
-
-        if len(scanops_per_axis.values()) == 0:
-            return None
-
-        if len(scanops_per_axis.values()) != 1:
-            scanops_per_axis_strs = [
-                f"- {dim.value}: {', '.join(scanops)}" for dim, scanops in scanops_per_axis.items()
-            ]
-=======
+
+    def __sdfg__(self, *args, **kwargs) -> dace.SDFG:
+        # Do this because DaCe converts the offset_provider to an OrderedDict with StringLiteral keys
+        offset_provider = {str(k):v for k,v in kwargs.pop('offset_provider').items()}
+        self.sdfgConvertible_dict["offset_provider"] = offset_provider
+
+        on_gpu = False
+        translation = dace_workflow.DaCeTranslator(
+                auto_optimize=True,
+                device_type=dace.DeviceType.GPU if on_gpu else dace.DeviceType.CPU,
+            )
+
+        arg_types = [arg.type for arg in self.past_stage.past_node.params]
+
+        sdfg = translation.generate_sdfg(
+            self.itir.program,
+            arg_types,
+            offset_provider=offset_provider,
+            **kwargs)
+
+        for k in offset_provider:
+            sdfg.arg_names.append(f"__connectivity_{k}")
+
+        return sdfg
+
+    def __sdfg_closure__(self, reevaluate: Optional[Dict[str, str]] = None) -> Dict[str, Any]:
+        return {f"__connectivity_{k}":v.table for k,v in self.sdfgConvertible_dict["offset_provider"].items() if hasattr(v, "table")}
+
+    def __sdfg_signature__(self) -> Tuple[Sequence[str], Sequence[str]]:
+        args = []
+        for arg in self.past_stage.past_node.params:
+            args.append(arg.id)
+        return (args, [])
+
+
 @dataclasses.dataclass(frozen=True)
 class ProgramFromPast(Program):
     past_stage: ffront_stages.PastProgramDefinition
->>>>>>> 375878c4
 
     def __call__(self, *args, offset_provider: dict[str, Dimension], **kwargs):
         if self.backend is None:
