--- conflicted
+++ resolved
@@ -546,11 +546,8 @@
     definition: Optional[types.FunctionType] = None
     backend: Optional[ppi.ProgramExecutor] = DEFAULT_BACKEND
     grid_type: Optional[GridType] = None
-<<<<<<< HEAD
     operator_attributes: Optional[dict[str, Any]] = None
-=======
     _program_cache: dict = dataclasses.field(default_factory=dict)
->>>>>>> 91307b10
 
     @classmethod
     def from_function(
