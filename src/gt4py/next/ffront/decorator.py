--- conflicted
+++ resolved
@@ -31,11 +31,7 @@
 
 from gt4py.eve.extended_typing import Any, Optional
 from gt4py.eve.utils import UIDGenerator
-<<<<<<< HEAD
-from gt4py.next.common import DimensionKind, GridType, Scalar
-=======
-from gt4py.next.common import Dimension, DimensionKind, GridType, GTTypeError, Scalar
->>>>>>> 8a7e3c5a
+from gt4py.next.common import Dimension, DimensionKind, GridType, Scalar
 from gt4py.next.ffront import (
     dialect_ast_enums,
     field_operator_ast as foast,
@@ -95,35 +91,6 @@
     return {name: value for name, value in closure_vars.items() if isinstance(value, types)}
 
 
-<<<<<<< HEAD
-def _canonicalize_args(
-    node_params: list[foast.DataSymbol] | list[past.DataSymbol],
-    args: tuple[Any],
-    kwargs: dict[str, Any],
-) -> tuple[tuple, dict]:
-    new_args = []
-    new_kwargs = {**kwargs}
-
-    for param_i, param in enumerate(node_params):
-        if param.id in new_kwargs:
-            if param_i < len(args):
-                raise ValueError(f"got multiple values for argument {param.id}.")
-            new_args.append(kwargs[param.id])
-            new_kwargs.pop(param.id)
-        elif param_i < len(args):
-            new_args.append(args[param_i])
-        else:
-            # case when param in function definition but not in function call
-            # e.g. function expects 3 parameters, but only 2 were given.
-            # Error covered later in `accept_args`.
-            pass
-
-    args = tuple(new_args)
-    return args, new_kwargs
-
-
-=======
->>>>>>> 8a7e3c5a
 def _deduce_grid_type(
     requested_grid_type: Optional[GridType],
     offsets_and_dimensions: Iterable[FieldOffset | Dimension],
