--- conflicted
+++ resolved
@@ -81,22 +81,14 @@
 
     definition_stage: ffront_stages.ProgramDefinition
     backend: Optional[next_backend.Backend]
-<<<<<<< HEAD
-    connectivities: Optional[common.OffsetProvider] = (
-        None  # TODO(ricoh): replace with common.OffsetProviderType once the temporary pass doesn't require the runtime information
-    )
-    _compiled_programs: dict[int, concurrent.futures.Future[stages.CompiledProgram]] = (
-        dataclasses.field(init=False, default_factory=dict)
-=======
     connectivities: Optional[
         common.OffsetProvider
     ]  # TODO(ricoh): replace with common.OffsetProviderType once the temporary pass doesn't require the runtime information
 
-    _compiled_program: concurrent.futures.Future[stages.CompiledProgram] | None = dataclasses.field(
-        init=False, default=None
->>>>>>> 316ac50d
+    _compiled_programs: dict[tuple[Any, ...], concurrent.futures.Future[stages.CompiledProgram]] = (
+        dataclasses.field(init=False, default_factory=dict)
     )
-    _static_args: tuple[str] | None = dataclasses.field(init=False, default=None)
+    _static_arg_indices: tuple[int, ...] | None = dataclasses.field(init=False, default=None)
 
     @classmethod
     def from_function(
@@ -271,18 +263,12 @@
         if self._compiled_programs:
             # TODO(havogt): make offset_provider_type part of the compiled program hash once we have variants
             # TODO(havogt): measure overhead of canonicalize_arguments
-<<<<<<< HEAD
-            args, kwargs = type_info.canonicalize_arguments(
-                self.past_stage.past_node.type, args, kwargs
-            )
-            key = tuple(args[i] for i in self._static_arg_indices)
-            self._compiled_programs[key].result()(*args, **kwargs, offset_provider=offset_provider)
-=======
             program_type = self.past_stage.past_node.type
             assert isinstance(program_type, ts_ffront.ProgramType)
             args, kwargs = type_info.canonicalize_arguments(program_type, args, kwargs)
-            self._compiled_program.result()(*args, **kwargs, offset_provider=offset_provider)
->>>>>>> 316ac50d
+            assert self._static_arg_indices is not None
+            key = tuple(args[i] for i in self._static_arg_indices)
+            self._compiled_programs[key].result()(*args, **kwargs, offset_provider=offset_provider)
         else:
             self.backend(
                 self.definition_stage,
@@ -320,18 +306,8 @@
         assert not past_node_type.definition.kw_only_args
         assert not past_node_type.definition.pos_only_args
 
-<<<<<<< HEAD
         static_args_indices = tuple(
             sorted(list(arg_types_dict.keys()).index(k) for k in static_args.keys())
-=======
-        args = tuple(arg_types_dict.values())
-
-        compile_time_args = arguments.CompileTimeArgs(
-            offset_provider=offset_provider_type,  # type:ignore[arg-type] # TODO(havogt): resolve OffsetProviderType vs OffsetProvider
-            column_axis=None,  # TODO(havogt): column_axis seems to a unused, even for programs with scans
-            args=args,
-            kwargs={},
->>>>>>> 316ac50d
         )
         object.__setattr__(self, "_static_arg_indices", static_args_indices)
         for static_values in itertools.product(*static_args.values()):
@@ -342,9 +318,12 @@
                 else arguments.StaticArg(value=variant[name], type_=type_)
                 for name, type_ in arg_types_dict.items()
             )
-            # TODO(havogt): column_axis seems to a unused, even for programs with scans
+
             compile_time_args = arguments.CompileTimeArgs(
-                offset_provider=offset_provider_type, column_axis=None, args=args, kwargs={}
+                offset_provider=offset_provider_type,  # type:ignore[arg-type] # TODO(havogt): resolve OffsetProviderType vs OffsetProvider
+                column_axis=None,  # TODO(havogt): column_axis seems to a unused, even for programs with scans
+                args=args,
+                kwargs={},
             )
             self._compiled_programs[static_values] = ASYNC_COMPILATION_POOL.submit(
                 self.backend.compile, self.definition_stage, compile_time_args=compile_time_args
@@ -504,7 +483,9 @@
 
     @xtyping.override
     def compile(
-        self, offset_provider_type: common.OffsetProviderType | common.OffsetProvider | None = None
+        self,
+        offset_provider_type: common.OffsetProviderType | common.OffsetProvider | None = None,
+        **static_args: list[core_defs.Scalar | tuple[core_defs.Scalar | tuple, ...]],
     ) -> None:
         raise NotImplementedError("Compilation of programs with bound arguments is not implemented")
 
