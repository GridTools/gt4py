# GT4Py - GridTools Framework
#
# Copyright (c) 2014-2024, ETH Zurich
# All rights reserved.
#
# Please, refer to the LICENSE file in the root directory.
# SPDX-License-Identifier: BSD-3-Clause

from __future__ import annotations

import ast
import textwrap
import typing
from typing import Any, Type

import gt4py.eve as eve
from gt4py.next import errors
from gt4py.next.ffront import (
    dialect_ast_enums,
    fbuiltins,
    field_operator_ast as foast,
    source_utils,
    stages as ffront_stages,
)
from gt4py.next.ffront.ast_passes import (
    SingleAssignTargetPass,
    SingleStaticAssignPass,
    StringifyAnnotationsPass,
    UnchainComparesPass,
)
from gt4py.next.ffront.dialect_parser import DialectParser
from gt4py.next.ffront.foast_introspection import StmtReturnKind, deduce_stmt_return_kind
from gt4py.next.ffront.foast_passes.closure_var_folding import ClosureVarFolding
from gt4py.next.ffront.foast_passes.closure_var_type_deduction import ClosureVarTypeDeduction
from gt4py.next.ffront.foast_passes.dead_closure_var_elimination import DeadClosureVarElimination
from gt4py.next.ffront.foast_passes.iterable_unpack import UnpackedAssignPass
from gt4py.next.ffront.foast_passes.type_deduction import FieldOperatorTypeDeduction
from gt4py.next.ffront.stages import AOT_DSL_FOP, AOT_FOP, DSL_FOP, FOP
from gt4py.next.otf import toolchain, workflow
from gt4py.next.type_system import type_info, type_specifications as ts, type_translation


def func_to_foast(inp: DSL_FOP) -> FOP:
    """
    Turn a DSL field operator definition into a FOAST operator definition, adding metadata.

    Examples:

        >>> from gt4py import next as gtx
        >>> IDim = gtx.Dimension("I")

        >>> const = gtx.float32(2.0)
        >>> def dsl_operator(a: gtx.Field[[IDim], gtx.float32]) -> gtx.Field[[IDim], gtx.float32]:
        ...     return a * const

        >>> dsl_operator_def = gtx.ffront.stages.FieldOperatorDefinition(definition=dsl_operator)
        >>> foast_definition = func_to_foast(dsl_operator_def)

        >>> print(foast_definition.foast_node.id)
        dsl_operator

        >>> foast_closure_vars = {k: str(v) for k, v in foast_definition.closure_vars.items()}
        >>> print(foast_closure_vars)
        {'const': '2.0'}
    """
    source_def = source_utils.SourceDefinition.from_function(inp.definition)
    closure_vars = source_utils.get_closure_vars_from_function(inp.definition)
    annotations = typing.get_type_hints(inp.definition)
    foast_definition_node = FieldOperatorParser.apply(source_def, closure_vars, annotations)
    loc = foast_definition_node.location
    operator_attribute_nodes = {
        key: foast.Constant(value=value, type=type_translation.from_value(value), location=loc)
        for key, value in inp.attributes.items()
    }
    untyped_foast_node = inp.node_class(
        id=foast_definition_node.id,
        definition=foast_definition_node,
        location=loc,
        **operator_attribute_nodes,
    )
    foast_node = FieldOperatorTypeDeduction.apply(untyped_foast_node)
    return ffront_stages.FoastOperatorDefinition(
        foast_node=foast_node,
        closure_vars=closure_vars,
        grid_type=inp.grid_type,
        attributes=inp.attributes,
        debug=inp.debug,
    )


def func_to_foast_factory(cached: bool = True) -> workflow.Workflow[DSL_FOP, FOP]:
    """Wrap `func_to_foast` in a chainable and optionally cached workflow step."""
    wf = workflow.make_step(func_to_foast)
    if cached:
        wf = workflow.CachedStep(step=wf, hash_function=ffront_stages.fingerprint_stage)
    return wf


def adapted_func_to_foast_factory(**kwargs: Any) -> workflow.Workflow[AOT_DSL_FOP, AOT_FOP]:
    """Wrap the `func_to_foast step in an adapter to fit into transform toolchains.`"""
    return toolchain.DataOnlyAdapter(func_to_foast_factory(**kwargs))


class FieldOperatorParser(DialectParser[foast.FunctionDefinition]):
    """
    Parse field operator function definition from source code into FOAST.

    Catch any Field Operator specific syntax errors and typing problems.

    Example
    -------
    Parse a function into a Field Operator AST (FOAST), which can
    be lowered into Iterator IR (ITIR)

    >>> from gt4py.next import Field, Dimension
    >>> float64 = float
    >>> IDim = Dimension("IDim")
    >>> def field_op(inp: Field[[IDim], float64]):
    ...     return inp
    >>> foast_tree = FieldOperatorParser.apply_to_function(field_op)
    >>> foast_tree  # doctest: +ELLIPSIS
    FunctionDefinition(..., id=SymbolName('field_op'), ...)
    >>> foast_tree.params  # doctest: +ELLIPSIS
    [Symbol(..., id=SymbolName('inp'), type=FieldType(...), ...)]
    >>> foast_tree.body.stmts  # doctest: +ELLIPSIS
    [Return(..., value=Name(..., id=SymbolRef('inp')))]


    If a syntax error is encountered, it will point to the location in the source code.

    >>> def wrong_syntax(inp: Field[[IDim], int]):
    ...     for i in [1, 2, 3]:  # for is not part of the field operator syntax
    ...         tmp = inp
    ...     return tmp
    >>>
    >>> try:  # doctest: +ELLIPSIS
    ...     FieldOperatorParser.apply_to_function(wrong_syntax)
    ... except errors.DSLError as err:
    ...     print(
    ...         f"Error at [{err.location.line}, {err.location.column}] in {err.location.filename})"
    ...     )
    Error at [2, 5] in ...func_to_foast.FieldOperatorParser[...]>)
    """

    @classmethod
    def _preprocess_definition_ast(cls, ast: ast.AST) -> ast.AST:
        ast = StringifyAnnotationsPass.apply(ast)
        ast = SingleStaticAssignPass.apply(ast)
        ast = SingleAssignTargetPass.apply(ast)
        return ast

    @classmethod
    def _postprocess_dialect_ast(
        cls,
        foast_node: foast.FunctionDefinition | foast.FieldOperator,
        closure_vars: dict[str, Any],
        annotations: dict[str, Any],
    ) -> foast.FunctionDefinition:
        foast_node = ClosureVarFolding.apply(foast_node, closure_vars)
        foast_node = DeadClosureVarElimination.apply(foast_node)
        foast_node = ClosureVarTypeDeduction.apply(foast_node, closure_vars)
        foast_node = FieldOperatorTypeDeduction.apply(foast_node)
        foast_node = UnpackedAssignPass.apply(foast_node)

        # check deduced matches annotated return type
        if "return" in annotations:
            annotated_return_type = type_translation.from_type_hint(annotations["return"])
            # TODO(tehrengruber): use `type_info.return_type` when the type of the
            #  arguments becomes available here
            if annotated_return_type != foast_node.type.returns:  # type: ignore[union-attr] # revisit when `type_info.return_type` is implemented
                raise errors.DSLError(
                    foast_node.location,
                    "Annotated return type does not match deduced return type: annotation is "
                    f"'{annotated_return_type}'"  # type: ignore[union-attr] # revisit when 'type_info.return_type' is implemented
                    f", got '{foast_node.type.returns}'.",
                )
        return foast_node

    def visit_FunctionDef(self, node: ast.FunctionDef, **kwargs: Any) -> foast.FunctionDefinition:
        loc = self.get_location(node)
        closure_var_symbols: list[foast.Symbol] = []
        for name in self.closure_vars.keys():
            try:
                type_ = type_translation.from_value(self.closure_vars[name])
<<<<<<< HEAD
            except ValueError as _:
                type_ = ts.DeferredType(constraint=None)

            closure_var_symbols.append(
                foast.Symbol(
                    id=name,
                    type=type_,
                    namespace=dialect_ast_enums.Namespace.CLOSURE,
                    location=self.get_location(node),
=======
                closure_var_symbols.append(
                    foast.Symbol(
                        id=name,
                        type=type_,
                        namespace=dialect_ast_enums.Namespace.CLOSURE,
                        location=self.get_location(node),
                    )
>>>>>>> 09252f85
                )
            except ValueError as e:
                raise errors.DSLTypeError(
                    loc,
                    f"Unexpected object '{name}' of type '{type(self.closure_vars[name])}' encountered.",
                ) from e

        new_body = self._visit_stmts(node.body, self.get_location(node), **kwargs)

        if deduce_stmt_return_kind(new_body) == StmtReturnKind.NO_RETURN:
            raise errors.DSLError(loc, "'Function' is expected to return a value.")

        return foast.FunctionDefinition(
            id=node.name,
            params=self.visit(node.args, **kwargs),
            body=new_body,
            closure_vars=closure_var_symbols,
            location=loc,
        )

    def visit_arguments(self, node: ast.arguments) -> list[foast.DataSymbol]:
        return [self.visit_arg(arg) for arg in node.args]

    def visit_arg(self, node: ast.arg) -> foast.DataSymbol:
        loc = self.get_location(node)
        if (annotation := self.annotations.get(node.arg, None)) is None:
            raise errors.MissingParameterAnnotationError(loc, node.arg)
        new_type = type_translation.from_type_hint(annotation)
        if not isinstance(new_type, ts.DataType):
            raise errors.InvalidParameterAnnotationError(loc, node.arg, new_type)
        return foast.DataSymbol(id=node.arg, location=loc, type=new_type)

    def visit_Assign(
        self, node: ast.Assign, **kwargs: Any
    ) -> foast.Assign | foast.TupleTargetAssign:
        target = node.targets[0]  # there is only one element after assignment passes

        if isinstance(target, ast.Tuple):
            new_targets: list[
                foast.FieldSymbol | foast.TupleSymbol | foast.ScalarSymbol | foast.Starred
            ] = []

            for elt in target.elts:
                if isinstance(elt, ast.Starred):
                    new_targets.append(
                        foast.Starred(
                            id=foast.DataSymbol(
                                id=self.visit(elt.value).id,
                                location=self.get_location(elt),
                                type=ts.DeferredType(constraint=ts.DataType),
                            ),
                            location=self.get_location(elt),
                            type=ts.DeferredType(constraint=ts.DataType),
                        )
                    )
                else:
                    new_targets.append(
                        foast.DataSymbol(
                            id=self.visit(elt).id,
                            location=self.get_location(elt),
                            type=ts.DeferredType(constraint=ts.DataType),
                        )
                    )

            return foast.TupleTargetAssign(
                targets=new_targets, value=self.visit(node.value), location=self.get_location(node)
            )

        if not isinstance(target, ast.Name):
            raise errors.DSLError(self.get_location(node), "Can only assign to names.")
        new_value = self.visit(node.value)
        constraint_type: Type[ts.DataType] = ts.DataType
        if isinstance(new_value, foast.TupleExpr):
            constraint_type = ts.TupleType
        elif (
            type_info.is_concrete(new_value.type)
            and type_info.type_class(new_value.type) is ts.ScalarType
        ):
            constraint_type = ts.ScalarType
        return foast.Assign(
            target=foast.DataSymbol(
                id=target.id,
                location=self.get_location(target),
                type=ts.DeferredType(constraint=constraint_type),
            ),
            value=new_value,
            location=self.get_location(node),
        )

    def visit_AnnAssign(self, node: ast.AnnAssign, **kwargs: Any) -> foast.Assign:
        if not isinstance(node.target, ast.Name):
            raise errors.DSLError(self.get_location(node), "Can only assign to names.")

        if node.annotation is not None:
            assert isinstance(node.annotation, ast.Constant), (
                "Annotations should be ast.Constant(string). Use StringifyAnnotationsPass"
            )
            context = {**fbuiltins.BUILTINS, **self.closure_vars}
            annotation = eval(node.annotation.value, context)
            target_type = type_translation.from_type_hint(annotation, globalns=context)
        else:
            target_type = ts.DeferredType()

        return foast.Assign(
            target=foast.Symbol[ts.FieldType](
                id=node.target.id, location=self.get_location(node.target), type=target_type
            ),
            value=self.visit(node.value) if node.value else None,
            location=self.get_location(node),
        )

    def visit_Subscript(self, node: ast.Subscript, **kwargs: Any) -> foast.Subscript:
        return foast.Subscript(
            value=self.visit(node.value),
            index=self.visit(node.slice),
            location=self.get_location(node),
        )

    def visit_Attribute(self, node: ast.Attribute) -> Any:
        return foast.Attribute(
            value=self.visit(node.value), attr=node.attr, location=self.get_location(node)
        )

    def visit_Tuple(self, node: ast.Tuple, **kwargs: Any) -> foast.TupleExpr:
        return foast.TupleExpr(
            elts=[self.visit(item) for item in node.elts], location=self.get_location(node)
        )

    def visit_Return(self, node: ast.Return, **kwargs: Any) -> foast.Return:
        loc = self.get_location(node)
        if not node.value:
            raise errors.DSLError(loc, "Must return a value, not None")
        return foast.Return(value=self.visit(node.value), location=loc)

    def visit_Expr(self, node: ast.Expr) -> foast.Expr:
        return self.visit(node.value)

    def visit_Name(self, node: ast.Name, **kwargs: Any) -> foast.Name:
        return foast.Name(id=node.id, location=self.get_location(node))

    def visit_UnaryOp(self, node: ast.UnaryOp, **kwargs: Any) -> foast.UnaryOp:
        return foast.UnaryOp(
            op=self.visit(node.op),
            operand=self.visit(node.operand),
            location=self.get_location(node),
        )

    def visit_UAdd(self, node: ast.UAdd, **kwargs: Any) -> dialect_ast_enums.UnaryOperator:
        return dialect_ast_enums.UnaryOperator.UADD

    def visit_USub(self, node: ast.USub, **kwargs: Any) -> dialect_ast_enums.UnaryOperator:
        return dialect_ast_enums.UnaryOperator.USUB

    def visit_Not(self, node: ast.Not, **kwargs: Any) -> dialect_ast_enums.UnaryOperator:
        return dialect_ast_enums.UnaryOperator.NOT

    def visit_Invert(self, node: ast.Invert, **kwargs: Any) -> dialect_ast_enums.UnaryOperator:
        return dialect_ast_enums.UnaryOperator.INVERT

    def visit_BinOp(self, node: ast.BinOp, **kwargs: Any) -> foast.BinOp:
        return foast.BinOp(
            op=self.visit(node.op),
            left=self.visit(node.left),
            right=self.visit(node.right),
            location=self.get_location(node),
        )

    def visit_Add(self, node: ast.Add, **kwargs: Any) -> dialect_ast_enums.BinaryOperator:
        return dialect_ast_enums.BinaryOperator.ADD

    def visit_Sub(self, node: ast.Sub, **kwargs: Any) -> dialect_ast_enums.BinaryOperator:
        return dialect_ast_enums.BinaryOperator.SUB

    def visit_Mult(self, node: ast.Mult, **kwargs: Any) -> dialect_ast_enums.BinaryOperator:
        return dialect_ast_enums.BinaryOperator.MULT

    def visit_Div(self, node: ast.Div, **kwargs: Any) -> dialect_ast_enums.BinaryOperator:
        return dialect_ast_enums.BinaryOperator.DIV

    def visit_FloorDiv(self, node: ast.FloorDiv, **kwargs: Any) -> dialect_ast_enums.BinaryOperator:
        return dialect_ast_enums.BinaryOperator.FLOOR_DIV

    def visit_Pow(self, node: ast.Pow, **kwargs: Any) -> dialect_ast_enums.BinaryOperator:
        return dialect_ast_enums.BinaryOperator.POW

    def visit_Mod(self, node: ast.Mod, **kwargs: Any) -> dialect_ast_enums.BinaryOperator:
        return dialect_ast_enums.BinaryOperator.MOD

    def visit_BitAnd(self, node: ast.BitAnd, **kwargs: Any) -> dialect_ast_enums.BinaryOperator:
        return dialect_ast_enums.BinaryOperator.BIT_AND

    def visit_BitOr(self, node: ast.BitOr, **kwargs: Any) -> dialect_ast_enums.BinaryOperator:
        return dialect_ast_enums.BinaryOperator.BIT_OR

    def visit_BitXor(self, node: ast.BitXor, **kwargs: Any) -> dialect_ast_enums.BinaryOperator:
        return dialect_ast_enums.BinaryOperator.BIT_XOR

    def visit_BoolOp(self, node: ast.BoolOp, **kwargs: Any) -> None:
        raise errors.UnsupportedPythonFeatureError(
            self.get_location(node), "logical operators `and`, `or`"
        )

    def visit_IfExp(self, node: ast.IfExp, **kwargs: Any) -> foast.TernaryExpr:
        return foast.TernaryExpr(
            condition=self.visit(node.test),
            true_expr=self.visit(node.body),
            false_expr=self.visit(node.orelse),
            location=self.get_location(node),
            type=ts.DeferredType(constraint=ts.DataType),
        )

    def visit_If(self, node: ast.If, **kwargs: Any) -> foast.IfStmt:
        loc = self.get_location(node)
        return foast.IfStmt(
            condition=self.visit(node.test, **kwargs),
            true_branch=self._visit_stmts(node.body, loc, **kwargs),
            false_branch=self._visit_stmts(node.orelse, loc, **kwargs),
            location=loc,
        )

    def _visit_stmts(
        self, stmts: list[ast.stmt], location: eve.SourceLocation, **kwargs: Any
    ) -> foast.BlockStmt:
        return foast.BlockStmt(
            stmts=[self.visit(el, **kwargs) for el in stmts if not isinstance(el, ast.Pass)],
            location=location,
        )

    def visit_Compare(self, node: ast.Compare, **kwargs: Any) -> foast.Compare:
        loc = self.get_location(node)

        if len(node.ops) != 1 or len(node.comparators) != 1:
            refactored = UnchainComparesPass.apply(node)
            raise errors.DSLError(
                loc,
                textwrap.dedent(
                    f"""
                    Comparison chains are not allowed. Please replace
                        {ast.unparse(node)}
                    by
                        {ast.unparse(refactored)}
                    """,
                ),
            )
        return foast.Compare(
            op=self.visit(node.ops[0]),
            left=self.visit(node.left),
            right=self.visit(node.comparators[0]),
            location=loc,
        )

    def visit_Gt(self, node: ast.Gt, **kwargs: Any) -> foast.CompareOperator:
        return foast.CompareOperator.GT

    def visit_Lt(self, node: ast.Lt, **kwargs: Any) -> foast.CompareOperator:
        return foast.CompareOperator.LT

    def visit_Eq(self, node: ast.Eq, **kwargs: Any) -> foast.CompareOperator:
        return foast.CompareOperator.EQ

    def visit_LtE(self, node: ast.LtE, **kwargs: Any) -> foast.CompareOperator:
        return foast.CompareOperator.LTE

    def visit_GtE(self, node: ast.GtE, **kwargs: Any) -> foast.CompareOperator:
        return foast.CompareOperator.GTE

    def visit_NotEq(self, node: ast.NotEq, **kwargs: Any) -> foast.CompareOperator:
        return foast.CompareOperator.NOTEQ

    def _verify_builtin_type_constructor(self, node: ast.Call) -> None:
        if len(node.args) > 0:
            arg = node.args[0]
            if not (
                isinstance(arg, ast.Constant)
                or (isinstance(arg, ast.UnaryOp) and isinstance(arg.operand, ast.Constant))
            ):
                raise errors.DSLError(
                    self.get_location(node),
                    f"'{self._func_name(node)}()' only takes literal arguments.",
                )

    def _func_name(self, node: ast.Call) -> str:
        return node.func.id  # type: ignore[attr-defined] # We want this to fail if the attribute does not exist unexpectedly.

    def visit_Call(self, node: ast.Call, **kwargs: Any) -> foast.Call:
        # TODO(tehrengruber): is this still needed or redundant with the checks in type deduction?
        if isinstance(node.func, ast.Name):
            func_name = self._func_name(node)
            if func_name in fbuiltins.TYPE_BUILTIN_NAMES:
                self._verify_builtin_type_constructor(node)

        return foast.Call(
            func=self.visit(node.func, **kwargs),
            args=[self.visit(arg, **kwargs) for arg in node.args],
            kwargs={keyword.arg: self.visit(keyword.value, **kwargs) for keyword in node.keywords},
            location=self.get_location(node),
        )

    def visit_Constant(self, node: ast.Constant, **kwargs: Any) -> foast.Constant:
        loc = self.get_location(node)
        try:
            type_ = type_translation.from_value(node.value)
        except ValueError:
            raise errors.DSLError(
                loc, f"Constants of type {type(node.value)} are not permitted."
            ) from None

        return foast.Constant(value=node.value, location=loc, type=type_)<|MERGE_RESOLUTION|>--- conflicted
+++ resolved
@@ -182,17 +182,6 @@
         for name in self.closure_vars.keys():
             try:
                 type_ = type_translation.from_value(self.closure_vars[name])
-<<<<<<< HEAD
-            except ValueError as _:
-                type_ = ts.DeferredType(constraint=None)
-
-            closure_var_symbols.append(
-                foast.Symbol(
-                    id=name,
-                    type=type_,
-                    namespace=dialect_ast_enums.Namespace.CLOSURE,
-                    location=self.get_location(node),
-=======
                 closure_var_symbols.append(
                     foast.Symbol(
                         id=name,
@@ -200,7 +189,6 @@
                         namespace=dialect_ast_enums.Namespace.CLOSURE,
                         location=self.get_location(node),
                     )
->>>>>>> 09252f85
                 )
             except ValueError as e:
                 raise errors.DSLTypeError(
