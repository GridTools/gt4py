# GT4Py - GridTools Framework
#
# Copyright (c) 2014-2024, ETH Zurich
# All rights reserved.
#
# Please, refer to the LICENSE file in the root directory.
# SPDX-License-Identifier: BSD-3-Clause

from __future__ import annotations

import ast
import textwrap
import typing
from typing import Any, Type

import gt4py.eve as eve
from gt4py.next import containers, errors
from gt4py.next.ffront import (
    dialect_ast_enums,
    fbuiltins,
    field_operator_ast as foast,
    source_utils,
    stages as ffront_stages,
)
from gt4py.next.ffront.ast_passes import (
    SingleAssignTargetPass,
    SingleStaticAssignPass,
    StringifyAnnotationsPass,
    UnchainComparesPass,
)
from gt4py.next.ffront.dialect_parser import DialectParser
from gt4py.next.ffront.foast_introspection import StmtReturnKind, deduce_stmt_return_kind
from gt4py.next.ffront.foast_passes.closure_var_folding import ClosureVarFolding
from gt4py.next.ffront.foast_passes.closure_var_type_deduction import ClosureVarTypeDeduction
from gt4py.next.ffront.foast_passes.dead_closure_var_elimination import DeadClosureVarElimination
from gt4py.next.ffront.foast_passes.iterable_unpack import UnpackedAssignPass
from gt4py.next.ffront.foast_passes.type_deduction import FieldOperatorTypeDeduction
from gt4py.next.ffront.stages import AOT_DSL_FOP, AOT_FOP, DSL_FOP, FOP
from gt4py.next.otf import toolchain, workflow
from gt4py.next.type_system import type_info, type_specifications as ts, type_translation


def func_to_foast(inp: DSL_FOP) -> FOP:
    """
    Turn a DSL field operator definition into a FOAST operator definition, adding metadata.

    Examples:

        >>> from gt4py import next as gtx
        >>> IDim = gtx.Dimension("I")

        >>> const = gtx.float32(2.0)
        >>> def dsl_operator(a: gtx.Field[[IDim], gtx.float32]) -> gtx.Field[[IDim], gtx.float32]:
        ...     return a * const

        >>> dsl_operator_def = gtx.ffront.stages.FieldOperatorDefinition(definition=dsl_operator)
        >>> foast_definition = func_to_foast(dsl_operator_def)

        >>> print(foast_definition.foast_node.id)
        dsl_operator

        >>> foast_closure_vars = {k: str(v) for k, v in foast_definition.closure_vars.items()}
        >>> print(foast_closure_vars)
        {'const': '2.0'}
    """
    source_def = source_utils.SourceDefinition.from_function(inp.definition)
    closure_vars = source_utils.get_closure_vars_from_function(inp.definition)
    annotations = typing.get_type_hints(inp.definition)
    foast_definition_node = FieldOperatorParser.apply(source_def, closure_vars, annotations)
    loc = foast_definition_node.location
    operator_attribute_nodes = {
        key: foast.Constant(value=value, type=type_translation.from_value(value), location=loc)
        for key, value in inp.attributes.items()
    }
    untyped_foast_node = inp.node_class(
        id=foast_definition_node.id,
        definition=foast_definition_node,
        location=loc,
        **operator_attribute_nodes,
    )
    foast_node = FieldOperatorTypeDeduction.apply(untyped_foast_node)
    return ffront_stages.FoastOperatorDefinition(
        foast_node=foast_node,
        closure_vars=closure_vars,
        grid_type=inp.grid_type,
        attributes=inp.attributes,
        debug=inp.debug,
    )


def func_to_foast_factory(cached: bool = True) -> workflow.Workflow[DSL_FOP, FOP]:
    """Wrap `func_to_foast` in a chainable and optionally cached workflow step."""
    wf = workflow.make_step(func_to_foast)
    if cached:
        wf = workflow.CachedStep(step=wf, hash_function=ffront_stages.fingerprint_stage)
    return wf


def adapted_func_to_foast_factory(**kwargs: Any) -> workflow.Workflow[AOT_DSL_FOP, AOT_FOP]:
    """Wrap the `func_to_foast step in an adapter to fit into transform toolchains.`"""
    return toolchain.DataOnlyAdapter(func_to_foast_factory(**kwargs))


class FieldOperatorParser(DialectParser[foast.FunctionDefinition]):
    """
    Parse field operator function definition from source code into FOAST.

    Catch any Field Operator specific syntax errors and typing problems.

    Example
    -------
    Parse a function into a Field Operator AST (FOAST), which can
    be lowered into Iterator IR (ITIR)

    >>> from gt4py.next import Field, Dimension
    >>> float64 = float
    >>> IDim = Dimension("IDim")
    >>> def field_op(inp: Field[[IDim], float64]):
    ...     return inp
    >>> foast_tree = FieldOperatorParser.apply_to_function(field_op)
    >>> foast_tree  # doctest: +ELLIPSIS
    FunctionDefinition(..., id=SymbolName('field_op'), ...)
    >>> foast_tree.params  # doctest: +ELLIPSIS
    [Symbol(..., id=SymbolName('inp'), type=FieldType(...), ...)]
    >>> foast_tree.body.stmts  # doctest: +ELLIPSIS
    [Return(..., value=Name(..., id=SymbolRef('inp')))]


    If a syntax error is encountered, it will point to the location in the source code.

    >>> def wrong_syntax(inp: Field[[IDim], int]):
    ...     for i in [1, 2, 3]:  # for is not part of the field operator syntax
    ...         tmp = inp
    ...     return tmp
    >>>
    >>> try:  # doctest: +ELLIPSIS
    ...     FieldOperatorParser.apply_to_function(wrong_syntax)
    ... except errors.DSLError as err:
    ...     print(
    ...         f"Error at [{err.location.line}, {err.location.column}] in {err.location.filename})"
    ...     )
    Error at [2, 5] in ...func_to_foast.FieldOperatorParser[...]>)
    """

    @classmethod
    def _preprocess_definition_ast(cls, ast: ast.AST) -> ast.AST:
        ast = StringifyAnnotationsPass.apply(ast)
        ast = SingleStaticAssignPass.apply(ast)
        ast = SingleAssignTargetPass.apply(ast)
        return ast

    @classmethod
    def _postprocess_dialect_ast(
        cls,
        foast_node: foast.FunctionDefinition | foast.FieldOperator,
        closure_vars: dict[str, Any],
        annotations: dict[str, Any],
    ) -> foast.FunctionDefinition:
        foast_node = ClosureVarFolding.apply(foast_node, closure_vars)
        foast_node = DeadClosureVarElimination.apply(foast_node)
        foast_node = ClosureVarTypeDeduction.apply(foast_node, closure_vars)
        foast_node = FieldOperatorTypeDeduction.apply(foast_node)
        foast_node = UnpackedAssignPass.apply(foast_node)

        # check deduced matches annotated return type
        if "return" in annotations:
            annotated_return_type = type_translation.from_type_hint(annotations["return"])
            # TODO(tehrengruber): use `type_info.return_type` when the type of the
            #  arguments becomes available here
            if annotated_return_type != foast_node.type.returns:  # type: ignore[union-attr] # revisit when `type_info.return_type` is implemented
                raise errors.DSLError(
                    foast_node.location,
                    "Annotated return type does not match deduced return type: annotation is "
                    f"'{annotated_return_type}'"  # type: ignore[union-attr] # revisit when 'type_info.return_type' is implemented
                    f", got '{foast_node.type.returns}'.",
                )
        return foast_node

    def visit_FunctionDef(self, node: ast.FunctionDef, **kwargs: Any) -> foast.FunctionDefinition:
        loc = self.get_location(node)
        closure_var_symbols: list[foast.Symbol] = []
        for name in self.closure_vars.keys():
<<<<<<< HEAD
            if name in skip_names:
                continue
            try:
                # TODO think about this mechanism
                type_ = containers.get_constructor_type(self.closure_vars[name])
            except KeyError:
=======
            try:
                type_ = type_translation.from_value(self.closure_vars[name])
            except ValueError as _:
>>>>>>> aabcdb17
                type_ = ts.DeferredType(constraint=None)

            closure_var_symbols.append(
                foast.Symbol(
                    id=name,
                    type=type_,
                    namespace=dialect_ast_enums.Namespace.CLOSURE,
                    location=self.get_location(node),
                )
            )

        new_body = self._visit_stmts(node.body, self.get_location(node), **kwargs)

        if deduce_stmt_return_kind(new_body) == StmtReturnKind.NO_RETURN:
            raise errors.DSLError(loc, "'Function' is expected to return a value.")

        return foast.FunctionDefinition(
            id=node.name,
            params=self.visit(node.args, **kwargs),
            body=new_body,
            closure_vars=closure_var_symbols,
            location=loc,
        )

    def visit_arguments(self, node: ast.arguments) -> list[foast.DataSymbol]:
        return [self.visit_arg(arg) for arg in node.args]

    def visit_arg(self, node: ast.arg) -> foast.DataSymbol:
        loc = self.get_location(node)
        if (annotation := self.annotations.get(node.arg, None)) is None:
            raise errors.MissingParameterAnnotationError(loc, node.arg)
        new_type = type_translation.from_type_hint(annotation)
        if not isinstance(new_type, ts.DataType):
            raise errors.InvalidParameterAnnotationError(loc, node.arg, new_type)
        return foast.DataSymbol(id=node.arg, location=loc, type=new_type)

    def visit_Assign(
        self, node: ast.Assign, **kwargs: Any
    ) -> foast.Assign | foast.TupleTargetAssign:
        target = node.targets[0]  # there is only one element after assignment passes

        if isinstance(target, ast.Tuple):
            new_targets: list[
                foast.FieldSymbol | foast.TupleSymbol | foast.ScalarSymbol | foast.Starred
            ] = []

            for elt in target.elts:
                if isinstance(elt, ast.Starred):
                    new_targets.append(
                        foast.Starred(
                            id=foast.DataSymbol(
                                id=self.visit(elt.value).id,
                                location=self.get_location(elt),
                                type=ts.DeferredType(constraint=ts.DataType),
                            ),
                            location=self.get_location(elt),
                            type=ts.DeferredType(constraint=ts.DataType),
                        )
                    )
                else:
                    new_targets.append(
                        foast.DataSymbol(
                            id=self.visit(elt).id,
                            location=self.get_location(elt),
                            type=ts.DeferredType(constraint=ts.DataType),
                        )
                    )

            return foast.TupleTargetAssign(
                targets=new_targets, value=self.visit(node.value), location=self.get_location(node)
            )

        if not isinstance(target, ast.Name):
            raise errors.DSLError(self.get_location(node), "Can only assign to names.")
        new_value = self.visit(node.value)
        constraint_type: Type[ts.DataType] = ts.DataType
        if isinstance(new_value, foast.TupleExpr):
            constraint_type = ts.TupleType
        elif (
            type_info.is_concrete(new_value.type)
            and type_info.type_class(new_value.type) is ts.ScalarType
        ):
            constraint_type = ts.ScalarType
        return foast.Assign(
            target=foast.DataSymbol(
                id=target.id,
                location=self.get_location(target),
                type=ts.DeferredType(constraint=constraint_type),
            ),
            value=new_value,
            location=self.get_location(node),
        )

    def visit_AnnAssign(self, node: ast.AnnAssign, **kwargs: Any) -> foast.Assign:
        if not isinstance(node.target, ast.Name):
            raise errors.DSLError(self.get_location(node), "Can only assign to names.")

        if node.annotation is not None:
            assert isinstance(node.annotation, ast.Constant), (
                "Annotations should be ast.Constant(string). Use StringifyAnnotationsPass"
            )
            context = {**fbuiltins.BUILTINS, **self.closure_vars}
            annotation = eval(node.annotation.value, context)
            target_type = type_translation.from_type_hint(annotation, globalns=context)
        else:
            target_type = ts.DeferredType()

        return foast.Assign(
            target=foast.Symbol[ts.FieldType](
                id=node.target.id, location=self.get_location(node.target), type=target_type
            ),
            value=self.visit(node.value) if node.value else None,
            location=self.get_location(node),
        )

    def visit_Subscript(self, node: ast.Subscript, **kwargs: Any) -> foast.Subscript:
        return foast.Subscript(
            value=self.visit(node.value),
            index=self.visit(node.slice),
            location=self.get_location(node),
        )

    def visit_Attribute(self, node: ast.Attribute) -> Any:
        return foast.Attribute(
            value=self.visit(node.value), attr=node.attr, location=self.get_location(node)
        )

    def visit_Tuple(self, node: ast.Tuple, **kwargs: Any) -> foast.TupleExpr:
        return foast.TupleExpr(
            elts=[self.visit(item) for item in node.elts], location=self.get_location(node)
        )

    def visit_Return(self, node: ast.Return, **kwargs: Any) -> foast.Return:
        loc = self.get_location(node)
        if not node.value:
            raise errors.DSLError(loc, "Must return a value, not None")
        return foast.Return(value=self.visit(node.value), location=loc)

    def visit_Expr(self, node: ast.Expr) -> foast.Expr:
        return self.visit(node.value)

    def visit_Name(self, node: ast.Name, **kwargs: Any) -> foast.Name:
        return foast.Name(id=node.id, location=self.get_location(node))

    def visit_UnaryOp(self, node: ast.UnaryOp, **kwargs: Any) -> foast.UnaryOp:
        return foast.UnaryOp(
            op=self.visit(node.op),
            operand=self.visit(node.operand),
            location=self.get_location(node),
        )

    def visit_UAdd(self, node: ast.UAdd, **kwargs: Any) -> dialect_ast_enums.UnaryOperator:
        return dialect_ast_enums.UnaryOperator.UADD

    def visit_USub(self, node: ast.USub, **kwargs: Any) -> dialect_ast_enums.UnaryOperator:
        return dialect_ast_enums.UnaryOperator.USUB

    def visit_Not(self, node: ast.Not, **kwargs: Any) -> dialect_ast_enums.UnaryOperator:
        return dialect_ast_enums.UnaryOperator.NOT

    def visit_Invert(self, node: ast.Invert, **kwargs: Any) -> dialect_ast_enums.UnaryOperator:
        return dialect_ast_enums.UnaryOperator.INVERT

    def visit_BinOp(self, node: ast.BinOp, **kwargs: Any) -> foast.BinOp:
        return foast.BinOp(
            op=self.visit(node.op),
            left=self.visit(node.left),
            right=self.visit(node.right),
            location=self.get_location(node),
        )

    def visit_Add(self, node: ast.Add, **kwargs: Any) -> dialect_ast_enums.BinaryOperator:
        return dialect_ast_enums.BinaryOperator.ADD

    def visit_Sub(self, node: ast.Sub, **kwargs: Any) -> dialect_ast_enums.BinaryOperator:
        return dialect_ast_enums.BinaryOperator.SUB

    def visit_Mult(self, node: ast.Mult, **kwargs: Any) -> dialect_ast_enums.BinaryOperator:
        return dialect_ast_enums.BinaryOperator.MULT

    def visit_Div(self, node: ast.Div, **kwargs: Any) -> dialect_ast_enums.BinaryOperator:
        return dialect_ast_enums.BinaryOperator.DIV

    def visit_FloorDiv(self, node: ast.FloorDiv, **kwargs: Any) -> dialect_ast_enums.BinaryOperator:
        return dialect_ast_enums.BinaryOperator.FLOOR_DIV

    def visit_Pow(self, node: ast.Pow, **kwargs: Any) -> dialect_ast_enums.BinaryOperator:
        return dialect_ast_enums.BinaryOperator.POW

    def visit_Mod(self, node: ast.Mod, **kwargs: Any) -> dialect_ast_enums.BinaryOperator:
        return dialect_ast_enums.BinaryOperator.MOD

    def visit_BitAnd(self, node: ast.BitAnd, **kwargs: Any) -> dialect_ast_enums.BinaryOperator:
        return dialect_ast_enums.BinaryOperator.BIT_AND

    def visit_BitOr(self, node: ast.BitOr, **kwargs: Any) -> dialect_ast_enums.BinaryOperator:
        return dialect_ast_enums.BinaryOperator.BIT_OR

    def visit_BitXor(self, node: ast.BitXor, **kwargs: Any) -> dialect_ast_enums.BinaryOperator:
        return dialect_ast_enums.BinaryOperator.BIT_XOR

    def visit_BoolOp(self, node: ast.BoolOp, **kwargs: Any) -> None:
        raise errors.UnsupportedPythonFeatureError(
            self.get_location(node), "logical operators `and`, `or`"
        )

    def visit_IfExp(self, node: ast.IfExp, **kwargs: Any) -> foast.TernaryExpr:
        return foast.TernaryExpr(
            condition=self.visit(node.test),
            true_expr=self.visit(node.body),
            false_expr=self.visit(node.orelse),
            location=self.get_location(node),
            type=ts.DeferredType(constraint=ts.DataType),
        )

    def visit_If(self, node: ast.If, **kwargs: Any) -> foast.IfStmt:
        loc = self.get_location(node)
        return foast.IfStmt(
            condition=self.visit(node.test, **kwargs),
            true_branch=self._visit_stmts(node.body, loc, **kwargs),
            false_branch=self._visit_stmts(node.orelse, loc, **kwargs),
            location=loc,
        )

    def _visit_stmts(
        self, stmts: list[ast.stmt], location: eve.SourceLocation, **kwargs: Any
    ) -> foast.BlockStmt:
        return foast.BlockStmt(
            stmts=[self.visit(el, **kwargs) for el in stmts if not isinstance(el, ast.Pass)],
            location=location,
        )

    def visit_Compare(self, node: ast.Compare, **kwargs: Any) -> foast.Compare:
        loc = self.get_location(node)

        if len(node.ops) != 1 or len(node.comparators) != 1:
            refactored = UnchainComparesPass.apply(node)
            raise errors.DSLError(
                loc,
                textwrap.dedent(
                    f"""
                    Comparison chains are not allowed. Please replace
                        {ast.unparse(node)}
                    by
                        {ast.unparse(refactored)}
                    """,
                ),
            )
        return foast.Compare(
            op=self.visit(node.ops[0]),
            left=self.visit(node.left),
            right=self.visit(node.comparators[0]),
            location=loc,
        )

    def visit_Gt(self, node: ast.Gt, **kwargs: Any) -> foast.CompareOperator:
        return foast.CompareOperator.GT

    def visit_Lt(self, node: ast.Lt, **kwargs: Any) -> foast.CompareOperator:
        return foast.CompareOperator.LT

    def visit_Eq(self, node: ast.Eq, **kwargs: Any) -> foast.CompareOperator:
        return foast.CompareOperator.EQ

    def visit_LtE(self, node: ast.LtE, **kwargs: Any) -> foast.CompareOperator:
        return foast.CompareOperator.LTE

    def visit_GtE(self, node: ast.GtE, **kwargs: Any) -> foast.CompareOperator:
        return foast.CompareOperator.GTE

    def visit_NotEq(self, node: ast.NotEq, **kwargs: Any) -> foast.CompareOperator:
        return foast.CompareOperator.NOTEQ

    def _verify_builtin_type_constructor(self, node: ast.Call) -> None:
        if len(node.args) > 0:
            arg = node.args[0]
            if not (
                isinstance(arg, ast.Constant)
                or (isinstance(arg, ast.UnaryOp) and isinstance(arg.operand, ast.Constant))
            ):
                raise errors.DSLError(
                    self.get_location(node),
                    f"'{self._func_name(node)}()' only takes literal arguments.",
                )

    def _func_name(self, node: ast.Call) -> str:
        return node.func.id  # type: ignore[attr-defined] # We want this to fail if the attribute does not exist unexpectedly.

    def visit_Call(self, node: ast.Call, **kwargs: Any) -> foast.Call:
        # TODO(tehrengruber): is this still needed or redundant with the checks in type deduction?
        if isinstance(node.func, ast.Name):
            func_name = self._func_name(node)
            if func_name in fbuiltins.TYPE_BUILTIN_NAMES:
                self._verify_builtin_type_constructor(node)

        return foast.Call(
            func=self.visit(node.func, **kwargs),
            args=[self.visit(arg, **kwargs) for arg in node.args],
            kwargs={keyword.arg: self.visit(keyword.value, **kwargs) for keyword in node.keywords},
            location=self.get_location(node),
        )

    def visit_Constant(self, node: ast.Constant, **kwargs: Any) -> foast.Constant:
        loc = self.get_location(node)
        try:
            type_ = type_translation.from_value(node.value)
        except ValueError:
            raise errors.DSLError(
                loc, f"Constants of type {type(node.value)} are not permitted."
            ) from None

        return foast.Constant(value=node.value, location=loc, type=type_)<|MERGE_RESOLUTION|>--- conflicted
+++ resolved
@@ -14,7 +14,7 @@
 from typing import Any, Type
 
 import gt4py.eve as eve
-from gt4py.next import containers, errors
+from gt4py.next import errors
 from gt4py.next.ffront import (
     dialect_ast_enums,
     fbuiltins,
@@ -180,18 +180,9 @@
         loc = self.get_location(node)
         closure_var_symbols: list[foast.Symbol] = []
         for name in self.closure_vars.keys():
-<<<<<<< HEAD
-            if name in skip_names:
-                continue
-            try:
-                # TODO think about this mechanism
-                type_ = containers.get_constructor_type(self.closure_vars[name])
-            except KeyError:
-=======
             try:
                 type_ = type_translation.from_value(self.closure_vars[name])
             except ValueError as _:
->>>>>>> aabcdb17
                 type_ = ts.DeferredType(constraint=None)
 
             closure_var_symbols.append(
