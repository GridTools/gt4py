--- conflicted
+++ resolved
@@ -213,20 +213,17 @@
     raise NotImplementedError()
 
 
-<<<<<<< HEAD
-@BuiltInFunction
-def astype(field: common.Field | core_defs.ScalarT, type_: type, /) -> common.Field:
-    assert core_defs.is_scalar_type(field)
-    return type_(field)
-=======
-@builtin_function
+@BuiltInFunction
 def astype(
-    field: Field | gt4py_defs.ScalarT | Tuple[Field, ...],
+    value: Field | core_defs.ScalarT | Tuple,
     type_: type,
     /,
-) -> Field | Tuple[Field, ...]:
-    raise NotImplementedError()
->>>>>>> 39d1c095
+) -> Field | core_defs.ScalarT | Tuple:
+    if isinstance(value, tuple):
+        return tuple(astype(v, type_) for v in value)
+    # default implementation for scalars, Fields are handled via dispatch
+    assert core_defs.is_scalar_type(value)
+    return core_defs.dtype(type_).scalar_type(value)
 
 
 UNARY_MATH_NUMBER_BUILTIN_NAMES = ["abs"]
