# GT4Py - GridTools Framework
#
# Copyright (c) 2014-2023, ETH Zurich
# All rights reserved.
#
# This file is part of the GT4Py project and the GridTools framework.
# GT4Py is free software: you can redistribute it and/or modify it under
# the terms of the GNU General Public License as published by the
# Free Software Foundation, either version 3 of the License, or any later
# version. See the LICENSE.txt file at the top-level directory of this
# distribution for a copy of the license or check <https://www.gnu.org/licenses/>.
#
# SPDX-License-Identifier: GPL-3.0-or-later

import dataclasses
import functools
import inspect
from builtins import bool, float, int, tuple  # noqa: A004
from typing import Any, Callable, Generic, ParamSpec, Tuple, TypeAlias, TypeVar, Union, cast

import numpy as np
from numpy import float32, float64, int32, int64

import gt4py.next as gtx
from gt4py._core import definitions as core_defs
from gt4py.next import common, embedded
from gt4py.next.common import Dimension, Field  # noqa: F401  # direct import for TYPE_BUILTINS
from gt4py.next.ffront.experimental import as_offset  # noqa: F401
from gt4py.next.iterator import runtime
from gt4py.next.type_system import type_specifications as ts


PYTHON_TYPE_BUILTINS = [bool, int, float, tuple]
PYTHON_TYPE_BUILTIN_NAMES = [t.__name__ for t in PYTHON_TYPE_BUILTINS]

<<<<<<< HEAD
TYPE_BUILTINS = [Field, Dimension, int32, int64, float32, float64, *PYTHON_TYPE_BUILTINS]
=======
TYPE_BUILTINS = [
    common.Field,
    common.Dimension,
    int32,
    int64,
    float32,
    float64,
] + PYTHON_TYPE_BUILTINS
>>>>>>> ba353d3b
TYPE_BUILTIN_NAMES = [t.__name__ for t in TYPE_BUILTINS]

# Be aware: Type aliases are not fully supported in the frontend yet, e.g. `IndexType(1)` will not
# work.
IndexType: TypeAlias = int32

TYPE_ALIAS_NAMES = ["IndexType"]

_P = ParamSpec("_P")
_R = TypeVar("_R")


def _type_conversion_helper(t: type) -> type[ts.TypeSpec] | tuple[type[ts.TypeSpec], ...]:
    if t is common.Field:
        return ts.FieldType
    elif t is common.Dimension:
        return ts.DimensionType
    elif t is core_defs.ScalarT:
        return ts.ScalarType
    elif t is type:
        return (
            ts.FunctionType
        )  # our type of type is currently represented by the type constructor function
    elif t is Tuple or (hasattr(t, "__origin__") and t.__origin__ is tuple):
        return ts.TupleType
    elif hasattr(t, "__origin__") and t.__origin__ is Union:
        types = [_type_conversion_helper(e) for e in t.__args__]  # type: ignore[attr-defined]
        assert all(type(t) is type and issubclass(t, ts.TypeSpec) for t in types)
        return cast(tuple[type[ts.TypeSpec], ...], tuple(types))  # `cast` to break the recursion
    else:
        raise AssertionError("Illegal type encountered.")


def _type_conversion(t: type) -> ts.DeferredType:
    return ts.DeferredType(constraint=_type_conversion_helper(t))


@dataclasses.dataclass(frozen=True)
class BuiltInFunction(Generic[_R, _P]):
    name: str = dataclasses.field(init=False)
    # `function` can be used to provide a default implementation for all `Field` implementations,
    # e.g. a fused multiply add could have a default implementation as a*b+c, but an optimized implementation for a specific `Field`
    function: Callable[_P, _R]

    def __post_init__(self):
        object.__setattr__(self, "name", f"{self.function.__module__}.{self.function.__name__}")

    def __call__(self, *args: _P.args, **kwargs: _P.kwargs) -> _R:
        impl = self.dispatch(*args)
        return impl(*args, **kwargs)

    def dispatch(self, *args: Any) -> Callable[_P, _R]:
        arg_types = tuple(type(arg) for arg in args)
        for atype in arg_types:
            # current strategy is to select the implementation of the first arg that supports the operation
            # TODO: define a strategy that converts or prevents conversion
            if (dispatcher := getattr(atype, "__gt_builtin_func__", None)) is not None and (
                op_func := dispatcher(self)
            ) is not NotImplemented:
                return op_func
        else:
            return self.function

    def __gt_type__(self) -> ts.FunctionType:
        signature = inspect.signature(self.function)
        params = signature.parameters

        return ts.FunctionType(
            pos_only_args=[
                _type_conversion(param.annotation)
                for param in params.values()
                if param.kind == inspect.Parameter.POSITIONAL_ONLY
            ],
            pos_or_kw_args={
                k: _type_conversion(v.annotation)
                for k, v in params.items()
                if v.kind == inspect.Parameter.POSITIONAL_OR_KEYWORD
            },
            kw_only_args={
                k: _type_conversion(v.annotation)
                for k, v in params.items()
                if v.kind == inspect.Parameter.KEYWORD_ONLY
            },
            returns=_type_conversion(signature.return_annotation),
        )


MaskT = TypeVar("MaskT", bound=common.Field)
FieldT = TypeVar("FieldT", bound=Union[common.Field, core_defs.Scalar, Tuple])


class WhereBuiltinFunction(
    BuiltInFunction[_R, [MaskT, FieldT, FieldT]], Generic[_R, MaskT, FieldT]
):
    def __call__(self, mask: MaskT, true_field: FieldT, false_field: FieldT) -> _R:
        if isinstance(true_field, tuple) or isinstance(false_field, tuple):
            if not (isinstance(true_field, tuple) and isinstance(false_field, tuple)):
                raise ValueError(
                    # TODO(havogt) find a strategy to unify parsing and embedded error messages
                    f"Either both or none can be tuple in '{true_field=}' and '{false_field=}'."
                )
            if len(true_field) != len(false_field):
                raise ValueError(
                    "Tuple of different size not allowed."
                )  # TODO(havogt) find a strategy to unify parsing and embedded error messages
            return tuple(
                where(mask, t, f) for t, f in zip(true_field, false_field)
            )  # type: ignore[return-value] # `tuple` is not `_R`
        return super().__call__(mask, true_field, false_field)


@BuiltInFunction
def neighbor_sum(
    field: common.Field,
    /,
    axis: common.Dimension,
) -> common.Field:
    raise NotImplementedError()


@BuiltInFunction
def max_over(
    field: common.Field,
    /,
    axis: common.Dimension,
) -> common.Field:
    raise NotImplementedError()


@BuiltInFunction
def min_over(
    field: common.Field,
    /,
    axis: common.Dimension,
) -> common.Field:
    raise NotImplementedError()


@BuiltInFunction
def broadcast(
    field: common.Field | core_defs.ScalarT,
    dims: tuple[common.Dimension, ...],
    /,
) -> common.Field:
    assert core_defs.is_scalar_type(
        field
    )  # default implementation for scalars, Fields are handled via dispatch
    # TODO(havogt) implement with FunctionField, the workaround is to ignore broadcasting on scalars as they broadcast automatically, but we lose the check for compatible dimensions
    return field  # type: ignore[return-value] # see comment above


@WhereBuiltinFunction
def where(
    mask: common.Field,
    true_field: common.Field | core_defs.ScalarT | Tuple,
    false_field: common.Field | core_defs.ScalarT | Tuple,
    /,
) -> common.Field | Tuple:
    raise NotImplementedError()


@BuiltInFunction
def astype(
    value: common.Field | core_defs.ScalarT | Tuple,
    type_: type,
    /,
) -> common.Field | core_defs.ScalarT | Tuple:
    if isinstance(value, tuple):
        return tuple(astype(v, type_) for v in value)
    # default implementation for scalars, Fields are handled via dispatch
    assert core_defs.is_scalar_type(value)
    return core_defs.dtype(type_).scalar_type(value)


UNARY_MATH_NUMBER_BUILTIN_NAMES = ["abs"]

UNARY_MATH_FP_BUILTIN_NAMES = [
    "sin",
    "cos",
    "tan",
    "arcsin",
    "arccos",
    "arctan",
    "sinh",
    "cosh",
    "tanh",
    "arcsinh",
    "arccosh",
    "arctanh",
    "sqrt",
    "exp",
    "log",
    "gamma",
    "cbrt",
    "floor",
    "ceil",
    "trunc",
]

UNARY_MATH_FP_PREDICATE_BUILTIN_NAMES = ["isfinite", "isinf", "isnan"]


def _make_unary_math_builtin(name):
    def impl(value: common.Field | core_defs.ScalarT, /) -> common.Field | core_defs.ScalarT:
        # TODO(havogt): enable once we have a failing test (see `test_math_builtin_execution.py`)
        # assert core_defs.is_scalar_type(value) # default implementation for scalars, Fields are handled via dispatch # noqa: E800 # commented code
        # return getattr(math, name)(value)# noqa: E800 # commented code
        raise NotImplementedError()

    impl.__name__ = name
    globals()[name] = BuiltInFunction(impl)


for f in (
    UNARY_MATH_NUMBER_BUILTIN_NAMES
    + UNARY_MATH_FP_BUILTIN_NAMES
    + UNARY_MATH_FP_PREDICATE_BUILTIN_NAMES
):
    _make_unary_math_builtin(f)

BINARY_MATH_NUMBER_BUILTIN_NAMES = ["minimum", "maximum", "fmod", "power"]


def _make_binary_math_builtin(name):
    def impl(
        lhs: common.Field | core_defs.ScalarT,
        rhs: common.Field | core_defs.ScalarT,
        /,
    ) -> common.Field | core_defs.ScalarT:
        # default implementation for scalars, Fields are handled via dispatch
        assert core_defs.is_scalar_type(lhs)
        assert core_defs.is_scalar_type(rhs)
        return getattr(np, name)(lhs, rhs)

    impl.__name__ = name
    globals()[name] = BuiltInFunction(impl)


for f in BINARY_MATH_NUMBER_BUILTIN_NAMES:
    _make_binary_math_builtin(f)

MATH_BUILTIN_NAMES = (
    UNARY_MATH_NUMBER_BUILTIN_NAMES
    + UNARY_MATH_FP_BUILTIN_NAMES
    + UNARY_MATH_FP_PREDICATE_BUILTIN_NAMES
    + BINARY_MATH_NUMBER_BUILTIN_NAMES
)

FUN_BUILTIN_NAMES = [
    "neighbor_sum",
    "max_over",
    "min_over",
    "broadcast",
    "where",
    "astype",
    "as_offset",
    *MATH_BUILTIN_NAMES,
]

BUILTIN_NAMES = TYPE_BUILTIN_NAMES + FUN_BUILTIN_NAMES

BUILTINS = {name: globals()[name] for name in BUILTIN_NAMES}

__all__ = [*((set(BUILTIN_NAMES) | set(TYPE_ALIAS_NAMES)) - {"Dimension", "Field"})]


# TODO(tehrengruber): FieldOffset and runtime.Offset are not an exact conceptual
#  match. Revisit if we want to continue subclassing here. If we split
#  them also check whether Dimension should continue to be the shared or define
#  guidelines for decision.
@dataclasses.dataclass(frozen=True)
class FieldOffset(runtime.Offset):
    source: common.Dimension
    target: tuple[common.Dimension] | tuple[common.Dimension, common.Dimension]

    @functools.cached_property
    def _cache(self) -> dict:
        return {}

    def __post_init__(self):
        if len(self.target) == 2 and self.target[1].kind != common.DimensionKind.LOCAL:
            raise ValueError("Second dimension in offset must be a local dimension.")

    def __gt_type__(self):
        return ts.OffsetType(source=self.source, target=self.target)

    def __getitem__(self, offset: int) -> common.ConnectivityField:
        """Serve as a connectivity factory."""
        assert isinstance(self.value, str)
        current_offset_provider = embedded.context.offset_provider.get(None)
        assert current_offset_provider is not None
        offset_definition = current_offset_provider[self.value]

        connectivity: common.ConnectivityField
        if isinstance(offset_definition, common.Dimension):
            connectivity = common.CartesianConnectivity(offset_definition, offset)
        elif isinstance(
            offset_definition, gtx.NeighborTableOffsetProvider
        ) or common.is_connectivity_field(offset_definition):
            unrestricted_connectivity = self.as_connectivity_field()
            assert unrestricted_connectivity.domain.ndim > 1
            named_index = (self.target[-1], offset)
            connectivity = unrestricted_connectivity[named_index]
        else:
            raise NotImplementedError()

        return connectivity

    def as_connectivity_field(self):
        """Convert to connectivity field using the offset providers in current embedded execution context."""
        assert isinstance(self.value, str)
        current_offset_provider = embedded.context.offset_provider.get(None)
        assert current_offset_provider is not None
        offset_definition = current_offset_provider[self.value]

        cache_key = id(offset_definition)
        if (connectivity := self._cache.get(cache_key, None)) is None:
            if common.is_connectivity_field(offset_definition):
                connectivity = offset_definition
            elif isinstance(offset_definition, gtx.NeighborTableOffsetProvider):
                assert not offset_definition.has_skip_values
                connectivity = gtx.as_connectivity(
                    domain=self.target,
                    codomain=self.source,
                    data=offset_definition.table,
                    dtype=offset_definition.index_type,
                )
            else:
                raise NotImplementedError()

            self._cache[cache_key] = connectivity

        return connectivity<|MERGE_RESOLUTION|>--- conflicted
+++ resolved
@@ -32,10 +32,6 @@
 
 PYTHON_TYPE_BUILTINS = [bool, int, float, tuple]
 PYTHON_TYPE_BUILTIN_NAMES = [t.__name__ for t in PYTHON_TYPE_BUILTINS]
-
-<<<<<<< HEAD
-TYPE_BUILTINS = [Field, Dimension, int32, int64, float32, float64, *PYTHON_TYPE_BUILTINS]
-=======
 TYPE_BUILTINS = [
     common.Field,
     common.Dimension,
@@ -43,8 +39,8 @@
     int64,
     float32,
     float64,
-] + PYTHON_TYPE_BUILTINS
->>>>>>> ba353d3b
+    *PYTHON_TYPE_BUILTINS,
+]
 TYPE_BUILTIN_NAMES = [t.__name__ for t in TYPE_BUILTINS]
 
 # Be aware: Type aliases are not fully supported in the frontend yet, e.g. `IndexType(1)` will not
@@ -150,9 +146,7 @@
                 raise ValueError(
                     "Tuple of different size not allowed."
                 )  # TODO(havogt) find a strategy to unify parsing and embedded error messages
-            return tuple(
-                where(mask, t, f) for t, f in zip(true_field, false_field)
-            )  # type: ignore[return-value] # `tuple` is not `_R`
+            return tuple(where(mask, t, f) for t, f in zip(true_field, false_field))  # type: ignore[return-value] # `tuple` is not `_R`
         return super().__call__(mask, true_field, false_field)
 
 
@@ -250,8 +244,8 @@
 def _make_unary_math_builtin(name):
     def impl(value: common.Field | core_defs.ScalarT, /) -> common.Field | core_defs.ScalarT:
         # TODO(havogt): enable once we have a failing test (see `test_math_builtin_execution.py`)
-        # assert core_defs.is_scalar_type(value) # default implementation for scalars, Fields are handled via dispatch # noqa: E800 # commented code
-        # return getattr(math, name)(value)# noqa: E800 # commented code
+        # assert core_defs.is_scalar_type(value) # default implementation for scalars, Fields are handled via dispatch # noqa: ERA001
+        # return getattr(math, name)(value) # noqa: ERA001
         raise NotImplementedError()
 
     impl.__name__ = name
