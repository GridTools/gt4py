--- conflicted
+++ resolved
@@ -192,13 +192,9 @@
     dims: tuple[common.Dimension, ...],
     /,
 ) -> common.Field:
-<<<<<<< HEAD
-    assert core_defs.is_scalar_type(field)
-=======
     assert core_defs.is_scalar_type(
         field
     )  # default implementation for scalars, Fields are handled via dispatch
->>>>>>> 42912cc9
     return common.field(
         np.asarray(field)[
             tuple([np.newaxis] * len(dims))
@@ -218,11 +214,6 @@
 
 
 @BuiltInFunction
-<<<<<<< HEAD
-def astype(field: common.Field | core_defs.ScalarT, type_: type, /) -> common.Field:
-    assert core_defs.is_scalar_type(field)
-    return type_(field)
-=======
 def astype(
     value: Field | core_defs.ScalarT | Tuple,
     type_: type,
@@ -233,7 +224,6 @@
     # default implementation for scalars, Fields are handled via dispatch
     assert core_defs.is_scalar_type(value)
     return core_defs.dtype(type_).scalar_type(value)
->>>>>>> 42912cc9
 
 
 UNARY_MATH_NUMBER_BUILTIN_NAMES = ["abs"]
@@ -267,11 +257,7 @@
 def _make_unary_math_builtin(name):
     def impl(value: common.Field | core_defs.ScalarT, /) -> common.Field | core_defs.ScalarT:
         # TODO(havogt): enable once we have a failing test (see `test_math_builtin_execution.py`)
-<<<<<<< HEAD
-        # assert core_defs.is_scalar_type(value) # noqa: E800 # commented code
-=======
         # assert core_defs.is_scalar_type(value) # default implementation for scalars, Fields are handled via dispatch # noqa: E800 # commented code
->>>>>>> 42912cc9
         # return getattr(math, name)(value)# noqa: E800 # commented code
         raise NotImplementedError()
 
@@ -301,16 +287,10 @@
         rhs: common.Field | core_defs.ScalarT,
         /,
     ) -> common.Field | core_defs.ScalarT:
-<<<<<<< HEAD
-        assert core_defs.is_scalar_type(lhs)
-        assert core_defs.is_scalar_type(rhs)
-        return BINARY_MATH_NUMBER_BUILTIN_TO_PYTHON_SCALAR_FUNCTION[name](lhs, rhs)  # type: ignore[operator] # Cannot call function of unknown type
-=======
         # default implementation for scalars, Fields are handled via dispatch
         assert core_defs.is_scalar_type(lhs)
         assert core_defs.is_scalar_type(rhs)
         return getattr(np, name)(lhs, rhs)
->>>>>>> 42912cc9
 
     impl.__name__ = name
     globals()[name] = BuiltInFunction(impl)
@@ -355,11 +335,7 @@
 
     def __post_init__(self):
         if len(self.target) == 2 and self.target[1].kind != common.DimensionKind.LOCAL:
-<<<<<<< HEAD
-            raise ValueError("Second Dimension in offset must be a local Dimension.")
-=======
             raise ValueError("Second dimension in offset must be a local dimension.")
->>>>>>> 42912cc9
 
     def __gt_type__(self):
         return ts.OffsetType(source=self.source, target=self.target)