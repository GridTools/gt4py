--- conflicted
+++ resolved
@@ -20,11 +20,7 @@
 from gt4py.next.type_system import type_info, type_specifications as ts
 
 
-<<<<<<< HEAD
-def to_tuples_of_iterator(expr: itir.Expr | str, arg_type: ts.TypeSpec):
-=======
 def to_tuples_of_iterator(expr: itir.Expr | str, arg_type: ts.TypeSpec) -> itir.FunCall:
->>>>>>> 1868f7d2
     """
     Convert iterator of tuples into tuples of iterator.
 
