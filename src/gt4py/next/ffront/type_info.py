# GT4Py - GridTools Framework
#
# Copyright (c) 2014-2023, ETH Zurich
# All rights reserved.
#
# This file is part of the GT4Py project and the GridTools framework.
# GT4Py is free software: you can redistribute it and/or modify it under
# the terms of the GNU General Public License as published by the
# Free Software Foundation, either version 3 of the License, or any later
# version. See the LICENSE.txt file at the top-level directory of this
# distribution for a copy of the license or check <https://www.gnu.org/licenses/>.
#
# SPDX-License-Identifier: GPL-3.0-or-later

from functools import reduce
from typing import Iterator, cast

import gt4py.next.ffront.type_specifications as ts_ffront
import gt4py.next.type_system.type_specifications as ts
from gt4py.next import common
from gt4py.next.type_system import type_info


def _is_zero_dim_field(field: ts.TypeSpec) -> bool:
    return isinstance(field, ts.FieldType) and len(field.dims) == 0


def promote_scalars_to_zero_dim_field(type_: ts.TypeSpec) -> ts.TypeSpec:
    """
    Promote scalar primitive constituents to zero dimensional fields.

    E.g. all elements of a tuple which are scalars are promoted to a zero dimensional field.
    """

    def promote_el(type_el: ts.TypeSpec) -> ts.TypeSpec:
        if isinstance(type_el, ts.ScalarType):
            return ts.FieldType(dims=[], dtype=type_el)
        return type_el

    return type_info.apply_to_primitive_constituents(type_, promote_el)


def promote_zero_dims(
    function_type: ts.FunctionType, args: list[ts.TypeSpec], kwargs: dict[str, ts.TypeSpec]
) -> tuple[list, dict]:
    """
    Promote arg types to zero dimensional fields if compatible and required by function signature.

    This function expects the arguments to already be canonicalized using `canonicalize_arguments`.
    """

    def promote_arg(param: ts.TypeSpec, arg: ts.TypeSpec) -> ts.TypeSpec:
        def _as_field(arg_el: ts.TypeSpec, path: tuple[int, ...]) -> ts.TypeSpec:
            param_el = param
            for idx in path:
                if not isinstance(param_el, ts.TupleType):
                    # The parameter has a different structure than the actual argument. Just return
                    # the argument unpromoted and let the further error handling take care of printing
                    # a meaningful error.
                    return arg_el
                param_el = param_el.types[idx]

            if _is_zero_dim_field(param_el) and (
                type_info.is_number(arg_el) or type_info.is_logical(arg_el)
            ):
                if type_info.extract_dtype(param_el) == type_info.extract_dtype(arg_el):
                    return param_el
                else:
                    raise ValueError(f"'{arg_el}' is not compatible with '{param_el}'.")
            return arg_el

        return type_info.apply_to_primitive_constituents(arg, _as_field, with_path_arg=True)

    new_args = [*args]
    for i, (param, arg) in enumerate(
        zip(function_type.pos_only_args + list(function_type.pos_or_kw_args.values()), args)
    ):
        new_args[i] = promote_arg(param, arg)
    new_kwargs = {**kwargs}
    for name in set(function_type.kw_only_args.keys()) & set(kwargs.keys()):
        new_kwargs[name] = promote_arg(function_type.kw_only_args[name], kwargs[name])

    return new_args, new_kwargs


@type_info.return_type.register
def return_type_fieldop(
    fieldop_type: ts_ffront.FieldOperatorType,
    *,
    with_args: list[ts.TypeSpec],
    with_kwargs: dict[str, ts.TypeSpec],
):
    ret_type = type_info.return_type(
        fieldop_type.definition, with_args=with_args, with_kwargs=with_kwargs
    )
    return ret_type


@type_info.canonicalize_arguments.register(ts_ffront.FieldOperatorType)
@type_info.canonicalize_arguments.register(ts_ffront.ProgramType)
def canonicalize_program_or_fieldop_arguments(
    program_type: ts_ffront.ProgramType,
    args: tuple | list,
    kwargs: dict,
    *,
    ignore_errors=False,
    use_signature_ordering=False,
) -> tuple[list, dict]:
    return type_info.canonicalize_arguments(
        program_type.definition,
        args,
        kwargs,
        ignore_errors=ignore_errors,
        use_signature_ordering=use_signature_ordering,
    )


@type_info.canonicalize_arguments.register
def canonicalize_scanop_arguments(
    scanop_type: ts_ffront.ScanOperatorType,
    args: tuple | list,
    kwargs: dict,
    *,
    ignore_errors=False,
    use_signature_ordering=False,
) -> tuple[list, dict]:
    (_, *cargs), ckwargs = type_info.canonicalize_arguments(
        scanop_type.definition,
        (None, *args),
        kwargs,
        ignore_errors=ignore_errors,
        use_signature_ordering=use_signature_ordering,
    )
    return cargs, ckwargs


@type_info.function_signature_incompatibilities.register
def function_signature_incompatibilities_fieldop(
    fieldop_type: ts_ffront.FieldOperatorType,
    args: list[ts.TypeSpec],
    kwargs: dict[str, ts.TypeSpec],
) -> Iterator[str]:
    args, kwargs = type_info.canonicalize_arguments(
        fieldop_type.definition, args, kwargs, ignore_errors=True
    )

    error_list = list(
        type_info.structural_function_signature_incompatibilities(
            fieldop_type.definition, args, kwargs
        )
    )
    if len(error_list) > 0:
        yield from error_list
        return

    new_args, new_kwargs = promote_zero_dims(fieldop_type.definition, args, kwargs)
    yield from type_info.function_signature_incompatibilities_func(
        fieldop_type.definition, new_args, new_kwargs, skip_canonicalization=True
    )


def _scan_param_promotion(param: ts.TypeSpec, arg: ts.TypeSpec) -> ts.FieldType | ts.TupleType:
    """
    Promote parameter of a scan pass to match dimensions of respective scan operator argument.

    More specifically: Given a scalar type `param` and a field type `arg` return a field with the
    dtype of the `param` and the dimensions of `arg`. If `param` is a composite of scalars
    the promotion is element-wise.

    Example:
    --------
    >>> _scan_param_promotion(
    ...     ts.ScalarType(kind=ts.ScalarKind.INT64),
    ...     ts.FieldType(dims=[common.Dimension("I")], dtype=ts.ScalarKind.FLOAT64),
    ... )
    FieldType(dims=[Dimension(value='I', kind=<DimensionKind.HORIZONTAL: 'horizontal'>)], dtype=ScalarType(kind=<ScalarKind.INT64: 64>, shape=None))
    """

    def _as_field(dtype: ts.TypeSpec, path: tuple[int, ...]) -> ts.FieldType:
        assert isinstance(dtype, ts.ScalarType)
        try:
            el_type = reduce(
<<<<<<< HEAD
                lambda type_, idx: type_.types[idx],
                path,
                arg,  # type: ignore[attr-defined]
=======
                lambda type_, idx: type_.types[idx],  # type: ignore[attr-defined]
                path,
                arg,
>>>>>>> c518929f
            )
            return ts.FieldType(dims=type_info.extract_dims(el_type), dtype=dtype)
        except (IndexError, AttributeError):
            # The structure of the scan passes argument and the requested
            # argument type differ. As such we can not extract the dimensions
            # and just return a generic field shown in the error later on.
            # TODO: we want some generic field type here, but our type system does not support it yet.
            return ts.FieldType(dims=[common.Dimension("...")], dtype=dtype)

    return type_info.apply_to_primitive_constituents(param, _as_field, with_path_arg=True)


@type_info.function_signature_incompatibilities.register
def function_signature_incompatibilities_scanop(
    scanop_type: ts_ffront.ScanOperatorType, args: list[ts.TypeSpec], kwargs: dict[str, ts.TypeSpec]
) -> Iterator[str]:
    if not all(
        type_info.is_type_or_tuple_of_type(arg, (ts.ScalarType, ts.FieldType)) for arg in args
    ):
        yield "Arguments to scan operator must be fields, scalars or tuples thereof."
        return

    scan_pass_type: ts.FunctionType = scanop_type.definition
    assert len(scan_pass_type.pos_only_args) == 0

    # canonicalize function arguments
    cargs, ckwargs = type_info.canonicalize_arguments(scanop_type, args, kwargs, ignore_errors=True)

    # check for structural errors
    num_pos_args = len(cargs) - cargs.count(type_info.UNDEFINED_ARG)
    if num_pos_args != len(scan_pass_type.pos_or_kw_args) - 1:
        yield f"Scan operator takes {len(scan_pass_type.pos_or_kw_args) - 1} positional arguments, but {num_pos_args} were given."
        return
    error_list = list(
        type_info.structural_function_signature_incompatibilities(
            scan_pass_type, [None, *cargs], ckwargs
        )
    )
    if len(error_list) > 0:
        yield from error_list
        return
    assert ckwargs.keys() == scan_pass_type.kw_only_args.keys()

    # ensure the dimensions of all arguments can be promoted to a common list of dimensions
    arg_dims = [
        type_info.extract_dims(el)
        for arg in [*cargs, *ckwargs.values()]
        for el in type_info.primitive_constituents(arg)
    ]
    try:
        common.promote_dims(*arg_dims)
    except ValueError as e:
        yield e.args[0]

    assert len(scan_pass_type.pos_only_args) == 0

    # promote parameters
    promoted_params = {}
    for (name, param), arg in zip(list(scan_pass_type.pos_or_kw_args.items())[1:], cargs):
        promoted_params[name] = _scan_param_promotion(param, arg)
    promoted_kwparams = {}
    for name, param, arg in zip(
        ckwargs.keys(), scan_pass_type.kw_only_args.values(), ckwargs.values()
    ):
        promoted_kwparams[name] = _scan_param_promotion(param, arg)

    # build a function type to leverage the already existing signature checking capabilities
    function_type = ts.FunctionType(
        pos_only_args=[],
        pos_or_kw_args=promoted_params,  # type: ignore[arg-type] # dict is invariant, but we don't care here.
        kw_only_args=promoted_kwparams,  # type: ignore[arg-type] # same as above
        returns=ts.DeferredType(constraint=None),
    )

    yield from type_info.function_signature_incompatibilities_func(
        function_type,
        *promote_zero_dims(function_type, cargs, ckwargs),
        skip_canonicalization=True,
        skip_structural_checks=True,
    )


@type_info.function_signature_incompatibilities.register
def function_signature_incompatibilities_program(
    program_type: ts_ffront.ProgramType, args: list[ts.TypeSpec], kwargs: dict[str, ts.TypeSpec]
) -> Iterator[str]:
    args, kwargs = type_info.canonicalize_arguments(
        program_type.definition, args, kwargs, ignore_errors=True
    )

    error_list = list(
        type_info.structural_function_signature_incompatibilities(
            program_type.definition, args, kwargs
        )
    )
    if len(error_list) > 0:
        yield from error_list
        return

    new_args, new_kwargs = promote_zero_dims(program_type.definition, args, kwargs)
    yield from type_info.function_signature_incompatibilities_func(
        program_type.definition, new_args, new_kwargs, skip_canonicalization=True
    )


@type_info.return_type.register
def return_type_scanop(
    callable_type: ts_ffront.ScanOperatorType,
    *,
    with_args: list[ts.TypeSpec],
    with_kwargs: dict[str, ts.TypeSpec],
):
    carry_dtype = callable_type.definition.returns
    promoted_dims = common.promote_dims(
        *(
            type_info.extract_dims(el)
            for arg in with_args + list(with_kwargs.values())
            for el in type_info.primitive_constituents(arg)
        ),
        # the vertical axis is always added to the dimension of the returned
        #  field
        [callable_type.axis],
    )
    return type_info.apply_to_primitive_constituents(
        carry_dtype, lambda arg: ts.FieldType(dims=promoted_dims, dtype=cast(ts.ScalarType, arg))
    )<|MERGE_RESOLUTION|>--- conflicted
+++ resolved
@@ -180,15 +180,9 @@
         assert isinstance(dtype, ts.ScalarType)
         try:
             el_type = reduce(
-<<<<<<< HEAD
-                lambda type_, idx: type_.types[idx],
-                path,
-                arg,  # type: ignore[attr-defined]
-=======
                 lambda type_, idx: type_.types[idx],  # type: ignore[attr-defined]
                 path,
                 arg,
->>>>>>> c518929f
             )
             return ts.FieldType(dims=type_info.extract_dims(el_type), dtype=dtype)
         except (IndexError, AttributeError):
