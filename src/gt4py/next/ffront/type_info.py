# GT4Py - GridTools Framework
#
# Copyright (c) 2014-2024, ETH Zurich
# All rights reserved.
#
# Please, refer to the LICENSE file in the root directory.
# SPDX-License-Identifier: BSD-3-Clause

from functools import reduce
from typing import Iterator, Sequence, cast

import gt4py.next.ffront.type_specifications as ts_ffront
import gt4py.next.type_system.type_specifications as ts
from gt4py.next import common
from gt4py.next.type_system import type_info


def _is_zero_dim_field(field: ts.TypeSpec) -> bool:
    return isinstance(field, ts.FieldType) and len(field.dims) == 0


def promote_scalars_to_zero_dim_field(type_: ts.TypeSpec) -> ts.TypeSpec:
    """
    Promote scalar primitive constituents to zero dimensional fields.

    E.g. all elements of a tuple which are scalars are promoted to a zero dimensional field.
    """

    def promote_el(type_el: ts.TypeSpec) -> ts.TypeSpec:
        if isinstance(type_el, ts.ScalarType):
            return ts.FieldType(dims=[], dtype=type_el)
        return type_el

<<<<<<< HEAD
    # return  type_info.apply_to_primitive_constituents(type_, promote_el)

    return type_info.type_tree_map(promote_el)(type_)
=======
    return type_info.apply_to_primitive_constituents(promote_el, type_)
>>>>>>> 77cad7c8


def promote_zero_dims(
    function_type: ts.FunctionType, args: list[ts.TypeSpec], kwargs: dict[str, ts.TypeSpec]
) -> tuple[list, dict]:
    """
    Promote arg types to zero dimensional fields if compatible and required by function signature.

    This function expects the arguments to already be canonicalized using `canonicalize_arguments`.
    """

    def promote_arg(param: ts.TypeSpec, arg: ts.TypeSpec) -> ts.TypeSpec:
        def _as_field(arg_el: ts.TypeSpec, path: tuple[int, ...]) -> ts.TypeSpec:
            param_el = param
            for idx in path:
                if not isinstance(param_el, ts.TupleType):
                    # The parameter has a different structure than the actual argument. Just return
                    # the argument unpromoted and let the further error handling take care of printing
                    # a meaningful error.
                    return arg_el
                param_el = param_el.types[idx]

            if _is_zero_dim_field(param_el) and (
                type_info.is_number(arg_el) or type_info.is_logical(arg_el)
            ):
                if type_info.extract_dtype(param_el) == type_info.extract_dtype(arg_el):
                    return param_el
                else:
                    raise ValueError(f"'{arg_el}' is not compatible with '{param_el}'.")
            return arg_el

        return type_info.apply_to_primitive_constituents(_as_field, arg, with_path_arg=True)

    new_args = [*args]
    for i, (param, arg) in enumerate(
        zip(
            list(function_type.pos_only_args) + list(function_type.pos_or_kw_args.values()),
            args,
            strict=True,
        )
    ):
        new_args[i] = promote_arg(param, arg)
    new_kwargs = {**kwargs}
    for name in set(function_type.kw_only_args.keys()) & set(kwargs.keys()):
        new_kwargs[name] = promote_arg(function_type.kw_only_args[name], kwargs[name])

    return new_args, new_kwargs


@type_info.return_type.register
def return_type_fieldop(
    fieldop_type: ts_ffront.FieldOperatorType,
    *,
    with_args: list[ts.TypeSpec],
    with_kwargs: dict[str, ts.TypeSpec],
) -> ts.TypeSpec:
    ret_type = type_info.return_type(
        fieldop_type.definition, with_args=with_args, with_kwargs=with_kwargs
    )
    return ret_type


@type_info.canonicalize_arguments.register(ts_ffront.FieldOperatorType)
@type_info.canonicalize_arguments.register(ts_ffront.ProgramType)
def canonicalize_program_or_fieldop_arguments(
    program_type: ts_ffront.ProgramType,
    args: tuple | list,
    kwargs: dict,
    *,
    ignore_errors: bool = False,
    use_signature_ordering: bool = False,
) -> tuple[list, dict]:
    return type_info.canonicalize_arguments(
        program_type.definition,
        args,
        kwargs,
        ignore_errors=ignore_errors,
        use_signature_ordering=use_signature_ordering,
    )


@type_info.canonicalize_arguments.register
def canonicalize_scanop_arguments(
    scanop_type: ts_ffront.ScanOperatorType,
    args: tuple | list,
    kwargs: dict,
    *,
    ignore_errors: bool = False,
    use_signature_ordering: bool = False,
) -> tuple[list, dict]:
    (_, *cargs), ckwargs = type_info.canonicalize_arguments(
        scanop_type.definition,
        (None, *args),
        kwargs,
        ignore_errors=ignore_errors,
        use_signature_ordering=use_signature_ordering,
    )
    return cargs, ckwargs


@type_info.function_signature_incompatibilities.register
def function_signature_incompatibilities_fieldop(
    fieldop_type: ts_ffront.FieldOperatorType,
    args: Sequence[ts.TypeSpec],
    kwargs: dict[str, ts.TypeSpec],
) -> Iterator[str]:
    args, kwargs = type_info.canonicalize_arguments(
        fieldop_type.definition, args, kwargs, ignore_errors=True
    )

    error_list = list(
        type_info.structural_function_signature_incompatibilities(
            fieldop_type.definition, args, kwargs
        )
    )
    if len(error_list) > 0:
        yield from error_list
        return

    new_args, new_kwargs = promote_zero_dims(fieldop_type.definition, args, kwargs)
    yield from type_info.function_signature_incompatibilities_func(
        fieldop_type.definition, new_args, new_kwargs, skip_canonicalization=True
    )


def _scan_param_promotion(param: ts.TypeSpec, arg: ts.TypeSpec) -> ts.FieldType | ts.TupleType:
    """
    Promote parameter of a scan pass to match dimensions of respective scan operator argument.

    More specifically: Given a scalar type `param` and a field type `arg` return a field with the
    dtype of the `param` and the dimensions of `arg`. If `param` is a composite of scalars
    the promotion is element-wise.

    Example:
    --------
    >>> _scan_param_promotion(
    ...     ts.ScalarType(kind=ts.ScalarKind.INT64),
    ...     ts.FieldType(dims=[common.Dimension("I")], dtype=ts.ScalarKind.FLOAT64),
    ... )
    FieldType(dims=[Dimension(value='I', kind=<DimensionKind.HORIZONTAL: 'horizontal'>)], dtype=ScalarType(kind=<ScalarKind.INT64: 64>, shape=None))
    """

    def _as_field(dtype: ts.TypeSpec, path: tuple[int, ...]) -> ts.FieldType:
        assert isinstance(dtype, ts.ScalarType)
        try:
            el_type = reduce(
                lambda type_, idx: type_.types[idx],  # type: ignore[attr-defined]
                path,
                arg,
            )
            return ts.FieldType(dims=type_info.extract_dims(el_type), dtype=dtype)
        except (IndexError, AttributeError):
            # The structure of the scan passes argument and the requested
            # argument type differ. As such we can not extract the dimensions
            # and just return a generic field shown in the error later on.
            # TODO: we want some generic field type here, but our type system does not support it yet.
            return ts.FieldType(dims=[common.Dimension("...")], dtype=dtype)

    res = type_info.apply_to_primitive_constituents(_as_field, param, with_path_arg=True)
    assert isinstance(res, (ts.FieldType, ts.TupleType))
    return res


@type_info.function_signature_incompatibilities.register
def function_signature_incompatibilities_scanop(
    scanop_type: ts_ffront.ScanOperatorType, args: list[ts.TypeSpec], kwargs: dict[str, ts.TypeSpec]
) -> Iterator[str]:
    if not all(
        type_info.is_type_or_tuple_of_type(arg, (ts.ScalarType, ts.FieldType)) for arg in args
    ):
        yield "Arguments to scan operator must be fields, scalars or tuples thereof."
        return

    scan_pass_type: ts.FunctionType = scanop_type.definition
    assert len(scan_pass_type.pos_only_args) == 0

    # canonicalize function arguments
    cargs, ckwargs = type_info.canonicalize_arguments(scanop_type, args, kwargs, ignore_errors=True)

    # check for structural errors
    num_pos_args = len(cargs) - cargs.count(type_info.UNDEFINED_ARG)
    if num_pos_args != len(scan_pass_type.pos_or_kw_args) - 1:
        yield f"Scan operator takes {len(scan_pass_type.pos_or_kw_args) - 1} positional arguments, but {num_pos_args} were given."
        return
    error_list = list(
        type_info.structural_function_signature_incompatibilities(
            scan_pass_type, [None, *cargs], ckwargs
        )
    )
    if len(error_list) > 0:
        yield from error_list
        return
    assert ckwargs.keys() == scan_pass_type.kw_only_args.keys()

    # ensure the dimensions of all arguments can be promoted to a common list of dimensions
    arg_dims = [
        type_info.extract_dims(el)
        for arg in [*cargs, *ckwargs.values()]
        for el in type_info.primitive_constituents(arg)
    ]
    try:
        common.promote_dims(*arg_dims)
    except ValueError as e:
        yield e.args[0]

    assert len(scan_pass_type.pos_only_args) == 0

    # promote parameters
    promoted_params = {}
    for (name, param), arg in zip(list(scan_pass_type.pos_or_kw_args.items())[1:], cargs):
        promoted_params[name] = _scan_param_promotion(param, arg)
    promoted_kwparams = {}
    for name, param, arg in zip(
        ckwargs.keys(), scan_pass_type.kw_only_args.values(), ckwargs.values()
    ):
        promoted_kwparams[name] = _scan_param_promotion(param, arg)

    # build a function type to leverage the already existing signature checking capabilities
    function_type = ts.FunctionType(
        pos_only_args=[],
        pos_or_kw_args=promoted_params,  # type: ignore[arg-type] # dict is invariant, but we don't care here.
        kw_only_args=promoted_kwparams,  # type: ignore[arg-type] # same as above
        returns=ts.DeferredType(constraint=None),
    )

    yield from type_info.function_signature_incompatibilities_func(
        function_type,
        *promote_zero_dims(function_type, cargs, ckwargs),
        skip_canonicalization=True,
        skip_structural_checks=True,
    )


@type_info.function_signature_incompatibilities.register
def function_signature_incompatibilities_program(
    program_type: ts_ffront.ProgramType, args: list[ts.TypeSpec], kwargs: dict[str, ts.TypeSpec]
) -> Iterator[str]:
    args, kwargs = type_info.canonicalize_arguments(
        program_type.definition, args, kwargs, ignore_errors=True
    )

    error_list = list(
        type_info.structural_function_signature_incompatibilities(
            program_type.definition, args, kwargs
        )
    )
    if len(error_list) > 0:
        yield from error_list
        return

    new_args, new_kwargs = promote_zero_dims(program_type.definition, args, kwargs)
    yield from type_info.function_signature_incompatibilities_func(
        program_type.definition, new_args, new_kwargs, skip_canonicalization=True
    )


@type_info.return_type.register
def return_type_scanop(
    callable_type: ts_ffront.ScanOperatorType,
    *,
    with_args: list[ts.TypeSpec],
    with_kwargs: dict[str, ts.TypeSpec],
) -> ts.TypeSpec:
    carry_dtype = callable_type.definition.returns
    promoted_dims = common.promote_dims(
        *(
            type_info.extract_dims(el)
            for arg in with_args + list(with_kwargs.values())
            for el in type_info.primitive_constituents(arg)
        ),
        # the vertical axis is always added to the dimension of the returned
        #  field
        [callable_type.axis],
    )
<<<<<<< HEAD

    # return type_info.apply_to_primitive_constituents(
    #     carry_dtype, lambda arg: ts.FieldType(dims=promoted_dims, dtype=cast(ts.ScalarType, arg))
    # )
    # @utils.tree_map(collection_type=ts.TupleType, result_collection_constructor=lambda x: ts.TupleType(types=[*x]))
    # def tmp(x):
    #     return ts.FieldType(dims=promoted_dims, dtype=x)

    # return  tmp(carry_dtype)

    return type_info.type_tree_map(
        lambda arg: ts.FieldType(dims=promoted_dims, dtype=cast(ts.ScalarType, arg))
    )(carry_dtype)
=======
    return type_info.apply_to_primitive_constituents(
        lambda arg: ts.FieldType(dims=promoted_dims, dtype=cast(ts.ScalarType, arg)), carry_dtype
    )
>>>>>>> 77cad7c8
<|MERGE_RESOLUTION|>--- conflicted
+++ resolved
@@ -31,13 +31,7 @@
             return ts.FieldType(dims=[], dtype=type_el)
         return type_el
 
-<<<<<<< HEAD
-    # return  type_info.apply_to_primitive_constituents(type_, promote_el)
-
     return type_info.type_tree_map(promote_el)(type_)
-=======
-    return type_info.apply_to_primitive_constituents(promote_el, type_)
->>>>>>> 77cad7c8
 
 
 def promote_zero_dims(
@@ -312,22 +306,7 @@
         #  field
         [callable_type.axis],
     )
-<<<<<<< HEAD
-
-    # return type_info.apply_to_primitive_constituents(
-    #     carry_dtype, lambda arg: ts.FieldType(dims=promoted_dims, dtype=cast(ts.ScalarType, arg))
-    # )
-    # @utils.tree_map(collection_type=ts.TupleType, result_collection_constructor=lambda x: ts.TupleType(types=[*x]))
-    # def tmp(x):
-    #     return ts.FieldType(dims=promoted_dims, dtype=x)
-
-    # return  tmp(carry_dtype)
 
     return type_info.type_tree_map(
         lambda arg: ts.FieldType(dims=promoted_dims, dtype=cast(ts.ScalarType, arg))
-    )(carry_dtype)
-=======
-    return type_info.apply_to_primitive_constituents(
-        lambda arg: ts.FieldType(dims=promoted_dims, dtype=cast(ts.ScalarType, arg)), carry_dtype
-    )
->>>>>>> 77cad7c8
+    )(carry_dtype)