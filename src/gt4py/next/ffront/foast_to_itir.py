--- conflicted
+++ resolved
@@ -269,17 +269,12 @@
         assert isinstance(node.args[0].type, ts.FieldType)
         it = self.visit(node.args[0], **kwargs)
         assert isinstance(node.kwargs["axis"].type, ts.DimensionType)
-<<<<<<< HEAD
         init = im.deref_(init_expr)
         for _ in range(local_kind_level(node.args[0].type) - 1):
             op = im.call_("map_")(op)
             init = im.call_("make_const_list")(init)
-        val = im.call_(im.call_("reduce")(op, init))(im.deref_("it"))
-        return im.lift_(im.lambda__("it")(val))(it)
-=======
-        val = im.call_(im.call_("reduce")(op, im.deref_(init_expr)))
+        val = im.call_(im.call_("reduce")(op, init))
         return im.as_lifted_lambda(val, it)
->>>>>>> 30a270d3
 
     def _visit_neighbor_sum(self, node: foast.Call, **kwargs) -> itir.FunCall:
         dtype = type_info.extract_dtype(node.type)
