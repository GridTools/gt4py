# GT4Py - GridTools Framework
#
# Copyright (c) 2014-2023, ETH Zurich
# All rights reserved.
#
# This file is part of the GT4Py project and the GridTools framework.
# GT4Py is free software: you can redistribute it and/or modify it under
# the terms of the GNU General Public License as published by the
# Free Software Foundation, either version 3 of the License, or any later
# version. See the LICENSE.txt file at the top-level directory of this
# distribution for a copy of the license or check <https://www.gnu.org/licenses/>.
#
# SPDX-License-Identifier: GPL-3.0-or-later

import dataclasses
from typing import Any, Callable, Optional

from gt4py.eve import NodeTranslator, PreserveLocationVisitor
from gt4py.eve.extended_typing import Never
from gt4py.eve.utils import UIDGenerator
from gt4py.next.ffront import (
    dialect_ast_enums,
    fbuiltins,
    field_operator_ast as foast,
    lowering_utils,
    type_specifications as ts_ffront,
)
from gt4py.next.ffront.experimental import EXPERIMENTAL_FUN_BUILTIN_NAMES
from gt4py.next.ffront.fbuiltins import FUN_BUILTIN_NAMES, MATH_BUILTIN_NAMES, TYPE_BUILTIN_NAMES
from gt4py.next.ffront.foast_introspection import StmtReturnKind, deduce_stmt_return_kind
from gt4py.next.iterator import ir as itir
from gt4py.next.iterator.ir_utils import ir_makers as im
from gt4py.next.type_system import type_info, type_specifications as ts


def promote_to_list(
    node: foast.Symbol | foast.Expr,
) -> Callable[[itir.Expr], itir.Expr]:
    if not type_info.contains_local_field(node.type):
        return lambda x: im.promote_to_lifted_stencil("make_const_list")(x)
    return lambda x: x


@dataclasses.dataclass
class FieldOperatorLowering(PreserveLocationVisitor, NodeTranslator):
    """
    Lower FieldOperator AST (FOAST) to Iterator IR (ITIR).

    The strategy is to lower every expression to lifted stencils,
    i.e. taking iterators and returning iterator.

    Examples
    --------
    >>> from gt4py.next.ffront.func_to_foast import FieldOperatorParser
    >>> from gt4py.next import Field, Dimension, float64
    >>>
    >>> IDim = Dimension("IDim")
    >>> def fieldop(inp: Field[[IDim], "float64"]):
    ...     return inp
    >>>
    >>> parsed = FieldOperatorParser.apply_to_function(fieldop)
    >>> lowered = FieldOperatorLowering.apply(parsed)
    >>> type(lowered)
    <class 'gt4py.next.iterator.ir.FunctionDefinition'>
    >>> lowered.id
    SymbolName('fieldop')
    >>> lowered.params  # doctest: +ELLIPSIS
    [Sym(id=SymbolName('inp'), kind='Iterator', dtype=('float64', False))]
    """

    uid_generator: UIDGenerator = dataclasses.field(default_factory=UIDGenerator)

    @classmethod
    def apply(cls, node: foast.LocatedNode) -> itir.Expr:
        return cls().visit(node)

    def visit_FunctionDefinition(
        self, node: foast.FunctionDefinition, **kwargs: Any
    ) -> itir.FunctionDefinition:
        params = self.visit(node.params)
        return itir.FunctionDefinition(
            id=node.id,
            params=params,
            expr=self.visit_BlockStmt(node.body, inner_expr=None),
        )  # `expr` is a lifted stencil

    def visit_FieldOperator(
        self, node: foast.FieldOperator, **kwargs: Any
    ) -> itir.FunctionDefinition:
        func_definition: itir.FunctionDefinition = self.visit(node.definition, **kwargs)

        new_body = func_definition.expr

        return itir.FunctionDefinition(
            id=func_definition.id,
            params=func_definition.params,
            expr=new_body,
        )

    def visit_ScanOperator(
        self, node: foast.ScanOperator, **kwargs: Any
    ) -> itir.FunctionDefinition:
        # note: we don't need the axis here as this is handled by the program
        #  decorator
        assert isinstance(node.type, ts_ffront.ScanOperatorType)

        # We are lowering node.forward and node.init to iterators, but here we expect values -> `deref`.
        # In iterator IR we didn't properly specify if this is legal,
        # however after lift-inlining the expressions are transformed back to literals.
        forward = im.deref(self.visit(node.forward, **kwargs))
        init = lowering_utils.process_elements(
            im.deref, self.visit(node.init, **kwargs), node.init.type
        )

        # lower definition function
        func_definition: itir.FunctionDefinition = self.visit(node.definition, **kwargs)
        new_body = im.let(
            func_definition.params[0].id,
            # promote carry to iterator of tuples
            # (this is the only place in the lowering were a variable is captured in a lifted lambda)
            lowering_utils.to_tuples_of_iterator(
                im.promote_to_const_iterator(func_definition.params[0].id),
                [*node.type.definition.pos_or_kw_args.values()][0],  # noqa: RUF015 [unnecessary-iterable-allocation-for-first-element]
            ),
        )(
            # the function itself returns a tuple of iterators, deref element-wise
            lowering_utils.process_elements(
                im.deref, func_definition.expr, node.type.definition.returns
            )
        )

        stencil_args: list[itir.Expr] = []
        assert not node.type.definition.pos_only_args and not node.type.definition.kw_only_args
        for param, arg_type in zip(
            func_definition.params[1:],
            [*node.type.definition.pos_or_kw_args.values()][1:],
            strict=True,
        ):
            if isinstance(arg_type, ts.TupleType):
                # convert into iterator of tuples
                stencil_args.append(lowering_utils.to_iterator_of_tuples(param.id, arg_type))

                new_body = im.let(
                    param.id,
                    lowering_utils.to_tuples_of_iterator(param.id, arg_type),
                )(new_body)
            else:
                stencil_args.append(im.ref(param.id))

        definition = itir.Lambda(params=func_definition.params, expr=new_body)

        body = im.lift(im.call("scan")(definition, forward, init))(*stencil_args)

        return itir.FunctionDefinition(
            id=node.id,
            params=definition.params[1:],
            expr=body,
        )

    def visit_Stmt(self, node: foast.Stmt, **kwargs: Any) -> Never:
        raise AssertionError("Statements must always be visited in the context of a function.")

    def visit_Return(
        self, node: foast.Return, *, inner_expr: Optional[itir.Expr], **kwargs: Any
    ) -> itir.Expr:
        return self.visit(node.value, **kwargs)

    def visit_BlockStmt(
        self, node: foast.BlockStmt, *, inner_expr: Optional[itir.Expr], **kwargs: Any
    ) -> itir.Expr:
        for stmt in reversed(node.stmts):
            inner_expr = self.visit(stmt, inner_expr=inner_expr, **kwargs)
        assert inner_expr
        return inner_expr

    def visit_IfStmt(
        self, node: foast.IfStmt, *, inner_expr: Optional[itir.Expr], **kwargs: Any
    ) -> itir.Expr:
        # the lowered if call doesn't need to be lifted as the condition can only originate
        # from a scalar value (and not a field)
        assert (
            isinstance(node.condition.type, ts.ScalarType)
            and node.condition.type.kind == ts.ScalarKind.BOOL
        )

        cond = self.visit(node.condition, **kwargs)

        return_kind: StmtReturnKind = deduce_stmt_return_kind(node)

        common_symbols: dict[str, foast.Symbol] = node.annex.propagated_symbols

        if return_kind is StmtReturnKind.NO_RETURN:
            # pack the common symbols into a tuple
            common_symrefs = im.make_tuple(*(im.ref(sym) for sym in common_symbols.keys()))

            # apply both branches and extract the common symbols through the prepared tuple
            true_branch = self.visit(node.true_branch, inner_expr=common_symrefs, **kwargs)
            false_branch = self.visit(node.false_branch, inner_expr=common_symrefs, **kwargs)

            # unpack the common symbols' tuple for `inner_expr`
            for i, sym in enumerate(common_symbols.keys()):
                inner_expr = im.let(sym, im.tuple_get(i, im.ref("__if_stmt_result")))(inner_expr)

            # here we assume neither branch returns
            return im.let("__if_stmt_result", im.if_(im.deref(cond), true_branch, false_branch))(
                inner_expr
            )
        elif return_kind is StmtReturnKind.CONDITIONAL_RETURN:
            common_syms = tuple(im.sym(sym) for sym in common_symbols.keys())
            common_symrefs = tuple(im.ref(sym) for sym in common_symbols.keys())

            # wrap the inner expression in a lambda function. note that this increases the
            # operation count if both branches are evaluated.
            inner_expr_name = self.uid_generator.sequential_id(prefix="__inner_expr")
            inner_expr_evaluator = im.lambda_(*common_syms)(inner_expr)
            inner_expr = im.call(inner_expr_name)(*common_symrefs)

            true_branch = self.visit(node.true_branch, inner_expr=inner_expr, **kwargs)
            false_branch = self.visit(node.false_branch, inner_expr=inner_expr, **kwargs)

            return im.let(inner_expr_name, inner_expr_evaluator)(
                im.if_(im.deref(cond), true_branch, false_branch)
            )

        assert return_kind is StmtReturnKind.UNCONDITIONAL_RETURN

        # note that we do not duplicate `inner_expr` here since if both branches
        #  return, `inner_expr` is ignored.
        true_branch = self.visit(node.true_branch, inner_expr=inner_expr, **kwargs)
        false_branch = self.visit(node.false_branch, inner_expr=inner_expr, **kwargs)

        return im.if_(im.deref(cond), true_branch, false_branch)

    def visit_Assign(
        self, node: foast.Assign, *, inner_expr: Optional[itir.Expr], **kwargs: Any
    ) -> itir.Expr:
        return im.let(self.visit(node.target, **kwargs), self.visit(node.value, **kwargs))(
            inner_expr
        )

    def visit_Symbol(self, node: foast.Symbol, **kwargs: Any) -> itir.Sym:
        # TODO(tehrengruber): extend to more types
        if isinstance(node.type, ts.FieldType):
            kind = "Iterator"
            dtype = node.type.dtype.kind.name.lower()
            is_list = type_info.is_local_field(node.type)
            return itir.Sym(id=node.id, kind=kind, dtype=(dtype, is_list))
        return im.sym(node.id)

    def visit_Name(self, node: foast.Name, **kwargs: Any) -> itir.SymRef:
        return im.ref(node.id)

    def visit_Subscript(self, node: foast.Subscript, **kwargs: Any) -> itir.Expr:
        return im.tuple_get(node.index, self.visit(node.value, **kwargs))

    def visit_TupleExpr(self, node: foast.TupleExpr, **kwargs: Any) -> itir.Expr:
        return im.make_tuple(*[self.visit(el, **kwargs) for el in node.elts])

    def visit_UnaryOp(self, node: foast.UnaryOp, **kwargs: Any) -> itir.Expr:
        # TODO(tehrengruber): extend iterator ir to support unary operators
        dtype = type_info.extract_dtype(node.type)
        if node.op in [
            dialect_ast_enums.UnaryOperator.NOT,
            dialect_ast_enums.UnaryOperator.INVERT,
        ]:
            if dtype.kind != ts.ScalarKind.BOOL:
                raise NotImplementedError(f"'{node.op}' is only supported on 'bool' arguments.")
            return self._map("not_", node.operand)

        return self._map(
            node.op.value,
            foast.Constant(value="0", type=dtype, location=node.location),
            node.operand,
        )

    def visit_BinOp(self, node: foast.BinOp, **kwargs: Any) -> itir.FunCall:
        return self._map(node.op.value, node.left, node.right)

    def visit_TernaryExpr(self, node: foast.TernaryExpr, **kwargs: Any) -> itir.FunCall:
        op = "if_"
        args = (node.condition, node.true_expr, node.false_expr)
        lowered_args: list[itir.Expr] = [
            lowering_utils.to_iterator_of_tuples(self.visit(arg, **kwargs), arg.type)
            for arg in args
        ]
        if any(type_info.contains_local_field(arg.type) for arg in args):
            lowered_args = [promote_to_list(arg)(larg) for arg, larg in zip(args, lowered_args)]
            op = im.call("map_")(op)

        return lowering_utils.to_tuples_of_iterator(
            im.promote_to_lifted_stencil(im.call(op))(*lowered_args), node.type
        )

    def visit_Compare(self, node: foast.Compare, **kwargs: Any) -> itir.FunCall:
        return self._map(node.op.value, node.left, node.right)

<<<<<<< HEAD
    def _visit_shift(self, node: foast.Call, **kwargs) -> itir.Expr:
        shift_offsets = []
        for i in range(len(node.args)):
            match node.args[i]:
                case foast.Subscript(value=foast.Name(id=offset_name), index=int(offset_index)):
                    shift_offsets.append(im.shift(offset_name, offset_index))
                case foast.BinOp(
                    op=dialect_ast_enums.BinaryOperator.ADD
                    | dialect_ast_enums.BinaryOperator.SUB,
                    left=foast.Name(id=dimension),
                    right=foast.Constant(value=offset_index),
                ):
                    if node.args[i].op == dialect_ast_enums.BinaryOperator.SUB:  # type: ignore[attr-defined] # ensured by pattern
                        offset_index *= -1
                    shift_offsets.append(im.shift(f"{dimension}off", offset_index))
                case foast.Name(id=offset_name):
                    assert len(node.args) == 1
                    return im.lifted_neighbors(
                        str(offset_name), self.visit(node.func, **kwargs)
                    )  # Todo: fix return statement to take care of several args
                case foast.Call(func=foast.Name(id="as_offset")):
                    func_args = node.args[i]
                    offset_dim = func_args.args[0]  # type: ignore[attr-defined] # ensured by pattern
                    assert isinstance(offset_dim, foast.Name)
                    shift_offsets.append(
                        im.shift(offset_dim.id, im.deref(self.visit(func_args.args[1], **kwargs)))  # type: ignore[attr-defined]  # ensured by pattern
                    )
                case _:
                    raise FieldOperatorLoweringError("Unexpected shift arguments!")

        ret = im.lift(im.lambda_("it")(im.deref(shift_offsets[0]("it"))))
        for i in range(len(shift_offsets) - 1):
            ret = im.lift(im.lambda_("it")(im.deref(shift_offsets[i + 1]("it"))))(
                ret(self.visit(node.func, **kwargs))
            )
        if len(shift_offsets) == 1:
            return ret(self.visit(node.func, **kwargs))
        else:
            return ret
=======
    def _visit_shift(self, node: foast.Call, **kwargs: Any) -> itir.Expr:
        match node.args[0]:
            case foast.Subscript(value=foast.Name(id=offset_name), index=int(offset_index)):
                shift_offset = im.shift(offset_name, offset_index)
            case foast.Name(id=offset_name):
                return im.lifted_neighbors(str(offset_name), self.visit(node.func, **kwargs))
            case foast.Call(func=foast.Name(id="as_offset")):
                func_args = node.args[0]
                offset_dim = func_args.args[0]
                assert isinstance(offset_dim, foast.Name)
                shift_offset = im.shift(
                    offset_dim.id, im.deref(self.visit(func_args.args[1], **kwargs))
                )
            case _:
                raise FieldOperatorLoweringError("Unexpected shift arguments!")
        return im.lift(im.lambda_("it")(im.deref(shift_offset("it"))))(
            self.visit(node.func, **kwargs)
        )
>>>>>>> 618e9cf8

    def visit_Call(self, node: foast.Call, **kwargs: Any) -> itir.Expr:
        if type_info.type_class(node.func.type) is ts.FieldType:
            return self._visit_shift(node, **kwargs)
        elif isinstance(node.func, foast.Name) and node.func.id in MATH_BUILTIN_NAMES:
            return self._visit_math_built_in(node, **kwargs)
        elif isinstance(node.func, foast.Name) and node.func.id in (
            FUN_BUILTIN_NAMES + EXPERIMENTAL_FUN_BUILTIN_NAMES
        ):
            visitor = getattr(self, f"_visit_{node.func.id}")
            return visitor(node, **kwargs)
        elif isinstance(node.func, foast.Name) and node.func.id in TYPE_BUILTIN_NAMES:
            return self._visit_type_constr(node, **kwargs)
        elif isinstance(
            node.func.type,
            (
                ts.FunctionType,
                ts_ffront.FieldOperatorType,
                ts_ffront.ScanOperatorType,
            ),
        ):
            # ITIR has no support for keyword arguments. Instead, we concatenate both positional
            # and keyword arguments and use the unique order as given in the function signature.
            lowered_args, lowered_kwargs = type_info.canonicalize_arguments(
                node.func.type,
                self.visit(node.args, **kwargs),
                self.visit(node.kwargs, **kwargs),
                use_signature_ordering=True,
            )
            result = im.call(self.visit(node.func, **kwargs))(
                *lowered_args, *lowered_kwargs.values()
            )

            # scan operators return an iterator of tuples, transform into tuples of iterator again
            if isinstance(node.func.type, ts_ffront.ScanOperatorType):
                result = lowering_utils.to_tuples_of_iterator(
                    result, node.func.type.definition.returns
                )

            return result

        raise AssertionError(
            f"Call to object of type '{type(node.func.type).__name__}' not understood."
        )

    def _visit_astype(self, node: foast.Call, **kwargs: Any) -> itir.FunCall:
        assert len(node.args) == 2 and isinstance(node.args[1], foast.Name)
        obj, new_type = node.args[0], node.args[1].id
        return lowering_utils.process_elements(
            lambda x: im.promote_to_lifted_stencil(
                im.lambda_("it")(im.call("cast_")("it", str(new_type)))
            )(x),
            self.visit(obj, **kwargs),
            obj.type,
        )

    def _visit_where(self, node: foast.Call, **kwargs: Any) -> itir.FunCall:
        condition, true_value, false_value = node.args

        lowered_condition = self.visit(condition, **kwargs)
        return lowering_utils.process_elements(
            lambda tv, fv: im.promote_to_lifted_stencil("if_")(lowered_condition, tv, fv),
            [self.visit(true_value, **kwargs), self.visit(false_value, **kwargs)],
            node.type,
        )

    _visit_concat_where = _visit_where

    def _visit_broadcast(self, node: foast.Call, **kwargs: Any) -> itir.FunCall:
        return self.visit(node.args[0], **kwargs)

    def _visit_math_built_in(self, node: foast.Call, **kwargs: Any) -> itir.FunCall:
        return self._map(self.visit(node.func, **kwargs), *node.args)

    def _make_reduction_expr(
        self,
        node: foast.Call,
        op: str | itir.SymRef,
        init_expr: itir.Expr,
        **kwargs: Any,
    ) -> itir.Expr:
        # TODO(havogt): deal with nested reductions of the form neighbor_sum(neighbor_sum(field(off1)(off2)))
        it = self.visit(node.args[0], **kwargs)
        assert isinstance(node.kwargs["axis"].type, ts.DimensionType)
        val = im.call(im.call("reduce")(op, im.deref(init_expr)))
        return im.promote_to_lifted_stencil(val)(it)

    def _visit_neighbor_sum(self, node: foast.Call, **kwargs: Any) -> itir.Expr:
        dtype = type_info.extract_dtype(node.type)
        return self._make_reduction_expr(node, "plus", self._make_literal("0", dtype), **kwargs)

    def _visit_max_over(self, node: foast.Call, **kwargs: Any) -> itir.Expr:
        dtype = type_info.extract_dtype(node.type)
        min_value, _ = type_info.arithmetic_bounds(dtype)
        init_expr = self._make_literal(str(min_value), dtype)
        return self._make_reduction_expr(node, "maximum", init_expr, **kwargs)

    def _visit_min_over(self, node: foast.Call, **kwargs: Any) -> itir.Expr:
        dtype = type_info.extract_dtype(node.type)
        _, max_value = type_info.arithmetic_bounds(dtype)
        init_expr = self._make_literal(str(max_value), dtype)
        return self._make_reduction_expr(node, "minimum", init_expr, **kwargs)

    def _visit_type_constr(self, node: foast.Call, **kwargs: Any) -> itir.Expr:
        if isinstance(node.args[0], foast.Constant):
            node_kind = self.visit(node.type).kind.name.lower()
            target_type = fbuiltins.BUILTINS[node_kind]
            source_type = {**fbuiltins.BUILTINS, "string": str}[node.args[0].type.__str__().lower()]
            if target_type is bool and source_type is not bool:
                return im.promote_to_const_iterator(
                    im.literal(str(bool(source_type(node.args[0].value))), "bool")
                )
            return im.promote_to_const_iterator(im.literal(str(node.args[0].value), node_kind))
        raise FieldOperatorLoweringError(
            f"Encountered a type cast, which is not supported: {node}."
        )

    def _make_literal(self, val: Any, type_: ts.TypeSpec) -> itir.Expr:
        # TODO(havogt): lifted nullary lambdas are not supported in iterator.embedded due to an implementation detail;
        # the following constructs work if they are removed by inlining.
        if isinstance(type_, ts.TupleType):
            return im.make_tuple(
                *(self._make_literal(val, type_) for val, type_ in zip(val, type_.types))
            )
        elif isinstance(type_, ts.ScalarType):
            typename = type_.kind.name.lower()
            return im.promote_to_const_iterator(im.literal(str(val), typename))
        raise ValueError(f"Unsupported literal type '{type_}'.")

    def visit_Constant(self, node: foast.Constant, **kwargs: Any) -> itir.Expr:
        return self._make_literal(node.value, node.type)

    def _map(self, op: itir.Expr | str, *args: Any, **kwargs: Any) -> itir.FunCall:
        lowered_args = [self.visit(arg, **kwargs) for arg in args]
        if any(type_info.contains_local_field(arg.type) for arg in args):
            lowered_args = [promote_to_list(arg)(larg) for arg, larg in zip(args, lowered_args)]
            op = im.call("map_")(op)

        return im.promote_to_lifted_stencil(im.call(op))(*lowered_args)


class FieldOperatorLoweringError(Exception): ...<|MERGE_RESOLUTION|>--- conflicted
+++ resolved
@@ -294,8 +294,7 @@
     def visit_Compare(self, node: foast.Compare, **kwargs: Any) -> itir.FunCall:
         return self._map(node.op.value, node.left, node.right)
 
-<<<<<<< HEAD
-    def _visit_shift(self, node: foast.Call, **kwargs) -> itir.Expr:
+    def _visit_shift(self, node: foast.Call, **kwargs: Any) -> itir.Expr:
         shift_offsets = []
         for i in range(len(node.args)):
             match node.args[i]:
@@ -334,26 +333,6 @@
             return ret(self.visit(node.func, **kwargs))
         else:
             return ret
-=======
-    def _visit_shift(self, node: foast.Call, **kwargs: Any) -> itir.Expr:
-        match node.args[0]:
-            case foast.Subscript(value=foast.Name(id=offset_name), index=int(offset_index)):
-                shift_offset = im.shift(offset_name, offset_index)
-            case foast.Name(id=offset_name):
-                return im.lifted_neighbors(str(offset_name), self.visit(node.func, **kwargs))
-            case foast.Call(func=foast.Name(id="as_offset")):
-                func_args = node.args[0]
-                offset_dim = func_args.args[0]
-                assert isinstance(offset_dim, foast.Name)
-                shift_offset = im.shift(
-                    offset_dim.id, im.deref(self.visit(func_args.args[1], **kwargs))
-                )
-            case _:
-                raise FieldOperatorLoweringError("Unexpected shift arguments!")
-        return im.lift(im.lambda_("it")(im.deref(shift_offset("it"))))(
-            self.visit(node.func, **kwargs)
-        )
->>>>>>> 618e9cf8
 
     def visit_Call(self, node: foast.Call, **kwargs: Any) -> itir.Expr:
         if type_info.type_class(node.func.type) is ts.FieldType:
