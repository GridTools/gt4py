# GT4Py - GridTools Framework
#
# Copyright (c) 2014-2023, ETH Zurich
# All rights reserved.
#
# This file is part of the GT4Py project and the GridTools framework.
# GT4Py is free software: you can redistribute it and/or modify it under
# the terms of the GNU General Public License as published by the
# Free Software Foundation, either version 3 of the License, or any later
# version. See the LICENSE.txt file at the top-level directory of this
# distribution for a copy of the license or check <https://www.gnu.org/licenses/>.
#
# SPDX-License-Identifier: GPL-3.0-or-later

import dataclasses
from typing import Any, Callable, Optional

from gt4py.eve import NodeTranslator, PreserveLocationVisitor
from gt4py.eve.extended_typing import Never
from gt4py.eve.utils import UIDGenerator
from gt4py.next.ffront import (
    dialect_ast_enums,
    fbuiltins,
    field_operator_ast as foast,
    lowering_utils,
    stages as ffront_stages,
    type_specifications as ts_ffront,
)
from gt4py.next.ffront.experimental import EXPERIMENTAL_FUN_BUILTIN_NAMES
from gt4py.next.ffront.fbuiltins import FUN_BUILTIN_NAMES, MATH_BUILTIN_NAMES, TYPE_BUILTIN_NAMES
from gt4py.next.ffront.foast_introspection import StmtReturnKind, deduce_stmt_return_kind
from gt4py.next.iterator import ir as itir
from gt4py.next.iterator.ir_utils import ir_makers as im
from gt4py.next.type_system import type_info, type_specifications as ts


<<<<<<< HEAD
def foast_to_itir(inp: ffront_stages.FoastOperatorDefinition) -> itir.Expr:
    return FieldOperatorLowering.apply(inp.foast_node)


def promote_to_list(
    node: foast.Symbol | foast.Expr,
) -> Callable[[itir.Expr], itir.Expr]:
=======
def promote_to_list(node: foast.Symbol | foast.Expr) -> Callable[[itir.Expr], itir.Expr]:
>>>>>>> 591ea4e1
    if not type_info.contains_local_field(node.type):
        return lambda x: im.promote_to_lifted_stencil("make_const_list")(x)
    return lambda x: x


@dataclasses.dataclass
class FieldOperatorLowering(PreserveLocationVisitor, NodeTranslator):
    """
    Lower FieldOperator AST (FOAST) to Iterator IR (ITIR).

    The strategy is to lower every expression to lifted stencils,
    i.e. taking iterators and returning iterator.

    Examples
    --------
    >>> from gt4py.next.ffront.func_to_foast import FieldOperatorParser
    >>> from gt4py.next import Field, Dimension, float64
    >>>
    >>> IDim = Dimension("IDim")
    >>> def fieldop(inp: Field[[IDim], "float64"]):
    ...     return inp
    >>>
    >>> parsed = FieldOperatorParser.apply_to_function(fieldop)
    >>> lowered = FieldOperatorLowering.apply(parsed)
    >>> type(lowered)
    <class 'gt4py.next.iterator.ir.FunctionDefinition'>
    >>> lowered.id
    SymbolName('fieldop')
    >>> lowered.params  # doctest: +ELLIPSIS
    [Sym(id=SymbolName('inp'), kind='Iterator', dtype=('float64', False))]
    """

    uid_generator: UIDGenerator = dataclasses.field(default_factory=UIDGenerator)

    @classmethod
    def apply(cls, node: foast.LocatedNode) -> itir.Expr:
        return cls().visit(node)

    def visit_FunctionDefinition(
        self, node: foast.FunctionDefinition, **kwargs: Any
    ) -> itir.FunctionDefinition:
        params = self.visit(node.params)
        return itir.FunctionDefinition(
            id=node.id, params=params, expr=self.visit_BlockStmt(node.body, inner_expr=None)
        )  # `expr` is a lifted stencil

    def visit_FieldOperator(
        self, node: foast.FieldOperator, **kwargs: Any
    ) -> itir.FunctionDefinition:
        func_definition: itir.FunctionDefinition = self.visit(node.definition, **kwargs)

        new_body = func_definition.expr

        return itir.FunctionDefinition(
            id=func_definition.id, params=func_definition.params, expr=new_body
        )

    def visit_ScanOperator(
        self, node: foast.ScanOperator, **kwargs: Any
    ) -> itir.FunctionDefinition:
        # note: we don't need the axis here as this is handled by the program
        #  decorator
        assert isinstance(node.type, ts_ffront.ScanOperatorType)

        # We are lowering node.forward and node.init to iterators, but here we expect values -> `deref`.
        # In iterator IR we didn't properly specify if this is legal,
        # however after lift-inlining the expressions are transformed back to literals.
        forward = im.deref(self.visit(node.forward, **kwargs))
        init = lowering_utils.process_elements(
            im.deref, self.visit(node.init, **kwargs), node.init.type
        )

        # lower definition function
        func_definition: itir.FunctionDefinition = self.visit(node.definition, **kwargs)
        new_body = im.let(
            func_definition.params[0].id,
            # promote carry to iterator of tuples
            # (this is the only place in the lowering were a variable is captured in a lifted lambda)
            lowering_utils.to_tuples_of_iterator(
                im.promote_to_const_iterator(func_definition.params[0].id),
                [*node.type.definition.pos_or_kw_args.values()][0],  # noqa: RUF015 [unnecessary-iterable-allocation-for-first-element]
            ),
        )(
            # the function itself returns a tuple of iterators, deref element-wise
            lowering_utils.process_elements(
                im.deref, func_definition.expr, node.type.definition.returns
            )
        )

        stencil_args: list[itir.Expr] = []
        assert not node.type.definition.pos_only_args and not node.type.definition.kw_only_args
        for param, arg_type in zip(
            func_definition.params[1:],
            [*node.type.definition.pos_or_kw_args.values()][1:],
            strict=True,
        ):
            if isinstance(arg_type, ts.TupleType):
                # convert into iterator of tuples
                stencil_args.append(lowering_utils.to_iterator_of_tuples(param.id, arg_type))

                new_body = im.let(
                    param.id, lowering_utils.to_tuples_of_iterator(param.id, arg_type)
                )(new_body)
            else:
                stencil_args.append(im.ref(param.id))

        definition = itir.Lambda(params=func_definition.params, expr=new_body)

        body = im.lift(im.call("scan")(definition, forward, init))(*stencil_args)

        return itir.FunctionDefinition(id=node.id, params=definition.params[1:], expr=body)

    def visit_Stmt(self, node: foast.Stmt, **kwargs: Any) -> Never:
        raise AssertionError("Statements must always be visited in the context of a function.")

    def visit_Return(
        self, node: foast.Return, *, inner_expr: Optional[itir.Expr], **kwargs: Any
    ) -> itir.Expr:
        return self.visit(node.value, **kwargs)

    def visit_BlockStmt(
        self, node: foast.BlockStmt, *, inner_expr: Optional[itir.Expr], **kwargs: Any
    ) -> itir.Expr:
        for stmt in reversed(node.stmts):
            inner_expr = self.visit(stmt, inner_expr=inner_expr, **kwargs)
        assert inner_expr
        return inner_expr

    def visit_IfStmt(
        self, node: foast.IfStmt, *, inner_expr: Optional[itir.Expr], **kwargs: Any
    ) -> itir.Expr:
        # the lowered if call doesn't need to be lifted as the condition can only originate
        # from a scalar value (and not a field)
        assert (
            isinstance(node.condition.type, ts.ScalarType)
            and node.condition.type.kind == ts.ScalarKind.BOOL
        )

        cond = self.visit(node.condition, **kwargs)

        return_kind: StmtReturnKind = deduce_stmt_return_kind(node)

        common_symbols: dict[str, foast.Symbol] = node.annex.propagated_symbols

        if return_kind is StmtReturnKind.NO_RETURN:
            # pack the common symbols into a tuple
            common_symrefs = im.make_tuple(*(im.ref(sym) for sym in common_symbols.keys()))

            # apply both branches and extract the common symbols through the prepared tuple
            true_branch = self.visit(node.true_branch, inner_expr=common_symrefs, **kwargs)
            false_branch = self.visit(node.false_branch, inner_expr=common_symrefs, **kwargs)

            # unpack the common symbols' tuple for `inner_expr`
            for i, sym in enumerate(common_symbols.keys()):
                inner_expr = im.let(sym, im.tuple_get(i, im.ref("__if_stmt_result")))(inner_expr)

            # here we assume neither branch returns
            return im.let("__if_stmt_result", im.if_(im.deref(cond), true_branch, false_branch))(
                inner_expr
            )
        elif return_kind is StmtReturnKind.CONDITIONAL_RETURN:
            common_syms = tuple(im.sym(sym) for sym in common_symbols.keys())
            common_symrefs = tuple(im.ref(sym) for sym in common_symbols.keys())

            # wrap the inner expression in a lambda function. note that this increases the
            # operation count if both branches are evaluated.
            inner_expr_name = self.uid_generator.sequential_id(prefix="__inner_expr")
            inner_expr_evaluator = im.lambda_(*common_syms)(inner_expr)
            inner_expr = im.call(inner_expr_name)(*common_symrefs)

            true_branch = self.visit(node.true_branch, inner_expr=inner_expr, **kwargs)
            false_branch = self.visit(node.false_branch, inner_expr=inner_expr, **kwargs)

            return im.let(inner_expr_name, inner_expr_evaluator)(
                im.if_(im.deref(cond), true_branch, false_branch)
            )

        assert return_kind is StmtReturnKind.UNCONDITIONAL_RETURN

        # note that we do not duplicate `inner_expr` here since if both branches
        #  return, `inner_expr` is ignored.
        true_branch = self.visit(node.true_branch, inner_expr=inner_expr, **kwargs)
        false_branch = self.visit(node.false_branch, inner_expr=inner_expr, **kwargs)

        return im.if_(im.deref(cond), true_branch, false_branch)

    def visit_Assign(
        self, node: foast.Assign, *, inner_expr: Optional[itir.Expr], **kwargs: Any
    ) -> itir.Expr:
        return im.let(self.visit(node.target, **kwargs), self.visit(node.value, **kwargs))(
            inner_expr
        )

    def visit_Symbol(self, node: foast.Symbol, **kwargs: Any) -> itir.Sym:
        # TODO(tehrengruber): extend to more types
        if isinstance(node.type, ts.FieldType):
            kind = "Iterator"
            dtype = node.type.dtype.kind.name.lower()
            is_list = type_info.is_local_field(node.type)
            return itir.Sym(id=node.id, kind=kind, dtype=(dtype, is_list))
        return im.sym(node.id)

    def visit_Name(self, node: foast.Name, **kwargs: Any) -> itir.SymRef:
        return im.ref(node.id)

    def visit_Subscript(self, node: foast.Subscript, **kwargs: Any) -> itir.Expr:
        return im.tuple_get(node.index, self.visit(node.value, **kwargs))

    def visit_TupleExpr(self, node: foast.TupleExpr, **kwargs: Any) -> itir.Expr:
        return im.make_tuple(*[self.visit(el, **kwargs) for el in node.elts])

    def visit_UnaryOp(self, node: foast.UnaryOp, **kwargs: Any) -> itir.Expr:
        # TODO(tehrengruber): extend iterator ir to support unary operators
        dtype = type_info.extract_dtype(node.type)
        if node.op in [dialect_ast_enums.UnaryOperator.NOT, dialect_ast_enums.UnaryOperator.INVERT]:
            if dtype.kind != ts.ScalarKind.BOOL:
                raise NotImplementedError(f"'{node.op}' is only supported on 'bool' arguments.")
            return self._map("not_", node.operand)

        return self._map(
            node.op.value,
            foast.Constant(value="0", type=dtype, location=node.location),
            node.operand,
        )

    def visit_BinOp(self, node: foast.BinOp, **kwargs: Any) -> itir.FunCall:
        return self._map(node.op.value, node.left, node.right)

    def visit_TernaryExpr(self, node: foast.TernaryExpr, **kwargs: Any) -> itir.FunCall:
        op = "if_"
        args = (node.condition, node.true_expr, node.false_expr)
        lowered_args: list[itir.Expr] = [
            lowering_utils.to_iterator_of_tuples(self.visit(arg, **kwargs), arg.type)
            for arg in args
        ]
        if any(type_info.contains_local_field(arg.type) for arg in args):
            lowered_args = [promote_to_list(arg)(larg) for arg, larg in zip(args, lowered_args)]
            op = im.call("map_")(op)

        return lowering_utils.to_tuples_of_iterator(
            im.promote_to_lifted_stencil(im.call(op))(*lowered_args), node.type
        )

    def visit_Compare(self, node: foast.Compare, **kwargs: Any) -> itir.FunCall:
        return self._map(node.op.value, node.left, node.right)

    def _visit_shift(self, node: foast.Call, **kwargs: Any) -> itir.Expr:
        match node.args[0]:
            case foast.Subscript(value=foast.Name(id=offset_name), index=int(offset_index)):
                shift_offset = im.shift(offset_name, offset_index)
            case foast.Name(id=offset_name):
                return im.lifted_neighbors(str(offset_name), self.visit(node.func, **kwargs))
            case foast.Call(func=foast.Name(id="as_offset")):
                func_args = node.args[0]
                offset_dim = func_args.args[0]
                assert isinstance(offset_dim, foast.Name)
                shift_offset = im.shift(
                    offset_dim.id, im.deref(self.visit(func_args.args[1], **kwargs))
                )
            case _:
                raise FieldOperatorLoweringError("Unexpected shift arguments!")
        return im.lift(im.lambda_("it")(im.deref(shift_offset("it"))))(
            self.visit(node.func, **kwargs)
        )

    def visit_Call(self, node: foast.Call, **kwargs: Any) -> itir.Expr:
        if type_info.type_class(node.func.type) is ts.FieldType:
            return self._visit_shift(node, **kwargs)
        elif isinstance(node.func, foast.Name) and node.func.id in MATH_BUILTIN_NAMES:
            return self._visit_math_built_in(node, **kwargs)
        elif isinstance(node.func, foast.Name) and node.func.id in (
            FUN_BUILTIN_NAMES + EXPERIMENTAL_FUN_BUILTIN_NAMES
        ):
            visitor = getattr(self, f"_visit_{node.func.id}")
            return visitor(node, **kwargs)
        elif isinstance(node.func, foast.Name) and node.func.id in TYPE_BUILTIN_NAMES:
            return self._visit_type_constr(node, **kwargs)
        elif isinstance(
            node.func.type,
            (ts.FunctionType, ts_ffront.FieldOperatorType, ts_ffront.ScanOperatorType),
        ):
            # ITIR has no support for keyword arguments. Instead, we concatenate both positional
            # and keyword arguments and use the unique order as given in the function signature.
            lowered_args, lowered_kwargs = type_info.canonicalize_arguments(
                node.func.type,
                self.visit(node.args, **kwargs),
                self.visit(node.kwargs, **kwargs),
                use_signature_ordering=True,
            )
            result = im.call(self.visit(node.func, **kwargs))(
                *lowered_args, *lowered_kwargs.values()
            )

            # scan operators return an iterator of tuples, transform into tuples of iterator again
            if isinstance(node.func.type, ts_ffront.ScanOperatorType):
                result = lowering_utils.to_tuples_of_iterator(
                    result, node.func.type.definition.returns
                )

            return result

        raise AssertionError(
            f"Call to object of type '{type(node.func.type).__name__}' not understood."
        )

    def _visit_astype(self, node: foast.Call, **kwargs: Any) -> itir.FunCall:
        assert len(node.args) == 2 and isinstance(node.args[1], foast.Name)
        obj, new_type = node.args[0], node.args[1].id
        return lowering_utils.process_elements(
            lambda x: im.promote_to_lifted_stencil(
                im.lambda_("it")(im.call("cast_")("it", str(new_type)))
            )(x),
            self.visit(obj, **kwargs),
            obj.type,
        )

    def _visit_where(self, node: foast.Call, **kwargs: Any) -> itir.FunCall:
        condition, true_value, false_value = node.args

        lowered_condition = self.visit(condition, **kwargs)
        return lowering_utils.process_elements(
            lambda tv, fv: im.promote_to_lifted_stencil("if_")(lowered_condition, tv, fv),
            [self.visit(true_value, **kwargs), self.visit(false_value, **kwargs)],
            node.type,
        )

    _visit_concat_where = _visit_where

    def _visit_broadcast(self, node: foast.Call, **kwargs: Any) -> itir.FunCall:
        return self.visit(node.args[0], **kwargs)

    def _visit_math_built_in(self, node: foast.Call, **kwargs: Any) -> itir.FunCall:
        return self._map(self.visit(node.func, **kwargs), *node.args)

    def _make_reduction_expr(
        self, node: foast.Call, op: str | itir.SymRef, init_expr: itir.Expr, **kwargs: Any
    ) -> itir.Expr:
        # TODO(havogt): deal with nested reductions of the form neighbor_sum(neighbor_sum(field(off1)(off2)))
        it = self.visit(node.args[0], **kwargs)
        assert isinstance(node.kwargs["axis"].type, ts.DimensionType)
        val = im.call(im.call("reduce")(op, im.deref(init_expr)))
        return im.promote_to_lifted_stencil(val)(it)

    def _visit_neighbor_sum(self, node: foast.Call, **kwargs: Any) -> itir.Expr:
        dtype = type_info.extract_dtype(node.type)
        return self._make_reduction_expr(node, "plus", self._make_literal("0", dtype), **kwargs)

    def _visit_max_over(self, node: foast.Call, **kwargs: Any) -> itir.Expr:
        dtype = type_info.extract_dtype(node.type)
        min_value, _ = type_info.arithmetic_bounds(dtype)
        init_expr = self._make_literal(str(min_value), dtype)
        return self._make_reduction_expr(node, "maximum", init_expr, **kwargs)

    def _visit_min_over(self, node: foast.Call, **kwargs: Any) -> itir.Expr:
        dtype = type_info.extract_dtype(node.type)
        _, max_value = type_info.arithmetic_bounds(dtype)
        init_expr = self._make_literal(str(max_value), dtype)
        return self._make_reduction_expr(node, "minimum", init_expr, **kwargs)

    def _visit_type_constr(self, node: foast.Call, **kwargs: Any) -> itir.Expr:
        if isinstance(node.args[0], foast.Constant):
            node_kind = self.visit(node.type).kind.name.lower()
            target_type = fbuiltins.BUILTINS[node_kind]
            source_type = {**fbuiltins.BUILTINS, "string": str}[node.args[0].type.__str__().lower()]
            if target_type is bool and source_type is not bool:
                return im.promote_to_const_iterator(
                    im.literal(str(bool(source_type(node.args[0].value))), "bool")
                )
            return im.promote_to_const_iterator(im.literal(str(node.args[0].value), node_kind))
        raise FieldOperatorLoweringError(
            f"Encountered a type cast, which is not supported: {node}."
        )

    def _make_literal(self, val: Any, type_: ts.TypeSpec) -> itir.Expr:
        # TODO(havogt): lifted nullary lambdas are not supported in iterator.embedded due to an implementation detail;
        # the following constructs work if they are removed by inlining.
        if isinstance(type_, ts.TupleType):
            return im.make_tuple(
                *(self._make_literal(val, type_) for val, type_ in zip(val, type_.types))
            )
        elif isinstance(type_, ts.ScalarType):
            typename = type_.kind.name.lower()
            return im.promote_to_const_iterator(im.literal(str(val), typename))
        raise ValueError(f"Unsupported literal type '{type_}'.")

    def visit_Constant(self, node: foast.Constant, **kwargs: Any) -> itir.Expr:
        return self._make_literal(node.value, node.type)

    def _map(self, op: itir.Expr | str, *args: Any, **kwargs: Any) -> itir.FunCall:
        lowered_args = [self.visit(arg, **kwargs) for arg in args]
        if any(type_info.contains_local_field(arg.type) for arg in args):
            lowered_args = [promote_to_list(arg)(larg) for arg, larg in zip(args, lowered_args)]
            op = im.call("map_")(op)

        return im.promote_to_lifted_stencil(im.call(op))(*lowered_args)


class FieldOperatorLoweringError(Exception): ...<|MERGE_RESOLUTION|>--- conflicted
+++ resolved
@@ -34,17 +34,11 @@
 from gt4py.next.type_system import type_info, type_specifications as ts
 
 
-<<<<<<< HEAD
 def foast_to_itir(inp: ffront_stages.FoastOperatorDefinition) -> itir.Expr:
     return FieldOperatorLowering.apply(inp.foast_node)
 
 
-def promote_to_list(
-    node: foast.Symbol | foast.Expr,
-) -> Callable[[itir.Expr], itir.Expr]:
-=======
 def promote_to_list(node: foast.Symbol | foast.Expr) -> Callable[[itir.Expr], itir.Expr]:
->>>>>>> 591ea4e1
     if not type_info.contains_local_field(node.type):
         return lambda x: im.promote_to_lifted_stencil("make_const_list")(x)
     return lambda x: x
