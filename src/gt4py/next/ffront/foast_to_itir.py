# GT4Py - GridTools Framework
#
# Copyright (c) 2014-2023, ETH Zurich
# All rights reserved.
#
# This file is part of the GT4Py project and the GridTools framework.
# GT4Py is free software: you can redistribute it and/or modify it under
# the terms of the GNU General Public License as published by the
# Free Software Foundation, either version 3 of the License, or any later
# version. See the LICENSE.txt file at the top-level directory of this
# distribution for a copy of the license or check <https://www.gnu.org/licenses/>.
#
# SPDX-License-Identifier: GPL-3.0-or-later

import dataclasses
from typing import Any, Callable, Optional

from gt4py.eve import NodeTranslator, PreserveLocationVisitor
from gt4py.eve.extended_typing import Never
from gt4py.eve.utils import UIDGenerator
from gt4py.next.ffront import (
    dialect_ast_enums,
    fbuiltins,
    field_operator_ast as foast,
    lowering_utils,
    type_specifications as ts_ffront,
)
from gt4py.next.ffront.experimental import EXPERIMENTAL_FUN_BUILTIN_NAMES
from gt4py.next.ffront.fbuiltins import FUN_BUILTIN_NAMES, MATH_BUILTIN_NAMES, TYPE_BUILTIN_NAMES
from gt4py.next.ffront.foast_introspection import StmtReturnKind, deduce_stmt_return_kind
from gt4py.next.iterator import ir as itir
from gt4py.next.iterator.ir_utils import ir_makers as im
from gt4py.next.type_system import type_info, type_specifications as ts


def promote_to_list(
    node: foast.Symbol | foast.Expr,
) -> Callable[[itir.Expr], itir.Expr]:
    if not type_info.contains_local_field(node.type):
        return lambda x: im.promote_to_lifted_stencil("make_const_list")(x)
    return lambda x: x


@dataclasses.dataclass
class FieldOperatorLowering(PreserveLocationVisitor, NodeTranslator):
    """
    Lower FieldOperator AST (FOAST) to Iterator IR (ITIR).

    The strategy is to lower every expression to lifted stencils,
    i.e. taking iterators and returning iterator.

    Examples
    --------
    >>> from gt4py.next.ffront.func_to_foast import FieldOperatorParser
    >>> from gt4py.next import Field, Dimension, float64
    >>>
    >>> IDim = Dimension("IDim")
    >>> def fieldop(inp: Field[[IDim], "float64"]):
    ...     return inp
    >>>
    >>> parsed = FieldOperatorParser.apply_to_function(fieldop)
    >>> lowered = FieldOperatorLowering.apply(parsed)
    >>> type(lowered)
    <class 'gt4py.next.iterator.ir.FunctionDefinition'>
    >>> lowered.id
    SymbolName('fieldop')
    >>> lowered.params  # doctest: +ELLIPSIS
    [Sym(id=SymbolName('inp'), kind='Iterator', dtype=('float64', False))]
    """

    uid_generator: UIDGenerator = dataclasses.field(default_factory=UIDGenerator)

    @classmethod
    def apply(cls, node: foast.LocatedNode) -> itir.Expr:
        return cls().visit(node)

    def visit_FunctionDefinition(
        self, node: foast.FunctionDefinition, **kwargs: Any
    ) -> itir.FunctionDefinition:
        params = self.visit(node.params)
        return itir.FunctionDefinition(
            id=node.id,
            params=params,
            expr=self.visit_BlockStmt(node.body, inner_expr=None),
        )  # `expr` is a lifted stencil

    def visit_FieldOperator(
        self, node: foast.FieldOperator, **kwargs: Any
    ) -> itir.FunctionDefinition:
        func_definition: itir.FunctionDefinition = self.visit(node.definition, **kwargs)

        new_body = func_definition.expr

        return itir.FunctionDefinition(
            id=func_definition.id,
            params=func_definition.params,
            expr=new_body,
        )

    def visit_ScanOperator(
        self, node: foast.ScanOperator, **kwargs: Any
    ) -> itir.FunctionDefinition:
        # note: we don't need the axis here as this is handled by the program
        #  decorator
        assert isinstance(node.type, ts_ffront.ScanOperatorType)

        # We are lowering node.forward and node.init to iterators, but here we expect values -> `deref`.
        # In iterator IR we didn't properly specify if this is legal,
        # however after lift-inlining the expressions are transformed back to literals.
        forward = im.deref(self.visit(node.forward, **kwargs))
        init = lowering_utils.process_elements(
            im.deref, self.visit(node.init, **kwargs), node.init.type
        )

        # lower definition function
        func_definition: itir.FunctionDefinition = self.visit(node.definition, **kwargs)
        new_body = im.let(
            func_definition.params[0].id,
            # promote carry to iterator of tuples
            # (this is the only place in the lowering were a variable is captured in a lifted lambda)
            lowering_utils.to_tuples_of_iterator(
                im.promote_to_const_iterator(func_definition.params[0].id),
                [*node.type.definition.pos_or_kw_args.values()][0],  # noqa: RUF015 [unnecessary-iterable-allocation-for-first-element]
            ),
        )(
            # the function itself returns a tuple of iterators, deref element-wise
            lowering_utils.process_elements(
                im.deref, func_definition.expr, node.type.definition.returns
            )
        )

        stencil_args: list[itir.Expr] = []
        assert not node.type.definition.pos_only_args and not node.type.definition.kw_only_args
        for param, arg_type in zip(
            func_definition.params[1:],
            [*node.type.definition.pos_or_kw_args.values()][1:],
            strict=True,
        ):
            if isinstance(arg_type, ts.TupleType):
                # convert into iterator of tuples
                stencil_args.append(lowering_utils.to_iterator_of_tuples(param.id, arg_type))

                new_body = im.let(
                    param.id,
                    lowering_utils.to_tuples_of_iterator(param.id, arg_type),
                )(new_body)
            else:
                stencil_args.append(im.ref(param.id))

        definition = itir.Lambda(params=func_definition.params, expr=new_body)

        body = im.lift(im.call("scan")(definition, forward, init))(*stencil_args)

        return itir.FunctionDefinition(
            id=node.id,
            params=definition.params[1:],
            expr=body,
        )

    def visit_Stmt(self, node: foast.Stmt, **kwargs: Any) -> Never:
        raise AssertionError("Statements must always be visited in the context of a function.")

    def visit_Return(
        self, node: foast.Return, *, inner_expr: Optional[itir.Expr], **kwargs: Any
    ) -> itir.Expr:
        return self.visit(node.value, **kwargs)

    def visit_BlockStmt(
        self, node: foast.BlockStmt, *, inner_expr: Optional[itir.Expr], **kwargs: Any
    ) -> itir.Expr:
        for stmt in reversed(node.stmts):
            inner_expr = self.visit(stmt, inner_expr=inner_expr, **kwargs)
        assert inner_expr
        return inner_expr

    def visit_IfStmt(
        self, node: foast.IfStmt, *, inner_expr: Optional[itir.Expr], **kwargs: Any
    ) -> itir.Expr:
        # the lowered if call doesn't need to be lifted as the condition can only originate
        # from a scalar value (and not a field)
        assert (
            isinstance(node.condition.type, ts.ScalarType)
            and node.condition.type.kind == ts.ScalarKind.BOOL
        )

        cond = self.visit(node.condition, **kwargs)

        return_kind: StmtReturnKind = deduce_stmt_return_kind(node)

        common_symbols: dict[str, foast.Symbol] = node.annex.propagated_symbols

        if return_kind is StmtReturnKind.NO_RETURN:
            # pack the common symbols into a tuple
            common_symrefs = im.make_tuple(*(im.ref(sym) for sym in common_symbols.keys()))

            # apply both branches and extract the common symbols through the prepared tuple
            true_branch = self.visit(node.true_branch, inner_expr=common_symrefs, **kwargs)
            false_branch = self.visit(node.false_branch, inner_expr=common_symrefs, **kwargs)

            # unpack the common symbols' tuple for `inner_expr`
            for i, sym in enumerate(common_symbols.keys()):
                inner_expr = im.let(sym, im.tuple_get(i, im.ref("__if_stmt_result")))(inner_expr)

            # here we assume neither branch returns
            return im.let("__if_stmt_result", im.if_(im.deref(cond), true_branch, false_branch))(
                inner_expr
            )
        elif return_kind is StmtReturnKind.CONDITIONAL_RETURN:
            common_syms = tuple(im.sym(sym) for sym in common_symbols.keys())
            common_symrefs = tuple(im.ref(sym) for sym in common_symbols.keys())

            # wrap the inner expression in a lambda function. note that this increases the
            # operation count if both branches are evaluated.
            inner_expr_name = self.uid_generator.sequential_id(prefix="__inner_expr")
            inner_expr_evaluator = im.lambda_(*common_syms)(inner_expr)
            inner_expr = im.call(inner_expr_name)(*common_symrefs)

            true_branch = self.visit(node.true_branch, inner_expr=inner_expr, **kwargs)
            false_branch = self.visit(node.false_branch, inner_expr=inner_expr, **kwargs)

            return im.let(inner_expr_name, inner_expr_evaluator)(
                im.if_(im.deref(cond), true_branch, false_branch)
            )

        assert return_kind is StmtReturnKind.UNCONDITIONAL_RETURN

        # note that we do not duplicate `inner_expr` here since if both branches
        #  return, `inner_expr` is ignored.
        true_branch = self.visit(node.true_branch, inner_expr=inner_expr, **kwargs)
        false_branch = self.visit(node.false_branch, inner_expr=inner_expr, **kwargs)

        return im.if_(im.deref(cond), true_branch, false_branch)

    def visit_Assign(
        self, node: foast.Assign, *, inner_expr: Optional[itir.Expr], **kwargs: Any
    ) -> itir.Expr:
        return im.let(self.visit(node.target, **kwargs), self.visit(node.value, **kwargs))(
            inner_expr
        )

    def visit_Symbol(self, node: foast.Symbol, **kwargs: Any) -> itir.Sym:
        # TODO(tehrengruber): extend to more types
        if isinstance(node.type, ts.FieldType):
            kind = "Iterator"
            dtype = node.type.dtype.kind.name.lower()
            is_list = type_info.is_local_field(node.type)
            return itir.Sym(id=node.id, kind=kind, dtype=(dtype, is_list))
        return im.sym(node.id)

    def visit_Name(self, node: foast.Name, **kwargs: Any) -> itir.SymRef:
        return im.ref(node.id)

    def visit_Subscript(self, node: foast.Subscript, **kwargs: Any) -> itir.Expr:
        return im.tuple_get(node.index, self.visit(node.value, **kwargs))

    def visit_TupleExpr(self, node: foast.TupleExpr, **kwargs: Any) -> itir.Expr:
        return im.make_tuple(*[self.visit(el, **kwargs) for el in node.elts])

    def visit_UnaryOp(self, node: foast.UnaryOp, **kwargs: Any) -> itir.Expr:
        # TODO(tehrengruber): extend iterator ir to support unary operators
        dtype = type_info.extract_dtype(node.type)
        if node.op in [
            dialect_ast_enums.UnaryOperator.NOT,
            dialect_ast_enums.UnaryOperator.INVERT,
        ]:
            if dtype.kind != ts.ScalarKind.BOOL:
                raise NotImplementedError(f"'{node.op}' is only supported on 'bool' arguments.")
            return self._map("not_", node.operand)

        return self._map(
            node.op.value,
            foast.Constant(value="0", type=dtype, location=node.location),
            node.operand,
        )

    def visit_BinOp(self, node: foast.BinOp, **kwargs: Any) -> itir.FunCall:
        return self._map(node.op.value, node.left, node.right)

    def visit_TernaryExpr(self, node: foast.TernaryExpr, **kwargs: Any) -> itir.FunCall:
        op = "if_"
        args = (node.condition, node.true_expr, node.false_expr)
        lowered_args: list[itir.Expr] = [
            lowering_utils.to_iterator_of_tuples(self.visit(arg, **kwargs), arg.type)
            for arg in args
        ]
        if any(type_info.contains_local_field(arg.type) for arg in args):
            lowered_args = [promote_to_list(arg)(larg) for arg, larg in zip(args, lowered_args)]
            op = im.call("map_")(op)

        return lowering_utils.to_tuples_of_iterator(
            im.promote_to_lifted_stencil(im.call(op))(*lowered_args), node.type
        )

    def visit_Compare(self, node: foast.Compare, **kwargs: Any) -> itir.FunCall:
        return self._map(node.op.value, node.left, node.right)

    def _visit_shift(self, node: foast.Call, **kwargs: Any) -> itir.Expr:
        match node.args[0]:
            case foast.Subscript(value=foast.Name(id=offset_name), index=int(offset_index)):
                shift_offset = im.shift(offset_name, offset_index)
            case foast.Name(id=offset_name):
                return im.lifted_neighbors(str(offset_name), self.visit(node.func, **kwargs))
            case foast.Call(func=foast.Name(id="as_offset")):
                func_args = node.args[0]
                offset_dim = func_args.args[0]
                assert isinstance(offset_dim, foast.Name)
                shift_offset = im.shift(
                    offset_dim.id, im.deref(self.visit(func_args.args[1], **kwargs))
                )
            case _:
                raise FieldOperatorLoweringError("Unexpected shift arguments!")
        return im.lift(im.lambda_("it")(im.deref(shift_offset("it"))))(
            self.visit(node.func, **kwargs)
        )

    def visit_Call(self, node: foast.Call, **kwargs: Any) -> itir.Expr:
        if type_info.type_class(node.func.type) is ts.FieldType:
            return self._visit_shift(node, **kwargs)
        elif isinstance(node.func, foast.Name) and node.func.id in MATH_BUILTIN_NAMES:
            return self._visit_math_built_in(node, **kwargs)
        elif isinstance(node.func, foast.Name) and node.func.id in (
            FUN_BUILTIN_NAMES + EXPERIMENTAL_FUN_BUILTIN_NAMES
        ):
            visitor = getattr(self, f"_visit_{node.func.id}")
            return visitor(node, **kwargs)
        elif isinstance(node.func, foast.Name) and node.func.id in TYPE_BUILTIN_NAMES:
            return self._visit_type_constr(node, **kwargs)
        elif isinstance(
            node.func.type,
            (
                ts.FunctionType,
                ts_ffront.FieldOperatorType,
                ts_ffront.ScanOperatorType,
            ),
        ):
            # ITIR has no support for keyword arguments. Instead, we concatenate both positional
            # and keyword arguments and use the unique order as given in the function signature.
            lowered_args, lowered_kwargs = type_info.canonicalize_arguments(
                node.func.type,
                self.visit(node.args, **kwargs),
                self.visit(node.kwargs, **kwargs),
                use_signature_ordering=True,
            )
            result = im.call(self.visit(node.func, **kwargs))(
                *lowered_args, *lowered_kwargs.values()
            )

            # scan operators return an iterator of tuples, transform into tuples of iterator again
            if isinstance(node.func.type, ts_ffront.ScanOperatorType):
                result = lowering_utils.to_tuples_of_iterator(
                    result, node.func.type.definition.returns
                )

            return result

        raise AssertionError(
            f"Call to object of type '{type(node.func.type).__name__}' not understood."
        )

    def _visit_astype(self, node: foast.Call, **kwargs: Any) -> itir.FunCall:
        assert len(node.args) == 2 and isinstance(node.args[1], foast.Name)
        obj, new_type = node.args[0], node.args[1].id
        return lowering_utils.process_elements(
            lambda x: im.promote_to_lifted_stencil(
                im.lambda_("it")(im.call("cast_")("it", str(new_type)))
            )(x),
            self.visit(obj, **kwargs),
            obj.type,
        )

    def _visit_where(self, node: foast.Call, **kwargs: Any) -> itir.FunCall:
        condition, true_value, false_value = node.args

        lowered_condition = self.visit(condition, **kwargs)
        return lowering_utils.process_elements(
            lambda tv, fv: im.promote_to_lifted_stencil("if_")(lowered_condition, tv, fv),
            [self.visit(true_value, **kwargs), self.visit(false_value, **kwargs)],
            node.type,
        )

<<<<<<< HEAD
    _visit_concat_where = _visit_where

    def _visit_broadcast(self, node: foast.Call, **kwargs) -> itir.FunCall:
=======
    def _visit_broadcast(self, node: foast.Call, **kwargs: Any) -> itir.FunCall:
>>>>>>> 55727714
        return self.visit(node.args[0], **kwargs)

    def _visit_math_built_in(self, node: foast.Call, **kwargs: Any) -> itir.FunCall:
        return self._map(self.visit(node.func, **kwargs), *node.args)

    def _make_reduction_expr(
        self,
        node: foast.Call,
        op: str | itir.SymRef,
        init_expr: itir.Expr,
        **kwargs: Any,
    ) -> itir.Expr:
        # TODO(havogt): deal with nested reductions of the form neighbor_sum(neighbor_sum(field(off1)(off2)))
        it = self.visit(node.args[0], **kwargs)
        assert isinstance(node.kwargs["axis"].type, ts.DimensionType)
        val = im.call(im.call("reduce")(op, im.deref(init_expr)))
        return im.promote_to_lifted_stencil(val)(it)

    def _visit_neighbor_sum(self, node: foast.Call, **kwargs: Any) -> itir.Expr:
        dtype = type_info.extract_dtype(node.type)
        return self._make_reduction_expr(node, "plus", self._make_literal("0", dtype), **kwargs)

    def _visit_max_over(self, node: foast.Call, **kwargs: Any) -> itir.Expr:
        dtype = type_info.extract_dtype(node.type)
        min_value, _ = type_info.arithmetic_bounds(dtype)
        init_expr = self._make_literal(str(min_value), dtype)
        return self._make_reduction_expr(node, "maximum", init_expr, **kwargs)

    def _visit_min_over(self, node: foast.Call, **kwargs: Any) -> itir.Expr:
        dtype = type_info.extract_dtype(node.type)
        _, max_value = type_info.arithmetic_bounds(dtype)
        init_expr = self._make_literal(str(max_value), dtype)
        return self._make_reduction_expr(node, "minimum", init_expr, **kwargs)

    def _visit_type_constr(self, node: foast.Call, **kwargs: Any) -> itir.Expr:
        if isinstance(node.args[0], foast.Constant):
            node_kind = self.visit(node.type).kind.name.lower()
            target_type = fbuiltins.BUILTINS[node_kind]
            source_type = {**fbuiltins.BUILTINS, "string": str}[node.args[0].type.__str__().lower()]
            if target_type is bool and source_type is not bool:
                return im.promote_to_const_iterator(
                    im.literal(str(bool(source_type(node.args[0].value))), "bool")
                )
            return im.promote_to_const_iterator(im.literal(str(node.args[0].value), node_kind))
        raise FieldOperatorLoweringError(
            f"Encountered a type cast, which is not supported: {node}."
        )

    def _make_literal(self, val: Any, type_: ts.TypeSpec) -> itir.Expr:
        # TODO(havogt): lifted nullary lambdas are not supported in iterator.embedded due to an implementation detail;
        # the following constructs work if they are removed by inlining.
        if isinstance(type_, ts.TupleType):
            return im.make_tuple(
                *(self._make_literal(val, type_) for val, type_ in zip(val, type_.types))
            )
        elif isinstance(type_, ts.ScalarType):
            typename = type_.kind.name.lower()
            return im.promote_to_const_iterator(im.literal(str(val), typename))
        raise ValueError(f"Unsupported literal type '{type_}'.")

    def visit_Constant(self, node: foast.Constant, **kwargs: Any) -> itir.Expr:
        return self._make_literal(node.value, node.type)

    def _map(self, op, *args, **kwargs):
        lowered_args = [self.visit(arg, **kwargs) for arg in args]
        if any(type_info.contains_local_field(arg.type) for arg in args):
            lowered_args = [promote_to_list(arg)(larg) for arg, larg in zip(args, lowered_args)]
            op = im.call("map_")(op)

        return im.promote_to_lifted_stencil(im.call(op))(*lowered_args)


class FieldOperatorLoweringError(Exception): ...<|MERGE_RESOLUTION|>--- conflicted
+++ resolved
@@ -378,13 +378,9 @@
             node.type,
         )
 
-<<<<<<< HEAD
     _visit_concat_where = _visit_where
 
-    def _visit_broadcast(self, node: foast.Call, **kwargs) -> itir.FunCall:
-=======
     def _visit_broadcast(self, node: foast.Call, **kwargs: Any) -> itir.FunCall:
->>>>>>> 55727714
         return self.visit(node.args[0], **kwargs)
 
     def _visit_math_built_in(self, node: foast.Call, **kwargs: Any) -> itir.FunCall:
