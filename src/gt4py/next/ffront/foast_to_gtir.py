--- conflicted
+++ resolved
@@ -394,11 +394,7 @@
 
     def _visit_broadcast(self, node: foast.Call, **kwargs: Any) -> itir.FunCall:
         expr = self.visit(node.args[0], **kwargs)
-<<<<<<< HEAD
-        if type_info.is_type_or_tuple_of_type(node.args[0].type, ts.ScalarType):
-=======
         if isinstance(node.args[0].type, ts.ScalarType):
->>>>>>> b3ae17b6
             return im.as_fieldop(im.ref("deref"))(expr)
         return expr
 
