--- conflicted
+++ resolved
@@ -105,11 +105,7 @@
         ):
             raise NotImplementedError("Only top-level arguments can be static.")
         static_args = {
-<<<<<<< HEAD
-            name: im.literal_from_tuple_value(descr.value)
-=======
             name: im.literal_from_tuple_value(descr.value)  # type: ignore[attr-defined]  # type checked above
->>>>>>> 1692f5cc
             for name, descr in static_arg_descriptors.items()
         }
         body = remap_symbols.RemapSymbolRefs().visit(itir_program.body, symbol_map=static_args)
@@ -120,7 +116,6 @@
             declarations=itir_program.declarations,
             body=body,
         )
-<<<<<<< HEAD
 
     if arguments.FieldDomainDescriptor in inp.args.argument_descriptors:
         field_domains = {
@@ -130,8 +125,6 @@
             itir_program,
             sizes=field_domains
         )
-=======
->>>>>>> 1692f5cc
 
     if config.DEBUG or inp.data.debug:
         devtools.debug(itir_program)
