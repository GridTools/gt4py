# GT4Py - GridTools Framework
#
# Copyright (c) 2014-2024, ETH Zurich
# All rights reserved.
#
# Please, refer to the LICENSE file in the root directory.
# SPDX-License-Identifier: BSD-3-Clause

from __future__ import annotations

import dataclasses
import functools
from typing import Any, Optional, cast

import devtools

from gt4py.eve import NodeTranslator, concepts, traits, utils as eve_utils
from gt4py.next import common, config, errors
from gt4py.next.ffront import (
    fbuiltins,
    gtcallable,
    program_ast as past,
    stages as ffront_stages,
    transform_utils,
    type_specifications as ts_ffront,
)
from gt4py.next.ffront.stages import AOT_PRG
from gt4py.next.iterator import ir as itir
from gt4py.next.iterator.ir_utils import ir_makers as im
from gt4py.next.iterator.transforms import remap_symbols
from gt4py.next.otf import arguments, stages, workflow
from gt4py.next.type_system import type_info, type_specifications as ts


# FIXME[#1582](tehrengruber): This should only depend on the program not the arguments. Remove
#  dependency as soon as column axis can be deduced from ITIR in consumers of the CompilableProgram.
def past_to_gtir(inp: AOT_PRG) -> stages.CompilableProgram:
    """
    Lower a PAST program definition to Iterator IR.

    Example:
        >>> from gt4py import next as gtx
        >>> from gt4py.next.otf import arguments, toolchain
        >>> IDim = gtx.Dimension("I")

        >>> @gtx.field_operator
        ... def copy(a: gtx.Field[[IDim], gtx.float32]) -> gtx.Field[[IDim], gtx.float32]:
        ...     return a

        >>> @gtx.program
        ... def copy_program(
        ...     a: gtx.Field[[IDim], gtx.float32], out: gtx.Field[[IDim], gtx.float32]
        ... ):
        ...     copy(a, out=out)

        >>> compile_time_args = arguments.CompileTimeArgs(
        ...     args=tuple(param.type for param in copy_program.past_stage.past_node.params),
        ...     kwargs={},
        ...     offset_provider={"I": IDim},
        ...     column_axis=None,
        ... )

        >>> itir_copy = past_to_gtir(
        ...     toolchain.CompilableProgram(copy_program.past_stage, compile_time_args)
        ... )

        >>> print(itir_copy.data.id)
        copy_program

        >>> print(type(itir_copy.data))
        <class 'gt4py.next.iterator.ir.Program'>
    """
    all_closure_vars = transform_utils._get_closure_vars_recursively(inp.data.closure_vars)
    offsets_and_dimensions = transform_utils._filter_closure_vars_by_type(
        all_closure_vars, fbuiltins.FieldOffset, common.Dimension
    )
    grid_type = transform_utils._deduce_grid_type(
        inp.data.grid_type, offsets_and_dimensions.values()
    )

    gt_callables = transform_utils._filter_closure_vars_by_type(
        all_closure_vars, gtcallable.GTCallable
    ).values()

    # FIXME[#1582](tehrengruber): remove after refactoring to GTIR
    # TODO(ricoh): The following calls to .__gt_itir__, which will use whatever
    #  backend is set for each of these field operators (GTCallables). Instead
    #  we should use the current toolchain to lower these to ITIR. This will require
    #  making this step aware of the toolchain it is called by (it can be part of multiple).
    lowered_funcs = []
    for gt_callable in gt_callables:
        lowered_funcs.append(gt_callable.__gt_gtir__())

    itir_program = ProgramLowering.apply(
        inp.data.past_node, function_definitions=lowered_funcs, grid_type=grid_type
    )

    static_args_index = {
        i: arg.value for i, arg in enumerate(inp.args.args) if isinstance(arg, arguments.StaticArg)
    }
    static_args = {
        itir_program.params[i].id: im.literal_from_tuple_value(value)
        for i, value in static_args_index.items()
    }
    body = remap_symbols.RemapSymbolRefs().visit(itir_program.body, symbol_map=static_args)
    itir_program = itir.Program(
        id=itir_program.id,
        function_definitions=itir_program.function_definitions,
        params=itir_program.params,
        declarations=itir_program.declarations,
        body=body,
        implicit_domain=itir_program.implicit_domain,
    )

    if config.DEBUG or inp.data.debug:
        devtools.debug(itir_program)

    return stages.CompilableProgram(
        data=itir_program,
        args=dataclasses.replace(inp.args, column_axis=_column_axis(all_closure_vars)),
    )


def past_to_gtir_factory(
    cached: bool = True,
) -> workflow.Workflow[AOT_PRG, stages.CompilableProgram]:
    wf = workflow.make_step(past_to_gtir)
    if cached:
        wf = workflow.CachedStep(wf, hash_function=ffront_stages.fingerprint_stage)
    return wf


def _column_axis(all_closure_vars: dict[str, Any]) -> Optional[common.Dimension]:
    # construct mapping from column axis to scan operators defined on
    #  that dimension. only one column axis is allowed, but we can use
    #  this mapping to provide good error messages.
    scanops_per_axis: dict[common.Dimension, list[str]] = {}
    for name, gt_callable in transform_utils._filter_closure_vars_by_type(
        all_closure_vars, gtcallable.GTCallable
    ).items():
        if isinstance((type_ := gt_callable.__gt_type__()), ts_ffront.ScanOperatorType):
            scanops_per_axis.setdefault(type_.axis, []).append(name)

    if len(scanops_per_axis.values()) == 0:
        return None

    if len(scanops_per_axis.values()) != 1:
        scanops_per_axis_str = "\n".join(
            f"- {dim.value}: {', '.join(scanops)}" for dim, scanops in scanops_per_axis.items()
        )

        raise TypeError(
            "Only 'ScanOperator's defined on the same axis "
            f"can be used in a 'Program', found:\n{scanops_per_axis_str}\n"
        )

    return iter(scanops_per_axis.keys()).__next__()


def _range_arg_from_field(field_name: str, dim: int) -> str:
    return f"__{field_name}_{dim}_range"


def _flatten_tuple_expr(node: past.Expr) -> list[past.Name | past.Subscript]:
    if isinstance(node, (past.Name, past.Subscript)):
        return [node]
    elif isinstance(node, past.TupleExpr):
        result = []
        for e in node.elts:
            result.extend(_flatten_tuple_expr(e))
        return result
    raise ValueError("Only 'past.Name', 'past.Subscript' or 'past.TupleExpr' thereof are allowed.")


@dataclasses.dataclass
class ProgramLowering(
    traits.PreserveLocationVisitor, traits.VisitorWithSymbolTableTrait, NodeTranslator
):
    """
    Lower Program AST (PAST) to Iterator IR (ITIR).

    Examples
    --------
    >>> from gt4py.next.ffront.func_to_past import ProgramParser
    >>> from gt4py.next.iterator import ir
    >>> from gt4py.next import Dimension, Field
    >>>
    >>> float64 = float
    >>> IDim = Dimension("IDim")
    >>>
    >>> def fieldop(inp: Field[[IDim], "float64"]) -> Field[[IDim], "float64"]: ...
    >>> def program(inp: Field[[IDim], "float64"], out: Field[[IDim], "float64"]):
    ...     fieldop(inp, out=out)
    >>>
    >>> parsed = ProgramParser.apply_to_function(program)  # doctest: +SKIP
    >>> fieldop_def = ir.FunctionDefinition(
    ...     id="fieldop",
    ...     params=[ir.Sym(id="inp")],
    ...     expr=ir.FunCall(fun=ir.SymRef(id="deref"), pos_only_args=[ir.SymRef(id="inp")]),
    ... )  # doctest: +SKIP
    >>> lowered = ProgramLowering.apply(
    ...     parsed, [fieldop_def], grid_type=common.GridType.CARTESIAN
    ... )  # doctest: +SKIP
    >>> type(lowered)  # doctest: +SKIP
    <class 'gt4py.next.iterator.ir.Program'>
    >>> lowered.id  # doctest: +SKIP
    SymbolName('program')
    >>> lowered.params  # doctest: +SKIP
    [Sym(id=SymbolName('inp')), Sym(id=SymbolName('out')), Sym(id=SymbolName('__inp_size_0')), Sym(id=SymbolName('__out_size_0'))]
    """

    grid_type: common.GridType

    # TODO(tehrengruber): enable doctests again. For unknown / obscure reasons
    #  the above doctest fails when executed using `pytest --doctest-modules`.

    @classmethod
    def apply(
        cls,
        node: past.Program,
        function_definitions: list[itir.FunctionDefinition],
        grid_type: common.GridType,
    ) -> itir.Program:
        return cls(grid_type=grid_type).visit(node, function_definitions=function_definitions)

    def visit_Program(
        self,
        node: past.Program,
        *,
        function_definitions: list[itir.FunctionDefinition],
        **kwargs: Any,
    ) -> itir.Program:
        # The ITIR does not support dynamically getting the size of a field. As
        #  a workaround we add additional arguments to the fencil definition
        #  containing the size of all fields. The caller of a program is (e.g.
        #  program decorator) is required to pass these arguments.

        params = self.visit(node.params)

        implicit_domain = False
        if any("domain" not in body_entry.kwargs for body_entry in node.body):
            implicit_domain = True

        set_ats = [self._visit_field_operator_call(stmt, **kwargs) for stmt in node.body]
        return itir.Program(
            id=node.id,
            function_definitions=function_definitions,
            params=params,
            declarations=[],
            body=set_ats,
            implicit_domain=implicit_domain,
        )

    def _visit_field_operator_call(self, node: past.Call, **kwargs: Any) -> itir.SetAt:
        assert isinstance(node.kwargs["out"].type, ts.TypeSpec)
        assert type_info.is_type_or_tuple_of_type(node.kwargs["out"].type, ts.FieldType)

        node_kwargs = {**node.kwargs}
        domain = node_kwargs.pop("domain", None)
        output, lowered_domain = self._visit_stencil_call_out_arg(
            node_kwargs.pop("out"), domain, **kwargs
        )

        assert isinstance(node.func.type, (ts_ffront.FieldOperatorType, ts_ffront.ScanOperatorType))

        args, node_kwargs = type_info.canonicalize_arguments(
            node.func.type, node.args, node_kwargs, use_signature_ordering=True
        )

        lowered_args, lowered_kwargs = self.visit(args, **kwargs), self.visit(node_kwargs, **kwargs)

        return itir.SetAt(
            expr=im.call(node.func.id)(*lowered_args, *lowered_kwargs.values()),
            domain=lowered_domain,
            target=output,
        )

    def _visit_slice_bound(
        self,
        slice_bound: Optional[past.Constant],
        default_value: itir.Expr,
        start_idx: itir.Expr,
        stop_idx: itir.Expr,
        **kwargs: Any,
    ) -> itir.Expr:
        if slice_bound is None:
            lowered_bound = default_value
        elif isinstance(slice_bound, past.Constant):
            assert isinstance(slice_bound.type, ts.ScalarType) and type_info.is_integral(
                slice_bound.type
            )
            if slice_bound.value < 0:
                lowered_bound = im.plus(stop_idx, self.visit(slice_bound, **kwargs))
            else:
                lowered_bound = im.plus(start_idx, self.visit(slice_bound, **kwargs))
        else:
            raise AssertionError("Expected 'None' or 'past.Constant'.")
        if slice_bound:
            lowered_bound.location = slice_bound.location
        return lowered_bound

    def _construct_itir_out_arg(self, node: past.Expr) -> itir.Expr:
        if isinstance(node, past.Name):
            return itir.SymRef(id=node.id, location=node.location)
        elif isinstance(node, past.Subscript):
            itir_node = self._construct_itir_out_arg(node.value)
            itir_node.location = node.location
            return itir_node
        elif isinstance(node, past.TupleExpr):
            return itir.FunCall(
                fun=itir.SymRef(id="make_tuple"),
                args=[self._construct_itir_out_arg(el) for el in node.elts],
                location=node.location,
            )
        else:
            raise ValueError(
                "Unexpected 'out' argument. Must be a 'past.Name', 'past.Subscript'"
                " or a 'past.TupleExpr' thereof."
            )

    def _construct_itir_domain_arg(
        self,
        out_field: past.Name,
        node_domain: Optional[past.Expr],
        slices: Optional[list[past.Slice]] = None,
    ) -> itir.FunCall:
        assert isinstance(out_field.type, ts.TypeSpec)
        out_field_types = type_info.primitive_constituents(out_field.type).to_list()
        out_dims = cast(ts.FieldType, out_field_types[0]).dims
        if any(
            not isinstance(out_field_type, ts.FieldType) or out_field_type.dims != out_dims
            for out_field_type in out_field_types
        ):
            raise AssertionError(
                f"Expected constituents of '{out_field.id}' argument to be"
                " fields defined on the same dimensions. This error should be "
                " caught in type deduction already."
            )
        # if the out_field is a (potentially nested) tuple we get the domain from its first
        # element
        first_out_el_path = eve_utils.first(
            type_info.primitive_constituents(out_field.type, with_path_arg=True)
        )[1]
        first_out_el = functools.reduce(
            lambda expr, i: im.tuple_get(i, expr), first_out_el_path, out_field.id
        )

        domain_args = []
        domain_args_kind = []
        for dim_i, dim in enumerate(out_dims):
            # an expression for the range of a dimension
<<<<<<< HEAD
            dim_range = im.call("get_domain")(
                out_field.id, itir.AxisLiteral(value=dim.value, kind=dim.kind)
=======
            dim_range = im.call("get_domain_range")(
                first_out_el, itir.AxisLiteral(value=dim.value, kind=dim.kind)
>>>>>>> 00a11a62
            )
            dim_start, dim_stop = im.tuple_get(0, dim_range), im.tuple_get(1, dim_range)
            # bounds
            lower: itir.Expr
            upper: itir.Expr
            if node_domain is not None:
                assert isinstance(node_domain, past.Dict)
                lower, upper = self._construct_itir_initialized_domain_arg(dim_i, dim, node_domain)
            else:
                lower = self._visit_slice_bound(
                    slices[dim_i].lower if slices else None,
                    dim_start,
                    dim_start,
                    dim_stop,
                )
                upper = self._visit_slice_bound(
                    slices[dim_i].upper if slices else None,
                    dim_stop,
                    dim_start,
                    dim_stop,
                )

            if dim.kind == common.DimensionKind.LOCAL:
                raise ValueError(f"common.Dimension '{dim.value}' must not be local.")
            domain_args.append(
                itir.FunCall(
                    fun=itir.SymRef(id="named_range"),
                    args=[itir.AxisLiteral(value=dim.value, kind=dim.kind), lower, upper],
                )
            )
            domain_args_kind.append(dim.kind)

        if self.grid_type == common.GridType.CARTESIAN:
            domain_builtin = "cartesian_domain"
        elif self.grid_type == common.GridType.UNSTRUCTURED:
            domain_builtin = "unstructured_domain"
        else:
            raise AssertionError()

        return itir.FunCall(
            fun=itir.SymRef(id=domain_builtin),
            args=domain_args,
            location=(node_domain or out_field).location,
        )

    def _construct_itir_initialized_domain_arg(
        self, dim_i: int, dim: common.Dimension, node_domain: past.Dict
    ) -> list[itir.FunCall]:
        assert len(node_domain.values_[dim_i].elts) == 2
        keys_dims_types = cast(ts.DimensionType, node_domain.keys_[dim_i].type).dim
        if keys_dims_types != dim:
            raise ValueError(
                "common.Dimensions in out field and field domain are not equivalent:"
                f"expected '{dim}', got '{keys_dims_types}'."
            )

        return [self.visit(bound) for bound in node_domain.values_[dim_i].elts]

    @staticmethod
    def _compute_field_slice(node: past.Subscript) -> list[past.Slice]:
        out_field_name: past.Name = node.value
        out_field_slice_: list[past.Slice]
        if isinstance(node.slice_, past.TupleExpr) and all(
            isinstance(el, past.Slice) for el in node.slice_.elts
        ):
            out_field_slice_ = cast(list[past.Slice], node.slice_.elts)  # type ensured by if
        elif isinstance(node.slice_, past.Slice):
            out_field_slice_ = [node.slice_]
        else:
            raise AssertionError(
                "Unexpected 'out' argument, must be tuple of slices or slice expression."
            )
        node_dims = cast(ts.FieldType, node.type).dims
        assert isinstance(node_dims, list)
        if isinstance(node.type, ts.FieldType) and len(out_field_slice_) != len(node_dims):
            raise errors.DSLError(
                node.location,
                f"Too many indices for field '{out_field_name}': field is {len(node_dims)}"
                f"-dimensional, but {len(out_field_slice_)} were indexed.",
            )
        return out_field_slice_

    def _visit_stencil_call_out_arg(
        self, out_arg: past.Expr, domain_arg: Optional[past.Expr], **kwargs: Any
    ) -> tuple[itir.Expr, itir.FunCall]:
        if isinstance(out_arg, past.Subscript):
            # as the ITIR does not support slicing a field we have to do a deeper
            # inspection of the PAST to emulate the behaviour
            out_field_name: past.Name = out_arg.value
            return (
                self._construct_itir_out_arg(out_field_name),
                self._construct_itir_domain_arg(
                    out_field_name, domain_arg, self._compute_field_slice(out_arg)
                ),
            )
        elif isinstance(out_arg, past.Name):
            return (
                self._construct_itir_out_arg(out_arg),
                self._construct_itir_domain_arg(out_arg, domain_arg),
            )
        elif isinstance(out_arg, past.TupleExpr):
            flattened = _flatten_tuple_expr(out_arg)

            first_field = flattened[0]
            assert all(
                self.visit(field.type).dims == self.visit(first_field.type).dims
                for field in flattened
            ), "Incompatible fields in tuple: all fields must have the same dimensions."

            field_slice = None
            if isinstance(first_field, past.Subscript):
                assert all(isinstance(field, past.Subscript) for field in flattened), (
                    "Incompatible field in tuple: either all fields or no field must be sliced."
                )
                assert all(
                    concepts.eq_nonlocated(
                        first_field.slice_,
                        field.slice_,  # type: ignore[union-attr] # mypy cannot deduce type
                    )
                    for field in flattened
                ), "Incompatible field in tuple: all fields must be sliced in the same way."
                field_slice = self._compute_field_slice(first_field)
                first_field = first_field.value

            return (
                self._construct_itir_out_arg(out_arg),
                self._construct_itir_domain_arg(first_field, domain_arg, field_slice),
            )
        else:
            raise AssertionError(
                "Unexpected 'out' argument. Must be a 'past.Subscript', 'past.Name' or 'past.TupleExpr' node."
            )

    def visit_Constant(self, node: past.Constant, **kwargs: Any) -> itir.Literal:
        if isinstance(node.type, ts.ScalarType) and node.type.shape is None:
            match node.type.kind:
                case ts.ScalarKind.STRING:
                    raise NotImplementedError(
                        f"Scalars of kind '{node.type.kind}' not supported currently."
                    )
            typename = node.type.kind.name.lower()
            return im.literal(str(node.value), typename)

        raise NotImplementedError("Only scalar literals supported currently.")

    def visit_Name(self, node: past.Name, **kwargs: Any) -> itir.SymRef:
        return itir.SymRef(id=node.id)

    def visit_Symbol(self, node: past.Symbol, **kwargs: Any) -> itir.Sym:
        return itir.Sym(id=node.id, type=node.type)

    def visit_BinOp(self, node: past.BinOp, **kwargs: Any) -> itir.FunCall:
        return itir.FunCall(
            fun=itir.SymRef(id=node.op.value),
            args=[self.visit(node.left, **kwargs), self.visit(node.right, **kwargs)],
        )

    def visit_Call(self, node: past.Call, **kwargs: Any) -> itir.FunCall:
        if node.func.id in ["maximum", "minimum"]:
            assert len(node.args) == 2
            return itir.FunCall(
                fun=itir.SymRef(id=node.func.id),
                args=[self.visit(node.args[0]), self.visit(node.args[1])],
            )
        else:
            raise NotImplementedError("Only 'minimum', and 'maximum' builtins supported currently.")<|MERGE_RESOLUTION|>--- conflicted
+++ resolved
@@ -349,13 +349,8 @@
         domain_args_kind = []
         for dim_i, dim in enumerate(out_dims):
             # an expression for the range of a dimension
-<<<<<<< HEAD
-            dim_range = im.call("get_domain")(
-                out_field.id, itir.AxisLiteral(value=dim.value, kind=dim.kind)
-=======
             dim_range = im.call("get_domain_range")(
                 first_out_el, itir.AxisLiteral(value=dim.value, kind=dim.kind)
->>>>>>> 00a11a62
             )
             dim_start, dim_stop = im.tuple_get(0, dim_range), im.tuple_get(1, dim_range)
             # bounds
