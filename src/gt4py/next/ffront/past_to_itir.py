--- conflicted
+++ resolved
@@ -432,22 +432,13 @@
             raise AssertionError(
                 "Unexpected 'out' argument, must be tuple of slices or slice expression."
             )
-<<<<<<< HEAD
-        node_dims_ls = cast(ts.FieldType, node.type).dims
-        assert isinstance(node_dims_ls, list)
-        if isinstance(node.type, ts.FieldType) and len(out_field_slice_) != len(node_dims_ls):
-            raise errors.DSLError(
-                node.location,
-                f"Too many indices for field '{out_field_name}': field is {len(node_dims_ls)}"
-                f"-dimensional, but {len(out_field_slice_)} were indexed.",
-=======
         node_dims = cast(ts.FieldType, node.type).dims
         assert isinstance(node_dims, list)
         if isinstance(node.type, ts.FieldType) and len(out_field_slice_) != len(node_dims):
-            raise ValueError(
+            raise errors.DSLError(
+                node.location,
                 f"Too many indices for field '{out_field_name}': field is {len(node_dims)}"
                 f"-dimensional, but {len(out_field_slice_)} were indexed."
->>>>>>> 70dd7c34
             )
         return out_field_slice_
 
