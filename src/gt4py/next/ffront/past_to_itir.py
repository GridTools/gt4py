# GT4Py - GridTools Framework
#
# Copyright (c) 2014-2024, ETH Zurich
# All rights reserved.
#
# Please, refer to the LICENSE file in the root directory.
# SPDX-License-Identifier: BSD-3-Clause

from __future__ import annotations

import dataclasses
import functools
from typing import Any, Optional, cast

import devtools

from gt4py.eve import NodeTranslator, concepts, traits, utils as eve_utils
<<<<<<< HEAD
from gt4py.next import common, config, errors, utils
=======
from gt4py.next import common, config, errors, utils as gtx_utils
>>>>>>> cac49f61
from gt4py.next.ffront import (
    fbuiltins,
    gtcallable,
    program_ast as past,
    stages as ffront_stages,
    transform_utils,
    type_specifications as ts_ffront,
)
from gt4py.next.ffront.stages import AOT_PRG
from gt4py.next.iterator import ir as itir
from gt4py.next.iterator.ir_utils import ir_makers as im
from gt4py.next.iterator.transforms import remap_symbols, transform_get_domain_range
from gt4py.next.otf import arguments, stages, workflow
from gt4py.next.type_system import type_info, type_specifications as ts


# FIXME[#1582](tehrengruber): This should only depend on the program not the arguments. Remove
#  dependency as soon as column axis can be deduced from ITIR in consumers of the CompilableProgram.
def past_to_gtir(inp: AOT_PRG) -> stages.CompilableProgram:
    """
    Lower a PAST program definition to Iterator IR.

    Example:
        >>> from gt4py import next as gtx
        >>> from gt4py.next.otf import arguments, toolchain
        >>> IDim = gtx.Dimension("I")

        >>> @gtx.field_operator
        ... def copy(a: gtx.Field[[IDim], gtx.float32]) -> gtx.Field[[IDim], gtx.float32]:
        ...     return a

        >>> @gtx.program
        ... def copy_program(
        ...     a: gtx.Field[[IDim], gtx.float32], out: gtx.Field[[IDim], gtx.float32]
        ... ):
        ...     copy(a, out=out)

        >>> compile_time_args = arguments.CompileTimeArgs(
        ...     args=tuple(param.type for param in copy_program.past_stage.past_node.params),
        ...     kwargs={},
        ...     offset_provider={"I": IDim},
        ...     column_axis=None,
        ...     argument_descriptor_contexts={},
        ... )

        >>> itir_copy = past_to_gtir(
        ...     toolchain.CompilableProgram(copy_program.past_stage, compile_time_args)
        ... )

        >>> print(itir_copy.data.id)
        copy_program

        >>> print(type(itir_copy.data))
        <class 'gt4py.next.iterator.ir.Program'>
    """
    all_closure_vars = transform_utils._get_closure_vars_recursively(inp.data.closure_vars)
    offsets_and_dimensions = transform_utils._filter_closure_vars_by_type(
        all_closure_vars, fbuiltins.FieldOffset, common.Dimension
    )
    grid_type = transform_utils._deduce_grid_type(
        inp.data.grid_type, offsets_and_dimensions.values()
    )

    gt_callables = transform_utils._filter_closure_vars_by_type(
        all_closure_vars, gtcallable.GTCallable
    ).values()

    # FIXME[#1582](tehrengruber): remove after refactoring to GTIR
    # TODO(ricoh): The following calls to .__gt_itir__, which will use whatever
    #  backend is set for each of these field operators (GTCallables). Instead
    #  we should use the current toolchain to lower these to ITIR. This will require
    #  making this step aware of the toolchain it is called by (it can be part of multiple).
    lowered_funcs = []
    for gt_callable in gt_callables:
        lowered_funcs.append(gt_callable.__gt_gtir__())

    itir_program = ProgramLowering.apply(
        inp.data.past_node, function_definitions=lowered_funcs, grid_type=grid_type
    )

    # TODO(tehrengruber): Put this in a dedicated transformation step.
    if arguments.StaticArg in inp.args.argument_descriptor_contexts:
        static_arg_descriptors = inp.args.argument_descriptor_contexts[arguments.StaticArg]
        if not all(
            isinstance(arg_descriptor, arguments.StaticArg)
            or all(el is None for el in gtx_utils.flatten_nested_tuple(arg_descriptor))  # type: ignore[arg-type]
            for arg_descriptor in static_arg_descriptors.values()
        ):
            raise NotImplementedError("Only top-level arguments can be static.")
        static_args = {
            name: im.literal_from_tuple_value(descr.value)  # type: ignore[union-attr]  # type checked above
            for name, descr in static_arg_descriptors.items()
            if not any(el is None for el in gtx_utils.flatten_nested_tuple(descr))  # type: ignore[arg-type]
        }
        body = remap_symbols.RemapSymbolRefs().visit(itir_program.body, symbol_map=static_args)
        itir_program = itir.Program(
            id=itir_program.id,
            function_definitions=itir_program.function_definitions,
            params=itir_program.params,
            declarations=itir_program.declarations,
            body=body,
        )

    # TODO(tehrengruber): Put this in a dedicated transformation step.
    if arguments.FieldDomainDescriptor in inp.args.argument_descriptor_contexts:
        context = inp.args.argument_descriptor_contexts[arguments.FieldDomainDescriptor]
        field_domains = {
            param: utils.tree_map(lambda x: x.domain if x else x)(v) for param, v in context.items()
        }
        itir_program = transform_get_domain_range.TransformGetDomainRange.apply(
            itir_program, sizes=field_domains
        )

    if config.DEBUG or inp.data.debug:
        devtools.debug(itir_program)

    return stages.CompilableProgram(
        data=itir_program,
        args=dataclasses.replace(inp.args, column_axis=_column_axis(all_closure_vars)),
    )


def past_to_gtir_factory(
    cached: bool = True,
) -> workflow.Workflow[AOT_PRG, stages.CompilableProgram]:
    wf = workflow.make_step(past_to_gtir)
    if cached:
        wf = workflow.CachedStep(wf, hash_function=ffront_stages.fingerprint_stage)
    return wf


def _column_axis(all_closure_vars: dict[str, Any]) -> Optional[common.Dimension]:
    # construct mapping from column axis to scan operators defined on
    #  that dimension. only one column axis is allowed, but we can use
    #  this mapping to provide good error messages.
    scanops_per_axis: dict[common.Dimension, list[str]] = {}
    for name, gt_callable in transform_utils._filter_closure_vars_by_type(
        all_closure_vars, gtcallable.GTCallable
    ).items():
        if isinstance((type_ := gt_callable.__gt_type__()), ts_ffront.ScanOperatorType):
            scanops_per_axis.setdefault(type_.axis, []).append(name)

    if len(scanops_per_axis.values()) == 0:
        return None

    if len(scanops_per_axis.values()) != 1:
        scanops_per_axis_str = "\n".join(
            f"- {dim.value}: {', '.join(scanops)}" for dim, scanops in scanops_per_axis.items()
        )

        raise TypeError(
            "Only 'ScanOperator's defined on the same axis "
            f"can be used in a 'Program', found:\n{scanops_per_axis_str}\n"
        )

    return iter(scanops_per_axis.keys()).__next__()


def _range_arg_from_field(field_name: str, dim: int) -> str:
    return f"__{field_name}_{dim}_range"


def _flatten_tuple_expr(node: past.Expr) -> list[past.Name | past.Subscript]:
    if isinstance(node, (past.Name, past.Subscript)):
        return [node]
    elif isinstance(node, past.TupleExpr):
        result = []
        for e in node.elts:
            result.extend(_flatten_tuple_expr(e))
        return result
    raise ValueError("Only 'past.Name', 'past.Subscript' or 'past.TupleExpr' thereof are allowed.")


@dataclasses.dataclass
class ProgramLowering(
    traits.PreserveLocationVisitor, traits.VisitorWithSymbolTableTrait, NodeTranslator
):
    """
    Lower Program AST (PAST) to Iterator IR (ITIR).

    Examples
    --------
    >>> from gt4py.next.ffront.func_to_past import ProgramParser
    >>> from gt4py.next.iterator import ir
    >>> from gt4py.next import Dimension, Field
    >>>
    >>> float64 = float
    >>> IDim = Dimension("IDim")
    >>>
    >>> def fieldop(inp: Field[[IDim], "float64"]) -> Field[[IDim], "float64"]: ...
    >>> def program(inp: Field[[IDim], "float64"], out: Field[[IDim], "float64"]):
    ...     fieldop(inp, out=out)
    >>>
    >>> parsed = ProgramParser.apply_to_function(program)  # doctest: +SKIP
    >>> fieldop_def = ir.FunctionDefinition(
    ...     id="fieldop",
    ...     params=[ir.Sym(id="inp")],
    ...     expr=ir.FunCall(fun=ir.SymRef(id="deref"), pos_only_args=[ir.SymRef(id="inp")]),
    ... )  # doctest: +SKIP
    >>> lowered = ProgramLowering.apply(
    ...     parsed, [fieldop_def], grid_type=common.GridType.CARTESIAN
    ... )  # doctest: +SKIP
    >>> type(lowered)  # doctest: +SKIP
    <class 'gt4py.next.iterator.ir.Program'>
    >>> lowered.id  # doctest: +SKIP
    SymbolName('program')
    >>> lowered.params  # doctest: +SKIP
    [Sym(id=SymbolName('inp')), Sym(id=SymbolName('out')), Sym(id=SymbolName('__inp_size_0')), Sym(id=SymbolName('__out_size_0'))]
    """

    grid_type: common.GridType

    # TODO(tehrengruber): enable doctests again. For unknown / obscure reasons
    #  the above doctest fails when executed using `pytest --doctest-modules`.

    @classmethod
    def apply(
        cls,
        node: past.Program,
        function_definitions: list[itir.FunctionDefinition],
        grid_type: common.GridType,
    ) -> itir.Program:
        return cls(grid_type=grid_type).visit(node, function_definitions=function_definitions)

    def visit_Program(
        self,
        node: past.Program,
        *,
        function_definitions: list[itir.FunctionDefinition],
        **kwargs: Any,
    ) -> itir.Program:
        # The ITIR does not support dynamically getting the size of a field. As
        #  a workaround we add additional arguments to the fencil definition
        #  containing the size of all fields. The caller of a program is (e.g.
        #  program decorator) is required to pass these arguments.

        params = self.visit(node.params)

        set_ats = [self._visit_field_operator_call(stmt, **kwargs) for stmt in node.body]
        return itir.Program(
            id=node.id,
            function_definitions=function_definitions,
            params=params,
            declarations=[],
            body=set_ats,
        )

    def _visit_field_operator_call(self, node: past.Call, **kwargs: Any) -> itir.SetAt:
        assert isinstance(node.kwargs["out"].type, ts.TypeSpec)
        assert type_info.is_type_or_tuple_of_type(node.kwargs["out"].type, ts.FieldType)

        node_kwargs = {**node.kwargs}
        domain = node_kwargs.pop("domain", None)
        output, lowered_domain = self._visit_stencil_call_out_arg(
            node_kwargs.pop("out"), domain, **kwargs
        )

        assert isinstance(node.func.type, (ts_ffront.FieldOperatorType, ts_ffront.ScanOperatorType))

        args, node_kwargs = type_info.canonicalize_arguments(node.func.type, node.args, node_kwargs)

        lowered_args, lowered_kwargs = self.visit(args, **kwargs), self.visit(node_kwargs, **kwargs)

        return itir.SetAt(
            expr=im.call(node.func.id)(*lowered_args, *lowered_kwargs.values()),
            domain=lowered_domain,
            target=output,
        )

    def _visit_slice_bound(
        self,
        slice_bound: Optional[past.Constant],
        default_value: itir.Expr,
        start_idx: itir.Expr,
        stop_idx: itir.Expr,
        **kwargs: Any,
    ) -> itir.Expr:
        if slice_bound is None:
            lowered_bound = default_value
        elif isinstance(slice_bound, past.Constant):
            assert isinstance(slice_bound.type, ts.ScalarType) and type_info.is_integral(
                slice_bound.type
            )
            if slice_bound.value < 0:
                lowered_bound = im.plus(stop_idx, self.visit(slice_bound, **kwargs))
            else:
                lowered_bound = im.plus(start_idx, self.visit(slice_bound, **kwargs))
        else:
            raise AssertionError("Expected 'None' or 'past.Constant'.")
        if slice_bound:
            lowered_bound.location = slice_bound.location
        return lowered_bound

    def _construct_itir_out_arg(self, node: past.Expr) -> itir.Expr:
        if isinstance(node, past.Name):
            return itir.SymRef(id=node.id, location=node.location)
        elif isinstance(node, past.Subscript):
            itir_node = self._construct_itir_out_arg(node.value)
            itir_node.location = node.location
            return itir_node
        elif isinstance(node, past.TupleExpr):
            return itir.FunCall(
                fun=itir.SymRef(id="make_tuple"),
                args=[self._construct_itir_out_arg(el) for el in node.elts],
                location=node.location,
            )
        else:
            raise ValueError(
                "Unexpected 'out' argument. Must be a 'past.Name', 'past.Subscript'"
                " or a 'past.TupleExpr' thereof."
            )

    def _construct_itir_domain_arg(
        self,
        out_field: past.Name,
        node_domain: Optional[past.Expr],
        slices: Optional[list[past.Slice]] = None,
    ) -> itir.FunCall:
        assert isinstance(out_field.type, ts.TypeSpec)
        out_field_types = type_info.primitive_constituents(out_field.type).to_list()
        out_dims = cast(ts.FieldType, out_field_types[0]).dims
        if any(
            not isinstance(out_field_type, ts.FieldType) or out_field_type.dims != out_dims
            for out_field_type in out_field_types
        ):
            raise AssertionError(
                f"Expected constituents of '{out_field.id}' argument to be"
                " fields defined on the same dimensions. This error should be "
                " caught in type deduction already."
            )
        # if the out_field is a (potentially nested) tuple we get the domain from its first
        # element
        first_out_el_path = eve_utils.first(
            type_info.primitive_constituents(out_field.type, with_path_arg=True)
        )[1]
        first_out_el = functools.reduce(
            lambda expr, i: im.tuple_get(i, expr), first_out_el_path, out_field.id
        )

        domain_args = []
        domain_args_kind = []
        for dim_i, dim in enumerate(out_dims):
            # an expression for the range of a dimension
            dim_range = im.call("get_domain_range")(
                first_out_el, itir.AxisLiteral(value=dim.value, kind=dim.kind)
            )
            dim_start, dim_stop = im.tuple_get(0, dim_range), im.tuple_get(1, dim_range)
            # bounds
            lower: itir.Expr
            upper: itir.Expr
            if node_domain is not None:
                assert isinstance(node_domain, past.Dict)
                lower, upper = self._construct_itir_initialized_domain_arg(dim_i, dim, node_domain)
            else:
                lower = self._visit_slice_bound(
                    slices[dim_i].lower if slices else None,
                    dim_start,
                    dim_start,
                    dim_stop,
                )
                upper = self._visit_slice_bound(
                    slices[dim_i].upper if slices else None,
                    dim_stop,
                    dim_start,
                    dim_stop,
                )

            if dim.kind == common.DimensionKind.LOCAL:
                raise ValueError(f"common.Dimension '{dim.value}' must not be local.")
            domain_args.append(
                itir.FunCall(
                    fun=itir.SymRef(id="named_range"),
                    args=[itir.AxisLiteral(value=dim.value, kind=dim.kind), lower, upper],
                )
            )
            domain_args_kind.append(dim.kind)

        if self.grid_type == common.GridType.CARTESIAN:
            domain_builtin = "cartesian_domain"
        elif self.grid_type == common.GridType.UNSTRUCTURED:
            domain_builtin = "unstructured_domain"
        else:
            raise AssertionError()

        return itir.FunCall(
            fun=itir.SymRef(id=domain_builtin),
            args=domain_args,
            location=(node_domain or out_field).location,
        )

    def _construct_itir_initialized_domain_arg(
        self, dim_i: int, dim: common.Dimension, node_domain: past.Dict
    ) -> list[itir.FunCall]:
        assert len(node_domain.values_[dim_i].elts) == 2
        keys_dims_types = cast(ts.DimensionType, node_domain.keys_[dim_i].type).dim
        if keys_dims_types != dim:
            raise ValueError(
                "common.Dimensions in out field and field domain are not equivalent:"
                f"expected '{dim}', got '{keys_dims_types}'."
            )

        return [self.visit(bound) for bound in node_domain.values_[dim_i].elts]

    @staticmethod
    def _compute_field_slice(node: past.Subscript) -> list[past.Slice]:
        out_field_name: past.Name = node.value
        out_field_slice_: list[past.Slice]
        if isinstance(node.slice_, past.TupleExpr) and all(
            isinstance(el, past.Slice) for el in node.slice_.elts
        ):
            out_field_slice_ = cast(list[past.Slice], node.slice_.elts)  # type ensured by if
        elif isinstance(node.slice_, past.Slice):
            out_field_slice_ = [node.slice_]
        else:
            raise AssertionError(
                "Unexpected 'out' argument, must be tuple of slices or slice expression."
            )
        node_dims = cast(ts.FieldType, node.type).dims
        assert isinstance(node_dims, list)
        if isinstance(node.type, ts.FieldType) and len(out_field_slice_) != len(node_dims):
            raise errors.DSLError(
                node.location,
                f"Too many indices for field '{out_field_name}': field is {len(node_dims)}"
                f"-dimensional, but {len(out_field_slice_)} were indexed.",
            )
        return out_field_slice_

    def _visit_stencil_call_out_arg(
        self, out_arg: past.Expr, domain_arg: Optional[past.Expr], **kwargs: Any
    ) -> tuple[itir.Expr, itir.FunCall]:
        if isinstance(out_arg, past.Subscript):
            # as the ITIR does not support slicing a field we have to do a deeper
            # inspection of the PAST to emulate the behaviour
            out_field_name: past.Name = out_arg.value
            return (
                self._construct_itir_out_arg(out_field_name),
                self._construct_itir_domain_arg(
                    out_field_name, domain_arg, self._compute_field_slice(out_arg)
                ),
            )
        elif isinstance(out_arg, past.Name):
            return (
                self._construct_itir_out_arg(out_arg),
                self._construct_itir_domain_arg(out_arg, domain_arg),
            )
        elif isinstance(out_arg, past.TupleExpr):
            flattened = _flatten_tuple_expr(out_arg)

            first_field = flattened[0]
            assert all(
                self.visit(field.type).dims == self.visit(first_field.type).dims
                for field in flattened
            ), "Incompatible fields in tuple: all fields must have the same dimensions."

            field_slice = None
            if isinstance(first_field, past.Subscript):
                assert all(isinstance(field, past.Subscript) for field in flattened), (
                    "Incompatible field in tuple: either all fields or no field must be sliced."
                )
                assert all(
                    concepts.eq_nonlocated(
                        first_field.slice_,
                        field.slice_,  # type: ignore[union-attr] # mypy cannot deduce type
                    )
                    for field in flattened
                ), "Incompatible field in tuple: all fields must be sliced in the same way."
                field_slice = self._compute_field_slice(first_field)
                first_field = first_field.value

            return (
                self._construct_itir_out_arg(out_arg),
                self._construct_itir_domain_arg(first_field, domain_arg, field_slice),
            )
        else:
            raise AssertionError(
                "Unexpected 'out' argument. Must be a 'past.Subscript', 'past.Name' or 'past.TupleExpr' node."
            )

    def visit_Constant(self, node: past.Constant, **kwargs: Any) -> itir.Literal:
        if isinstance(node.type, ts.ScalarType) and node.type.shape is None:
            match node.type.kind:
                case ts.ScalarKind.STRING:
                    raise NotImplementedError(
                        f"Scalars of kind '{node.type.kind}' not supported currently."
                    )
            typename = node.type.kind.name.lower()
            return im.literal(str(node.value), typename)

        raise NotImplementedError("Only scalar literals supported currently.")

    def visit_Name(self, node: past.Name, **kwargs: Any) -> itir.SymRef:
        return itir.SymRef(id=node.id)

    def visit_Symbol(self, node: past.Symbol, **kwargs: Any) -> itir.Sym:
        return itir.Sym(id=node.id, type=node.type)

    def visit_BinOp(self, node: past.BinOp, **kwargs: Any) -> itir.FunCall:
        return itir.FunCall(
            fun=itir.SymRef(id=node.op.value),
            args=[self.visit(node.left, **kwargs), self.visit(node.right, **kwargs)],
        )

    def visit_Call(self, node: past.Call, **kwargs: Any) -> itir.FunCall:
        if node.func.id in ["maximum", "minimum"]:
            assert len(node.args) == 2
            return itir.FunCall(
                fun=itir.SymRef(id=node.func.id),
                args=[self.visit(node.args[0]), self.visit(node.args[1])],
            )
        else:
            raise NotImplementedError("Only 'minimum', and 'maximum' builtins supported currently.")<|MERGE_RESOLUTION|>--- conflicted
+++ resolved
@@ -15,11 +15,7 @@
 import devtools
 
 from gt4py.eve import NodeTranslator, concepts, traits, utils as eve_utils
-<<<<<<< HEAD
 from gt4py.next import common, config, errors, utils
-=======
-from gt4py.next import common, config, errors, utils as gtx_utils
->>>>>>> cac49f61
 from gt4py.next.ffront import (
     fbuiltins,
     gtcallable,
@@ -105,14 +101,14 @@
         static_arg_descriptors = inp.args.argument_descriptor_contexts[arguments.StaticArg]
         if not all(
             isinstance(arg_descriptor, arguments.StaticArg)
-            or all(el is None for el in gtx_utils.flatten_nested_tuple(arg_descriptor))  # type: ignore[arg-type]
+            or all(el is None for el in utils.flatten_nested_tuple(arg_descriptor))  # type: ignore[arg-type]
             for arg_descriptor in static_arg_descriptors.values()
         ):
             raise NotImplementedError("Only top-level arguments can be static.")
         static_args = {
             name: im.literal_from_tuple_value(descr.value)  # type: ignore[union-attr]  # type checked above
             for name, descr in static_arg_descriptors.items()
-            if not any(el is None for el in gtx_utils.flatten_nested_tuple(descr))  # type: ignore[arg-type]
+            if not any(el is None for el in utils.flatten_nested_tuple(descr))  # type: ignore[arg-type]
         }
         body = remap_symbols.RemapSymbolRefs().visit(itir_program.body, symbol_map=static_args)
         itir_program = itir.Program(
