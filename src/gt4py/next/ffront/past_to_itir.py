# GT4Py - GridTools Framework
#
# Copyright (c) 2014-2023, ETH Zurich
# All rights reserved.
#
# This file is part of the GT4Py project and the GridTools framework.
# GT4Py is free software: you can redistribute it and/or modify it under
# the terms of the GNU General Public License as published by the
# Free Software Foundation, either version 3 of the License, or any later
# version. See the LICENSE.txt file at the top-level directory of this
# distribution for a copy of the license or check <https://www.gnu.org/licenses/>.
#
# SPDX-License-Identifier: GPL-3.0-or-later

from __future__ import annotations

from typing import Optional, cast, Callable

from gt4py.eve import NodeTranslator, concepts, traits
from gt4py.next.common import Dimension, DimensionKind, GridType
from gt4py.next.ffront import program_ast as past, type_specifications as ts_ffront
from gt4py.next.iterator import ir as itir
from gt4py.next.type_system import type_info, type_specifications as ts


def _size_arg_from_field(field_name: str, dim: int) -> str:
    return f"__{field_name}_size_{dim}"


def _flatten_tuple_expr(
    node: past.Expr,
) -> list[past.Name | past.Subscript]:
    if isinstance(node, (past.Name, past.Subscript)):
        return [node]
    elif isinstance(node, past.TupleExpr):
        result = []
        for e in node.elts:
            result.extend(_flatten_tuple_expr(e))
        return result
    raise ValueError("Only 'past.Name', 'past.Subscript' or 'past.TupleExpr' thereof are allowed.")


<<<<<<< HEAD
from gt4py.next.iterator.ir_utils import ir_makers as im
def to_tuples_of_iterator(param: str, arg_type: ts.TypeSpec):
    """
    Convert iterator of tuples into tuples of iterator

    >>> to_tuples_of_iterator("arg", ts.TupleType(types=[ts.FieldType(dims=[], dtype=ts.ScalarType(kind=ts.ScalarKind.FLOAT32))]))
    """
    def fun(primitive_type, path):
        inner_expr = im.deref("it")
        for path_part in path:
            inner_expr = im.tuple_get(path_part, inner_expr)

        return im.lift(im.lambda_("it")(inner_expr))(param)

    return type_info.apply_to_primitive_constituents(arg_type, fun, with_path_arg=True, tuple_constructor=im.make_tuple)


def _process_elements(
    process_func: Callable[[itir.Expr], itir.Expr],
    obj: Optional[itir.Expr],
    current_el_type: ts.TypeSpec,
    current_el_expr: itir.Expr = im.ref("_tuple_wtf"),
):
    """Recursively applies a processing function to all primitive constituents of a tuple."""
    if isinstance(current_el_type, ts.TupleType):
        # TODO(ninaburg): Refactor to avoid duplicating lowered obj expression for each tuple element.
        result = im.make_tuple(
            *[
                _process_elements(
                    process_func,
                    None,
                    current_el_type.types[i],
                    im.tuple_get(i, current_el_expr),
                )
                for i in range(len(current_el_type.types))
            ]
        )
    elif type_info.contains_local_field(current_el_type):
        raise NotImplementedError("Processing fields with local dimension is not implemented.")
    else:
        result = process_func(current_el_expr)

    if obj is not None:
        return im.let("_tuple_wtf", obj)(result)
    return result


class ProgramLowering(traits.VisitorWithSymbolTableTrait, NodeTranslator):
=======
class ProgramLowering(
    traits.PreserveLocationVisitor, traits.VisitorWithSymbolTableTrait, NodeTranslator
):
>>>>>>> f21690c3
    """
    Lower Program AST (PAST) to Iterator IR (ITIR).

    Examples
    --------
    >>> from gt4py.next.ffront.func_to_past import ProgramParser
    >>> from gt4py.next.iterator import ir
    >>> from gt4py.next import Dimension, Field
    >>>
    >>> float64 = float
    >>> IDim = Dimension("IDim")
    >>>
    >>> def fieldop(inp: Field[[IDim], "float64"]) -> Field[[IDim], "float64"]:
    ...    ...
    >>> def program(inp: Field[[IDim], "float64"], out: Field[[IDim], "float64"]):
    ...    fieldop(inp, out=out)
    >>>
    >>> parsed = ProgramParser.apply_to_function(program)  # doctest: +SKIP
    >>> fieldop_def = ir.FunctionDefinition(
    ...     id="fieldop",
    ...     params=[ir.Sym(id="inp")],
    ...     expr=ir.FunCall(fun=ir.SymRef(id="deref"), pos_only_args=[ir.SymRef(id="inp")])
    ... )  # doctest: +SKIP
    >>> lowered = ProgramLowering.apply(parsed, [fieldop_def],
    ...     grid_type=GridType.CARTESIAN)  # doctest: +SKIP
    >>> type(lowered)  # doctest: +SKIP
    <class 'gt4py.next.iterator.ir.FencilDefinition'>
    >>> lowered.id  # doctest: +SKIP
    SymbolName('program')
    >>> lowered.params  # doctest: +SKIP
    [Sym(id=SymbolName('inp')), Sym(id=SymbolName('out')), Sym(id=SymbolName('__inp_size_0')), Sym(id=SymbolName('__out_size_0'))]
    """

    # TODO(tehrengruber): enable doctests again. For unknown / obscure reasons
    #  the above doctest fails when executed using `pytest --doctest-modules`.

    @classmethod
    def apply(
        cls,
        node: past.Program,
        function_definitions: list[itir.FunctionDefinition],
        grid_type: GridType,
    ) -> itir.FencilDefinition:
        return cls(grid_type=grid_type).visit(node, function_definitions=function_definitions)

    def __init__(self, grid_type):
        self.grid_type = grid_type

    def _gen_size_params_from_program(self, node: past.Program):
        """Generate symbols for each field param and dimension."""
        size_params = []
        for param in node.params:
            if type_info.is_type_or_tuple_of_type(param.type, ts.FieldType):
                fields_dims: list[list[Dimension]] = (
                    type_info.primitive_constituents(param.type).getattr("dims").to_list()
                )
                assert all(field_dims == fields_dims[0] for field_dims in fields_dims)
                for dim_idx in range(len(fields_dims[0])):
                    size_params.append(itir.Sym(id=_size_arg_from_field(param.id, dim_idx)))

        return size_params

    def visit_Program(
        self, node: past.Program, *, function_definitions, **kwargs
    ) -> itir.FencilDefinition:
        # The ITIR does not support dynamically getting the size of a field. As
        #  a workaround we add additional arguments to the fencil definition
        #  containing the size of all fields. The caller of a program is (e.g.
        #  program decorator) is required to pass these arguments.

        params = self.visit(node.params)

        if any("domain" not in body_entry.kwargs for body_entry in node.body):
            params = params + self._gen_size_params_from_program(node)

        closures: list[itir.StencilClosure] = []
        for stmt in node.body:
            closures.append(self._visit_stencil_call(stmt, **kwargs))

        return itir.FencilDefinition(
            id=node.id,
            function_definitions=function_definitions,
            params=params,
            closures=closures,
        )

    def _visit_stencil_call(self, node: past.Call, **kwargs) -> itir.StencilClosure:
        assert isinstance(node.kwargs["out"].type, ts.TypeSpec)
        assert type_info.is_type_or_tuple_of_type(node.kwargs["out"].type, ts.FieldType)

        node_kwargs = {**node.kwargs}
        domain = node_kwargs.pop("domain", None)
        output, lowered_domain = self._visit_stencil_call_out_arg(
            node_kwargs.pop("out"), domain, **kwargs
        )

        assert isinstance(node.func.type, (ts_ffront.FieldOperatorType, ts_ffront.ScanOperatorType))

        args, node_kwargs = type_info.canonicalize_arguments(
            node.func.type,
            node.args,
            node_kwargs,
            use_signature_ordering=True,
        )

        lowered_args, lowered_kwargs = self.visit(args, **kwargs), self.visit(node_kwargs, **kwargs)

        stencil_params = []
        stencil_args = []
        for i, arg in enumerate([*args, *node_kwargs]):
            stencil_params.append(f"__sarg{i}")
            if isinstance(arg.type, ts.TupleType):
                # convert into tuple of iterators
                stencil_args.append(to_tuples_of_iterator(f"__sarg{i}", arg.type))
            else:
                stencil_args.append(f"__sarg{i}")
        #stencil_body = _process_elements(lambda x: im.deref(x), im.call(node.func.id)(*stencil_args), node.func.type.definition.returns)
        if isinstance(node.func.type, ts_ffront.ScanOperatorType):
            # scan operators return an iterator of tuples
            stencil_body = im.deref(im.call(node.func.id)(*stencil_args))
        else:
            # field operators return a tuple of iterators
            stencil_body = _process_elements(lambda x: im.deref(x),
                                             im.call(node.func.id)(*stencil_args),
                                             node.func.type.definition.returns)

        return itir.StencilClosure(
            domain=lowered_domain,
            stencil=im.lambda_(*stencil_params)(stencil_body),
            inputs=[*lowered_args, *lowered_kwargs.values()],
            output=output,
            location=node.location,
        )

    def _visit_slice_bound(
        self,
        slice_bound: Optional[past.Constant],
        default_value: itir.Expr,
        dim_size: itir.Expr,
        **kwargs,
    ):
        if slice_bound is None:
            lowered_bound = default_value
        elif isinstance(slice_bound, past.Constant):
            assert isinstance(slice_bound.type, ts.ScalarType) and type_info.is_integral(
                slice_bound.type
            )
            if slice_bound.value < 0:
                lowered_bound = itir.FunCall(
                    fun=itir.SymRef(id="plus"),
                    args=[dim_size, self.visit(slice_bound, **kwargs)],
                )
            else:
                lowered_bound = self.visit(slice_bound, **kwargs)
        else:
            raise AssertionError("Expected 'None' or 'past.Constant'.")
        if slice_bound:
            lowered_bound.location = slice_bound.location
        return lowered_bound

    def _construct_itir_out_arg(self, node: past.Expr) -> itir.Expr:
        if isinstance(node, past.Name):
            return itir.SymRef(id=node.id, location=node.location)
        elif isinstance(node, past.Subscript):
            itir_node = self._construct_itir_out_arg(node.value)
            itir_node.location = node.location
            return itir_node
        elif isinstance(node, past.TupleExpr):
            return itir.FunCall(
                fun=itir.SymRef(id="make_tuple"),
                args=[self._construct_itir_out_arg(el) for el in node.elts],
                location=node.location,
            )
        else:
            raise ValueError(
                "Unexpected 'out' argument. Must be a 'past.Name', 'past.Subscript'"
                " or a 'past.TupleExpr' thereof."
            )

    def _construct_itir_domain_arg(
        self,
        out_field: past.Name,
        node_domain: Optional[past.Expr],
        slices: Optional[list[past.Slice]] = None,
    ) -> itir.FunCall:
        domain_args = []

        assert isinstance(out_field.type, ts.TypeSpec)
        out_field_types = type_info.primitive_constituents(out_field.type).to_list()
        out_dims = cast(ts.FieldType, out_field_types[0]).dims
        if any(
            not isinstance(out_field_type, ts.FieldType) or out_field_type.dims != out_dims
            for out_field_type in out_field_types
        ):
            raise AssertionError(
                f"Expected constituents of '{out_field.id}' argument to be"
                " fields defined on the same dimensions. This error should be "
                " caught in type deduction already."
            )

        for dim_i, dim in enumerate(out_dims):
            # an expression for the size of a dimension
            dim_size = itir.SymRef(id=_size_arg_from_field(out_field.id, dim_i))
            # bounds
            if node_domain is not None:
                assert isinstance(node_domain, past.Dict)
                lower, upper = self._construct_itir_initialized_domain_arg(dim_i, dim, node_domain)
            else:
                lower = self._visit_slice_bound(
                    slices[dim_i].lower if slices else None,
                    itir.Literal(value="0", type=itir.INTEGER_INDEX_BUILTIN),
                    dim_size,
                )
                upper = self._visit_slice_bound(
                    slices[dim_i].upper if slices else None, dim_size, dim_size
                )

            if dim.kind == DimensionKind.LOCAL:
                raise ValueError(f"Dimension '{dim.value}' must not be local.")
            domain_args.append(
                itir.FunCall(
                    fun=itir.SymRef(id="named_range"),
                    args=[itir.AxisLiteral(value=dim.value), lower, upper],
                )
            )

        if self.grid_type == GridType.CARTESIAN:
            domain_builtin = "cartesian_domain"
        elif self.grid_type == GridType.UNSTRUCTURED:
            domain_builtin = "unstructured_domain"
        else:
            raise AssertionError()

        return itir.FunCall(
            fun=itir.SymRef(id=domain_builtin),
            args=domain_args,
            location=(node_domain or out_field).location,
        )

    def _construct_itir_initialized_domain_arg(
        self,
        dim_i: int,
        dim: Dimension,
        node_domain: past.Dict,
    ) -> list[itir.FunCall]:
        assert len(node_domain.values_[dim_i].elts) == 2
        keys_dims_types = cast(ts.DimensionType, node_domain.keys_[dim_i].type).dim
        if keys_dims_types != dim:
            raise ValueError(
                "Dimensions in out field and field domain are not equivalent:"
                f"expected '{dim}', got '{keys_dims_types}'."
            )

        return [self.visit(bound) for bound in node_domain.values_[dim_i].elts]

    @staticmethod
    def _compute_field_slice(node: past.Subscript):
        out_field_name: past.Name = node.value
        out_field_slice_: list[past.Expr]
        if isinstance(node.slice_, past.TupleExpr) and all(
            isinstance(el, past.Slice) for el in node.slice_.elts
        ):
            out_field_slice_ = node.slice_.elts
        elif isinstance(node.slice_, past.Slice):
            out_field_slice_ = [node.slice_]
        else:
            raise AssertionError(
                "Unexpected 'out' argument, must be tuple of slices or slice expression."
            )
        node_dims_ls = cast(ts.FieldType, node.type).dims
        assert isinstance(node_dims_ls, list)
        if isinstance(node.type, ts.FieldType) and len(out_field_slice_) != len(node_dims_ls):
            raise ValueError(
                f"Too many indices for field '{out_field_name}': field is {len(node_dims_ls)}"
                f"-dimensional, but {len(out_field_slice_)} were indexed."
            )
        return out_field_slice_

    def _visit_stencil_call_out_arg(
        self, out_arg: past.Expr, domain_arg: Optional[past.Expr], **kwargs
    ) -> tuple[itir.Expr, itir.FunCall]:
        if isinstance(out_arg, past.Subscript):
            # as the ITIR does not support slicing a field we have to do a deeper
            #  inspection of the PAST to emulate the behaviour
            out_field_name: past.Name = out_arg.value
            return (
                self._construct_itir_out_arg(out_field_name),
                self._construct_itir_domain_arg(
                    out_field_name, domain_arg, self._compute_field_slice(out_arg)
                ),
            )
        elif isinstance(out_arg, past.Name):
            return (
                self._construct_itir_out_arg(out_arg),
                self._construct_itir_domain_arg(out_arg, domain_arg),
            )
        elif isinstance(out_arg, past.TupleExpr):
            flattened = _flatten_tuple_expr(out_arg)

            first_field = flattened[0]
            assert all(
                self.visit(field.type).dims == self.visit(first_field.type).dims
                for field in flattened
            ), "Incompatible fields in tuple: all fields must have the same dimensions."

            field_slice = None
            if isinstance(first_field, past.Subscript):
                assert all(
                    isinstance(field, past.Subscript) for field in flattened
                ), "Incompatible field in tuple: either all fields or no field must be sliced."
                assert all(
                    concepts.eq_nonlocated(
                        first_field.slice_,
                        field.slice_,  # type: ignore[union-attr] # mypy cannot deduce type
                    )
                    for field in flattened
                ), "Incompatible field in tuple: all fields must be sliced in the same way."
                field_slice = self._compute_field_slice(first_field)
                first_field = first_field.value

            return (
                self._construct_itir_out_arg(out_arg),
                self._construct_itir_domain_arg(first_field, domain_arg, field_slice),
            )
        else:
            raise AssertionError(
                "Unexpected 'out' argument. Must be a 'past.Subscript', 'past.Name' or 'past.TupleExpr' node."
            )

    def visit_Constant(self, node: past.Constant, **kwargs) -> itir.Literal:
        if isinstance(node.type, ts.ScalarType) and node.type.shape is None:
            match node.type.kind:
                case ts.ScalarKind.STRING:
                    raise NotImplementedError(
                        f"Scalars of kind '{node.type.kind}' not supported currently."
                    )
            typename = node.type.kind.name.lower()
            return itir.Literal(value=str(node.value), type=typename)

        raise NotImplementedError("Only scalar literals supported currently.")

    def visit_Name(self, node: past.Name, **kwargs) -> itir.SymRef:
        return itir.SymRef(id=node.id)

    def visit_Symbol(self, node: past.Symbol, **kwargs) -> itir.Sym:
        # TODO(tehrengruber): extend to more types
        if isinstance(node.type, ts.FieldType):
            kind = "Iterator"
            dtype = node.type.dtype.kind.name.lower()
            is_list = type_info.is_local_field(node.type)
            return itir.Sym(id=node.id, kind=kind, dtype=(dtype, is_list))
        return itir.Sym(id=node.id)

    def visit_BinOp(self, node: past.BinOp, **kwargs) -> itir.FunCall:
        return itir.FunCall(
            fun=itir.SymRef(id=node.op.value),
            args=[self.visit(node.left, **kwargs), self.visit(node.right, **kwargs)],
        )

    def visit_Call(self, node: past.Call, **kwargs) -> itir.FunCall:
        if node.func.id in ["maximum", "minimum"] and len(node.args) == 2:
            return itir.FunCall(
                fun=itir.SymRef(id=node.func.id),
                args=[self.visit(node.args[0]), self.visit(node.args[1])],
            )
        else:
            raise AssertionError(
                "Only 'minimum' and 'maximum' builtins supported supported currently."
            )<|MERGE_RESOLUTION|>--- conflicted
+++ resolved
@@ -40,7 +40,6 @@
     raise ValueError("Only 'past.Name', 'past.Subscript' or 'past.TupleExpr' thereof are allowed.")
 
 
-<<<<<<< HEAD
 from gt4py.next.iterator.ir_utils import ir_makers as im
 def to_tuples_of_iterator(param: str, arg_type: ts.TypeSpec):
     """
@@ -88,12 +87,7 @@
     return result
 
 
-class ProgramLowering(traits.VisitorWithSymbolTableTrait, NodeTranslator):
-=======
-class ProgramLowering(
-    traits.PreserveLocationVisitor, traits.VisitorWithSymbolTableTrait, NodeTranslator
-):
->>>>>>> f21690c3
+class ProgramLowering(traits.PreserveLocationVisitor, traits.VisitorWithSymbolTableTrait, NodeTranslator):
     """
     Lower Program AST (PAST) to Iterator IR (ITIR).
 
