# GT4Py - GridTools Framework
#
# Copyright (c) 2014-2024, ETH Zurich
# All rights reserved.
#
# Please, refer to the LICENSE file in the root directory.
# SPDX-License-Identifier: BSD-3-Clause

from __future__ import annotations

import dataclasses
import functools
from typing import Any, Optional, cast

import devtools

<<<<<<< HEAD
from gt4py.eve import NodeTranslator, traits
from gt4py.next import common, config, errors
=======
from gt4py.eve import NodeTranslator, concepts, traits, utils as eve_utils
from gt4py.next import common, config, errors, utils as gtx_utils
>>>>>>> bb7826e9
from gt4py.next.ffront import (
    fbuiltins,
    gtcallable,
    program_ast as past,
    stages as ffront_stages,
    transform_utils,
    type_specifications as ts_ffront,
)
from gt4py.next.ffront.stages import AOT_PRG
from gt4py.next.iterator import ir as itir
from gt4py.next.iterator.ir_utils import ir_makers as im
from gt4py.next.iterator.transforms import remap_symbols
from gt4py.next.otf import arguments, stages, workflow
from gt4py.next.type_system import type_info, type_specifications as ts


# FIXME[#1582](tehrengruber): This should only depend on the program not the arguments. Remove
#  dependency as soon as column axis can be deduced from ITIR in consumers of the CompilableProgram.
def past_to_gtir(inp: AOT_PRG) -> stages.CompilableProgram:
    """
    Lower a PAST program definition to Iterator IR.

    Example:
        >>> from gt4py import next as gtx
        >>> from gt4py.next.otf import arguments, toolchain
        >>> IDim = gtx.Dimension("I")

        >>> @gtx.field_operator
        ... def copy(a: gtx.Field[[IDim], gtx.float32]) -> gtx.Field[[IDim], gtx.float32]:
        ...     return a

        >>> @gtx.program
        ... def copy_program(
        ...     a: gtx.Field[[IDim], gtx.float32], out: gtx.Field[[IDim], gtx.float32]
        ... ):
        ...     copy(a, out=out)

        >>> compile_time_args = arguments.CompileTimeArgs(
        ...     args=tuple(param.type for param in copy_program.past_stage.past_node.params),
        ...     kwargs={},
        ...     offset_provider={"I": IDim},
        ...     column_axis=None,
        ...     argument_descriptor_contexts={},
        ... )

        >>> itir_copy = past_to_gtir(
        ...     toolchain.CompilableProgram(copy_program.past_stage, compile_time_args)
        ... )

        >>> print(itir_copy.data.id)
        copy_program

        >>> print(type(itir_copy.data))
        <class 'gt4py.next.iterator.ir.Program'>
    """
    all_closure_vars = transform_utils._get_closure_vars_recursively(inp.data.closure_vars)
    offsets_and_dimensions = transform_utils._filter_closure_vars_by_type(
        all_closure_vars, fbuiltins.FieldOffset, common.Dimension
    )
    grid_type = transform_utils._deduce_grid_type(
        inp.data.grid_type, offsets_and_dimensions.values()
    )

    gt_callables = transform_utils._filter_closure_vars_by_type(
        all_closure_vars, gtcallable.GTCallable
    ).values()

    # FIXME[#1582](tehrengruber): remove after refactoring to GTIR
    # TODO(ricoh): The following calls to .__gt_itir__, which will use whatever
    #  backend is set for each of these field operators (GTCallables). Instead
    #  we should use the current toolchain to lower these to ITIR. This will require
    #  making this step aware of the toolchain it is called by (it can be part of multiple).
    lowered_funcs = []
    for gt_callable in gt_callables:
        lowered_funcs.append(gt_callable.__gt_gtir__())

    itir_program = ProgramLowering.apply(
        inp.data.past_node, function_definitions=lowered_funcs, grid_type=grid_type
    )

    # TODO(tehrengruber): Put this in a dedicated transformation step.
    if arguments.StaticArg in inp.args.argument_descriptor_contexts:
        static_arg_descriptors = inp.args.argument_descriptor_contexts[arguments.StaticArg]
        if not all(
            isinstance(arg_descriptor, arguments.StaticArg)
            or all(el is None for el in gtx_utils.flatten_nested_tuple(arg_descriptor))  # type: ignore[arg-type]
            for arg_descriptor in static_arg_descriptors.values()
        ):
            raise NotImplementedError("Only top-level arguments can be static.")
        static_args = {
            name: im.literal_from_tuple_value(descr.value)  # type: ignore[union-attr]  # type checked above
            for name, descr in static_arg_descriptors.items()
            if not any(el is None for el in gtx_utils.flatten_nested_tuple(descr))  # type: ignore[arg-type]
        }
        body = remap_symbols.RemapSymbolRefs().visit(itir_program.body, symbol_map=static_args)
        itir_program = itir.Program(
            id=itir_program.id,
            function_definitions=itir_program.function_definitions,
            params=itir_program.params,
            declarations=itir_program.declarations,
            body=body,
        )

    if config.DEBUG or inp.data.debug:
        devtools.debug(itir_program)

    return stages.CompilableProgram(
        data=itir_program,
        args=dataclasses.replace(inp.args, column_axis=_column_axis(all_closure_vars)),
    )


def past_to_gtir_factory(
    cached: bool = True,
) -> workflow.Workflow[AOT_PRG, stages.CompilableProgram]:
    wf = workflow.make_step(past_to_gtir)
    if cached:
        wf = workflow.CachedStep(wf, hash_function=ffront_stages.fingerprint_stage)
    return wf


def _column_axis(all_closure_vars: dict[str, Any]) -> Optional[common.Dimension]:
    # construct mapping from column axis to scan operators defined on
    #  that dimension. only one column axis is allowed, but we can use
    #  this mapping to provide good error messages.
    scanops_per_axis: dict[common.Dimension, list[str]] = {}
    for name, gt_callable in transform_utils._filter_closure_vars_by_type(
        all_closure_vars, gtcallable.GTCallable
    ).items():
        if isinstance((type_ := gt_callable.__gt_type__()), ts_ffront.ScanOperatorType):
            scanops_per_axis.setdefault(type_.axis, []).append(name)

    if len(scanops_per_axis.values()) == 0:
        return None

    if len(scanops_per_axis.values()) != 1:
        scanops_per_axis_str = "\n".join(
            f"- {dim.value}: {', '.join(scanops)}" for dim, scanops in scanops_per_axis.items()
        )

        raise TypeError(
            "Only 'ScanOperator's defined on the same axis "
            f"can be used in a 'Program', found:\n{scanops_per_axis_str}\n"
        )

    return iter(scanops_per_axis.keys()).__next__()


def _range_arg_from_field(field_name: str, dim: int) -> str:
    return f"__{field_name}_{dim}_range"


def _flatten_tuple_expr(node: past.Expr) -> list[past.Name | past.Subscript | past.Dict]:
    if isinstance(node, (past.Name, past.Subscript, past.Dict)):
        return [node]
    elif isinstance(node, past.TupleExpr):
        result = []
        for e in node.elts:
            result.extend(_flatten_tuple_expr(e))
        return result
    raise ValueError(
        f"Only 'past.Name', 'past.Subscript' or 'past.TupleExpr' thereof are allowed, got '{type(node)}'."
    )


@dataclasses.dataclass
class ProgramLowering(
    traits.PreserveLocationVisitor, traits.VisitorWithSymbolTableTrait, NodeTranslator
):
    """
    Lower Program AST (PAST) to Iterator IR (ITIR).

    Examples
    --------
    >>> from gt4py.next.ffront.func_to_past import ProgramParser
    >>> from gt4py.next.iterator import ir
    >>> from gt4py.next import Dimension, Field
    >>>
    >>> float64 = float
    >>> IDim = Dimension("IDim")
    >>>
    >>> def fieldop(inp: Field[[IDim], "float64"]) -> Field[[IDim], "float64"]: ...
    >>> def program(inp: Field[[IDim], "float64"], out: Field[[IDim], "float64"]):
    ...     fieldop(inp, out=out)
    >>>
    >>> parsed = ProgramParser.apply_to_function(program)  # doctest: +SKIP
    >>> fieldop_def = ir.FunctionDefinition(
    ...     id="fieldop",
    ...     params=[ir.Sym(id="inp")],
    ...     expr=ir.FunCall(fun=ir.SymRef(id="deref"), pos_only_args=[ir.SymRef(id="inp")]),
    ... )  # doctest: +SKIP
    >>> lowered = ProgramLowering.apply(
    ...     parsed, [fieldop_def], grid_type=common.GridType.CARTESIAN
    ... )  # doctest: +SKIP
    >>> type(lowered)  # doctest: +SKIP
    <class 'gt4py.next.iterator.ir.Program'>
    >>> lowered.id  # doctest: +SKIP
    SymbolName('program')
    >>> lowered.params  # doctest: +SKIP
    [Sym(id=SymbolName('inp')), Sym(id=SymbolName('out')), Sym(id=SymbolName('__inp_size_0')), Sym(id=SymbolName('__out_size_0'))]
    """

    grid_type: common.GridType

    # TODO(tehrengruber): enable doctests again. For unknown / obscure reasons
    #  the above doctest fails when executed using `pytest --doctest-modules`.

    @classmethod
    def apply(
        cls,
        node: past.Program,
        function_definitions: list[itir.FunctionDefinition],
        grid_type: common.GridType,
    ) -> itir.Program:
        return cls(grid_type=grid_type).visit(node, function_definitions=function_definitions)

    def visit_Program(
        self,
        node: past.Program,
        *,
        function_definitions: list[itir.FunctionDefinition],
        **kwargs: Any,
    ) -> itir.Program:
        # The ITIR does not support dynamically getting the size of a field. As
        #  a workaround we add additional arguments to the fencil definition
        #  containing the size of all fields. The caller of a program is (e.g.
        #  program decorator) is required to pass these arguments.

        params = self.visit(node.params)

        set_ats = [self._visit_field_operator_call(stmt, **kwargs) for stmt in node.body]
        return itir.Program(
            id=node.id,
            function_definitions=function_definitions,
            params=params,
            declarations=[],
            body=set_ats,
        )

    def _visit_field_operator_call(self, node: past.Call, **kwargs: Any) -> itir.SetAt:
        assert isinstance(node.kwargs["out"].type, ts.TypeSpec)
        assert type_info.is_type_or_tuple_of_type(node.kwargs["out"].type, ts.FieldType)

        node_kwargs = {**node.kwargs}
        domain = node_kwargs.pop("domain", None)
        output, lowered_domain = self._visit_stencil_call_out_arg(
            node_kwargs.pop("out"), domain, **kwargs
        )

        assert isinstance(node.func.type, (ts_ffront.FieldOperatorType, ts_ffront.ScanOperatorType))

        args, node_kwargs = type_info.canonicalize_arguments(node.func.type, node.args, node_kwargs)

        lowered_args, lowered_kwargs = self.visit(args, **kwargs), self.visit(node_kwargs, **kwargs)

        return itir.SetAt(
            expr=im.call(node.func.id)(*lowered_args, *lowered_kwargs.values()),
            domain=lowered_domain,
            target=output,
        )

    def _visit_slice_bound(
        self,
        slice_bound: Optional[past.Constant],
        default_value: itir.Expr,
        start_idx: itir.Expr,
        stop_idx: itir.Expr,
        **kwargs: Any,
    ) -> itir.Expr:
        if slice_bound is None:
            lowered_bound = default_value
        elif isinstance(slice_bound, past.Constant):
            assert isinstance(slice_bound.type, ts.ScalarType) and type_info.is_integral(
                slice_bound.type
            )
            if slice_bound.value < 0:
                lowered_bound = im.plus(stop_idx, self.visit(slice_bound, **kwargs))
            else:
                lowered_bound = im.plus(start_idx, self.visit(slice_bound, **kwargs))
        else:
            raise AssertionError("Expected 'None' or 'past.Constant'.")
        if slice_bound:
            lowered_bound.location = slice_bound.location
        return lowered_bound

    def _construct_itir_out_arg(self, node: past.Expr) -> itir.Expr:
        if isinstance(node, past.Name):
            return itir.SymRef(id=node.id, location=node.location)
        elif isinstance(node, past.Subscript):
            itir_node = self._construct_itir_out_arg(node.value)
            itir_node.location = node.location
            return itir_node
        elif isinstance(node, past.TupleExpr):
            return itir.FunCall(
                fun=itir.SymRef(id="make_tuple"),
                args=[self._construct_itir_out_arg(el) for el in node.elts],
                location=node.location,
            )
        else:
            raise ValueError(
                "Unexpected 'out' argument. Must be a 'past.Name', 'past.Subscript'"
                " or a 'past.TupleExpr' thereof."
            )

    def _construct_itir_domain_arg(
        self,
        out_field: past.Name | past.Subscript,
        node_domain: Optional[past.Expr],
        slices: Optional[list[past.Slice]] = None,
    ) -> itir.FunCall:
        assert isinstance(out_field.type, ts.TypeSpec)
        out_field_types = type_info.primitive_constituents(out_field.type).to_list()

        out_dims = cast(ts.FieldType, out_field_types[0]).dims
        if any(
            not isinstance(out_field_type, ts.FieldType) or out_field_type.dims != out_dims
            for out_field_type in out_field_types
        ):
            raise AssertionError(
                f"Expected constituents of '{out_field.id}' argument to be"
                " fields defined on the same dimensions. This error should be "
                " caught in type deduction already."
            )
        primitive_paths = [
            path for _, path in type_info.primitive_constituents(out_field.type, with_path_arg=True)
        ]
        assert isinstance(out_field, (past.Name, past.Subscript)) or (hasattr(out_field, "id"))
        tuple_elements = [
            functools.reduce(
                lambda expr, i: im.tuple_get(i, expr),
                path,
                out_field.value.id if isinstance(out_field, past.Subscript) else out_field.id,
            )
            for path in primitive_paths
        ]

        domain_args = []
        for el in tuple_elements:
            for dim_i, dim in enumerate(out_dims):
                # an expression for the range of a dimension
                dim_range = im.call("get_domain_range")(
                    el, itir.AxisLiteral(value=dim.value, kind=dim.kind)
                )

                dim_start, dim_stop = im.tuple_get(0, dim_range), im.tuple_get(1, dim_range)
                # bounds
                lower: itir.Expr
                upper: itir.Expr
                if node_domain is not None:
                    assert isinstance(node_domain, past.Dict)
                    lower, upper = self._construct_itir_initialized_domain_arg(
                        dim_i, dim, node_domain
                    )
                else:
                    lower = self._visit_slice_bound(
                        slices[dim_i].lower if slices else None,
                        dim_start,
                        dim_start,
                        dim_stop,
                    )
                    upper = self._visit_slice_bound(
                        slices[dim_i].upper if slices else None,
                        dim_stop,
                        dim_start,
                        dim_stop,
                    )

                if dim.kind == common.DimensionKind.LOCAL:
                    raise ValueError(f"common.Dimension '{dim.value}' must not be local.")
                domain_args.append(
                    itir.FunCall(
                        fun=itir.SymRef(id="named_range"),
                        args=[itir.AxisLiteral(value=dim.value, kind=dim.kind), lower, upper],
                    )
                )

        if self.grid_type == common.GridType.CARTESIAN:
            domain_builtin = "cartesian_domain"
        elif self.grid_type == common.GridType.UNSTRUCTURED:
            domain_builtin = "unstructured_domain"
        else:
            raise AssertionError()

        return itir.FunCall(
            fun=itir.SymRef(id=domain_builtin),
            args=domain_args,
            location=(node_domain or out_field).location,
        )

    def _construct_itir_initialized_domain_arg(
        self, dim_i: int, dim: common.Dimension, node_domain: past.Dict
    ) -> list[itir.FunCall]:
        assert len(node_domain.values_[dim_i].elts) == 2
        keys_dims_types = cast(ts.DimensionType, node_domain.keys_[dim_i].type).dim
        if keys_dims_types != dim:
            raise ValueError(
                "common.Dimensions in out field and field domain are not equivalent:"
                f"expected '{dim}', got '{keys_dims_types}'."
            )

        return [self.visit(bound) for bound in node_domain.values_[dim_i].elts]

    @staticmethod
    def _compute_field_slice(node: past.Subscript) -> list[past.Slice]:
        out_field_name: past.Name = node.value
        out_field_slice_: list[past.Slice]
        if isinstance(node.slice_, past.TupleExpr) and all(
            isinstance(el, past.Slice) for el in node.slice_.elts
        ):
            out_field_slice_ = cast(list[past.Slice], node.slice_.elts)  # type ensured by if
        elif isinstance(node.slice_, past.Slice):
            out_field_slice_ = [node.slice_]
        else:
            raise AssertionError(
                "Unexpected 'out' argument, must be tuple of slices or slice expression."
            )
        node_dims = cast(ts.FieldType, node.type).dims
        assert isinstance(node_dims, list)
        if isinstance(node.type, ts.FieldType) and len(out_field_slice_) != len(node_dims):
            raise errors.DSLError(
                node.location,
                f"Too many indices for field '{out_field_name}': field is {len(node_dims)}"
                f"-dimensional, but {len(out_field_slice_)} were indexed.",
            )
        return out_field_slice_

    def _visit_stencil_call_out_arg(
        self, out_arg: past.Expr, domain_arg: Optional[past.Expr], **kwargs: Any
    ) -> tuple[itir.Expr, itir.FunCall]:
        if isinstance(out_arg, past.Subscript):
            # as the ITIR does not support slicing a field we have to do a deeper
            # inspection of the PAST to emulate the behaviour
            out_field_name: past.Name = out_arg.value
            return (
                self._construct_itir_out_arg(out_field_name),
                self._construct_itir_domain_arg(
                    out_field_name, domain_arg, self._compute_field_slice(out_arg)
                ),
            )
        elif isinstance(out_arg, past.Name) and isinstance(out_arg.type, ts.FieldType):
            return (
                self._construct_itir_out_arg(out_arg),
                self._construct_itir_domain_arg(out_arg, domain_arg),
            )
        elif isinstance(out_arg, past.TupleExpr) or (
            isinstance(out_arg, past.Name) and isinstance(out_arg.type, ts.TupleType)
        ):
            def get_field_and_slice(field_expr, path):
                """Extract field and its slice for a given path through the tuple structure."""
                current_field = functools.reduce(lambda e, i: e.elts[i], path, out_arg)

                if isinstance(current_field, past.Subscript):
                    return current_field.value, self._compute_field_slice(current_field)
                else:
                    return current_field, None

            domain_expr = type_info.apply_to_primitive_constituents(
                lambda field_type, path: (
                    lambda field, slice_info: self._construct_itir_domain_arg(
                        field,
                        functools.reduce(lambda e, i: e.elts[i], path, domain_arg)
                        if isinstance(domain_arg, past.TupleExpr)
                        else domain_arg,
                        slice_info,
                    )
                )(*get_field_and_slice(None, path))
                if isinstance(out_arg, past.TupleExpr)
                else self._construct_itir_domain_arg(
                    # Create a temporary past.Name-like object that carries the indexed information
                    type(
                        "NameLikeObject",
                        (),
                        {
                            "id": functools.reduce(
                                lambda expr, i: im.tuple_get(i, expr), path, out_arg.id
                            ),
                            "type": field_type,
                            "location": out_arg.location,
                        },
                    )(),
                    functools.reduce(lambda e, i: e.elts[i], path, domain_arg)
                    if isinstance(domain_arg, past.TupleExpr)
                    else domain_arg,
                    None,  # Name with TupleType doesn't support per-field slicing
                ),
                out_arg.type,
                with_path_arg=True,
                tuple_constructor=im.make_tuple,
            )
            return self._construct_itir_out_arg(out_arg), domain_expr
        else:
            raise AssertionError(
                "Unexpected 'out' argument. Must be a 'past.Subscript', 'past.Name' or 'past.TupleExpr' node."
            )

    def visit_Constant(self, node: past.Constant, **kwargs: Any) -> itir.Literal:
        if isinstance(node.type, ts.ScalarType) and node.type.shape is None:
            match node.type.kind:
                case ts.ScalarKind.STRING:
                    raise NotImplementedError(
                        f"Scalars of kind '{node.type.kind}' not supported currently."
                    )
            typename = node.type.kind.name.lower()
            return im.literal(str(node.value), typename)

        raise NotImplementedError("Only scalar literals supported currently.")

    def visit_Name(self, node: past.Name, **kwargs: Any) -> itir.SymRef:
        return itir.SymRef(id=node.id)

    def visit_Symbol(self, node: past.Symbol, **kwargs: Any) -> itir.Sym:
        return itir.Sym(id=node.id, type=node.type)

    def visit_BinOp(self, node: past.BinOp, **kwargs: Any) -> itir.FunCall:
        return itir.FunCall(
            fun=itir.SymRef(id=node.op.value),
            args=[self.visit(node.left, **kwargs), self.visit(node.right, **kwargs)],
        )

    def visit_Call(self, node: past.Call, **kwargs: Any) -> itir.FunCall:
        if node.func.id in ["maximum", "minimum"]:
            assert len(node.args) == 2
            return itir.FunCall(
                fun=itir.SymRef(id=node.func.id),
                args=[self.visit(node.args[0]), self.visit(node.args[1])],
            )
        else:
            raise NotImplementedError("Only 'minimum', and 'maximum' builtins supported currently.")<|MERGE_RESOLUTION|>--- conflicted
+++ resolved
@@ -14,13 +14,8 @@
 
 import devtools
 
-<<<<<<< HEAD
-from gt4py.eve import NodeTranslator, traits
-from gt4py.next import common, config, errors
-=======
-from gt4py.eve import NodeTranslator, concepts, traits, utils as eve_utils
+from gt4py.eve import NodeTranslator,  traits
 from gt4py.next import common, config, errors, utils as gtx_utils
->>>>>>> bb7826e9
 from gt4py.next.ffront import (
     fbuiltins,
     gtcallable,
