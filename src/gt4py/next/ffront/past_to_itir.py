--- conflicted
+++ resolved
@@ -21,12 +21,7 @@
 import factory
 
 from gt4py.eve import NodeTranslator, concepts, traits
-<<<<<<< HEAD
-from gt4py.next import errors
-from gt4py.next.common import Dimension, DimensionKind, GridType
-from gt4py.next.ffront import lowering_utils, program_ast as past, type_specifications as ts_ffront
-=======
-from gt4py.next import common, config
+from gt4py.next import common, config, errors
 from gt4py.next.ffront import (
     fbuiltins,
     gtcallable,
@@ -36,7 +31,6 @@
     transform_utils,
     type_specifications as ts_ffront,
 )
->>>>>>> 618e9cf8
 from gt4py.next.iterator import ir as itir
 from gt4py.next.iterator.ir_utils import ir_makers as im
 from gt4py.next.otf import stages, workflow
