--- conflicted
+++ resolved
@@ -19,11 +19,7 @@
 import itertools
 import numbers
 from dataclasses import dataclass
-<<<<<<< HEAD
-from typing import Any, Callable, Optional, Tuple, Sequence
-=======
 from typing import Any, Callable, Optional, Sequence, Tuple
->>>>>>> a14109a1
 
 import hypothesis.strategies as hyp_st
 import numpy as np
@@ -167,8 +163,6 @@
 
 def derived_shape_st(shape_st, extra: Sequence[Optional[int]]):
     """Hypothesis strategy for extending shapes generated from a provided strategy with some extra padding.
-<<<<<<< HEAD
-=======
 
     If an element of extra contains None, the item will be dropped from the final shape, otherwise,
     both shape and extra elements are summed together.
@@ -179,20 +173,9 @@
         ),
         shape_st,
     )
->>>>>>> a14109a1
-
-    If an element of extra contains None, the item will be dropped from the final shape, otherwise,
-    both shape and extra elements are summed together.
-    """
-    return hyp_st.builds(
-        lambda shape: tuple(
-            [d + e for d, e in itertools.zip_longest(shape, extra, fillvalue=0) if e is not None]
-        ),
-        shape_st,
-    )
-
-
-def ndarray_in_range_st(dtype, axes, shape_st, value_range):
+
+
+def ndarray_in_range_st(dtype, shape_st, value_range):
     """Hypothesis strategy for ndarrays generated using the provided `dtype` and `shape` strategies and the `value_range`."""
     return hyp_np.arrays(
         dtype=dtype,
@@ -200,7 +183,6 @@
         elements=scalar_value_st(dtype, min_value=value_range[0], max_value=value_range[1]),
         fill=scalar_value_st(dtype, min_value=value_range[0], max_value=value_range[1]),
     )
-    return result
 
 
 def ndarray_st(dtype, shape_strategy, value_st_factory):
