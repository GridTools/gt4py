--- conflicted
+++ resolved
@@ -19,11 +19,8 @@
 import types
 from itertools import count, product
 
-<<<<<<< HEAD
-=======
 import hypothesis as hyp
 import hypothesis.strategies as hyp_st
->>>>>>> 3dcf39b1
 import numpy as np
 import pytest
 
@@ -203,30 +200,13 @@
 
             hyp_wrapper(test)
 
-<<<<<<< HEAD
-        cls_dict["test_generation"] = pytest.mark.parametrize(
-            "test",
-            [
-                pytest.param(
-                    test,
-                    marks=(
-                        [pytest.mark.requires_gpu]
-                        if gt_backend.from_name(test["backend"]).compute_device == "gpu"
-                        else ()
-                    ),
-                )
-                for test in cls_dict["tests"]
-                if test["suite"] == cls_name
-            ],
-        )(generation_test_wrapper)
-=======
         pytest_params = []
 
         for test in cls_dict["tests"]:
             if test["suite"] == cls_name:
                 marks = (
                     [pytest.mark.requires_gpu]
-                    if gt_backend.from_name(test["backend"]).storage_info["device"] == "gpu"
+                    if gt_backend.from_name(test["backend"]).compute_device == "gpu"
                     else ()
                 )
                 name = test["backend"]
@@ -239,7 +219,6 @@
         cls_dict["test_generation"] = pytest.mark.parametrize("test", pytest_params)(
             generation_test_wrapper
         )
->>>>>>> 3dcf39b1
 
     def parametrize_implementation_tests(cls_name, bases, cls_dict):
 
@@ -257,7 +236,7 @@
         for test in (t for t in cls_dict["tests"] if t["suite"] == cls_name):
             marks = (
                 [pytest.mark.requires_gpu]
-                if gt_backend.from_name(test["backend"]).storage_info["device"] == "gpu"
+                if gt_backend.from_name(test["backend"]).compute_device == "gpu"
                 else ()
             )
             name = test["backend"]
@@ -500,33 +479,6 @@
 
         origin = cls.origin
 
-<<<<<<< HEAD
-            shape = None
-            for name, field in fields.items():
-                if isinstance(field, np.ndarray):
-                    assert field.shape == (shape if shape is not None else field.shape)
-                    shape = field.shape
-
-            patched_origin = tuple(nb[0] for nb in new_boundary)
-            patching_origin = tuple(po - o for po, o in zip(patched_origin, origin))
-            patched_shape = tuple(nb[0] + nb[1] + d for nb, d in zip(new_boundary, domain))
-            patching_slices = [slice(po, po + s) for po, s in zip(patching_origin, shape)]
-
-            for k, v in implementation.constants.items():
-                sys.modules[self.__module__].__dict__[k] = v
-
-            inputs = {}
-            for k, f in fields.items():
-                if isinstance(f, np.ndarray):
-                    patched_f = np.empty(shape=patched_shape)
-                    patched_f[patching_slices] = f
-                    inputs[k] = gt_storage.storage(
-                        patched_f,
-                        dtype=test["definition"].__annotations__[k],
-                        halo=patched_origin,
-                        defaults=test["backend"],
-                    )
-=======
         shapes = {}
         for name, field in [(k, v) for k, v in fields.items() if isinstance(v, np.ndarray)]:
             shapes[name] = Shape(field.shape)
@@ -535,7 +487,6 @@
             upper_boundary = Index([b[1] for b in cls.symbols[name].boundary])
             max_domain &= shape - (Index(origin) + upper_boundary)
         domain = max_domain
->>>>>>> 3dcf39b1
 
         max_boundary = ((0, 0), (0, 0), (0, 0))
         for info in implementation.field_info.values():
@@ -550,12 +501,6 @@
             for b, mb in zip(cls.max_boundary, max_boundary)
         )
 
-<<<<<<< HEAD
-            validation_fields = {
-                name: field.to_numpy() if name in implementation.field_info else np.array(field)
-                for name, field in inputs.items()
-            }
-=======
         shape = None
         for field in fields.values():
             if isinstance(field, np.ndarray):
@@ -575,14 +520,12 @@
             if isinstance(f, np.ndarray):
                 patched_f = np.empty(shape=patched_shape)
                 patched_f[patching_slices] = f
-                inputs[k] = gt_storage.from_array(
+                inputs[k] = gt_storage.storage(
                     patched_f,
-                    dtype=f.dtype,
-                    shape=patched_f.shape,
-                    default_origin=patched_origin,
-                    backend=implementation.backend,
-                )
->>>>>>> 3dcf39b1
+                    dtype=parameters_dict["definition"].__annotations__[k],
+                    halo=patched_origin,
+                    defaults=parameters_dict["backend"],
+                )
 
             else:
                 inputs[k] = f
@@ -590,7 +533,10 @@
         # remove unused input parameters
         inputs = {key: value for key, value in inputs.items() if value is not None}
 
-        validation_fields = {name: np.array(field, copy=True) for name, field in inputs.items()}
+        validation_fields = {
+            name: field.to_numpy() if name in implementation.field_info else np.array(field)
+            for name, field in inputs.items()
+        }
 
         implementation(**inputs, origin=patched_origin, exec_info=exec_info)
         domain = exec_info["domain"]
@@ -635,16 +581,15 @@
                     slice(new_boundary[d][0], new_boundary[d][0] + domain[d])
                     for d in range(len(domain))
                 ]
-
-                if gt_backend.from_name(value.backend).storage_info["device"] == "gpu":
-                    value.synchronize()
-                    value = value.data.get()
+                value.synchronize()
+                if cp is not None:
+                    value = cp.asnumpy(value)
                 else:
-                    value = value.data
+                    value = np.asarray(value)
 
                 np.testing.assert_allclose(
-                    value[domain_slice],
-                    expected_value[domain_slice],
+                    np.asarray(value)[domain_slice],
+                    np.asarray(expected_value)[domain_slice],
                     rtol=RTOL,
                     atol=ATOL,
                     equal_nan=EQUAL_NAN,
@@ -666,30 +611,4 @@
             if not isinstance(implementation, StencilObject):
                 raise RuntimeError("Wrong function got from implementations_db cache!")
 
-<<<<<<< HEAD
-            # Test values
-            for (name, value), (expected_name, expected_value) in zip(
-                inputs.items(), validation_fields.items()
-            ):
-                if isinstance(fields[name], np.ndarray):
-                    domain_slice = [
-                        slice(new_boundary[d][0], new_boundary[d][0] + domain[d])
-                        for d in range(len(domain))
-                    ]
-                    value.synchronize()
-                    if cp is not None:
-                        value = cp.asnumpy(value)
-                    else:
-                        value = np.asarray(value)
-
-                    np.testing.assert_allclose(
-                        np.asarray(value)[domain_slice],
-                        np.asarray(expected_value)[domain_slice],
-                        rtol=RTOL,
-                        atol=ATOL,
-                        equal_nan=EQUAL_NAN,
-                        err_msg="Wrong data in output field '{name}'".format(name=name),
-                    )
-=======
-            self._run_test_implementation(parameters_dict, implementation)
->>>>>>> 3dcf39b1
+            self._run_test_implementation(parameters_dict, implementation)