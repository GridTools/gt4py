import enum
from typing import ClassVar, Union

import eve
from eve import Coerced, SymbolName, SymbolRef
from eve.traits import SymbolTableTrait, ValidatedSymbolTableTrait
from eve.type_definitions import StrEnum


@eve.utils.noninstantiable
class Node(eve.Node):
    pass


@enum.unique
class GridType(StrEnum):
    CARTESIAN = "cartesian"
    UNSTRUCTURED = "unstructured"


class Sym(Node):  # helper
    id: Coerced[SymbolName]  # noqa: A003


class Expr(Node):
    ...


class UnaryExpr(Expr):
    op: str
    expr: Expr


class BinaryExpr(Expr):
    op: str
    lhs: Expr
    rhs: Expr


class TernaryExpr(Expr):
    cond: Expr
    true_expr: Expr
    false_expr: Expr


class Literal(Expr):
    value: str
    type: str  # noqa: A003


class OffsetLiteral(Expr):
    value: Union[int, str]


class SymRef(Expr):
    id: Coerced[SymbolRef]  # noqa: A003


class Lambda(Expr, SymbolTableTrait):
    params: list[Sym]
    expr: Expr


class FunCall(Expr):
    fun: Expr  # VType[Callable]
    args: list[Expr]


class FunctionDefinition(Node, SymbolTableTrait):
    id: Coerced[SymbolName]  # noqa: A003
    params: list[Sym]
    expr: Expr


<<<<<<< HEAD
class ScanPassDefinition(Node, SymbolTableTrait):
    id: Coerced[SymbolName]  # noqa: A003
    params: list[Sym]
    expr: Expr
    forward: bool
=======
class TaggedValues(Node):
    tags: List[Expr]
    values: List[Expr]


class CartesianDomain(Node):
    tagged_sizes: TaggedValues
    tagged_offsets: TaggedValues


class UnstructuredDomain(Node):
    tagged_sizes: TaggedValues
    tagged_offsets: TaggedValues
    connectivities: List[SymRef]  # SymRef to offset declaration
>>>>>>> 4290f211


class Backend(Node):
    domain: Union[SymRef, CartesianDomain, UnstructuredDomain]


class StencilExecution(Node):
    backend: Backend
    stencil: SymRef
    output: SymRef
    inputs: list[SymRef]


class Scan(Node):
    function: SymRef
    output: Literal
    inputs: list[Literal]
    init: Expr


class ScanExecution(Node):
    backend: Backend
    scans: list[Scan]
    args: list[SymRef]


class TemporaryAllocation(Node):
    id: SymbolName  # noqa: A003
    dtype: str
    # TODO: domain: ??


BUILTINS = {
    "deref",
    "shift",
    "make_tuple",
    "tuple_get",
    "can_deref",
    "cartesian_domain",
    "unstructured_domain",
    "named_range",
}


class FencilDefinition(Node, ValidatedSymbolTableTrait):
    id: SymbolName  # noqa: A003
<<<<<<< HEAD
    params: list[Sym]
    function_definitions: list[Union[FunctionDefinition, ScanPassDefinition]]
    executions: list[Union[StencilExecution, ScanExecution]]
    offset_declarations: list[str]
=======
    params: List[Sym]
    function_definitions: List[FunctionDefinition]
    executions: List[StencilExecution]
    offset_declarations: List[Sym]
>>>>>>> 4290f211
    grid_type: GridType
    temporaries: list[TemporaryAllocation]

    _NODE_SYMBOLS_: ClassVar = [Sym(id=name) for name in BUILTINS]<|MERGE_RESOLUTION|>--- conflicted
+++ resolved
@@ -72,16 +72,16 @@
     expr: Expr
 
 
-<<<<<<< HEAD
 class ScanPassDefinition(Node, SymbolTableTrait):
     id: Coerced[SymbolName]  # noqa: A003
     params: list[Sym]
     expr: Expr
     forward: bool
-=======
+
+
 class TaggedValues(Node):
-    tags: List[Expr]
-    values: List[Expr]
+    tags: list[Expr]
+    values: list[Expr]
 
 
 class CartesianDomain(Node):
@@ -92,8 +92,7 @@
 class UnstructuredDomain(Node):
     tagged_sizes: TaggedValues
     tagged_offsets: TaggedValues
-    connectivities: List[SymRef]  # SymRef to offset declaration
->>>>>>> 4290f211
+    connectivities: list[SymRef]  # SymRef to offset declaration
 
 
 class Backend(Node):
@@ -123,7 +122,7 @@
 class TemporaryAllocation(Node):
     id: SymbolName  # noqa: A003
     dtype: str
-    # TODO: domain: ??
+    domain: Union[SymRef, CartesianDomain, UnstructuredDomain]
 
 
 BUILTINS = {
@@ -140,17 +139,10 @@
 
 class FencilDefinition(Node, ValidatedSymbolTableTrait):
     id: SymbolName  # noqa: A003
-<<<<<<< HEAD
     params: list[Sym]
     function_definitions: list[Union[FunctionDefinition, ScanPassDefinition]]
     executions: list[Union[StencilExecution, ScanExecution]]
-    offset_declarations: list[str]
-=======
-    params: List[Sym]
-    function_definitions: List[FunctionDefinition]
-    executions: List[StencilExecution]
-    offset_declarations: List[Sym]
->>>>>>> 4290f211
+    offset_declarations: list[Sym]
     grid_type: GridType
     temporaries: list[TemporaryAllocation]
 
