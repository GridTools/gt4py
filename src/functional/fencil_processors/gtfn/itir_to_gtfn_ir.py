<<<<<<< HEAD
from typing import Any, Optional, Union

import eve
from eve.concepts import SymbolName
from eve.utils import UIDs
=======
from typing import Any, Iterable, Type

import eve
from eve.concepts import SymbolName
from functional.common import Connectivity, Dimension
>>>>>>> 4290f211
from functional.fencil_processors.gtfn.gtfn_ir import (
    Backend,
    BinaryExpr,
    CartesianDomain,
    Expr,
    FencilDefinition,
    FunCall,
    FunctionDefinition,
    GridType,
    Lambda,
    Literal,
    Node,
    OffsetLiteral,
    Scan,
    ScanExecution,
    ScanPassDefinition,
    StencilExecution,
    Sym,
    SymRef,
<<<<<<< HEAD
    TemporaryAllocation,
=======
    TaggedValues,
>>>>>>> 4290f211
    TernaryExpr,
    UnaryExpr,
    UnstructuredDomain,
)
from functional.iterator import ir as itir


<<<<<<< HEAD
def pytype_to_cpptype(t: str):
    try:
        return {
            "float": "double",
            "float32": "float",
            "float64": "double",
            "int": "int",
            "int32": "std::int32_t",
            "int64": "std::int64_t",
            "bool": "bool",
            "axis_literal": None,  # TODO: domain?
        }[t]
    except KeyError:
        raise TypeError(f"Unsupported type '{t}'") from None


class GTFN_lowering(eve.NodeTranslator):
=======
class GTFN_lowering(eve.NodeTranslator, eve.VisitorWithSymbolTableTrait):
>>>>>>> 4290f211
    _binary_op_map = {
        "plus": "+",
        "minus": "-",
        "multiplies": "*",
        "divides": "/",
        "eq": "==",
        "less": "<",
        "greater": ">",
        "and_": "&&",
        "or_": "||",
    }
    _unary_op_map = {"not_": "!"}

    def visit_Sym(self, node: itir.Sym, **kwargs: Any) -> Sym:
        return Sym(id=node.id)

    def visit_SymRef(
        self,
        node: itir.SymRef,
        force_function_extraction: bool = False,
        extracted_functions: Optional[list] = None,
        **kwargs: Any,
    ) -> SymRef:
        if force_function_extraction:
            assert extracted_functions is not None
            assert node.id == "deref"
            fun_id = UIDs.sequential_id(prefix="_fun")
            fun_def = FunctionDefinition(
                id=fun_id,
                params=[Sym(id="x")],
                expr=FunCall(fun=SymRef(id="deref"), args=[SymRef(id="x")]),
            )
            extracted_functions.append(fun_def)
            return SymRef(id=fun_id)
        return SymRef(id=node.id)

    def visit_Lambda(
        self,
        node: itir.Lambda,
        *,
        force_function_extraction: bool = False,
        extracted_functions: Optional[list] = None,
        **kwargs: Any,
    ) -> Union[SymRef, Lambda]:
        if force_function_extraction:
            assert extracted_functions is not None
            fun_id = UIDs.sequential_id(prefix="_fun")
            fun_def = FunctionDefinition(
                id=fun_id,
                params=self.visit(node.params, **kwargs),
                expr=self.visit(node.expr, **kwargs),
            )
            extracted_functions.append(fun_def)
            return SymRef(id=fun_id)
        return Lambda(
            params=self.visit(node.params, **kwargs), expr=self.visit(node.expr, **kwargs)
        )

    def visit_Literal(self, node: itir.Literal, **kwargs: Any) -> Literal:
        return Literal(value=node.value, type=node.type)

    def visit_OffsetLiteral(self, node: itir.OffsetLiteral, **kwargs: Any) -> OffsetLiteral:
        if node.value in self.offset_provider:
            if isinstance(
                self.offset_provider[node.value], Dimension
            ):  # replace offset tag by dimension tag
                return OffsetLiteral(value=self.offset_provider[node.value].value)
        return OffsetLiteral(value=node.value)

    def visit_AxisLiteral(self, node: itir.AxisLiteral, **kwargs: Any) -> Literal:
        return Literal(value=node.value, type="axis_literal")

    @staticmethod
    def _is_sparse_deref_shift(node: itir.FunCall) -> bool:
        return (
            node.fun == itir.SymRef(id="deref")
            and isinstance(node.args[0], itir.FunCall)
            and isinstance(node.args[0].fun, itir.FunCall)
            and node.args[0].fun.fun == itir.SymRef(id="shift")
            and bool(len(node.args[0].fun.args) % 2)
        )

    def _sparse_deref_shift_to_tuple_get(self, node: itir.FunCall) -> Expr:
        # deref(shift(i)(sparse)) -> tuple_get(i, deref(sparse))
        # TODO: remove once ‘real’ sparse field handling is available
        assert isinstance(node.args[0], itir.FunCall)
        assert isinstance(node.args[0].fun, itir.FunCall)
        offsets = node.args[0].fun.args
        deref_arg = node.args[0].args[0]
        if len(offsets) > 1:
            deref_arg = itir.FunCall(
                fun=itir.FunCall(fun=itir.SymRef(id="shift"), args=offsets[:-1]),
                args=[deref_arg],
            )
        derefed = itir.FunCall(fun=itir.SymRef(id="deref"), args=[deref_arg])
        sparse_access = itir.FunCall(fun=itir.SymRef(id="tuple_get"), args=[offsets[-1], derefed])
        return self.visit(sparse_access)

    def _make_domain(self, node: itir.FunCall):
        tags = []
        sizes = []
        offsets = []
        for named_range in node.args:
            if not (
                isinstance(named_range, itir.FunCall)
                and named_range.fun == itir.SymRef(id="named_range")
            ):
                raise ValueError("Arguments to `domain` need to be calls to `named_range`.")
            tags.append(self.visit(named_range.args[0]))
            sizes.append(
                BinaryExpr(
                    op="-", lhs=self.visit(named_range.args[2]), rhs=self.visit(named_range.args[1])
                )
            )
            offsets.append(self.visit(named_range.args[1]))
        return TaggedValues(tags=tags, values=sizes), TaggedValues(tags=tags, values=offsets)

    @staticmethod
    def _collect_offset_or_axis_node(
        node_type: Type, tree: eve.Node | Iterable[eve.Node]
    ) -> set[str]:
        if not isinstance(tree, Iterable):
            tree = [tree]
        result = set()
        for n in tree:
            result.update(
                n.pre_walk_values()
                .if_isinstance(node_type)
                .getattr("value")
                .if_isinstance(str)
                .to_set()
            )
        return result

    def visit_FunCall(self, node: itir.FunCall, **kwargs: Any) -> Node:
        if isinstance(node.fun, itir.SymRef):
            if node.fun.id in self._unary_op_map:
                assert len(node.args) == 1
                return UnaryExpr(op=self._unary_op_map[node.fun.id], expr=self.visit(node.args[0]))
            elif node.fun.id in self._binary_op_map:
                assert len(node.args) == 2
                return BinaryExpr(
                    op=self._binary_op_map[node.fun.id],
                    lhs=self.visit(node.args[0], **kwargs),
                    rhs=self.visit(node.args[1], **kwargs),
                )
            elif node.fun.id == "if_":
                assert len(node.args) == 3
                return TernaryExpr(
                    cond=self.visit(node.args[0], **kwargs),
                    true_expr=self.visit(node.args[1], **kwargs),
                    false_expr=self.visit(node.args[2], **kwargs),
                )
            elif self._is_sparse_deref_shift(node):
                return self._sparse_deref_shift_to_tuple_get(node)
<<<<<<< HEAD
            elif node.fun.id == "shift":
                raise ValueError("unapplied shift call not supported: {node}")
            elif node.fun.id == "scan":
                raise ValueError("scans are only supported at the top level of a stencil closure")
=======
            elif node.fun.id == "cartesian_domain":
                sizes, domain_offsets = self._make_domain(node)
                return CartesianDomain(tagged_sizes=sizes, tagged_offsets=domain_offsets)
            elif node.fun.id == "unstructured_domain":
                sizes, domain_offsets = self._make_domain(node)
                assert "stencil" in kwargs
                shift_offsets = self._collect_offset_or_axis_node(
                    itir.OffsetLiteral, kwargs["stencil"]
                )
                connectivities = []
                for o in shift_offsets:
                    if o in self.offset_provider and isinstance(
                        self.offset_provider[o], Connectivity
                    ):
                        connectivities.append(SymRef(id=o))
                return UnstructuredDomain(
                    tagged_sizes=sizes,
                    tagged_offsets=domain_offsets,
                    connectivities=connectivities,
                )
>>>>>>> 4290f211
        elif isinstance(node.fun, itir.FunCall) and node.fun.fun == itir.SymRef(id="shift"):
            assert len(node.args) == 1
            return FunCall(
                fun=self.visit(node.fun.fun, **kwargs),
                args=self.visit(node.args, **kwargs) + self.visit(node.fun.args, **kwargs),
            )
        elif isinstance(node.fun, itir.FunCall) and node.fun == itir.SymRef(id="shift"):
            raise ValueError("unapplied shift call not supported: {node}")
        return FunCall(fun=self.visit(node.fun, **kwargs), args=self.visit(node.args, **kwargs))

    def visit_FunctionDefinition(
        self, node: itir.FunctionDefinition, **kwargs: Any
    ) -> FunctionDefinition:
        return FunctionDefinition(
            id=node.id,
            params=self.visit(node.params, **kwargs),
            expr=self.visit(node.expr, **kwargs),
        )

<<<<<<< HEAD
    @staticmethod
    def _is_scan(node: itir.Node):
        return isinstance(node, itir.FunCall) and node.fun == itir.SymRef(id="scan")

    @staticmethod
    def _bool_from_literal(node: itir.Node):
        assert isinstance(node, itir.Literal)
        assert node.type == "bool" and node.value in ("True", "False")
        return node.value == "True"

    def visit_StencilClosure(
        self, node: itir.StencilClosure, extracted_functions: list, **kwargs: Any
    ) -> Union[ScanExecution, StencilExecution]:
        backend = Backend(domain=self.visit(node.domain, **kwargs))
        if self._is_scan(node.stencil):
            scan_id = UIDs.sequential_id(prefix="_scan")
            assert isinstance(node.stencil, itir.FunCall)
            scan_lambda = self.visit(node.stencil.args[0], **kwargs)
            forward = self._bool_from_literal(node.stencil.args[1])
            scan_def = ScanPassDefinition(
                id=scan_id, params=scan_lambda.params, expr=scan_lambda.expr, forward=forward
            )
            extracted_functions.append(scan_def)
            scan = Scan(
                function=SymRef(id=scan_id),
                output=Literal(value="0", type="int"),
                inputs=[Literal(value=str(i + 1), type="int") for i, _ in enumerate(node.inputs)],
                init=self.visit(node.stencil.args[2], **kwargs),
            )
            return ScanExecution(
                backend=backend,
                scans=[scan],
                args=[self.visit(node.output, **kwargs)] + self.visit(node.inputs),
            )
=======
    def visit_StencilClosure(self, node: itir.StencilClosure, **kwargs: Any) -> StencilExecution:
        assert isinstance(node.stencil, itir.SymRef)
        backend = Backend(
            domain=self.visit(node.domain, stencil=kwargs["symtable"][node.stencil.id], **kwargs)
        )

>>>>>>> 4290f211
        return StencilExecution(
            stencil=self.visit(
                node.stencil,
                force_function_extraction=True,
                extracted_functions=extracted_functions,
                **kwargs,
            ),
            output=self.visit(node.output, **kwargs),
            inputs=self.visit(node.inputs, **kwargs),
            backend=backend,
        )

<<<<<<< HEAD
    @staticmethod
    def _merge_scans(
        executions: list[Union[StencilExecution, ScanExecution]]
    ) -> list[Union[StencilExecution, ScanExecution]]:
        def merge(a: ScanExecution, b: ScanExecution) -> ScanExecution:
            assert a.backend == b.backend

            index_map = dict[int, int]()
            compacted_b_args = list[SymRef]()
            for b_idx, b_arg in enumerate(b.args):
                try:
                    a_idx = a.args.index(b_arg)
                    index_map[b_idx] = a_idx
                except ValueError:
                    index_map[b_idx] = len(a.args) + len(compacted_b_args)
                    compacted_b_args.append(b_arg)

            def remap_args(s: Scan) -> Scan:
                def remap_literal(x: Literal) -> Literal:
                    return Literal(value=str(index_map[int(x.value)]), type=x.type)

                return Scan(
                    function=s.function,
                    output=remap_literal(s.output),
                    inputs=[remap_literal(i) for i in s.inputs],
                    init=s.init,
                )

            return ScanExecution(
                backend=a.backend,
                scans=a.scans + [remap_args(s) for s in b.scans],
                args=a.args + compacted_b_args,
            )

        res = executions[:1]
        for execution in executions[1:]:
            if (
                isinstance(execution, ScanExecution)
                and isinstance(res[-1], ScanExecution)
                and execution.backend == res[-1].backend
            ):
                res[-1] = merge(res[-1], execution)
            else:
                res.append(execution)
        return res

    @staticmethod
    def _collect_offsets(node: itir.FencilDefinition) -> list[str]:
        return list(
            node.pre_walk_values()
            .if_isinstance(itir.OffsetLiteral)
            .getattr("value")
            .if_isinstance(str)
            .to_set()
        )

=======
>>>>>>> 4290f211
    def visit_FencilDefinition(
        self, node: itir.FencilDefinition, *, grid_type: str, **kwargs: Any
    ) -> FencilDefinition:
        grid_type = getattr(GridType, grid_type.upper())
<<<<<<< HEAD
        extracted_functions: list[Union[FunctionDefinition, ScanPassDefinition]] = []
        executions = self.visit(node.closures, extracted_functions=extracted_functions)
        executions = self._merge_scans(executions)
=======
        self.offset_provider = kwargs["offset_provider"]
        executions = self.visit(node.closures, grid_type=grid_type, **kwargs)
        function_definitions = self.visit(node.function_definitions)
        axes = self._collect_offset_or_axis_node(itir.AxisLiteral, node)
        offsets = self._collect_offset_or_axis_node(
            OffsetLiteral, executions + function_definitions
        )  # collect offsets from gtfn nodes as some might have been dropped
        offset_declarations = list(map(lambda x: Sym(id=x), axes | offsets))
>>>>>>> 4290f211
        return FencilDefinition(
            id=SymbolName(node.id),
            params=self.visit(node.params),
            executions=executions,
<<<<<<< HEAD
            offset_declarations=self._collect_offsets(node),
            function_definitions=self.visit(node.function_definitions) + extracted_functions,
            grid_type=grid_type,
            temporaries=[],
        )

    def visit_Temporary(self, node, *, params: list, **kwargs) -> TemporaryAllocation:
        def dtype_to_cpp(x):
            if isinstance(x, int):
                return f"std::remove_const_t<sid::element_type<decltype({params[x]})>>"
            if isinstance(x, tuple):
                return "tuple<" + ", ".join(dtype_to_cpp(i) for i in x) + ">"
            assert isinstance(x, str)
            return pytype_to_cpptype(x)

        return TemporaryAllocation(id=node.id, dtype=dtype_to_cpp(node.dtype))

    def visit_FencilWithTemporaries(self, node, **kwargs) -> FencilDefinition:
        fencil = self.visit(node.fencil, **kwargs)
        return FencilDefinition(
            id=fencil.id,
            params=self.visit(node.params),
            executions=fencil.executions,
            grid_type=fencil.grid_type,
            offset_declarations=fencil.offset_declarations,
            function_definitions=fencil.function_definitions,
            temporaries=self.visit(node.tmps, params=[p.id for p in node.params]),
=======
            grid_type=grid_type,
            offset_declarations=offset_declarations,
            function_definitions=function_definitions,
>>>>>>> 4290f211
        )<|MERGE_RESOLUTION|>--- conflicted
+++ resolved
@@ -1,16 +1,9 @@
-<<<<<<< HEAD
-from typing import Any, Optional, Union
+from typing import Any, Iterable, Optional, Type, Union
 
 import eve
 from eve.concepts import SymbolName
 from eve.utils import UIDs
-=======
-from typing import Any, Iterable, Type
-
-import eve
-from eve.concepts import SymbolName
 from functional.common import Connectivity, Dimension
->>>>>>> 4290f211
 from functional.fencil_processors.gtfn.gtfn_ir import (
     Backend,
     BinaryExpr,
@@ -30,11 +23,8 @@
     StencilExecution,
     Sym,
     SymRef,
-<<<<<<< HEAD
+    TaggedValues,
     TemporaryAllocation,
-=======
-    TaggedValues,
->>>>>>> 4290f211
     TernaryExpr,
     UnaryExpr,
     UnstructuredDomain,
@@ -42,7 +32,6 @@
 from functional.iterator import ir as itir
 
 
-<<<<<<< HEAD
 def pytype_to_cpptype(t: str):
     try:
         return {
@@ -59,10 +48,7 @@
         raise TypeError(f"Unsupported type '{t}'") from None
 
 
-class GTFN_lowering(eve.NodeTranslator):
-=======
 class GTFN_lowering(eve.NodeTranslator, eve.VisitorWithSymbolTableTrait):
->>>>>>> 4290f211
     _binary_op_map = {
         "plus": "+",
         "minus": "-",
@@ -218,33 +204,30 @@
                 )
             elif self._is_sparse_deref_shift(node):
                 return self._sparse_deref_shift_to_tuple_get(node)
-<<<<<<< HEAD
             elif node.fun.id == "shift":
                 raise ValueError("unapplied shift call not supported: {node}")
             elif node.fun.id == "scan":
                 raise ValueError("scans are only supported at the top level of a stencil closure")
-=======
             elif node.fun.id == "cartesian_domain":
                 sizes, domain_offsets = self._make_domain(node)
                 return CartesianDomain(tagged_sizes=sizes, tagged_offsets=domain_offsets)
             elif node.fun.id == "unstructured_domain":
                 sizes, domain_offsets = self._make_domain(node)
-                assert "stencil" in kwargs
-                shift_offsets = self._collect_offset_or_axis_node(
-                    itir.OffsetLiteral, kwargs["stencil"]
-                )
                 connectivities = []
-                for o in shift_offsets:
-                    if o in self.offset_provider and isinstance(
-                        self.offset_provider[o], Connectivity
-                    ):
-                        connectivities.append(SymRef(id=o))
+                if "stencil" in kwargs:
+                    shift_offsets = self._collect_offset_or_axis_node(
+                        itir.OffsetLiteral, kwargs["stencil"]
+                    )
+                    for o in shift_offsets:
+                        if o in self.offset_provider and isinstance(
+                            self.offset_provider[o], Connectivity
+                        ):
+                            connectivities.append(SymRef(id=o))
                 return UnstructuredDomain(
                     tagged_sizes=sizes,
                     tagged_offsets=domain_offsets,
                     connectivities=connectivities,
                 )
->>>>>>> 4290f211
         elif isinstance(node.fun, itir.FunCall) and node.fun.fun == itir.SymRef(id="shift"):
             assert len(node.args) == 1
             return FunCall(
@@ -264,7 +247,6 @@
             expr=self.visit(node.expr, **kwargs),
         )
 
-<<<<<<< HEAD
     @staticmethod
     def _is_scan(node: itir.Node):
         return isinstance(node, itir.FunCall) and node.fun == itir.SymRef(id="scan")
@@ -278,7 +260,7 @@
     def visit_StencilClosure(
         self, node: itir.StencilClosure, extracted_functions: list, **kwargs: Any
     ) -> Union[ScanExecution, StencilExecution]:
-        backend = Backend(domain=self.visit(node.domain, **kwargs))
+        backend = Backend(domain=self.visit(node.domain, stencil=node.stencil, **kwargs))
         if self._is_scan(node.stencil):
             scan_id = UIDs.sequential_id(prefix="_scan")
             assert isinstance(node.stencil, itir.FunCall)
@@ -299,14 +281,6 @@
                 scans=[scan],
                 args=[self.visit(node.output, **kwargs)] + self.visit(node.inputs),
             )
-=======
-    def visit_StencilClosure(self, node: itir.StencilClosure, **kwargs: Any) -> StencilExecution:
-        assert isinstance(node.stencil, itir.SymRef)
-        backend = Backend(
-            domain=self.visit(node.domain, stencil=kwargs["symtable"][node.stencil.id], **kwargs)
-        )
-
->>>>>>> 4290f211
         return StencilExecution(
             stencil=self.visit(
                 node.stencil,
@@ -319,7 +293,6 @@
             backend=backend,
         )
 
-<<<<<<< HEAD
     @staticmethod
     def _merge_scans(
         executions: list[Union[StencilExecution, ScanExecution]]
@@ -376,33 +349,28 @@
             .to_set()
         )
 
-=======
->>>>>>> 4290f211
     def visit_FencilDefinition(
         self, node: itir.FencilDefinition, *, grid_type: str, **kwargs: Any
     ) -> FencilDefinition:
         grid_type = getattr(GridType, grid_type.upper())
-<<<<<<< HEAD
         extracted_functions: list[Union[FunctionDefinition, ScanPassDefinition]] = []
-        executions = self.visit(node.closures, extracted_functions=extracted_functions)
+        self.offset_provider = kwargs["offset_provider"]
+        executions = self.visit(
+            node.closures, grid_type=grid_type, extracted_functions=extracted_functions
+        )
         executions = self._merge_scans(executions)
-=======
-        self.offset_provider = kwargs["offset_provider"]
-        executions = self.visit(node.closures, grid_type=grid_type, **kwargs)
-        function_definitions = self.visit(node.function_definitions)
+        function_definitions = self.visit(node.function_definitions) + extracted_functions
         axes = self._collect_offset_or_axis_node(itir.AxisLiteral, node)
         offsets = self._collect_offset_or_axis_node(
             OffsetLiteral, executions + function_definitions
         )  # collect offsets from gtfn nodes as some might have been dropped
         offset_declarations = list(map(lambda x: Sym(id=x), axes | offsets))
->>>>>>> 4290f211
         return FencilDefinition(
             id=SymbolName(node.id),
             params=self.visit(node.params),
             executions=executions,
-<<<<<<< HEAD
-            offset_declarations=self._collect_offsets(node),
-            function_definitions=self.visit(node.function_definitions) + extracted_functions,
+            offset_declarations=offset_declarations,
+            function_definitions=function_definitions,
             grid_type=grid_type,
             temporaries=[],
         )
@@ -416,7 +384,9 @@
             assert isinstance(x, str)
             return pytype_to_cpptype(x)
 
-        return TemporaryAllocation(id=node.id, dtype=dtype_to_cpp(node.dtype))
+        return TemporaryAllocation(
+            id=node.id, dtype=dtype_to_cpp(node.dtype), domain=self.visit(node.domain, **kwargs)
+        )
 
     def visit_FencilWithTemporaries(self, node, **kwargs) -> FencilDefinition:
         fencil = self.visit(node.fencil, **kwargs)
@@ -428,9 +398,4 @@
             offset_declarations=fencil.offset_declarations,
             function_definitions=fencil.function_definitions,
             temporaries=self.visit(node.tmps, params=[p.id for p in node.params]),
-=======
-            grid_type=grid_type,
-            offset_declarations=offset_declarations,
-            function_definitions=function_definitions,
->>>>>>> 4290f211
         )