--- conflicted
+++ resolved
@@ -168,17 +168,10 @@
 
 class FencilDefinition(Node, ValidatedSymbolTableTrait):
     id: SymbolName  # noqa: A003
-<<<<<<< HEAD
     params: list[Sym]
     function_definitions: list[Union[FunctionDefinition, ScanPassDefinition]]
     executions: list[Union[StencilExecution, ScanExecution]]
-    offset_declarations: list[Sym]
-=======
-    params: List[Sym]
-    function_definitions: List[FunctionDefinition]
-    executions: List[StencilExecution]
-    offset_definitions: List[TagDefinition]
->>>>>>> 049b8118
+    offset_definitions: list[TagDefinition]
     grid_type: common.GridType
     temporaries: list[TemporaryAllocation]
 
