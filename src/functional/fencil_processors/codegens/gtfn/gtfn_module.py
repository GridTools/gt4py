--- conflicted
+++ resolved
@@ -17,13 +17,7 @@
     decl_body = f"return generated::{function.name}(nullptr)({rendered_params});"
     decl_src = cpp.render_function_declaration(function, body=decl_body)
     stencil_src = gtfn_backend.generate(
-<<<<<<< HEAD
-        itir,
-        grid_type=gtfn_backend._guess_grid_type(**kwargs),
-        offset_provider=kwargs["offset_provider"],
-=======
         itir, grid_type=gtfn_backend._guess_grid_type(**kwargs), **kwargs
->>>>>>> e4424e9f
     )
     source_code = format_source(
         "cpp",
