--- conflicted
+++ resolved
@@ -104,12 +104,10 @@
     def visit_OffsetLiteral(self, node: gtfn_ir.OffsetLiteral, **kwargs: Any) -> str:
         return node.value if isinstance(node.value, str) else f"{node.value}_c"
 
-<<<<<<< HEAD
     SidComposite = as_mako(
         "sid::composite::keys<${','.join(f'gridtools::integral_constant<int,{i}>' for i in range(len(values)))}>::make_values(${','.join(values)})"
     )
-    FunCall = as_fmt("{fun}({','.join(args)})")
-=======
+
     def visit_FunCall(self, node: gtfn_ir.FunCall, **kwargs):
         if isinstance(node.fun, gtfn_ir.SymRef) and node.fun.id in self._builtins_mapping:
             return self.generic_visit(node, fun_name=self._builtins_mapping[node.fun.id])
@@ -117,7 +115,6 @@
 
     FunCall = as_fmt("{fun_name}({','.join(args)})")
 
->>>>>>> f96a588e
     Lambda = as_mako(
         "[=](${','.join('auto ' + p for p in params)}){return ${expr};}"
     )  # TODO capture
