# GT4Py Project - GridTools Framework
#
# Copyright (c) 2014-2022, ETH Zurich
# All rights reserved.
#
# This file is part of the GT4Py project and the GridTools framework.
# GT4Py is free software: you can redistribute it and/or modify it under
# the terms of the GNU General Public License as published by the
# Free Software Foundation, either version 3 of the License, or any later
# version. See the LICENSE.txt file at the top-level directory of this
# distribution for a copy of the license or check <https://www.gnu.org/licenses/>.
#
# SPDX-License-Identifier: GPL-3.0-or-later


import dataclasses
from typing import Any, Final, Optional

import numpy as np

from functional.fencil_processors import pipeline, processor_interface as fpi
from functional.fencil_processors.builders import cache
from functional.fencil_processors.builders.cpp import bindings, build
from functional.fencil_processors.codegens.gtfn import gtfn_module
from functional.fencil_processors.source_modules import cpp_gen, source_modules
from functional.iterator import ir as itir


# TODO(ricoh): Add support for the whole range of arguments that can be passed to a fencil.
def convert_arg(arg: Any) -> Any:
    if hasattr(arg, "__array__"):
        return np.asarray(arg)
    else:
        return arg


@dataclasses.dataclass(frozen=True)
class GTFNExecutor(fpi.FencilExecutor):
<<<<<<< HEAD
    language_settings: source_modules.LanguageWithHeaderFilesSettings = field(
        default=cpp_gen.CPP_DEFAULT
    )
    build_project_gen: pipeline.BuildProjectGenerator = field(default=build.CompileCommandProject)
=======
    language_settings: source_modules.LanguageWithHeaderFilesSettings = cpp_gen.CPP_DEFAULT

>>>>>>> 29253e2d
    name: Optional[str] = None

    def __call__(self, fencil: itir.FencilDefinition, *args: Any, **kwargs: Any) -> None:
        """
        Execute the iterator IR fencil with the provided arguments.

        The fencil is compiled to machine code with C++ as an intermediate step,
        so the first execution is expected to have a significant overhead, while subsequent
        calls are very fast. Only scalar and buffer arguments are supported currently.

        See ``FencilExecutorFunction`` for details.
        """
<<<<<<< HEAD
        return self.build_project_gen(
=======
        # TODO(ricoh): a pipeline runner might enhance readability as well as discourage
        #  custom logic between steps.
        return build.CMakeProject(
>>>>>>> 29253e2d
            source_module=(
                source_module := gtfn_module.GTFNSourceModuleGenerator(self.language_settings)(
                    fencil, *args, **kwargs
                )
            ),
            bindings_module=bindings.create_bindings(source_module),
            cache_strategy=cache.Strategy.SESSION,
        ).get_implementation()(*[convert_arg(arg) for arg in args])

    @property
    def __name__(self) -> str:
        return self.name or repr(self)


run_gtfn: Final[fpi.FencilProcessorProtocol[None, fpi.FencilExecutor]] = GTFNExecutor(
    name="run_gtfn"
)<|MERGE_RESOLUTION|>--- conflicted
+++ resolved
@@ -36,15 +36,9 @@
 
 @dataclasses.dataclass(frozen=True)
 class GTFNExecutor(fpi.FencilExecutor):
-<<<<<<< HEAD
-    language_settings: source_modules.LanguageWithHeaderFilesSettings = field(
-        default=cpp_gen.CPP_DEFAULT
-    )
-    build_project_gen: pipeline.BuildProjectGenerator = field(default=build.CompileCommandProject)
-=======
     language_settings: source_modules.LanguageWithHeaderFilesSettings = cpp_gen.CPP_DEFAULT
+    build_project_gen: pipeline.BuildProjectGenerator = build.CompileCommandProject
 
->>>>>>> 29253e2d
     name: Optional[str] = None
 
     def __call__(self, fencil: itir.FencilDefinition, *args: Any, **kwargs: Any) -> None:
@@ -57,13 +51,9 @@
 
         See ``FencilExecutorFunction`` for details.
         """
-<<<<<<< HEAD
-        return self.build_project_gen(
-=======
         # TODO(ricoh): a pipeline runner might enhance readability as well as discourage
         #  custom logic between steps.
-        return build.CMakeProject(
->>>>>>> 29253e2d
+        return self.build_project_gen(
             source_module=(
                 source_module := gtfn_module.GTFNSourceModuleGenerator(self.language_settings)(
                     fencil, *args, **kwargs
