--- conflicted
+++ resolved
@@ -49,28 +49,6 @@
     symbol_type: ct.ScalarType | ct.FieldType | ct.TupleType,
 ) -> ITIRTypeKind:
     """
-<<<<<<< HEAD
-    match symbol_type:
-        case ct.DeferredSymbolType(constraint=None):
-            return TypeKind.UNKNOWN
-        case ct.TupleType(types=subtypes):
-            if subtypes:
-                return resulting_type_kind(subtypes[0])
-
-    match type_info.type_class(symbol_type):
-        case ct.FieldType:
-            return TypeKind.FIELD
-        case ct.UnknownFieldType:
-            return TypeKind.FIELD
-        case ct.ScalarType:
-            return TypeKind.SCALAR
-
-    return TypeKind.UNKNOWN
-
-
-def can_be_value_or_iterator(symbol_type: ct.SymbolType):
-    return resulting_type_kind(symbol_type) is not TypeKind.UNKNOWN
-=======
     Return the corresponding type kind (on iterator level) to a FOAST expression of the given symbol type.
 
     This function is used both to decide on how to lower an foast expression
@@ -97,7 +75,7 @@
     | (1, (local_field, regular_field))  | ENCAPSULATED_ITERATOR  |
     +------------------------------------+------------------------+
     """
-    if isinstance(symbol_type, ct.FieldType):
+    if isinstance(symbol_type, (ct.FieldType, ct.UnknownFieldType)):
         return ITIRTypeKind.ITERATOR
     elif any(type_info.primitive_constituents(symbol_type).if_isinstance(ct.FieldType)):
         # if we encounter any field type that is defined on a local dimension
@@ -119,7 +97,6 @@
         return iterator_type_kind(node.type) is it_type_kind
 
     return predicate
->>>>>>> a4188668
 
 
 def to_value(node: foast.LocatedNode) -> Callable[[itir.Expr], itir.Expr]:
