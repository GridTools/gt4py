# GT4Py Project - GridTools Framework
#
# Copyright (c) 2014-2021, ETH Zurich
# All rights reserved.
#
# This file is part of the GT4Py project and the GridTools framework.
# GT4Py is free software: you can redistribute it and/or modify it under
# the terms of the GNU General Public License as published by the
# Free Software Foundation, either version 3 of the License, or any later
# version. See the LICENSE.txt file at the top-level directory of this
# distribution for a copy of the license or check <https://www.gnu.org/licenses/>.
#
# SPDX-License-Identifier: GPL-3.0-or-later

<<<<<<< HEAD
from ast import Expr, NodeTransformer
from typing import Iterator, Optional, Union

import factory

from eve import NodeTranslator
from eve.visitors import NodeVisitor
import functional
from functional.ffront import common_types
=======
from typing import Optional

from eve import NodeTranslator
>>>>>>> d2b07081
from functional.ffront import field_operator_ast as foast
from functional.ffront import itir_makers as im
from functional.ffront.type_info import TypeInfo
from functional.iterator import ir as itir
from functional.ffront.fbuiltins import FUN_BUILTIN_NAMES
from collections import namedtuple

FieldAccess = namedtuple("FieldAccess", ["name", "shift"])


<<<<<<< HEAD
class AssignResolver(NodeTranslator):
    """
    Inline a sequence of assignments into a final return statement.

    >>> from functional.ffront.func_to_foast import FieldOperatorParser
    >>> from functional.common import Field
    >>>
    >>> float64 = float
    >>>
    >>> def fieldop(inp: Field[..., "float64"]):
    ...     tmp1 = inp
    ...     tmp2 = tmp1
    ...     return tmp2
    >>>
    >>> fieldop_foast_expr = AssignResolver.apply(FieldOperatorParser.apply_to_function(fieldop).body)
    >>> fieldop_foast_expr  # doctest: +ELLIPSIS
    Return(location=..., value=Name(location=..., id='inp'))
    """

    @classmethod
    def apply(
        cls, nodes: list[foast.Expr], *, params: Optional[list[itir.Sym]] = None
    ) -> foast.Expr:
        names: dict[str, foast.Expr] = {}
        parser = cls()
        for node in nodes[:-1]:
            names.update(parser.visit(node, names=names))
        return foast.Return(
            value=parser.visit(nodes[-1].value, names=names), location=nodes[-1].location
        )

    def visit_Assign(
        self,
        node: foast.Assign,
        *,
        names: Optional[dict[str, foast.Expr]] = None,
    ) -> dict[str, itir.Expr]:
        return {node.target.id: self.visit(node.value, names=names)}

    def visit_Name(
        self,
        node: foast.Name,
        *,
        names: Optional[dict[str, foast.Expr]] = None,
    ):
        names = names or {}
        if node.id in names:
            return names[node.id]
        return node


class FieldCollector(NodeVisitor):
    def __init__(self):
        self._fields = set()
        self.in_shift = False

    def visit_FunCall(self, node: itir.FunCall, **kwargs) -> None:
        if isinstance(node.fun, itir.FunCall) and node.fun.fun.id == "shift":
            self._fields.add(FieldAccess(node.args[0].id, node.fun.args[0]))
        else:
            self.generic_visit(node)

    def visit_SymRef(self, node: itir.SymRef, **kwargs) -> None:
        if not hasattr(functional.iterator.builtins, node.id):
            self._fields.add(FieldAccess(node.id, None))

    def getFields(self):
        return list(sorted(self._fields))


class DerefRemover(NodeTranslator):
    def visit_FunCall(self, node: itir.FunCall) -> itir.FunCall:
        if isinstance(node.fun, itir.FunCall):
            new_args = self.visit(node.args)
            return itir.FunCall(fun=node.fun, args=new_args)

        if node.fun.id == "deref":
            return node.args[0]

        new_args = self.visit(node.args)
        return itir.FunCall(fun=node.fun, args=new_args)


class ShiftRemover(NodeTranslator):
    def visit_FunCall(self, node: itir.FunCall) -> itir.FunCall:
        if isinstance(node.fun, itir.FunCall) and node.fun.fun.id == "shift":
            return itir.SymRef(id=node.args[0].id)
        new_args = self.visit(node.args)
        return itir.FunCall(fun=node.fun, args=new_args)


class SymRefRenamer(NodeTranslator):
    def __init__(self, suffix: str):
        self.suffix = suffix

    def visit_SymRef(self, node: itir.SymRef):
        if not hasattr(functional.iterator.builtins, node.id):
            return itir.SymRef(id=node.id + self.suffix)
        return node


class ItirSymRefFactory(factory.Factory):
    class Meta:
        model = itir.SymRef


class ItirFunCallFactory(factory.Factory):
    """
    Readability enhancing shortcut for itir.FunCall constructor.

    Usage:
    ------

    >>> ItirFunCallFactory(name="plus")
    FunCall(fun=SymRef(id='plus'), args=[])
    """

    class Meta:
        model = itir.FunCall

    class Params:
        name: Optional[str] = None

    fun = factory.LazyAttribute(lambda obj: ItirSymRefFactory(id=obj.name))
    args = factory.List([])


class ItirDerefFactory(ItirFunCallFactory):
    """Readability enhancing shortcut constructing deref itir builtins."""

    class Params:
        name = "deref"


class ItirShiftFactory(ItirFunCallFactory):
    """Readability enhancing shortcut constructing shift itir builtins."""

    class Params:
        name = "shift"
        shift_args: list[Union[itir.OffsetLiteral, itir.IntLiteral]] = []

    fun = factory.LazyAttribute(lambda obj: ItirFunCallFactory(name=obj.name, args=obj.shift_args))


def _name_is_field(name: foast.Name) -> bool:
    return isinstance(name.type, common_types.FieldType)


=======
>>>>>>> d2b07081
class FieldOperatorLowering(NodeTranslator):
    """
    Lower FieldOperator AST (FOAST) to Iterator IR (ITIR).

    Examples
    --------
    >>> from functional.ffront.func_to_foast import FieldOperatorParser
    >>> from functional.common import Field
    >>>
    >>> float64 = float
    >>>
    >>> def fieldop(inp: Field[..., "float64"]):
    ...    return inp
    >>>
    >>> parsed = FieldOperatorParser.apply_to_function(fieldop)
    >>> lowered = FieldOperatorLowering.apply(parsed)
    >>> type(lowered)
    <class 'functional.iterator.ir.FunctionDefinition'>
    >>> lowered.id
    'fieldop'
    >>> lowered.params
    [Sym(id='inp')]
    """

    class lifted_lambda:
        def __init__(self, *params):
            self.params = params

        def __call__(self, expr):
            return im.lift_(im.lambda__(*self.params)(expr))(*self.params)

    @classmethod
    def apply(cls, node: foast.FieldOperator) -> itir.FunctionDefinition:
        return cls().visit(node)

    def visit_FieldOperator(self, node: foast.FieldOperator, **kwargs) -> itir.FunctionDefinition:
        symtable = node.symtable_
        params = self.visit(node.params, symtable=symtable)
        return itir.FunctionDefinition(
            id=node.id,
            params=params,
            expr=self._visit_body(node.body, params=params, symtable=symtable),
        )

    def _visit_body(
        self, body: list[foast.Stmt], params: Optional[list[itir.Sym]] = None, **kwargs
    ) -> itir.FunCall:
        *assigns, return_stmt = body
        current_expr = self.visit(return_stmt, **kwargs)

        for assign in reversed(assigns):
            current_expr = im.let(*self._visit_assign(assign, **kwargs))(current_expr)

        return im.deref_(current_expr)

    def _visit_assign(self, node: foast.Assign, **kwargs) -> tuple[itir.Sym, itir.Expr]:
        sym = self.visit(node.target, **kwargs)
        expr = self.visit(node.value, **kwargs)
        return sym, expr

    def visit_Return(self, node: foast.Return, **kwargs) -> itir.Expr:
        return self.visit(node.value)

    def visit_Symbol(self, node: foast.Symbol, **kwargs) -> itir.Sym:
        return im.sym(node.id)

    def visit_Name(self, node: foast.Name, **kwargs) -> itir.SymRef:
        return im.ref(node.id)

    def _lift_lambda(self, node):
        def is_field(expr: foast.Expr) -> bool:
            return TypeInfo(expr.type).is_field_type

        param_names = list(
            node.iter_tree().if_isinstance(foast.Name).filter(is_field).getattr("id").unique()
        )
        return self.lifted_lambda(*param_names)

    def visit_Subscript(self, node: foast.Subscript, **kwargs) -> itir.FunCall:
        return im.tuple_get_(node.index, self.visit(node.value, **kwargs))

    def visit_TupleExpr(self, node: foast.TupleExpr, **kwargs) -> itir.FunCall:
        return im.make_tuple_(*self.visit(node.elts, **kwargs))

    def visit_UnaryOp(self, node: foast.UnaryOp, **kwargs) -> itir.FunCall:
        # TODO(tehrengruber): extend iterator ir to support unary operators
        zero_arg = [itir.IntLiteral(value=0)] if node.op is not foast.UnaryOperator.NOT else []
        return self._lift_lambda(node)(
            im.call_(node.op.value)(*[*zero_arg, im.deref_(self.visit(node.operand, **kwargs))])
        )

    def visit_BinOp(self, node: foast.BinOp, **kwargs) -> itir.FunCall:
        return self._lift_lambda(node)(
            im.call_(node.op.value)(
                im.deref_(self.visit(node.left, **kwargs)),
                im.deref_(self.visit(node.right, **kwargs)),
            )
        )

    def visit_Compare(self, node: foast.Compare, **kwargs) -> itir.FunCall:
        return self._lift_lambda(node)(
            im.call_(node.op.value)(
                im.deref_(self.visit(node.left, **kwargs)),
                im.deref_(self.visit(node.right, **kwargs)),
            )
        )

<<<<<<< HEAD
    def visit_Shift(self, node: foast.Shift, **kwargs) -> itir.Expr:
        shift_args = list(self._gen_shift_args(node.offsets))
        return self.visit(node.expr, shift_args=shift_args, **kwargs)

    def _make_shift_args(
        self, node: Union[foast.Subscript, foast.Name], **kwargs
    ) -> Union[tuple[itir.OffsetLiteral, itir.IntLiteral], tuple[itir.OffsetLiteral]]:
        if isinstance(node, foast.Subscript):
            return (itir.OffsetLiteral(value=node.value.id), itir.IntLiteral(value=node.index))
        else:
            return (itir.OffsetLiteral(value=node.id),)

    def _gen_shift_args(
        self, args: list[Union[foast.Subscript, foast.Name]], **kwargs
    ) -> Iterator[Union[itir.OffsetLiteral, itir.IntLiteral]]:
        for arg in args:
            yield from self._make_shift_args(arg)

    def _extract_fields(self, expr: itir.Expr) -> list[str]:
        fc = FieldCollector()
        fc.visit(expr)
        return fc.getFields()

    def _remove_field_shifts(self, expr: itir.Expr) -> itir.Expr:
        sr = ShiftRemover()
        expr = sr.visit(expr)
        return expr

    def _remove_field_derefs(self, expr: itir.Expr) -> itir.Expr:
        dr = DerefRemover()
        expr = dr.visit(expr)
        return expr

    def _rename_sym_refs(self, expr: itir.Expr, suffix: str) -> itir.Expr:
        rn = SymRefRenamer(suffix)
        expr = rn.visit(expr)
        return expr

    def _make_lamba_rhs(self, expr: itir.Expr) -> itir.FunCall:
        return ItirFunCallFactory(name="plus", args=[itir.SymRef(id="base"), expr])

    def _make_reduce(self, *args, **kwargs) -> itir.FunCall:
        red_rhs = self.visit(args[0], **kwargs)

        # get all fields referenced (technically this could also be external symbols)
        # this assumes that the same field doesn't appear both shifted and not shifted,
        # which should be checked for before the lowering
        rhs_fields = self._extract_fields(red_rhs[0])

        # to lower the expr to the lambda expr we need to
        #   - remove derefs
        #   - remove shifts
        #   - rename the fields being accessed (I think this is not strictly
        #     needed, but improves readabiltiy)
        rhs_lambda = itir.Lambda(
            params=[itir.Sym(id="base")]
            + [itir.Sym(id=field.name + "_param") for field in rhs_fields],
            expr=self._make_lamba_rhs(
                self._rename_sym_refs(
                    self._remove_field_derefs(self._remove_field_shifts(red_rhs[0])), "_param"
                )
            ),
        )
        # the arguments passed to the lambda are either a symref to the field, or, if the
        # field is shifted in the original expr, the shifted field
        lambda_args = []
        for field in rhs_fields:
            if field.shift is not None:
                lambda_args.append(
                    ItirFunCallFactory(
                        fun=ItirFunCallFactory(name="shift", args=[field.shift]),
                        args=[itir.SymRef(id=field.name)],
                    )
                )
            else:
                lambda_args.append(itir.SymRef(id=field.name))

        reduce_call = ItirFunCallFactory(
            fun=ItirFunCallFactory(name="reduce", args=[rhs_lambda, itir.IntLiteral(value=0.0)]),
            args=lambda_args,
        )

        return reduce_call

    def visit_Call(self, node: foast.Call, **kwargs) -> itir.FunCall:
        if node.func.id in FUN_BUILTIN_NAMES:
            return self._make_reduce(node.args, **kwargs)
        new_fun = (
            itir.SymRef(id=node.func.id)
            if isinstance(node.func, foast.Name)  # name called, e.g. my_fieldop(a, b)
            else self.visit(node.func, **kwargs)  # expression called, e.g. local_op[...](a, b)
        )
        return ItirFunCallFactory(
            fun=new_fun,
            args=self.visit(node.args, **kwargs),
=======
    def _visit_shift(self, node: foast.Call, **kwargs) -> itir.FunCall:
        return im.shift_(node.args[0].value.id, node.args[0].index)(self.visit(node.func, **kwargs))

    def visit_Call(self, node: foast.Call, **kwargs) -> itir.FunCall:
        if TypeInfo(node.func.type).is_field_type:
            return self._visit_shift(node, **kwargs)
        return self._lift_lambda(node)(
            im.call_(self.visit(node.func, **kwargs))(*self.visit(node.args, **kwargs))
>>>>>>> d2b07081
        )<|MERGE_RESOLUTION|>--- conflicted
+++ resolved
@@ -12,81 +12,19 @@
 #
 # SPDX-License-Identifier: GPL-3.0-or-later
 
-<<<<<<< HEAD
-from ast import Expr, NodeTransformer
-from typing import Iterator, Optional, Union
-
-import factory
-
-from eve import NodeTranslator
-from eve.visitors import NodeVisitor
+from collections import namedtuple
+from typing import Optional
+
 import functional
-from functional.ffront import common_types
-=======
-from typing import Optional
-
-from eve import NodeTranslator
->>>>>>> d2b07081
+from eve import NodeTranslator, NodeVisitor
 from functional.ffront import field_operator_ast as foast
 from functional.ffront import itir_makers as im
+from functional.ffront.fbuiltins import FUN_BUILTIN_NAMES
 from functional.ffront.type_info import TypeInfo
 from functional.iterator import ir as itir
-from functional.ffront.fbuiltins import FUN_BUILTIN_NAMES
-from collections import namedtuple
+
 
 FieldAccess = namedtuple("FieldAccess", ["name", "shift"])
-
-
-<<<<<<< HEAD
-class AssignResolver(NodeTranslator):
-    """
-    Inline a sequence of assignments into a final return statement.
-
-    >>> from functional.ffront.func_to_foast import FieldOperatorParser
-    >>> from functional.common import Field
-    >>>
-    >>> float64 = float
-    >>>
-    >>> def fieldop(inp: Field[..., "float64"]):
-    ...     tmp1 = inp
-    ...     tmp2 = tmp1
-    ...     return tmp2
-    >>>
-    >>> fieldop_foast_expr = AssignResolver.apply(FieldOperatorParser.apply_to_function(fieldop).body)
-    >>> fieldop_foast_expr  # doctest: +ELLIPSIS
-    Return(location=..., value=Name(location=..., id='inp'))
-    """
-
-    @classmethod
-    def apply(
-        cls, nodes: list[foast.Expr], *, params: Optional[list[itir.Sym]] = None
-    ) -> foast.Expr:
-        names: dict[str, foast.Expr] = {}
-        parser = cls()
-        for node in nodes[:-1]:
-            names.update(parser.visit(node, names=names))
-        return foast.Return(
-            value=parser.visit(nodes[-1].value, names=names), location=nodes[-1].location
-        )
-
-    def visit_Assign(
-        self,
-        node: foast.Assign,
-        *,
-        names: Optional[dict[str, foast.Expr]] = None,
-    ) -> dict[str, itir.Expr]:
-        return {node.target.id: self.visit(node.value, names=names)}
-
-    def visit_Name(
-        self,
-        node: foast.Name,
-        *,
-        names: Optional[dict[str, foast.Expr]] = None,
-    ):
-        names = names or {}
-        if node.id in names:
-            return names[node.id]
-        return node
 
 
 class FieldCollector(NodeVisitor):
@@ -97,6 +35,8 @@
     def visit_FunCall(self, node: itir.FunCall, **kwargs) -> None:
         if isinstance(node.fun, itir.FunCall) and node.fun.fun.id == "shift":
             self._fields.add(FieldAccess(node.args[0].id, node.fun.args[0]))
+        elif isinstance(node.fun, itir.FunCall) and node.fun.fun.id == "lift":
+            self.generic_visit(node.fun)
         else:
             self.generic_visit(node)
 
@@ -139,55 +79,6 @@
         return node
 
 
-class ItirSymRefFactory(factory.Factory):
-    class Meta:
-        model = itir.SymRef
-
-
-class ItirFunCallFactory(factory.Factory):
-    """
-    Readability enhancing shortcut for itir.FunCall constructor.
-
-    Usage:
-    ------
-
-    >>> ItirFunCallFactory(name="plus")
-    FunCall(fun=SymRef(id='plus'), args=[])
-    """
-
-    class Meta:
-        model = itir.FunCall
-
-    class Params:
-        name: Optional[str] = None
-
-    fun = factory.LazyAttribute(lambda obj: ItirSymRefFactory(id=obj.name))
-    args = factory.List([])
-
-
-class ItirDerefFactory(ItirFunCallFactory):
-    """Readability enhancing shortcut constructing deref itir builtins."""
-
-    class Params:
-        name = "deref"
-
-
-class ItirShiftFactory(ItirFunCallFactory):
-    """Readability enhancing shortcut constructing shift itir builtins."""
-
-    class Params:
-        name = "shift"
-        shift_args: list[Union[itir.OffsetLiteral, itir.IntLiteral]] = []
-
-    fun = factory.LazyAttribute(lambda obj: ItirFunCallFactory(name=obj.name, args=obj.shift_args))
-
-
-def _name_is_field(name: foast.Name) -> bool:
-    return isinstance(name.type, common_types.FieldType)
-
-
-=======
->>>>>>> d2b07081
 class FieldOperatorLowering(NodeTranslator):
     """
     Lower FieldOperator AST (FOAST) to Iterator IR (ITIR).
@@ -254,7 +145,7 @@
     def visit_Symbol(self, node: foast.Symbol, **kwargs) -> itir.Sym:
         return im.sym(node.id)
 
-    def visit_Name(self, node: foast.Name, **kwargs) -> itir.SymRef:
+    def visit_Name(self, node: foast.Name, **kwargs) -> itir.Sym:
         return im.ref(node.id)
 
     def _lift_lambda(self, node):
@@ -288,6 +179,7 @@
         )
 
     def visit_Compare(self, node: foast.Compare, **kwargs) -> itir.FunCall:
+
         return self._lift_lambda(node)(
             im.call_(node.op.value)(
                 im.deref_(self.visit(node.left, **kwargs)),
@@ -295,24 +187,13 @@
             )
         )
 
-<<<<<<< HEAD
-    def visit_Shift(self, node: foast.Shift, **kwargs) -> itir.Expr:
-        shift_args = list(self._gen_shift_args(node.offsets))
-        return self.visit(node.expr, shift_args=shift_args, **kwargs)
-
-    def _make_shift_args(
-        self, node: Union[foast.Subscript, foast.Name], **kwargs
-    ) -> Union[tuple[itir.OffsetLiteral, itir.IntLiteral], tuple[itir.OffsetLiteral]]:
-        if isinstance(node, foast.Subscript):
-            return (itir.OffsetLiteral(value=node.value.id), itir.IntLiteral(value=node.index))
+    def _visit_shift(self, node: foast.Call, **kwargs) -> itir.FunCall:
+        if isinstance(node.args[0], foast.Subscript):
+            return im.shift_(node.args[0].value.id, node.args[0].index)(
+                self.visit(node.func, **kwargs)
+            )
         else:
-            return (itir.OffsetLiteral(value=node.id),)
-
-    def _gen_shift_args(
-        self, args: list[Union[foast.Subscript, foast.Name]], **kwargs
-    ) -> Iterator[Union[itir.OffsetLiteral, itir.IntLiteral]]:
-        for arg in args:
-            yield from self._make_shift_args(arg)
+            return im.shift_(node.args[0].id)(self.visit(node.func, **kwargs))
 
     def _extract_fields(self, expr: itir.Expr) -> list[str]:
         fc = FieldCollector()
@@ -334,8 +215,9 @@
         expr = rn.visit(expr)
         return expr
 
-    def _make_lamba_rhs(self, expr: itir.Expr) -> itir.FunCall:
-        return ItirFunCallFactory(name="plus", args=[itir.SymRef(id="base"), expr])
+    def _make_lambda_rhs(self, expr: itir.Expr) -> itir.FunCall:
+        #  return ItirFunCallFactory(name="plus", args=[itir.SymRef(id="base"), expr])
+        return im.plus_(im.ref("base"), im.deref_(expr))
 
     def _make_reduce(self, *args, **kwargs) -> itir.FunCall:
         red_rhs = self.visit(args[0], **kwargs)
@@ -350,55 +232,47 @@
         #   - remove shifts
         #   - rename the fields being accessed (I think this is not strictly
         #     needed, but improves readabiltiy)
-        rhs_lambda = itir.Lambda(
-            params=[itir.Sym(id="base")]
-            + [itir.Sym(id=field.name + "_param") for field in rhs_fields],
-            expr=self._make_lamba_rhs(
-                self._rename_sym_refs(
-                    self._remove_field_derefs(self._remove_field_shifts(red_rhs[0])), "_param"
-                )
-            ),
+        #  rhs_lambda = itir.Lambda(
+        #      params=[itir.Sym(id="base")]
+        #      + [itir.Sym(id=field.name + "_param") for field in rhs_fields],
+        #      expr=self._make_lambda_rhs(
+        #          self._rename_sym_refs(
+        #              self._remove_field_derefs(self._remove_field_shifts(red_rhs[0])), "_param"
+        #          )
+        #      ),
+        #  )
+        rhs_lambda = im.lambda__("base", *[im.sym(field.name) for field in rhs_fields])(
+            self._make_lambda_rhs(red_rhs[0])
         )
         # the arguments passed to the lambda are either a symref to the field, or, if the
         # field is shifted in the original expr, the shifted field
         lambda_args = []
         for field in rhs_fields:
             if field.shift is not None:
-                lambda_args.append(
-                    ItirFunCallFactory(
-                        fun=ItirFunCallFactory(name="shift", args=[field.shift]),
-                        args=[itir.SymRef(id=field.name)],
-                    )
-                )
+                lambda_args.append(field.name)
+                #  lambda_args.append(
+                #      ItirFunCallFactory(
+                #          fun=ItirFunCallFactory(name="shift", args=[field.shift]),
+                #          args=[itir.SymRef(id=field.name)],
+                #      )
+                #  )
             else:
-                lambda_args.append(itir.SymRef(id=field.name))
-
-        reduce_call = ItirFunCallFactory(
-            fun=ItirFunCallFactory(name="reduce", args=[rhs_lambda, itir.IntLiteral(value=0.0)]),
-            args=lambda_args,
-        )
+                #  lambda_args.append(itir.SymRef(id=field.name))
+                lambda_args.append(im.ref(field.name))
+
+        #  reduce_call = ItirFunCallFactory(
+        #      fun=ItirFunCallFactory(name="reduce", args=[rhs_lambda, itir.IntLiteral(value=0.0)]),
+        #      args=lambda_args,
+        #  )
+        reduce_call = im.lift_(im.call_("reduce")(rhs_lambda, 0))(*lambda_args)
 
         return reduce_call
-
-    def visit_Call(self, node: foast.Call, **kwargs) -> itir.FunCall:
-        if node.func.id in FUN_BUILTIN_NAMES:
-            return self._make_reduce(node.args, **kwargs)
-        new_fun = (
-            itir.SymRef(id=node.func.id)
-            if isinstance(node.func, foast.Name)  # name called, e.g. my_fieldop(a, b)
-            else self.visit(node.func, **kwargs)  # expression called, e.g. local_op[...](a, b)
-        )
-        return ItirFunCallFactory(
-            fun=new_fun,
-            args=self.visit(node.args, **kwargs),
-=======
-    def _visit_shift(self, node: foast.Call, **kwargs) -> itir.FunCall:
-        return im.shift_(node.args[0].value.id, node.args[0].index)(self.visit(node.func, **kwargs))
 
     def visit_Call(self, node: foast.Call, **kwargs) -> itir.FunCall:
         if TypeInfo(node.func.type).is_field_type:
             return self._visit_shift(node, **kwargs)
+        elif node.func.id in FUN_BUILTIN_NAMES:
+            return self._make_reduce(node.args, **kwargs)
         return self._lift_lambda(node)(
             im.call_(self.visit(node.func, **kwargs))(*self.visit(node.args, **kwargs))
->>>>>>> d2b07081
         )