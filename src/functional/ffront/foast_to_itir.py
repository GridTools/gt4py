# GT4Py Project - GridTools Framework
#
# Copyright (c) 2014-2021, ETH Zurich
# All rights reserved.
#
# This file is part of the GT4Py project and the GridTools framework.
# GT4Py is free software: you can redistribute it and/or modify it under
# the terms of the GNU General Public License as published by the
# Free Software Foundation, either version 3 of the License, or any later
# version. See the LICENSE.txt file at the top-level directory of this
# distribution for a copy of the license or check <https://www.gnu.org/licenses/>.
#
# SPDX-License-Identifier: GPL-3.0-or-later

import itertools
from dataclasses import dataclass, field
from typing import Callable, Optional, cast

from eve import NodeTranslator
<<<<<<< HEAD
from functional.ffront import common_types as ct
from functional.ffront import fbuiltins
from functional.ffront import field_operator_ast as foast
from functional.ffront import itir_makers as im
from functional.ffront import type_info
from functional.ffront.fbuiltins import FUN_BUILTIN_NAMES, TYPE_BUILTIN_NAMES
from functional.iterator import ir as itir


def can_be_value_or_iterator(symbol_type: ct.SymbolType):
    return type_info.type_kind(symbol_type) is not type_info.TypeKind.UNKNOWN
=======
from functional.ffront import (
    common_types as ct,
    fbuiltins,
    field_operator_ast as foast,
    itir_makers as im,
)
from functional.ffront.fbuiltins import FUN_BUILTIN_NAMES, TYPE_BUILTIN_NAMES
from functional.ffront.type_info import TypeInfo
from functional.iterator import ir as itir


def can_be_value_or_iterator(typeinfo: TypeInfo):
    return (
        typeinfo.is_scalar
        or typeinfo.is_field_type
        or (typeinfo.is_complete and typeinfo.constraint is ct.TupleType)
    )
>>>>>>> 7a907e80


def to_value(node: foast.LocatedNode) -> Callable[[itir.Expr], itir.Expr]:
    """
    Either ``deref_`` or noop callable depending on the input node.

    Input node must have a scalar or field type.
    If the lowered input node will represent an iterator expression, return ``deref_``.
    Otherwise return a noop callable.

    Examples:
    ---------
    >>> from functional.ffront.func_to_foast import FieldOperatorParser
    >>> from functional.ffront.fbuiltins import float64
    >>> from functional.common import Field
    >>> def foo(a: Field[..., "float64"]):
    ...    b = 5
    ...    return a, b

    >>> parsed = FieldOperatorParser.apply_to_function(foo)
    >>> field_a, scalar_b = parsed.body[-1].value.elts
    >>> to_value(field_a)(im.ref("a"))
    FunCall(fun=SymRef(id='deref'), args=[SymRef(id='a')])
    >>> to_value(scalar_b)(im.ref("a"))
    SymRef(id='a')
    """
<<<<<<< HEAD
    assert can_be_value_or_iterator(node.type)
    if type_info.type_kind(node.type) is type_info.TypeKind.FIELD:
=======
    typeinfo = TypeInfo(node.type)
    assert can_be_value_or_iterator(typeinfo)
    if typeinfo.is_field_type:
        return im.deref_
    elif typeinfo.constraint is ct.TupleType and TypeInfo(typeinfo.type.types[0]).is_field_type:
>>>>>>> 7a907e80
        return im.deref_
    return lambda x: x


class FieldOperatorLowering(NodeTranslator):
    """
    Lower FieldOperator AST (FOAST) to Iterator IR (ITIR).

    Examples
    --------
    >>> from functional.ffront.func_to_foast import FieldOperatorParser
    >>> from functional.ffront.fbuiltins import float64
    >>> from functional.common import Field
    >>>
    >>> def fieldop(inp: Field[..., "float64"]):
    ...    return inp
    >>>
    >>> parsed = FieldOperatorParser.apply_to_function(fieldop)
    >>> lowered = FieldOperatorLowering.apply(parsed)
    >>> type(lowered)
    <class 'functional.iterator.ir.FunctionDefinition'>
    >>> lowered.id
    'fieldop'
    >>> lowered.params
    [Sym(id='inp')]
    """

    class lifted_lambda:
        def __init__(self, *params):
            self.params = params

        def __call__(self, expr):
            return im.lift_(im.lambda__(*self.params)(expr))(*self.params)

    @classmethod
    def apply(cls, node: foast.LocatedNode) -> itir.Expr:
        return cls().visit(node)

    def visit_FieldOperator(self, node: foast.FieldOperator, **kwargs) -> itir.FunctionDefinition:
        symtable = node.symtable_
        params = self.visit(node.params, symtable=symtable)
        return itir.FunctionDefinition(
            id=node.id,
            params=params,
            expr=self._visit_body(node.body, params=params, symtable=symtable),
        )

    def _visit_body(
        self, body: list[foast.Stmt], params: Optional[list[itir.Sym]] = None, **kwargs
    ) -> itir.FunCall:
        *assigns, return_stmt = body
        current_expr = self.visit(return_stmt, **kwargs)

        for assign in reversed(assigns):
            current_expr = im.let(*self._visit_assign(cast(foast.Assign, assign), **kwargs))(
                current_expr
            )

        return to_value(return_stmt.value)(current_expr)

    def _visit_assign(self, node: foast.Assign, **kwargs) -> tuple[itir.Sym, itir.Expr]:
        sym = self.visit(node.target, **kwargs)
        expr = self.visit(node.value, **kwargs)
        return sym, expr

    def visit_Return(self, node: foast.Return, **kwargs) -> itir.Expr:
        return self.visit(node.value, **kwargs)

    def visit_Symbol(self, node: foast.Symbol, **kwargs) -> itir.Sym:
        return im.sym(node.id)

    def visit_Name(self, node: foast.Name, **kwargs) -> itir.SymRef:
        return im.ref(node.id)

    def _lift_lambda(self, node):
        def is_field(expr: foast.Expr) -> bool:
            return type_info.type_class(expr.type) is ct.FieldType

        param_names = list(
            node.iter_tree().if_isinstance(foast.Name).filter(is_field).getattr("id").unique()
        )
        return self.lifted_lambda(*param_names)

    def visit_Subscript(self, node: foast.Subscript, **kwargs) -> itir.FunCall:
        return im.tuple_get_(node.index, self.visit(node.value, **kwargs))

    def visit_TupleExpr(self, node: foast.TupleExpr, **kwargs) -> itir.FunCall:
        return im.make_tuple_(*self.visit(node.elts, **kwargs))

    def _lift_if_field(self, node: foast.LocatedNode) -> Callable[[itir.Expr], itir.Expr]:
<<<<<<< HEAD
        assert can_be_value_or_iterator(node.type)
        if type_info.type_kind(node.type) is type_info.TypeKind.SCALAR:
=======
        typeinfo = TypeInfo(node.type)
        assert typeinfo.is_scalar or typeinfo.is_field_type
        if typeinfo.is_scalar:
>>>>>>> 7a907e80
            return lambda x: x
        return self._lift_lambda(node)

    def visit_UnaryOp(self, node: foast.UnaryOp, **kwargs) -> itir.FunCall:
        # TODO(tehrengruber): extend iterator ir to support unary operators
        if node.op is foast.UnaryOperator.NOT:
            return self._lift_if_field(node)(
                im.call_(node.op.value)(to_value(node.operand)(self.visit(node.operand, **kwargs)))
            )
        return self._lift_if_field(node)(
            im.call_(node.op.value)(
                im.literal_("0", "int"),
                to_value(node.operand)(self.visit(node.operand, **kwargs)),
            )
        )

    def visit_BinOp(self, node: foast.BinOp, **kwargs) -> itir.FunCall:
        return self._lift_if_field(node)(
            im.call_(node.op.value)(
                to_value(node.left)(self.visit(node.left, **kwargs)),
                to_value(node.right)(self.visit(node.right, **kwargs)),
            )
        )

    def visit_Compare(self, node: foast.Compare, **kwargs) -> itir.FunCall:
        return self._lift_if_field(node)(
            im.call_(node.op.value)(
                to_value(node.left)(self.visit(node.left, **kwargs)),
                to_value(node.left)(self.visit(node.right, **kwargs)),
            )
        )

    def _visit_shift(self, node: foast.Call, **kwargs) -> itir.FunCall:
        match node.args[0]:
            case foast.Subscript(value=foast.Name(id=offset_name), index=int(offset_index)):
                return im.shift_(offset_name, offset_index)(self.visit(node.func, **kwargs))
            case foast.Name(id=offset_name):
                return im.shift_(offset_name)(self.visit(node.func, **kwargs))
        raise FieldOperatorLoweringError("Unexpected shift arguments!")

    def _visit_reduce(self, node: foast.Call, **kwargs) -> itir.FunCall:
        lowering = InsideReductionLowering()
        expr = lowering.visit(node.args[0], **kwargs)
        params = list(lowering.lambda_params.items())
        return im.lift_(
            im.call_("reduce")(
                im.lambda__("accum", *(param[0] for param in params))(im.plus_("accum", expr)),
                0,
            )
        )(*(param[1] for param in params))

    def visit_Call(self, node: foast.Call, **kwargs) -> itir.FunCall:
        if type_info.type_class(node.func.type) is ct.FieldType:
            return self._visit_shift(node, **kwargs)
        elif node.func.id in FUN_BUILTIN_NAMES:
            visitor = getattr(self, f"_visit_{node.func.id}")
            return visitor(node, **kwargs)
        elif node.func.id in TYPE_BUILTIN_NAMES:
            return self._visit_type_constr(node, **kwargs)
        return self._lift_if_field(node)(
            im.call_(self.visit(node.func, **kwargs))(*self.visit(node.args, **kwargs))
        )

    def _visit_neighbor_sum(self, node: foast.Call, **kwargs) -> itir.FunCall:
        return self._visit_reduce(node, **kwargs)

    def _visit_type_constr(self, node: foast.Call, **kwargs) -> itir.Literal:
        if isinstance(node.args[0], foast.Constant):
<<<<<<< HEAD
            target_type = fbuiltins.BUILTINS[node.func.id]
=======
            target_type = fbuiltins.BUILTINS[node.type.kind.name.lower()]
>>>>>>> 7a907e80
            source_type = {**fbuiltins.BUILTINS, "string": str}[
                node.args[0].dtype.kind.name.lower()
            ]
            if target_type is bool and source_type is not bool:
                return im.literal_(str(bool(source_type(node.args[0].value))), node.func.id)
<<<<<<< HEAD
            return im.literal_(node.args[0].value, node.func.id)
=======
            return im.literal_(node.args[0].value, node.type.kind.name.lower())
>>>>>>> 7a907e80
        raise FieldOperatorLoweringError(f"Encountered a type cast, which is not supported: {node}")

    def visit_Constant(self, node: foast.Constant, **kwargs) -> itir.Literal:
        if isinstance(node.type, ct.ScalarType) and not node.type.shape:
            typename = node.type.kind.name.lower()
            return im.literal_(str(node.value), typename)
        raise FieldOperatorLoweringError(f"Unsupported scalar type: {node.dtype}")


@dataclass
class InsideReductionLowering(FieldOperatorLowering):
    """Variant of the lowering with special rules for inside reductions."""

    lambda_params: dict[str, itir.Expr] = field(default_factory=lambda: {})
    __counter: itertools.count = field(default_factory=lambda: itertools.count())

    def visit_Name(self, node: foast.Name, **kwargs) -> itir.SymRef:
        uid = f"{node.id}__{self._sequential_id()}"
        self.lambda_params[uid] = super().visit_Name(node, **kwargs)
        return im.ref(uid)

    def visit_BinOp(self, node: foast.BinOp, **kwargs) -> itir.FunCall:
        return im.call_(node.op.value)(
            self.visit(node.left, **kwargs), self.visit(node.right, **kwargs)
        )

    def visit_Compare(self, node: foast.Compare, **kwargs) -> itir.FunCall:
        return im.call_(node.op.value)(
            self.visit(node.left, **kwargs), self.visit(node.right, **kwargs)
        )

    def visit_UnaryOp(self, node: foast.UnaryOp, **kwargs) -> itir.FunCall:
        if node.op is foast.UnaryOperator.NOT:
            return im.call_(node.op.value)(self.visit(node.operand, **kwargs))

        return im.call_(node.op.value)(im.literal_("0", "int"), self.visit(node.operand, **kwargs))

    def _visit_shift(self, node: foast.Call, **kwargs) -> itir.SymRef:  # type: ignore[override]
        uid = f"{node.func.id}__{self._sequential_id()}"
        self.lambda_params[uid] = FieldOperatorLowering.apply(node)
        return im.ref(uid)

    def _sequential_id(self):
        return next(self.__counter)


class FieldOperatorLoweringError(Exception):
    ...<|MERGE_RESOLUTION|>--- conflicted
+++ resolved
@@ -17,37 +17,19 @@
 from typing import Callable, Optional, cast
 
 from eve import NodeTranslator
-<<<<<<< HEAD
-from functional.ffront import common_types as ct
-from functional.ffront import fbuiltins
-from functional.ffront import field_operator_ast as foast
-from functional.ffront import itir_makers as im
-from functional.ffront import type_info
-from functional.ffront.fbuiltins import FUN_BUILTIN_NAMES, TYPE_BUILTIN_NAMES
-from functional.iterator import ir as itir
-
-
-def can_be_value_or_iterator(symbol_type: ct.SymbolType):
-    return type_info.type_kind(symbol_type) is not type_info.TypeKind.UNKNOWN
-=======
 from functional.ffront import (
     common_types as ct,
     fbuiltins,
     field_operator_ast as foast,
     itir_makers as im,
+    type_info,
 )
 from functional.ffront.fbuiltins import FUN_BUILTIN_NAMES, TYPE_BUILTIN_NAMES
-from functional.ffront.type_info import TypeInfo
 from functional.iterator import ir as itir
 
 
-def can_be_value_or_iterator(typeinfo: TypeInfo):
-    return (
-        typeinfo.is_scalar
-        or typeinfo.is_field_type
-        or (typeinfo.is_complete and typeinfo.constraint is ct.TupleType)
-    )
->>>>>>> 7a907e80
+def can_be_value_or_iterator(symbol_type: ct.SymbolType):
+    return type_info.type_kind(symbol_type) is not type_info.TypeKind.UNKNOWN
 
 
 def to_value(node: foast.LocatedNode) -> Callable[[itir.Expr], itir.Expr]:
@@ -74,16 +56,8 @@
     >>> to_value(scalar_b)(im.ref("a"))
     SymRef(id='a')
     """
-<<<<<<< HEAD
     assert can_be_value_or_iterator(node.type)
     if type_info.type_kind(node.type) is type_info.TypeKind.FIELD:
-=======
-    typeinfo = TypeInfo(node.type)
-    assert can_be_value_or_iterator(typeinfo)
-    if typeinfo.is_field_type:
-        return im.deref_
-    elif typeinfo.constraint is ct.TupleType and TypeInfo(typeinfo.type.types[0]).is_field_type:
->>>>>>> 7a907e80
         return im.deref_
     return lambda x: x
 
@@ -174,14 +148,8 @@
         return im.make_tuple_(*self.visit(node.elts, **kwargs))
 
     def _lift_if_field(self, node: foast.LocatedNode) -> Callable[[itir.Expr], itir.Expr]:
-<<<<<<< HEAD
         assert can_be_value_or_iterator(node.type)
         if type_info.type_kind(node.type) is type_info.TypeKind.SCALAR:
-=======
-        typeinfo = TypeInfo(node.type)
-        assert typeinfo.is_scalar or typeinfo.is_field_type
-        if typeinfo.is_scalar:
->>>>>>> 7a907e80
             return lambda x: x
         return self._lift_lambda(node)
 
@@ -250,21 +218,13 @@
 
     def _visit_type_constr(self, node: foast.Call, **kwargs) -> itir.Literal:
         if isinstance(node.args[0], foast.Constant):
-<<<<<<< HEAD
-            target_type = fbuiltins.BUILTINS[node.func.id]
-=======
             target_type = fbuiltins.BUILTINS[node.type.kind.name.lower()]
->>>>>>> 7a907e80
             source_type = {**fbuiltins.BUILTINS, "string": str}[
                 node.args[0].dtype.kind.name.lower()
             ]
             if target_type is bool and source_type is not bool:
                 return im.literal_(str(bool(source_type(node.args[0].value))), node.func.id)
-<<<<<<< HEAD
-            return im.literal_(node.args[0].value, node.func.id)
-=======
             return im.literal_(node.args[0].value, node.type.kind.name.lower())
->>>>>>> 7a907e80
         raise FieldOperatorLoweringError(f"Encountered a type cast, which is not supported: {node}")
 
     def visit_Constant(self, node: foast.Constant, **kwargs) -> itir.Literal:
