--- conflicted
+++ resolved
@@ -68,53 +68,10 @@
     return ITIRTypeKind.VALUE
 
 
-<<<<<<< HEAD
 def to_iterator(node: foast.Symbol | foast.Expr):
     if iterator_type_kind(node.type) is ITIRTypeKind.VALUE:
         return lambda x: im.lift_(im.lambda__()(x))()
     return lambda x: x
-=======
-def is_expr_with_iterator_type_kind(it_type_kind: ITIRTypeKind) -> Callable[[foast.Expr], bool]:
-    def predicate(node: foast.Expr):
-        return iterator_type_kind(node.type) is it_type_kind
-
-    return predicate
-
-
-def to_value(node: foast.Expr) -> Callable[[itir.Expr], itir.Expr]:
-    """
-    Either ``deref_`` or noop callable depending on the input node.
-
-    Input node must have a scalar, non-local field, or tuple of non-local fields
-    type. If the lowered input node will represent an iterator expression,
-    return ``deref_``. Otherwise return a noop callable.
-
-    Examples:
-    ---------
-    >>> from functional.ffront.func_to_foast import FieldOperatorParser
-    >>> from functional.ffront.fbuiltins import float64
-    >>> from functional.common import Field, Dimension
-    >>> IDim = Dimension("IDim")
-    >>> def foo(a: Field[[IDim], "float64"]):
-    ...    b = 5
-    ...    return a, b
-
-    >>> parsed = FieldOperatorParser.apply_to_function(foo)
-    >>> field_a, scalar_b = parsed.body[-1].value.elts
-    >>> to_value(field_a)(im.ref("a"))
-    FunCall(fun=SymRef(id=SymbolRef('deref')), args=[SymRef(id=SymbolRef('a'))])
-    >>> to_value(scalar_b)(im.ref("a"))
-    SymRef(id=SymbolRef('a'))
-    """
-    if iterator_type_kind(node.type) is ITIRTypeKind.ITERATOR:
-        # just to ensure we don't accidentally deref a local field
-        assert not (isinstance(node.type, ts.FieldType) and is_local_kind(node.type))
-        return im.deref_
-    elif iterator_type_kind(node.type) is ITIRTypeKind.VALUE:
-        return lambda x: x
-
-    raise AssertionError(f"Type {node.type} can not be turned into a value.")
->>>>>>> 572b04ca
 
 
 class FieldOperatorLowering(NodeTranslator):
