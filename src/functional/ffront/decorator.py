# GT4Py Project - GridTools Framework
#
# Copyright (c) 2014-2021, ETH Zurich
# All rights reserved.
#
# This file is part of the GT4Py project and the GridTools framework.
# GT4Py is free software: you can redistribute it and/or modify it under
# the terms of the GNU General Public License as published by the
# Free Software Foundation, either version 3 of the License, or any later
# version. See the LICENSE.txt file at the top-level directory of this
# distribution for a copy of the license or check <https://www.gnu.org/licenses/>.
#
# SPDX-License-Identifier: GPL-3.0-or-later


# TODO(tehrengruber): This file contains to many different components. Split
#  into components for each dialect.


from __future__ import annotations

import abc
import collections
import dataclasses
import functools
import types
import typing
import warnings
from collections.abc import Callable, Iterable
from typing import Generic, Protocol, SupportsFloat, SupportsInt, TypeAlias, TypeVar

import numpy as np
from devtools import debug

from eve.extended_typing import Any, Optional
from eve.utils import UIDGenerator
from functional.common import DimensionKind, GridType, GTTypeError
from functional.fencil_processors.processor_interface import (
    FencilExecutor,
    FencilFormatter,
    ensure_processor_kind,
)
from functional.fencil_processors.runners import roundtrip
from functional.ffront import (
    common_types as ct,
    field_operator_ast as foast,
    program_ast as past,
    symbol_makers,
    type_info,
)
from functional.ffront.fbuiltins import Dimension, FieldOffset
from functional.ffront.foast_passes.type_deduction import FieldOperatorTypeDeduction
from functional.ffront.foast_to_itir import FieldOperatorLowering
from functional.ffront.func_to_foast import FieldOperatorParser
from functional.ffront.func_to_past import ProgramParser
from functional.ffront.past_passes.type_deduction import ProgramTypeDeduction
from functional.ffront.past_to_itir import ProgramLowering
from functional.ffront.source_utils import CapturedVars
from functional.iterator import ir as itir
<<<<<<< HEAD
from functional.iterator.embedded import constant_field
=======
from functional.iterator.processor_interface import (
    FencilExecutor,
    FencilFormatter,
    ensure_executor,
    ensure_formatter,
)
>>>>>>> 4dfac506


Scalar: TypeAlias = SupportsInt | SupportsFloat | np.int32 | np.int64 | np.float32 | np.float64

DEFAULT_BACKEND: Callable = roundtrip.executor


def _collect_capture_vars(captured_vars: CapturedVars) -> CapturedVars:
    new_captured_vars = captured_vars
    flat_captured_vars = collections.ChainMap(captured_vars.globals, captured_vars.nonlocals)

    for value in flat_captured_vars.values():
        if isinstance(value, GTCallable):
            # if the closure ref has closure refs by itself, also add them
            if vars_of_val := value.__gt_captured_vars__():
                vars_of_val = _collect_capture_vars(vars_of_val)

                flat_vars_of_val = collections.ChainMap(vars_of_val.globals, vars_of_val.nonlocals)
                collisions: list[str] = []
                for potential_collision in set(flat_captured_vars) & set(flat_vars_of_val):
                    if (
                        flat_captured_vars[potential_collision]
                        != flat_vars_of_val[potential_collision]
                    ):
                        collisions.append(potential_collision)
                if collisions:
                    raise NotImplementedError(
                        f"Using closure vars with same name, but different value "
                        f"across functions is not implemented yet. \n"
                        f"Collisions: {'`,  `'.join(collisions)}"
                    )

                new_captured_vars = dataclasses.replace(
                    new_captured_vars,
                    globals={**new_captured_vars.globals, **vars_of_val.globals},
                    nonlocals={**new_captured_vars.nonlocals, **vars_of_val.nonlocals},
                )
    return new_captured_vars


def _deduce_grid_type(
    requested_grid_type: Optional[GridType],
    offsets_and_dimensions: Iterable[FieldOffset | Dimension],
) -> GridType:
    """
    Derive grid type from actually occurring dimensions and check against optional user request.

    Unstructured grid type is consistent with any kind of offset, cartesian
    is easier to optimize for but only allowed in the absence of unstructured
    dimensions and offsets.
    """

    def is_cartesian_offset(o: FieldOffset):
        return len(o.target) == 1 and o.source == o.target[0]

    deduced_grid_type = GridType.CARTESIAN
    for o in offsets_and_dimensions:
        if isinstance(o, FieldOffset) and not is_cartesian_offset(o):
            deduced_grid_type = GridType.UNSTRUCTURED
            break
        if isinstance(o, Dimension) and o.kind == DimensionKind.LOCAL:
            deduced_grid_type = GridType.UNSTRUCTURED
            break

    if requested_grid_type == GridType.CARTESIAN and deduced_grid_type == GridType.UNSTRUCTURED:
        raise GTTypeError(
            "grid_type == GridType.CARTESIAN was requested, but unstructured `FieldOffset` or local `Dimension` was found."
        )

    return deduced_grid_type if requested_grid_type is None else requested_grid_type


@typing.runtime_checkable
class GTCallable(Protocol):
    """
    Typing Protocol (abstract base class) defining the interface for subroutines.

    Any class implementing the methods defined in this protocol can be called
    from ``ffront`` programs or operators.
    """

    def __gt_captured_vars__(self) -> Optional[CapturedVars]:
        """
        Return all external variables referenced inside the callable.

        Note that in addition to the callable itself all captured variables
        are also lowered such that they can be used in the lowered callable.
        """
        return None

    @abc.abstractmethod
    def __gt_type__(self) -> ct.CallableType:
        """
        Return symbol type, i.e. signature and return type.

        The type is used internally to populate the closure vars of the
        various dialects root nodes (i.e. FOAST Field Operator, PAST Program)
        """
        ...

    @abc.abstractmethod
    def __gt_itir__(self) -> itir.FunctionDefinition:
        """
        Return iterator IR function definition representing the callable.

        Used internally by the Program decorator to populate the function
        definitions of the iterator IR.
        """
        ...

    # TODO(tehrengruber): For embedded execution a `__call__` method and for
    #  "truly" embedded execution arguably also a `from_function` method is
    #  required. Since field operators currently have a `__gt_type__` with a
    #  Field return value, but it's `__call__` method being void (result via
    #  out arg) there is no good / consistent definition on what signature a
    #  protocol implementer is expected to provide. Skipping for now.


# TODO(tehrengruber): Decide if and how programs can call other programs. As a
#  result Program could become a GTCallable.
# TODO(ricoh): factor out the generated ITIR together with arguments rewriting
# so that using fencil processors on `some_program.itir` becomes trivial without
# prior knowledge of the fencil signature rewriting done by `Program`.
# After that, drop the `.format_itir()` method, since it won't be needed.
@dataclasses.dataclass(frozen=True)
class Program:
    """
    Construct a program object from a PAST node.

    A call to the resulting object executes the program as expressed
    by the PAST node.

    Attributes:
        past_node: The node representing the program.
        captured_vars: Mapping from names referenced in the program to the
            actual values.
        externals: Dictionary of externals.
        backend: The backend to be used for code generation.
        definition: The Python function object corresponding to the PAST node.
    """

    past_node: past.Program
    captured_vars: CapturedVars
    externals: dict[str, Any]
    backend: Optional[FencilExecutor]
    definition: Optional[types.FunctionType] = None
    grid_type: Optional[GridType] = None

    @classmethod
    def from_function(
        cls,
        definition: types.FunctionType,
        externals: Optional[dict] = None,
        backend: Optional[FencilExecutor] = None,
        grid_type: Optional[GridType] = None,
    ) -> "Program":
        captured_vars = CapturedVars.from_function(definition)
        past_node = ProgramParser.apply_to_function(definition)
        return cls(
            past_node=past_node,
            captured_vars=captured_vars,
            externals={} if externals is None else externals,
            backend=backend,
            definition=definition,
            grid_type=grid_type,
        )

    def __post_init__(self):
        # validate contents of captured vars
        for name, value in self._filter_capture_vars_by_type(GTCallable).items():
            if value.__gt_itir__().id != name:
                raise RuntimeError(
                    "Name of the closure reference and the function it holds do not match."
                )

        # validate Symbols of captured vars in PAST
        referenced_var_names: set[str] = set()
        for captured_var in self.past_node.captured_vars:
            if isinstance(captured_var.type, (ct.CallableType, ct.OffsetType, ct.DimensionType)):
                referenced_var_names.add(captured_var.id)
            else:
                raise NotImplementedError("Only function closure vars are allowed currently.")
        defined_var_names = set(self.all_capture_vars.globals) | set(
            self.all_capture_vars.nonlocals
        )
        if undefined := referenced_var_names - defined_var_names:
            raise RuntimeError(f"Reference to undefined symbol(s) `{', '.join(undefined)}`.")

    def with_backend(self, backend: FencilExecutor) -> "Program":
        return Program(
            past_node=self.past_node,
            captured_vars=self.captured_vars,
            externals=self.externals,
            backend=backend,
            definition=self.definition,  # type: ignore[arg-type]  # mypy wrongly deduces definition as method here
        )

    @functools.cached_property
    def all_capture_vars(self) -> CapturedVars:
        return _collect_capture_vars(self.captured_vars)

    @functools.cached_property
    def itir(self) -> itir.FencilDefinition:
        if self.externals:
            raise NotImplementedError("Externals are not supported yet.")

        grid_type = _deduce_grid_type(
            self.grid_type, self._filter_capture_vars_by_type(FieldOffset, Dimension).values()
        )

        gt_callables = self._filter_capture_vars_by_type(GTCallable).values()
        lowered_funcs = [gt_callable.__gt_itir__() for gt_callable in gt_callables]
        return ProgramLowering.apply(
            self.past_node, function_definitions=lowered_funcs, grid_type=grid_type
        )

    def __call__(self, *args, offset_provider: dict[str, Dimension], **kwargs) -> None:
        rewritten_args, size_args, kwargs = self._process_args(args, kwargs)

        if not self.backend:
            warnings.warn(
                UserWarning(
                    f"Field View Program '{self.itir.id}': Using default ({DEFAULT_BACKEND}) backend."
                )
            )
        backend = self.backend or DEFAULT_BACKEND

        ensure_processor_kind(backend, FencilExecutor)
        if "debug" in kwargs:
            debug(self.itir)

        backend(
            self.itir,
            *rewritten_args,
            *size_args,
            **kwargs,
            offset_provider=offset_provider,
            column_axis=self._column_axis,
        )

    def format_itir(
        self, *args, formatter: FencilFormatter, offset_provider: dict[str, Dimension], **kwargs
    ) -> str:
        ensure_processor_kind(formatter, FencilFormatter)
        rewritten_args, size_args, kwargs = self._process_args(args, kwargs)
        if "debug" in kwargs:
            debug(self.itir)
        return formatter(
            self.itir,
            *rewritten_args,
            *size_args,
            **kwargs,
            offset_provider=offset_provider,
        )

    def _validate_args(self, *args, **kwargs) -> None:
        # TODO(tehrengruber): better error messages, check argument types
        if len(args) != len(self.past_node.params):
            raise GTTypeError(
                f"Function takes {len(self.past_node.params)} arguments, but {len(args)} were given."
            )
        if kwargs:
            raise NotImplementedError("Keyword arguments are not supported yet.")

    def _process_args(self, args: tuple, kwargs: dict) -> tuple[tuple, tuple, dict[str, Any]]:
        self._validate_args(*args, **kwargs)

        # extract size of all field arguments
        size_args: list[Optional[tuple[int, ...]]] = []
        rewritten_args = list(args)
        for param_idx, param in enumerate(self.past_node.params):
            if not isinstance(param.type, ct.FieldType):
                continue
            has_shape = hasattr(args[param_idx], "shape")
            for dim_idx in range(0, len(param.type.dims)):
                if has_shape:
                    size_args.append(args[param_idx].shape[dim_idx])
                else:
                    size_args.append(None)

        return tuple(rewritten_args), tuple(size_args), kwargs

    def _filter_capture_vars_by_type(self, *types: type) -> dict[str, Any]:
        flat_capture_vars = self.all_capture_vars.globals | self.all_capture_vars.nonlocals
        return {k: v for k, v in flat_capture_vars.items() if isinstance(v, types)}

    @functools.cached_property
    def _column_axis(self):
        # construct mapping from column axis to scan operators defined on
        #  that dimension. only one column axis is allowed, but we can use
        #  this mapping to provide good error messages.
        scanops_per_axis: dict[Dimension, str] = {}
        for name, gt_callable in self._filter_capture_vars_by_type(GTCallable).items():
            if isinstance((type_ := gt_callable.__gt_type__()), ct.ScanOperatorType):
                scanops_per_axis.setdefault(type_.axis, []).append(name)

        if len(scanops_per_axis.values()) == 0:
            return None

        if len(scanops_per_axis.values()) != 1:
            scanops_per_axis_strs = [
                f"- {dim.value}: {', '.join(scanops)}" for dim, scanops in scanops_per_axis.items()
            ]

            raise GTTypeError(
                "Only `ScanOperator`s defined on the same axis "
                + "can be used in a `Program`, but found:\n"
                + "\n".join(scanops_per_axis_strs)
            )

        return iter(scanops_per_axis.keys()).__next__()


@typing.overload
def program(definition: types.FunctionType) -> Program:
    ...


@typing.overload
def program(
    *, externals: Optional[dict], backend: Optional[FencilExecutor]
) -> Callable[[types.FunctionType], Program]:
    ...


def program(
    definition=None,
    *,
    externals=None,
    backend=None,
    grid_type=None,
) -> Program | Callable[[types.FunctionType], Program]:
    """
    Generate an implementation of a program from a Python function object.

    Examples:
        >>> @program  # noqa: F821 # doctest: +SKIP
        ... def program(in_field: Field[..., float64], out_field: Field[..., float64]): # noqa: F821
        ...     field_op(in_field, out=out_field)
        >>> program(in_field, out=out_field) # noqa: F821 # doctest: +SKIP

        >>> # the backend can optionally be passed if already decided
        >>> # not passing it will result in embedded execution by default
        >>> # the above is equivalent to
        >>> @program(backend="roundtrip")  # noqa: F821 # doctest: +SKIP
        ... def program(in_field: Field[..., float64], out_field: Field[..., float64]): # noqa: F821
        ...     field_op(in_field, out=out_field)
        >>> program(in_field, out=out_field) # noqa: F821 # doctest: +SKIP
    """

    def program_inner(definition: types.FunctionType) -> Program:
        return Program.from_function(definition, externals, backend, grid_type)

    return program_inner if definition is None else program_inner(definition)


OperatorNodeT = TypeVar("OperatorNodeT", bound=foast.LocatedNode)


@dataclasses.dataclass(frozen=True)
class FieldOperator(GTCallable, Generic[OperatorNodeT]):
    """
    Construct a field operator object from a PAST node.

    A call to the resulting object executes the field operator as expressed
    by the FOAST node and with the signature as if it would appear inside
    a program.

    Attributes:
        foast_node: The node representing the field operator.
        captured_vars: Mapping from names referenced in the program to the
            actual values.
        externals: Dictionary of externals.
        backend: The backend to be used for code generation.
        definition: The Python function object corresponding to the PAST node.
    """

    foast_node: OperatorNodeT
    captured_vars: CapturedVars
    externals: dict[str, Any]
    backend: Optional[FencilExecutor]  # note: backend is only used if directly called
    definition: Optional[types.FunctionType] = None

    @classmethod
    def from_function(
        cls,
        definition: types.FunctionType,
        externals: Optional[dict] = None,
        backend: Optional[FencilExecutor] = None,
        *,
        operator_node_cls: type[OperatorNodeT] = foast.FieldOperator,
        operator_attributes: Optional[dict[str, Any]] = None,
    ) -> FieldOperator[OperatorNodeT]:
        operator_attributes = operator_attributes or {}

        captured_vars = CapturedVars.from_function(definition)
        foast_definition_node = FieldOperatorParser.apply_to_function(definition)
        loc = foast_definition_node.location
        operator_attribute_nodes = {
            key: foast.Constant(
                value=value, type=symbol_makers.make_symbol_type_from_value(value), location=loc
            )
            for key, value in operator_attributes.items()
        }
        untyped_foast_node = operator_node_cls(
            id=foast_definition_node.id,
            definition=foast_definition_node,
            location=loc,
            **operator_attribute_nodes,
        )
        foast_node = FieldOperatorTypeDeduction.apply(untyped_foast_node)
        return cls(
            foast_node=foast_node,
            captured_vars=captured_vars,
            externals=externals or {},
            backend=backend,
            definition=definition,
        )

    def __gt_type__(self) -> ct.CallableType:
        type_ = self.foast_node.type
        assert isinstance(type_, ct.CallableType)
        return type_

    def with_backend(self, backend: FencilExecutor) -> FieldOperator:
        return FieldOperator(
            foast_node=self.foast_node,
            captured_vars=self.captured_vars,
            externals=self.externals,
            backend=backend,
            definition=self.definition,  # type: ignore[arg-type]  # mypy wrongly deduces definition as method here
        )

    def __gt_itir__(self) -> itir.FunctionDefinition:
        if hasattr(self, "__cached_itir"):
            return getattr(self, "__cached_itir")  # noqa: B009

        itir_node: itir.FunctionDefinition = FieldOperatorLowering.apply(self.foast_node)

        object.__setattr__(self, "__cached_itir", itir_node)

        return itir_node

    def __gt_captured_vars__(self) -> CapturedVars:
        return self.captured_vars

    def as_program(
        self, arg_types: list[ct.SymbolType], kwarg_types: dict[str, ct.SymbolType]
    ) -> Program:
        # TODO(tehrengruber): implement mechanism to deduce default values
        #  of arg and kwarg types
        # TODO(tehrengruber): check foast operator has no out argument that clashes
        #  with the out argument of the program we generate here.

        name = self.foast_node.id
        loc = self.foast_node.location
        param_sym_uids = UIDGenerator()  # use a new UID generator to allow caching

        type_ = self.__gt_type__()
        params_decl: list[past.Symbol] = [
            past.DataSymbol(
                id=param_sym_uids.sequential_id(prefix="__sym"),
                type=arg_type,
                namespace=ct.Namespace.LOCAL,
                location=loc,
            )
            for arg_type in arg_types
        ]
        params_ref = [past.Name(id=pdecl.id, location=loc) for pdecl in params_decl]
        out_sym: past.Symbol = past.DataSymbol(
            id="out",
            type=type_info.return_type(type_, with_args=arg_types, with_kwargs=kwarg_types),
            namespace=ct.Namespace.LOCAL,
            location=loc,
        )
        out_ref = past.Name(id="out", location=loc)

        # inject stencil as a closure var into program. Since CapturedVars is
        #  immutable we have to resort to this rather ugly way of doing a copy.
        captured_vars = dataclasses.replace(
            self.captured_vars, globals={**self.captured_vars.globals, name: self}
        )
        all_captured_vars = collections.ChainMap(captured_vars.globals, captured_vars.nonlocals)

        captured_symbols: list[past.Symbol] = []
        for name, val in all_captured_vars.items():  # type: ignore
            captured_symbols.append(
                past.Symbol(
                    id=name,
                    type=symbol_makers.make_symbol_type_from_value(val),
                    namespace=ct.Namespace.CLOSURE,
                    location=loc,
                )
            )

        untyped_past_node = past.Program(
            id=f"__field_operator_{name}",
            params=params_decl + [out_sym],
            body=[
                past.Call(
                    func=past.Name(id=name, location=loc),
                    args=params_ref,
                    kwargs={"out": out_ref},
                    location=loc,
                )
            ],
            captured_vars=captured_symbols,
            location=loc,
        )
        past_node = ProgramTypeDeduction.apply(untyped_past_node)

        return Program(
            past_node=past_node,
            captured_vars=captured_vars,
            externals=self.externals,
            backend=self.backend,
        )

    def __call__(self, *args, out, offset_provider: dict[str, Dimension], **kwargs) -> None:
        # TODO(tehrengruber): check all offset providers are given
        # deduce argument types
        arg_types = []
        for arg in args:
            arg_types.append(symbol_makers.make_symbol_type_from_value(arg))
        kwarg_types = {}
        for name, arg in kwargs.items():
            kwarg_types[name] = symbol_makers.make_symbol_type_from_value(arg)

        return self.as_program(arg_types, kwarg_types)(
            *args, out, offset_provider=offset_provider, **kwargs
        )


@typing.overload
def field_operator(
    definition: types.FunctionType, *, externals: Optional[dict], backend: Optional[FencilExecutor]
) -> FieldOperator[foast.FieldOperator]:
    ...


@typing.overload
def field_operator(
    *, externals: Optional[dict], backend: Optional[FencilExecutor]
) -> Callable[[types.FunctionType], FieldOperator[foast.FieldOperator]]:
    ...


def field_operator(
    definition=None,
    *,
    externals=None,
    backend=None,
):
    """
    Generate an implementation of the field operator from a Python function object.

    Examples:
        >>> @field_operator  # doctest: +SKIP
        ... def field_op(in_field: Field[..., float64]) -> Field[..., float64]: # noqa: F821
        ...     ...
        >>> field_op(in_field, out=out_field)  # noqa: F821 # doctest: +SKIP

        >>> # the backend can optionally be passed if already decided
        >>> # not passing it will result in embedded execution by default
        >>> @field_operator(backend="roundtrip")  # doctest: +SKIP
        ... def field_op(in_field: Field[..., float64]) -> Field[..., float64]: # noqa: F821
        ...     ...
    """

    def field_operator_inner(definition: types.FunctionType) -> FieldOperator[foast.FieldOperator]:
        return FieldOperator.from_function(definition, externals, backend)

    return field_operator_inner if definition is None else field_operator_inner(definition)


@typing.overload
def scan_operator(
    definition: types.FunctionType,
    *,
    axis: Dimension,
    forward: bool,
    init: Scalar,
    externals: Optional[dict],
    backend: Optional[str],
) -> FieldOperator[foast.ScanOperator]:
    ...


@typing.overload
def scan_operator(
    *,
    axis: Dimension,
    forward: bool,
    init: Scalar,
    externals: Optional[dict],
    backend: Optional[str],
) -> Callable[[types.FunctionType], FieldOperator[foast.ScanOperator]]:
    ...


def scan_operator(
    definition: Optional[types.FunctionType] = None,
    *,
    axis: Dimension,
    forward: bool = True,
    init: Scalar = 0.0,
    externals=None,
    backend=None,
) -> FieldOperator[foast.ScanOperator] | Callable[
    [types.FunctionType], FieldOperator[foast.ScanOperator]
]:
    """
    Generate an implementation of the scan operator from a Python function object.

    Arguments:
        definition: Function from scalars to a scalar.

    Keyword Arguments:
        axis: A :ref:`Dimension` to reduce over.
        forward: Boolean specifying the direction.
        init: Initial value for the carry argument of the scan pass.

    Examples:
        >>> import numpy as np
        >>> from functional.iterator.embedded import np_as_located_field
        >>> import functional.iterator.embedded
        >>> functional.iterator.embedded._column_range = 1
        >>> KDim = Dimension("K", kind=DimensionKind.VERTICAL)
        >>> inp = np_as_located_field(KDim)(np.ones((10,)))
        >>> out = np_as_located_field(KDim)(np.zeros((10,)))
        >>> @scan_operator(axis=KDim, forward=True, init=0.)
        ... def scan_operator(carry: float, val: float) -> float:
        ...     return carry+val
        >>> scan_operator(inp, out=out, offset_provider={})  # doctest: +SKIP
        >>> out.array()  # doctest: +SKIP
        array([ 1.,  2.,  3.,  4.,  5.,  6.,  7.,  8.,  9., 10.])
    """
    # TODO(tehrengruber): enable doctests again. For unknown / obscure reasons
    #  the above doctest fails when executed using `pytest --doctest-modules`.

    def scan_operator_inner(definition: types.FunctionType) -> FieldOperator:
        return FieldOperator.from_function(
            definition,
            externals,
            backend,
            operator_node_cls=foast.ScanOperator,
            operator_attributes={"axis": axis, "forward": forward, "init": init},
        )

    return scan_operator_inner if definition is None else scan_operator_inner(definition)<|MERGE_RESOLUTION|>--- conflicted
+++ resolved
@@ -57,16 +57,6 @@
 from functional.ffront.past_to_itir import ProgramLowering
 from functional.ffront.source_utils import CapturedVars
 from functional.iterator import ir as itir
-<<<<<<< HEAD
-from functional.iterator.embedded import constant_field
-=======
-from functional.iterator.processor_interface import (
-    FencilExecutor,
-    FencilFormatter,
-    ensure_executor,
-    ensure_formatter,
-)
->>>>>>> 4dfac506
 
 
 Scalar: TypeAlias = SupportsInt | SupportsFloat | np.int32 | np.int64 | np.float32 | np.float64
