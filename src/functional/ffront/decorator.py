--- conflicted
+++ resolved
@@ -26,21 +26,15 @@
 import typing
 import warnings
 from collections.abc import Callable, Iterable
-<<<<<<< HEAD
-from typing import Generic, Iterator, SupportsFloat, SupportsInt, TypeAlias, TypeVar
-=======
-from typing import Generator, Generic, TypeVar
->>>>>>> ec66f67c
+
+from typing import Generic, Iterator, SupportsFloat, SupportsInt, TypeVar
 
 from devtools import debug
 
 from eve.extended_typing import Any, Optional
 from eve.utils import UIDGenerator
-<<<<<<< HEAD
-from functional.common import Dimension, DimensionKind, GridType, GTTypeError
-=======
-from functional.common import DimensionKind, GridType, GTTypeError, Scalar
->>>>>>> ec66f67c
+
+from functional.common import Dimension, DimensionKind, GridType, GTTypeError, Scalar
 from functional.ffront import (
     dialect_ast_enums,
     field_operator_ast as foast,
@@ -65,15 +59,7 @@
 from functional.program_processors import processor_interface as ppi
 from functional.program_processors.runners import roundtrip
 
-
-<<<<<<< HEAD
-Scalar: TypeAlias = SupportsInt | SupportsFloat | np.int32 | np.int64 | np.float32 | np.float64
-
-DEFAULT_BACKEND: roundtrip.executor_class = roundtrip.executor
-=======
 DEFAULT_BACKEND: Callable = roundtrip.executor
->>>>>>> ec66f67c
-
 
 def _get_closure_vars_recursively(closure_vars: dict[str, Any]) -> dict[str, Any]:
     all_closure_vars = collections.ChainMap(closure_vars)
