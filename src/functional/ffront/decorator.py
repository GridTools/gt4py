# GT4Py Project - GridTools Framework
#
# Copyright (c) 2014-2021, ETH Zurich
# All rights reserved.
#
# This file is part of the GT4Py project and the GridTools framework.
# GT4Py is free software: you can redistribute it and/or modify it under
# the terms of the GNU General Public License as published by the
# Free Software Foundation, either version 3 of the License, or any later
# version. See the LICENSE.txt file at the top-level directory of this
# distribution for a copy of the license or check <https://www.gnu.org/licenses/>.
#
# SPDX-License-Identifier: GPL-3.0-or-later


# TODO(tehrengruber): This file contains to many different components. Split
#  into components for each dialect.


from __future__ import annotations

import abc
import collections
import dataclasses
import functools
import types
import typing
import warnings
<<<<<<< HEAD
from collections.abc import Callable, Iterable
from numbers import Number
from typing import Generic, Protocol, TypeVar
=======
from typing import Callable, Iterable, Protocol, cast
>>>>>>> a4188668

from devtools import debug

from eve.extended_typing import Any, Optional
from eve.utils import UIDs
from functional.common import DimensionKind, GridType, GTTypeError
from functional.fencil_processors.runners import roundtrip
from functional.ffront import (
    common_types as ct,
    field_operator_ast as foast,
    program_ast as past,
    symbol_makers,
    type_info,
)
from functional.ffront.fbuiltins import Dimension, FieldOffset
from functional.ffront.foast_passes.type_deduction import FieldOperatorTypeDeduction
from functional.ffront.foast_to_itir import FieldOperatorLowering
from functional.ffront.func_to_foast import FieldOperatorParser
from functional.ffront.func_to_past import ProgramParser
from functional.ffront.past_passes.type_deduction import ProgramTypeDeduction
from functional.ffront.past_to_itir import ProgramLowering
from functional.ffront.source_utils import CapturedVars
from functional.iterator import ir as itir
from functional.iterator.processor_interface import (
    FencilExecutor,
    FencilFormatter,
    ensure_executor,
    ensure_formatter,
)


DEFAULT_BACKEND: Callable = roundtrip.executor


def _collect_capture_vars(captured_vars: CapturedVars) -> CapturedVars:
    new_captured_vars = captured_vars
    flat_captured_vars = collections.ChainMap(captured_vars.globals, captured_vars.nonlocals)

    for value in flat_captured_vars.values():
        if isinstance(value, GTCallable):
            # if the closure ref has closure refs by itself, also add them
            if vars_of_val := value.__gt_captured_vars__():
                vars_of_val = _collect_capture_vars(vars_of_val)

                flat_vars_of_val = collections.ChainMap(vars_of_val.globals, vars_of_val.nonlocals)
                collisions: list[str] = []
                for potential_collision in set(flat_captured_vars) & set(flat_vars_of_val):
                    if (
                        flat_captured_vars[potential_collision]
                        != flat_vars_of_val[potential_collision]
                    ):
                        collisions.append(potential_collision)
                if collisions:
                    raise NotImplementedError(
                        f"Using closure vars with same name, but different value "
                        f"across functions is not implemented yet. \n"
                        f"Collisions: {'`,  `'.join(collisions)}"
                    )

                new_captured_vars = dataclasses.replace(
                    new_captured_vars,
                    globals={**new_captured_vars.globals, **vars_of_val.globals},
                    nonlocals={**new_captured_vars.nonlocals, **vars_of_val.nonlocals},
                )
    return new_captured_vars


@typing.runtime_checkable
class GTCallable(Protocol):
    """
    Typing Protocol (abstract base class) defining the interface for subroutines.

    Any class implementing the methods defined in this protocol can be called
    from ``ffront`` programs or operators.
    """

    def __gt_captured_vars__(self) -> Optional[CapturedVars]:
        """
        Return all external variables referenced inside the callable.

        Note that in addition to the callable itself all captured variables
        are also lowered such that they can be used in the lowered callable.
        """
        return None

    @abc.abstractmethod
    def __gt_type__(self) -> ct.FunctionType:
        """
        Return symbol type, i.e. signature and return type.

        The type is used internally to populate the closure vars of the
        various dialects root nodes (i.e. FOAST Field Operator, PAST Program)
        """
        ...

    @abc.abstractmethod
    def __gt_itir__(self) -> itir.FunctionDefinition:
        """
        Return iterator IR function definition representing the callable.

        Used internally by the Program decorator to populate the function
        definitions of the iterator IR.
        """
        ...

    # TODO(tehrengruber): For embedded execution a `__call__` method and for
    #  "truly" embedded execution arguably also a `from_function` method is
    #  required. Since field operators currently have a `__gt_type__` with a
    #  Field return value, but it's `__call__` method being void (result via
    #  out arg) there is no good / consistent definition on what signature a
    #  protocol implementer is expected to provide. Skipping for now.


# TODO(tehrengruber): Decide if and how programs can call other programs. As a
#  result Program could become a GTCallable.
# TODO(ricoh): factor out the generated ITIR together with arguments rewriting
# so that using fencil processors on `some_program.itir` becomes trivial without
# prior knowledge of the fencil signature rewriting done by `Program`.
# After that, drop the `.format_itir()` method, since it won't be needed.
@dataclasses.dataclass(frozen=True)
class Program:
    """
    Construct a program object from a PAST node.

    A call to the resulting object executes the program as expressed
    by the PAST node.

    Attributes:
        past_node: The node representing the program.
        captured_vars: Mapping from names referenced in the program to the
            actual values.
        externals: Dictionary of externals.
        backend: The backend to be used for code generation.
        definition: The Python function object corresponding to the PAST node.
    """

    past_node: past.Program
    captured_vars: CapturedVars
    externals: dict[str, Any]
    backend: Optional[FencilExecutor]
    definition: Optional[types.FunctionType] = None
    grid_type: Optional[GridType] = None

    @classmethod
    def from_function(
        cls,
        definition: types.FunctionType,
        externals: Optional[dict] = None,
        backend: Optional[FencilExecutor] = None,
        grid_type: Optional[GridType] = None,
    ) -> "Program":
        captured_vars = _collect_capture_vars(CapturedVars.from_function(definition))
        past_node = ProgramParser.apply_to_function(definition)
        return cls(
            past_node=past_node,
            captured_vars=captured_vars,
            externals={} if externals is None else externals,
            backend=backend,
            definition=definition,
            grid_type=grid_type,
        )

    def with_backend(self, backend: FencilExecutor) -> "Program":
        return Program(
            past_node=self.past_node,
            captured_vars=self.captured_vars,
            externals=self.externals,
            backend=backend,
            definition=self.definition,  # type: ignore[arg-type]  # mypy wrongly deduces definition as method here
        )

    @staticmethod
    def _deduce_grid_type(
        requested_grid_type: Optional[GridType],
        offsets_and_dimensions: set[FieldOffset | Dimension],
    ):
        """
        Derive grid type from actually occurring dimensions and check against optional user request.

        Unstructured grid type is consistent with any kind of offset, cartesian is easier to optimize for but only
        allowed in the absence of unstructured dimensions and offsets.
        """

        def is_cartesian_offset(o: FieldOffset):
            return len(o.target) == 1 and o.source == o.target[0]

        deduced_grid_type = GridType.CARTESIAN
        for o in offsets_and_dimensions:
            if isinstance(o, FieldOffset) and not is_cartesian_offset(o):
                deduced_grid_type = GridType.UNSTRUCTURED
                break
            if isinstance(o, Dimension) and o.kind == DimensionKind.LOCAL:
                deduced_grid_type = GridType.UNSTRUCTURED
                break

        if requested_grid_type == GridType.CARTESIAN and deduced_grid_type == GridType.UNSTRUCTURED:
            raise GTTypeError(
                "grid_type == GridType.CARTESIAN was requested, but unstructured `FieldOffset` or local `Dimension` was found."
            )

        return deduced_grid_type if requested_grid_type is None else requested_grid_type

    def _gt_callables_from_captured_vars(self, captured_vars: CapturedVars) -> list[GTCallable]:
        all_captured_vars = collections.ChainMap(captured_vars.globals, captured_vars.nonlocals)

        gt_callables = []
        for name, value in all_captured_vars.items():
            if isinstance(value, GTCallable):
                if value.__gt_itir__().id != name:
                    raise RuntimeError(
                        "Name of the closure reference and the function it holds do not match."
                    )
                gt_callables.append(value)
        return gt_callables

    def _offsets_and_dimensions_from_gt_callables(
        self, gt_callables: Iterable[GTCallable]
    ) -> set[FieldOffset | Dimension]:
        offsets_and_dimensions: set[FieldOffset | Dimension] = set()
        for gt_callable in gt_callables:
            if (captured := gt_callable.__gt_captured_vars__()) is not None:
                for c in (captured.globals | captured.nonlocals).values():
                    if isinstance(c, FieldOffset):
                        offsets_and_dimensions.add(c)
                    if isinstance(c, Dimension):
                        offsets_and_dimensions.add(c)
        return offsets_and_dimensions

    def _lowered_funcs_from_gt_callables(
        self, gt_callables: Iterable[GTCallable]
    ) -> list[itir.FunctionDefinition]:
        return [gt_callable.__gt_itir__() for gt_callable in gt_callables]

    @functools.cached_property
    def itir(self) -> itir.FencilDefinition:
        if self.externals:
            raise NotImplementedError("Externals are not supported yet.")

        capture_vars = _collect_capture_vars(self.captured_vars)

        referenced_var_names: set[str] = set()
        for captured_var in self.past_node.captured_vars:
            if isinstance(captured_var.type, (ct.CallableType, ct.OffsetType, ct.DimensionType)):
                referenced_var_names.add(captured_var.id)
            else:
                raise NotImplementedError("Only function closure vars are allowed currently.")
        defined_var_names = set(capture_vars.globals) | set(capture_vars.nonlocals)
        if undefined := referenced_var_names - defined_var_names:
            raise RuntimeError(f"Reference to undefined symbol(s) `{', '.join(undefined)}`.")

        referenced_gt_callables = self._gt_callables_from_captured_vars(capture_vars)
        grid_type = self._deduce_grid_type(
            self.grid_type, self._offsets_and_dimensions_from_gt_callables(referenced_gt_callables)
        )

        lowered_funcs = self._lowered_funcs_from_gt_callables(referenced_gt_callables)
        return ProgramLowering.apply(
            self.past_node, function_definitions=lowered_funcs, grid_type=grid_type
        )

    def _validate_args(self, *args, **kwargs) -> None:
        # TODO(tehrengruber): better error messages, check argument types
        if len(args) != len(self.past_node.params):
            raise GTTypeError(
                f"Function takes {len(self.past_node.params)} arguments, but {len(args)} were given."
            )
        if kwargs:
            raise NotImplementedError("Keyword arguments are not supported yet.")

    def __call__(self, *args, offset_provider: dict[str, Dimension], **kwargs) -> None:
        rewritten_args, size_args, kwargs = self._process_args(args, kwargs)

        if not self.backend:
            warnings.warn(
                UserWarning(
                    f"Field View Program '{self.itir.id}': Using default ({DEFAULT_BACKEND}) backend."
                )
            )
        backend = self.backend if self.backend else DEFAULT_BACKEND

        ensure_executor(backend)
        if "debug" in kwargs:
            debug(self.itir)

        backend(
            self.itir,
            *rewritten_args,
            *size_args,
            **kwargs,
            offset_provider=offset_provider,
            column_axis=Dimension(value="K"),
        )

    def format_itir(
        self, *args, formatter: FencilFormatter, offset_provider: dict[str, Dimension], **kwargs
    ) -> str:
        ensure_formatter(formatter)
        rewritten_args, size_args, kwargs = self._process_args(args, kwargs)
        if "debug" in kwargs:
            debug(self.itir)
        return formatter(
            self.itir,
            *rewritten_args,
            *size_args,
            **kwargs,
            offset_provider=offset_provider,
        )

    def _process_args(self, args: tuple, kwargs: dict) -> tuple[tuple, tuple, dict[str, Any]]:
        self._validate_args(*args, **kwargs)

        # extract size of all field arguments
        size_args: list[Optional[tuple[int, ...]]] = []
        rewritten_args = list(args)
        for param_idx, param in enumerate(self.past_node.params):
<<<<<<< HEAD
=======
            if isinstance(param.type, ct.FieldType) and type_info.extract_dims(param.type) == []:
                dtype = type_info.extract_dtype(param.type)
                rewritten_args[param_idx] = constant_field(
                    args[param_idx],
                    dtype=BUILTINS[dtype.kind.name.lower()],
                )
>>>>>>> a4188668
            if not isinstance(param.type, ct.FieldType):
                continue
            has_shape = hasattr(args[param_idx], "shape")
            for dim_idx in range(0, len(param.type.dims)):
                if has_shape:
                    size_args.append(args[param_idx].shape[dim_idx])
                else:
                    size_args.append(None)

        return tuple(rewritten_args), tuple(size_args), kwargs


@typing.overload
def program(definition: types.FunctionType) -> Program:
    ...


@typing.overload
def program(
    *, externals: Optional[dict], backend: Optional[FencilExecutor]
) -> Callable[[types.FunctionType], Program]:
    ...


def program(
    definition=None,
    *,
    externals=None,
    backend=None,
    grid_type=None,
) -> Program | Callable[[types.FunctionType], Program]:
    """
    Generate an implementation of a program from a Python function object.

    Examples:
        >>> @program  # noqa: F821 # doctest: +SKIP
        ... def program(in_field: Field[..., float64], out_field: Field[..., float64]): # noqa: F821
        ...     field_op(in_field, out=out_field)
        >>> program(in_field, out=out_field) # noqa: F821 # doctest: +SKIP

        >>> # the backend can optionally be passed if already decided
        >>> # not passing it will result in embedded execution by default
        >>> # the above is equivalent to
        >>> @program(backend="roundtrip")  # noqa: F821 # doctest: +SKIP
        ... def program(in_field: Field[..., float64], out_field: Field[..., float64]): # noqa: F821
        ...     field_op(in_field, out=out_field)
        >>> program(in_field, out=out_field) # noqa: F821 # doctest: +SKIP
    """

    def program_inner(definition: types.FunctionType) -> Program:
        return Program.from_function(definition, externals, backend, grid_type)

    return program_inner if definition is None else program_inner(definition)


OperatorNodeT = TypeVar("OperatorNodeT", bound=foast.LocatedNode)


@dataclasses.dataclass(frozen=True)
class FieldOperator(GTCallable, Generic[OperatorNodeT]):
    """
    Construct a field operator object from a PAST node.

    A call to the resulting object executes the field operator as expressed
    by the FOAST node and with the signature as if it would appear inside
    a program.

    Attributes:
        foast_node: The node representing the field operator.
        captured_vars: Mapping from names referenced in the program to the
            actual values.
        externals: Dictionary of externals.
        backend: The backend to be used for code generation.
        definition: The Python function object corresponding to the PAST node.
    """

    foast_node: OperatorNodeT
    captured_vars: CapturedVars
    externals: dict[str, Any]
    backend: Optional[FencilExecutor]  # note: backend is only used if directly called
    definition: Optional[types.FunctionType] = None

    @classmethod
    def from_function(
        cls,
        definition: types.FunctionType,
        externals: Optional[dict] = None,
        backend: Optional[FencilExecutor] = None,
        *,
        operator_node_cls: type[OperatorNodeT] = foast.FieldOperator,
        operator_attributes: Optional[dict[str, Any]] = None,
    ) -> FieldOperator[OperatorNodeT]:
        captured_vars = CapturedVars.from_function(definition)
        foast_definition_node = FieldOperatorParser.apply_to_function(definition)
        loc = foast_definition_node.location
        operator_attribute_nodes = (
            {
                key: foast.Constant(
                    value=value, type=symbol_makers.make_symbol_type_from_value(value), location=loc
                )
                for key, value in operator_attributes.items()
            }
            if operator_attributes
            else {}
        )
        untyped_foast_node = operator_node_cls(
            id=foast_definition_node.id,
            definition=foast_definition_node,
            location=loc,
            **(operator_attribute_nodes),
        )
        foast_node = FieldOperatorTypeDeduction.apply(untyped_foast_node)
        return cls(
            foast_node=foast_node,
            captured_vars=captured_vars,
            externals=externals or {},
            backend=backend,
            definition=definition,
        )

    def __gt_type__(self) -> ct.FunctionType:
<<<<<<< HEAD
        type_ = self.foast_node.type
        assert type_info.is_concrete(type_)
        return type_
=======
        # TODO(tehrengruber): temporary solution until #837 is merged
        assert isinstance(self.foast_node.body[-1], foast.Return)
        return_type = self.foast_node.body[-1].value.type
        if not all(
            isinstance(type_, ct.FieldType)
            for type_ in type_info.primitive_constituents(return_type)
        ):
            raise GTTypeError(
                f"Return type of a FieldOperator must be a Field or composite "
                f"of Fields, but got `{return_type}`."
            )
        type_ = ct.FunctionType(
            args=[param.type for param in self.foast_node.params], kwargs={}, returns=return_type
        )
        assert type_info.is_concrete(type_)
        return cast(ct.FunctionType, type_)
>>>>>>> a4188668

    def with_backend(self, backend: str) -> FieldOperator:
        return FieldOperator(
            foast_node=self.foast_node,
            captured_vars=self.captured_vars,
            externals=self.externals,
            backend=backend,
            definition=self.definition,  # type: ignore[arg-type]  # mypy wrongly deduces definition as method here
        )

    def __gt_itir__(self) -> itir.FunctionDefinition:
        return typing.cast(itir.FunctionDefinition, FieldOperatorLowering.apply(self.foast_node))

    def __gt_captured_vars__(self) -> CapturedVars:
        return self.captured_vars

    def as_program(
        self, arg_types: list[ct.SymbolType], kwarg_types: dict[str, ct.SymbolType]
    ) -> Program:
        # TODO(tehrengruber): implement mechanism to deduce default values
        #  of arg and kwarg types
        # TODO(tehrengruber): check foast operator has no out argument that clashes
        #  with the out argument of the program we generate here.

        name = self.foast_node.id
        loc = self.foast_node.location

        type_ = self.__gt_type__()
        params_decl: list[past.Symbol] = [
            past.DataSymbol(
                id=UIDs.sequential_id(prefix="__sym"),
                type=arg_type,
                namespace=ct.Namespace.LOCAL,
                location=loc,
            )
            for arg_type in arg_types
        ]
        params_ref = [past.Name(id=pdecl.id, location=loc) for pdecl in params_decl]
        out_sym: past.Symbol = past.DataSymbol(
            id="out",
            type=type_info.return_type(type_, with_args=arg_types, with_kwargs=kwarg_types),
            namespace=ct.Namespace.LOCAL,
            location=loc,
        )
        out_ref = past.Name(id="out", location=loc)

        # inject stencil as a closure var into program. Since CapturedVars is
        #  immutable we have to resort to this rather ugly way of doing a copy.
        captured_vars = dataclasses.replace(
            self.captured_vars, globals={**self.captured_vars.globals, name: self}
        )
        all_captured_vars = collections.ChainMap(captured_vars.globals, captured_vars.nonlocals)

        captured_symbols: list[past.Symbol] = []
        for name, val in all_captured_vars.items():  # type: ignore
            captured_symbols.append(
                past.Symbol(
                    id=name,
                    type=symbol_makers.make_symbol_type_from_value(val),
                    namespace=ct.Namespace.CLOSURE,
                    location=loc,
                )
            )

        untyped_past_node = past.Program(
            id=f"__field_operator_{name}",
            params=params_decl + [out_sym],
            body=[
                past.Call(
                    func=past.Name(id=name, location=loc),
                    args=params_ref,
                    kwargs={"out": out_ref},
                    location=loc,
                )
            ],
            captured_vars=captured_symbols,
            location=loc,
        )
        past_node = ProgramTypeDeduction.apply(untyped_past_node)

        return Program(
            past_node=past_node,
            captured_vars=captured_vars,
            externals=self.externals,
            backend=self.backend,
        )

    def __call__(self, *args, out, offset_provider: dict[str, Dimension], **kwargs) -> None:
        # TODO(tehrengruber): check all offset providers are given
        # deduce argument types
        arg_types = []
        for arg in args:
            arg_types.append(symbol_makers.make_symbol_type_from_value(arg))
        kwarg_types = {}
        for name, arg in kwargs.items():
            kwarg_types[name] = symbol_makers.make_symbol_type_from_value(arg)

        return self.as_program(arg_types, kwarg_types)(
            *args, out, offset_provider=offset_provider, **kwargs
        )


@typing.overload
def field_operator(
    definition: types.FunctionType, *, externals: Optional[dict], backend: Optional[FencilExecutor]
) -> FieldOperator[foast.FieldOperator]:
    ...


@typing.overload
def field_operator(
    *, externals: Optional[dict], backend: Optional[FencilExecutor]
) -> Callable[[types.FunctionType], FieldOperator[foast.FieldOperator]]:
    ...


def field_operator(
    definition=None,
    *,
    externals=None,
    backend=None,
):
    """
    Generate an implementation of the field operator from a Python function object.

    Examples:
        >>> @field_operator  # doctest: +SKIP
        ... def field_op(in_field: Field[..., float64]) -> Field[..., float64]: # noqa: F821
        ...     ...
        >>> field_op(in_field, out=out_field)  # noqa: F821 # doctest: +SKIP

        >>> # the backend can optionally be passed if already decided
        >>> # not passing it will result in embedded execution by default
        >>> @field_operator(backend="roundtrip")  # doctest: +SKIP
        ... def field_op(in_field: Field[..., float64]) -> Field[..., float64]: # noqa: F821
        ...     ...
    """

    def field_operator_inner(definition: types.FunctionType) -> FieldOperator[foast.FieldOperator]:
        return FieldOperator.from_function(definition, externals, backend)

    return field_operator_inner if definition is None else field_operator_inner(definition)


@typing.overload
def scan_operator(
    definition: types.FunctionType,
    *,
    axis: Dimension,
    forward: bool,
    init: Number,
    externals: Optional[dict],
    backend: Optional[str],
) -> FieldOperator[foast.ScanOperator]:
    ...


@typing.overload
def scan_operator(
    *,
    axis: Dimension,
    forward: bool,
    init: Number,
    externals: Optional[dict],
    backend: Optional[str],
) -> Callable[[types.FunctionType], FieldOperator[foast.ScanOperator]]:
    ...


def scan_operator(
    definition=None,
    *,
    axis: Dimension,
    forward: bool = True,
    init: Number = 0.0,  # type: ignore[assignment]
    externals=None,
    backend=None,
):
    """
    Generate an implementation of the scan operator from a Python function object.

    Arguments:
        definition: Function from scalars to a scalar.

    Keyword Arguments:
        axis: A :ref:`Dimension` to reduce over.
        forward: Boolean specifying the direction.
        init: Initial value for the carry argument of the scan pass.

    Examples:
        >>> import numpy as np
        >>> from functional.iterator.embedded import np_as_located_field
        >>> KDim = Dimension("K")
        >>> inp = np_as_located_field(KDim)(np.ones((10,)))
        >>> out = np_as_located_field(KDim)(np.zeros((10,)))
        >>> @scan_operator(axis=KDim, forward=True, init=0.)
        ... def scan_operator(carry: float, val: float) -> float:
        ...     return carry+val
        >>> scan_operator(inp, out=out, offset_provider={})
        >>> out.array()
        array([ 1.,  2.,  3.,  4.,  5.,  6.,  7.,  8.,  9., 10.])
    """

    def scan_operator_inner(definition: types.FunctionType) -> FieldOperator:
        return FieldOperator.from_function(
            definition,
            externals,
            backend,
            operator_node_cls=foast.ScanOperator,
            operator_attributes={"axis": axis, "forward": forward, "init": init},
        )

    return scan_operator_inner if definition is None else scan_operator_inner(definition)<|MERGE_RESOLUTION|>--- conflicted
+++ resolved
@@ -26,13 +26,9 @@
 import types
 import typing
 import warnings
-<<<<<<< HEAD
 from collections.abc import Callable, Iterable
 from numbers import Number
 from typing import Generic, Protocol, TypeVar
-=======
-from typing import Callable, Iterable, Protocol, cast
->>>>>>> a4188668
 
 from devtools import debug
 
@@ -348,15 +344,6 @@
         size_args: list[Optional[tuple[int, ...]]] = []
         rewritten_args = list(args)
         for param_idx, param in enumerate(self.past_node.params):
-<<<<<<< HEAD
-=======
-            if isinstance(param.type, ct.FieldType) and type_info.extract_dims(param.type) == []:
-                dtype = type_info.extract_dtype(param.type)
-                rewritten_args[param_idx] = constant_field(
-                    args[param_idx],
-                    dtype=BUILTINS[dtype.kind.name.lower()],
-                )
->>>>>>> a4188668
             if not isinstance(param.type, ct.FieldType):
                 continue
             has_shape = hasattr(args[param_idx], "shape")
@@ -478,30 +465,11 @@
         )
 
     def __gt_type__(self) -> ct.FunctionType:
-<<<<<<< HEAD
         type_ = self.foast_node.type
         assert type_info.is_concrete(type_)
         return type_
-=======
-        # TODO(tehrengruber): temporary solution until #837 is merged
-        assert isinstance(self.foast_node.body[-1], foast.Return)
-        return_type = self.foast_node.body[-1].value.type
-        if not all(
-            isinstance(type_, ct.FieldType)
-            for type_ in type_info.primitive_constituents(return_type)
-        ):
-            raise GTTypeError(
-                f"Return type of a FieldOperator must be a Field or composite "
-                f"of Fields, but got `{return_type}`."
-            )
-        type_ = ct.FunctionType(
-            args=[param.type for param in self.foast_node.params], kwargs={}, returns=return_type
-        )
-        assert type_info.is_concrete(type_)
-        return cast(ct.FunctionType, type_)
->>>>>>> a4188668
-
-    def with_backend(self, backend: str) -> FieldOperator:
+
+    def with_backend(self, backend: FencilExecutor) -> FieldOperator:
         return FieldOperator(
             foast_node=self.foast_node,
             captured_vars=self.captured_vars,
