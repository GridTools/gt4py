--- conflicted
+++ resolved
@@ -305,17 +305,7 @@
         # extract size of all field arguments
         size_args: list[Optional[tuple[int, ...]]] = []
         rewritten_args = list(args)
-<<<<<<< HEAD
-        for param_idx, param in enumerate(past_params):
-            if isinstance(param.type, ct.ScalarType):
-                dtype = type_info.extract_dtype(param.type)
-                rewritten_args[param_idx] = constant_field(
-                    args[param_idx],
-                    dtype=BUILTINS[dtype.kind.name.lower()],
-                )
-=======
         for param_idx, param in enumerate(self.past_node.params):
->>>>>>> de7f5184
             if implicit_domain and isinstance(param.type, ct.FieldType):
                 has_shape = hasattr(args[param_idx], "shape")
                 for dim_idx in range(0, len(param.type.dims)):
