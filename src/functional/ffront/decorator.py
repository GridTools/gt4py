--- conflicted
+++ resolved
@@ -50,17 +50,14 @@
 from functional.ffront.source_utils import CapturedVars
 from functional.iterator import ir as itir
 from functional.iterator.embedded import constant_field
-<<<<<<< HEAD
-from functional.iterator.runtime import FundefDispatcher
-from functional.iterator.tracing import trace_fundef
-=======
 from functional.iterator.processor_interface import (
     FencilExecutor,
     FencilFormatter,
     ensure_executor,
     ensure_formatter,
 )
->>>>>>> a4188668
+from functional.iterator.runtime import FundefDispatcher
+from functional.iterator.tracing import trace_fundef
 
 
 DEFAULT_BACKEND: Callable = roundtrip.executor
@@ -239,20 +236,6 @@
 
         gt_callables = []
         for name, value in all_captured_vars.items():
-<<<<<<< HEAD
-            if isinstance(value, FundefDispatcher):
-                lowered_funcs.extend(trace_fundef(value))
-                continue
-            if not isinstance(value, GTCallable):
-                continue
-            itir_node = value.__gt_itir__()
-            if itir_node.id != name:
-                raise RuntimeError(
-                    "Name of the closure reference and the function it holds do not match."
-                )
-            lowered_funcs.append(itir_node)
-        return lowered_funcs
-=======
             if isinstance(value, GTCallable):
                 if value.__gt_itir__().id != name:
                     raise RuntimeError(
@@ -260,6 +243,15 @@
                     )
                 gt_callables.append(value)
         return gt_callables
+
+    def _lowered_fundefs_from_captured_vars(self, captured_vars: CapturedVars) -> list[GTCallable]:
+        all_captured_vars = collections.ChainMap(captured_vars.globals, captured_vars.nonlocals)
+
+        fundefs = []
+        for value in all_captured_vars.values():
+            if isinstance(value, FundefDispatcher):
+                fundefs.extend(trace_fundef(value))
+        return fundefs
 
     def _offsets_and_dimensions_from_gt_callables(
         self, gt_callables: Iterable[GTCallable]
@@ -278,7 +270,6 @@
         self, gt_callables: Iterable[GTCallable]
     ) -> list[itir.FunctionDefinition]:
         return [gt_callable.__gt_itir__() for gt_callable in gt_callables]
->>>>>>> a4188668
 
     @functools.cached_property
     def itir(self) -> itir.FencilDefinition:
@@ -306,6 +297,7 @@
         )
 
         lowered_funcs = self._lowered_funcs_from_gt_callables(referenced_gt_callables)
+        lowered_funcs.extend(self._lowered_fundefs_from_captured_vars(capture_vars))
         return ProgramLowering.apply(
             self.past_node, function_definitions=lowered_funcs, grid_type=grid_type
         )
