# GT4Py Project - GridTools Framework
#
# Copyright (c) 2014-2021, ETH Zurich
# All rights reserved.
#
# This file is part of the GT4Py project and the GridTools framework.
# GT4Py is free software: you can redistribute it and/or modify it under
# the terms of the GNU General Public License as published by the
# Free Software Foundation, either version 3 of the License, or any later
# version. See the LICENSE.txt file at the top-level directory of this
# distribution for a copy of the license or check <https://www.gnu.org/licenses/>.
#
# SPDX-License-Identifier: GPL-3.0-or-later


# TODO(tehrengruber): This file contains to many different components. Split
#  into components for each dialect.


from __future__ import annotations

import abc
import collections
import dataclasses
import functools
import types
import typing
import warnings
<<<<<<< HEAD
from typing import Callable, cast
=======
from typing import Callable, Iterable, Protocol
>>>>>>> 4290f211

from devtools import debug

from eve.extended_typing import Any, Optional
from eve.utils import UIDs
from functional.common import DimensionKind, GridType, GTTypeError
from functional.fencil_processors import roundtrip
from functional.ffront import (
    common_types as ct,
    field_operator_ast as foast,
    program_ast as past,
    symbol_makers,
    type_info,
)
from functional.ffront.fbuiltins import BUILTINS, Dimension, FieldOffset
from functional.ffront.foast_to_itir import FieldOperatorLowering
from functional.ffront.func_to_foast import FieldOperatorParser
from functional.ffront.func_to_past import ProgramParser
from functional.ffront.past_passes.type_deduction import ProgramTypeDeduction
from functional.ffront.past_to_itir import ProgramLowering
from functional.ffront.source_utils import CapturedVars
from functional.iterator import ir as itir
from functional.iterator.embedded import constant_field
from functional.iterator.processor_interface import (
    FencilExecutor,
    FencilFormatter,
    ensure_executor,
    ensure_formatter,
)


DEFAULT_BACKEND: Callable = roundtrip.executor


def _collect_capture_vars(captured_vars: CapturedVars) -> CapturedVars:
    new_captured_vars = captured_vars
    flat_captured_vars = collections.ChainMap(captured_vars.globals, captured_vars.nonlocals)

    for value in flat_captured_vars.values():
        if isinstance(value, GTCallable):
            # if the closure ref has closure refs by itself, also add them
            if vars_of_val := value.__gt_captured_vars__():
                vars_of_val = _collect_capture_vars(vars_of_val)

                flat_vars_of_val = collections.ChainMap(vars_of_val.globals, vars_of_val.nonlocals)
                collisions: list[str] = []
                for potential_collision in set(flat_captured_vars) & set(flat_vars_of_val):
                    if (
                        flat_captured_vars[potential_collision]
                        != flat_vars_of_val[potential_collision]
                    ):
                        collisions.append(potential_collision)
                if collisions:
                    raise NotImplementedError(
                        f"Using closure vars with same name, but different value "
                        f"across functions is not implemented yet. \n"
                        f"Collisions: {'`,  `'.join(collisions)}"
                    )

                new_captured_vars = dataclasses.replace(
                    new_captured_vars,
                    globals={**new_captured_vars.globals, **vars_of_val.globals},
                    nonlocals={**new_captured_vars.nonlocals, **vars_of_val.nonlocals},
                )
    return new_captured_vars


@typing.runtime_checkable
class GTCallable(Protocol):
    """
    Typing Protocol (abstract base class) defining the interface for subroutines.

    Any class implementing the methods defined in this protocol can be called
    from ``ffront`` programs or operators.
    """

    def __gt_captured_vars__(self) -> Optional[CapturedVars]:
        """
        Return all external variables referenced inside the callable.

        Note that in addition to the callable itself all captured variables
        are also lowered such that they can be used in the lowered callable.
        """
        return None

    @abc.abstractmethod
    def __gt_type__(self) -> ct.FunctionType:
        """
        Return symbol type, i.e. signature and return type.

        The type is used internally to populate the closure vars of the
        various dialects root nodes (i.e. FOAST Field Operator, PAST Program)
        """
        ...

    @abc.abstractmethod
    def __gt_itir__(self) -> itir.FunctionDefinition:
        """
        Return iterator IR function definition representing the callable.

        Used internally by the Program decorator to populate the function
        definitions of the iterator IR.
        """
        ...

    # TODO(tehrengruber): For embedded execution a `__call__` method and for
    #  "truly" embedded execution arguably also a `from_function` method is
    #  required. Since field operators currently have a `__gt_type__` with a
    #  Field return value, but it's `__call__` method being void (result via
    #  out arg) there is no good / consistent definition on what signature a
    #  protocol implementer is expected to provide. Skipping for now.


# TODO(tehrengruber): Decide if and how programs can call other programs. As a
#  result Program could become a GTCallable.
# TODO(ricoh): factor out the generated ITIR together with arguments rewriting
# so that using fencil processors on `some_program.itir` becomes trivial without
# prior knowledge of the fencil signature rewriting done by `Program`.
# After that, drop the `.format_itir()` method, since it won't be needed.
@dataclasses.dataclass(frozen=True)
class Program:
    """
    Construct a program object from a PAST node.

    A call to the resulting object executes the program as expressed
    by the PAST node.

    Attributes:
        past_node: The node representing the program.
        captured_vars: Mapping from names referenced in the program to the
            actual values.
        externals: Dictionary of externals.
        backend: The backend to be used for code generation.
        definition: The Python function object corresponding to the PAST node.
    """

    past_node: past.Program
    captured_vars: CapturedVars
    externals: dict[str, Any]
    backend: Optional[FencilExecutor]
    definition: Optional[types.FunctionType] = None
    grid_type: Optional[GridType] = None

    @classmethod
    def from_function(
        cls,
        definition: types.FunctionType,
        externals: Optional[dict] = None,
        backend: Optional[FencilExecutor] = None,
        grid_type: Optional[GridType] = None,
    ) -> "Program":
        captured_vars = _collect_capture_vars(CapturedVars.from_function(definition))
        past_node = ProgramParser.apply_to_function(definition)
        return cls(
            past_node=past_node,
            captured_vars=captured_vars,
            externals={} if externals is None else externals,
            backend=backend,
            definition=definition,
            grid_type=grid_type,
        )

    def with_backend(self, backend: FencilExecutor) -> "Program":
        return Program(
            past_node=self.past_node,
            captured_vars=self.captured_vars,
            externals=self.externals,
            backend=backend,
            definition=self.definition,  # type: ignore[arg-type]  # mypy wrongly deduces definition as method here
        )

    @staticmethod
    def _deduce_grid_type(
        requested_grid_type: Optional[GridType],
        offsets_and_dimensions: set[FieldOffset | Dimension],
    ):
        """
        Derive grid type from actually occurring dimensions and check against optional user request.

        Unstructured grid type is consistent with any kind of offset, cartesian is easier to optimize for but only
        allowed in the absence of unstructured dimensions and offsets.
        """

        def is_cartesian_offset(o: FieldOffset):
            return len(o.target) == 1 and o.source == o.target[0]

        deduced_grid_type = GridType.CARTESIAN
        for o in offsets_and_dimensions:
            if isinstance(o, FieldOffset) and not is_cartesian_offset(o):
                deduced_grid_type = GridType.UNSTRUCTURED
                break
            if isinstance(o, Dimension) and o.kind == DimensionKind.LOCAL:
                deduced_grid_type = GridType.UNSTRUCTURED
                break

        if requested_grid_type == GridType.CARTESIAN and deduced_grid_type == GridType.UNSTRUCTURED:
            raise GTTypeError(
                "grid_type == GridType.CARTESIAN was requested, but unstructured `FieldOffset` or local `Dimension` was found."
            )

        return deduced_grid_type if requested_grid_type is None else requested_grid_type

    def _gt_callables_from_captured_vars(self, captured_vars: CapturedVars) -> list[GTCallable]:
        all_captured_vars = collections.ChainMap(captured_vars.globals, captured_vars.nonlocals)

        gt_callables = []
        for name, value in all_captured_vars.items():
            if isinstance(value, GTCallable):
                if value.__gt_itir__().id != name:
                    raise RuntimeError(
                        "Name of the closure reference and the function it holds do not match."
                    )
                gt_callables.append(value)
        return gt_callables

    def _offsets_and_dimensions_from_gt_callables(
        self, gt_callables: Iterable[GTCallable]
    ) -> set[FieldOffset | Dimension]:
        offsets_and_dimensions: set[FieldOffset | Dimension] = set()
        for gt_callable in gt_callables:
            if (captured := gt_callable.__gt_captured_vars__()) is not None:
                for c in (captured.globals | captured.nonlocals).values():
                    if isinstance(c, FieldOffset):
                        offsets_and_dimensions.add(c)
                    if isinstance(c, Dimension):
                        offsets_and_dimensions.add(c)
        return offsets_and_dimensions

    def _lowered_funcs_from_gt_callables(
        self, gt_callables: Iterable[GTCallable]
    ) -> list[itir.FunctionDefinition]:
        return [gt_callable.__gt_itir__() for gt_callable in gt_callables]

    @functools.cached_property
    def itir(self) -> itir.FencilDefinition:
        if self.externals:
            raise NotImplementedError("Externals are not supported yet.")

        capture_vars = _collect_capture_vars(self.captured_vars)

        referenced_var_names: set[str] = set()
        for captured_var in self.past_node.captured_vars:
            if isinstance(captured_var.type, (ct.FunctionType, ct.OffsetType, ct.DimensionType)):
                referenced_var_names.add(captured_var.id)
            else:
                raise NotImplementedError("Only function closure vars are allowed currently.")
        defined_var_names = set(capture_vars.globals) | set(capture_vars.nonlocals)
        if undefined := referenced_var_names - defined_var_names:
            raise RuntimeError(f"Reference to undefined symbol(s) `{', '.join(undefined)}`.")

        referenced_gt_callables = self._gt_callables_from_captured_vars(capture_vars)
        grid_type = self._deduce_grid_type(
            self.grid_type, self._offsets_and_dimensions_from_gt_callables(referenced_gt_callables)
        )

        lowered_funcs = self._lowered_funcs_from_gt_callables(referenced_gt_callables)
        return ProgramLowering.apply(
            self.past_node, function_definitions=lowered_funcs, grid_type=grid_type
        )

    def _validate_args(self, *args, **kwargs) -> None:
        # TODO(tehrengruber): better error messages, check argument types
        if len(args) != len(self.past_node.params):
            raise GTTypeError(
                f"Function takes {len(self.past_node.params)} arguments, but {len(args)} were given."
            )
        if kwargs:
            raise NotImplementedError("Keyword arguments are not supported yet.")

    def __call__(self, *args, offset_provider: dict[str, Dimension], **kwargs) -> None:
        rewritten_args, size_args, kwargs = self._process_args(args, kwargs)

        if not self.backend:
            warnings.warn(
                UserWarning(
                    f"Field View Program '{self.itir.id}': Using default ({DEFAULT_BACKEND}) backend."
                )
            )
        backend = self.backend if self.backend else DEFAULT_BACKEND

        ensure_executor(backend)
        if "debug" in kwargs:
            debug(self.itir)

        backend(
            self.itir,
            *rewritten_args,
            *size_args,
            **kwargs,
            offset_provider=offset_provider,
        )

    def format_itir(
        self, *args, formatter: FencilFormatter, offset_provider: dict[str, Dimension], **kwargs
    ) -> str:
        ensure_formatter(formatter)
        rewritten_args, size_args, kwargs = self._process_args(args, kwargs)
        if "debug" in kwargs:
            debug(self.itir)
        return formatter(
            self.itir,
            *rewritten_args,
            *size_args,
            **kwargs,
            offset_provider=offset_provider,
        )

    def _process_args(self, args: tuple, kwargs: dict) -> tuple[tuple, tuple, dict[str, Any]]:
        self._validate_args(*args, **kwargs)

        # extract size of all field arguments
        size_args: list[Optional[tuple[int, ...]]] = []
        rewritten_args = list(args)
        for param_idx, param in enumerate(self.past_node.params):
            if isinstance(param.type, ct.ScalarType):
                rewritten_args[param_idx] = constant_field(
                    args[param_idx],
                    dtype=BUILTINS[param.type.kind.name.lower()],
                )
            if not isinstance(param.type, ct.FieldType):
                continue
            if not hasattr(args[param_idx], "__array__"):
                size_args.append(None)
                continue
            for dim_idx in range(0, len(param.type.dims)):
                size_args.append(args[param_idx].shape[dim_idx])

        return tuple(rewritten_args), tuple(size_args), kwargs


@typing.overload
def program(definition: types.FunctionType) -> Program:
    ...


@typing.overload
def program(
    *, externals: Optional[dict], backend: Optional[FencilExecutor]
) -> Callable[[types.FunctionType], Program]:
    ...


def program(
    definition=None,
    *,
    externals=None,
    backend=None,
    grid_type=None,
) -> Program | Callable[[types.FunctionType], Program]:
    """
    Generate an implementation of a program from a Python function object.

    Examples:
        >>> @program  # noqa: F821 # doctest: +SKIP
        ... def program(in_field: Field[..., float64], out_field: Field[..., float64]): # noqa: F821
        ...     field_op(in_field, out=out_field)
        >>> program(in_field, out=out_field) # noqa: F821 # doctest: +SKIP

        >>> # the backend can optionally be passed if already decided
        >>> # not passing it will result in embedded execution by default
        >>> # the above is equivalent to
        >>> @program(backend="roundtrip")  # noqa: F821 # doctest: +SKIP
        ... def program(in_field: Field[..., float64], out_field: Field[..., float64]): # noqa: F821
        ...     field_op(in_field, out=out_field)
        >>> program(in_field, out=out_field) # noqa: F821 # doctest: +SKIP
    """

    def program_inner(definition: types.FunctionType) -> Program:
        return Program.from_function(definition, externals, backend, grid_type)

    return program_inner if definition is None else program_inner(definition)


@dataclasses.dataclass(frozen=True)
class FieldOperator(GTCallable):
    """
    Construct a field operator object from a PAST node.

    A call to the resulting object executes the field operator as expressed
    by the FOAST node and with the signature as if it would appear inside
    a program.

    Attributes:
        foast_node: The node representing the field operator.
        captured_vars: Mapping from names referenced in the program to the
            actual values.
        externals: Dictionary of externals.
        backend: The backend to be used for code generation.
        definition: The Python function object corresponding to the PAST node.
    """

    foast_node: foast.FieldOperator
    captured_vars: CapturedVars
    externals: dict[str, Any]
    backend: Optional[FencilExecutor]  # note: backend is only used if directly called
    definition: Optional[types.FunctionType] = None

    @classmethod
    def from_function(
        cls,
        definition: types.FunctionType,
        externals: Optional[dict] = None,
        backend: Optional[FencilExecutor] = None,
    ) -> "FieldOperator":
        captured_vars = CapturedVars.from_function(definition)
        foast_node = FieldOperatorParser.apply_to_function(definition)
        return cls(
            foast_node=foast_node,
            captured_vars=captured_vars,
            externals=externals or {},
            backend=backend,
            definition=definition,
        )

    def __gt_type__(self) -> ct.FunctionType:
        # TODO(tehrengruber): temporary solution until #837 is merged
        assert isinstance(self.foast_node.body[-1], foast.Return)
        return_type = self.foast_node.body[-1].value.type
        if not isinstance(return_type, ct.FieldType):
            raise GTTypeError(
                f"Return type of a FieldOperator must be a Field, but got `{return_type}`"
            )
        type_ = ct.FunctionType(
            args=[param.type for param in self.foast_node.params], kwargs={}, returns=return_type
        )
        assert type_info.is_concrete(type_)
        return cast(ct.FunctionType, type_)

    def with_backend(self, backend: FencilExecutor) -> "FieldOperator":
        return FieldOperator(
            foast_node=self.foast_node,
            captured_vars=self.captured_vars,
            externals=self.externals,
            backend=backend,
            definition=self.definition,  # type: ignore[arg-type]  # mypy wrongly deduces definition as method here
        )

    def __gt_itir__(self) -> itir.FunctionDefinition:
        return typing.cast(itir.FunctionDefinition, FieldOperatorLowering.apply(self.foast_node))

    def __gt_captured_vars__(self) -> CapturedVars:
        return self.captured_vars

    def as_program(self) -> Program:
        if any(param.id == "out" for param in self.foast_node.params):
            raise Exception(
                "Direct call to Field operator whose signature contains an argument `out` is not permitted."
            )

        name = self.foast_node.id
        loc = self.foast_node.location

        type_ = self.__gt_type__()
        params_decl: list[past.Symbol] = [
            past.DataSymbol(
                id=UIDs.sequential_id(prefix="__sym"),
                type=arg_type,
                namespace=ct.Namespace.LOCAL,
                location=loc,
            )
            for arg_type in type_.args
        ]
        params_ref = [past.Name(id=pdecl.id, location=loc) for pdecl in params_decl]
        out_sym: past.Symbol = past.DataSymbol(
            id="out", type=type_.returns, namespace=ct.Namespace.LOCAL, location=loc
        )
        out_ref = past.Name(id="out", location=loc)

        # inject stencil as a closure var into program. Since CapturedVars is
        #  immutable we have to resort to this rather ugly way of doing a copy.
        captured_vars = dataclasses.replace(
            self.captured_vars, globals={**self.captured_vars.globals, name: self}
        )
        all_captured_vars = collections.ChainMap(captured_vars.globals, captured_vars.nonlocals)

        captured_symbols: list[past.Symbol] = []
        for name, val in all_captured_vars.items():  # type: ignore
            captured_symbols.append(
                past.Symbol(
                    id=name,
                    type=symbol_makers.make_symbol_type_from_value(val),
                    namespace=ct.Namespace.CLOSURE,
                    location=loc,
                )
            )

        untyped_past_node = past.Program(
            id=f"__field_operator_{name}",
            params=params_decl + [out_sym],
            body=[
                past.Call(
                    func=past.Name(id=name, location=loc),
                    args=params_ref,
                    kwargs={"out": out_ref},
                    location=loc,
                )
            ],
            captured_vars=captured_symbols,
            location=loc,
        )
        past_node = ProgramTypeDeduction.apply(untyped_past_node)

        return Program(
            past_node=past_node,
            captured_vars=captured_vars,
            externals=self.externals,
            backend=self.backend,
        )

    def __call__(self, *args, out, offset_provider: dict[str, Dimension], **kwargs) -> None:
        # TODO(tehrengruber): check all offset providers are given
        return self.as_program()(*args, out, offset_provider=offset_provider, **kwargs)


@typing.overload
def field_operator(definition: types.FunctionType) -> FieldOperator:
    ...


@typing.overload
def field_operator(
    *, externals: Optional[dict], backend: Optional[FencilExecutor]
) -> Callable[[types.FunctionType], FieldOperator]:
    ...


def field_operator(
    definition=None,
    *,
    externals=None,
    backend=None,
):
    """
    Generate an implementation of the field operator from a Python function object.

    Examples:
        >>> @field_operator  # doctest: +SKIP
        ... def field_op(in_field: Field[..., float64]) -> Field[..., float64]: # noqa: F821
        ...     ...
        >>> field_op(in_field, out=out_field)  # noqa: F821 # doctest: +SKIP

        >>> # the backend can optionally be passed if already decided
        >>> # not passing it will result in embedded execution by default
        >>> @field_operator(backend="roundtrip")  # doctest: +SKIP
        ... def field_op(in_field: Field[..., float64]) -> Field[..., float64]: # noqa: F821
        ...     ...
    """

    def field_operator_inner(definition: types.FunctionType) -> FieldOperator:
        return FieldOperator.from_function(definition, externals, backend)

    return field_operator_inner if definition is None else field_operator_inner(definition)<|MERGE_RESOLUTION|>--- conflicted
+++ resolved
@@ -26,11 +26,7 @@
 import types
 import typing
 import warnings
-<<<<<<< HEAD
-from typing import Callable, cast
-=======
-from typing import Callable, Iterable, Protocol
->>>>>>> 4290f211
+from typing import Callable, Iterable, Protocol, cast
 
 from devtools import debug
 
