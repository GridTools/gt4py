# GT4Py Project - GridTools Framework
#
# Copyright (c) 2014-2021, ETH Zurich
# All rights reserved.
#
# This file is part of the GT4Py project and the GridTools framework.
# GT4Py is free software: you can redistribute it and/or modify it under
# the terms of the GNU General Public License as published by the
# Free Software Foundation, either version 3 of the License, or any later
# version. See the LICENSE.txt file at the top-level directory of this
# distribution for a copy of the license or check <https://www.gnu.org/licenses/>.
#
# SPDX-License-Identifier: GPL-3.0-or-later


# TODO(tehrengruber): This file contains to many different components. Split
#  into components for each dialect.


from __future__ import annotations

import abc
import collections
import dataclasses
import functools
import types
import typing
import warnings
from typing import Callable, Iterable, Protocol

from devtools import debug

from eve.extended_typing import Any, Optional
from eve.utils import UIDs
<<<<<<< HEAD
from functional.common import DimensionKind, GridType, GTTypeError
=======
from functional.common import GridType, GTTypeError
from functional.fencil_processors import roundtrip
>>>>>>> 3f0e5035
from functional.ffront import (
    common_types as ct,
    field_operator_ast as foast,
    program_ast as past,
    symbol_makers,
)
from functional.ffront.fbuiltins import BUILTINS, Dimension, FieldOffset
from functional.ffront.foast_to_itir import FieldOperatorLowering
from functional.ffront.func_to_foast import FieldOperatorParser
from functional.ffront.func_to_past import ProgramParser
from functional.ffront.past_passes.type_deduction import ProgramTypeDeduction
from functional.ffront.past_to_itir import ProgramLowering
from functional.ffront.source_utils import CapturedVars
from functional.iterator import ir as itir
from functional.iterator.embedded import constant_field
from functional.iterator.processor_interface import (
    FencilExecutor,
    FencilFormatter,
    ensure_executor,
    ensure_formatter,
)


DEFAULT_BACKEND: Callable = roundtrip.executor


def _collect_capture_vars(captured_vars: CapturedVars) -> CapturedVars:
    new_captured_vars = captured_vars
    flat_captured_vars = collections.ChainMap(captured_vars.globals, captured_vars.nonlocals)

    for value in flat_captured_vars.values():
        if isinstance(value, GTCallable):
            # if the closure ref has closure refs by itself, also add them
            if vars_of_val := value.__gt_captured_vars__():
                vars_of_val = _collect_capture_vars(vars_of_val)

                flat_vars_of_val = collections.ChainMap(vars_of_val.globals, vars_of_val.nonlocals)
                collisions: list[str] = []
                for potential_collision in set(flat_captured_vars) & set(flat_vars_of_val):
                    if (
                        flat_captured_vars[potential_collision]
                        != flat_vars_of_val[potential_collision]
                    ):
                        collisions.append(potential_collision)
                if collisions:
                    raise NotImplementedError(
                        f"Using closure vars with same name, but different value "
                        f"across functions is not implemented yet. \n"
                        f"Collisions: {'`,  `'.join(collisions)}"
                    )

                new_captured_vars = dataclasses.replace(
                    new_captured_vars,
                    globals={**new_captured_vars.globals, **vars_of_val.globals},
                    nonlocals={**new_captured_vars.nonlocals, **vars_of_val.nonlocals},
                )
    return new_captured_vars


@typing.runtime_checkable
class GTCallable(Protocol):
    """
    Typing Protocol (abstract base class) defining the interface for subroutines.

    Any class implementing the methods defined in this protocol can be called
    from ``ffront`` programs or operators.
    """

    def __gt_captured_vars__(self) -> Optional[CapturedVars]:
        """
        Return all external variables referenced inside the callable.

        Note that in addition to the callable itself all captured variables
        are also lowered such that they can be used in the lowered callable.
        """
        return None

    @abc.abstractmethod
    def __gt_type__(self) -> ct.FunctionType:
        """
        Return symbol type, i.e. signature and return type.

        The type is used internally to populate the closure vars of the
        various dialects root nodes (i.e. FOAST Field Operator, PAST Program)
        """
        ...

    @abc.abstractmethod
    def __gt_itir__(self) -> itir.FunctionDefinition:
        """
        Return iterator IR function definition representing the callable.

        Used internally by the Program decorator to populate the function
        definitions of the iterator IR.
        """
        ...

    # TODO(tehrengruber): For embedded execution a `__call__` method and for
    #  "truly" embedded execution arguably also a `from_function` method is
    #  required. Since field operators currently have a `__gt_type__` with a
    #  Field return value, but it's `__call__` method being void (result via
    #  out arg) there is no good / consistent definition on what signature a
    #  protocol implementer is expected to provide. Skipping for now.


# TODO(tehrengruber): Decide if and how programs can call other programs. As a
#  result Program could become a GTCallable.
# TODO(ricoh): factor out the generated ITIR together with arguments rewriting
# so that using fencil processors on `some_program.itir` becomes trivial without
# prior knowledge of the fencil signature rewriting done by `Program`.
# After that, drop the `.format_itir()` method, since it won't be needed.
@dataclasses.dataclass(frozen=True)
class Program:
    """
    Construct a program object from a PAST node.

    A call to the resulting object executes the program as expressed
    by the PAST node.

    Attributes:
        past_node: The node representing the program.
        captured_vars: Mapping from names referenced in the program to the
            actual values.
        externals: Dictionary of externals.
        backend: The backend to be used for code generation.
        definition: The Python function object corresponding to the PAST node.
    """

    past_node: past.Program
    captured_vars: CapturedVars
    externals: dict[str, Any]
    backend: Optional[FencilExecutor]
    definition: Optional[types.FunctionType] = None
    grid_type: Optional[GridType] = None

    @classmethod
    def from_function(
        cls,
        definition: types.FunctionType,
        externals: Optional[dict] = None,
        backend: Optional[FencilExecutor] = None,
        grid_type: Optional[GridType] = None,
    ) -> "Program":
        captured_vars = _collect_capture_vars(CapturedVars.from_function(definition))
        past_node = ProgramParser.apply_to_function(definition)
        return cls(
            past_node=past_node,
            captured_vars=captured_vars,
            externals={} if externals is None else externals,
            backend=backend,
            definition=definition,
            grid_type=grid_type,
        )

    def with_backend(self, backend: FencilExecutor) -> "Program":
        return Program(
            past_node=self.past_node,
            captured_vars=self.captured_vars,
            externals=self.externals,
            backend=backend,
            definition=self.definition,  # type: ignore[arg-type]  # mypy wrongly deduces definition as method here
        )

    @staticmethod
    def _deduce_grid_type(
        requested_grid_type: Optional[GridType],
        offsets_and_dimensions: set[FieldOffset | Dimension],
    ):
        """
        Derive grid type from actually occurring dimensions and check against optional user request.

        Unstructured grid type is consistent with any kind of offset, cartesian is easier to optimize for but only
        allowed in the absence of unstructured dimensions and offsets.
        """

        def is_cartesian_offset(o: FieldOffset):
            return len(o.target) == 1 and o.source == o.target[0]

        deduced_grid_type = GridType.CARTESIAN
        for o in offsets_and_dimensions:
            if isinstance(o, FieldOffset) and not is_cartesian_offset(o):
                deduced_grid_type = GridType.UNSTRUCTURED
                break
            if isinstance(o, Dimension) and o.kind == DimensionKind.LOCAL:
                deduced_grid_type = GridType.UNSTRUCTURED
                break

        if requested_grid_type == GridType.CARTESIAN and deduced_grid_type == GridType.UNSTRUCTURED:
            raise GTTypeError(
                "grid_type == GridType.CARTESIAN was requested, but unstructured `FieldOffset` or local `Dimension` was found."
            )

        return deduced_grid_type if requested_grid_type is None else requested_grid_type

    def _gt_callables_from_captured_vars(self, captured_vars: CapturedVars) -> list[GTCallable]:
        all_captured_vars = collections.ChainMap(captured_vars.globals, captured_vars.nonlocals)

        gt_callables = []
        for name, value in all_captured_vars.items():
            if isinstance(value, GTCallable):
                if value.__gt_itir__().id != name:
                    raise RuntimeError(
                        "Name of the closure reference and the function it holds do not match."
                    )
                gt_callables.append(value)
        return gt_callables

    def _offsets_and_dimensions_from_gt_callables(
        self, gt_callables: Iterable[GTCallable]
    ) -> set[FieldOffset | Dimension]:
        offsets_and_dimensions: set[FieldOffset | Dimension] = set()
        for gt_callable in gt_callables:
            if (captured := gt_callable.__gt_captured_vars__()) is not None:
                for c in (captured.globals | captured.nonlocals).values():
                    if isinstance(c, FieldOffset):
                        offsets_and_dimensions.add(c)
                    if isinstance(c, Dimension):
                        offsets_and_dimensions.add(c)
        return offsets_and_dimensions

    def _lowered_funcs_from_gt_callables(
        self, gt_callables: Iterable[GTCallable]
    ) -> list[itir.FunctionDefinition]:
        return [gt_callable.__gt_itir__() for gt_callable in gt_callables]

    @functools.cached_property
    def itir(self) -> itir.FencilDefinition:
        if self.externals:
            raise NotImplementedError("Externals are not supported yet.")

        capture_vars = _collect_capture_vars(self.captured_vars)

        referenced_var_names: set[str] = set()
        for captured_var in self.past_node.captured_vars:
            if isinstance(captured_var.type, (ct.FunctionType, ct.OffsetType, ct.DimensionType)):
                referenced_var_names.add(captured_var.id)
            else:
                raise NotImplementedError("Only function closure vars are allowed currently.")
        defined_var_names = set(capture_vars.globals) | set(capture_vars.nonlocals)
        if undefined := referenced_var_names - defined_var_names:
            raise RuntimeError(f"Reference to undefined symbol(s) `{', '.join(undefined)}`.")

        referenced_gt_callables = self._gt_callables_from_captured_vars(capture_vars)
        grid_type = self._deduce_grid_type(
            self.grid_type, self._offsets_and_dimensions_from_gt_callables(referenced_gt_callables)
        )

        lowered_funcs = self._lowered_funcs_from_gt_callables(referenced_gt_callables)
        return ProgramLowering.apply(
            self.past_node, function_definitions=lowered_funcs, grid_type=grid_type
        )

    def _validate_args(self, *args, **kwargs) -> None:
        # TODO(tehrengruber): better error messages, check argument types
        if len(args) != len(self.past_node.params):
            raise GTTypeError(
                f"Function takes {len(self.past_node.params)} arguments, but {len(args)} were given."
            )
        if kwargs:
            raise NotImplementedError("Keyword arguments are not supported yet.")

    def __call__(self, *args, offset_provider: dict[str, Dimension], **kwargs) -> None:
        rewritten_args, size_args, kwargs = self._process_args(args, kwargs)

        if not self.backend:
            warnings.warn(
                UserWarning(
                    f"Field View Program '{self.itir.id}': Using default ({DEFAULT_BACKEND}) backend."
                )
            )
        backend = self.backend if self.backend else DEFAULT_BACKEND

        ensure_executor(backend)
        if "debug" in kwargs:
            debug(self.itir)

        backend(
            self.itir,
            *rewritten_args,
            *size_args,
            **kwargs,
            offset_provider=offset_provider,
        )

    def format_itir(
        self, *args, formatter: FencilFormatter, offset_provider: dict[str, Dimension], **kwargs
    ) -> str:
        ensure_formatter(formatter)
        rewritten_args, size_args, kwargs = self._process_args(args, kwargs)
        if "debug" in kwargs:
            debug(self.itir)
        return formatter(
            self.itir,
            *rewritten_args,
            *size_args,
            **kwargs,
            offset_provider=offset_provider,
        )

    def _process_args(self, args: tuple, kwargs: dict) -> tuple[tuple, tuple, dict[str, Any]]:
        self._validate_args(*args, **kwargs)

        # extract size of all field arguments
        size_args: list[Optional[tuple[int, ...]]] = []
        rewritten_args = list(args)
        for param_idx, param in enumerate(self.past_node.params):
            if isinstance(param.type, ct.ScalarType):
                rewritten_args[param_idx] = constant_field(
                    args[param_idx],
                    dtype=BUILTINS[param.type.kind.name.lower()],
                )
            if not isinstance(param.type, ct.FieldType):
                continue
            if not hasattr(args[param_idx], "__array__"):
                size_args.append(None)
                continue
            for dim_idx in range(0, len(param.type.dims)):
                size_args.append(args[param_idx].shape[dim_idx])

        return tuple(rewritten_args), tuple(size_args), kwargs


@typing.overload
def program(definition: types.FunctionType) -> Program:
    ...


@typing.overload
def program(
    *, externals: Optional[dict], backend: Optional[FencilExecutor]
) -> Callable[[types.FunctionType], Program]:
    ...


def program(
    definition=None,
    *,
    externals=None,
    backend=None,
    grid_type=None,
) -> Program | Callable[[types.FunctionType], Program]:
    """
    Generate an implementation of a program from a Python function object.

    Examples:
        >>> @program  # noqa: F821 # doctest: +SKIP
        ... def program(in_field: Field[..., float64], out_field: Field[..., float64]): # noqa: F821
        ...     field_op(in_field, out=out_field)
        >>> program(in_field, out=out_field) # noqa: F821 # doctest: +SKIP

        >>> # the backend can optionally be passed if already decided
        >>> # not passing it will result in embedded execution by default
        >>> # the above is equivalent to
        >>> @program(backend="roundtrip")  # noqa: F821 # doctest: +SKIP
        ... def program(in_field: Field[..., float64], out_field: Field[..., float64]): # noqa: F821
        ...     field_op(in_field, out=out_field)
        >>> program(in_field, out=out_field) # noqa: F821 # doctest: +SKIP
    """

    def program_inner(definition: types.FunctionType) -> Program:
        return Program.from_function(definition, externals, backend, grid_type)

    return program_inner if definition is None else program_inner(definition)


@dataclasses.dataclass(frozen=True)
class FieldOperator(GTCallable):
    """
    Construct a field operator object from a PAST node.

    A call to the resulting object executes the field operator as expressed
    by the FOAST node and with the signature as if it would appear inside
    a program.

    Attributes:
        foast_node: The node representing the field operator.
        captured_vars: Mapping from names referenced in the program to the
            actual values.
        externals: Dictionary of externals.
        backend: The backend to be used for code generation.
        definition: The Python function object corresponding to the PAST node.
    """

    foast_node: foast.FieldOperator
    captured_vars: CapturedVars
    externals: dict[str, Any]
    backend: Optional[FencilExecutor]  # note: backend is only used if directly called
    definition: Optional[types.FunctionType] = None

    @classmethod
    def from_function(
        cls,
        definition: types.FunctionType,
        externals: Optional[dict] = None,
        backend: Optional[FencilExecutor] = None,
    ) -> "FieldOperator":
        captured_vars = CapturedVars.from_function(definition)
        foast_node = FieldOperatorParser.apply_to_function(definition)
        return cls(
            foast_node=foast_node,
            captured_vars=captured_vars,
            externals=externals or {},
            backend=backend,
            definition=definition,
        )

    def __gt_type__(self) -> ct.FunctionType:
        type_ = symbol_makers.make_symbol_type_from_value(self.definition)
        assert isinstance(type_, ct.FunctionType)
        return type_

    def with_backend(self, backend: FencilExecutor) -> "FieldOperator":
        return FieldOperator(
            foast_node=self.foast_node,
            captured_vars=self.captured_vars,
            externals=self.externals,
            backend=backend,
            definition=self.definition,  # type: ignore[arg-type]  # mypy wrongly deduces definition as method here
        )

    def __gt_itir__(self) -> itir.FunctionDefinition:
        return typing.cast(itir.FunctionDefinition, FieldOperatorLowering.apply(self.foast_node))

    def __gt_captured_vars__(self) -> CapturedVars:
        return self.captured_vars

    def as_program(self) -> Program:
        if any(param.id == "out" for param in self.foast_node.params):
            raise Exception(
                "Direct call to Field operator whose signature contains an argument `out` is not permitted."
            )

        name = self.foast_node.id
        loc = self.foast_node.location

        type_ = self.__gt_type__()
        params_decl: list[past.Symbol] = [
            past.DataSymbol(
                id=UIDs.sequential_id(prefix="__sym"),
                type=arg_type,
                namespace=ct.Namespace.LOCAL,
                location=loc,
            )
            for arg_type in type_.args
        ]
        params_ref = [past.Name(id=pdecl.id, location=loc) for pdecl in params_decl]
        out_sym: past.Symbol = past.DataSymbol(
            id="out", type=type_.returns, namespace=ct.Namespace.LOCAL, location=loc
        )
        out_ref = past.Name(id="out", location=loc)

        # inject stencil as a closure var into program. Since CapturedVars is
        #  immutable we have to resort to this rather ugly way of doing a copy.
        captured_vars = dataclasses.replace(
            self.captured_vars, globals={**self.captured_vars.globals, name: self}
        )
        all_captured_vars = collections.ChainMap(captured_vars.globals, captured_vars.nonlocals)

        captured_symbols: list[past.Symbol] = []
        for name, val in all_captured_vars.items():  # type: ignore
            captured_symbols.append(
                past.Symbol(
                    id=name,
                    type=symbol_makers.make_symbol_type_from_value(val),
                    namespace=ct.Namespace.CLOSURE,
                    location=loc,
                )
            )

        untyped_past_node = past.Program(
            id=f"__field_operator_{name}",
            params=params_decl + [out_sym],
            body=[
                past.Call(
                    func=past.Name(id=name, location=loc),
                    args=params_ref,
                    kwargs={"out": out_ref},
                    location=loc,
                )
            ],
            captured_vars=captured_symbols,
            location=loc,
        )
        past_node = ProgramTypeDeduction.apply(untyped_past_node)

        return Program(
            past_node=past_node,
            captured_vars=captured_vars,
            externals=self.externals,
            backend=self.backend,
        )

    def __call__(self, *args, out, offset_provider: dict[str, Dimension], **kwargs) -> None:
        # TODO(tehrengruber): check all offset providers are given
        return self.as_program()(*args, out, offset_provider=offset_provider, **kwargs)


@typing.overload
def field_operator(definition: types.FunctionType) -> FieldOperator:
    ...


@typing.overload
def field_operator(
    *, externals: Optional[dict], backend: Optional[FencilExecutor]
) -> Callable[[types.FunctionType], FieldOperator]:
    ...


def field_operator(
    definition=None,
    *,
    externals=None,
    backend=None,
):
    """
    Generate an implementation of the field operator from a Python function object.

    Examples:
        >>> @field_operator  # doctest: +SKIP
        ... def field_op(in_field: Field[..., float64]) -> Field[..., float64]: # noqa: F821
        ...     ...
        >>> field_op(in_field, out=out_field)  # noqa: F821 # doctest: +SKIP

        >>> # the backend can optionally be passed if already decided
        >>> # not passing it will result in embedded execution by default
        >>> @field_operator(backend="roundtrip")  # doctest: +SKIP
        ... def field_op(in_field: Field[..., float64]) -> Field[..., float64]: # noqa: F821
        ...     ...
    """

    def field_operator_inner(definition: types.FunctionType) -> FieldOperator:
        return FieldOperator.from_function(definition, externals, backend)

    return field_operator_inner if definition is None else field_operator_inner(definition)<|MERGE_RESOLUTION|>--- conflicted
+++ resolved
@@ -32,12 +32,8 @@
 
 from eve.extended_typing import Any, Optional
 from eve.utils import UIDs
-<<<<<<< HEAD
 from functional.common import DimensionKind, GridType, GTTypeError
-=======
-from functional.common import GridType, GTTypeError
 from functional.fencil_processors import roundtrip
->>>>>>> 3f0e5035
 from functional.ffront import (
     common_types as ct,
     field_operator_ast as foast,
