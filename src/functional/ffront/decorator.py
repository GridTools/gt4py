# GT4Py Project - GridTools Framework
#
# Copyright (c) 2014-2021, ETH Zurich
# All rights reserved.
#
# This file is part of the GT4Py project and the GridTools framework.
# GT4Py is free software: you can redistribute it and/or modify it under
# the terms of the GNU General Public License as published by the
# Free Software Foundation, either version 3 of the License, or any later
# version. See the LICENSE.txt file at the top-level directory of this
# distribution for a copy of the license or check <https://www.gnu.org/licenses/>.
#
# SPDX-License-Identifier: GPL-3.0-or-later


# TODO(tehrengruber): This file contains to many different components. Split
#  into components for each dialect.


from __future__ import annotations

import abc
import collections
import dataclasses
import functools
import types
import typing
import warnings
<<<<<<< HEAD
from typing import Callable, ClassVar, TypeVar, Generic, Type
from numbers import Number
=======
from typing import Callable, Iterable, Protocol
>>>>>>> c202e520

from devtools import debug

from eve.extended_typing import Any, Optional
from eve.utils import UIDs
from functional.common import GridType, GTTypeError
from functional.fencil_processors import roundtrip
from functional.ffront import (
    common_types as ct,
    field_operator_ast as foast,
    program_ast as past,
    symbol_makers,
    type_info
)
from functional.ffront.fbuiltins import BUILTINS, Dimension, FieldOffset
from functional.ffront.foast_to_itir import FieldOperatorLowering
from functional.ffront.func_to_foast import FieldOperatorParser
from functional.ffront.func_to_past import ProgramParser
from functional.ffront.past_passes.type_deduction import ProgramTypeDeduction
from functional.ffront.foast_passes.type_deduction import FieldOperatorTypeDeduction
from functional.ffront.past_to_itir import ProgramLowering
from functional.ffront.source_utils import CapturedVars
from functional.iterator import ir as itir
from functional.iterator.embedded import constant_field
from functional.iterator.processor_interface import (
    FencilExecutor,
    FencilFormatter,
    ensure_executor,
    ensure_formatter,
)

<<<<<<< HEAD
DEFAULT_BACKEND = "roundtrip"
=======

DEFAULT_BACKEND: Callable = roundtrip.executor
>>>>>>> c202e520


def _collect_capture_vars(captured_vars: CapturedVars) -> CapturedVars:
    new_captured_vars = captured_vars
    flat_captured_vars = collections.ChainMap(captured_vars.globals, captured_vars.nonlocals)

    for value in flat_captured_vars.values():
        if isinstance(value, GTCallable):
            # if the closure ref has closure refs by itself, also add them
            if vars_of_val := value.__gt_captured_vars__():
                vars_of_val = _collect_capture_vars(vars_of_val)

                flat_vars_of_val = collections.ChainMap(vars_of_val.globals, vars_of_val.nonlocals)
                collisions: list[str] = []
                for potential_collision in set(flat_captured_vars) & set(flat_vars_of_val):
                    if (
                        flat_captured_vars[potential_collision]
                        != flat_vars_of_val[potential_collision]
                    ):
                        collisions.append(potential_collision)
                if collisions:
                    raise NotImplementedError(
                        f"Using closure vars with same name, but different value "
                        f"across functions is not implemented yet. \n"
                        f"Collisions: {'`,  `'.join(collisions)}"
                    )

                new_captured_vars = dataclasses.replace(
                    new_captured_vars,
                    globals={**new_captured_vars.globals, **vars_of_val.globals},
                    nonlocals={**new_captured_vars.nonlocals, **vars_of_val.nonlocals},
                )
    return new_captured_vars


@typing.runtime_checkable
class GTCallable(Protocol):
    """
    Typing Protocol (abstract base class) defining the interface for subroutines.

    Any class implementing the methods defined in this protocol can be called
    from ``ffront`` programs or operators.
    """

    def __gt_captured_vars__(self) -> Optional[CapturedVars]:
        """
        Return all external variables referenced inside the callable.

        Note that in addition to the callable itself all captured variables
        are also lowered such that they can be used in the lowered callable.
        """
        return None

    @abc.abstractmethod
    def __gt_type__(self) -> ct.FunctionType:
        """
        Return symbol type, i.e. signature and return type.

        The type is used internally to populate the closure vars of the
        various dialects root nodes (i.e. FOAST Field Operator, PAST Program)
        """
        ...

    @abc.abstractmethod
    def __gt_itir__(self) -> itir.FunctionDefinition:
        """
        Return iterator IR function definition representing the callable.

        Used internally by the Program decorator to populate the function
        definitions of the iterator IR.
        """
        ...

    # TODO(tehrengruber): For embedded execution a `__call__` method and for
    #  "truly" embedded execution arguably also a `from_function` method is
    #  required. Since field operators currently have a `__gt_type__` with a
    #  Field return value, but it's `__call__` method being void (result via
    #  out arg) there is no good / consistent definition on what signature a
    #  protocol implementer is expected to provide. Skipping for now.


# TODO(tehrengruber): Decide if and how programs can call other programs. As a
#  result Program could become a GTCallable.
# TODO(ricoh): factor out the generated ITIR together with arguments rewriting
# so that using fencil processors on `some_program.itir` becomes trivial without
# prior knowledge of the fencil signature rewriting done by `Program`.
# After that, drop the `.format_itir()` method, since it won't be needed.
@dataclasses.dataclass(frozen=True)
class Program:
    """
    Construct a program object from a PAST node.

    A call to the resulting object executes the program as expressed
    by the PAST node.

    Attributes:
        past_node: The node representing the program.
        captured_vars: Mapping from names referenced in the program to the
            actual values.
        externals: Dictionary of externals.
        backend: The backend to be used for code generation.
        definition: The Python function object corresponding to the PAST node.
    """

    past_node: past.Program
    captured_vars: CapturedVars
    externals: dict[str, Any]
    backend: Optional[FencilExecutor]
    definition: Optional[types.FunctionType] = None
    grid_type: Optional[GridType] = None

    @classmethod
    def from_function(
        cls,
        definition: types.FunctionType,
        externals: Optional[dict] = None,
        backend: Optional[FencilExecutor] = None,
        grid_type: Optional[GridType] = None,
    ) -> "Program":
        captured_vars = _collect_capture_vars(CapturedVars.from_function(definition))
        past_node = ProgramParser.apply_to_function(definition)
        return cls(
            past_node=past_node,
            captured_vars=captured_vars,
            externals={} if externals is None else externals,
            backend=backend,
            definition=definition,
            grid_type=grid_type,
        )

    def with_backend(self, backend: FencilExecutor) -> "Program":
        return Program(
            past_node=self.past_node,
            captured_vars=self.captured_vars,
            externals=self.externals,
            backend=backend,
            definition=self.definition,  # type: ignore[arg-type]  # mypy wrongly deduces definition as method here
        )

    @staticmethod
    def _deduce_grid_type(
        requested_grid_type: Optional[GridType],
        offsets_and_dimensions: set[FieldOffset | Dimension],
    ):
        """
        Derive grid type from actually occurring dimensions and check against optional user request.

        Unstructured grid type is consistent with any kind of offset, cartesian is easier to optimize for but only
        allowed in the absence of unstructured dimensions and offsets.
        """

        def is_cartesian_offset(o: FieldOffset):
            return len(o.target) == 1 and o.source == o.target[0]

        deduced_grid_type = GridType.CARTESIAN
        for o in offsets_and_dimensions:
            if isinstance(o, FieldOffset) and not is_cartesian_offset(o):
                deduced_grid_type = GridType.UNSTRUCTURED
                break
            if isinstance(o, Dimension) and o.local:
                deduced_grid_type = GridType.UNSTRUCTURED
                break

        if requested_grid_type == GridType.CARTESIAN and deduced_grid_type == GridType.UNSTRUCTURED:
            raise GTTypeError(
                "grid_type == GridType.CARTESIAN was requested, but unstructured `FieldOffset` or local `Dimension` was found."
            )

        return deduced_grid_type if requested_grid_type is None else requested_grid_type

    def _gt_callables_from_captured_vars(self, captured_vars: CapturedVars) -> list[GTCallable]:
        all_captured_vars = collections.ChainMap(captured_vars.globals, captured_vars.nonlocals)

        gt_callables = []
        for name, value in all_captured_vars.items():
            if isinstance(value, GTCallable):
                if value.__gt_itir__().id != name:
                    raise RuntimeError(
                        "Name of the closure reference and the function it holds do not match."
                    )
                gt_callables.append(value)
        return gt_callables

    def _offsets_and_dimensions_from_gt_callables(
        self, gt_callables: Iterable[GTCallable]
    ) -> set[FieldOffset | Dimension]:
        offsets_and_dimensions: set[FieldOffset | Dimension] = set()
        for gt_callable in gt_callables:
            if (captured := gt_callable.__gt_captured_vars__()) is not None:
                for c in (captured.globals | captured.nonlocals).values():
                    if isinstance(c, FieldOffset):
                        offsets_and_dimensions.add(c)
                    if isinstance(c, Dimension):
                        offsets_and_dimensions.add(c)
        return offsets_and_dimensions

    def _lowered_funcs_from_gt_callables(
        self, gt_callables: Iterable[GTCallable]
    ) -> list[itir.FunctionDefinition]:
        return [gt_callable.__gt_itir__() for gt_callable in gt_callables]

    @functools.cached_property
    def itir(self) -> itir.FencilDefinition:
        if self.externals:
            raise NotImplementedError("Externals are not supported yet.")

        capture_vars = _collect_capture_vars(self.captured_vars)

        referenced_var_names: set[str] = set()
        for captured_var in self.past_node.captured_vars:
            if isinstance(captured_var.type, (ct.CallableType, ct.OffsetType, ct.DimensionType)):
                referenced_var_names.add(captured_var.id)
            else:
                raise NotImplementedError("Only function closure vars are allowed currently.")
        defined_var_names = set(capture_vars.globals) | set(capture_vars.nonlocals)
        if undefined := referenced_var_names - defined_var_names:
            raise RuntimeError(f"Reference to undefined symbol(s) `{', '.join(undefined)}`.")

        referenced_gt_callables = self._gt_callables_from_captured_vars(capture_vars)
        grid_type = self._deduce_grid_type(
            self.grid_type, self._offsets_and_dimensions_from_gt_callables(referenced_gt_callables)
        )

        lowered_funcs = self._lowered_funcs_from_gt_callables(referenced_gt_callables)
        return ProgramLowering.apply(
            self.past_node, function_definitions=lowered_funcs, grid_type=grid_type
        )

    def _validate_args(self, *args, **kwargs) -> None:
        # TODO(tehrengruber): better error messages, check argument types
        if len(args) != len(self.past_node.params):
            raise GTTypeError(
                f"Function takes {len(self.past_node.params)} arguments, but {len(args)} were given."
            )
        if kwargs:
            raise NotImplementedError("Keyword arguments are not supported yet.")

    def __call__(self, *args, offset_provider: dict[str, Dimension], **kwargs) -> None:
        rewritten_args, size_args, kwargs = self._process_args(args, kwargs)

        if not self.backend:
            warnings.warn(
                UserWarning(
                    f"Field View Program '{self.itir.id}': Using default ({DEFAULT_BACKEND}) backend."
                )
            )
        backend = self.backend if self.backend else DEFAULT_BACKEND

        ensure_executor(backend)
        if "debug" in kwargs:
            debug(self.itir)

        backend(
            self.itir,
            *rewritten_args,
            *size_args,
            **kwargs,
            offset_provider=offset_provider,
        )

    def format_itir(
        self, *args, formatter: FencilFormatter, offset_provider: dict[str, Dimension], **kwargs
    ) -> str:
        ensure_formatter(formatter)
        rewritten_args, size_args, kwargs = self._process_args(args, kwargs)
        if "debug" in kwargs:
            debug(self.itir)
        return formatter(
            self.itir,
            *rewritten_args,
            *size_args,
            **kwargs,
            offset_provider=offset_provider,
        )

    def _process_args(self, args: tuple, kwargs: dict) -> tuple[tuple, tuple, dict[str, Any]]:
        self._validate_args(*args, **kwargs)

        # extract size of all field arguments
        size_args: list[Optional[tuple[int, ...]]] = []
        rewritten_args = list(args)
        for param_idx, param in enumerate(self.past_node.params):
            if not isinstance(param.type, ct.FieldType):
                continue
            if not hasattr(args[param_idx], "__array__"):
                size_args.append(None)
                continue
            for dim_idx in range(0, len(param.type.dims)):
                size_args.append(args[param_idx].shape[dim_idx])

<<<<<<< HEAD
        if not self.backend:
            warnings.warn(
                UserWarning(
                    f"Field View Program '{self.itir.id}': Using default ({DEFAULT_BACKEND}) backend."
                )
            )
        backend = self.backend if self.backend else DEFAULT_BACKEND

        execute_fencil(
            self.itir,
            *rewritten_args,
            *size_args,
            **kwargs,
            offset_provider=offset_provider,
            backend=backend,
            column_axis=Dimension(value="K"),
        )
=======
        return tuple(rewritten_args), tuple(size_args), kwargs
>>>>>>> c202e520


@typing.overload
def program(definition: types.FunctionType) -> Program:
    ...


@typing.overload
def program(
    *, externals: Optional[dict], backend: Optional[FencilExecutor]
) -> Callable[[types.FunctionType], Program]:
    ...


def program(
    definition=None,
    *,
    externals=None,
    backend=None,
    grid_type=None,
) -> Program | Callable[[types.FunctionType], Program]:
    """
    Generate an implementation of a program from a Python function object.

    Examples:
        >>> @program  # noqa: F821 # doctest: +SKIP
        ... def program(in_field: Field[..., float64], out_field: Field[..., float64]): # noqa: F821
        ...     field_op(in_field, out=out_field)
        >>> program(in_field, out=out_field) # noqa: F821 # doctest: +SKIP

        >>> # the backend can optionally be passed if already decided
        >>> # not passing it will result in embedded execution by default
        >>> # the above is equivalent to
        >>> @program(backend="roundtrip")  # noqa: F821 # doctest: +SKIP
        ... def program(in_field: Field[..., float64], out_field: Field[..., float64]): # noqa: F821
        ...     field_op(in_field, out=out_field)
        >>> program(in_field, out=out_field) # noqa: F821 # doctest: +SKIP
    """

    def program_inner(definition: types.FunctionType) -> Program:
        return Program.from_function(definition, externals, backend, grid_type)

    return program_inner if definition is None else program_inner(definition)


OperatorNodeT = TypeVar("OperatorNodeT", bound=foast.LocatedNode)


@dataclasses.dataclass(frozen=True)
class FieldOperator(GTCallable, Generic[OperatorNodeT]):
    """
    Construct a field operator object from a PAST node.

    A call to the resulting object executes the field operator as expressed
    by the FOAST node and with the signature as if it would appear inside
    a program.

    Attributes:
        foast_node: The node representing the field operator.
        captured_vars: Mapping from names referenced in the program to the
            actual values.
        externals: Dictionary of externals.
        backend: The backend to be used for code generation.
        definition: The Python function object corresponding to the PAST node.
    """
    foast_node: OperatorNodeT
    captured_vars: CapturedVars
    externals: dict[str, Any]
    backend: Optional[FencilExecutor]  # note: backend is only used if directly called
    definition: Optional[types.FunctionType] = None

    @classmethod
    def from_function(
        cls,
        definition: types.FunctionType,
        externals: Optional[dict] = None,
<<<<<<< HEAD
        backend: Optional[str] = None,
        *,
        operator_node_cls: Type[OperatorNodeT] = foast.FieldOperator,
        operator_attributes: Optional[dict[str, Any]] = None,
    ) -> FieldOperator[OperatorNodeT]:
=======
        backend: Optional[FencilExecutor] = None,
    ) -> "FieldOperator":
>>>>>>> c202e520
        captured_vars = CapturedVars.from_function(definition)
        foast_definition_node = FieldOperatorParser.apply_to_function(definition)
        loc = foast_definition_node.location
        operator_attribute_nodes = {
            key: foast.Constant(value=value,
                                type=symbol_makers.make_symbol_type_from_value(
                                    value), location=loc)
            for key, value in operator_attributes.items()
        } if operator_attributes else {}
        untyped_foast_node = operator_node_cls(
            id=foast_definition_node.id,
            definition=foast_definition_node,
            location=loc,
            **(operator_attribute_nodes)
        )
        foast_node = FieldOperatorTypeDeduction.apply(untyped_foast_node)
        return cls(
            foast_node=foast_node,
            captured_vars=captured_vars,
            externals=externals or {},
            backend=backend,
            definition=definition,
        )

    def __gt_type__(self) -> ct.FunctionType:
        type_ = self.foast_node.type
        assert type_info.is_concrete(type_)
        return type_

<<<<<<< HEAD
    def with_backend(self, backend: str) -> FieldOperator:
=======
    def with_backend(self, backend: FencilExecutor) -> "FieldOperator":
>>>>>>> c202e520
        return FieldOperator(
            foast_node=self.foast_node,
            captured_vars=self.captured_vars,
            externals=self.externals,
            backend=backend,
            definition=self.definition,  # type: ignore[arg-type]  # mypy wrongly deduces definition as method here
        )

    def __gt_itir__(self) -> itir.FunctionDefinition:
        return typing.cast(itir.FunctionDefinition, FieldOperatorLowering.apply(self.foast_node))

    def __gt_captured_vars__(self) -> CapturedVars:
        return self.captured_vars

    def as_program(self, arg_types: list[ct.SymbolType], kwarg_types: dict[str, ct.SymbolType]) -> Program:
        # todo(tehrengruber): add comment why arg types are needed
        # todo(tehrengruber): use kwargs for check
        #if any(param.id == "out" for param in self.foast_node.params):
        #    raise Exception(
        #        "Direct call to Field operator whose signature contains an argument `out` is not permitted."
        #    )

        name = self.foast_node.id
        loc = self.foast_node.location

        type_ = self.__gt_type__()
        params_decl: list[past.Symbol] = [
            past.DataSymbol(
                id=UIDs.sequential_id(prefix="__sym"),
                type=arg_type,
                namespace=ct.Namespace.LOCAL,
                location=loc,
            )
            for arg_type in arg_types
            # for arg_type in type_.args # TODO(check it agrees with arg_types)
        ]
        params_ref = [past.Name(id=pdecl.id, location=loc) for pdecl in params_decl]
        out_sym: past.Symbol = past.DataSymbol(
            id="out", type=type_info.return_type(type_, with_args=arg_types, with_kwargs=kwarg_types), namespace=ct.Namespace.LOCAL, location=loc
        )
        out_ref = past.Name(id="out", location=loc)

        # inject stencil as a closure var into program. Since CapturedVars is
        #  immutable we have to resort to this rather ugly way of doing a copy.
        captured_vars = dataclasses.replace(
            self.captured_vars, globals={**self.captured_vars.globals, name: self}
        )
        all_captured_vars = collections.ChainMap(captured_vars.globals, captured_vars.nonlocals)

        captured_symbols: list[past.Symbol] = []
        for name, val in all_captured_vars.items():  # type: ignore
            captured_symbols.append(
                past.Symbol(
                    id=name,
                    type=symbol_makers.make_symbol_type_from_value(val),
                    namespace=ct.Namespace.CLOSURE,
                    location=loc,
                )
            )

        untyped_past_node = past.Program(
            id=f"__field_operator_{name}",
            params=params_decl + [out_sym],
            body=[
                past.Call(
                    func=past.Name(id=name, location=loc),
                    args=params_ref,
                    kwargs={"out": out_ref},
                    location=loc,
                )
            ],
            captured_vars=captured_symbols,
            location=loc,
        )
        past_node = ProgramTypeDeduction.apply(untyped_past_node)

        return Program(
            past_node=past_node,
            captured_vars=captured_vars,
            externals=self.externals,
            backend=self.backend,
        )

    def __call__(self, *args, out, offset_provider: dict[str, Dimension],
                 **kwargs) -> None:
        # TODO(tehrengruber): check all offset providers are given
        # deduce argument types
        arg_types = []
        for arg in args:
            arg_types.append(symbol_makers.make_symbol_type_from_value(arg))
        kwarg_types = {}
        for name, arg in kwargs.items():
            kwarg_types[name] = symbol_makers.make_symbol_type_from_value(arg)

        return self.as_program(arg_types, kwarg_types)(*args, out,
                                                       offset_provider=offset_provider,
                                                       **kwargs)


@typing.overload
def field_operator(definition: types.FunctionType) -> FieldOperator[foast.FieldOperator]:
    ...


@typing.overload
def field_operator(
<<<<<<< HEAD
    *, externals: Optional[dict], backend: Optional[str]
) -> Callable[[types.FunctionType], FieldOperator[foast.FieldOperator]]:
=======
    *, externals: Optional[dict], backend: Optional[FencilExecutor]
) -> Callable[[types.FunctionType], FieldOperator]:
>>>>>>> c202e520
    ...


def field_operator(
    definition=None,
    *,
    externals=None,
    backend=None,
):
    """
    Generate an implementation of the field operator from a Python function object.

    Examples:
        >>> @field_operator  # doctest: +SKIP
        ... def field_op(in_field: Field[..., float64]) -> Field[..., float64]: # noqa: F821
        ...     ...
        >>> field_op(in_field, out=out_field)  # noqa: F821 # doctest: +SKIP

        >>> # the backend can optionally be passed if already decided
        >>> # not passing it will result in embedded execution by default
        >>> @field_operator(backend="roundtrip")  # doctest: +SKIP
        ... def field_op(in_field: Field[..., float64]) -> Field[..., float64]: # noqa: F821
        ...     ...
    """

    def field_operator_inner(definition: types.FunctionType) -> FieldOperator[foast.FieldOperator]:
        return FieldOperator.from_function(definition, externals, backend)

    return field_operator_inner if definition is None else field_operator_inner(definition)


@typing.overload
def scan_operator(definition: types.FunctionType) -> FieldOperator[foast.ScanOperator]:
    ...


@typing.overload
def scan_operator(
    *, externals: Optional[dict], backend: Optional[str]
) -> Callable[[types.FunctionType], FieldOperator[foast.ScanOperator]]:
    ...


def scan_operator(
    definition=None,
    *,
    axis: Dimension,
    forward: bool = True,
    init: Number = 0.,
    externals=None,
    backend=None,
):
    """
    Generate an implementation of the scan operator from a Python function object.+

    Arguments:
        definition: Function from scalars to a scalar.

    Keyword Arguments:
        axis: A :ref:`Dimension` to reduce over.
        forward: Boolean specifying the direction.
        init: Initial value for the carry argument of the scan pass.

    Examples:
        >>>
        >>> @scan_operator(axis=KDim, forward=True, init=0.)
        >>> def scan_operator(carry: float, val: float) -> float:
        >>>     return carry+val.
        >>> scan_operator(field, out=out)
    """

    def scan_operator_inner(definition: types.FunctionType) -> FieldOperator:
        return FieldOperator.from_function(
            definition,
            externals,
            backend,
            operator_node_cls=foast.ScanOperator,
            operator_attributes={
                "axis": axis,
                "forward": forward,
                "init": init
            }
        )

    return scan_operator_inner if definition is None else scan_operator_inner(definition)<|MERGE_RESOLUTION|>--- conflicted
+++ resolved
@@ -26,12 +26,8 @@
 import types
 import typing
 import warnings
-<<<<<<< HEAD
-from typing import Callable, ClassVar, TypeVar, Generic, Type
+from typing import Callable, Iterable, Protocol, ClassVar, TypeVar, Generic, Type
 from numbers import Number
-=======
-from typing import Callable, Iterable, Protocol
->>>>>>> c202e520
 
 from devtools import debug
 
@@ -63,12 +59,8 @@
     ensure_formatter,
 )
 
-<<<<<<< HEAD
-DEFAULT_BACKEND = "roundtrip"
-=======
 
 DEFAULT_BACKEND: Callable = roundtrip.executor
->>>>>>> c202e520
 
 
 def _collect_capture_vars(captured_vars: CapturedVars) -> CapturedVars:
@@ -327,6 +319,7 @@
             *size_args,
             **kwargs,
             offset_provider=offset_provider,
+            column_axis=Dimension(value="K"),
         )
 
     def format_itir(
@@ -359,27 +352,7 @@
             for dim_idx in range(0, len(param.type.dims)):
                 size_args.append(args[param_idx].shape[dim_idx])
 
-<<<<<<< HEAD
-        if not self.backend:
-            warnings.warn(
-                UserWarning(
-                    f"Field View Program '{self.itir.id}': Using default ({DEFAULT_BACKEND}) backend."
-                )
-            )
-        backend = self.backend if self.backend else DEFAULT_BACKEND
-
-        execute_fencil(
-            self.itir,
-            *rewritten_args,
-            *size_args,
-            **kwargs,
-            offset_provider=offset_provider,
-            backend=backend,
-            column_axis=Dimension(value="K"),
-        )
-=======
         return tuple(rewritten_args), tuple(size_args), kwargs
->>>>>>> c202e520
 
 
 @typing.overload
@@ -456,16 +429,11 @@
         cls,
         definition: types.FunctionType,
         externals: Optional[dict] = None,
-<<<<<<< HEAD
-        backend: Optional[str] = None,
+        backend: Optional[FencilExecutor] = None,
         *,
         operator_node_cls: Type[OperatorNodeT] = foast.FieldOperator,
         operator_attributes: Optional[dict[str, Any]] = None,
     ) -> FieldOperator[OperatorNodeT]:
-=======
-        backend: Optional[FencilExecutor] = None,
-    ) -> "FieldOperator":
->>>>>>> c202e520
         captured_vars = CapturedVars.from_function(definition)
         foast_definition_node = FieldOperatorParser.apply_to_function(definition)
         loc = foast_definition_node.location
@@ -495,11 +463,7 @@
         assert type_info.is_concrete(type_)
         return type_
 
-<<<<<<< HEAD
     def with_backend(self, backend: str) -> FieldOperator:
-=======
-    def with_backend(self, backend: FencilExecutor) -> "FieldOperator":
->>>>>>> c202e520
         return FieldOperator(
             foast_node=self.foast_node,
             captured_vars=self.captured_vars,
@@ -606,13 +570,8 @@
 
 @typing.overload
 def field_operator(
-<<<<<<< HEAD
-    *, externals: Optional[dict], backend: Optional[str]
+    *, externals: Optional[dict], backend: Optional[FencilExecutor]
 ) -> Callable[[types.FunctionType], FieldOperator[foast.FieldOperator]]:
-=======
-    *, externals: Optional[dict], backend: Optional[FencilExecutor]
-) -> Callable[[types.FunctionType], FieldOperator]:
->>>>>>> c202e520
     ...
 
 
