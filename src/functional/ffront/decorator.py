--- conflicted
+++ resolved
@@ -266,21 +266,14 @@
         new_args = [None] * len(past_params)
         valid_args = [True] * len(past_params)
         kwargs_count = 0
-        if len(past_params) < len(args) + len(kwargs):
-            raise GTTypeError(
-                "Number of parameters in function call exceeds number in function definition."
-            )
+
         for param_i, param in enumerate(past_params):
             if param.id in kwargs:
-<<<<<<< HEAD
+                # if param_i + 1 >= len(args):
+                #     raise ProgramTypeError.from_past_node(
+                #         self.past_node, msg=f"Got multiple values for argument {self.past_node.params[param_i].id}"
+                #     )
                 new_args[param_i] = kwargs[param.id]
-=======
-                if param_i+1 >= len(args):
-                  raise ProgramTypeError.from_past_node(
-                      self.past_node, f"got multiple values for argument 'param.id''"
-                  )
-                new_args_ls[param_i] = kwargs[param.id]
->>>>>>> 967ad9b7
                 kwargs.pop(param.id)
                 kwargs_count += 1
             elif len(args) > param_i - kwargs_count:
@@ -293,7 +286,7 @@
             ]
             for i in past_false:
                 raise ProgramTypeError(
-                    past_params, f"{past_params[i].id} argument not in function call."
+                    self.past_node, msg=f"{self.past_node.params[i].id} argument not in function call."
                 )
         args = tuple(new_args)
         return args, kwargs
