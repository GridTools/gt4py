# GT4Py Project - GridTools Framework
#
# Copyright (c) 2014-2021, ETH Zurich
# All rights reserved.
#
# This file is part of the GT4Py project and the GridTools framework.
# GT4Py is free software: you can redistribute it and/or modify it under
# the terms of the GNU General Public License as published by the
# Free Software Foundation, either version 3 of the License, or any later
# version. See the LICENSE.txt file at the top-level directory of this
# distribution for a copy of the license or check <https://www.gnu.org/licenses/>.
#
# SPDX-License-Identifier: GPL-3.0-or-later
from typing import Optional

import functional.ffront.field_operator_ast as foast
from eve import NodeTranslator, SymbolTableTrait
from functional.common import GTSyntaxError
from functional.ffront import common_types as ct
from functional.ffront.type_info import TypeInfo, is_complete_symbol_type


def are_broadcast_compatible(left: TypeInfo, right: TypeInfo) -> bool:
    """
    Check if ``left`` and ``right`` types are compatible after optional broadcasting.

    A binary field operation between two arguments can proceed and the result is a field.
    on top of the dimensions, also the dtypes must match.

    Examples:
    ---------
    >>> int_scalar_t = TypeInfo(ct.ScalarType(kind=ct.ScalarKind.INT64))
    >>> are_broadcast_compatible(int_scalar_t, int_scalar_t)
    True
    >>> int_field_t = TypeInfo(ct.FieldType(dtype=ct.ScalarType(kind=ct.ScalarKind.INT64),
    ...                         dims=...))
    >>> are_broadcast_compatible(int_field_t, int_scalar_t)
    True

    """
    if left.is_field_type and right.is_field_type:
        return left.type.dims == right.type.dims
    elif left.is_field_type and right.is_scalar:
        return left.type.dtype == right.type
    elif left.is_scalar and left.is_field_type:
        return left.type == right.type.dtype
    elif left.is_scalar and right.is_scalar:
        return left.type == right.type
    return False


def broadcast_typeinfos(left: TypeInfo, right: TypeInfo) -> TypeInfo:
    """
    Decide the result type of a binary operation between arguments of ``left`` and ``right`` type.

    Return None if the two types are not compatible even after broadcasting.

    Examples:
    ---------
    >>> int_scalar_t = TypeInfo(ct.ScalarType(kind=ct.ScalarKind.INT64))
    >>> int_field_t = TypeInfo(ct.FieldType(dtype=ct.ScalarType(kind=ct.ScalarKind.INT64),
    ...                         dims=...))
    >>> assert broadcast_typeinfos(int_field_t, int_scalar_t).type == int_field_t.type

    """
    if not are_broadcast_compatible(left, right):
        return None
    if left.is_scalar and right.is_field_type:
        return right
    return left


class FieldOperatorTypeDeduction(NodeTranslator):
    """
    Deduce and check types of FOAST expressions and symbols.

    Examples:
    ---------
    >>> import ast
    >>> from functional.common import Field
    >>> from functional.ffront.source_utils import SourceDefinition, ClosureRefs
    >>> from functional.ffront.func_to_foast import FieldOperatorParser
    >>> def example(a: "Field[..., float]", b: "Field[..., float]"):
    ...     return a + b

    >>> sdef = SourceDefinition.from_function(example)
    >>> cref = ClosureRefs.from_function(example)
    >>> untyped_fieldop = FieldOperatorParser(
    ...     source=sdef.source, filename=sdef.filename, starting_line=sdef.starting_line, closure_refs=cref, externals_defs={}
    ... ).visit(ast.parse(sdef.source).body[0])
    >>> assert untyped_fieldop.body[0].value.type is None

    >>> typed_fieldop = FieldOperatorTypeDeduction.apply(untyped_fieldop)
    >>> assert typed_fieldop.body[0].value.type == ct.FieldType(dtype=ct.ScalarType(
    ...     kind=ct.ScalarKind.FLOAT64), dims=Ellipsis)
    """

    contexts = (SymbolTableTrait.symtable_merger,)

    @classmethod
    def apply(cls, node: foast.FieldOperator) -> foast.FieldOperator:
        return cls().visit(node)

    def visit_FieldOperator(self, node: foast.FieldOperator, **kwargs) -> foast.FieldOperator:
        return foast.FieldOperator(
            id=node.id,
            params=self.visit(node.params, **kwargs),
            body=self.visit(node.body, **kwargs),
            closure=self.visit(node.closure, **kwargs),
            location=node.location,
        )

    def visit_Name(self, node: foast.Name, **kwargs) -> foast.Name:
        symtable = kwargs["symtable"]
        if node.id not in symtable or symtable[node.id].type is None:
            raise FieldOperatorTypeDeductionError.from_foast_node(
                node, msg=f"Undeclared symbol {node.id}"
            )

        symbol = symtable[node.id]
        return foast.Name(id=node.id, type=symbol.type, location=node.location)

    def visit_Assign(self, node: foast.Assign, **kwargs) -> foast.Assign:
        new_value = node.value
        if not is_complete_symbol_type(node.value.type):
            new_value = self.visit(node.value, **kwargs)
        new_target = self.visit(node.target, refine_type=new_value.type, **kwargs)
        return foast.Assign(target=new_target, value=new_value, location=node.location)

    def visit_Symbol(
        self,
        node: foast.Symbol,
        refine_type: Optional[ct.FieldType] = None,
        **kwargs,
    ) -> foast.Symbol:
        symtable = kwargs["symtable"]
        if refine_type:
            if not TypeInfo(node.type).can_be_refined_to(TypeInfo(refine_type)):
                raise FieldOperatorTypeDeductionError.from_foast_node(
                    node,
                    msg=(
                        "type inconsistency: expression was deduced to be "
                        f"of type {refine_type}, instead of the expected type {node.type}"
                    ),
                )
            new_node = foast.Symbol[type(refine_type)](
                id=node.id, type=refine_type, location=node.location
            )
            symtable[new_node.id] = new_node
            return new_node
        return node

    def visit_Subscript(self, node: foast.Subscript, **kwargs) -> foast.Subscript:
        new_value = self.visit(node.value, **kwargs)
        new_type = None
        if kwargs.get("in_shift", False):
            return foast.Subscript(
                value=new_value,
                index=node.index,
                type=new_value.type,
                location=node.location,
            )
        match new_value.type:
            case ct.TupleType(types=types):
                new_type = types[node.index]
            case _:
                raise FieldOperatorTypeDeductionError.from_foast_node(
                    new_value, msg="Could not deduce type of subscript expression!"
                )

        return foast.Subscript(
            value=new_value, index=node.index, type=new_type, location=node.location
        )

    def visit_BinOp(self, node: foast.BinOp, **kwargs) -> foast.BinOp:
        new_left = self.visit(node.left, **kwargs)
        new_right = self.visit(node.right, **kwargs)
        new_type = self._deduce_binop_type(
            node.op, parent=node, left_type=new_left.type, right_type=new_right.type
        )
        return foast.BinOp(
            op=node.op, left=new_left, right=new_right, location=node.location, type=new_type
        )

    def _deduce_binop_type(
        self,
        op: foast.BinaryOperator,
        *,
        parent: foast.BinOp,
        left_type: ct.SymbolType,
        right_type: ct.SymbolType,
        **kwargs,
    ) -> ct.SymbolType:
        if op in [
            foast.BinaryOperator.ADD,
            foast.BinaryOperator.SUB,
            foast.BinaryOperator.MULT,
            foast.BinaryOperator.DIV,
        ]:
            return self._deduce_arithmetic_binop_type(
                op, parent=parent, left_type=left_type, right_type=right_type, **kwargs
            )
        else:
            return self._deduce_logical_binop_type(
                op, parent=parent, left_type=left_type, right_type=right_type, **kwargs
            )

    def _deduce_arithmetic_binop_type(
        self,
        op: foast.BinaryOperator,
        *,
        parent: foast.BinOp,
        left_type: ct.SymbolType,
        right_type: ct.SymbolType,
        **kwargs,
    ) -> ct.SymbolType:
        left, right = TypeInfo(left_type), TypeInfo(right_type)

        # if one type is `None` (not deduced, generic), we propagate `None`
        if left.type is None or right.type is None:
            return None

        if (
            left.is_arithmetic_compatible
            and right.is_arithmetic_compatible
            and are_broadcast_compatible(left, right)
        ):
            return broadcast_typeinfos(left, right).type
        else:
            raise FieldOperatorTypeDeductionError.from_foast_node(
                parent,
                msg=f"Incompatible type(s) for operator '{op}': {left.type}, {right.type}!",
            )

    def _deduce_logical_binop_type(
        self,
        op: foast.BinaryOperator,
        *,
        parent: foast.BinOp,
        left_type: ct.SymbolType,
        right_type: ct.SymbolType,
        **kwargs,
    ) -> ct.SymbolType:
        left, right = TypeInfo(left_type), TypeInfo(right_type)
        if (
            left.is_logics_compatible
            and right.is_logics_compatible
            and are_broadcast_compatible(left, right)
        ):
            return broadcast_typeinfos(left, right).type
        else:
            raise FieldOperatorTypeDeductionError.from_foast_node(
                parent,
                msg=f"Incompatible type(s) for operator '{op}': {left.type}, {right.type}!",
            )

    def visit_UnaryOp(self, node: foast.UnaryOp, **kwargs) -> foast.UnaryOp:
        new_operand = self.visit(node.operand, **kwargs)
        if not self._is_unaryop_type_compatible(op=node.op, operand_type=new_operand.type):
            raise FieldOperatorTypeDeductionError.from_foast_node(
                node,
                msg=f"Incompatible type for unary operator '{node.op}': {new_operand.type}!",
            )
        return foast.UnaryOp(
            op=node.op, operand=new_operand, location=node.location, type=new_operand.type
        )

    def _is_unaryop_type_compatible(
        self, op: foast.UnaryOperator, operand_type: ct.FieldType
    ) -> bool:
        operand_ti = TypeInfo(operand_type)
        if op in [foast.UnaryOperator.UADD, foast.UnaryOperator.USUB]:
            return operand_ti.is_arithmetic_compatible
        elif op is foast.UnaryOperator.NOT:
            return operand_ti.is_logics_compatible

    def visit_TupleExpr(self, node: foast.TupleExpr, **kwargs) -> foast.TupleExpr:
        new_elts = self.visit(node.elts, **kwargs)
        new_type = ct.TupleType(types=[element.type for element in new_elts])
        return foast.TupleExpr(elts=new_elts, type=new_type, location=node.location)

    def visit_Call(self, node: foast.Call, **kwargs) -> foast.Call:
        # TODO(tehrengruber): check type is complete
        new_func = self.visit(node.func, **kwargs)

        if isinstance(new_func.type, ct.FieldType):
            new_args = self.visit(node.args, in_shift=True, **kwargs)
<<<<<<< HEAD
            return foast.Call(func=new_func, args=new_args, location=node.location)
        elif isinstance(new_func.type, ct.FunctionType):
            return foast.Call(
                func=new_func,
                args=self.visit(node.args, **kwargs),
                type=new_func.type.returns,
                location=node.location,
            )

        raise FieldOperatorTypeDeductionError.from_foast_node(
            node,
            msg=f"Objects of type '{new_func.type}' are not callable.",
=======
            source_dim = new_args[0].type.source
            target_dims = new_args[0].type.target
            if source_dim not in new_func.type.dims:
                raise FieldOperatorTypeDeductionError.from_foast_node(
                    node,
                    msg=f"Incompatible offset at {new_func.id}: can not shift from {new_args[0].type.source} to {new_func.type.dims[0]}.",
                )
            new_dims = []
            for d in new_func.type.dims:
                if d != source_dim:
                    new_dims.append(d)
                else:
                    new_dims.extend(target_dims)
            new_type = ct.FieldType(dims=new_dims, dtype=new_func.type.dtype)
            return foast.Call(func=new_func, args=new_args, location=node.location, type=new_type)
        return foast.Call(
            func=new_func, args=self.visit(node.args, **kwargs), location=node.location
>>>>>>> 93c5b8a3
        )


class FieldOperatorTypeDeductionError(GTSyntaxError, SyntaxWarning):
    """Exception for problematic type deductions that originate in user code."""

    def __init__(
        self,
        msg="",
        *,
        lineno=0,
        offset=0,
        filename=None,
        end_lineno=None,
        end_offset=None,
        text=None,
    ):
        msg = "Could not deduce type: " + msg
        super().__init__(msg, (filename, lineno, offset, text, end_lineno, end_offset))

    @classmethod
    def from_foast_node(
        cls,
        node: foast.LocatedNode,
        *,
        msg: str = "",
    ):
        return cls(
            msg,
            lineno=node.location.line,
            offset=node.location.column,
            filename=node.location.source,
            end_lineno=node.location.end_line,
            end_offset=node.location.end_column,
        )<|MERGE_RESOLUTION|>--- conflicted
+++ resolved
@@ -285,20 +285,6 @@
 
         if isinstance(new_func.type, ct.FieldType):
             new_args = self.visit(node.args, in_shift=True, **kwargs)
-<<<<<<< HEAD
-            return foast.Call(func=new_func, args=new_args, location=node.location)
-        elif isinstance(new_func.type, ct.FunctionType):
-            return foast.Call(
-                func=new_func,
-                args=self.visit(node.args, **kwargs),
-                type=new_func.type.returns,
-                location=node.location,
-            )
-
-        raise FieldOperatorTypeDeductionError.from_foast_node(
-            node,
-            msg=f"Objects of type '{new_func.type}' are not callable.",
-=======
             source_dim = new_args[0].type.source
             target_dims = new_args[0].type.target
             if source_dim not in new_func.type.dims:
@@ -314,9 +300,17 @@
                     new_dims.extend(target_dims)
             new_type = ct.FieldType(dims=new_dims, dtype=new_func.type.dtype)
             return foast.Call(func=new_func, args=new_args, location=node.location, type=new_type)
-        return foast.Call(
-            func=new_func, args=self.visit(node.args, **kwargs), location=node.location
->>>>>>> 93c5b8a3
+        elif isinstance(new_func.type, ct.FunctionType):
+            return foast.Call(
+                func=new_func,
+                args=self.visit(node.args, **kwargs),
+                type=new_func.type.returns,
+                location=node.location,
+            )
+
+        raise FieldOperatorTypeDeductionError.from_foast_node(
+            node,
+            msg=f"Objects of type '{new_func.type}' are not callable.",
         )
 
 
