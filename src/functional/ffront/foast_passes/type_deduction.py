# GT4Py Project - GridTools Framework
#
# Copyright (c) 2014-2021, ETH Zurich
# All rights reserved.
#
# This file is part of the GT4Py project and the GridTools framework.
# GT4Py is free software: you can redistribute it and/or modify it under
# the terms of the GNU General Public License as published by the
# Free Software Foundation, either version 3 of the License, or any later
# version. See the LICENSE.txt file at the top-level directory of this
# distribution for a copy of the license or check <https://www.gnu.org/licenses/>.
#
# SPDX-License-Identifier: GPL-3.0-or-later
from typing import Optional, cast

import functional.ffront.field_operator_ast as foast
from eve import NodeTranslator, traits
from functional.common import GTSyntaxError, GTTypeError
from functional.ffront import common_types as ct, type_info
from functional.ffront.fbuiltins import FUN_BUILTIN_NAMES


def boolified_type(symbol_type: ct.SymbolType) -> ct.ScalarType | ct.FieldType:
    """
    Create a new symbol type from a symbol type, replacing the data type with ``bool``.

    Examples:
    ---------
    >>> from functional.common import Dimension
    >>> scalar_t = ct.ScalarType(kind=ct.ScalarKind.FLOAT64)
    >>> print(boolified_type(scalar_t))
    bool

    >>> field_t = ct.FieldType(dims=[Dimension(value="I")], dtype=ct.ScalarType(kind=ct.ScalarKind))
    >>> print(boolified_type(field_t))
    Field[[I], dtype=bool]
    """
    shape = None
    if type_info.is_concrete(symbol_type):
        shape = type_info.extract_dtype(symbol_type).shape
    scalar_bool = ct.ScalarType(kind=ct.ScalarKind.BOOL, shape=shape)
    type_class = type_info.type_class(symbol_type)
    if type_class is ct.ScalarType:
        return scalar_bool
    elif type_class is ct.FieldType:
        return ct.FieldType(dtype=scalar_bool, dims=type_info.extract_dims(symbol_type))
    raise GTTypeError(f"Can not boolify type {symbol_type}!")


class FieldOperatorTypeDeduction(traits.VisitorWithSymbolTableTrait, NodeTranslator):
    """
    Deduce and check types of FOAST expressions and symbols.

    Examples:
    ---------
    >>> import ast
    >>> from functional.common import Field
    >>> from functional.ffront.source_utils import SourceDefinition, CapturedVars
    >>> from functional.ffront.func_to_foast import FieldOperatorParser
    >>> def example(a: "Field[..., float]", b: "Field[..., float]"):
    ...     return a + b

    >>> source_definition = SourceDefinition.from_function(example)
    >>> captured_vars = CapturedVars.from_function(example)
    >>> untyped_fieldop = FieldOperatorParser(
    ...     source_definition=source_definition, captured_vars=captured_vars, externals_defs={}
    ... ).visit(ast.parse(source_definition.source).body[0])
    >>> untyped_fieldop.body[0].value.type
    DeferredSymbolType(constraint=None)

    >>> typed_fieldop = FieldOperatorTypeDeduction.apply(untyped_fieldop)
    >>> assert typed_fieldop.body[0].value.type == ct.FieldType(dtype=ct.ScalarType(
    ...     kind=ct.ScalarKind.FLOAT64), dims=Ellipsis)
    """

    @classmethod
    def apply(cls, node: foast.FieldOperator) -> foast.FieldOperator:
        return cls().visit(node)

    def visit_FieldOperator(self, node: foast.FieldOperator, **kwargs) -> foast.FieldOperator:
        return foast.FieldOperator(
            id=node.id,
            params=self.visit(node.params, **kwargs),
            body=self.visit(node.body, **kwargs),
            captured_vars=self.visit(node.captured_vars, **kwargs),
            location=node.location,
        )

    def visit_Name(self, node: foast.Name, **kwargs) -> foast.Name:
        symtable = kwargs["symtable"]
        if node.id not in symtable or symtable[node.id].type is None:
            raise FieldOperatorTypeDeductionError.from_foast_node(
                node, msg=f"Undeclared symbol {node.id}"
            )

        symbol = symtable[node.id]
        return foast.Name(id=node.id, type=symbol.type, location=node.location)

    def visit_Assign(self, node: foast.Assign, **kwargs) -> foast.Assign:
        new_value = node.value
        if not type_info.is_concrete(node.value.type):
            new_value = self.visit(node.value, **kwargs)
        new_target = self.visit(node.target, refine_type=new_value.type, **kwargs)
        return foast.Assign(target=new_target, value=new_value, location=node.location)

    def visit_Symbol(
        self,
        node: foast.Symbol,
        refine_type: Optional[ct.FieldType] = None,
        **kwargs,
    ) -> foast.Symbol:
        symtable = kwargs["symtable"]
        if refine_type:
            if not type_info.is_concretizable(node.type, to_type=refine_type):
                raise FieldOperatorTypeDeductionError.from_foast_node(
                    node,
                    msg=(
                        "type inconsistency: expression was deduced to be "
                        f"of type {refine_type}, instead of the expected type {node.type}"
                    ),
                )
            new_node: foast.Symbol = foast.Symbol(
                id=node.id, type=refine_type, location=node.location
            )
            symtable[new_node.id] = new_node
            return new_node
        return node

    def visit_Subscript(self, node: foast.Subscript, **kwargs) -> foast.Subscript:
        new_value = self.visit(node.value, **kwargs)
        new_type: Optional[ct.SymbolType] = None
        match new_value.type:
            case ct.TupleType(types=types):
                new_type = types[node.index]
            case ct.OffsetType(source=source, target=(target1, target2)):
                if not target2.local:
                    raise FieldOperatorTypeDeductionError.from_foast_node(
                        new_value, msg="Second dimension in offset must be a local dimension."
                    )
                new_type = ct.OffsetType(source=source, target=(target1,))
            case ct.OffsetType(source=source, target=(target,)):
                # for cartesian axes (e.g. I, J) the index of the subscript only
                #  signifies the displacement in the respective dimension,
                #  but does not change the target type.
                if source != target:
                    raise FieldOperatorTypeDeductionError.from_foast_node(
                        new_value,
                        msg="Source and target must be equal for offsets with a single target.",
                    )
                new_type = new_value.type
            case _:
                raise FieldOperatorTypeDeductionError.from_foast_node(
                    new_value, msg="Could not deduce type of subscript expression!"
                )

        return foast.Subscript(
            value=new_value, index=node.index, type=new_type, location=node.location
        )

    def visit_BinOp(self, node: foast.BinOp, **kwargs) -> foast.BinOp:
        new_left = self.visit(node.left, **kwargs)
        new_right = self.visit(node.right, **kwargs)
        new_type = self._deduce_binop_type(node, left=new_left, right=new_right)
        return foast.BinOp(
            op=node.op, left=new_left, right=new_right, location=node.location, type=new_type
        )

    def visit_Compare(self, node: foast.Compare, **kwargs) -> foast.Compare:
        new_left = self.visit(node.left, **kwargs)
        new_right = self.visit(node.right, **kwargs)
        new_type = self._deduce_compare_type(node, left=new_left, right=new_right)
        return foast.Compare(
            op=node.op, left=new_left, right=new_right, location=node.location, type=new_type
        )

    def _deduce_compare_type(
        self, node: foast.Compare, *, left: foast.Expr, right: foast.Expr, **kwargs
    ) -> Optional[ct.SymbolType]:
        # check both types compatible
        for arg in (left, right):
            if not type_info.is_arithmetic(arg.type):
                raise FieldOperatorTypeDeductionError.from_foast_node(
                    arg, msg=f"Type {arg.type} can not be used in operator '{node.op}'!"
                )

        self._check_operand_dtypes_match(node, left=left, right=right)

        try:
            # transform operands to have bool dtype and use regular promotion
            #  mechanism to handle dimension promotion
            return type_info.promote(boolified_type(left.type), boolified_type(right.type))
        except GTTypeError as ex:
            raise FieldOperatorTypeDeductionError.from_foast_node(
                node,
                msg=f"Could not promote `{left.type}` and `{right.type}` to common type"
                f" in call to `{node.op}`.",
            ) from ex

    def _deduce_binop_type(
        self,
        node: foast.BinOp,
        *,
        left: foast.Expr,
        right: foast.Expr,
        **kwargs,
    ) -> Optional[ct.SymbolType]:
        logical_ops = {foast.BinaryOperator.BIT_AND, foast.BinaryOperator.BIT_OR}
        is_compatible = type_info.is_logical if node.op in logical_ops else type_info.is_arithmetic

        # check both types compatible
        for arg in (left, right):
            if not is_compatible(arg.type):
                raise FieldOperatorTypeDeductionError.from_foast_node(
                    arg, msg=f"Type {arg.type} can not be used in operator `{node.op}`!"
                )

        left_type = cast(ct.FieldType | ct.ScalarType, left.type)
        right_type = cast(ct.FieldType | ct.ScalarType, right.type)

        if node.op == foast.BinaryOperator.POW:
            return left_type

        try:
            return type_info.promote(left_type, right_type)
        except GTTypeError as ex:
            raise FieldOperatorTypeDeductionError.from_foast_node(
                node,
                msg=f"Could not promote `{left_type}` and `{right_type}` to common type"
                f" in call to `{node.op}`.",
            ) from ex

    def _check_operand_dtypes_match(
        self, node: foast.BinOp | foast.Compare, left: foast.Expr, right: foast.Expr
    ) -> None:
        # check dtypes match
        if not type_info.extract_dtype(left.type) == type_info.extract_dtype(right.type):
            raise FieldOperatorTypeDeductionError.from_foast_node(
                node,
                msg=f"Incompatible datatypes in operator `{node.op}`: {left.type} and {right.type}!",
            )

    def visit_UnaryOp(self, node: foast.UnaryOp, **kwargs) -> foast.UnaryOp:
        new_operand = self.visit(node.operand, **kwargs)
        is_compatible = (
            type_info.is_logical if node.op is foast.UnaryOperator.NOT else type_info.is_arithmetic
        )
        if not is_compatible(new_operand.type):
            raise FieldOperatorTypeDeductionError.from_foast_node(
                node,
                msg=f"Incompatible type for unary operator `{node.op}`: `{new_operand.type}`!",
            )
        return foast.UnaryOp(
            op=node.op, operand=new_operand, location=node.location, type=new_operand.type
        )

    def visit_TupleExpr(self, node: foast.TupleExpr, **kwargs) -> foast.TupleExpr:
        new_elts = self.visit(node.elts, **kwargs)
        new_type = ct.TupleType(types=[element.type for element in new_elts])
        return foast.TupleExpr(elts=new_elts, type=new_type, location=node.location)

    def visit_Call(self, node: foast.Call, **kwargs) -> foast.Call:
        new_func = self.visit(node.func, **kwargs)

        if isinstance(new_func.type, ct.FieldType):
            new_args = self.visit(node.args, **kwargs)
            source_dim = new_args[0].type.source
            target_dims = new_args[0].type.target
            if new_func.type.dims and source_dim not in new_func.type.dims:
                raise FieldOperatorTypeDeductionError.from_foast_node(
                    node,
                    msg=f"Incompatible offset at {new_func.id}: can not shift from {new_args[0].type.source} to {new_func.type.dims[0]}.",
                )
            new_dims = []
            for d in new_func.type.dims:
                if d != source_dim:
                    new_dims.append(d)
                else:
                    new_dims.extend(target_dims)
            new_type = ct.FieldType(dims=new_dims, dtype=new_func.type.dtype)
            return foast.Call(
                func=new_func, args=new_args, kwargs={}, location=node.location, type=new_type
            )
        elif isinstance(new_func.type, ct.FunctionType):
            return_type = new_func.type.returns
            new_node = foast.Call(
                func=new_func,
                args=self.visit(node.args, **kwargs),
                kwargs=self.visit(node.kwargs, **kwargs),
                location=node.location,
                type=return_type,
            )

            self._ensure_signature_valid(new_node, **kwargs)

            # todo(tehrengruber): solve in a more generic way, e.g. using
            #  parametric polymorphism.
            # deduce return type of polymorphic builtins
            if not type_info.is_concrete(return_type) and new_node.func.id in FUN_BUILTIN_NAMES:
                visitor = getattr(self, f"_visit_{new_node.func.id}")
                return visitor(new_node, **kwargs)

            return new_node

        raise FieldOperatorTypeDeductionError.from_foast_node(
            node,
            msg=f"Objects of type `{new_func.type}` are not callable.",
        )

    def _ensure_signature_valid(self, node: foast.Call, **kwargs) -> None:
        try:
            type_info.is_callable(
                cast(ct.FunctionType, node.func.type),
                with_args=[arg.type for arg in node.args],
                with_kwargs={keyword: arg.type for keyword, arg in node.kwargs.items()},
                raise_exception=True,
            )
        except GTTypeError as err:
            raise FieldOperatorTypeDeductionError.from_foast_node(
<<<<<<< HEAD
                node, msg=f"Invalid argument types in call to `{node.func.id}`."
=======
                node, msg=f"Invalid argument types in call to `{node.func.id}`!"
>>>>>>> c96c793a
            ) from err

    def _visit_neighbor_sum(self, node: foast.Call, **kwargs) -> foast.Call:
        field_type = cast(ct.FieldType, node.args[0].type)
        reduction_dim = cast(ct.DimensionType, node.kwargs["axis"].type).dim
        if reduction_dim not in field_type.dims:
            field_dims_str = ", ".join(str(dim) for dim in field_type.dims)
            raise FieldOperatorTypeDeductionError.from_foast_node(
                node,
                msg=f"Incompatible field argument in call to `{node.func.id}`. "
                f"Expected a field with dimension {reduction_dim}, but got "
                f"{field_dims_str}.",
            )
        return_type = ct.FieldType(
            dims=[dim for dim in field_type.dims if dim != reduction_dim],
            dtype=field_type.dtype,
        )

        return foast.Call(
            func=node.func,
            args=node.args,
            kwargs=node.kwargs,
            location=node.location,
            type=return_type,
        )

    def _visit_where(self, node: foast.Call, **kwargs) -> foast.Call:
        mask_type = cast(ct.FieldType, node.args[0].type)
        left_type = cast(ct.FieldType, node.args[1].type)
        right_type = cast(ct.FieldType, node.args[2].type)
        if not type_info.is_logical(mask_type):
            raise FieldOperatorTypeDeductionError.from_foast_node(
                node,
                msg=f"Incompatible argument in call to `{node.func.id}`. Expected "
                f"a field with dtype bool, but got `{mask_type}`.",
            )
        if left_type != right_type:
            raise FieldOperatorTypeDeductionError.from_foast_node(
                node,
                msg=f"Incompatible argument in call to `{node.func.id}`. Expected "
                f"second and third argument to be of equal type.",
            )
        return foast.Call(
            func=node.func,
            args=node.args,
            kwargs=node.kwargs,
            type=left_type,
            location=node.location,
        )

    def _visit_broadcast(self, node: foast.Call, **kwargs) -> foast.Call:
        field_type = cast(ct.FieldType, node.args[0].type)
        broadcast_dims_expr = cast(foast.TupleExpr, node.args[1]).elts

        if any([not (isinstance(elt.type, ct.DimensionType)) for elt in broadcast_dims_expr]):
            raise FieldOperatorTypeDeductionError.from_foast_node(
                node,
                msg=f"Incompatible broadcast dimension type in {node.func.id}. Expected "
                f"all broadcast dimensions to be of type Dimension.",
            )

        broadcast_dims = [cast(ct.DimensionType, elt.type).dim for elt in broadcast_dims_expr]

        if not set(field_type.dims).issubset(set(broadcast_dims)):
            raise FieldOperatorTypeDeductionError.from_foast_node(
                node,
                msg=f"Incompatible broadcast dimensions in {node.func.id}. Expected "
                f"broadcast dimension is missing {set(field_type.dims).difference(set(broadcast_dims))}",
            )

        return_type = ct.FieldType(
            dims=broadcast_dims,
            dtype=field_type.dtype,
        )

        return foast.Call(
            func=node.func,
            args=node.args,
            kwargs=node.kwargs,
            location=node.location,
            type=return_type,
        )

    def visit_Constant(self, node: foast.Constant, **kwargs) -> foast.Constant:
        if not node.type:
            raise FieldOperatorTypeDeductionError.from_foast_node(
                node, msg=f"Found a literal with unrecognized type {node.type}."
            )
        return node


class FieldOperatorTypeDeductionError(GTSyntaxError, SyntaxWarning):
    """Exception for problematic type deductions that originate in user code."""

    def __init__(
        self,
        msg="",
        *,
        lineno=0,
        offset=0,
        filename=None,
        end_lineno=None,
        end_offset=None,
        text=None,
    ):
        msg = "Could not deduce type: " + msg
        super().__init__(msg, (filename, lineno, offset, text, end_lineno, end_offset))

    @classmethod
    def from_foast_node(
        cls,
        node: foast.LocatedNode,
        *,
        msg: str = "",
    ):
        return cls(
            msg,
            lineno=node.location.line,
            offset=node.location.column,
            filename=node.location.source,
            end_lineno=node.location.end_line,
            end_offset=node.location.end_column,
        )<|MERGE_RESOLUTION|>--- conflicted
+++ resolved
@@ -316,11 +316,7 @@
             )
         except GTTypeError as err:
             raise FieldOperatorTypeDeductionError.from_foast_node(
-<<<<<<< HEAD
-                node, msg=f"Invalid argument types in call to `{node.func.id}`."
-=======
                 node, msg=f"Invalid argument types in call to `{node.func.id}`!"
->>>>>>> c96c793a
             ) from err
 
     def _visit_neighbor_sum(self, node: foast.Call, **kwargs) -> foast.Call:
