--- conflicted
+++ resolved
@@ -15,14 +15,10 @@
 
 import functional.ffront.dialect_ast_enums
 import functional.ffront.field_operator_ast as foast
-import functional.ffront.type_specifications
+import functional.ffront.dialect_ast_enums as ast_enums
 from eve import NodeTranslator, NodeVisitor, traits
 from functional.common import DimensionKind, GTSyntaxError, GTTypeError
-<<<<<<< HEAD
 from functional.ffront import fbuiltins, type_info, type_specifications as ts
-=======
-from functional.ffront import common_types as ct, fbuiltins, type_info
->>>>>>> 73d34031
 from functional.ffront.foast_passes.utils import compute_assign_indices
 from functional.ffront.type_translation import from_value
 
@@ -55,15 +51,9 @@
 
 
 def construct_tuple_type(
-<<<<<<< HEAD
-    true_branch_types: list[ts.TupleType],
-    false_branch_types: list[ts.TupleType],
-    mask_type: ts.FieldType,
-=======
     true_branch_types: list,
     false_branch_types: list,
-    mask_type: ct.FieldType,
->>>>>>> 73d34031
+    mask_type: ts.FieldType,
 ) -> list:
     """
     Recursively construct  the return types for the tuple return branch.
@@ -91,13 +81,8 @@
 
 
 def promote_to_mask_type(
-<<<<<<< HEAD
-    mask_type: ts.FieldType, input_type: ts.FieldType | ts.ScalarType | ts.TupleType
+    mask_type: ts.FieldType, input_type: ts.FieldType | ts.ScalarType
 ) -> ts.FieldType:
-=======
-    mask_type: ct.FieldType, input_type: ct.FieldType | ct.ScalarType
-) -> ct.FieldType:
->>>>>>> 73d34031
     """
     Promote mask type with the input type.
 
@@ -121,13 +106,8 @@
     if isinstance(input_type, ts.ScalarType) or not all(
         item in input_type.dims for item in mask_type.dims
     ):
-<<<<<<< HEAD
         return_dtype = input_type.dtype if isinstance(input_type, ts.FieldType) else input_type
-        return type_info.promote(input_type, ts.FieldType(dims=mask_type.dims, dtype=return_dtype))
-=======
-        return_dtype = input_type.dtype if isinstance(input_type, ct.FieldType) else input_type
-        return type_info.promote(input_type, ct.FieldType(dims=mask_type.dims, dtype=return_dtype))  # type: ignore
->>>>>>> 73d34031
+        return type_info.promote(input_type, ts.FieldType(dims=mask_type.dims, dtype=return_dtype))  # type: ignore
     else:
         return input_type
 
@@ -282,11 +262,7 @@
         TargetType = list[foast.Starred | foast.Symbol]
         values = self.visit(node.value, **kwargs)
 
-<<<<<<< HEAD
         if isinstance(values.type, ts.TupleType):
-=======
-        if isinstance(values.type, ct.TupleType):
->>>>>>> 73d34031
             num_elts: int = len(values.type.types)
             targets: TargetType = node.targets
             indices: list[tuple[int, int] | int] = compute_assign_indices(targets, num_elts)
@@ -297,17 +273,13 @@
                 )
 
             new_targets: TargetType = []
-            new_type: ct.TupleType | ct.DataType
+            new_type: ts.TupleType | ts.DataType
             for i, index in enumerate(indices):
                 old_target = targets[i]
 
                 if isinstance(index, tuple):
                     lower, upper = index
-<<<<<<< HEAD
                     new_type = ts.TupleType(types=[t for t in values.type.types[lower:upper]])
-=======
-                    new_type = ct.TupleType(types=[t for t in values.type.types[lower:upper]])
->>>>>>> 73d34031
                     new_target = foast.Starred(
                         id=foast.DataSymbol(
                             id=self.visit(old_target.id).id,
@@ -472,9 +444,9 @@
         **kwargs,
     ) -> Optional[ts.TypeSpec]:
         logical_ops = {
-            functional.ffront.dialect_ast_enums.BinaryOperator.BIT_AND,
-            functional.ffront.dialect_ast_enums.BinaryOperator.BIT_OR,
-            functional.ffront.dialect_ast_enums.BinaryOperator.BIT_XOR,
+            ast_enums.BinaryOperator.BIT_AND,
+            ast_enums.BinaryOperator.BIT_OR,
+            ast_enums.BinaryOperator.BIT_XOR,
         }
         is_compatible = type_info.is_logical if node.op in logical_ops else type_info.is_arithmetic
 
@@ -488,10 +460,10 @@
         left_type = cast(ts.FieldType | ts.ScalarType, left.type)
         right_type = cast(ts.FieldType | ts.ScalarType, right.type)
 
-        if node.op == functional.ffront.dialect_ast_enums.BinaryOperator.POW:
+        if node.op == ast_enums.BinaryOperator.POW:
             return left_type
 
-        if node.op == ct.BinaryOperator.MOD and not type_info.is_integral(right_type):
+        if node.op == ast_enums.BinaryOperator.MOD and not type_info.is_integral(right_type):
             raise FieldOperatorTypeDeductionError.from_foast_node(
                 arg,
                 msg=f"Type {right_type} can not be used in operator `{node.op}`, it can only accept ints",
@@ -703,12 +675,12 @@
         dtype_obj = node.args[1]
         assert isinstance(dtype_obj, foast.Name)
         dtype_obj_type = dtype_obj.type
-        assert isinstance(dtype_obj_type, ct.FunctionType)
+        assert isinstance(dtype_obj_type, ts.FunctionType)
         assert dtype_obj.id in fbuiltins.TYPE_BUILTIN_NAMES
-        assert isinstance(casted_obj_type, ct.FieldType)
+        assert isinstance(casted_obj_type, ts.FieldType)
         assert type_info.is_arithmetic(casted_obj_type) or type_info.is_logical(casted_obj_type)
 
-        return_type = ct.FieldType(
+        return_type = ts.FieldType(
             dims=casted_obj_type.dims,
             dtype=self.visit(dtype_obj_type).returns,
         )
@@ -721,16 +693,10 @@
         )
 
     def _visit_where(self, node: foast.Call, **kwargs) -> foast.Call:
-<<<<<<< HEAD
         mask_type = cast(ts.FieldType, node.args[0].type)
-        true_branch_type = cast(ts.FieldType, node.args[1].type)
-        false_branch_type = cast(ts.FieldType, node.args[2].type)
-=======
-        mask_type = cast(ct.FieldType, node.args[0].type)
         true_branch_type = node.args[1].type
         false_branch_type = node.args[2].type
-        return_type: ct.TupleType | ct.FieldType
->>>>>>> 73d34031
+        return_type: ts.TupleType | ts.FieldType
         if not type_info.is_logical(mask_type):
             raise FieldOperatorTypeDeductionError.from_foast_node(
                 node,
@@ -742,17 +708,10 @@
             if isinstance(true_branch_type, ts.TupleType) and isinstance(
                 false_branch_type, ts.TupleType
             ):
-<<<<<<< HEAD
-                true_branch_types = node.args[1].type.types
-                false_branch_types = node.args[2].type.types
                 return_type = ts.TupleType(
-                    types=construct_tuple_type(true_branch_types, false_branch_types, mask_type)
-=======
-                return_type = ct.TupleType(
                     types=construct_tuple_type(
                         true_branch_type.types, false_branch_type.types, mask_type
                     )
->>>>>>> 73d34031
                 )
             elif isinstance(true_branch_type, ts.TupleType) or isinstance(
                 false_branch_type, ts.TupleType
@@ -763,8 +722,8 @@
                     f"{node.args[1].type} and {node.args[2].type}",
                 )
             else:
-                true_branch_fieldtype = cast(ct.FieldType, true_branch_type)
-                false_branch_fieldtype = cast(ct.FieldType, false_branch_type)
+                true_branch_fieldtype = cast(ts.FieldType, true_branch_type)
+                false_branch_fieldtype = cast(ts.FieldType, false_branch_type)
                 promoted_type = type_info.promote(true_branch_fieldtype, false_branch_fieldtype)
                 return_type = promote_to_mask_type(mask_type, promoted_type)
 
