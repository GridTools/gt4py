--- conflicted
+++ resolved
@@ -83,23 +83,11 @@
     >>> def example(a: "Field[..., float]", b: "Field[..., float]"):
     ...     return a + b
 
-<<<<<<< HEAD
     >>> source_definition = SourceDefinition.from_function(example)
     >>> captured_vars = CapturedVars.from_function(example)
     >>> untyped_fieldop = FieldOperatorParser(
-    ...     source=source_definition.source,
-    ...     filename=source_definition.filename,
-    ...     starting_line=source_definition.starting_line,
-    ...     captured_vars=captured_vars,
-    ...     externals_defs={}
+    ...     source_definition=source_definition, captured_vars=captured_vars, externals_defs={}
     ... ).visit(ast.parse(source_definition.source).body[0])
-=======
-    >>> src_def = SourceDefinition.from_function(example)
-    >>> closure_refs = ClosureRefs.from_function(example)
-    >>> untyped_fieldop = FieldOperatorParser(
-    ...     source_definition=src_def, closure_refs=closure_refs, externals_defs={}
-    ... ).visit(ast.parse(src_def.source).body[0])
->>>>>>> 8763eb8a
     >>> assert untyped_fieldop.body[0].value.type is None
 
     >>> typed_fieldop = FieldOperatorTypeDeduction.apply(untyped_fieldop)
