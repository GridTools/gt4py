# GT4Py Project - GridTools Framework
#
# Copyright (c) 2014-2021, ETH Zurich
# All rights reserved.
#
# This file is part of the GT4Py project and the GridTools framework.
# GT4Py is free software: you can redistribute it and/or modify it under
# the terms of the GNU General Public License as published by the
# Free Software Foundation, either version 3 of the License, or any later
# version. See the LICENSE.txt file at the top-level directory of this
# distribution for a copy of the license or check <https://www.gnu.org/licenses/>.
#
# SPDX-License-Identifier: GPL-3.0-or-later
from typing import Optional, cast

import functional.ffront.field_operator_ast as foast
from eve import NodeTranslator, NodeVisitor, traits
from functional.common import DimensionKind, GTSyntaxError, GTTypeError
from functional.ffront import common_types as ct, fbuiltins, type_info


def boolified_type(symbol_type: ct.SymbolType) -> ct.ScalarType | ct.FieldType:
    """
    Create a new symbol type from a symbol type, replacing the data type with ``bool``.

    Examples:
    ---------
    >>> from functional.common import Dimension
    >>> scalar_t = ct.ScalarType(kind=ct.ScalarKind.FLOAT64)
    >>> print(boolified_type(scalar_t))
    bool

    >>> field_t = ct.FieldType(dims=[Dimension(value="I")], dtype=ct.ScalarType(kind=ct.ScalarKind))
    >>> print(boolified_type(field_t))
    Field[[I], dtype=bool]
    """
    shape = None
    if type_info.is_concrete(symbol_type):
        shape = type_info.extract_dtype(symbol_type).shape
    scalar_bool = ct.ScalarType(kind=ct.ScalarKind.BOOL, shape=shape)
    type_class = type_info.type_class(symbol_type)
    if type_class is ct.ScalarType:
        return scalar_bool
    elif type_class is ct.FieldType:
        return ct.FieldType(dtype=scalar_bool, dims=type_info.extract_dims(symbol_type))
    raise GTTypeError(f"Can not boolify type {symbol_type}!")


class FieldOperatorTypeDeductionCompletnessValidator(NodeVisitor):
    """Validate an FOAST expression is fully typed."""

    @classmethod
    def apply(cls, node: foast.LocatedNode) -> None:
        incomplete_nodes: list[foast.LocatedNode] = []
        cls().visit(node, incomplete_nodes=incomplete_nodes)

        if incomplete_nodes:
            raise AssertionError("FOAST expression is not fully typed.")

    def visit_LocatedNode(
        self, node: foast.LocatedNode, *, incomplete_nodes: list[foast.LocatedNode]
    ):
        self.generic_visit(node, incomplete_nodes=incomplete_nodes)

        if hasattr(node, "type") and not type_info.is_concrete(node.type):
            incomplete_nodes.append(node)


class FieldOperatorTypeDeduction(traits.VisitorWithSymbolTableTrait, NodeTranslator):
    """
    Deduce and check types of FOAST expressions and symbols.

    Examples:
    ---------
    >>> import ast
    >>> from functional.common import Field
    >>> from functional.ffront.source_utils import SourceDefinition, CapturedVars
    >>> from functional.ffront.func_to_foast import FieldOperatorParser
    >>> def example(a: "Field[..., float]", b: "Field[..., float]"):
    ...     return a + b

    >>> source_definition = SourceDefinition.from_function(example)
    >>> captured_vars = CapturedVars.from_function(example)
    >>> untyped_fieldop = FieldOperatorParser(
    ...     source_definition=source_definition, captured_vars=captured_vars, externals_defs={}
    ... ).visit(ast.parse(source_definition.source).body[0])
    >>> untyped_fieldop.body[0].value.type
    DeferredSymbolType(constraint=None)

    >>> typed_fieldop = FieldOperatorTypeDeduction.apply(untyped_fieldop)
    >>> assert typed_fieldop.body[0].value.type == ct.FieldType(dtype=ct.ScalarType(
    ...     kind=ct.ScalarKind.FLOAT64), dims=Ellipsis)
    """

    @classmethod
    def apply(cls, node: foast.FieldOperator) -> foast.FieldOperator:
        typed_foast_node = cls().visit(node)

        FieldOperatorTypeDeductionCompletnessValidator.apply(typed_foast_node)

        return typed_foast_node

    def visit_FunctionDefinition(self, node: foast.FunctionDefinition, **kwargs):
        new_params = self.visit(node.params, **kwargs)
        new_body = self.visit(node.body, **kwargs)
        assert isinstance(new_body[-1], foast.Return)
        return_type = new_body[-1].value.type
        new_type = ct.FunctionType(
            args=[new_param.type for new_param in new_params], kwargs={}, returns=return_type
        )

        return foast.FunctionDefinition(
            id=node.id,
            params=new_params,
            body=new_body,
            captured_vars=self.visit(node.captured_vars, **kwargs),
            type=new_type,
            location=node.location,
        )

    # TODO(tehrengruber): make sure all scalar arguments are lifted to 0-dim field args
    def visit_FieldOperator(self, node: foast.FieldOperator, **kwargs) -> foast.FieldOperator:
        new_definition = self.visit(node.definition, **kwargs)
        return foast.FieldOperator(
            id=node.id,
            definition=new_definition,
            location=node.location,
            type=ct.FieldOperatorType(definition=new_definition.type),
        )

    def visit_ScanOperator(self, node: foast.ScanOperator, **kwargs) -> foast.ScanOperator:
        new_axis = self.visit(node.axis, **kwargs)
        if not isinstance(new_axis.type, ct.DimensionType):
            raise FieldOperatorTypeDeductionError.from_foast_node(
                node,
                msg=f"Argument `axis` to scan operator `{node.id}` must be a dimension.",
            )
        if not new_axis.type.dim.kind == DimensionKind.VERTICAL:
            raise FieldOperatorTypeDeductionError.from_foast_node(
                node,
                msg=f"Argument `axis` to scan operator `{node.id}` must be a vertical dimension.",
            )
        new_forward = self.visit(node.forward, **kwargs)
        if not new_forward.type.kind == ct.ScalarKind.BOOL:
            raise FieldOperatorTypeDeductionError.from_foast_node(
                node, msg=f"Argument `forward` to scan operator `{node.id}` must" f"be a boolean."
            )
        new_init = self.visit(node.init, **kwargs)
        if not all(
            type_info.is_arithmetic(type_)
            for type_ in type_info.primitive_constituents(new_init.type)
        ):
            raise FieldOperatorTypeDeductionError.from_foast_node(
                node,
                msg=f"Argument `init` to scan operator `{node.id}` must "
                f"be an arithmetic type or a composite of arithmetic types.",
            )
        new_definition = self.visit(node.definition, **kwargs)
        new_type = ct.ScanOperatorType(
            axis=new_axis.type.dim,
            definition=new_definition.type,
        )
        return foast.ScanOperator(
            id=node.id,
            axis=new_axis,
            forward=new_forward,
            init=new_init,
            definition=new_definition,
            type=new_type,
            location=node.location,
        )

    def visit_Name(self, node: foast.Name, **kwargs) -> foast.Name:
        symtable = kwargs["symtable"]
        if node.id not in symtable or symtable[node.id].type is None:
            raise FieldOperatorTypeDeductionError.from_foast_node(
                node, msg=f"Undeclared symbol {node.id}"
            )

        symbol = symtable[node.id]
        return foast.Name(id=node.id, type=symbol.type, location=node.location)

    def visit_Assign(self, node: foast.Assign, **kwargs) -> foast.Assign:
        new_value = node.value
        if not type_info.is_concrete(node.value.type):
            new_value = self.visit(node.value, **kwargs)
        new_target = self.visit(node.target, refine_type=new_value.type, **kwargs)
        return foast.Assign(target=new_target, value=new_value, location=node.location)

    def visit_Symbol(
        self,
        node: foast.Symbol,
        refine_type: Optional[ct.FieldType] = None,
        **kwargs,
    ) -> foast.Symbol:
        symtable = kwargs["symtable"]
        if refine_type:
            if not type_info.is_concretizable(node.type, to_type=refine_type):
                raise FieldOperatorTypeDeductionError.from_foast_node(
                    node,
                    msg=(
                        "type inconsistency: expression was deduced to be "
                        f"of type {refine_type}, instead of the expected type {node.type}"
                    ),
                )
            new_node: foast.Symbol = foast.Symbol(
                id=node.id, type=refine_type, location=node.location
            )
            symtable[new_node.id] = new_node
            return new_node
        return node

    def visit_Subscript(self, node: foast.Subscript, **kwargs) -> foast.Subscript:
        new_value = self.visit(node.value, **kwargs)
        new_type: Optional[ct.SymbolType] = None
        match new_value.type:
            case ct.TupleType(types=types):
                new_type = types[node.index]  # type: ignore[has-type]  # used to work, now mypy is going berserk for unknown reasons
            case ct.OffsetType(source=source, target=(target1, target2)):
                if not target2.kind == DimensionKind.LOCAL:  # type: ignore[has-type]  # used to work, now mypy is going berserk for unknown reasons
                    raise FieldOperatorTypeDeductionError.from_foast_node(
                        new_value, msg="Second dimension in offset must be a local dimension."
                    )
                new_type = ct.OffsetType(source=source, target=(target1,))  # type: ignore[has-type]  # used to work, now mypy is going berserk for unknown reasons
            case ct.OffsetType(source=source, target=(target,)):
                # for cartesian axes (e.g. I, J) the index of the subscript only
                #  signifies the displacement in the respective dimension,
                #  but does not change the target type.
                if source != target:  # type: ignore[has-type]  # used to work, now mypy is going berserk for unknown reasons
                    raise FieldOperatorTypeDeductionError.from_foast_node(
                        new_value,
                        msg="Source and target must be equal for offsets with a single target.",
                    )
                new_type = new_value.type
            case _:
                raise FieldOperatorTypeDeductionError.from_foast_node(
                    new_value, msg="Could not deduce type of subscript expression!"
                )

        return foast.Subscript(
            value=new_value, index=node.index, type=new_type, location=node.location
        )

    def visit_BinOp(self, node: foast.BinOp, **kwargs) -> foast.BinOp:
        new_left = self.visit(node.left, **kwargs)
        new_right = self.visit(node.right, **kwargs)
        new_type = self._deduce_binop_type(node, left=new_left, right=new_right)
        return foast.BinOp(
            op=node.op, left=new_left, right=new_right, location=node.location, type=new_type
        )

    def visit_Compare(self, node: foast.Compare, **kwargs) -> foast.Compare:
        new_left = self.visit(node.left, **kwargs)
        new_right = self.visit(node.right, **kwargs)
        new_type = self._deduce_compare_type(node, left=new_left, right=new_right)
        return foast.Compare(
            op=node.op, left=new_left, right=new_right, location=node.location, type=new_type
        )

    def _deduce_compare_type(
        self, node: foast.Compare, *, left: foast.Expr, right: foast.Expr, **kwargs
    ) -> Optional[ct.SymbolType]:
        # check both types compatible
        for arg in (left, right):
            if not type_info.is_arithmetic(arg.type):
                raise FieldOperatorTypeDeductionError.from_foast_node(
                    arg, msg=f"Type {arg.type} can not be used in operator '{node.op}'!"
                )

        self._check_operand_dtypes_match(node, left=left, right=right)

        try:
            # transform operands to have bool dtype and use regular promotion
            #  mechanism to handle dimension promotion
            return type_info.promote(boolified_type(left.type), boolified_type(right.type))
        except GTTypeError as ex:
            raise FieldOperatorTypeDeductionError.from_foast_node(
                node,
                msg=f"Could not promote `{left.type}` and `{right.type}` to common type"
                f" in call to `{node.op}`.",
            ) from ex

    def _deduce_binop_type(
        self,
        node: foast.BinOp,
        *,
        left: foast.Expr,
        right: foast.Expr,
        **kwargs,
    ) -> Optional[ct.SymbolType]:
        logical_ops = {foast.BinaryOperator.BIT_AND, foast.BinaryOperator.BIT_OR}
        is_compatible = type_info.is_logical if node.op in logical_ops else type_info.is_arithmetic

        # check both types compatible
        for arg in (left, right):
            if not is_compatible(arg.type):
                raise FieldOperatorTypeDeductionError.from_foast_node(
                    arg, msg=f"Type {arg.type} can not be used in operator `{node.op}`!"
                )

        left_type = cast(ct.FieldType | ct.ScalarType, left.type)
        right_type = cast(ct.FieldType | ct.ScalarType, right.type)

        if node.op == foast.BinaryOperator.POW:
            return left_type

        try:
            return type_info.promote(left_type, right_type)
        except GTTypeError as ex:
            raise FieldOperatorTypeDeductionError.from_foast_node(
                node,
                msg=f"Could not promote `{left_type}` and `{right_type}` to common type"
                f" in call to `{node.op}`.",
            ) from ex

    def _check_operand_dtypes_match(
        self, node: foast.BinOp | foast.Compare, left: foast.Expr, right: foast.Expr
    ) -> None:
        # check dtypes match
        if not type_info.extract_dtype(left.type) == type_info.extract_dtype(right.type):
            raise FieldOperatorTypeDeductionError.from_foast_node(
                node,
                msg=f"Incompatible datatypes in operator `{node.op}`: {left.type} and {right.type}!",
            )

    def visit_UnaryOp(self, node: foast.UnaryOp, **kwargs) -> foast.UnaryOp:
        new_operand = self.visit(node.operand, **kwargs)
        is_compatible = (
            type_info.is_logical if node.op is foast.UnaryOperator.NOT else type_info.is_arithmetic
        )
        if not is_compatible(new_operand.type):
            raise FieldOperatorTypeDeductionError.from_foast_node(
                node,
                msg=f"Incompatible type for unary operator `{node.op}`: `{new_operand.type}`!",
            )
        return foast.UnaryOp(
            op=node.op, operand=new_operand, location=node.location, type=new_operand.type
        )

    def visit_TupleExpr(self, node: foast.TupleExpr, **kwargs) -> foast.TupleExpr:
        new_elts = self.visit(node.elts, **kwargs)
        new_type = ct.TupleType(types=[element.type for element in new_elts])
        return foast.TupleExpr(elts=new_elts, type=new_type, location=node.location)

    def visit_Call(self, node: foast.Call, **kwargs) -> foast.Call:
        new_func = self.visit(node.func, **kwargs)
        new_args = self.visit(node.args, **kwargs)
        new_kwargs = self.visit(node.kwargs, **kwargs)

        func_type = new_func.type
        arg_types = [arg.type for arg in new_args]
        kwarg_types = {name: arg.type for name, arg in new_kwargs.items()}

        # ensure signature is valid
        try:
            type_info.accepts_args(
                func_type,
                with_args=arg_types,
                with_kwargs=kwarg_types,
                raise_exception=True,
            )
        except GTTypeError as err:
            raise FieldOperatorTypeDeductionError.from_foast_node(
                node, msg=f"Invalid argument types in call to `{node.func.id}`!"
            ) from err

        return_type = type_info.return_type(func_type, with_args=arg_types, with_kwargs=kwarg_types)

        new_node = foast.Call(
            func=new_func,
            args=new_args,
            kwargs=new_kwargs,
            location=node.location,
            type=return_type,
        )

        if (
            isinstance(new_func.type, ct.FunctionType)
            and new_func.id in fbuiltins.MATH_BUILTIN_NAMES
        ):
            return self._visit_math_built_in(new_node, **kwargs)
        elif (
            isinstance(new_func.type, ct.FunctionType)
            and not type_info.is_concrete(return_type)
            and new_func.id in fbuiltins.FUN_BUILTIN_NAMES
        ):
            visitor = getattr(self, f"_visit_{new_func.id}")
            return visitor(new_node, **kwargs)

        return new_node

    def _ensure_signature_valid(self, node: foast.Call, **kwargs) -> None:
        try:
            type_info.accepts_args(
                cast(ct.FunctionType, node.func.type),
                with_args=[arg.type for arg in node.args],
                with_kwargs={keyword: arg.type for keyword, arg in node.kwargs.items()},
                raise_exception=True,
            )
        except GTTypeError as err:
            raise FieldOperatorTypeDeductionError.from_foast_node(
                node, msg=f"Invalid argument types in call to `{node.func.id}`!"
            ) from err

    def _visit_math_built_in(self, node: foast.Call, **kwargs) -> foast.Call:
        func_name = node.func.id

        # validate arguments
        error_msg_preamble = f"Incompatible argument in call to `{func_name}`."
        error_msg_for_validator = {
            type_info.is_arithmetic: "an arithmetic",
            type_info.is_floating_point: "a floating point",
        }
        if func_name in fbuiltins.UNARY_MATH_NUMBER_BUILTIN_NAMES:
            arg_validator = type_info.is_arithmetic
        elif func_name in fbuiltins.UNARY_MATH_FP_BUILTIN_NAMES:
            arg_validator = type_info.is_floating_point
        elif func_name in fbuiltins.UNARY_MATH_FP_PREDICATE_BUILTIN_NAMES:
            arg_validator = type_info.is_floating_point
        elif func_name in fbuiltins.BINARY_MATH_NUMBER_BUILTIN_NAMES:
            arg_validator = type_info.is_arithmetic
        else:
            raise AssertionError(f"Unknown math builtin `{func_name}`.")

        error_msgs = []
        for i, arg in enumerate(node.args):
            if not arg_validator(arg.type):
                error_msgs.append(
                    f"Expected {i}-th argument to be {error_msg_for_validator[arg_validator]} type, but got `{arg.type}`."
                )
        if error_msgs:
            raise FieldOperatorTypeDeductionError.from_foast_node(
                node,
                msg="\n".join([error_msg_preamble] + [f"  - {error}" for error in error_msgs]),
            )

        if func_name == "power" and all(type_info.is_integral(arg.type) for arg in node.args):
            print(f"Warning: return type of {func_name} might be inconsistent (not implemented).")

        # deduce return type
        return_type: Optional[ct.FieldType | ct.ScalarType] = None
        if (
            func_name
            in fbuiltins.UNARY_MATH_NUMBER_BUILTIN_NAMES + fbuiltins.UNARY_MATH_FP_BUILTIN_NAMES
        ):
            return_type = cast(ct.FieldType | ct.ScalarType, node.args[0].type)
        elif func_name in fbuiltins.UNARY_MATH_FP_PREDICATE_BUILTIN_NAMES:
            return_type = boolified_type(cast(ct.FieldType | ct.ScalarType, node.args[0].type))
        elif func_name in fbuiltins.BINARY_MATH_NUMBER_BUILTIN_NAMES:
            try:
                return_type = type_info.promote(
                    *((cast(ct.FieldType | ct.ScalarType, arg.type)) for arg in node.args)
                )
            except GTTypeError as ex:
                raise FieldOperatorTypeDeductionError.from_foast_node(
                    node, msg=error_msg_preamble
                ) from ex
        else:
            raise AssertionError(f"Unknown math builtin `{func_name}`.")

        return foast.Call(
            func=node.func,
            args=node.args,
            kwargs=node.kwargs,
            location=node.location,
            type=return_type,
        )

    def _visit_reduction(self, node: foast.Call, **kwargs) -> foast.Call:
        field_type = cast(ct.FieldType, node.args[0].type)
        reduction_dim = cast(ct.DimensionType, node.kwargs["axis"].type).dim
        if reduction_dim not in field_type.dims:
            field_dims_str = ", ".join(str(dim) for dim in field_type.dims)
            raise FieldOperatorTypeDeductionError.from_foast_node(
                node,
                msg=f"Incompatible field argument in call to `{node.func.id}`. "
                f"Expected a field with dimension {reduction_dim}, but got "
                f"{field_dims_str}.",
            )
        return_type = ct.FieldType(
            dims=[dim for dim in field_type.dims if dim != reduction_dim],
            dtype=field_type.dtype,
        )

        return foast.Call(
            func=node.func,
            args=node.args,
            kwargs=node.kwargs,
            location=node.location,
            type=return_type,
        )

    def _visit_neighbor_sum(self, node: foast.Call, **kwargs) -> foast.Call:
        return self._visit_reduction(node, **kwargs)

    def _visit_max_over(self, node: foast.Call, **kwargs) -> foast.Call:
        return self._visit_reduction(node, **kwargs)

    def _visit_where(self, node: foast.Call, **kwargs) -> foast.Call:
        mask_type = cast(ct.FieldType, node.args[0].type)
        left_type = cast(ct.FieldType, node.args[1].type)
        right_type = cast(ct.FieldType, node.args[2].type)
        if not type_info.is_logical(mask_type):
            raise FieldOperatorTypeDeductionError.from_foast_node(
                node,
                msg=f"Incompatible argument in call to `{node.func.id}`. Expected "
                f"a field with dtype bool, but got `{mask_type}`.",
            )

<<<<<<< HEAD
        if left_type == right_type:
            return_type = left_type
        else:
            try:
                return_type = type_info.promote(left_type, right_type)
            except GTTypeError as ex:
                raise FieldOperatorTypeDeductionError.from_foast_node(
                    node,
                    msg=f"Incompatible argument in call to `{node.func.id}`.",
                ) from ex
=======
        try:
            return_type = type_info.promote(left_type, right_type)

            if isinstance(mask_type, ct.FieldType):
                if isinstance(return_type, ct.ScalarType):
                    return_dtype = return_type
                elif isinstance(return_type, ct.FieldType):
                    return_dtype = return_type.dtype
                return_type = type_info.promote(
                    return_type, ct.FieldType(dims=mask_type.dims, dtype=return_dtype)
                )

        except GTTypeError as ex:
            raise FieldOperatorTypeDeductionError.from_foast_node(
                node,
                msg=f"Incompatible argument in call to `{node.func.id}`.",
            ) from ex
>>>>>>> 4ce8bc81

        return foast.Call(
            func=node.func,
            args=node.args,
            kwargs=node.kwargs,
            type=return_type,
            location=node.location,
        )

    def _visit_broadcast(self, node: foast.Call, **kwargs) -> foast.Call:
        arg_type = cast(ct.FieldType | ct.ScalarType, node.args[0].type)
        broadcast_dims_expr = cast(foast.TupleExpr, node.args[1]).elts

        if any([not (isinstance(elt.type, ct.DimensionType)) for elt in broadcast_dims_expr]):
            raise FieldOperatorTypeDeductionError.from_foast_node(
                node,
                msg=f"Incompatible broadcast dimension type in {node.func.id}. Expected "
                f"all broadcast dimensions to be of type Dimension.",
            )

        broadcast_dims = [cast(ct.DimensionType, elt.type).dim for elt in broadcast_dims_expr]

        if not set((arg_dims := type_info.extract_dims(arg_type))).issubset(set(broadcast_dims)):
            raise FieldOperatorTypeDeductionError.from_foast_node(
                node,
                msg=f"Incompatible broadcast dimensions in {node.func.id}. Expected "
                f"broadcast dimension is missing {set(arg_dims).difference(set(broadcast_dims))}",
            )

        return_type = ct.FieldType(
            dims=broadcast_dims,
            dtype=type_info.extract_dtype(arg_type),
        )

        return foast.Call(
            func=node.func,
            args=node.args,
            kwargs=node.kwargs,
            location=node.location,
            type=return_type,
        )

    def visit_Constant(self, node: foast.Constant, **kwargs) -> foast.Constant:
        if not node.type:
            raise FieldOperatorTypeDeductionError.from_foast_node(
                node, msg=f"Found a literal with unrecognized type {node.type}."
            )
        return node


class FieldOperatorTypeDeductionError(GTSyntaxError, SyntaxWarning):
    """Exception for problematic type deductions that originate in user code."""

    def __init__(
        self,
        msg="",
        *,
        lineno=0,
        offset=0,
        filename=None,
        end_lineno=None,
        end_offset=None,
        text=None,
    ):
        msg = "Could not deduce type: " + msg
        super().__init__(msg, (filename, lineno, offset, text, end_lineno, end_offset))

    @classmethod
    def from_foast_node(
        cls,
        node: foast.LocatedNode,
        *,
        msg: str = "",
    ):
        return cls(
            msg,
            lineno=node.location.line,
            offset=node.location.column,
            filename=node.location.source,
            end_lineno=node.location.end_line,
            end_offset=node.location.end_column,
        )<|MERGE_RESOLUTION|>--- conflicted
+++ resolved
@@ -507,36 +507,25 @@
                 f"a field with dtype bool, but got `{mask_type}`.",
             )
 
-<<<<<<< HEAD
         if left_type == right_type:
             return_type = left_type
         else:
             try:
                 return_type = type_info.promote(left_type, right_type)
+                if isinstance(mask_type, ct.FieldType):
+                    if isinstance(return_type, ct.ScalarType):
+                        return_dtype = return_type
+                    elif isinstance(return_type, ct.FieldType):
+                        return_dtype = return_type.dtype
+                    return_type = type_info.promote(
+                        return_type, ct.FieldType(dims=mask_type.dims, dtype=return_dtype)
+                    )
+
             except GTTypeError as ex:
                 raise FieldOperatorTypeDeductionError.from_foast_node(
                     node,
                     msg=f"Incompatible argument in call to `{node.func.id}`.",
                 ) from ex
-=======
-        try:
-            return_type = type_info.promote(left_type, right_type)
-
-            if isinstance(mask_type, ct.FieldType):
-                if isinstance(return_type, ct.ScalarType):
-                    return_dtype = return_type
-                elif isinstance(return_type, ct.FieldType):
-                    return_dtype = return_type.dtype
-                return_type = type_info.promote(
-                    return_type, ct.FieldType(dims=mask_type.dims, dtype=return_dtype)
-                )
-
-        except GTTypeError as ex:
-            raise FieldOperatorTypeDeductionError.from_foast_node(
-                node,
-                msg=f"Incompatible argument in call to `{node.func.id}`.",
-            ) from ex
->>>>>>> 4ce8bc81
 
         return foast.Call(
             func=node.func,
