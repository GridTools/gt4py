# GT4Py Project - GridTools Framework
#
# Copyright (c) 2014-2021, ETH Zurich
# All rights reserved.
#
# This file is part of the GT4Py project and the GridTools framework.
# GT4Py is free software: you can redistribute it and/or modify it under
# the terms of the GNU General Public License as published by the
# Free Software Foundation, either version 3 of the License, or any later
# version. See the LICENSE.txt file at the top-level directory of this
# distribution for a copy of the license or check <https://www.gnu.org/licenses/>.
#
# SPDX-License-Identifier: GPL-3.0-or-later
<<<<<<< HEAD
import copy
from itertools import permutations
from typing import Optional
=======
from typing import Any, Optional
>>>>>>> 7a907e80

import functional.ffront.field_operator_ast as foast
from eve import NodeTranslator, SymbolTableTrait
from functional.common import GTSyntaxError, GTTypeError
from functional.ffront import common_types as ct
<<<<<<< HEAD
from functional.ffront import type_info
=======
from functional.ffront.type_info import GenericDimensions, TypeInfo, is_complete_symbol_type
>>>>>>> 7a907e80


def boolified_type(symbol_type: ct.SymbolType) -> ct.ScalarType | ct.FieldType:
    """
    Create a new symbol type from a symbol type, replacing the data type with ``bool``.

    Examples:
    ---------
    >>> from functional.common import Dimension
    >>> scalar_t = ct.ScalarType(kind=ct.ScalarKind.FLOAT64)
    >>> print(boolified_type(scalar_t))
    bool

    >>> field_t = ct.FieldType(dims=[Dimension(value="I")], dtype=ct.ScalarType(kind=ct.ScalarKind))
    >>> print(boolified_type(field_t))
    Field[[I], dtype=bool]
    """
<<<<<<< HEAD
    shape = None
    if type_info.is_concrete(symbol_type):
        shape = type_info.extract_dtype(symbol_type).shape
    scalar_bool = ct.ScalarType(kind=ct.ScalarKind.BOOL, shape=shape)
    type_class = type_info.type_class(symbol_type)
    if type_class is ct.ScalarType:
        return scalar_bool
    elif type_class is ct.FieldType:
        return ct.FieldType(dtype=scalar_bool, dims=type_info.extract_dims(symbol_type))
    raise GTTypeError(f"Can not boolify type {symbol_type}!")
=======
    both_dims_given = bool(left.dims and right.dims)
    both_dims_given &= not isinstance(left.dims, GenericDimensions)
    both_dims_given &= not isinstance(right.dims, GenericDimensions)
    if both_dims_given and any(
        ldim != rdim
        for ldim, rdim in zip(
            left.dims, right.dims  # type: ignore[arg-type]  # we know they are lists here
        )
    ):
        return False
    return left.dtype == right.dtype


def broadcast_typeinfos(left: TypeInfo, right: TypeInfo) -> Optional[TypeInfo]:
    """
    Decide the result type of a binary operation between arguments of ``left`` and ``right`` type.

    Return None if the two types are not compatible even after broadcasting.

    Examples:
    ---------
    >>> int_scalar_t = TypeInfo(ct.ScalarType(kind=ct.ScalarKind.INT64))
    >>> int_field_t = TypeInfo(ct.FieldType(dtype=ct.ScalarType(kind=ct.ScalarKind.INT64),
    ...                         dims=...))
    >>> assert broadcast_typeinfos(int_field_t, int_scalar_t).type == int_field_t.type

    """
    if not are_broadcast_compatible(left, right):
        return None
    if left.is_scalar and right.is_field_type:
        return right
    if left.dims and right.dims and len(right.dims) > len(left.dims):
        return right
    return left
>>>>>>> 7a907e80


def boolified_typeinfo(typeinfo: TypeInfo):
    """
    Create a new symbol type from a TypeInfo, replacing the data type with ``bool``.

    Examples:
    ---------
    >>> from functional.common import Dimension
    >>> scalar_t = TypeInfo(ct.ScalarType(kind=ct.ScalarKind.FLOAT64))
    >>> print(boolified_typeinfo(scalar_t).type)
    bool

    >>> field_t = TypeInfo(ct.FieldType(dims=[Dimension(value="I")], dtype=ct.ScalarType(kind=ct.ScalarKind)))
    >>> print(boolified_typeinfo(field_t).type)
    Field[[I], dtype=bool]

    >>> deferred_t = TypeInfo(ct.DeferredSymbolType(constraint=ct.FieldType))
    >>> print(boolified_typeinfo(deferred_t).type)
    Field[..., dtype=bool]
    """
    type_class = typeinfo.constraint
    if not type_class:
        return None
    kwargs: dict[str, Any] = {}
    kwargs["dtype"] = ct.ScalarType(
        kind=ct.ScalarKind.BOOL, shape=typeinfo.dtype.shape if typeinfo.dtype else None
    )
    if typeinfo.is_field_type:
        kwargs["dims"] = typeinfo.dims if typeinfo.dims is not None else ...
    elif typeinfo.is_scalar:
        return TypeInfo(kwargs["dtype"])
    else:
        return None
    return TypeInfo(type_class(**kwargs))


class FieldOperatorTypeDeduction(NodeTranslator):
    """
    Deduce and check types of FOAST expressions and symbols.

    Examples:
    ---------
    >>> import ast
    >>> from functional.common import Field
    >>> from functional.ffront.source_utils import SourceDefinition, CapturedVars
    >>> from functional.ffront.func_to_foast import FieldOperatorParser
    >>> def example(a: "Field[..., float]", b: "Field[..., float]"):
    ...     return a + b

    >>> source_definition = SourceDefinition.from_function(example)
    >>> captured_vars = CapturedVars.from_function(example)
    >>> untyped_fieldop = FieldOperatorParser(
    ...     source_definition=source_definition, captured_vars=captured_vars, externals_defs={}
    ... ).visit(ast.parse(source_definition.source).body[0])
    >>> untyped_fieldop.body[0].value.type
    DeferredSymbolType(constraint=None)

    >>> typed_fieldop = FieldOperatorTypeDeduction.apply(untyped_fieldop)
    >>> assert typed_fieldop.body[0].value.type == ct.FieldType(dtype=ct.ScalarType(
    ...     kind=ct.ScalarKind.FLOAT64), dims=Ellipsis)
    """

    contexts = (SymbolTableTrait.symtable_merger,)  # type: ignore  # TODO(ricoh): check if the SymbolTableTrait.symtable_merger annotation is correct.

    @classmethod
    def apply(cls, node: foast.FieldOperator) -> foast.FieldOperator:
        return cls().visit(node)

    def visit_FieldOperator(self, node: foast.FieldOperator, **kwargs) -> foast.FieldOperator:
        return foast.FieldOperator(
            id=node.id,
            params=self.visit(node.params, **kwargs),
            body=self.visit(node.body, **kwargs),
            captured_vars=self.visit(node.captured_vars, **kwargs),
            location=node.location,
        )

    def visit_Name(self, node: foast.Name, **kwargs) -> foast.Name:
        symtable = kwargs["symtable"]
        if node.id not in symtable or symtable[node.id].type is None:
            raise FieldOperatorTypeDeductionError.from_foast_node(
                node, msg=f"Undeclared symbol {node.id}"
            )

        symbol = symtable[node.id]
        return foast.Name(id=node.id, type=symbol.type, location=node.location)

    def visit_Assign(self, node: foast.Assign, **kwargs) -> foast.Assign:
        new_value = node.value
        if not type_info.is_concrete(node.value.type):
            new_value = self.visit(node.value, **kwargs)
        new_target = self.visit(node.target, refine_type=new_value.type, **kwargs)
        return foast.Assign(target=new_target, value=new_value, location=node.location)

    def visit_Symbol(
        self,
        node: foast.Symbol,
        refine_type: Optional[ct.FieldType] = None,
        **kwargs,
    ) -> foast.Symbol:
        symtable = kwargs["symtable"]
        if refine_type:
            if not type_info.can_concretize(node.type, to_type=refine_type):
                raise FieldOperatorTypeDeductionError.from_foast_node(
                    node,
                    msg=(
                        "type inconsistency: expression was deduced to be "
                        f"of type {refine_type}, instead of the expected type {node.type}"
                    ),
                )
            new_node: foast.Symbol = foast.Symbol(
                id=node.id, type=refine_type, location=node.location
            )
            symtable[new_node.id] = new_node
            return new_node
        return node

    def visit_Subscript(self, node: foast.Subscript, **kwargs) -> foast.Subscript:
        new_value = self.visit(node.value, **kwargs)
        new_type = None
        if kwargs.get("in_shift", False):
            return foast.Subscript(
                value=new_value,
                index=node.index,
                type=new_value.type,
                location=node.location,
            )
        match new_value.type:
            case ct.TupleType(types=types):
                new_type = types[node.index]
            case _:
                raise FieldOperatorTypeDeductionError.from_foast_node(
                    new_value, msg="Could not deduce type of subscript expression!"
                )

        return foast.Subscript(
            value=new_value, index=node.index, type=new_type, location=node.location
        )

    def visit_BinOp(self, node: foast.BinOp, **kwargs) -> foast.BinOp:
        new_left = self.visit(node.left, **kwargs)
        new_right = self.visit(node.right, **kwargs)
        new_type = self._deduce_binop_type(node, left=new_left, right=new_right)
        return foast.BinOp(
            op=node.op, left=new_left, right=new_right, location=node.location, type=new_type
        )

    def visit_Compare(self, node: foast.Compare, **kwargs) -> foast.Compare:
        new_left = self.visit(node.left, **kwargs)
        new_right = self.visit(node.right, **kwargs)
<<<<<<< HEAD
        new_type = self._deduce_compare_type(node, left=new_left, right=new_right)
=======
        new_type = self._deduce_compare_type(node, new_left.type, new_right.type)
>>>>>>> 7a907e80
        return foast.Compare(
            op=node.op, left=new_left, right=new_right, location=node.location, type=new_type
        )

    def _deduce_compare_type(
<<<<<<< HEAD
        self, node: foast.Compare, *, left: foast.Expr, right: foast.Expr, **kwargs
    ) -> Optional[ct.SymbolType]:
        # check both types compatible
        for arg in (left, right):
            if not type_info.is_arithmetic(arg.type):
                raise FieldOperatorTypeDeductionError.from_foast_node(
                    arg, msg=f"Type {arg.type} can not be used in operation '{node.op}'!"
                )

        self._check_operand_dtypes_match(node, left=left, right=right)

        # check dimensions match and broadcast scalars to fields
        for one_type, other_type in permutations([left.type, right.type]):
            if type_info.can_promote_dims(other_type, one_type):
                return boolified_type(one_type)

        raise FieldOperatorTypeDeductionError.from_foast_node(
            node,
            msg=f"Incompatible type(s) for operator '{node.op}': {left.type}, {right.type}!",
=======
        self, node: foast.Compare, left_type: ct.SymbolType, right_type: ct.SymbolType, **kwargs
    ) -> Optional[ct.SymbolType]:
        left_info = TypeInfo(left_type)
        right_info = TypeInfo(right_type)
        if any([not i.is_arithmetic_compatible for i in [left_info, right_info]]):
            raise FieldOperatorTypeDeductionError.from_foast_node(
                node,
                msg=f"Incompatible type(s) for operator '{node.op}': {left_info.type}, {right_info.type}!",
            )
        if result := broadcast_typeinfos(
            boolified_typeinfo(left_info), boolified_typeinfo(right_info)
        ):
            return result.type
        raise FieldOperatorTypeDeductionError.from_foast_node(
            node,
            msg=f"Incompatible type(s) for operator '{node.op}': {left_info.type}, {right_info.type}!",
>>>>>>> 7a907e80
        )

    def _deduce_binop_type(
        self,
        node: foast.BinOp,
        *,
        left: foast.Expr,
        right: foast.Expr,
        **kwargs,
    ) -> Optional[ct.SymbolType]:
<<<<<<< HEAD
        logical_ops = {foast.BinaryOperator.BIT_AND, foast.BinaryOperator.BIT_OR}
        is_compatible = type_info.is_logical if node.op in logical_ops else type_info.is_arithmetic

        # check both types compatible
        for arg in (left, right):
            if not is_compatible(arg.type):
                raise FieldOperatorTypeDeductionError.from_foast_node(
                    arg, msg=f"Type {arg.type} can not be used in operation '{node.op}'!"
                )

        if left.type == right.type:
            return copy.copy(left.type)

        self._check_operand_dtypes_match(node, left=left, right=right)

        # check dimensions match and broadcast scalars to fields
        for one_type, other_type in permutations([left.type, right.type]):
            if type_info.can_promote_dims(other_type, one_type):
                return copy.copy(one_type)

        # the case of left_type == right_type is already handled above
        # so here they must be incompatible
        raise FieldOperatorTypeDeductionError.from_foast_node(
            node, msg=f"Incompatible dimensions in operation {left.type} '{node.op}' {right.type}!"
        )

    def _check_operand_dtypes_match(
        self, node: foast.BinOp | foast.Compare, left: foast.Expr, right: foast.Expr
    ) -> None:
        # check dtypes match
        if not type_info.extract_dtype(left.type) == type_info.extract_dtype(right.type):
=======
        if op in [
            foast.BinaryOperator.ADD,
            foast.BinaryOperator.SUB,
            foast.BinaryOperator.MULT,
            foast.BinaryOperator.DIV,
        ]:
            return self._deduce_arithmetic_binop_type(
                op, parent=parent, left_type=left_type, right_type=right_type, **kwargs
            )
        else:
            return self._deduce_logical_binop_type(
                op, parent=parent, left_type=left_type, right_type=right_type, **kwargs
            )

    def _deduce_arithmetic_binop_type(
        self,
        op: foast.BinaryOperator,
        *,
        parent: foast.BinOp,
        left_type: ct.SymbolType,
        right_type: ct.SymbolType,
        **kwargs,
    ) -> Optional[ct.SymbolType]:
        left, right = TypeInfo(left_type), TypeInfo(right_type)

        # if one type is `None` (not deduced, generic), we propagate `None`
        if left.type is None or right.type is None:
            return None

        if (
            left.is_arithmetic_compatible
            and right.is_arithmetic_compatible
            and are_broadcast_compatible(left, right)
            and (broadcast_typeinfo := broadcast_typeinfos(left, right))
        ):
            return broadcast_typeinfo.type
        raise FieldOperatorTypeDeductionError.from_foast_node(
            parent,
            msg=f"Incompatible type(s) for operator '{op}': {left.type}, {right.type}!",
        )

    def _deduce_logical_binop_type(
        self,
        op: foast.BinaryOperator,
        *,
        parent: foast.BinOp,
        left_type: ct.SymbolType,
        right_type: ct.SymbolType,
        **kwargs,
    ) -> Optional[ct.SymbolType]:
        left, right = TypeInfo(left_type), TypeInfo(right_type)
        if (
            left.is_logics_compatible
            and right.is_logics_compatible
            and are_broadcast_compatible(left, right)
            and (broadcast_typeinfo := broadcast_typeinfos(left, right))
        ):
            return broadcast_typeinfo.type
        else:
>>>>>>> 7a907e80
            raise FieldOperatorTypeDeductionError.from_foast_node(
                node,
                msg=f"Incompatible datatypes in operation {left.type} '{node.op}' {right.type}!",
            )

    def visit_UnaryOp(self, node: foast.UnaryOp, **kwargs) -> foast.UnaryOp:
        new_operand = self.visit(node.operand, **kwargs)
        is_compatible = (
            type_info.is_logical if node.op is foast.UnaryOperator.NOT else type_info.is_arithmetic
        )
        if not is_compatible(new_operand.type):
            raise FieldOperatorTypeDeductionError.from_foast_node(
                node,
                msg=f"Incompatible type for unary operator '{node.op}': {new_operand.type}!",
            )
        return foast.UnaryOp(
            op=node.op, operand=new_operand, location=node.location, type=new_operand.type
        )

<<<<<<< HEAD
=======
    def _is_unaryop_type_compatible(
        self, op: foast.UnaryOperator, operand_type: ct.FieldType
    ) -> bool:
        operand_ti = TypeInfo(operand_type)
        if op in [foast.UnaryOperator.UADD, foast.UnaryOperator.USUB]:
            return operand_ti.is_arithmetic_compatible
        elif op is foast.UnaryOperator.NOT:
            return operand_ti.is_logics_compatible
        return False

>>>>>>> 7a907e80
    def visit_TupleExpr(self, node: foast.TupleExpr, **kwargs) -> foast.TupleExpr:
        new_elts = self.visit(node.elts, **kwargs)
        new_type = ct.TupleType(types=[element.type for element in new_elts])
        return foast.TupleExpr(elts=new_elts, type=new_type, location=node.location)

    def visit_Call(self, node: foast.Call, **kwargs) -> foast.Call:
        # TODO(tehrengruber): check type is complete
        new_func = self.visit(node.func, **kwargs)

        if isinstance(new_func.type, ct.FieldType):
            new_args = self.visit(node.args, in_shift=True, **kwargs)
            source_dim = new_args[0].type.source
            target_dims = new_args[0].type.target
            if source_dim not in new_func.type.dims:
                raise FieldOperatorTypeDeductionError.from_foast_node(
                    node,
                    msg=f"Incompatible offset at {new_func.id}: can not shift from {new_args[0].type.source} to {new_func.type.dims[0]}.",
                )
            new_dims = []
            for d in new_func.type.dims:
                if d != source_dim:
                    new_dims.append(d)
                else:
                    new_dims.extend(target_dims)
            new_type = ct.FieldType(dims=new_dims, dtype=new_func.type.dtype)
            return foast.Call(func=new_func, args=new_args, location=node.location, type=new_type)
        elif isinstance(new_func.type, ct.FunctionType):
            return foast.Call(
                func=new_func,
                args=self.visit(node.args, **kwargs),
                location=node.location,
                type=new_func.type.returns,
            )

        raise FieldOperatorTypeDeductionError.from_foast_node(
            node,
            msg=f"Objects of type '{new_func.type}' are not callable.",
        )

    def visit_Constant(self, node: foast.Constant, **kwargs) -> foast.Constant:
        if not node.type:
            raise FieldOperatorTypeDeductionError.from_foast_node(
                node, msg=f"Found a literal with unrecognized type {node.type}."
            )
        return node


class FieldOperatorTypeDeductionError(GTSyntaxError, SyntaxWarning):
    """Exception for problematic type deductions that originate in user code."""

    def __init__(
        self,
        msg="",
        *,
        lineno=0,
        offset=0,
        filename=None,
        end_lineno=None,
        end_offset=None,
        text=None,
    ):
        msg = "Could not deduce type: " + msg
        super().__init__(msg, (filename, lineno, offset, text, end_lineno, end_offset))

    @classmethod
    def from_foast_node(
        cls,
        node: foast.LocatedNode,
        *,
        msg: str = "",
    ):
        return cls(
            msg,
            lineno=node.location.line,
            offset=node.location.column,
            filename=node.location.source,
            end_lineno=node.location.end_line,
            end_offset=node.location.end_column,
        )<|MERGE_RESOLUTION|>--- conflicted
+++ resolved
@@ -11,23 +11,14 @@
 # distribution for a copy of the license or check <https://www.gnu.org/licenses/>.
 #
 # SPDX-License-Identifier: GPL-3.0-or-later
-<<<<<<< HEAD
 import copy
 from itertools import permutations
 from typing import Optional
-=======
-from typing import Any, Optional
->>>>>>> 7a907e80
 
 import functional.ffront.field_operator_ast as foast
 from eve import NodeTranslator, SymbolTableTrait
 from functional.common import GTSyntaxError, GTTypeError
-from functional.ffront import common_types as ct
-<<<<<<< HEAD
-from functional.ffront import type_info
-=======
-from functional.ffront.type_info import GenericDimensions, TypeInfo, is_complete_symbol_type
->>>>>>> 7a907e80
+from functional.ffront import common_types as ct, type_info
 
 
 def boolified_type(symbol_type: ct.SymbolType) -> ct.ScalarType | ct.FieldType:
@@ -45,7 +36,6 @@
     >>> print(boolified_type(field_t))
     Field[[I], dtype=bool]
     """
-<<<<<<< HEAD
     shape = None
     if type_info.is_concrete(symbol_type):
         shape = type_info.extract_dtype(symbol_type).shape
@@ -56,77 +46,6 @@
     elif type_class is ct.FieldType:
         return ct.FieldType(dtype=scalar_bool, dims=type_info.extract_dims(symbol_type))
     raise GTTypeError(f"Can not boolify type {symbol_type}!")
-=======
-    both_dims_given = bool(left.dims and right.dims)
-    both_dims_given &= not isinstance(left.dims, GenericDimensions)
-    both_dims_given &= not isinstance(right.dims, GenericDimensions)
-    if both_dims_given and any(
-        ldim != rdim
-        for ldim, rdim in zip(
-            left.dims, right.dims  # type: ignore[arg-type]  # we know they are lists here
-        )
-    ):
-        return False
-    return left.dtype == right.dtype
-
-
-def broadcast_typeinfos(left: TypeInfo, right: TypeInfo) -> Optional[TypeInfo]:
-    """
-    Decide the result type of a binary operation between arguments of ``left`` and ``right`` type.
-
-    Return None if the two types are not compatible even after broadcasting.
-
-    Examples:
-    ---------
-    >>> int_scalar_t = TypeInfo(ct.ScalarType(kind=ct.ScalarKind.INT64))
-    >>> int_field_t = TypeInfo(ct.FieldType(dtype=ct.ScalarType(kind=ct.ScalarKind.INT64),
-    ...                         dims=...))
-    >>> assert broadcast_typeinfos(int_field_t, int_scalar_t).type == int_field_t.type
-
-    """
-    if not are_broadcast_compatible(left, right):
-        return None
-    if left.is_scalar and right.is_field_type:
-        return right
-    if left.dims and right.dims and len(right.dims) > len(left.dims):
-        return right
-    return left
->>>>>>> 7a907e80
-
-
-def boolified_typeinfo(typeinfo: TypeInfo):
-    """
-    Create a new symbol type from a TypeInfo, replacing the data type with ``bool``.
-
-    Examples:
-    ---------
-    >>> from functional.common import Dimension
-    >>> scalar_t = TypeInfo(ct.ScalarType(kind=ct.ScalarKind.FLOAT64))
-    >>> print(boolified_typeinfo(scalar_t).type)
-    bool
-
-    >>> field_t = TypeInfo(ct.FieldType(dims=[Dimension(value="I")], dtype=ct.ScalarType(kind=ct.ScalarKind)))
-    >>> print(boolified_typeinfo(field_t).type)
-    Field[[I], dtype=bool]
-
-    >>> deferred_t = TypeInfo(ct.DeferredSymbolType(constraint=ct.FieldType))
-    >>> print(boolified_typeinfo(deferred_t).type)
-    Field[..., dtype=bool]
-    """
-    type_class = typeinfo.constraint
-    if not type_class:
-        return None
-    kwargs: dict[str, Any] = {}
-    kwargs["dtype"] = ct.ScalarType(
-        kind=ct.ScalarKind.BOOL, shape=typeinfo.dtype.shape if typeinfo.dtype else None
-    )
-    if typeinfo.is_field_type:
-        kwargs["dims"] = typeinfo.dims if typeinfo.dims is not None else ...
-    elif typeinfo.is_scalar:
-        return TypeInfo(kwargs["dtype"])
-    else:
-        return None
-    return TypeInfo(type_class(**kwargs))
 
 
 class FieldOperatorTypeDeduction(NodeTranslator):
@@ -243,17 +162,12 @@
     def visit_Compare(self, node: foast.Compare, **kwargs) -> foast.Compare:
         new_left = self.visit(node.left, **kwargs)
         new_right = self.visit(node.right, **kwargs)
-<<<<<<< HEAD
         new_type = self._deduce_compare_type(node, left=new_left, right=new_right)
-=======
-        new_type = self._deduce_compare_type(node, new_left.type, new_right.type)
->>>>>>> 7a907e80
         return foast.Compare(
             op=node.op, left=new_left, right=new_right, location=node.location, type=new_type
         )
 
     def _deduce_compare_type(
-<<<<<<< HEAD
         self, node: foast.Compare, *, left: foast.Expr, right: foast.Expr, **kwargs
     ) -> Optional[ct.SymbolType]:
         # check both types compatible
@@ -273,24 +187,6 @@
         raise FieldOperatorTypeDeductionError.from_foast_node(
             node,
             msg=f"Incompatible type(s) for operator '{node.op}': {left.type}, {right.type}!",
-=======
-        self, node: foast.Compare, left_type: ct.SymbolType, right_type: ct.SymbolType, **kwargs
-    ) -> Optional[ct.SymbolType]:
-        left_info = TypeInfo(left_type)
-        right_info = TypeInfo(right_type)
-        if any([not i.is_arithmetic_compatible for i in [left_info, right_info]]):
-            raise FieldOperatorTypeDeductionError.from_foast_node(
-                node,
-                msg=f"Incompatible type(s) for operator '{node.op}': {left_info.type}, {right_info.type}!",
-            )
-        if result := broadcast_typeinfos(
-            boolified_typeinfo(left_info), boolified_typeinfo(right_info)
-        ):
-            return result.type
-        raise FieldOperatorTypeDeductionError.from_foast_node(
-            node,
-            msg=f"Incompatible type(s) for operator '{node.op}': {left_info.type}, {right_info.type}!",
->>>>>>> 7a907e80
         )
 
     def _deduce_binop_type(
@@ -301,7 +197,6 @@
         right: foast.Expr,
         **kwargs,
     ) -> Optional[ct.SymbolType]:
-<<<<<<< HEAD
         logical_ops = {foast.BinaryOperator.BIT_AND, foast.BinaryOperator.BIT_OR}
         is_compatible = type_info.is_logical if node.op in logical_ops else type_info.is_arithmetic
 
@@ -333,67 +228,6 @@
     ) -> None:
         # check dtypes match
         if not type_info.extract_dtype(left.type) == type_info.extract_dtype(right.type):
-=======
-        if op in [
-            foast.BinaryOperator.ADD,
-            foast.BinaryOperator.SUB,
-            foast.BinaryOperator.MULT,
-            foast.BinaryOperator.DIV,
-        ]:
-            return self._deduce_arithmetic_binop_type(
-                op, parent=parent, left_type=left_type, right_type=right_type, **kwargs
-            )
-        else:
-            return self._deduce_logical_binop_type(
-                op, parent=parent, left_type=left_type, right_type=right_type, **kwargs
-            )
-
-    def _deduce_arithmetic_binop_type(
-        self,
-        op: foast.BinaryOperator,
-        *,
-        parent: foast.BinOp,
-        left_type: ct.SymbolType,
-        right_type: ct.SymbolType,
-        **kwargs,
-    ) -> Optional[ct.SymbolType]:
-        left, right = TypeInfo(left_type), TypeInfo(right_type)
-
-        # if one type is `None` (not deduced, generic), we propagate `None`
-        if left.type is None or right.type is None:
-            return None
-
-        if (
-            left.is_arithmetic_compatible
-            and right.is_arithmetic_compatible
-            and are_broadcast_compatible(left, right)
-            and (broadcast_typeinfo := broadcast_typeinfos(left, right))
-        ):
-            return broadcast_typeinfo.type
-        raise FieldOperatorTypeDeductionError.from_foast_node(
-            parent,
-            msg=f"Incompatible type(s) for operator '{op}': {left.type}, {right.type}!",
-        )
-
-    def _deduce_logical_binop_type(
-        self,
-        op: foast.BinaryOperator,
-        *,
-        parent: foast.BinOp,
-        left_type: ct.SymbolType,
-        right_type: ct.SymbolType,
-        **kwargs,
-    ) -> Optional[ct.SymbolType]:
-        left, right = TypeInfo(left_type), TypeInfo(right_type)
-        if (
-            left.is_logics_compatible
-            and right.is_logics_compatible
-            and are_broadcast_compatible(left, right)
-            and (broadcast_typeinfo := broadcast_typeinfos(left, right))
-        ):
-            return broadcast_typeinfo.type
-        else:
->>>>>>> 7a907e80
             raise FieldOperatorTypeDeductionError.from_foast_node(
                 node,
                 msg=f"Incompatible datatypes in operation {left.type} '{node.op}' {right.type}!",
@@ -413,19 +247,6 @@
             op=node.op, operand=new_operand, location=node.location, type=new_operand.type
         )
 
-<<<<<<< HEAD
-=======
-    def _is_unaryop_type_compatible(
-        self, op: foast.UnaryOperator, operand_type: ct.FieldType
-    ) -> bool:
-        operand_ti = TypeInfo(operand_type)
-        if op in [foast.UnaryOperator.UADD, foast.UnaryOperator.USUB]:
-            return operand_ti.is_arithmetic_compatible
-        elif op is foast.UnaryOperator.NOT:
-            return operand_ti.is_logics_compatible
-        return False
-
->>>>>>> 7a907e80
     def visit_TupleExpr(self, node: foast.TupleExpr, **kwargs) -> foast.TupleExpr:
         new_elts = self.visit(node.elts, **kwargs)
         new_type = ct.TupleType(types=[element.type for element in new_elts])
