# GT4Py Project - GridTools Framework
#
# Copyright (c) 2014-2021, ETH Zurich
# All rights reserved.
#
# This file is part of the GT4Py project and the GridTools framework.
# GT4Py is free software: you can redistribute it and/or modify it under
# the terms of the GNU General Public License as published by the
# Free Software Foundation, either version 3 of the License, or any later
# version. See the LICENSE.txt file at the top-level directory of this
# distribution for a copy of the license or check <https://www.gnu.org/licenses/>.
#
# SPDX-License-Identifier: GPL-3.0-or-later
from typing import Optional, cast

import functional.ffront.field_operator_ast as foast
from eve import NodeTranslator, NodeVisitor, traits
from functional.common import DimensionKind, GTSyntaxError, GTTypeError
from functional.ffront import common_types as ct, fbuiltins, type_info


def boolified_type(symbol_type: ct.SymbolType) -> ct.ScalarType | ct.FieldType:
    """
    Create a new symbol type from a symbol type, replacing the data type with ``bool``.

    Examples:
    ---------
    >>> from functional.common import Dimension
    >>> scalar_t = ct.ScalarType(kind=ct.ScalarKind.FLOAT64)
    >>> print(boolified_type(scalar_t))
    bool

    >>> field_t = ct.FieldType(dims=[Dimension(value="I")], dtype=ct.ScalarType(kind=ct.ScalarKind))
    >>> print(boolified_type(field_t))
    Field[[I], dtype=bool]
    """
    shape = None
    if type_info.is_concrete(symbol_type):
        shape = type_info.extract_dtype(symbol_type).shape
    scalar_bool = ct.ScalarType(kind=ct.ScalarKind.BOOL, shape=shape)
    type_class = type_info.type_class(symbol_type)
    if type_class is ct.ScalarType:
        return scalar_bool
    elif type_class is ct.FieldType:
        return ct.FieldType(dtype=scalar_bool, dims=type_info.extract_dims(symbol_type))
    raise GTTypeError(f"Can not boolify type {symbol_type}!")


class FieldOperatorTypeDeductionCompletnessValidator(NodeVisitor):
    """Validate an FOAST expression is fully typed."""

    @classmethod
    def apply(cls, node: foast.LocatedNode) -> None:
        incomplete_nodes: list[foast.LocatedNode] = []
        cls().visit(node, incomplete_nodes=incomplete_nodes)

        if incomplete_nodes:
            raise AssertionError("FOAST expression is not fully typed.")

    def visit_LocatedNode(
        self, node: foast.LocatedNode, *, incomplete_nodes: list[foast.LocatedNode]
    ):
        num_incomplete_prior = len(incomplete_nodes)
        self.generic_visit(node, incomplete_nodes=incomplete_nodes)

        if (
            len(incomplete_nodes) == num_incomplete_prior
            and hasattr(node, "type")
            and not type_info.is_concrete(node.type)
        ):
            incomplete_nodes.append(node)


class FieldOperatorTypeDeduction(traits.VisitorWithSymbolTableTrait, NodeTranslator):
    """
    Deduce and check types of FOAST expressions and symbols.

    Examples:
    ---------
    >>> import ast
    >>> from functional.common import Field
    >>> from functional.ffront.source_utils import SourceDefinition, CapturedVars
    >>> from functional.ffront.func_to_foast import FieldOperatorParser
    >>> def example(a: "Field[..., float]", b: "Field[..., float]"):
    ...     return a + b

    >>> source_definition = SourceDefinition.from_function(example)
    >>> captured_vars = CapturedVars.from_function(example)
    >>> untyped_fieldop = FieldOperatorParser(
    ...     source_definition=source_definition, captured_vars=captured_vars, externals_defs={}
    ... ).visit(ast.parse(source_definition.source).body[0])
    >>> untyped_fieldop.body[0].value.type
    DeferredSymbolType(constraint=None)

    >>> typed_fieldop = FieldOperatorTypeDeduction.apply(untyped_fieldop)
    >>> assert typed_fieldop.body[0].value.type == ct.FieldType(dtype=ct.ScalarType(
    ...     kind=ct.ScalarKind.FLOAT64), dims=Ellipsis)
    """

    @classmethod
    def apply(cls, node: foast.FieldOperator) -> foast.FieldOperator:
        typed_foast_node = cls().visit(node)

        FieldOperatorTypeDeductionCompletnessValidator.apply(typed_foast_node)

        return typed_foast_node

    def visit_FunctionDefinition(self, node: foast.FunctionDefinition, **kwargs):
        new_params = self.visit(node.params, **kwargs)
        new_body = self.visit(node.body, **kwargs)
        assert isinstance(new_body[-1], foast.Return)
        return_type = new_body[-1].value.type
        new_type = ct.FunctionType(
            args=[new_param.type for new_param in new_params], kwargs={}, returns=return_type
        )

        return foast.FunctionDefinition(
            id=node.id,
            params=new_params,
            body=new_body,
            captured_vars=self.visit(node.captured_vars, **kwargs),
            type=new_type,
            location=node.location,
        )

    # TODO: make sure all scalar arguments are lifted to 0-dim field args
    def visit_FieldOperator(self, node: foast.FieldOperator, **kwargs) -> foast.FieldOperator:
        new_definition = self.visit(node.definition, **kwargs)
        return foast.FieldOperator(
            id=node.id,
            definition=new_definition,
            location=node.location,
            type=ct.FieldOperatorType(definition=new_definition.type),
        )

    def visit_ScanOperator(self, node: foast.ScanOperator, **kwargs) -> foast.ScanOperator:
        new_axis = self.visit(node.axis, **kwargs)
        if not isinstance(new_axis.type, ct.DimensionType):
            raise FieldOperatorTypeDeductionError.from_foast_node(
                node,
                msg=f"Argument `dimension` to scan operator `{node.id}` must " f"be a dimension.",
            )
        # TODO(tehrengruber):
        if new_axis.type.dim.value != "K":
            raise NotImplementedError(
                f"Axis argument to scan operator " f"`{node.id}` must be named `K`."
            )
        new_forward = self.visit(node.forward, **kwargs)
        if not new_forward.type.kind == ct.ScalarKind.BOOL:
            raise FieldOperatorTypeDeductionError.from_foast_node(
                node, msg=f"Argument `forward` to scan operator `{node.id}` must" f"be a boolean."
            )
        new_init = self.visit(node.init, **kwargs)
        if not all(
            type_info.is_arithmetic(type_)
            for type_ in type_info.primitive_constituents(new_init.type)
        ):
            raise FieldOperatorTypeDeductionError.from_foast_node(
                node,
                msg=f"Argument `init` to scan operator `{node.id}` must "
                f"be an arithmetic type or a composite of arithmetic types.",
            )
        new_definition = self.visit(node.definition, **kwargs)
        new_type = ct.ScanOperatorType(
            axis=new_axis.type.dim,
            definition=new_definition.type,
        )
        return foast.ScanOperator(
            id=node.id,
            axis=new_axis,
            forward=new_forward,
            init=new_init,
            definition=new_definition,
            type=new_type,
            location=node.location,
        )

    def visit_Name(self, node: foast.Name, **kwargs) -> foast.Name:
        symtable = kwargs["symtable"]
        if node.id not in symtable or symtable[node.id].type is None:
            raise FieldOperatorTypeDeductionError.from_foast_node(
                node, msg=f"Undeclared symbol {node.id}"
            )

        symbol = symtable[node.id]
        return foast.Name(id=node.id, type=symbol.type, location=node.location)

    def visit_Assign(self, node: foast.Assign, **kwargs) -> foast.Assign:
        new_value = node.value
        if not type_info.is_concrete(node.value.type):
            new_value = self.visit(node.value, **kwargs)
        new_target = self.visit(node.target, refine_type=new_value.type, **kwargs)
        return foast.Assign(target=new_target, value=new_value, location=node.location)

    def visit_Symbol(
        self,
        node: foast.Symbol,
        refine_type: Optional[ct.FieldType] = None,
        **kwargs,
    ) -> foast.Symbol:
        symtable = kwargs["symtable"]
        if refine_type:
            if not type_info.is_concretizable(node.type, to_type=refine_type):
                raise FieldOperatorTypeDeductionError.from_foast_node(
                    node,
                    msg=(
                        "type inconsistency: expression was deduced to be "
                        f"of type {refine_type}, instead of the expected type {node.type}"
                    ),
                )
            new_node: foast.Symbol = foast.Symbol(
                id=node.id, type=refine_type, location=node.location
            )
            symtable[new_node.id] = new_node
            return new_node
        return node

    def visit_Subscript(self, node: foast.Subscript, **kwargs) -> foast.Subscript:
        new_value = self.visit(node.value, **kwargs)
        new_type: Optional[ct.SymbolType] = None
        match new_value.type:
            case ct.TupleType(types=types):
                new_type = types[node.index]  # type: ignore[has-type]  # used to work, now mypy is going berserk for unknown reasons
            case ct.OffsetType(source=source, target=(target1, target2)):
                if not target2.kind == DimensionKind.LOCAL:  # type: ignore[has-type]  # used to work, now mypy is going berserk for unknown reasons
                    raise FieldOperatorTypeDeductionError.from_foast_node(
                        new_value, msg="Second dimension in offset must be a local dimension."
                    )
                new_type = ct.OffsetType(source=source, target=(target1,))  # type: ignore[has-type]  # used to work, now mypy is going berserk for unknown reasons
            case ct.OffsetType(source=source, target=(target,)):
                # for cartesian axes (e.g. I, J) the index of the subscript only
                #  signifies the displacement in the respective dimension,
                #  but does not change the target type.
                if source != target:  # type: ignore[has-type]  # used to work, now mypy is going berserk for unknown reasons
                    raise FieldOperatorTypeDeductionError.from_foast_node(
                        new_value,
                        msg="Source and target must be equal for offsets with a single target.",
                    )
                new_type = new_value.type
            case _:
                raise FieldOperatorTypeDeductionError.from_foast_node(
                    new_value, msg="Could not deduce type of subscript expression!"
                )

        return foast.Subscript(
            value=new_value, index=node.index, type=new_type, location=node.location
        )

    def visit_BinOp(self, node: foast.BinOp, **kwargs) -> foast.BinOp:
        new_left = self.visit(node.left, **kwargs)
        new_right = self.visit(node.right, **kwargs)
        new_type = self._deduce_binop_type(node, left=new_left, right=new_right)
        return foast.BinOp(
            op=node.op, left=new_left, right=new_right, location=node.location, type=new_type
        )

    def visit_Compare(self, node: foast.Compare, **kwargs) -> foast.Compare:
        new_left = self.visit(node.left, **kwargs)
        new_right = self.visit(node.right, **kwargs)
        new_type = self._deduce_compare_type(node, left=new_left, right=new_right)
        return foast.Compare(
            op=node.op, left=new_left, right=new_right, location=node.location, type=new_type
        )

    def _deduce_compare_type(
        self, node: foast.Compare, *, left: foast.Expr, right: foast.Expr, **kwargs
    ) -> Optional[ct.SymbolType]:
        # check both types compatible
        for arg in (left, right):
            if not type_info.is_arithmetic(arg.type):
                raise FieldOperatorTypeDeductionError.from_foast_node(
                    arg, msg=f"Type {arg.type} can not be used in operator '{node.op}'!"
                )

        self._check_operand_dtypes_match(node, left=left, right=right)

        try:
            # transform operands to have bool dtype and use regular promotion
            #  mechanism to handle dimension promotion
            return type_info.promote(boolified_type(left.type), boolified_type(right.type))
        except GTTypeError as ex:
            raise FieldOperatorTypeDeductionError.from_foast_node(
                node,
                msg=f"Could not promote `{left.type}` and `{right.type}` to common type"
                f" in call to `{node.op}`.",
            ) from ex

    def _deduce_binop_type(
        self,
        node: foast.BinOp,
        *,
        left: foast.Expr,
        right: foast.Expr,
        **kwargs,
    ) -> Optional[ct.SymbolType]:
        logical_ops = {foast.BinaryOperator.BIT_AND, foast.BinaryOperator.BIT_OR}
        is_compatible = type_info.is_logical if node.op in logical_ops else type_info.is_arithmetic

        # check both types compatible
        for arg in (left, right):
            if not is_compatible(arg.type):
                raise FieldOperatorTypeDeductionError.from_foast_node(
                    arg, msg=f"Type {arg.type} can not be used in operator `{node.op}`!"
                )

        left_type = cast(ct.FieldType | ct.ScalarType, left.type)
        right_type = cast(ct.FieldType | ct.ScalarType, right.type)

        if node.op == foast.BinaryOperator.POW:
            return left_type

        try:
            return type_info.promote(left_type, right_type)
        except GTTypeError as ex:
            raise FieldOperatorTypeDeductionError.from_foast_node(
                node,
                msg=f"Could not promote `{left_type}` and `{right_type}` to common type"
                f" in call to `{node.op}`.",
            ) from ex

    def _check_operand_dtypes_match(
        self, node: foast.BinOp | foast.Compare, left: foast.Expr, right: foast.Expr
    ) -> None:
        # check dtypes match
        if not type_info.extract_dtype(left.type) == type_info.extract_dtype(right.type):
            raise FieldOperatorTypeDeductionError.from_foast_node(
                node,
                msg=f"Incompatible datatypes in operator `{node.op}`: {left.type} and {right.type}!",
            )

    def visit_UnaryOp(self, node: foast.UnaryOp, **kwargs) -> foast.UnaryOp:
        new_operand = self.visit(node.operand, **kwargs)
        is_compatible = (
            type_info.is_logical if node.op is foast.UnaryOperator.NOT else type_info.is_arithmetic
        )
        if not is_compatible(new_operand.type):
            raise FieldOperatorTypeDeductionError.from_foast_node(
                node,
                msg=f"Incompatible type for unary operator `{node.op}`: `{new_operand.type}`!",
            )
        return foast.UnaryOp(
            op=node.op, operand=new_operand, location=node.location, type=new_operand.type
        )

    def visit_TupleExpr(self, node: foast.TupleExpr, **kwargs) -> foast.TupleExpr:
        new_elts = self.visit(node.elts, **kwargs)
        new_type = ct.TupleType(types=[element.type for element in new_elts])
        return foast.TupleExpr(elts=new_elts, type=new_type, location=node.location)

    def visit_Call(self, node: foast.Call, **kwargs) -> foast.Call:
        new_func = self.visit(node.func, **kwargs)
        new_args = self.visit(node.args, **kwargs)
        new_kwargs = self.visit(node.kwargs, **kwargs)

        func_type = new_func.type
        arg_types = [arg.type for arg in new_args]
        kwarg_types = {name: arg.type for name, arg in new_kwargs.items()}

        # ensure signature is valid
        try:
            type_info.is_callable(
                func_type,
                with_args=arg_types,
                with_kwargs=kwarg_types,
                raise_exception=True,
            )
        except GTTypeError as err:
            raise FieldOperatorTypeDeductionError.from_foast_node(
                node, msg=f"Invalid argument types in call to `{node.func.id}`!"
            ) from err

        return_type = type_info.return_type(func_type, with_args=arg_types, with_kwargs=kwarg_types)

<<<<<<< HEAD
        new_node = foast.Call(
            func=new_func,
            args=new_args,
            kwargs=new_kwargs,
            location=node.location,
            type=return_type,
        )
=======
            # todo(tehrengruber): solve in a more generic way, e.g. using
            #  parametric polymorphism.
            # deduce return type of polymorphic builtins
            if node.func.id in fbuiltins.MATH_BUILTIN_NAMES:
                return self._visit_math_built_in(new_node, **kwargs)
            elif (
                not type_info.is_concrete(return_type)
                and new_node.func.id in fbuiltins.FUN_BUILTIN_NAMES
            ):
                visitor = getattr(self, f"_visit_{new_node.func.id}")
                return visitor(new_node, **kwargs)
>>>>>>> a4188668

        if (
            isinstance(new_func.type, ct.FunctionType)
            and not type_info.is_concrete(return_type)
            and new_node.func.id in FUN_BUILTIN_NAMES
        ):
            visitor = getattr(self, f"_visit_{new_node.func.id}")
            return visitor(new_node, **kwargs)

        return new_node

    def _ensure_signature_valid(self, node: foast.Call, **kwargs) -> None:
        try:
            type_info.is_callable(
                cast(ct.FunctionType, node.func.type),
                with_args=[arg.type for arg in node.args],
                with_kwargs={keyword: arg.type for keyword, arg in node.kwargs.items()},
                raise_exception=True,
            )
        except GTTypeError as err:
            raise FieldOperatorTypeDeductionError.from_foast_node(
                node, msg=f"Invalid argument types in call to `{node.func.id}`!"
            ) from err

    def _visit_math_built_in(self, node: foast.Call, **kwargs) -> foast.Call:
        func_name = node.func.id

        # validate arguments
        error_msg_preamble = f"Incompatible argument in call to `{func_name}`."
        error_msg_for_validator = {
            type_info.is_arithmetic: "an arithmetic",
            type_info.is_floating_point: "a floating point",
        }
        if func_name in fbuiltins.UNARY_MATH_NUMBER_BUILTIN_NAMES:
            arg_validator = type_info.is_arithmetic
        elif func_name in fbuiltins.UNARY_MATH_FP_BUILTIN_NAMES:
            arg_validator = type_info.is_floating_point
        elif func_name in fbuiltins.UNARY_MATH_FP_PREDICATE_BUILTIN_NAMES:
            arg_validator = type_info.is_floating_point
        elif func_name in fbuiltins.BINARY_MATH_NUMBER_BUILTIN_NAMES:
            arg_validator = type_info.is_arithmetic
        else:
            raise AssertionError(f"Unknown math builtin `{func_name}`.")

        error_msgs = []
        for i, arg in enumerate(node.args):
            if not arg_validator(arg.type):
                error_msgs.append(
                    f"Expected {i}-th argument to be {error_msg_for_validator[arg_validator]} type, but got `{arg.type}`."
                )
        if error_msgs:
            raise FieldOperatorTypeDeductionError.from_foast_node(
                node,
                msg="\n".join([error_msg_preamble] + [f"  - {error}" for error in error_msgs]),
            )

        if func_name == "power" and all(type_info.is_integral(arg.type) for arg in node.args):
            print(f"Warning: return type of {func_name} might be inconsistent (not implemented).")

        # deduce return type
        return_type: Optional[ct.FieldType | ct.ScalarType] = None
        if (
            func_name
            in fbuiltins.UNARY_MATH_NUMBER_BUILTIN_NAMES + fbuiltins.UNARY_MATH_FP_BUILTIN_NAMES
        ):
            return_type = cast(ct.FieldType | ct.ScalarType, node.args[0].type)
        elif func_name in fbuiltins.UNARY_MATH_FP_PREDICATE_BUILTIN_NAMES:
            return_type = boolified_type(cast(ct.FieldType | ct.ScalarType, node.args[0].type))
        elif func_name in fbuiltins.BINARY_MATH_NUMBER_BUILTIN_NAMES:
            try:
                return_type = type_info.promote(
                    *((cast(ct.FieldType | ct.ScalarType, arg.type)) for arg in node.args)
                )
            except GTTypeError as ex:
                raise FieldOperatorTypeDeductionError.from_foast_node(
                    node, msg=error_msg_preamble
                ) from ex
        else:
            raise AssertionError(f"Unknown math builtin `{func_name}`.")

        return foast.Call(
            func=node.func,
            args=node.args,
            kwargs=node.kwargs,
            location=node.location,
            type=return_type,
        )

    def _visit_reduction(self, node: foast.Call, **kwargs) -> foast.Call:
        field_type = cast(ct.FieldType, node.args[0].type)
        reduction_dim = cast(ct.DimensionType, node.kwargs["axis"].type).dim
        if reduction_dim not in field_type.dims:
            field_dims_str = ", ".join(str(dim) for dim in field_type.dims)
            raise FieldOperatorTypeDeductionError.from_foast_node(
                node,
                msg=f"Incompatible field argument in call to `{node.func.id}`. "
                f"Expected a field with dimension {reduction_dim}, but got "
                f"{field_dims_str}.",
            )
        return_type = ct.FieldType(
            dims=[dim for dim in field_type.dims if dim != reduction_dim],
            dtype=field_type.dtype,
        )

        return foast.Call(
            func=node.func,
            args=node.args,
            kwargs=node.kwargs,
            location=node.location,
            type=return_type,
        )

    def _visit_neighbor_sum(self, node: foast.Call, **kwargs) -> foast.Call:
        return self._visit_reduction(node, **kwargs)

    def _visit_max_over(self, node: foast.Call, **kwargs) -> foast.Call:
        return self._visit_reduction(node, **kwargs)

    def _visit_where(self, node: foast.Call, **kwargs) -> foast.Call:
        mask_type = cast(ct.FieldType, node.args[0].type)
        left_type = cast(ct.FieldType, node.args[1].type)
        right_type = cast(ct.FieldType, node.args[2].type)
        if not type_info.is_logical(mask_type):
            raise FieldOperatorTypeDeductionError.from_foast_node(
                node,
                msg=f"Incompatible argument in call to `{node.func.id}`. Expected "
                f"a field with dtype bool, but got `{mask_type}`.",
            )

        try:
            return_type = type_info.promote(left_type, right_type)
        except GTTypeError as ex:
            raise FieldOperatorTypeDeductionError.from_foast_node(
                node,
                msg=f"Incompatible argument in call to `{node.func.id}`.",
            ) from ex

        return foast.Call(
            func=node.func,
            args=node.args,
            kwargs=node.kwargs,
            type=return_type,
            location=node.location,
        )

    def _visit_broadcast(self, node: foast.Call, **kwargs) -> foast.Call:
        arg_type = cast(ct.FieldType | ct.ScalarType, node.args[0].type)
        broadcast_dims_expr = cast(foast.TupleExpr, node.args[1]).elts

        if any([not (isinstance(elt.type, ct.DimensionType)) for elt in broadcast_dims_expr]):
            raise FieldOperatorTypeDeductionError.from_foast_node(
                node,
                msg=f"Incompatible broadcast dimension type in {node.func.id}. Expected "
                f"all broadcast dimensions to be of type Dimension.",
            )

        broadcast_dims = [cast(ct.DimensionType, elt.type).dim for elt in broadcast_dims_expr]

        if not set((arg_dims := type_info.extract_dims(arg_type))).issubset(set(broadcast_dims)):
            raise FieldOperatorTypeDeductionError.from_foast_node(
                node,
                msg=f"Incompatible broadcast dimensions in {node.func.id}. Expected "
                f"broadcast dimension is missing {set(arg_dims).difference(set(broadcast_dims))}",
            )

        return_type = ct.FieldType(
            dims=broadcast_dims,
            dtype=type_info.extract_dtype(arg_type),
        )

        return foast.Call(
            func=node.func,
            args=node.args,
            kwargs=node.kwargs,
            location=node.location,
            type=return_type,
        )

    def visit_Constant(self, node: foast.Constant, **kwargs) -> foast.Constant:
        if not node.type:
            raise FieldOperatorTypeDeductionError.from_foast_node(
                node, msg=f"Found a literal with unrecognized type {node.type}."
            )
        return node


class FieldOperatorTypeDeductionError(GTSyntaxError, SyntaxWarning):
    """Exception for problematic type deductions that originate in user code."""

    def __init__(
        self,
        msg="",
        *,
        lineno=0,
        offset=0,
        filename=None,
        end_lineno=None,
        end_offset=None,
        text=None,
    ):
        msg = "Could not deduce type: " + msg
        super().__init__(msg, (filename, lineno, offset, text, end_lineno, end_offset))

    @classmethod
    def from_foast_node(
        cls,
        node: foast.LocatedNode,
        *,
        msg: str = "",
    ):
        return cls(
            msg,
            lineno=node.location.line,
            offset=node.location.column,
            filename=node.location.source,
            end_lineno=node.location.end_line,
            end_offset=node.location.end_column,
        )<|MERGE_RESOLUTION|>--- conflicted
+++ resolved
@@ -371,7 +371,6 @@
 
         return_type = type_info.return_type(func_type, with_args=arg_types, with_kwargs=kwarg_types)
 
-<<<<<<< HEAD
         new_node = foast.Call(
             func=new_func,
             args=new_args,
@@ -379,26 +378,18 @@
             location=node.location,
             type=return_type,
         )
-=======
-            # todo(tehrengruber): solve in a more generic way, e.g. using
-            #  parametric polymorphism.
-            # deduce return type of polymorphic builtins
-            if node.func.id in fbuiltins.MATH_BUILTIN_NAMES:
-                return self._visit_math_built_in(new_node, **kwargs)
-            elif (
-                not type_info.is_concrete(return_type)
-                and new_node.func.id in fbuiltins.FUN_BUILTIN_NAMES
-            ):
-                visitor = getattr(self, f"_visit_{new_node.func.id}")
-                return visitor(new_node, **kwargs)
->>>>>>> a4188668
 
         if (
             isinstance(new_func.type, ct.FunctionType)
+            and new_func.id in fbuiltins.MATH_BUILTIN_NAMES
+        ):
+            return self._visit_math_built_in(new_node, **kwargs)
+        elif (
+            isinstance(new_func.type, ct.FunctionType)
             and not type_info.is_concrete(return_type)
-            and new_node.func.id in FUN_BUILTIN_NAMES
+            and new_func.id in fbuiltins.FUN_BUILTIN_NAMES
         ):
-            visitor = getattr(self, f"_visit_{new_node.func.id}")
+            visitor = getattr(self, f"_visit_{new_func.id}")
             return visitor(new_node, **kwargs)
 
         return new_node
