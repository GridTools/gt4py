--- conflicted
+++ resolved
@@ -126,7 +126,6 @@
         if not is_complete_symbol_type(node.value.type):
             new_value = self.visit(node.value, **kwargs)
         new_target = self.visit(node.target, refine_type=new_value.type, **kwargs)
-        print(new_target.type)
         return foast.Assign(target=new_target, value=new_value, location=node.location)
 
     def visit_Symbol(
@@ -302,25 +301,17 @@
                     new_dims.extend(target_dims)
             new_type = ct.FieldType(dims=new_dims, dtype=new_func.type.dtype)
             return foast.Call(func=new_func, args=new_args, location=node.location, type=new_type)
-<<<<<<< HEAD
-        return foast.Call(
-            func=new_func,
-            args=self.visit(node.args, **kwargs),
-            location=node.location,
-            type=new_func.type.returns,
-=======
         elif isinstance(new_func.type, ct.FunctionType):
             return foast.Call(
                 func=new_func,
                 args=self.visit(node.args, **kwargs),
+                location=node.location,
                 type=new_func.type.returns,
-                location=node.location,
             )
 
         raise FieldOperatorTypeDeductionError.from_foast_node(
             node,
             msg=f"Objects of type '{new_func.type}' are not callable.",
->>>>>>> a209e68f
         )
 
 
