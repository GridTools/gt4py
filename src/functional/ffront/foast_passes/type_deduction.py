--- conflicted
+++ resolved
@@ -214,9 +214,10 @@
                 return_type = self._deduce_return_type(
                     stmt, requires_unconditional_return=requires_unconditional_return
                 )
-            elif isinstance(stmt, foast.Assign):
+            elif isinstance(stmt, (foast.Assign, foast.TupleTargetAssign)):
                 return_type = None
             else:
+                breakpoint()
                 raise AssertionError()
 
             if conditional_return_type and return_type and return_type != conditional_return_type:
@@ -302,49 +303,6 @@
         new_target = self.visit(node.target, refine_type=new_value.type, **kwargs)
         return foast.Assign(target=new_target, value=new_value, location=node.location)
 
-<<<<<<< HEAD
-    def visit_IfStmt(self, node: foast.IfStmt, **kwargs):
-        symtable = kwargs["symtable"]
-
-        new_true_branch = self.visit(node.true_branch, **kwargs)
-        new_false_branch = self.visit(node.false_branch, **kwargs)
-        new_node = foast.IfStmt(
-            condition=self.visit(node.condition, **kwargs),
-            true_branch=new_true_branch,
-            false_branch=new_false_branch,
-            location=node.location,
-        )
-
-        if not isinstance(new_node.condition.type, ct.ScalarType):
-            raise FieldOperatorTypeDeductionError.from_foast_node(
-                node,
-                msg="Condition for `if` must be scalar. "
-                f"But got `{new_node.condition.type}` instead.",
-            )
-
-        if new_node.condition.type.kind != ct.ScalarKind.BOOL:
-            raise FieldOperatorTypeDeductionError.from_foast_node(
-                node,
-                msg="Condition for `if` must be of boolean type. "
-                f"But got `{new_node.condition.type}` instead.",
-            )
-
-        for sym in node.annex._common_symbols.keys():
-            if (true_type := new_true_branch.annex.symtable[sym].type) != (
-                false_type := new_false_branch.annex.symtable[sym].type
-            ):
-                raise FieldOperatorTypeDeductionError.from_foast_node(
-                    node,
-                    msg=f"Inconsistent types between two branches for variable `{sym}`. "
-                    f"Got types `{true_type}` and `{false_type}.",
-                )
-            # TODO: properly patch symtable (new node?)
-            symtable[sym].type = new_node.annex._common_symbols[
-                sym
-            ].type = new_true_branch.annex.symtable[sym].type
-
-        return new_node
-=======
     def visit_TupleTargetAssign(
         self, node: foast.TupleTargetAssign, **kwargs
     ) -> foast.TupleTargetAssign:
@@ -395,7 +353,49 @@
             )
 
         return foast.TupleTargetAssign(targets=new_targets, value=values, location=node.location)
->>>>>>> 13ce4250
+
+
+    def visit_IfStmt(self, node: foast.IfStmt, **kwargs):
+        symtable = kwargs["symtable"]
+
+        new_true_branch = self.visit(node.true_branch, **kwargs)
+        new_false_branch = self.visit(node.false_branch, **kwargs)
+        new_node = foast.IfStmt(
+            condition=self.visit(node.condition, **kwargs),
+            true_branch=new_true_branch,
+            false_branch=new_false_branch,
+            location=node.location,
+        )
+
+        if not isinstance(new_node.condition.type, ct.ScalarType):
+            raise FieldOperatorTypeDeductionError.from_foast_node(
+                node,
+                msg="Condition for `if` must be scalar. "
+                f"But got `{new_node.condition.type}` instead.",
+            )
+
+        if new_node.condition.type.kind != ct.ScalarKind.BOOL:
+            raise FieldOperatorTypeDeductionError.from_foast_node(
+                node,
+                msg="Condition for `if` must be of boolean type. "
+                f"But got `{new_node.condition.type}` instead.",
+            )
+
+        for sym in node.annex._common_symbols.keys():
+            if (true_type := new_true_branch.annex.symtable[sym].type) != (
+                false_type := new_false_branch.annex.symtable[sym].type
+            ):
+                raise FieldOperatorTypeDeductionError.from_foast_node(
+                    node,
+                    msg=f"Inconsistent types between two branches for variable `{sym}`. "
+                    f"Got types `{true_type}` and `{false_type}.",
+                )
+            # TODO: properly patch symtable (new node?)
+            symtable[sym].type = new_node.annex._common_symbols[
+                sym
+            ].type = new_true_branch.annex.symtable[sym].type
+
+        return new_node
 
     def visit_Symbol(
         self,
