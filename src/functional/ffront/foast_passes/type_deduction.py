# GT4Py Project - GridTools Framework
#
# Copyright (c) 2014-2021, ETH Zurich
# All rights reserved.
#
# This file is part of the GT4Py project and the GridTools framework.
# GT4Py is free software: you can redistribute it and/or modify it under
# the terms of the GNU General Public License as published by the
# Free Software Foundation, either version 3 of the License, or any later
# version. See the LICENSE.txt file at the top-level directory of this
# distribution for a copy of the license or check <https://www.gnu.org/licenses/>.
#
# SPDX-License-Identifier: GPL-3.0-or-later
from typing import Optional, cast

import functional.ffront.field_operator_ast as foast
from eve import NodeTranslator, traits
from functional.common import GTSyntaxError, GTTypeError
from functional.ffront import common_types as ct, type_info
from functional.ffront.fbuiltins import FUN_BUILTIN_NAMES


def boolified_type(symbol_type: ct.SymbolType) -> ct.ScalarType | ct.FieldType:
    """
    Create a new symbol type from a symbol type, replacing the data type with ``bool``.

    Examples:
    ---------
    >>> from functional.common import Dimension
    >>> scalar_t = ct.ScalarType(kind=ct.ScalarKind.FLOAT64)
    >>> print(boolified_type(scalar_t))
    bool

    >>> field_t = ct.FieldType(dims=[Dimension(value="I")], dtype=ct.ScalarType(kind=ct.ScalarKind))
    >>> print(boolified_type(field_t))
    Field[[I], dtype=bool]
    """
    shape = None
    if type_info.is_concrete(symbol_type):
        shape = type_info.extract_dtype(symbol_type).shape
    scalar_bool = ct.ScalarType(kind=ct.ScalarKind.BOOL, shape=shape)
    type_class = type_info.type_class(symbol_type)
    if type_class is ct.ScalarType:
        return scalar_bool
    elif type_class is ct.FieldType:
        return ct.FieldType(dtype=scalar_bool, dims=type_info.extract_dims(symbol_type))
    raise GTTypeError(f"Can not boolify type {symbol_type}!")


class FieldOperatorTypeDeduction(traits.VisitorWithSymbolTableTrait, NodeTranslator):
    """
    Deduce and check types of FOAST expressions and symbols.

    Examples:
    ---------
    >>> import ast
    >>> from functional.common import Field
    >>> from functional.ffront.source_utils import SourceDefinition, CapturedVars
    >>> from functional.ffront.func_to_foast import FieldOperatorParser
    >>> def example(a: "Field[..., float]", b: "Field[..., float]"):
    ...     return a + b

    >>> source_definition = SourceDefinition.from_function(example)
    >>> captured_vars = CapturedVars.from_function(example)
    >>> untyped_fieldop = FieldOperatorParser(
    ...     source_definition=source_definition, captured_vars=captured_vars, externals_defs={}
    ... ).visit(ast.parse(source_definition.source).body[0])
    >>> untyped_fieldop.body[0].value.type
    DeferredSymbolType(constraint=None)

    >>> typed_fieldop = FieldOperatorTypeDeduction.apply(untyped_fieldop)
    >>> assert typed_fieldop.body[0].value.type == ct.FieldType(dtype=ct.ScalarType(
    ...     kind=ct.ScalarKind.FLOAT64), dims=Ellipsis)
    """

    @classmethod
    def apply(cls, node: foast.FieldOperator) -> foast.FieldOperator:
        return cls().visit(node)

    def visit_FieldOperator(self, node: foast.FieldOperator, **kwargs) -> foast.FieldOperator:
        return foast.FieldOperator(
            id=node.id,
            params=self.visit(node.params, **kwargs),
            body=self.visit(node.body, **kwargs),
            captured_vars=self.visit(node.captured_vars, **kwargs),
            location=node.location,
        )

    def visit_Name(self, node: foast.Name, **kwargs) -> foast.Name:
        symtable = kwargs["symtable"]
        if node.id not in symtable or symtable[node.id].type is None:
            raise FieldOperatorTypeDeductionError.from_foast_node(
                node, msg=f"Undeclared symbol {node.id}"
            )

        symbol = symtable[node.id]
        return foast.Name(id=node.id, type=symbol.type, location=node.location)

    def visit_Assign(self, node: foast.Assign, **kwargs) -> foast.Assign:
        new_value = node.value
        if not type_info.is_concrete(node.value.type):
            new_value = self.visit(node.value, **kwargs)
        new_target = self.visit(node.target, refine_type=new_value.type, **kwargs)
        return foast.Assign(target=new_target, value=new_value, location=node.location)

    def visit_Symbol(
        self,
        node: foast.Symbol,
        refine_type: Optional[ct.FieldType] = None,
        **kwargs,
    ) -> foast.Symbol:
        symtable = kwargs["symtable"]
        if refine_type:
            if not type_info.is_concretizable(node.type, to_type=refine_type):
                raise FieldOperatorTypeDeductionError.from_foast_node(
                    node,
                    msg=(
                        "type inconsistency: expression was deduced to be "
                        f"of type {refine_type}, instead of the expected type {node.type}"
                    ),
                )
            new_node: foast.Symbol = foast.Symbol(
                id=node.id, type=refine_type, location=node.location
            )
            symtable[new_node.id] = new_node
            return new_node
        return node

    def visit_Subscript(self, node: foast.Subscript, **kwargs) -> foast.Subscript:
        new_value = self.visit(node.value, **kwargs)
        new_type: Optional[ct.SymbolType] = None
        match new_value.type:
            case ct.TupleType(types=types):
                new_type = types[node.index]
            case ct.OffsetType(source=source, target=(target1, target2)):
                if not target2.local:
                    raise FieldOperatorTypeDeductionError.from_foast_node(
                        new_value, msg="Second dimension in offset must be a local dimension."
                    )
                new_type = ct.OffsetType(source=source, target=(target1,))
            case ct.OffsetType(source=source, target=(target,)):
                # for cartesian axes (e.g. I, J) the index of the subscript only
                #  signifies the displacement in the respective dimension,
                #  but does not change the target type.
                if source != target:
                    raise FieldOperatorTypeDeductionError.from_foast_node(
                        new_value,
                        msg="Source and target must be equal for offsets with a single target.",
                    )
                new_type = new_value.type
            case _:
                raise FieldOperatorTypeDeductionError.from_foast_node(
                    new_value, msg="Could not deduce type of subscript expression!"
                )

        return foast.Subscript(
            value=new_value, index=node.index, type=new_type, location=node.location
        )

    def visit_BinOp(self, node: foast.BinOp, **kwargs) -> foast.BinOp:
        new_left = self.visit(node.left, **kwargs)
        new_right = self.visit(node.right, **kwargs)
        new_type = self._deduce_binop_type(node, left=new_left, right=new_right)
        return foast.BinOp(
            op=node.op, left=new_left, right=new_right, location=node.location, type=new_type
        )

    def visit_Compare(self, node: foast.Compare, **kwargs) -> foast.Compare:
        new_left = self.visit(node.left, **kwargs)
        new_right = self.visit(node.right, **kwargs)
        new_type = self._deduce_compare_type(node, left=new_left, right=new_right)
        return foast.Compare(
            op=node.op, left=new_left, right=new_right, location=node.location, type=new_type
        )

    def _deduce_compare_type(
        self, node: foast.Compare, *, left: foast.Expr, right: foast.Expr, **kwargs
    ) -> Optional[ct.SymbolType]:
        # check both types compatible
        for arg in (left, right):
            if not type_info.is_arithmetic(arg.type):
                raise FieldOperatorTypeDeductionError.from_foast_node(
                    arg, msg=f"Type {arg.type} can not be used in operator '{node.op}'!"
                )

        self._check_operand_dtypes_match(node, left=left, right=right)

        try:
            # transform operands to have bool dtype and use regular promotion
            #  mechanism to handle dimension promotion
            return type_info.promote(boolified_type(left.type), boolified_type(right.type))
        except GTTypeError as ex:
            raise FieldOperatorTypeDeductionError.from_foast_node(
                node,
                msg=f"Could not promote `{left.type}` and `{right.type}` to common type"
                f" in call to `{node.op}`.",
            ) from ex

    def _deduce_binop_type(
        self,
        node: foast.BinOp,
        *,
        left: foast.Expr,
        right: foast.Expr,
        **kwargs,
    ) -> Optional[ct.SymbolType]:
        logical_ops = {foast.BinaryOperator.BIT_AND, foast.BinaryOperator.BIT_OR}
        is_compatible = type_info.is_logical if node.op in logical_ops else type_info.is_arithmetic

        # check both types compatible
        for arg in (left, right):
            if not is_compatible(arg.type):
                raise FieldOperatorTypeDeductionError.from_foast_node(
                    arg, msg=f"Type {arg.type} can not be used in operator `{node.op}`!"
                )

        left_type = cast(ct.FieldType | ct.ScalarType, left.type)
        right_type = cast(ct.FieldType | ct.ScalarType, right.type)

        if node.op == foast.BinaryOperator.POW:
            return left_type

        try:
            return type_info.promote(left_type, right_type)
        except GTTypeError as ex:
            raise FieldOperatorTypeDeductionError.from_foast_node(
                node,
                msg=f"Could not promote `{left_type}` and `{right_type}` to common type"
                f" in call to `{node.op}`.",
            ) from ex

    def _check_operand_dtypes_match(
        self, node: foast.BinOp | foast.Compare, left: foast.Expr, right: foast.Expr
    ) -> None:
        # check dtypes match
        if not type_info.extract_dtype(left.type) == type_info.extract_dtype(right.type):
            raise FieldOperatorTypeDeductionError.from_foast_node(
                node,
                msg=f"Incompatible datatypes in operator `{node.op}`: {left.type} and {right.type}!",
            )

    def visit_UnaryOp(self, node: foast.UnaryOp, **kwargs) -> foast.UnaryOp:
        new_operand = self.visit(node.operand, **kwargs)
        is_compatible = (
            type_info.is_logical if node.op is foast.UnaryOperator.NOT else type_info.is_arithmetic
        )
        if not is_compatible(new_operand.type):
            raise FieldOperatorTypeDeductionError.from_foast_node(
                node,
                msg=f"Incompatible type for unary operator `{node.op}`: `{new_operand.type}`!",
            )
        return foast.UnaryOp(
            op=node.op, operand=new_operand, location=node.location, type=new_operand.type
        )

    def visit_TupleExpr(self, node: foast.TupleExpr, **kwargs) -> foast.TupleExpr:
        new_elts = self.visit(node.elts, **kwargs)
        new_type = ct.TupleType(types=[element.type for element in new_elts])
        return foast.TupleExpr(elts=new_elts, type=new_type, location=node.location)

    def visit_Call(self, node: foast.Call, **kwargs) -> foast.Call:
        new_func = self.visit(node.func, **kwargs)

        if isinstance(new_func.type, ct.FieldType):
            new_args = self.visit(node.args, **kwargs)
            source_dim = new_args[0].type.source
            target_dims = new_args[0].type.target
            if new_func.type.dims and source_dim not in new_func.type.dims:
                raise FieldOperatorTypeDeductionError.from_foast_node(
                    node,
                    msg=f"Incompatible offset at {new_func.id}: can not shift from {new_args[0].type.source} to {new_func.type.dims[0]}.",
                )
            new_dims = []
            for d in new_func.type.dims:
                if d != source_dim:
                    new_dims.append(d)
                else:
                    new_dims.extend(target_dims)
            new_type = ct.FieldType(dims=new_dims, dtype=new_func.type.dtype)
            return foast.Call(
                func=new_func, args=new_args, kwargs={}, location=node.location, type=new_type
            )
        elif isinstance(new_func.type, ct.FunctionType):
            return_type = new_func.type.returns
            new_node = foast.Call(
                func=new_func,
                args=self.visit(node.args, **kwargs),
                kwargs=self.visit(node.kwargs, **kwargs),
                location=node.location,
                type=return_type,
            )

            self._ensure_signature_valid(new_node, **kwargs)

            # todo(tehrengruber): solve in a more generic way, e.g. using
            #  parametric polymorphism.
            # deduce return type of polymorphic builtins
            if not type_info.is_concrete(return_type) and new_node.func.id in FUN_BUILTIN_NAMES:
                visitor = getattr(self, f"_visit_{new_node.func.id}")
                return visitor(new_node, **kwargs)

            return new_node

        raise FieldOperatorTypeDeductionError.from_foast_node(
            node,
            msg=f"Objects of type `{new_func.type}` are not callable.",
        )

    def _ensure_signature_valid(self, node: foast.Call, **kwargs) -> None:
        try:
            type_info.is_callable(
                cast(ct.FunctionType, node.func.type),
                with_args=[arg.type for arg in node.args],
                with_kwargs={keyword: arg.type for keyword, arg in node.kwargs.items()},
                raise_exception=True,
            )
        except GTTypeError as err:
            raise FieldOperatorTypeDeductionError.from_foast_node(
                node, msg=f"Invalid argument types in call to `{node.func.id}`!"
            ) from err

    def _visit_reduction(self, node: foast.Call, **kwargs) -> foast.Call:
        field_type = cast(ct.FieldType, node.args[0].type)
        reduction_dim = cast(ct.DimensionType, node.kwargs["axis"].type).dim
        if reduction_dim not in field_type.dims:
            field_dims_str = ", ".join(str(dim) for dim in field_type.dims)
            raise FieldOperatorTypeDeductionError.from_foast_node(
                node,
                msg=f"Incompatible field argument in call to `{node.func.id}`. "
                f"Expected a field with dimension {reduction_dim}, but got "
                f"{field_dims_str}.",
            )
        return_type = ct.FieldType(
            dims=[dim for dim in field_type.dims if dim != reduction_dim],
            dtype=field_type.dtype,
        )

        return foast.Call(
            func=node.func,
            args=node.args,
            kwargs=node.kwargs,
            location=node.location,
            type=return_type,
        )

<<<<<<< HEAD
    def _visit_neighbor_sum(self, node: foast.Call, **kwargs) -> foast.Call:
        return self._visit_reduction(node, **kwargs)

    def _visit_max_over(self, node: foast.Call, **kwargs) -> foast.Call:
        return self._visit_reduction(node, **kwargs)
=======
    def _visit_where(self, node: foast.Call, **kwargs) -> foast.Call:
        mask_type = cast(ct.FieldType, node.args[0].type)
        left_type = cast(ct.FieldType, node.args[1].type)
        right_type = cast(ct.FieldType, node.args[2].type)
        if not type_info.is_logical(mask_type):
            raise FieldOperatorTypeDeductionError.from_foast_node(
                node,
                msg=f"Incompatible argument in call to `{node.func.id}`. Expected "
                f"a field with dtype bool, but got `{mask_type}`.",
            )
        if left_type != right_type:
            raise FieldOperatorTypeDeductionError.from_foast_node(
                node,
                msg=f"Incompatible argument in call to `{node.func.id}`. Expected "
                f"second and third argument to be of equal type.",
            )
        return foast.Call(
            func=node.func,
            args=node.args,
            kwargs=node.kwargs,
            type=left_type,
            location=node.location,
        )
>>>>>>> d1d50f65

    def _visit_broadcast(self, node: foast.Call, **kwargs) -> foast.Call:
        field_type = cast(ct.FieldType, node.args[0].type)
        broadcast_dims_expr = cast(foast.TupleExpr, node.args[1]).elts

        if any([not (isinstance(elt.type, ct.DimensionType)) for elt in broadcast_dims_expr]):
            raise FieldOperatorTypeDeductionError.from_foast_node(
                node,
                msg=f"Incompatible broadcast dimension type in {node.func.id}. Expected "
                f"all broadcast dimensions to be of type Dimension.",
            )

        broadcast_dims = [cast(ct.DimensionType, elt.type).dim for elt in broadcast_dims_expr]

        if not set(field_type.dims).issubset(set(broadcast_dims)):
            raise FieldOperatorTypeDeductionError.from_foast_node(
                node,
                msg=f"Incompatible broadcast dimensions in {node.func.id}. Expected "
                f"broadcast dimension is missing {set(field_type.dims).difference(set(broadcast_dims))}",
            )

        return_type = ct.FieldType(
            dims=broadcast_dims,
            dtype=field_type.dtype,
        )

        return foast.Call(
            func=node.func,
            args=node.args,
            kwargs=node.kwargs,
            location=node.location,
            type=return_type,
        )

    def visit_Constant(self, node: foast.Constant, **kwargs) -> foast.Constant:
        if not node.type:
            raise FieldOperatorTypeDeductionError.from_foast_node(
                node, msg=f"Found a literal with unrecognized type {node.type}."
            )
        return node


class FieldOperatorTypeDeductionError(GTSyntaxError, SyntaxWarning):
    """Exception for problematic type deductions that originate in user code."""

    def __init__(
        self,
        msg="",
        *,
        lineno=0,
        offset=0,
        filename=None,
        end_lineno=None,
        end_offset=None,
        text=None,
    ):
        msg = "Could not deduce type: " + msg
        super().__init__(msg, (filename, lineno, offset, text, end_lineno, end_offset))

    @classmethod
    def from_foast_node(
        cls,
        node: foast.LocatedNode,
        *,
        msg: str = "",
    ):
        return cls(
            msg,
            lineno=node.location.line,
            offset=node.location.column,
            filename=node.location.source,
            end_lineno=node.location.end_line,
            end_offset=node.location.end_column,
        )<|MERGE_RESOLUTION|>--- conflicted
+++ resolved
@@ -343,13 +343,13 @@
             type=return_type,
         )
 
-<<<<<<< HEAD
+
     def _visit_neighbor_sum(self, node: foast.Call, **kwargs) -> foast.Call:
         return self._visit_reduction(node, **kwargs)
 
     def _visit_max_over(self, node: foast.Call, **kwargs) -> foast.Call:
         return self._visit_reduction(node, **kwargs)
-=======
+
     def _visit_where(self, node: foast.Call, **kwargs) -> foast.Call:
         mask_type = cast(ct.FieldType, node.args[0].type)
         left_type = cast(ct.FieldType, node.args[1].type)
@@ -373,7 +373,7 @@
             type=left_type,
             location=node.location,
         )
->>>>>>> d1d50f65
+^
 
     def _visit_broadcast(self, node: foast.Call, **kwargs) -> foast.Call:
         field_type = cast(ct.FieldType, node.args[0].type)
