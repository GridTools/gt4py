# GT4Py Project - GridTools Framework
#
# Copyright (c) 2014-2021, ETH Zurich
# All rights reserved.
#
# This file is part of the GT4Py project and the GridTools framework.
# GT4Py is free software: you can redistribute it and/or modify it under
# the terms of the GNU General Public License as published by the
# Free Software Foundation, either version 3 of the License, or any later
# version. See the LICENSE.txt file at the top-level directory of this
# distribution for a copy of the license or check <https://www.gnu.org/licenses/>.
#
# SPDX-License-Identifier: GPL-3.0-or-later
from eve import NodeTranslator, traits
<<<<<<< HEAD
from functional.common import DimensionKind, GTTypeError
=======
from functional.common import GridType, GTTypeError
>>>>>>> 03bf7d6b
from functional.ffront import common_types, program_ast as past
from functional.iterator import ir as itir


def _size_arg_from_field(field_name: str, dim: int) -> str:
    return f"__{field_name}_size_{dim}"


class ProgramLowering(traits.VisitorWithSymbolTableTrait, NodeTranslator):
    """
    Lower Program AST (PAST) to Iterator IR (ITIR).

    Examples
    --------
    >>> from functional.ffront.func_to_past import ProgramParser
    >>> from functional.iterator.runtime import offset
    >>> from functional.iterator import ir
    >>> from functional.ffront.fbuiltins import Dimension, Field
    >>>
    >>> float64 = float
    >>> IDim = Dimension("IDim")
    >>> Ioff = offset("Ioff")
    >>>
    >>> def fieldop(inp: Field[[IDim], "float64"]) -> Field[[IDim], "float64"]:
    ...    ...
    >>> def program(inp: Field[[IDim], "float64"], out: Field[[IDim], "float64"]):
    ...    fieldop(inp, out=out)
    >>>
    >>> parsed = ProgramParser.apply_to_function(program)
    >>> fieldop_def = ir.FunctionDefinition(
    ...     id="fieldop",
    ...     params=[ir.Sym(id="inp")],
    ...     expr=ir.FunCall(fun=ir.SymRef(id="deref"), args=[ir.SymRef(id="inp")])
    ... )
    >>> lowered = ProgramLowering.apply(parsed, [fieldop_def], grid_type=GridType.CARTESIAN)
    >>> type(lowered)
    <class 'functional.iterator.ir.FencilDefinition'>
    >>> lowered.id
    SymbolName('program')
    >>> lowered.params
    [Sym(id=SymbolName('inp')), Sym(id=SymbolName('out')), Sym(id=SymbolName('__inp_size_0')), Sym(id=SymbolName('__out_size_0'))]
    """

    @classmethod
    def apply(
        cls,
        node: past.Program,
        function_definitions: list[itir.FunctionDefinition],
        grid_type: GridType,
    ) -> itir.FencilDefinition:
        return cls(grid_type=grid_type).visit(node, function_definitions=function_definitions)

    def __init__(self, grid_type):
        self.grid_type = grid_type

    def _gen_size_params_from_program(self, node: past.Program):
        """Generate symbols for each field param and dimension."""
        size_params = []
        for param in node.params:
            if isinstance(param.type, common_types.FieldType):
                for dim_idx in range(0, len(param.type.dims)):
                    size_params.append(itir.Sym(id=_size_arg_from_field(param.id, dim_idx)))
        return size_params

    def visit_Program(
        self, node: past.Program, *, symtable, function_definitions, **kwargs
    ) -> itir.FencilDefinition:
        # The ITIR does not support dynamically getting the size of a field. As
        #  a workaround we add additional arguments to the fencil definition
        #  containing the size of all fields. The caller of a program is (e.g.
        #  program decorator) is required to pass these arguments.
        size_params = self._gen_size_params_from_program(node)

        closures: list[itir.StencilClosure] = []
        for stmt in node.body:
            if isinstance(stmt, past.Call) and isinstance(
                symtable[stmt.func.id].type.returns, common_types.FieldType
            ):
                closures.append(self._visit_stencil_call(stmt, **kwargs))
            else:
                raise NotImplementedError(
                    "Only calls to functions returning a Field supported currently."
                )

        return itir.FencilDefinition(
            id=node.id,
            function_definitions=function_definitions,
            params=[itir.Sym(id=inp.id) for inp in node.params] + size_params,
            closures=closures,
        )

    def _visit_stencil_call(self, node: past.Call, **kwargs) -> itir.StencilClosure:
        assert isinstance(node.kwargs["out"].type, common_types.FieldType)

        output, domain = self._visit_stencil_call_out_arg(node.kwargs["out"], **kwargs)

        return itir.StencilClosure(
            domain=domain,
            stencil=itir.SymRef(id=node.func.id),
            inputs=[itir.SymRef(id=self.visit(arg, **kwargs).id) for arg in node.args],
            output=output,
        )

    def _visit_slice_bound(
        self, slice_bound: past.Constant, default_value: itir.Expr, dim_size: itir.Expr, **kwargs
    ) -> itir.Expr:
        if slice_bound is None:
            lowered_bound = default_value
        elif isinstance(slice_bound, past.Constant):
            assert (
                isinstance(slice_bound.type, common_types.ScalarType)
                and slice_bound.type.kind == common_types.ScalarKind.INT
            )
            if slice_bound.value < 0:
                lowered_bound = itir.FunCall(
                    fun=itir.SymRef(id="plus"),
                    args=[dim_size, self.visit(slice_bound, **kwargs)],
                )
            else:
                lowered_bound = self.visit(slice_bound, **kwargs)
        else:
            raise AssertionError("Expected `None` or `past.Constant`.")
        return lowered_bound

    def _visit_stencil_call_out_arg(
        self, node: past.Expr, **kwargs
    ) -> tuple[itir.SymRef, itir.FunCall]:
        # as the ITIR does not support slicing a field we have to do a deeper
        #  inspection of the PAST to emulate the behaviour
        if isinstance(node, past.Subscript):
            out_field_name: past.Name = node.value
            if isinstance(node.slice_, past.TupleExpr) and all(
                isinstance(el, past.Slice) for el in node.slice_.elts
            ):
                out_field_slice_: list[past.Slice] = node.slice_.elts
            elif isinstance(node.slice_, past.Slice):
                out_field_slice_: list[past.Slice] = [node.slice_]
            else:
                raise RuntimeError(
                    "Unexpected `out` argument. Must be tuple of slices or slice expression."
                )
            if len(out_field_slice_) != len(node.type.dims):
                raise GTTypeError(
                    f"Too many indices for field {out_field_name}: field is {len(node.type.dims)}"
                    f"-dimensional, but {len(out_field_slice_)} were indexed."
                )
            domain_args = []
            for dim_i, (dim, slice_) in enumerate(zip(node.type.dims, out_field_slice_)):
                # an expression for the size of a dimension
                dim_size = itir.SymRef(id=_size_arg_from_field(out_field_name.id, dim_i))
                # lower bound
                lower = self._visit_slice_bound(
                    slice_.lower, itir.Literal(value="0", type="int"), dim_size
                )
                upper = self._visit_slice_bound(slice_.upper, dim_size, dim_size)
                if dim.kind == DimensionKind.LOCAL:
                    raise GTTypeError(f"Dimension {dim.value} must not be local.")
                domain_args.append(
                    itir.FunCall(
                        fun=itir.SymRef(id="named_range"),
                        args=[itir.AxisLiteral(value=dim.value), lower, upper],
                    )
                )

        elif isinstance(node, past.Name):
            out_field_name = node
            domain_args = [
                itir.FunCall(
                    fun=itir.SymRef(id="named_range"),
                    args=[
                        itir.AxisLiteral(value=dim.value),
                        itir.Literal(value="0", type="int"),
                        # here we use the artificial size arguments added to the fencil
                        itir.SymRef(id=_size_arg_from_field(out_field_name.id, dim_idx)),
                    ],
                )
                for dim_idx, dim in enumerate(node.type.dims)
            ]
        else:
            raise RuntimeError(
                "Unexpected `out` argument. Must be a `past.Subscript` or `past.Name` node."
            )

        domain_builtin = (
            "cartesian_domain" if self.grid_type == GridType.CARTESIAN else "unstructured_domain"
        )
        return itir.SymRef(id=self.visit(out_field_name, **kwargs).id), itir.FunCall(
            fun=itir.SymRef(id=domain_builtin), args=domain_args
        )

    def visit_Constant(self, node: past.Constant, **kwargs) -> itir.Literal:
        if isinstance(node.type, common_types.ScalarType) and node.type.shape is None:
            match node.type.kind:
                case common_types.ScalarKind.STRING:
                    raise NotImplementedError(
                        f"Scalars of kind {node.type.kind} not supported currently."
                    )
            typename = node.type.kind.name.lower()
            if typename.startswith("int"):
                typename = "int"
            return itir.Literal(value=str(node.value), type=typename)

        raise NotImplementedError("Only scalar literals supported currently.")

    def visit_Name(self, node: past.Name, **kwargs) -> itir.Sym:
        return itir.Sym(id=node.id)<|MERGE_RESOLUTION|>--- conflicted
+++ resolved
@@ -12,11 +12,7 @@
 #
 # SPDX-License-Identifier: GPL-3.0-or-later
 from eve import NodeTranslator, traits
-<<<<<<< HEAD
-from functional.common import DimensionKind, GTTypeError
-=======
-from functional.common import GridType, GTTypeError
->>>>>>> 03bf7d6b
+from functional.common import DimensionKind, GridType, GTTypeError
 from functional.ffront import common_types, program_ast as past
 from functional.iterator import ir as itir
 
