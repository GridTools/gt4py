# GT4Py Project - GridTools Framework
#
# Copyright (c) 2014-2021, ETH Zurich
# All rights reserved.
#
# This file is part of the GT4Py project and the GridTools framework.
# GT4Py is free software: you can redistribute it and/or modify it under
# the terms of the GNU General Public License as published by the
# Free Software Foundation, either version 3 of the License, or any later
# version. See the LICENSE.txt file at the top-level directory of this
# distribution for a copy of the license or check <https://www.gnu.org/licenses/>.
#
# SPDX-License-Identifier: GPL-3.0-or-later
import ast
import textwrap
import typing
from dataclasses import dataclass
from typing import Callable

from eve.concepts import SourceLocation
from eve.extended_typing import Any, ClassVar, Generic, Optional, Type, TypeVar
from functional import common
from functional.ffront.ast_passes.fix_missing_locations import FixMissingLocations
from functional.ffront.ast_passes.remove_docstrings import RemoveDocstrings
from functional.ffront.source_utils import SourceDefinition, get_closure_vars_from_function


DialectRootT = TypeVar("DialectRootT")


class DialectSyntaxError(common.GTSyntaxError):
    dialect_name: ClassVar[str] = ""

    def __init__(
        self,
        msg="",
        *,
        lineno: int = 0,
        offset: int = 0,
        filename: Optional[str] = None,
        end_lineno: int = None,
        end_offset: int = None,
        text: Optional[str] = None,
    ):
        msg = f"Invalid {self.dialect_name} Syntax: {msg}"
        super().__init__(msg, (filename, lineno, offset, text, end_lineno, end_offset))

    @classmethod
    def from_AST(
        cls,
        node: ast.AST,
        *,
        msg: str = "",
        filename: Optional[str] = None,
        text: Optional[str] = None,
    ):
        return cls(
            msg,
            lineno=node.lineno,
            offset=node.col_offset,
            filename=filename,
            end_lineno=getattr(node, "end_lineno", None),
            end_offset=getattr(node, "end_col_offset", None),
            text=text,
        )


@dataclass(frozen=True, kw_only=True)
class DialectParser(ast.NodeVisitor, Generic[DialectRootT]):
    source_definition: SourceDefinition
    closure_vars: dict[str, Any]
    annotations: dict[str, Any]
    syntax_error_cls: ClassVar[Type[DialectSyntaxError]] = DialectSyntaxError

    @classmethod
    def apply(
        cls,
        source_definition: SourceDefinition,
<<<<<<< HEAD
        closure_vars: dict[str, Any],
        annotations: dict[str, Any],
    ) -> DialectRootT:  # type: ignore[valid-type]  # used to work, now mypy is going berserk for unknown reasons
=======
        captured_vars: CapturedVars,
        externals: Optional[dict[str, Any]] = None,
    ) -> DialectRootT:
>>>>>>> 362ab225

        source, filename, starting_line = source_definition
        try:
            definition_ast = ast.parse(textwrap.dedent(source)).body[0]
            definition_ast = RemoveDocstrings.apply(definition_ast)
            definition_ast = FixMissingLocations.apply(definition_ast)
            definition_ast = ast.increment_lineno(definition_ast, starting_line - 1)
            output_ast = cls._postprocess_dialect_ast(
                cls(
                    source_definition=source_definition,
<<<<<<< HEAD
                    closure_vars=closure_vars,
                    annotations=annotations,
                ).visit(cls._preprocess_definition_ast(definition_ast))
=======
                    captured_vars=captured_vars,
                    externals_defs=externals or {},
                ).visit(cls._preprocess_definition_ast(definition_ast)),
                captured_vars,
>>>>>>> 362ab225
            )
        except SyntaxError as err:
            # The ast nodes do not contain information about the path of the
            #  source file or its contents. We add this information here so
            #  that raising an error using :func:`DialectSyntaxError.from_AST`
            #  does not require passing the information on every invocation.
            if not err.filename:
                err.filename = filename
            if not err.text:
                err.text = source
            raise err

        return output_ast

    @classmethod
    def apply_to_function(cls, function: Callable):
        src = SourceDefinition.from_function(function)
        closure_vars = get_closure_vars_from_function(function)
        annotations = typing.get_type_hints(function)
        return cls.apply(src, closure_vars, annotations)

    @classmethod
    def _preprocess_definition_ast(cls, definition_ast: ast.AST) -> ast.AST:
        return definition_ast

    @classmethod
    def _postprocess_dialect_ast(
        cls, output_ast: DialectRootT, captured_vars: CapturedVars
    ) -> DialectRootT:
        return output_ast

<<<<<<< HEAD
=======
    @classmethod
    def apply_to_function(
        cls,
        func: types.FunctionType,
        externals: Optional[dict[str, Any]] = None,
    ) -> DialectRootT:
        source_definition = SourceDefinition.from_function(func)
        captured_vars = CapturedVars.from_function(func)
        return cls.apply(source_definition, captured_vars, externals)

>>>>>>> 362ab225
    def generic_visit(self, node: ast.AST) -> None:
        raise self.syntax_error_cls.from_AST(
            node,
            msg=f"Nodes of type {type(node).__module__}.{type(node).__qualname__} not supported in dialect.",
        )

    def _make_loc(self, node: ast.AST) -> SourceLocation:
        return SourceLocation.from_AST(node, source=self.source_definition.filename)<|MERGE_RESOLUTION|>--- conflicted
+++ resolved
@@ -76,15 +76,9 @@
     def apply(
         cls,
         source_definition: SourceDefinition,
-<<<<<<< HEAD
         closure_vars: dict[str, Any],
         annotations: dict[str, Any],
     ) -> DialectRootT:  # type: ignore[valid-type]  # used to work, now mypy is going berserk for unknown reasons
-=======
-        captured_vars: CapturedVars,
-        externals: Optional[dict[str, Any]] = None,
-    ) -> DialectRootT:
->>>>>>> 362ab225
 
         source, filename, starting_line = source_definition
         try:
@@ -95,16 +89,10 @@
             output_ast = cls._postprocess_dialect_ast(
                 cls(
                     source_definition=source_definition,
-<<<<<<< HEAD
                     closure_vars=closure_vars,
                     annotations=annotations,
                 ).visit(cls._preprocess_definition_ast(definition_ast))
-=======
-                    captured_vars=captured_vars,
-                    externals_defs=externals or {},
-                ).visit(cls._preprocess_definition_ast(definition_ast)),
                 captured_vars,
->>>>>>> 362ab225
             )
         except SyntaxError as err:
             # The ast nodes do not contain information about the path of the
@@ -136,19 +124,6 @@
     ) -> DialectRootT:
         return output_ast
 
-<<<<<<< HEAD
-=======
-    @classmethod
-    def apply_to_function(
-        cls,
-        func: types.FunctionType,
-        externals: Optional[dict[str, Any]] = None,
-    ) -> DialectRootT:
-        source_definition = SourceDefinition.from_function(func)
-        captured_vars = CapturedVars.from_function(func)
-        return cls.apply(source_definition, captured_vars, externals)
-
->>>>>>> 362ab225
     def generic_visit(self, node: ast.AST) -> None:
         raise self.syntax_error_cls.from_AST(
             node,
