# GT4Py Project - GridTools Framework
#
# Copyright (c) 2014-2021, ETH Zurich
# All rights reserved.
#
# This file is part of the GT4Py project and the GridTools framework.
# GT4Py is free software: you can redistribute it and/or modify it under
# the terms of the GNU General Public License as published by the
# Free Software Foundation, either version 3 of the License, or any later
# version. See the LICENSE.txt file at the top-level directory of this
# distribution for a copy of the license or check <https://www.gnu.org/licenses/>.
#
# SPDX-License-Identifier: GPL-3.0-or-later
import ast
import textwrap
import typing
from dataclasses import dataclass
from typing import Callable

from eve.concepts import SourceLocation
from eve.extended_typing import Any, ClassVar, Generic, Optional, Type, TypeVar
from functional import common
from functional.ffront.ast_passes.fix_missing_locations import FixMissingLocations
from functional.ffront.ast_passes.remove_docstrings import RemoveDocstrings
from functional.ffront.source_utils import SourceDefinition, get_closure_vars_from_function


DialectRootT = TypeVar("DialectRootT")


class DialectSyntaxError(common.GTSyntaxError):
    dialect_name: ClassVar[str] = ""

    def __init__(
        self,
        msg="",
        *,
        lineno: int = 0,
        offset: int = 0,
        filename: Optional[str] = None,
        end_lineno: Optional[int] = None,
        end_offset: Optional[int] = None,
        text: Optional[str] = None,
    ):
        msg = f"Invalid {self.dialect_name} Syntax: {msg}"
        super().__init__(msg, (filename, lineno, offset, text, end_lineno, end_offset))

    @classmethod
    def from_AST(
        cls,
        node: ast.AST,
        *,
        msg: str = "",
        filename: Optional[str] = None,
        text: Optional[str] = None,
    ):
        return cls(
            msg,
            lineno=node.lineno,
            offset=node.col_offset + 1,  # offset is 1-based for syntax errors
            filename=filename,
            end_lineno=getattr(node, "end_lineno", None),
            end_offset=(node.end_col_offset + 1)
            if hasattr(node, "end_col_offset") and node.end_col_offset is not None
            else None,
            text=text,
        )

    @classmethod
    def from_location(cls, msg="", *, location: SourceLocation):
        return cls(
            msg,
            lineno=location.line,
            offset=location.column,
            filename=location.source,
            end_lineno=location.end_line,
            end_offset=location.end_column,
            text=None,
        )


def _ensure_syntax_error_invariants(err: SyntaxError):
    """Ensure syntax error invariants required to print meaningful error messages."""
    # If offsets are provided so must line numbers. For example `err.offset` determines
    # if carets (`^^^^`) are printed below `err.text`. They would be misleading if we
    # don't know on which line the error occurs.
    assert err.lineno or not err.offset
    assert err.end_lineno or not err.end_offset
    # If the ends are provided so must starts.
    assert err.lineno or not err.end_lineno
    assert err.offset or not err.end_offset


@dataclass(frozen=True, kw_only=True)
class DialectParser(ast.NodeVisitor, Generic[DialectRootT]):
    source_definition: SourceDefinition
    closure_vars: dict[str, Any]
    annotations: dict[str, Any]
    syntax_error_cls: ClassVar[Type[DialectSyntaxError]] = DialectSyntaxError

    @classmethod
    def apply(
        cls,
        source_definition: SourceDefinition,
        closure_vars: dict[str, Any],
        annotations: dict[str, Any],
    ) -> DialectRootT:

        source, filename, starting_line = source_definition
        try:
            line_offset = starting_line - 1
            definition_ast: ast.AST
            definition_ast = ast.parse(textwrap.dedent(source)).body[0]
            definition_ast = ast.increment_lineno(definition_ast, line_offset)
            line_offset = 0  # line numbers are correct from now on

            definition_ast = RemoveDocstrings.apply(definition_ast)
<<<<<<< HEAD
            definition_ast_formatted = FixMissingLocations.apply(definition_ast)
            definition_ast_formatted = ast.increment_lineno(
                definition_ast_formatted, starting_line - 1
            )
=======
            definition_ast = FixMissingLocations.apply(definition_ast)
>>>>>>> ec66f67c
            output_ast = cls._postprocess_dialect_ast(
                cls(
                    source_definition=source_definition,
                    closure_vars=closure_vars,
                    annotations=annotations,
                ).visit(cls._preprocess_definition_ast(definition_ast_formatted)),
                closure_vars,
                annotations,
            )
        except SyntaxError as err:
            _ensure_syntax_error_invariants(err)

            # The ast nodes do not contain information about the path of the
            #  source file or its contents. We add this information here so
            #  that raising an error using :func:`DialectSyntaxError.from_AST`
            #  does not require passing the information on every invocation.
            if not err.filename:
                err.filename = filename

            # ensure line numbers are relative to the file (respects `starting_line`)
            if err.lineno:
                err.lineno = err.lineno + line_offset
            if err.end_lineno:
                err.end_lineno = err.end_lineno + line_offset

            if not err.text:
                if err.lineno:
                    source_lineno = err.lineno - starting_line
                    source_end_lineno = (
                        (err.end_lineno - starting_line) if err.end_lineno else source_lineno
                    )
                    err.text = "\n".join(source.splitlines()[source_lineno : source_end_lineno + 1])
                else:
                    err.text = source

            raise err

        return output_ast

    @classmethod
    def apply_to_function(cls, function: Callable):
        src = SourceDefinition.from_function(function)
        closure_vars = get_closure_vars_from_function(function)
        annotations = typing.get_type_hints(function)
        return cls.apply(src, closure_vars, annotations)

    @classmethod
    def _preprocess_definition_ast(cls, definition_ast: ast.AST) -> ast.AST:
        return definition_ast

    @classmethod
    def _postprocess_dialect_ast(
        cls, output_ast: DialectRootT, closure_vars: dict[str, Any], annotations: dict[str, Any]
    ) -> DialectRootT:
        return output_ast

    def generic_visit(self, node: ast.AST) -> None:
        raise self.syntax_error_cls.from_AST(
            node,
            msg=f"Nodes of type {type(node).__module__}.{type(node).__qualname__} not supported in dialect.",
        )

    def _make_loc(self, node: ast.AST) -> SourceLocation:
        return SourceLocation.from_AST(node, source=self.source_definition.filename)<|MERGE_RESOLUTION|>--- conflicted
+++ resolved
@@ -115,14 +115,8 @@
             line_offset = 0  # line numbers are correct from now on
 
             definition_ast = RemoveDocstrings.apply(definition_ast)
-<<<<<<< HEAD
-            definition_ast_formatted = FixMissingLocations.apply(definition_ast)
-            definition_ast_formatted = ast.increment_lineno(
-                definition_ast_formatted, starting_line - 1
-            )
-=======
             definition_ast = FixMissingLocations.apply(definition_ast)
->>>>>>> ec66f67c
+
             output_ast = cls._postprocess_dialect_ast(
                 cls(
                     source_definition=source_definition,
