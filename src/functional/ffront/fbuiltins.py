--- conflicted
+++ resolved
@@ -85,12 +85,7 @@
     )
 )
 
-
-<<<<<<< HEAD
-FUN_BUILTIN_NAMES = ["neighbor_sum", "max_over", "broadcast"]
-=======
-FUN_BUILTIN_NAMES = ["neighbor_sum", "broadcast", "where"]
->>>>>>> d1d50f65
+FUN_BUILTIN_NAMES = ["neighbor_sum", "max_over", "broadcast", "where"]
 
 
 EXTERNALS_MODULE_NAME = "__externals__"
