--- conflicted
+++ resolved
@@ -90,13 +90,13 @@
     scanop_type: ts.ScanOperatorType, args: list[ts.TypeSpec], kwargs: dict[str, ts.TypeSpec]
 ) -> Iterator[str]:
     if not all(
-        is_field_type_or_tuple_of_field_type(arg) or isinstance(arg, ct.ScalarType) for arg in args
+        is_field_type_or_tuple_of_field_type(arg) or isinstance(arg, ts.ScalarType) for arg in args
     ):
         yield "Arguments to scan operator must be fields, scalars or tuples thereof."
         return
 
     new_args = [
-        ct.FieldType(dims=[], dtype=extract_dtype(arg)) if is_number(arg) else arg for arg in args
+        ts.FieldType(dims=[], dtype=extract_dtype(arg)) if is_number(arg) else arg for arg in args
     ]
 
     arg_dims = [extract_dims(el) for arg in new_args for el in primitive_constituents(arg)]
@@ -117,13 +117,8 @@
         # as we capture `i`.
         def _as_field(dtype: ts.ScalarType, path: tuple[int, ...]) -> ts.FieldType:
             try:
-<<<<<<< HEAD
                 el_type = reduce(lambda type_, idx: type_.types[idx], path, new_args[i])  # type: ignore[attr-defined] # noqa: B023
-                return ct.FieldType(dims=extract_dims(el_type), dtype=dtype)
-=======
-                el_type = reduce(lambda type_, idx: type_.types[idx], path, args[i])  # type: ignore[attr-defined] # noqa: B023
                 return ts.FieldType(dims=extract_dims(el_type), dtype=dtype)
->>>>>>> a69f0af6
             except (IndexError, AttributeError):
                 # The structure of the scan passes argument and the requested
                 # argument type differ. As such we can not extract the dimensions
