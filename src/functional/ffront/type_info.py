<<<<<<< HEAD
import functools
from functools import reduce
from types import EllipsisType
from typing import Callable, Iterator, Optional, Type, TypeGuard, cast

from eve.utils import XIterable, xiter
from functional.common import Dimension, GTTypeError
from functional.ffront import common_types as ct


def is_concrete(symbol_type: ct.SymbolType) -> TypeGuard[ct.SymbolType]:
    """Figure out if the foast type is completely deduced."""
    if isinstance(symbol_type, ct.DeferredSymbolType):
        return False
    elif isinstance(symbol_type, ct.SymbolType):
        return True
    return False

=======
# GT4Py Project - GridTools Framework
#
# Copyright (c) 2014-2022, ETH Zurich
# All rights reserved.
#
# This file is part of the GT4Py project and the GridTools framework.
# GT4Py is free software: you can redistribute it and/or modify it under
# the terms of the GNU General Public License as published by the
# Free Software Foundation, either vervisit_Constantsion 3 of the License, or any later
# version. See the LICENSE.txt file at the top-level directory of this
# distribution for a copy of the license or check <https://www.gnu.org/licenses/>.
#
# SPDX-License-Identifier: GPL-3.0-or-later
>>>>>>> 4e6368b3

from functools import reduce
from typing import Iterable, Iterator, cast

import functional.ffront.type_specifications as ts
from functional.common import GTTypeError
from functional.type_system.type_info import (  # noqa: F401
    accepts_args as accepts_args,
    apply_to_primitive_constituents as apply_to_primitive_constituents,
    extract_dims as extract_dims,
    extract_dtype as extract_dtype,
    function_signature_incompatibilities as function_signature_incompatibilities,
    function_signature_incompatibilities_field as function_signature_incompatibilities_field,
    function_signature_incompatibilities_func as function_signature_incompatibilities_func,
    is_arithmetic as is_arithmetic,
    is_concrete as is_concrete,
    is_concretizable as is_concretizable,
    is_field_type_or_tuple_of_field_type as is_field_type_or_tuple_of_field_type,
    is_floating_point as is_floating_point,
    is_integral as is_integral,
    is_logical as is_logical,
    is_number as is_number,
    primitive_constituents as primitive_constituents,
    promote as promote,
    promote_dims as promote_dims,
    return_type as return_type,
    return_type_field as return_type_field,
    return_type_func as return_type_func,
    type_class as type_class,
)


def _is_zero_dim_field(field: ts.TypeSpec) -> bool:
    return (
        isinstance(field, ts.FieldType)
        and isinstance(field.dims, Iterable)
        and len(field.dims) == 0
    )


<<<<<<< HEAD
def primitive_constituents(
    symbol_type: Optional[ct.SymbolType],
) -> XIterable[ct.SymbolType]:
    """
    Return the primitive types contained in a composite type.

    >>> from functional.common import Dimension
    >>> I = Dimension(value="I")
    >>> int_type = ct.ScalarType(kind=ct.ScalarKind.INT)
    >>> field_type = ct.FieldType(dims=[I], dtype=int_type)

    >>> tuple_type = ct.TupleType(types=[int_type, field_type])
    >>> primitive_constituents(tuple_type).to_list()  # doctest: +ELLIPSIS
    [ScalarType(...), FieldType(...)]

    >>> nested_tuple = ct.TupleType(types=[field_type, tuple_type])
    >>> primitive_constituents(nested_tuple).to_list()  # doctest: +ELLIPSIS
    [FieldType(...), ScalarType(...), FieldType(...)]
    """

    def constituents_yielder(symbol_type: Optional[ct.SymbolType]):
        if isinstance(symbol_type, ct.TupleType):
            for el_type in symbol_type.types:
                yield from constituents_yielder(el_type)
        else:
            yield symbol_type

    return xiter(constituents_yielder(symbol_type))


def apply_to_primitive_constituents(
    symbol_type: ct.SymbolType,
    fun: Callable[[ct.SymbolType], ct.SymbolType]
    | Callable[[ct.SymbolType, tuple[int, ...]], ct.SymbolType],
    with_path_arg=False,
    _path=(),
):
    """
    Apply function to all primitive constituents of a type.

    >>> int_type = ct.ScalarType(kind=ct.ScalarKind.INT)
    >>> tuple_type = ct.TupleType(types=[int_type, int_type])
    >>> print(apply_to_primitive_constituents(tuple_type, lambda primitive_type: ct.FieldType(dims=[], dtype=primitive_type)))
    tuple[Field[[], int64], Field[[], int64]]
    """
    if isinstance(symbol_type, ct.TupleType):
        return ct.TupleType(
            types=[
                apply_to_primitive_constituents(
                    el, fun, _path=(*_path, i), with_path_arg=with_path_arg
                )
                for i, el in enumerate(symbol_type.types)
            ]
        )
    if with_path_arg:
        return fun(symbol_type, _path)  # type: ignore[call-arg] # mypy not aware of `with_path_arg`
    else:
        return fun(symbol_type)  # type: ignore[call-arg] # mypy not aware of `with_path_arg`


def extract_dtype(symbol_type: ct.SymbolType) -> ct.ScalarType:
    """
    Extract the data type from ``symbol_type`` if it is either `FieldType` or `ScalarType`.

    Raise an error if no dtype can be found or the result would be ambiguous.

    Examples:
    ---------
    >>> print(extract_dtype(ct.ScalarType(kind=ct.ScalarKind.FLOAT64)))
    float64

    >>> print(extract_dtype(ct.FieldType(dims=[], dtype=ct.ScalarType(kind=ct.ScalarKind.BOOL))))
    bool
    """
    match symbol_type:
        case ct.FieldType(dtype=dtype):
            return dtype
        case ct.ScalarType() as dtype:
            return dtype
    raise GTTypeError(f"Can not unambiguosly extract data type from {symbol_type}!")


def is_floating_point(symbol_type: ct.SymbolType) -> bool:
    """
    Check if the dtype of ``symbol_type`` is a floating point type.

    Examples:
    ---------
    >>> is_floating_point(ct.ScalarType(kind=ct.ScalarKind.FLOAT64))
    True
    >>> is_floating_point(ct.ScalarType(kind=ct.ScalarKind.FLOAT32))
    True
    >>> is_floating_point(ct.ScalarType(kind=ct.ScalarKind.INT32))
    False
    >>> is_floating_point(ct.FieldType(dims=[Dimension(value="I")], dtype=ct.ScalarType(kind=ct.ScalarKind.FLOAT64)))
    True
    """
    return extract_dtype(symbol_type).kind in [
        ct.ScalarKind.FLOAT32,
        ct.ScalarKind.FLOAT64,
    ]


def is_integral(symbol_type: ct.SymbolType) -> bool:
    """
    Check if the dtype of ``symbol_type`` is an integral type.

    Examples:
    ---------
    >>> is_integral(ct.ScalarType(kind=ct.ScalarKind.INT))
    True
    >>> is_integral(ct.ScalarType(kind=ct.ScalarKind.INT32))
    True
    >>> is_integral(ct.ScalarType(kind=ct.ScalarKind.FLOAT32))
    False
    >>> is_integral(ct.FieldType(dims=[Dimension(value="I")], dtype=ct.ScalarType(kind=ct.ScalarKind.INT)))
    True
    """
    return extract_dtype(symbol_type).kind in [
        ct.ScalarKind.INT,
        ct.ScalarKind.INT32,
        ct.ScalarKind.INT64,
    ]


def is_number(symbol_type: ct.SymbolType) -> bool:
    """
    Check if ``symbol_type`` is either intergral or float.

    Examples:
    ---------
    >>> is_number(ct.ScalarType(kind=ct.ScalarKind.FLOAT64))
    True
    >>> is_number(ct.ScalarType(kind=ct.ScalarKind.INT32))
    True
    >>> is_number(ct.ScalarType(kind=ct.ScalarKind.BOOL))
    False
    >>> is_number(ct.FieldType(dims=[], dtype=ct.ScalarType(kind=ct.ScalarKind.INT)))
    False
    """
    if not isinstance(symbol_type, ct.ScalarType):
        return False
    # TODO(nfarabullini): re-factor is_arithmetic such that it only checks for scalars
    #  and the emtpy field pass in an another function
    return is_arithmetic(symbol_type)


def is_logical(symbol_type: ct.SymbolType) -> bool:
    return extract_dtype(symbol_type).kind is ct.ScalarKind.BOOL


def is_arithmetic(symbol_type: ct.SymbolType) -> bool:
    """
    Check if ``symbol_type`` is compatible with arithmetic operations.

    Examples:
    ---------
    >>> is_arithmetic(ct.ScalarType(kind=ct.ScalarKind.FLOAT64))
    True
    >>> is_arithmetic(ct.ScalarType(kind=ct.ScalarKind.BOOL))
    False
    >>> is_arithmetic(ct.ScalarType(kind=ct.ScalarKind.STRING))
    False
    >>> is_arithmetic(ct.FieldType(dims=[], dtype=ct.ScalarType(kind=ct.ScalarKind.INT32)))
    True
    """
    return is_floating_point(symbol_type) or is_integral(symbol_type)


def is_field_type_or_tuple_of_field_type(type_: Optional[ct.SymbolType]) -> bool:
    """
     Return True if ``type_`` is FieldType or FieldType nested in TupleType.

     Examples:
     ---------
    >>> scalar_type = ct.ScalarType(kind=ct.ScalarKind.INT)
    >>> field_type = ct.FieldType(dims=[], dtype=scalar_type)
     >>> is_field_type_or_tuple_of_field_type(field_type)
     True
     >>> is_field_type_or_tuple_of_field_type(ct.TupleType(types=[field_type, field_type]))
     True
     >>> is_field_type_or_tuple_of_field_type(ct.TupleType(types=[field_type, scalar_type]))
     False
    """
    return all(isinstance(t, ct.FieldType) for t in primitive_constituents(type_))


def extract_dims(symbol_type: ct.SymbolType) -> list[Dimension]:
    """
    Try to extract field dimensions if possible.

    Scalars are treated as zero-dimensional

    Examples:
    ---------
    >>> extract_dims(ct.ScalarType(kind=ct.ScalarKind.INT64, shape=[3, 4]))
    []
    >>> I = Dimension(value="I")
    >>> J = Dimension(value="J")
    >>> extract_dims(ct.FieldType(dims=[I, J], dtype=ct.ScalarType(kind=ct.ScalarKind.INT64)))
    [Dimension(value='I', kind=<DimensionKind.HORIZONTAL: 'horizontal'>), Dimension(value='J', kind=<DimensionKind.HORIZONTAL: 'horizontal'>)]
    """
    match symbol_type:
        case ct.ScalarType():
            return []
        case ct.FieldType(dims):
            return dims
    raise GTTypeError(f"Can not extract dimensions from {symbol_type}!")


def is_concretizable(symbol_type: ct.SymbolType, to_type: ct.SymbolType) -> bool:
    """
    Check if ``symbol_type`` can be concretized to ``to_type``.

    Examples:
    ---------
    >>> is_concretizable(
    ...     ct.ScalarType(kind=ct.ScalarKind.INT64),
    ...     to_type=ct.ScalarType(kind=ct.ScalarKind.INT64)
    ... )
    True

    >>> is_concretizable(
    ...     ct.ScalarType(kind=ct.ScalarKind.INT64),
    ...     to_type=ct.ScalarType(kind=ct.ScalarKind.FLOAT64)
    ... )
    False

    >>> is_concretizable(
    ...     ct.DeferredSymbolType(constraint=None),
    ...     to_type=ct.FieldType(dtype=ct.ScalarType(kind=ct.ScalarKind.BOOL), dims=[])
    ... )
    True

    >>> is_concretizable(
    ...     ct.DeferredSymbolType(constraint=ct.DataType),
    ...     to_type=ct.FieldType(dtype=ct.ScalarType(kind=ct.ScalarKind.BOOL), dims=[])
    ... )
    True

    >>> is_concretizable(
    ...     ct.DeferredSymbolType(constraint=ct.OffsetType),
    ...     to_type=ct.FieldType(dtype=ct.ScalarType(kind=ct.ScalarKind.BOOL), dims=[])
    ... )
    False

    >>> is_concretizable(
    ...     ct.DeferredSymbolType(constraint=ct.SymbolType),
    ...     to_type=ct.DeferredSymbolType(constraint=ct.ScalarType)
    ... )
    True

    """
    if isinstance(symbol_type, ct.FunctionType):
        raise NotImplementedError("`FunctionType` is not concretizable")
    if isinstance(symbol_type, ct.DeferredSymbolType) and (
        symbol_type.constraint is None or issubclass(type_class(to_type), symbol_type.constraint)
    ):
        return True
    elif is_concrete(symbol_type):
        return symbol_type == to_type
    return False


def _is_zero_dim_field(field: ct.SymbolType) -> bool:
    return isinstance(field, ct.FieldType) and field.dims != Ellipsis and len(field.dims) == 0


=======
>>>>>>> 4e6368b3
def promote_zero_dims(
    args: list[ts.TypeSpec], function_type: ts.FieldOperatorType | ts.ProgramType
) -> list:
    """Promote arg types to zero dimensional fields if compatible and required by function signature."""
    new_args = args.copy()
    for arg_i, arg in enumerate(args):
        def_type = function_type.definition.args[arg_i]
        if _is_zero_dim_field(def_type) and is_number(arg):
            if extract_dtype(def_type) == extract_dtype(arg):
                new_args[arg_i] = def_type
            else:
                raise GTTypeError(f"{arg} is not compatible with {def_type}.")
    return new_args


@return_type.register
def return_type_fieldop(
    fieldop_type: ts.FieldOperatorType,
    *,
    with_args: list[ts.TypeSpec],
    with_kwargs: dict[str, ts.TypeSpec],
):
    ret_type = return_type(fieldop_type.definition, with_args=with_args, with_kwargs=with_kwargs)
    return ret_type


@function_signature_incompatibilities.register
def function_signature_incompatibilities_fieldop(
    fieldop_type: ts.FieldOperatorType, args: list[ts.TypeSpec], kwargs: dict[str, ts.TypeSpec]
) -> Iterator[str]:
    new_args = promote_zero_dims(args, fieldop_type)
    yield from function_signature_incompatibilities_func(fieldop_type.definition, new_args, kwargs)


@function_signature_incompatibilities.register
def function_signature_incompatibilities_scanop(
    scanop_type: ts.ScanOperatorType, args: list[ts.TypeSpec], kwargs: dict[str, ts.TypeSpec]
) -> Iterator[str]:
    if not all(is_field_type_or_tuple_of_field_type(arg) for arg in args):
        yield "Arguments to scan operator must be fields or tuples thereof."
        return

    arg_dims = [extract_dims(el) for arg in args for el in primitive_constituents(arg)]
    try:
        promote_dims(*arg_dims)
    except GTTypeError as e:
        yield e.args[0]

    if len(args) != len(scanop_type.definition.args) - 1:
        yield f"Scan operator takes {len(scanop_type.definition.args)-1} arguments, but {len(args)} were given."
        return

    promoted_args = []
    for i, scan_pass_arg in enumerate(scanop_type.definition.args[1:]):
        # Helper function that given a scalar type in the signature of the scan
        # pass return a field type with that dtype and the dimensions of the
        # corresponding field type in the requested `args` type. Defined here
        # as we capture `i`.
        def _as_field(dtype: ts.ScalarType, path: tuple[int, ...]) -> ts.FieldType:
            try:
                el_type = reduce(lambda type_, idx: type_.types[idx], path, args[i])  # type: ignore[attr-defined] # noqa: B023
                return ts.FieldType(dims=extract_dims(el_type), dtype=dtype)
            except (IndexError, AttributeError):
                # The structure of the scan passes argument and the requested
                # argument type differ. As such we can not extract the dimensions
                # and just return a generic field shown in the error later on.
                return ts.FieldType(dims=..., dtype=dtype)

        promoted_args.append(
            apply_to_primitive_constituents(scan_pass_arg, _as_field, with_path_arg=True)  # type: ignore[arg-type]
        )

    # build a function type to leverage the already existing signature checking
    #  capabilities
    function_type = ts.FunctionType(
        args=promoted_args,
        kwargs={},
        returns=ts.DeferredType(constraint=None),
    )

    yield from function_signature_incompatibilities(function_type, args, kwargs)


@function_signature_incompatibilities.register
def function_signature_incompatibilities_program(
    program_type: ts.ProgramType, args: list[ts.TypeSpec], kwargs: dict[str, ts.TypeSpec]
) -> Iterator[str]:
    new_args = promote_zero_dims(args, program_type)
    yield from function_signature_incompatibilities_func(program_type.definition, new_args, kwargs)


@return_type.register
def return_type_scanop(
    callable_type: ts.ScanOperatorType,
    *,
    with_args: list[ts.TypeSpec],
    with_kwargs: dict[str, ts.TypeSpec],
):
    carry_dtype = callable_type.definition.returns
    promoted_dims = promote_dims(
        *(extract_dims(el) for arg in with_args for el in primitive_constituents(arg)),
        # the vertical axis is always added to the dimension of the returned
        #  field
        [callable_type.axis],
    )
    return apply_to_primitive_constituents(
        carry_dtype, lambda arg: ts.FieldType(dims=promoted_dims, dtype=cast(ts.ScalarType, arg))
    )<|MERGE_RESOLUTION|>--- conflicted
+++ resolved
@@ -1,23 +1,3 @@
-<<<<<<< HEAD
-import functools
-from functools import reduce
-from types import EllipsisType
-from typing import Callable, Iterator, Optional, Type, TypeGuard, cast
-
-from eve.utils import XIterable, xiter
-from functional.common import Dimension, GTTypeError
-from functional.ffront import common_types as ct
-
-
-def is_concrete(symbol_type: ct.SymbolType) -> TypeGuard[ct.SymbolType]:
-    """Figure out if the foast type is completely deduced."""
-    if isinstance(symbol_type, ct.DeferredSymbolType):
-        return False
-    elif isinstance(symbol_type, ct.SymbolType):
-        return True
-    return False
-
-=======
 # GT4Py Project - GridTools Framework
 #
 # Copyright (c) 2014-2022, ETH Zurich
@@ -31,7 +11,7 @@
 # distribution for a copy of the license or check <https://www.gnu.org/licenses/>.
 #
 # SPDX-License-Identifier: GPL-3.0-or-later
->>>>>>> 4e6368b3
+
 
 from functools import reduce
 from typing import Iterable, Iterator, cast
@@ -72,277 +52,6 @@
     )
 
 
-<<<<<<< HEAD
-def primitive_constituents(
-    symbol_type: Optional[ct.SymbolType],
-) -> XIterable[ct.SymbolType]:
-    """
-    Return the primitive types contained in a composite type.
-
-    >>> from functional.common import Dimension
-    >>> I = Dimension(value="I")
-    >>> int_type = ct.ScalarType(kind=ct.ScalarKind.INT)
-    >>> field_type = ct.FieldType(dims=[I], dtype=int_type)
-
-    >>> tuple_type = ct.TupleType(types=[int_type, field_type])
-    >>> primitive_constituents(tuple_type).to_list()  # doctest: +ELLIPSIS
-    [ScalarType(...), FieldType(...)]
-
-    >>> nested_tuple = ct.TupleType(types=[field_type, tuple_type])
-    >>> primitive_constituents(nested_tuple).to_list()  # doctest: +ELLIPSIS
-    [FieldType(...), ScalarType(...), FieldType(...)]
-    """
-
-    def constituents_yielder(symbol_type: Optional[ct.SymbolType]):
-        if isinstance(symbol_type, ct.TupleType):
-            for el_type in symbol_type.types:
-                yield from constituents_yielder(el_type)
-        else:
-            yield symbol_type
-
-    return xiter(constituents_yielder(symbol_type))
-
-
-def apply_to_primitive_constituents(
-    symbol_type: ct.SymbolType,
-    fun: Callable[[ct.SymbolType], ct.SymbolType]
-    | Callable[[ct.SymbolType, tuple[int, ...]], ct.SymbolType],
-    with_path_arg=False,
-    _path=(),
-):
-    """
-    Apply function to all primitive constituents of a type.
-
-    >>> int_type = ct.ScalarType(kind=ct.ScalarKind.INT)
-    >>> tuple_type = ct.TupleType(types=[int_type, int_type])
-    >>> print(apply_to_primitive_constituents(tuple_type, lambda primitive_type: ct.FieldType(dims=[], dtype=primitive_type)))
-    tuple[Field[[], int64], Field[[], int64]]
-    """
-    if isinstance(symbol_type, ct.TupleType):
-        return ct.TupleType(
-            types=[
-                apply_to_primitive_constituents(
-                    el, fun, _path=(*_path, i), with_path_arg=with_path_arg
-                )
-                for i, el in enumerate(symbol_type.types)
-            ]
-        )
-    if with_path_arg:
-        return fun(symbol_type, _path)  # type: ignore[call-arg] # mypy not aware of `with_path_arg`
-    else:
-        return fun(symbol_type)  # type: ignore[call-arg] # mypy not aware of `with_path_arg`
-
-
-def extract_dtype(symbol_type: ct.SymbolType) -> ct.ScalarType:
-    """
-    Extract the data type from ``symbol_type`` if it is either `FieldType` or `ScalarType`.
-
-    Raise an error if no dtype can be found or the result would be ambiguous.
-
-    Examples:
-    ---------
-    >>> print(extract_dtype(ct.ScalarType(kind=ct.ScalarKind.FLOAT64)))
-    float64
-
-    >>> print(extract_dtype(ct.FieldType(dims=[], dtype=ct.ScalarType(kind=ct.ScalarKind.BOOL))))
-    bool
-    """
-    match symbol_type:
-        case ct.FieldType(dtype=dtype):
-            return dtype
-        case ct.ScalarType() as dtype:
-            return dtype
-    raise GTTypeError(f"Can not unambiguosly extract data type from {symbol_type}!")
-
-
-def is_floating_point(symbol_type: ct.SymbolType) -> bool:
-    """
-    Check if the dtype of ``symbol_type`` is a floating point type.
-
-    Examples:
-    ---------
-    >>> is_floating_point(ct.ScalarType(kind=ct.ScalarKind.FLOAT64))
-    True
-    >>> is_floating_point(ct.ScalarType(kind=ct.ScalarKind.FLOAT32))
-    True
-    >>> is_floating_point(ct.ScalarType(kind=ct.ScalarKind.INT32))
-    False
-    >>> is_floating_point(ct.FieldType(dims=[Dimension(value="I")], dtype=ct.ScalarType(kind=ct.ScalarKind.FLOAT64)))
-    True
-    """
-    return extract_dtype(symbol_type).kind in [
-        ct.ScalarKind.FLOAT32,
-        ct.ScalarKind.FLOAT64,
-    ]
-
-
-def is_integral(symbol_type: ct.SymbolType) -> bool:
-    """
-    Check if the dtype of ``symbol_type`` is an integral type.
-
-    Examples:
-    ---------
-    >>> is_integral(ct.ScalarType(kind=ct.ScalarKind.INT))
-    True
-    >>> is_integral(ct.ScalarType(kind=ct.ScalarKind.INT32))
-    True
-    >>> is_integral(ct.ScalarType(kind=ct.ScalarKind.FLOAT32))
-    False
-    >>> is_integral(ct.FieldType(dims=[Dimension(value="I")], dtype=ct.ScalarType(kind=ct.ScalarKind.INT)))
-    True
-    """
-    return extract_dtype(symbol_type).kind in [
-        ct.ScalarKind.INT,
-        ct.ScalarKind.INT32,
-        ct.ScalarKind.INT64,
-    ]
-
-
-def is_number(symbol_type: ct.SymbolType) -> bool:
-    """
-    Check if ``symbol_type`` is either intergral or float.
-
-    Examples:
-    ---------
-    >>> is_number(ct.ScalarType(kind=ct.ScalarKind.FLOAT64))
-    True
-    >>> is_number(ct.ScalarType(kind=ct.ScalarKind.INT32))
-    True
-    >>> is_number(ct.ScalarType(kind=ct.ScalarKind.BOOL))
-    False
-    >>> is_number(ct.FieldType(dims=[], dtype=ct.ScalarType(kind=ct.ScalarKind.INT)))
-    False
-    """
-    if not isinstance(symbol_type, ct.ScalarType):
-        return False
-    # TODO(nfarabullini): re-factor is_arithmetic such that it only checks for scalars
-    #  and the emtpy field pass in an another function
-    return is_arithmetic(symbol_type)
-
-
-def is_logical(symbol_type: ct.SymbolType) -> bool:
-    return extract_dtype(symbol_type).kind is ct.ScalarKind.BOOL
-
-
-def is_arithmetic(symbol_type: ct.SymbolType) -> bool:
-    """
-    Check if ``symbol_type`` is compatible with arithmetic operations.
-
-    Examples:
-    ---------
-    >>> is_arithmetic(ct.ScalarType(kind=ct.ScalarKind.FLOAT64))
-    True
-    >>> is_arithmetic(ct.ScalarType(kind=ct.ScalarKind.BOOL))
-    False
-    >>> is_arithmetic(ct.ScalarType(kind=ct.ScalarKind.STRING))
-    False
-    >>> is_arithmetic(ct.FieldType(dims=[], dtype=ct.ScalarType(kind=ct.ScalarKind.INT32)))
-    True
-    """
-    return is_floating_point(symbol_type) or is_integral(symbol_type)
-
-
-def is_field_type_or_tuple_of_field_type(type_: Optional[ct.SymbolType]) -> bool:
-    """
-     Return True if ``type_`` is FieldType or FieldType nested in TupleType.
-
-     Examples:
-     ---------
-    >>> scalar_type = ct.ScalarType(kind=ct.ScalarKind.INT)
-    >>> field_type = ct.FieldType(dims=[], dtype=scalar_type)
-     >>> is_field_type_or_tuple_of_field_type(field_type)
-     True
-     >>> is_field_type_or_tuple_of_field_type(ct.TupleType(types=[field_type, field_type]))
-     True
-     >>> is_field_type_or_tuple_of_field_type(ct.TupleType(types=[field_type, scalar_type]))
-     False
-    """
-    return all(isinstance(t, ct.FieldType) for t in primitive_constituents(type_))
-
-
-def extract_dims(symbol_type: ct.SymbolType) -> list[Dimension]:
-    """
-    Try to extract field dimensions if possible.
-
-    Scalars are treated as zero-dimensional
-
-    Examples:
-    ---------
-    >>> extract_dims(ct.ScalarType(kind=ct.ScalarKind.INT64, shape=[3, 4]))
-    []
-    >>> I = Dimension(value="I")
-    >>> J = Dimension(value="J")
-    >>> extract_dims(ct.FieldType(dims=[I, J], dtype=ct.ScalarType(kind=ct.ScalarKind.INT64)))
-    [Dimension(value='I', kind=<DimensionKind.HORIZONTAL: 'horizontal'>), Dimension(value='J', kind=<DimensionKind.HORIZONTAL: 'horizontal'>)]
-    """
-    match symbol_type:
-        case ct.ScalarType():
-            return []
-        case ct.FieldType(dims):
-            return dims
-    raise GTTypeError(f"Can not extract dimensions from {symbol_type}!")
-
-
-def is_concretizable(symbol_type: ct.SymbolType, to_type: ct.SymbolType) -> bool:
-    """
-    Check if ``symbol_type`` can be concretized to ``to_type``.
-
-    Examples:
-    ---------
-    >>> is_concretizable(
-    ...     ct.ScalarType(kind=ct.ScalarKind.INT64),
-    ...     to_type=ct.ScalarType(kind=ct.ScalarKind.INT64)
-    ... )
-    True
-
-    >>> is_concretizable(
-    ...     ct.ScalarType(kind=ct.ScalarKind.INT64),
-    ...     to_type=ct.ScalarType(kind=ct.ScalarKind.FLOAT64)
-    ... )
-    False
-
-    >>> is_concretizable(
-    ...     ct.DeferredSymbolType(constraint=None),
-    ...     to_type=ct.FieldType(dtype=ct.ScalarType(kind=ct.ScalarKind.BOOL), dims=[])
-    ... )
-    True
-
-    >>> is_concretizable(
-    ...     ct.DeferredSymbolType(constraint=ct.DataType),
-    ...     to_type=ct.FieldType(dtype=ct.ScalarType(kind=ct.ScalarKind.BOOL), dims=[])
-    ... )
-    True
-
-    >>> is_concretizable(
-    ...     ct.DeferredSymbolType(constraint=ct.OffsetType),
-    ...     to_type=ct.FieldType(dtype=ct.ScalarType(kind=ct.ScalarKind.BOOL), dims=[])
-    ... )
-    False
-
-    >>> is_concretizable(
-    ...     ct.DeferredSymbolType(constraint=ct.SymbolType),
-    ...     to_type=ct.DeferredSymbolType(constraint=ct.ScalarType)
-    ... )
-    True
-
-    """
-    if isinstance(symbol_type, ct.FunctionType):
-        raise NotImplementedError("`FunctionType` is not concretizable")
-    if isinstance(symbol_type, ct.DeferredSymbolType) and (
-        symbol_type.constraint is None or issubclass(type_class(to_type), symbol_type.constraint)
-    ):
-        return True
-    elif is_concrete(symbol_type):
-        return symbol_type == to_type
-    return False
-
-
-def _is_zero_dim_field(field: ct.SymbolType) -> bool:
-    return isinstance(field, ct.FieldType) and field.dims != Ellipsis and len(field.dims) == 0
-
-
-=======
->>>>>>> 4e6368b3
 def promote_zero_dims(
     args: list[ts.TypeSpec], function_type: ts.FieldOperatorType | ts.ProgramType
 ) -> list:
