--- conflicted
+++ resolved
@@ -1,5 +1,4 @@
 from functools import reduce
-<<<<<<< HEAD
 from typing import Iterator, cast
 
 import functional.ffront.type_specifications as ts
@@ -14,6 +13,7 @@
     function_signature_incompatibilities_func,
     is_arithmetic,
     is_concrete,
+    is_number,
     is_concretizable,
     is_field_type_or_tuple_of_field_type,
     is_floating_point,
@@ -39,6 +39,7 @@
     "function_signature_incompatibilities_func",
     "is_arithmetic",
     "is_concrete",
+    "is_number",
     "is_concretizable",
     "is_field_type_or_tuple_of_field_type",
     "is_floating_point",
@@ -52,323 +53,15 @@
     "return_type_func",
     "type_class",
 ]
-=======
-from types import EllipsisType
-from typing import Callable, Iterator, Type, TypeGuard, cast
-
-from eve.utils import XIterable, xiter
-from functional.common import Dimension, GTTypeError
-from functional.ffront import common_types as ct
 
 
-def is_concrete(symbol_type: ct.SymbolType) -> TypeGuard[ct.SymbolType]:
-    """Figure out if the foast type is completely deduced."""
-    if isinstance(symbol_type, ct.DeferredSymbolType):
-        return False
-    elif isinstance(symbol_type, ct.SymbolType):
-        return True
-    return False
 
-
-def type_class(symbol_type: ct.SymbolType) -> Type[ct.SymbolType]:
-    """
-    Determine which class should be used to create a compatible concrete type.
-
-    Examples:
-    ---------
-    >>> type_class(ct.DeferredSymbolType(constraint=ct.ScalarType)).__name__
-    'ScalarType'
-
-    >>> type_class(ct.FieldType(dims=[], dtype=ct.ScalarType(kind=ct.ScalarKind.BOOL))).__name__
-    'FieldType'
-
-    >>> type_class(ct.TupleType(types=[])).__name__
-    'TupleType'
-    """
-    match symbol_type:
-        case ct.DeferredSymbolType(constraint):
-            if constraint is None:
-                raise GTTypeError(f"No type information available for {symbol_type}!")
-            elif isinstance(constraint, tuple):
-                raise GTTypeError(f"Not sufficient type information available for {symbol_type}!")
-            return constraint
-        case ct.SymbolType() as concrete_type:
-            return concrete_type.__class__
-    raise GTTypeError(
-        f"Invalid type for TypeInfo: requires {ct.SymbolType}, got {type(symbol_type)}!"
-    )
-
-
-def primitive_constituents(
-    symbol_type: ct.SymbolType,
-) -> XIterable[ct.SymbolType]:
-    """
-    Return the primitive types contained in a composite type.
-
-    >>> from functional.common import Dimension
-    >>> I = Dimension(value="I")
-    >>> int_type = ct.ScalarType(kind=ct.ScalarKind.INT)
-    >>> field_type = ct.FieldType(dims=[I], dtype=int_type)
-
-    >>> tuple_type = ct.TupleType(types=[int_type, field_type])
-    >>> primitive_constituents(tuple_type).to_list()  # doctest: +ELLIPSIS
-    [ScalarType(...), FieldType(...)]
-
-    >>> nested_tuple = ct.TupleType(types=[field_type, tuple_type])
-    >>> primitive_constituents(nested_tuple).to_list()  # doctest: +ELLIPSIS
-    [FieldType(...), ScalarType(...), FieldType(...)]
-    """
-
-    def constituents_yielder(symbol_type: ct.SymbolType):
-        if isinstance(symbol_type, ct.TupleType):
-            for el_type in symbol_type.types:
-                yield from constituents_yielder(el_type)
-        else:
-            yield symbol_type
-
-    return xiter(constituents_yielder(symbol_type))
-
-
-def apply_to_primitive_constituents(
-    symbol_type: ct.SymbolType,
-    fun: Callable[[ct.SymbolType], ct.SymbolType]
-    | Callable[[ct.SymbolType, tuple[int, ...]], ct.SymbolType],
-    with_path_arg=False,
-    _path=(),
-):
-    """
-    Apply function to all primitive constituents of a type.
-
-    >>> int_type = ct.ScalarType(kind=ct.ScalarKind.INT)
-    >>> tuple_type = ct.TupleType(types=[int_type, int_type])
-    >>> print(apply_to_primitive_constituents(tuple_type, lambda primitive_type: ct.FieldType(dims=[], dtype=primitive_type)))
-    tuple[Field[[], int64], Field[[], int64]]
-    """
-    if isinstance(symbol_type, ct.TupleType):
-        return ct.TupleType(
-            types=[
-                apply_to_primitive_constituents(
-                    el, fun, _path=(*_path, i), with_path_arg=with_path_arg
-                )
-                for i, el in enumerate(symbol_type.types)
-            ]
-        )
-    if with_path_arg:
-        return fun(symbol_type, _path)  # type: ignore[call-arg] # mypy not aware of `with_path_arg`
-    else:
-        return fun(symbol_type)  # type: ignore[call-arg] # mypy not aware of `with_path_arg`
-
-
-def extract_dtype(symbol_type: ct.SymbolType) -> ct.ScalarType:
-    """
-    Extract the data type from ``symbol_type`` if it is either `FieldType` or `ScalarType`.
-
-    Raise an error if no dtype can be found or the result would be ambiguous.
-
-    Examples:
-    ---------
-    >>> print(extract_dtype(ct.ScalarType(kind=ct.ScalarKind.FLOAT64)))
-    float64
-
-    >>> print(extract_dtype(ct.FieldType(dims=[], dtype=ct.ScalarType(kind=ct.ScalarKind.BOOL))))
-    bool
-    """
-    match symbol_type:
-        case ct.FieldType(dtype=dtype):
-            return dtype
-        case ct.ScalarType() as dtype:
-            return dtype
-    raise GTTypeError(f"Can not unambiguosly extract data type from {symbol_type}!")
-
-
-def is_floating_point(symbol_type: ct.SymbolType) -> bool:
-    """
-    Check if the dtype of ``symbol_type`` is a floating point type.
-
-    Examples:
-    ---------
-    >>> is_floating_point(ct.ScalarType(kind=ct.ScalarKind.FLOAT64))
-    True
-    >>> is_floating_point(ct.ScalarType(kind=ct.ScalarKind.FLOAT32))
-    True
-    >>> is_floating_point(ct.ScalarType(kind=ct.ScalarKind.INT32))
-    False
-    >>> is_floating_point(ct.FieldType(dims=[Dimension(value="I")], dtype=ct.ScalarType(kind=ct.ScalarKind.FLOAT64)))
-    True
-    """
-    return extract_dtype(symbol_type).kind in [
-        ct.ScalarKind.FLOAT32,
-        ct.ScalarKind.FLOAT64,
-    ]
-
-
-def is_integral(symbol_type: ct.SymbolType) -> bool:
-    """
-    Check if the dtype of ``symbol_type`` is an integral type.
-
-    Examples:
-    ---------
-    >>> is_integral(ct.ScalarType(kind=ct.ScalarKind.INT))
-    True
-    >>> is_integral(ct.ScalarType(kind=ct.ScalarKind.INT32))
-    True
-    >>> is_integral(ct.ScalarType(kind=ct.ScalarKind.FLOAT32))
-    False
-    >>> is_integral(ct.FieldType(dims=[Dimension(value="I")], dtype=ct.ScalarType(kind=ct.ScalarKind.INT)))
-    True
-    """
-    return extract_dtype(symbol_type).kind in [
-        ct.ScalarKind.INT,
-        ct.ScalarKind.INT32,
-        ct.ScalarKind.INT64,
-    ]
-
-
-def is_number(symbol_type: ct.SymbolType) -> bool:
-    """
-    Check if ``symbol_type`` is either intergral or float.
-
-    Examples:
-    ---------
-    >>> is_number(ct.ScalarType(kind=ct.ScalarKind.FLOAT64))
-    True
-    >>> is_number(ct.ScalarType(kind=ct.ScalarKind.INT32))
-    True
-    >>> is_number(ct.ScalarType(kind=ct.ScalarKind.BOOL))
-    False
-    >>> is_number(ct.FieldType(dims=[], dtype=ct.ScalarType(kind=ct.ScalarKind.INT)))
-    False
-    """
-    if not isinstance(symbol_type, ct.ScalarType):
-        return False
-    # TODO(nfarabullini): re-factor is_arithmetic such that it only checks for scalars
-    #  and the emtpy field pass in an another function
-    return is_arithmetic(symbol_type)
-
-
-def is_logical(symbol_type: ct.SymbolType) -> bool:
-    return extract_dtype(symbol_type).kind is ct.ScalarKind.BOOL
-
-
-def is_arithmetic(symbol_type: ct.SymbolType) -> bool:
-    """
-    Check if ``symbol_type`` is compatible with arithmetic operations.
-
-    Examples:
-    ---------
-    >>> is_arithmetic(ct.ScalarType(kind=ct.ScalarKind.FLOAT64))
-    True
-    >>> is_arithmetic(ct.ScalarType(kind=ct.ScalarKind.BOOL))
-    False
-    >>> is_arithmetic(ct.ScalarType(kind=ct.ScalarKind.STRING))
-    False
-    >>> is_arithmetic(ct.FieldType(dims=[], dtype=ct.ScalarType(kind=ct.ScalarKind.INT32)))
-    True
-    """
-    return is_floating_point(symbol_type) or is_integral(symbol_type)
-
-
-def is_field_type_or_tuple_of_field_type(type_: ct.SymbolType) -> bool:
-    """
-     Return True if ``type_`` is FieldType or FieldType nested in TupleType.
-
-     Examples:
-     ---------
-    >>> scalar_type = ct.ScalarType(kind=ct.ScalarKind.INT)
-    >>> field_type = ct.FieldType(dims=[], dtype=scalar_type)
-     >>> is_field_type_or_tuple_of_field_type(field_type)
-     True
-     >>> is_field_type_or_tuple_of_field_type(ct.TupleType(types=[field_type, field_type]))
-     True
-     >>> is_field_type_or_tuple_of_field_type(ct.TupleType(types=[field_type, scalar_type]))
-     False
-    """
-    return all(isinstance(t, ct.FieldType) for t in primitive_constituents(type_))
-
-
-def extract_dims(symbol_type: ct.SymbolType) -> list[Dimension]:
-    """
-    Try to extract field dimensions if possible.
-
-    Scalars are treated as zero-dimensional
-
-    Examples:
-    ---------
-    >>> extract_dims(ct.ScalarType(kind=ct.ScalarKind.INT64, shape=[3, 4]))
-    []
-    >>> I = Dimension(value="I")
-    >>> J = Dimension(value="J")
-    >>> extract_dims(ct.FieldType(dims=[I, J], dtype=ct.ScalarType(kind=ct.ScalarKind.INT64)))
-    [Dimension(value='I', kind=<DimensionKind.HORIZONTAL: 'horizontal'>), Dimension(value='J', kind=<DimensionKind.HORIZONTAL: 'horizontal'>)]
-    """
-    match symbol_type:
-        case ct.ScalarType():
-            return []
-        case ct.FieldType(dims):
-            return dims
-    raise GTTypeError(f"Can not extract dimensions from {symbol_type}!")
-
-
-def is_concretizable(symbol_type: ct.SymbolType, to_type: ct.SymbolType) -> bool:
-    """
-    Check if ``symbol_type`` can be concretized to ``to_type``.
-
-    Examples:
-    ---------
-    >>> is_concretizable(
-    ...     ct.ScalarType(kind=ct.ScalarKind.INT64),
-    ...     to_type=ct.ScalarType(kind=ct.ScalarKind.INT64)
-    ... )
-    True
-
-    >>> is_concretizable(
-    ...     ct.ScalarType(kind=ct.ScalarKind.INT64),
-    ...     to_type=ct.ScalarType(kind=ct.ScalarKind.FLOAT64)
-    ... )
-    False
-
-    >>> is_concretizable(
-    ...     ct.DeferredSymbolType(constraint=None),
-    ...     to_type=ct.FieldType(dtype=ct.ScalarType(kind=ct.ScalarKind.BOOL), dims=[])
-    ... )
-    True
-
-    >>> is_concretizable(
-    ...     ct.DeferredSymbolType(constraint=ct.DataType),
-    ...     to_type=ct.FieldType(dtype=ct.ScalarType(kind=ct.ScalarKind.BOOL), dims=[])
-    ... )
-    True
-
-    >>> is_concretizable(
-    ...     ct.DeferredSymbolType(constraint=ct.OffsetType),
-    ...     to_type=ct.FieldType(dtype=ct.ScalarType(kind=ct.ScalarKind.BOOL), dims=[])
-    ... )
-    False
-
-    >>> is_concretizable(
-    ...     ct.DeferredSymbolType(constraint=ct.SymbolType),
-    ...     to_type=ct.DeferredSymbolType(constraint=ct.ScalarType)
-    ... )
-    True
-
-    """
-    if isinstance(symbol_type, ct.FunctionType):
-        raise NotImplementedError("`FunctionType` is not concretizable")
-    if isinstance(symbol_type, ct.DeferredSymbolType) and (
-        symbol_type.constraint is None or issubclass(type_class(to_type), symbol_type.constraint)
-    ):
-        return True
-    elif is_concrete(symbol_type):
-        return symbol_type == to_type
-    return False
-
-
-def _is_zero_dim_field(field: ct.SymbolType) -> bool:
-    return isinstance(field, ct.FieldType) and field.dims != Ellipsis and len(field.dims) == 0
+def _is_zero_dim_field(field: ts.TypeSpec) -> bool:
+    return isinstance(field, ts.FieldType) and field.dims != Ellipsis and len(field.dims) == 0
 
 
 def promote_zero_dims(
-    args: list[ct.SymbolType], function_type: ct.FieldOperatorType | ct.ProgramType
+    args: list[ts.TypeSpec], function_type: ts.FieldOperatorType | ts.ProgramType
 ) -> list:
     """Promote arg types to zero dimensional fields if compatible and required by function signature."""
     new_args = args.copy()
@@ -382,150 +75,6 @@
     return new_args
 
 
-def promote(*types: ct.FieldType | ct.ScalarType) -> ct.FieldType | ct.ScalarType:
-    """
-    Promote a set of field or scalar types to a common type.
-
-    The resulting type is defined on all dimensions of the arguments, respecting
-    the individual order of the dimensions of each argument (see
-    :func:`promote_dims` for more details).
-
-    >>> dtype = ct.ScalarType(kind=ct.ScalarKind.INT64)
-    >>> I, J, K = (Dimension(value=dim) for dim in ["I", "J", "K"])
-    >>> promoted: ct.FieldType = promote(
-    ...     ct.FieldType(dims=[I, J], dtype=dtype),
-    ...     ct.FieldType(dims=[I, J, K], dtype=dtype),
-    ...     dtype
-    ... )
-    >>> promoted.dims == [I, J, K] and promoted.dtype == dtype
-    True
-
-    >>> promote(
-    ...     ct.FieldType(dims=[I, J], dtype=dtype),
-    ...     ct.FieldType(dims=[K], dtype=dtype)
-    ... ) # doctest: +ELLIPSIS
-    Traceback (most recent call last):
-     ...
-    functional.common.GTTypeError: Dimensions can not be promoted. Could not determine order of the following dimensions: J, K.
-    """
-    if all(isinstance(type_, ct.ScalarType) for type_ in types):
-        if not all(type_ == types[0] for type_ in types):
-            raise GTTypeError("Could not promote scalars of different dtype (not implemented).")
-        if not all(type_.shape is None for type_ in types):  # type: ignore[union-attr]
-            raise NotImplementedError("Shape promotion not implemented.")
-        return types[0]
-    elif all(isinstance(type_, (ct.ScalarType, ct.FieldType)) for type_ in types):
-        dims = promote_dims(*(extract_dims(type_) for type_ in types))
-        dtype = cast(ct.ScalarType, promote(*(extract_dtype(type_) for type_ in types)))
-
-        return ct.FieldType(dims=dims, dtype=dtype)
-    raise TypeError("Expected a FieldType or ScalarType.")
-
-
-def promote_dims(
-    *dims_list: list[Dimension] | EllipsisType,
-) -> list[Dimension] | EllipsisType:
-    """
-    Find a unique ordering of multiple (individually ordered) lists of dimensions.
-
-    The resulting list of dimensions contains all dimensions of the arguments
-    in the order they originally appear. If no unique order exists or a
-    contradicting order is found an exception is raised.
-
-    A modified version (ensuring uniqueness of the order) of
-    `Kahn's algorithm <https://en.wikipedia.org/wiki/Topological_sorting#Kahn's_algorithm>`_
-    is used to topologically sort the arguments.
-
-    >>> I, J, K = (Dimension(value=dim) for dim in ["I", "J", "K"])
-    >>> promote_dims([I, J], [I, J, K]) == [I, J, K]
-    True
-    >>> promote_dims([I, J], [K]) # doctest: +ELLIPSIS
-    Traceback (most recent call last):
-     ...
-    functional.common.GTTypeError: Dimensions can not be promoted. Could not determine order of the following dimensions: J, K.
-    >>> promote_dims([I, J], [J, I]) # doctest: +ELLIPSIS
-    Traceback (most recent call last):
-     ...
-    functional.common.GTTypeError: Dimensions can not be promoted. The following dimensions appear in contradicting order: I, J.
-    """
-    # build a graph with the vertices being dimensions and edges representing
-    #  the order between two dimensions. The graph is encoded as a dictionary
-    #  mapping dimensions to their predecessors, i.e. a dictionary containing
-    #  adjacency lists. Since graphlib.TopologicalSorter uses predecessors
-    #  (contrary to successors) we also use this directionality here.
-    graph: dict[Dimension, set[Dimension]] = {}
-    for dims in dims_list:
-        if dims == Ellipsis:
-            return Ellipsis
-        dims = cast(list[Dimension], dims)
-        if len(dims) == 0:
-            continue
-        # create a vertex for each dimension
-        for dim in dims:
-            graph.setdefault(dim, set())
-        # add edges
-        predecessor = dims[0]
-        for dim in dims[1:]:
-            graph[dim].add(predecessor)
-            predecessor = dim
-
-    # modified version of Kahn's algorithm
-    topologically_sorted_list: list[Dimension] = []
-
-    # compute in-degree for each vertex
-    in_degree = {v: 0 for v in graph.keys()}
-    for v1 in graph:
-        for v2 in graph[v1]:
-            in_degree[v2] += 1
-
-    # process vertices with in-degree == 0
-    # TODO(tehrengruber): avoid recomputation of zero_in_degree_vertex_list
-    while zero_in_degree_vertex_list := [v for v, d in in_degree.items() if d == 0]:
-        if len(zero_in_degree_vertex_list) != 1:
-            raise GTTypeError(
-                f"Dimensions can not be promoted. Could not determine "
-                f"order of the following dimensions: "
-                f"{', '.join((dim.value for dim in zero_in_degree_vertex_list))}."
-            )
-        v = zero_in_degree_vertex_list[0]
-        del in_degree[v]
-        topologically_sorted_list.insert(0, v)
-        # update in-degree
-        for predecessor in graph[v]:
-            in_degree[predecessor] -= 1
-
-    if len(in_degree.items()) > 0:
-        raise GTTypeError(
-            f"Dimensions can not be promoted. The following dimensions "
-            f"appear in contradicting order: {', '.join((dim.value for dim in in_degree.keys()))}."
-        )
-
-    return topologically_sorted_list
-
-
-@functools.singledispatch
-def return_type(
-    callable_type: ct.CallableType,
-    *,
-    with_args: list[ct.SymbolType],
-    with_kwargs: dict[str, ct.SymbolType],
-):
-    raise NotImplementedError(
-        f"Return type deduction of type " f"{type(callable_type).__name__} not implemented."
-    )
-
-
-@return_type.register
-def return_type_func(
-    func_type: ct.FunctionType,
-    *,
-    with_args: list[ct.SymbolType],
-    with_kwargs: dict[str, ct.SymbolType],
-):
-    return func_type.returns
->>>>>>> 73d34031
-
-
 @return_type.register
 def return_type_fieldop(
     fieldop_type: ts.FieldOperatorType,
@@ -537,95 +86,6 @@
     return ret_type
 
 
-<<<<<<< HEAD
-=======
-@return_type.register
-def return_type_scanop(
-    callable_type: ct.ScanOperatorType,
-    *,
-    with_args: list[ct.SymbolType],
-    with_kwargs: dict[str, ct.SymbolType],
-):
-    carry_dtype = callable_type.definition.returns
-    promoted_dims = promote_dims(
-        *(extract_dims(el) for arg in with_args for el in primitive_constituents(arg)),
-        # the vertical axis is always added to the dimension of the returned
-        #  field
-        [callable_type.axis],
-    )
-    return apply_to_primitive_constituents(
-        carry_dtype, lambda arg: ct.FieldType(dims=promoted_dims, dtype=cast(ct.ScalarType, arg))
-    )
-
-
-@return_type.register
-def return_type_field(
-    field_type: ct.FieldType,
-    *,
-    with_args: list[ct.SymbolType],
-    with_kwargs: dict[str, ct.SymbolType],
-):
-    try:
-        accepts_args(field_type, with_args=with_args, with_kwargs=with_kwargs, raise_exception=True)
-    except GTTypeError as ex:
-        raise GTTypeError("Could not deduce return type of invalid remap operation.") from ex
-
-    if not isinstance(with_args[0], ct.OffsetType):
-        raise GTTypeError(f"First argument must be of type {ct.OffsetType}, got {with_args[0]}.")
-
-    source_dim = with_args[0].source
-    target_dims = with_args[0].target
-    new_dims = []
-    for d in field_type.dims:
-        if d != source_dim:
-            new_dims.append(d)
-        else:
-            new_dims.extend(target_dims)
-    return ct.FieldType(dims=new_dims, dtype=field_type.dtype)
-
-
-@functools.singledispatch
-def function_signature_incompatibilities(
-    func_type: ct.CallableType, args: list[ct.SymbolType], kwargs: dict[str, ct.SymbolType]
-) -> Iterator[str]:
-    """
-    Return incompatibilities for a call to ``func_type`` with given arguments.
-
-    Note that all types must be concrete/complete.
-    """
-    raise NotImplementedError(f"Not implemented for type {type(func_type).__name__}.")
-
-
-@function_signature_incompatibilities.register
-def function_signature_incompatibilities_func(
-    func_type: ct.FunctionType,
-    args: list[ct.SymbolType],
-    kwargs: dict[str, ct.SymbolType],
-) -> Iterator[str]:
-
-    # check positional arguments
-    if len(func_type.args) != len(args):
-        yield f"Function takes {len(func_type.args)} argument(s), but {len(args)} were given."
-    for i, (a_arg, b_arg) in enumerate(zip(func_type.args, args)):
-        if a_arg != b_arg and not is_concretizable(a_arg, to_type=b_arg):
-            yield f"Expected {i}-th argument to be of type {a_arg}, but got {b_arg}."
-
-    # check for missing or extra keyword arguments
-    kw_a_m_b = set(func_type.kwargs.keys()) - set(kwargs.keys())
-    if len(kw_a_m_b) > 0:
-        yield f"Missing required keyword argument(s) `{'`, `'.join(kw_a_m_b)}`."
-    kw_b_m_a = set(kwargs.keys()) - set(func_type.kwargs.keys())
-    if len(kw_b_m_a) > 0:
-        yield f"Got unexpected keyword argument(s) `{'`, `'.join(kw_b_m_a)}`."
-
-    for kwarg in set(func_type.kwargs.keys()) & set(kwargs.keys()):
-        if (a_kwarg := func_type.kwargs[kwarg]) != (
-            b_kwarg := kwargs[kwarg]
-        ) and not is_concretizable(a_kwarg, to_type=b_kwarg):
-            yield f"Expected keyword argument {kwarg} to be of type {func_type.kwargs[kwarg]}, but got {kwargs[kwarg]}."
-
-
->>>>>>> 73d34031
 @function_signature_incompatibilities.register
 def function_signature_incompatibilities_fieldop(
     fieldop_type: ts.FieldOperatorType, args: list[ts.TypeSpec], kwargs: dict[str, ts.TypeSpec]
