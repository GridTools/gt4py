--- conflicted
+++ resolved
@@ -154,12 +154,6 @@
                 args=args, kwargs=kwargs, returns=recursive_make_symbol(return_type)
             )
 
-<<<<<<< HEAD
-        case type() as t if issubclass(t, common.Dimension):
-            return ct.ScalarType(kind=ct.ScalarKind.DIMENSION)
-
-=======
->>>>>>> ba8b16d4
     raise TypingError(f"'{type_hint}' type is not supported")
 
 
