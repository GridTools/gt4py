--- conflicted
+++ resolved
@@ -164,25 +164,18 @@
     #  we should check for the protocol in the future?
     if hasattr(value, "__gt_type__"):
         symbol_type = value.__gt_type__()
-<<<<<<< HEAD
-
     elif isinstance(value, FundefDispatcher):
         symbol_type = ct.UnknownFunctionType()
-=======
     elif isinstance(value, common.Dimension):
         symbol_type = ct.DimensionType(dim=value)
->>>>>>> ecb8caf2
     else:
         type_ = xtyping.infer_type(value, annotate_callable_kwargs=True)
         symbol_type = make_symbol_type_from_typing(type_)
 
-<<<<<<< HEAD
     if isinstance(
-        symbol_type, (ct.DataType, ct.FunctionType, ct.OffsetType, ct.UnknownFunctionType)
+        symbol_type,
+        (ct.DataType, ct.FunctionType, ct.OffsetType, ct.DimensionType, ct.UnknownFunctionType),
     ):
-=======
-    if isinstance(symbol_type, (ct.DataType, ct.FunctionType, ct.OffsetType, ct.DimensionType)):
->>>>>>> ecb8caf2
         return symbol_type
     else:
         raise common.GTTypeError(f"Impossible to map '{value}' value to a Symbol")
