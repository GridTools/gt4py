# GT4Py Project - GridTools Framework
#
# Copyright (c) 2014-2021, ETH Zurich
# All rights reserved.
#
# This file is part of the GT4Py project and the GridTools framework.
# GT4Py is free software: you can redistribute it and/or modify it under
# the terms of the GNU General Public License as published by the
# Free Software Foundation, either version 3 of the License, or any later
# version. See the LICENSE.txt file at the top-level directory of this
# distribution for a copy of the license or check <https://www.gnu.org/licenses/>.
#
# SPDX-License-Identifier: GPL-3.0-or-later


import re
from typing import Generic, Optional, TypeVar, Union

import eve
from eve import Node
from eve.traits import SymbolTableTrait
from eve.type_definitions import SourceLocation, StrEnum, SymbolRef
from functional.ffront import common_types as common_types


class Namespace(StrEnum):
    LOCAL = "local"
    CLOSURE = "closure"
    EXTERNAL = "external"


class LocatedNode(Node):
    location: SourceLocation


class SymbolName(eve.traits.SymbolName):
    regex = re.compile(r"^[a-zA-Z_][\w$]*$")


SymbolT = TypeVar("SymbolT", bound=common_types.SymbolType)


class Symbol(eve.GenericNode, LocatedNode, Generic[SymbolT]):
    id: SymbolName  # noqa: A003
    type: Union[SymbolT, common_types.DeferredSymbolType]  # noqa A003
    namespace: Namespace = Namespace(Namespace.LOCAL)


DataTypeT = TypeVar("DataTypeT", bound=common_types.DataType)
DataSymbol = Symbol[DataTypeT]

FieldTypeT = TypeVar("FieldTypeT", bound=common_types.FieldType)
FieldSymbol = Symbol[FieldTypeT]

ScalarTypeT = TypeVar("ScalarTypeT", bound=common_types.ScalarType)
ScalarSymbol = Symbol[ScalarTypeT]

TupleTypeT = TypeVar("TupleTypeT", bound=common_types.TupleType)
TupleSymbol = Symbol[TupleTypeT]


class Expr(LocatedNode):
    type: Optional[common_types.SymbolType] = None  # noqa A003


class Name(Expr):
    id: SymbolRef  # noqa: A003


class Constant(Expr):
    value: str
    dtype: Union[common_types.DataType, str]


class Subscript(Expr):
    value: Expr
    index: int


class TupleExpr(Expr):
    elts: list[Expr]


class UnaryOperator(StrEnum):
    UADD = "plus"
    USUB = "minus"
    NOT = "not_"

    def __str__(self) -> str:
        if self is self.UADD:
            return "+"
        elif self is self.USUB:
            return "-"
        elif self is self.NOT:
            return "not"
        return "Unknown UnaryOperator"


class UnaryOp(Expr):
    op: UnaryOperator
    operand: Expr


class BinaryOperator(StrEnum):
    ADD = "plus"
    SUB = "minus"
    MULT = "multiplies"
    DIV = "divides"
    BIT_AND = "and_"
    BIT_OR = "or_"

    def __str__(self) -> str:
        if self is self.ADD:
            return "+"
        elif self is self.SUB:
            return "-"
        elif self is self.MULT:
            return "*"
        elif self is self.DIV:
            return "/"
        elif self is self.BIT_AND:
            return "&"
        elif self is self.BIT_OR:
            return "|"
        return "Unknown BinaryOperator"


class BinOp(Expr):
    op: BinaryOperator
    left: Expr
    right: Expr


class CompareOperator(StrEnum):
    GT = "greater"
    LT = "less"
    EQ = "eq"


class Compare(Expr):
    op: CompareOperator
    left: Expr
    right: Expr


class Call(Expr):
    func: Name
    args: list[Expr]


<<<<<<< HEAD
class Shift(Expr):
    offsets: list[Union[Name, Subscript]]
    expr: Expr


=======
>>>>>>> d2b07081
class Stmt(LocatedNode):
    ...


class ExternalImport(Stmt):
    symbols: list[Symbol]


class Assign(Stmt):
    target: Union[FieldSymbol, TupleSymbol]
    value: Expr


class Return(Stmt):
    value: Expr


class FieldOperator(LocatedNode, SymbolTableTrait):
    id: SymbolName  # noqa: A003
    params: list[DataSymbol]
    body: list[Stmt]
    closure: list[Symbol]<|MERGE_RESOLUTION|>--- conflicted
+++ resolved
@@ -148,14 +148,6 @@
     args: list[Expr]
 
 
-<<<<<<< HEAD
-class Shift(Expr):
-    offsets: list[Union[Name, Subscript]]
-    expr: Expr
-
-
-=======
->>>>>>> d2b07081
 class Stmt(LocatedNode):
     ...
 
