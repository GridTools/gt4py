# GT4Py Project - GridTools Framework
#
# Copyright (c) 2014-2021, ETH Zurich
# All rights reserved.
#
# This file is part of the GT4Py project and the GridTools framework.
# GT4Py is free software: you can redistribute it and/or modify it under
# the terms of the GNU General Public License as published by the
# Free Software Foundation, either version 3 of the License, or any later
# version. See the LICENSE.txt file at the top-level directory of this
# distribution for a copy of the license or check <https://www.gnu.org/licenses/>.
#
# SPDX-License-Identifier: GPL-3.0-or-later

from __future__ import annotations

import ast
import collections
import copy

from functional.ffront import common_types, fbuiltins
from functional.ffront import field_operator_ast as foast
from functional.ffront import symbol_makers
from functional.ffront.ast_passes import (
    SingleAssignTargetPass,
    SingleStaticAssignPass,
    StringifyAnnotationsPass,
    UnpackedAssignPass,
)
from functional.ffront.dialect_parser import DialectParser, DialectSyntaxError
from functional.ffront.foast_passes.type_deduction import FieldOperatorTypeDeduction


class FieldOperatorSyntaxError(DialectSyntaxError):
    dialect_name = "Field Operator"


class FieldOperatorParser(DialectParser[foast.FieldOperator]):
    """
    Parse field operator function definition from source code into FOAST.

    Catch any Field Operator specific syntax errors and typing problems.

    Example
    -------
    Parse a function into a Field Operator AST (FOAST), which can
    be lowered into Iterator IR (ITIR)

    >>> from functional.common import Field
    >>> float64 = float
    >>> def field_op(inp: Field[..., float64]):
    ...     return inp
    >>> foast_tree = FieldOperatorParser.apply_to_function(field_op)
    >>> foast_tree  # doctest: +ELLIPSIS
    FieldOperator(..., id='field_op', ...)
    >>> foast_tree.params  # doctest: +ELLIPSIS
    [Symbol[DataTypeT](..., id='inp', type=FieldType(...), ...)]
    >>> foast_tree.body  # doctest: +ELLIPSIS
    [Return(..., value=Name(..., id='inp'))]


    If a syntax error is encountered, it will point to the location in the source code.

    >>> def wrong_syntax(inp: Field[..., int]):
    ...     for i in [1, 2, 3]: # for is not part of the field operator syntax
    ...         tmp = inp
    ...     return tmp
    >>>
    >>> try:                # doctest: +ELLIPSIS
    ...     FieldOperatorParser.apply_to_function(wrong_syntax)
    ... except FieldOperatorSyntaxError as err:
    ...     print(f"Error at [{err.lineno}, {err.offset}] in {err.filename})")
    Error at [2, 4] in ...functional.ffront.func_to_foast.FieldOperatorParser[...]>)
    """

    syntax_error_cls = FieldOperatorSyntaxError

    @classmethod
    def _preprocess_definition_ast(cls, definition_ast: ast.AST) -> ast.AST:
        sta = StringifyAnnotationsPass.apply(definition_ast)
        ssa = SingleStaticAssignPass.apply(sta)
        sat = SingleAssignTargetPass.apply(ssa)
        las = UnpackedAssignPass.apply(sat)
        return las

    @classmethod
    def _postprocess_dialect_ast(cls, dialect_ast: foast.FieldOperator) -> foast.FieldOperator:
        return FieldOperatorTypeDeduction.apply(dialect_ast)

    def visit_FunctionDef(self, node: ast.FunctionDef, **kwargs) -> foast.FieldOperator:
<<<<<<< HEAD
        _, _, imported_names, nonlocal_names, global_names = SymbolNames.from_source(
            self.source, self.filename
        )
        # TODO(egparedes): raise the exception at the first use of the undefined symbol

        if missing_defs := (self.closure_refs.unbound - imported_names):
            raise self._make_syntax_error(
                node, message=f"Missing symbol definitions: {missing_defs}"
            )

        # 'SymbolNames.from_source()' uses the symtable module to analyze the isolated source
        # code of the function, and thus all non-local symbols are classified as 'global'.
        # However, 'closure_refs' comes from inspecting the live function object, which might
        # have not been defined at a global scope, and therefore actual symbol values could appear
        # in both 'closure_refs.globals' and 'self.closure_refs.nonlocals'.
        defs = self.closure_refs.globals | self.closure_refs.nonlocals
=======
        vars_ = collections.ChainMap(self.closure_refs.globals, self.closure_refs.nonlocals)
>>>>>>> 35113514
        closure = [
            foast.Symbol(
                id=name,
                type=symbol_makers.make_symbol_type_from_value(val),
                namespace=common_types.Namespace.CLOSURE,
                location=self._make_loc(node),
            )
            for name, val in vars_.items()
        ]

        return foast.FieldOperator(
            id=node.name,
            params=self.visit(node.args),
            body=self.visit_stmt_list(node.body),
            closure=closure,
            location=self._make_loc(node),
        )

    def visit_Import(self, node: ast.Import, **kwargs) -> None:
        raise self._make_syntax_error(
            node, f"Only 'from' imports from {fbuiltins.MODULE_BUILTIN_NAMES} are supported"
        )

    def visit_ImportFrom(self, node: ast.ImportFrom, **kwargs) -> None:
        if node.module not in fbuiltins.MODULE_BUILTIN_NAMES:
            raise self._make_syntax_error(
                node, f"Only 'from' imports from {fbuiltins.MODULE_BUILTIN_NAMES} are supported"
            )

        symbols = []

        if node.module == fbuiltins.EXTERNALS_MODULE_NAME:
            for alias in node.names:
                if alias.name not in self.externals_defs:
                    raise self._make_syntax_error(
                        node, message="Missing symbol '{alias.name}' definition in {node.module}}"
                    )
                symbols.append(
                    foast.Symbol(
                        id=alias.asname or alias.name,
                        type=symbol_makers.make_symbol_type_from_value(
                            self.externals_defs[alias.name]
                        ),
                        namespace=common_types.Namespace.EXTERNAL,
                        location=self._make_loc(node),
                    )
                )

        return foast.ExternalImport(symbols=symbols, location=self._make_loc(node))

    def visit_arguments(self, node: ast.arguments) -> list[foast.DataSymbol]:
        return [self.visit_arg(arg) for arg in node.args]

    def visit_arg(self, node: ast.arg) -> foast.DataSymbol:
        if (annotation := self.closure_refs.annotations.get(node.arg, None)) is None:
            raise self._make_syntax_error(node, message="Untyped parameters not allowed!")
        new_type = symbol_makers.make_symbol_type_from_typing(annotation)
        if not isinstance(new_type, common_types.DataType):
            raise self._make_syntax_error(
                node, message="Only arguments of type DataType are allowed."
            )
        return foast.DataSymbol(id=node.arg, location=self._make_loc(node), type=new_type)

    def visit_Assign(self, node: ast.Assign, **kwargs) -> foast.Assign:
        target = node.targets[0]  # there is only one element after assignment passes
        if isinstance(target, ast.Tuple):
            raise self._make_syntax_error(node, message="Unpacking not allowed!")
        if not isinstance(target, ast.Name):
            raise self._make_syntax_error(node, message="Can only assign to names!")
        new_value = self.visit(node.value)
        constraint_type = common_types.FieldType
        if isinstance(new_value, foast.TupleExpr):
            constraint_type = common_types.TupleType
        return foast.Assign(
            target=foast.FieldSymbol(
                id=target.id,
                location=self._make_loc(target),
                type=common_types.DeferredSymbolType(constraint=constraint_type),
            ),
            value=new_value,
            location=self._make_loc(node),
        )

    def visit_AnnAssign(self, node: ast.AnnAssign, **kwargs) -> foast.Assign:
        if not isinstance(node.target, ast.Name):
            raise self._make_syntax_error(node, message="Can only assign to names!")

        if node.annotation is not None:
            assert isinstance(
                node.annotation, ast.Constant
            ), "Annotations should be ast.Constant(string). Use StringifyAnnotationsPass"
            global_ns = {**fbuiltins.BUILTINS, **self.closure_refs.globals}
            local_ns = self.closure_refs.nonlocals
            annotation = eval(node.annotation.value, global_ns, local_ns)
            target_type = symbol_makers.make_symbol_type_from_typing(
                annotation, global_ns=global_ns, local_ns=local_ns
            )
        else:
            target_type = common_types.DeferredSymbolType()

        return foast.Assign(
            target=foast.Symbol[common_types.FieldType](
                id=node.target.id,
                location=self._make_loc(node.target),
                type=target_type,
            ),
            value=self.visit(node.value) if node.value else None,
            location=self._make_loc(node),
        )

    def visit_Subscript(self, node: ast.Subscript, **kwargs) -> foast.Subscript:
        if not isinstance(node.slice, ast.Constant):
            raise self._make_syntax_error(node, message="""Subscript slicing not allowed!""")
        return foast.Subscript(
            value=self.visit(node.value), index=node.slice.value, location=self._make_loc(node)
        )

    def visit_Tuple(self, node: ast.Tuple, **kwargs) -> foast.TupleExpr:
        return foast.TupleExpr(
            elts=[self.visit(item) for item in node.elts], location=self._make_loc(node)
        )

    def visit_Return(self, node: ast.Return, **kwargs) -> foast.Return:
        if not node.value:
            raise self._make_syntax_error(node, message="Empty return not allowed")
        return foast.Return(value=self.visit(node.value), location=self._make_loc(node))

    def visit_stmt_list(self, nodes: list[ast.stmt]) -> list[foast.Expr]:
        if not isinstance(last_node := nodes[-1], ast.Return):
            raise self._make_syntax_error(
                last_node, message="Field operator must return a field expression on the last line!"
            )
        return [self.visit(node) for node in nodes]

    def visit_Name(self, node: ast.Name, **kwargs) -> foast.Name:
        return foast.Name(id=node.id, location=self._make_loc(node))

    def visit_UnaryOp(self, node: ast.UnaryOp, **kwargs) -> foast.UnaryOp:
        return foast.UnaryOp(
            op=self.visit(node.op), operand=self.visit(node.operand), location=self._make_loc(node)
        )

    def visit_UAdd(self, node: ast.UAdd, **kwargs) -> foast.UnaryOperator:
        return foast.UnaryOperator.UADD

    def visit_USub(self, node: ast.USub, **kwargs) -> foast.UnaryOperator:
        return foast.UnaryOperator.USUB

    def visit_Not(self, node: ast.Not, **kwargs) -> foast.UnaryOperator:
        return foast.UnaryOperator.NOT

    def visit_BinOp(self, node: ast.BinOp, **kwargs) -> foast.BinOp:
        new_op = None
        try:
            new_op = self.visit(node.op)
        except FieldOperatorSyntaxError as err:
            err.lineno = node.lineno
            err.offset = node.col_offset
            raise err
        return foast.BinOp(
            op=new_op,
            left=self.visit(node.left),
            right=self.visit(node.right),
            location=self._make_loc(node),
        )

    def visit_Add(self, node: ast.Add, **kwargs) -> foast.BinaryOperator:
        return foast.BinaryOperator.ADD

    def visit_Sub(self, node: ast.Sub, **kwargs) -> foast.BinaryOperator:
        return foast.BinaryOperator.SUB

    def visit_Mult(self, node: ast.Mult, **kwargs) -> foast.BinaryOperator:
        return foast.BinaryOperator.MULT

    def visit_Div(self, node: ast.Div, **kwargs) -> foast.BinaryOperator:
        return foast.BinaryOperator.DIV

    def visit_Pow(self, node: ast.Pow, **kwargs) -> None:
        raise FieldOperatorSyntaxError(
            msg="`**` operator not supported!",
        )

    def visit_Mod(self, node: ast.Mod, **kwargs) -> None:
        raise FieldOperatorSyntaxError(
            msg="`%` operator not supported!",
        )

    def visit_BitAnd(self, node: ast.BitAnd, **kwargs) -> foast.BinaryOperator:
        return foast.BinaryOperator.BIT_AND

    def visit_BitOr(self, node: ast.BitOr, **kwargs) -> foast.BinaryOperator:
        return foast.BinaryOperator.BIT_OR

    def visit_BoolOp(self, node: ast.BoolOp, **kwargs) -> None:
        try:
            self.visit(node.op)
        except FieldOperatorSyntaxError as err:
            err.lineno = node.lineno
            err.offset = node.col_offset
            raise err

    def visit_And(self, node: ast.And, **kwargs) -> None:
        raise FieldOperatorSyntaxError(msg="`and` operator not allowed!")

    def visit_Or(self, node: ast.Or, **kwargs) -> None:
        raise FieldOperatorSyntaxError(msg="`or` operator not allowed!")

    def visit_Compare(self, node: ast.Compare, **kwargs) -> foast.Compare:
        if len(node.comparators) == 1:
            return foast.Compare(
                op=self.visit(node.ops[0]),
                left=self.visit(node.left),
                right=self.visit(node.comparators[0]),
                location=self._make_loc(node),
            )
        smaller_node = copy.copy(node)
        smaller_node.comparators = node.comparators[1:]
        smaller_node.ops = node.ops[1:]
        smaller_node.left = node.comparators[0]
        return foast.Compare(
            op=self.visit(node.ops[0]),
            left=self.visit(node.left),
            right=self.visit(smaller_node),
            location=self._make_loc(node),
        )

    def visit_Gt(self, node: ast.Gt, **kwargs) -> foast.CompareOperator:
        return foast.CompareOperator.GT

    def visit_Lt(self, node: ast.Lt, **kwargs) -> foast.CompareOperator:
        return foast.CompareOperator.LT

    def visit_Eq(self, node: ast.Eq, **kwargs) -> foast.CompareOperator:
        return foast.CompareOperator.EQ

    def visit_Call(self, node: ast.Call, **kwargs) -> foast.Call:
        new_func = self.visit(node.func)
        if not isinstance(new_func, foast.Name):
            raise self._make_syntax_error(
                node.func, message="Functions can only be called directly!"
            )

        args = node.args
        if new_func.id in fbuiltins.FUN_BUILTIN_NAMES:
            func_info = getattr(fbuiltins, new_func.id)
            if not len(args) == len(func_info.args) or any(
                k.arg not in func_info.kwargs for k in node.keywords
            ):
                raise self._make_syntax_error(
                    node.func, message=f"Wrong syntax for function {new_func.id}."
                )

        for keyword in node.keywords:
            args.append(keyword.value)

        return foast.Call(
            func=new_func,
            args=[self.visit(arg, **kwargs) for arg in args],
            location=self._make_loc(node),
        )

    def generic_visit(self, node) -> None:
        raise self._make_syntax_error(node)<|MERGE_RESOLUTION|>--- conflicted
+++ resolved
@@ -88,26 +88,7 @@
         return FieldOperatorTypeDeduction.apply(dialect_ast)
 
     def visit_FunctionDef(self, node: ast.FunctionDef, **kwargs) -> foast.FieldOperator:
-<<<<<<< HEAD
-        _, _, imported_names, nonlocal_names, global_names = SymbolNames.from_source(
-            self.source, self.filename
-        )
-        # TODO(egparedes): raise the exception at the first use of the undefined symbol
-
-        if missing_defs := (self.closure_refs.unbound - imported_names):
-            raise self._make_syntax_error(
-                node, message=f"Missing symbol definitions: {missing_defs}"
-            )
-
-        # 'SymbolNames.from_source()' uses the symtable module to analyze the isolated source
-        # code of the function, and thus all non-local symbols are classified as 'global'.
-        # However, 'closure_refs' comes from inspecting the live function object, which might
-        # have not been defined at a global scope, and therefore actual symbol values could appear
-        # in both 'closure_refs.globals' and 'self.closure_refs.nonlocals'.
-        defs = self.closure_refs.globals | self.closure_refs.nonlocals
-=======
         vars_ = collections.ChainMap(self.closure_refs.globals, self.closure_refs.nonlocals)
->>>>>>> 35113514
         closure = [
             foast.Symbol(
                 id=name,
