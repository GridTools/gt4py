# GT4Py Project - GridTools Framework
#
# Copyright (c) 2014-2021, ETH Zurich
# All rights reserved.
#
# This file is part of the GT4Py project and the GridTools framework.
# GT4Py is free software: you can redistribute it and/or modify it under
# the terms of the GNU General Public License as published by the
# Free Software Foundation, either version 3 of the License, or any later
# version. See the LICENSE.txt file at the top-level directory of this
# distribution for a copy of the license or check <https://www.gnu.org/licenses/>.
#
# SPDX-License-Identifier: GPL-3.0-or-later

from __future__ import annotations

import ast
import builtins
from typing import Any, Callable, Iterable, Mapping, Type, cast

import eve
from functional import common
from functional.ffront import (
    dialect_ast_enums,
    fbuiltins,
    field_operator_ast as foast,
    type_info,
    type_specifications as ts,
    type_translation,
)
from functional.ffront.ast_passes import (
    SingleAssignTargetPass,
    SingleStaticAssignPass,
    StringifyAnnotationsPass,
    UnchainComparesPass,
)
from functional.ffront.dialect_parser import DialectParser, DialectSyntaxError
from functional.ffront.foast_introspection import StmtReturnKind, deduce_stmt_return_kind
from functional.ffront.foast_passes.closure_var_folding import ClosureVarFolding
from functional.ffront.foast_passes.closure_var_type_deduction import ClosureVarTypeDeduction
from functional.ffront.foast_passes.dead_closure_var_elimination import DeadClosureVarElimination
from functional.ffront.foast_passes.iterable_unpack import UnpackedAssignPass
from functional.ffront.foast_passes.type_deduction import FieldOperatorTypeDeduction


class FieldOperatorSyntaxError(DialectSyntaxError):
    dialect_name = "Field Operator"


class FieldOperatorParser(DialectParser[foast.FunctionDefinition]):
    """
    Parse field operator function definition from source code into FOAST.

    Catch any Field Operator specific syntax errors and typing problems.

    Example
    -------
    Parse a function into a Field Operator AST (FOAST), which can
    be lowered into Iterator IR (ITIR)

    >>> from functional.common import Field, Dimension
    >>> float64 = float
    >>> IDim = Dimension("IDim")
    >>> def field_op(inp: Field[[IDim], float64]):
    ...     return inp
    >>> foast_tree = FieldOperatorParser.apply_to_function(field_op)
    >>> foast_tree  # doctest: +ELLIPSIS
    FunctionDefinition(..., id=SymbolName('field_op'), ...)
    >>> foast_tree.params  # doctest: +ELLIPSIS
    [Symbol(..., id=SymbolName('inp'), type=FieldType(...), ...)]
    >>> foast_tree.body.stmts  # doctest: +ELLIPSIS
    [Return(..., value=Name(..., id=SymbolRef('inp')))]


    If a syntax error is encountered, it will point to the location in the source code.

    >>> def wrong_syntax(inp: Field[[IDim], int]):
    ...     for i in [1, 2, 3]: # for is not part of the field operator syntax
    ...         tmp = inp
    ...     return tmp
    >>>
    >>> try:                # doctest: +ELLIPSIS
    ...     FieldOperatorParser.apply_to_function(wrong_syntax)
    ... except FieldOperatorSyntaxError as err:
    ...     print(f"Error at [{err.lineno}, {err.offset}] in {err.filename})")
    Error at [2, 4] in ...functional.ffront.func_to_foast.FieldOperatorParser[...]>)
    """

    syntax_error_cls = FieldOperatorSyntaxError

    @classmethod
    def _preprocess_definition_ast(cls, definition_ast: ast.AST) -> ast.AST:
        sta = StringifyAnnotationsPass.apply(definition_ast)
        ssa = SingleStaticAssignPass.apply(sta)
        sat = SingleAssignTargetPass.apply(ssa)
        ucc = UnchainComparesPass.apply(sat)
        return ucc

    @classmethod
    def _postprocess_dialect_ast(
        cls,
        foast_node: foast.FunctionDefinition | foast.FieldOperator,
        closure_vars: dict[str, Any],
        annotations: dict[str, Any],
    ) -> foast.FunctionDefinition:
        foast_node = ClosureVarFolding.apply(foast_node, closure_vars)
        foast_node = DeadClosureVarElimination.apply(foast_node)
        foast_node = ClosureVarTypeDeduction.apply(foast_node, closure_vars)
        foast_node = FieldOperatorTypeDeduction.apply(foast_node)
        foast_node = UnpackedAssignPass.apply(foast_node)

        # check deduced matches annotated return type
        if "return" in annotations:
            annotated_return_type = type_translation.from_type_hint(annotations["return"])
            # TODO(tehrengruber): use `type_info.return_type` when the type of the
            #  arguments becomes available here
            if annotated_return_type != foast_node.type.returns:  # type: ignore[union-attr] # revisit when `type_info.return_type` is implemented
                raise common.GTTypeError(
                    f"Annotated return type does not match deduced return type. Expected `{foast_node.type.returns}`"  # type: ignore[union-attr] # revisit when `type_info.return_type` is implemented
                    f", but got `{annotated_return_type}`."
                )
        return foast_node

    def _builtin_type_constructor_symbols(
        self, captured_vars: Mapping[str, Any], location: eve.SourceLocation
    ) -> tuple[list[foast.Symbol], Iterable[str]]:
        result: list[foast.Symbol] = []
        skipped_types = {"tuple"}
        python_type_builtins: dict[str, Callable[[Any], Any]] = {
            name: getattr(builtins, name)
            for name in set(fbuiltins.TYPE_BUILTIN_NAMES) - skipped_types
            if hasattr(builtins, name)
        }
        captured_type_builtins = {
            name: value
            for name, value in captured_vars.items()
            if name in fbuiltins.TYPE_BUILTIN_NAMES and value is getattr(fbuiltins, name)
        }
        to_be_inserted = python_type_builtins | captured_type_builtins
        for name, value in to_be_inserted.items():
            result.append(
                foast.Symbol(
                    id=name,
                    type=ts.FunctionType(
                        args=[
                            ts.DeferredType(constraint=ts.ScalarType)
                        ],  # this is a constraint type that will not be inferred (as the function is polymorphic)
                        kwargs={},
                        returns=cast(ts.DataType, type_translation.from_type_hint(value)),
                    ),
                    namespace=dialect_ast_enums.Namespace.CLOSURE,
                    location=location,
                )
            )

        return result, to_be_inserted.keys()

    def visit_FunctionDef(self, node: ast.FunctionDef, **kwargs) -> foast.FunctionDefinition:
        closure_var_symbols, skip_names = self._builtin_type_constructor_symbols(
            self.closure_vars, self._make_loc(node)
        )
        for name in self.closure_vars.keys():
            if name in skip_names:
                continue
            closure_var_symbols.append(
                foast.Symbol(
                    id=name,
                    type=ts.DeferredType(constraint=None),
                    namespace=dialect_ast_enums.Namespace.CLOSURE,
                    location=self._make_loc(node),
                )
            )

        new_body = self._visit_stmts(node.body, self._make_loc(node), **kwargs)

        if deduce_stmt_return_kind(new_body) != StmtReturnKind.UNCONDITIONAL_RETURN:
            raise FieldOperatorSyntaxError.from_AST(
<<<<<<< HEAD
                node,
                msg="Function must return a value, but no unconditional return statement was found.",
=======
                node, msg="Function must return a value, but no return statement was found."
>>>>>>> 8a2071f5
            )

        return foast.FunctionDefinition(
            id=node.name,
            params=self.visit(node.args, **kwargs),
            body=new_body,
            closure_vars=closure_var_symbols,
            location=self._make_loc(node),
        )

    def visit_arguments(self, node: ast.arguments) -> list[foast.DataSymbol]:
        return [self.visit_arg(arg) for arg in node.args]

    def visit_arg(self, node: ast.arg) -> foast.DataSymbol:
        if (annotation := self.annotations.get(node.arg, None)) is None:
            raise FieldOperatorSyntaxError.from_AST(node, msg="Untyped parameters not allowed!")
        new_type = type_translation.from_type_hint(annotation)
        if not isinstance(new_type, ts.DataType):
            raise FieldOperatorSyntaxError.from_AST(
                node, msg="Only arguments of type DataType are allowed."
            )
        return foast.DataSymbol(id=node.arg, location=self._make_loc(node), type=new_type)

    def visit_Assign(self, node: ast.Assign, **kwargs) -> foast.Assign | foast.TupleTargetAssign:
        target = node.targets[0]  # there is only one element after assignment passes

        if isinstance(target, ast.Tuple):
            new_targets: list[
                foast.FieldSymbol | foast.TupleSymbol | foast.ScalarSymbol | foast.Starred
            ] = []

            for elt in target.elts:
                if isinstance(elt, ast.Starred):
                    new_targets.append(
                        foast.Starred(
                            id=foast.DataSymbol(
                                id=self.visit(elt.value).id,
                                location=self._make_loc(elt),
                                type=ts.DeferredType(constraint=ts.DataType),
                            ),
                            location=self._make_loc(elt),
                            type=ts.DeferredType(constraint=ts.DataType),
                        )
                    )
                else:
                    new_targets.append(
                        foast.DataSymbol(
                            id=self.visit(elt).id,
                            location=self._make_loc(elt),
                            type=ts.DeferredType(constraint=ts.DataType),
                        )
                    )

            return foast.TupleTargetAssign(
                targets=new_targets, value=self.visit(node.value), location=self._make_loc(node)
            )

        if not isinstance(target, ast.Name):
            raise FieldOperatorSyntaxError.from_AST(node, msg="Can only assign to names!")
        new_value = self.visit(node.value)
        constraint_type: Type[ts.DataType] = ts.DataType
        if isinstance(new_value, foast.TupleExpr):
            constraint_type = ts.TupleType
        elif (
            type_info.is_concrete(new_value.type)
            and type_info.type_class(new_value.type) is ts.ScalarType
        ):
            constraint_type = ts.ScalarType
        return foast.Assign(
            target=foast.DataSymbol(
                id=target.id,
                location=self._make_loc(target),
                type=ts.DeferredType(constraint=constraint_type),
            ),
            value=new_value,
            location=self._make_loc(node),
        )

    def visit_AnnAssign(self, node: ast.AnnAssign, **kwargs) -> foast.Assign:
        if not isinstance(node.target, ast.Name):
            raise FieldOperatorSyntaxError.from_AST(node, msg="Can only assign to names!")

        if node.annotation is not None:
            assert isinstance(
                node.annotation, ast.Constant
            ), "Annotations should be ast.Constant(string). Use StringifyAnnotationsPass"
            context = {**fbuiltins.BUILTINS, **self.closure_vars}
            annotation = eval(node.annotation.value, context)
            target_type = type_translation.from_type_hint(annotation, globalns=context)
        else:
            target_type = ts.DeferredType()

        return foast.Assign(
            target=foast.Symbol[ts.FieldType](
                id=node.target.id,
                location=self._make_loc(node.target),
                type=target_type,
            ),
            value=self.visit(node.value) if node.value else None,
            location=self._make_loc(node),
        )

    @staticmethod
    def _match_index(node: ast.expr) -> int:
        if isinstance(node, ast.Constant):
            return node.value
        if (
            isinstance(node, ast.UnaryOp)
            and isinstance(node.op, ast.unaryop)
            and isinstance(node.operand, ast.Constant)
        ):
            if isinstance(node.op, ast.USub):
                return -node.operand.value
            if isinstance(node.op, ast.UAdd):
                return node.operand.value
        raise ValueError(f"Not an index: {node}")

    def visit_Subscript(self, node: ast.Subscript, **kwargs) -> foast.Subscript:
        try:
            index = self._match_index(node.slice)
        except ValueError:
            raise FieldOperatorSyntaxError.from_AST(
                node, msg="""Only index is supported in subscript!"""
            )

        return foast.Subscript(
            value=self.visit(node.value),
            index=index,
            location=self._make_loc(node),
        )

    def visit_Attribute(self, node: ast.Attribute) -> Any:
        return foast.Attribute(
            value=self.visit(node.value), attr=node.attr, location=self._make_loc(node)
        )

    def visit_Tuple(self, node: ast.Tuple, **kwargs) -> foast.TupleExpr:
        return foast.TupleExpr(
            elts=[self.visit(item) for item in node.elts], location=self._make_loc(node)
        )

    def visit_Return(self, node: ast.Return, **kwargs) -> foast.Return:
        if not node.value:
            raise FieldOperatorSyntaxError.from_AST(node, msg="Empty return not allowed")
        return foast.Return(value=self.visit(node.value), location=self._make_loc(node))

    def visit_Expr(self, node: ast.Expr) -> foast.Expr:
        return self.visit(node.value)

    def visit_Name(self, node: ast.Name, **kwargs) -> foast.Name:
        return foast.Name(id=node.id, location=self._make_loc(node))

    def visit_UnaryOp(self, node: ast.UnaryOp, **kwargs) -> foast.UnaryOp:
        return foast.UnaryOp(
            op=self.visit(node.op), operand=self.visit(node.operand), location=self._make_loc(node)
        )

    def visit_UAdd(self, node: ast.UAdd, **kwargs) -> dialect_ast_enums.UnaryOperator:
        return dialect_ast_enums.UnaryOperator.UADD

    def visit_USub(self, node: ast.USub, **kwargs) -> dialect_ast_enums.UnaryOperator:
        return dialect_ast_enums.UnaryOperator.USUB

    def visit_Not(self, node: ast.Not, **kwargs) -> dialect_ast_enums.UnaryOperator:
        return dialect_ast_enums.UnaryOperator.NOT

    def visit_Invert(self, node: ast.Invert, **kwargs) -> dialect_ast_enums.UnaryOperator:
        return dialect_ast_enums.UnaryOperator.INVERT

    def visit_BinOp(self, node: ast.BinOp, **kwargs) -> foast.BinOp:
        return foast.BinOp(
            op=self.visit(node.op),
            left=self.visit(node.left),
            right=self.visit(node.right),
            location=self._make_loc(node),
        )

    def visit_Add(self, node: ast.Add, **kwargs) -> dialect_ast_enums.BinaryOperator:
        return dialect_ast_enums.BinaryOperator.ADD

    def visit_Sub(self, node: ast.Sub, **kwargs) -> dialect_ast_enums.BinaryOperator:
        return dialect_ast_enums.BinaryOperator.SUB

    def visit_Mult(self, node: ast.Mult, **kwargs) -> dialect_ast_enums.BinaryOperator:
        return dialect_ast_enums.BinaryOperator.MULT

    def visit_Div(self, node: ast.Div, **kwargs) -> dialect_ast_enums.BinaryOperator:
        return dialect_ast_enums.BinaryOperator.DIV

    def visit_FloorDiv(self, node: ast.FloorDiv, **kwargs) -> dialect_ast_enums.BinaryOperator:
        return dialect_ast_enums.BinaryOperator.FLOOR_DIV

    def visit_Pow(self, node: ast.Pow, **kwargs) -> dialect_ast_enums.BinaryOperator:
        return dialect_ast_enums.BinaryOperator.POW

    def visit_Mod(self, node: ast.Mod, **kwargs) -> dialect_ast_enums.BinaryOperator:
        return dialect_ast_enums.BinaryOperator.MOD

    def visit_BitAnd(self, node: ast.BitAnd, **kwargs) -> dialect_ast_enums.BinaryOperator:
        return dialect_ast_enums.BinaryOperator.BIT_AND

    def visit_BitOr(self, node: ast.BitOr, **kwargs) -> dialect_ast_enums.BinaryOperator:
        return dialect_ast_enums.BinaryOperator.BIT_OR

    def visit_BitXor(self, node: ast.BitXor, **kwargs) -> dialect_ast_enums.BinaryOperator:
        return dialect_ast_enums.BinaryOperator.BIT_XOR

    def visit_BoolOp(self, node: ast.BoolOp, **kwargs) -> None:
        raise FieldOperatorSyntaxError.from_AST(node, msg="`and`/`or` operator not allowed!")

    def visit_IfExp(self, node: ast.IfExp, **kwargs) -> foast.TernaryExpr:
        return foast.TernaryExpr(
            condition=self.visit(node.test),
            true_expr=self.visit(node.body),
            false_expr=self.visit(node.orelse),
            location=self._make_loc(node),
            type=ts.DeferredType(constraint=ts.DataType),
        )

<<<<<<< HEAD
    def visit_If(self, node: ast.If, **kwargs) -> foast.IfStmt:
        loc = self._make_loc(node)
        return foast.IfStmt(
            condition=self.visit(node.test, **kwargs),
            true_branch=self._visit_stmts(node.body, loc, **kwargs),
            false_branch=self._visit_stmts(node.orelse, loc, **kwargs),
            location=loc,
        )

=======
>>>>>>> 8a2071f5
    def _visit_stmts(
        self, stmts: list[ast.stmt], location: eve.SourceLocation, **kwargs
    ) -> foast.BlockStmt:
        return foast.BlockStmt(
            stmts=[self.visit(el, **kwargs) for el in stmts if not isinstance(el, ast.Pass)],
            location=location,
        )

    def visit_Compare(self, node: ast.Compare, **kwargs) -> foast.Compare:
        if len(node.ops) != 1 or len(node.comparators) != 1:
            raise FieldOperatorSyntaxError.from_AST(
                node, msg="Comparison chains not allowed, run a preprocessing pass!"
            )
        return foast.Compare(
            op=self.visit(node.ops[0]),
            left=self.visit(node.left),
            right=self.visit(node.comparators[0]),
            location=self._make_loc(node),
        )

    def visit_Gt(self, node: ast.Gt, **kwargs) -> foast.CompareOperator:
        return foast.CompareOperator.GT

    def visit_Lt(self, node: ast.Lt, **kwargs) -> foast.CompareOperator:
        return foast.CompareOperator.LT

    def visit_Eq(self, node: ast.Eq, **kwargs) -> foast.CompareOperator:
        return foast.CompareOperator.EQ

    def visit_LtE(self, node: ast.LtE, **kwargs) -> foast.CompareOperator:
        return foast.CompareOperator.LTE

    def visit_GtE(self, node: ast.GtE, **kwargs) -> foast.CompareOperator:
        return foast.CompareOperator.GTE

    def visit_NotEq(self, node: ast.NotEq, **kwargs) -> foast.CompareOperator:
        return foast.CompareOperator.NOTEQ

    def _verify_builtin_function(self, node: ast.Call):
        func_name = self._func_name(node)
        func_info = getattr(fbuiltins, func_name).__gt_type__()
        if not len(node.args) == len(func_info.args):
            raise FieldOperatorSyntaxError.from_AST(
                node,
                msg=f"{func_name}() expected {len(func_info.args)} positional arguments, {len(node.args)} given!",
            )
        elif unexpected_kwargs := set(k.arg for k in node.keywords) - set(func_info.kwargs):
            raise FieldOperatorSyntaxError.from_AST(
                node,
                msg=f"{self._func_name(node)}() got unexpected keyword arguments: {unexpected_kwargs}!",
            )

    def _verify_builtin_type_constructor(self, node: ast.Call):
        if not len(node.args) == 1:
            raise FieldOperatorSyntaxError.from_AST(
                node,
                msg=f"{self._func_name(node)}() expected 1 positional argument, {len(node.args)} given!",
            )
        elif node.keywords:
            unexpected_kwargs = set(k.arg for k in node.keywords)
            raise FieldOperatorSyntaxError.from_AST(
                node,
                msg=f"{self._func_name(node)}() got unexpected keyword arguments: {unexpected_kwargs}!",
            )
        elif not isinstance(node.args[0], ast.Constant):
            raise FieldOperatorSyntaxError.from_AST(
                node,
                msg=f"{self._func_name(node)}() only takes literal arguments!",
            )

    def _func_name(self, node: ast.Call) -> str:
        return node.func.id  # type: ignore[attr-defined]  # We want this to fail if the attribute does not exist unexpectedly.

    def visit_Call(self, node: ast.Call, **kwargs) -> foast.Call:
        if not isinstance(node.func, ast.Name):
            raise FieldOperatorSyntaxError.from_AST(
                node, msg="Functions can only be called directly!"
            )

        func_name = self._func_name(node)

        if func_name in fbuiltins.FUN_BUILTIN_NAMES:
            self._verify_builtin_function(node)
        if func_name in fbuiltins.TYPE_BUILTIN_NAMES:
            self._verify_builtin_type_constructor(node)

        return foast.Call(
            func=self.visit(node.func, **kwargs),
            args=[self.visit(arg, **kwargs) for arg in node.args],
            kwargs={keyword.arg: self.visit(keyword.value, **kwargs) for keyword in node.keywords},
            location=self._make_loc(node),
        )

    def visit_Constant(self, node: ast.Constant, **kwargs) -> foast.Constant:
        try:
            type_ = type_translation.from_value(node.value)
        except common.GTTypeError as e:
            raise FieldOperatorSyntaxError.from_AST(
                node, msg=f"Constants of type {type(node.value)} are not permitted."
            ) from e

        return foast.Constant(
            value=node.value,
            location=self._make_loc(node),
            type=type_,
        )<|MERGE_RESOLUTION|>--- conflicted
+++ resolved
@@ -175,12 +175,7 @@
 
         if deduce_stmt_return_kind(new_body) != StmtReturnKind.UNCONDITIONAL_RETURN:
             raise FieldOperatorSyntaxError.from_AST(
-<<<<<<< HEAD
-                node,
-                msg="Function must return a value, but no unconditional return statement was found.",
-=======
                 node, msg="Function must return a value, but no return statement was found."
->>>>>>> 8a2071f5
             )
 
         return foast.FunctionDefinition(
@@ -400,7 +395,6 @@
             type=ts.DeferredType(constraint=ts.DataType),
         )
 
-<<<<<<< HEAD
     def visit_If(self, node: ast.If, **kwargs) -> foast.IfStmt:
         loc = self._make_loc(node)
         return foast.IfStmt(
@@ -410,8 +404,6 @@
             location=loc,
         )
 
-=======
->>>>>>> 8a2071f5
     def _visit_stmts(
         self, stmts: list[ast.stmt], location: eve.SourceLocation, **kwargs
     ) -> foast.BlockStmt:
