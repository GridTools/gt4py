# GT4Py Project - GridTools Framework
#
# Copyright (c) 2014-2021, ETH Zurich
# All rights reserved.
#
# This file is part of the GT4Py project and the GridTools framework.
# GT4Py is free software: you can redistribute it and/or modify it under
# the terms of the GNU General Public License as published by the
# Free Software Foundation, either version 3 of the License, or any later
# version. See the LICENSE.txt file at the top-level directory of this
# distribution for a copy of the license or check <https://www.gnu.org/licenses/>.
#
# SPDX-License-Identifier: GPL-3.0-or-later

from __future__ import annotations

import ast
import collections
import copy

from functional.ffront import common_types, fbuiltins
from functional.ffront import field_operator_ast as foast
from functional.ffront import symbol_makers
from functional.ffront.ast_passes import (
    SingleAssignTargetPass,
    SingleStaticAssignPass,
    StringifyAnnotationsPass,
    UnpackedAssignPass,
)
from functional.ffront.dialect_parser import DialectParser, DialectSyntaxError
from functional.ffront.foast_passes.type_deduction import FieldOperatorTypeDeduction


class FieldOperatorSyntaxError(DialectSyntaxError):
    dialect_name = "Field Operator"


class FieldOperatorParser(DialectParser[foast.FieldOperator]):
    """
    Parse field operator function definition from source code into FOAST.

    Catch any Field Operator specific syntax errors and typing problems.

    Example
    -------
    Parse a function into a Field Operator AST (FOAST), which can
    be lowered into Iterator IR (ITIR)

    >>> from functional.common import Field
    >>> float64 = float
    >>> def field_op(inp: Field[..., float64]):
    ...     return inp
    >>> foast_tree = FieldOperatorParser.apply_to_function(field_op)
    >>> foast_tree  # doctest: +ELLIPSIS
    FieldOperator(..., id='field_op', ...)
    >>> foast_tree.params  # doctest: +ELLIPSIS
    [Symbol[DataTypeT](..., id='inp', type=FieldType(...), ...)]
    >>> foast_tree.body  # doctest: +ELLIPSIS
    [Return(..., value=Name(..., id='inp'))]


    If a syntax error is encountered, it will point to the location in the source code.

    >>> def wrong_syntax(inp: Field[..., int]):
    ...     for i in [1, 2, 3]: # for is not part of the field operator syntax
    ...         tmp = inp
    ...     return tmp
    >>>
    >>> try:                # doctest: +ELLIPSIS
    ...     FieldOperatorParser.apply_to_function(wrong_syntax)
    ... except FieldOperatorSyntaxError as err:
    ...     print(f"Error at [{err.lineno}, {err.offset}] in {err.filename})")
    Error at [2, 4] in ...functional.ffront.func_to_foast.FieldOperatorParser[...]>)
    """

    syntax_error_cls = FieldOperatorSyntaxError

    @classmethod
    def _preprocess_definition_ast(cls, definition_ast: ast.AST) -> ast.AST:
        sta = StringifyAnnotationsPass.apply(definition_ast)
        ssa = SingleStaticAssignPass.apply(sta)
        sat = SingleAssignTargetPass.apply(ssa)
        las = UnpackedAssignPass.apply(sat)
        return las

    @classmethod
    def _postprocess_dialect_ast(cls, dialect_ast: foast.FieldOperator) -> foast.FieldOperator:
        return FieldOperatorTypeDeduction.apply(dialect_ast)

    def visit_FunctionDef(self, node: ast.FunctionDef, **kwargs) -> foast.FieldOperator:
        vars_ = collections.ChainMap(self.closure_refs.globals, self.closure_refs.nonlocals)
        closure = [
            foast.Symbol(
                id=name,
                type=symbol_makers.make_symbol_type_from_value(val),
                namespace=common_types.Namespace.CLOSURE,
                location=self._make_loc(node),
            )
            for name, val in vars_.items()
        ]

        return foast.FieldOperator(
            id=node.name,
            params=self.visit(node.args),
            body=self.visit_stmt_list(node.body),
            closure=closure,
            location=self._make_loc(node),
        )

    def visit_Import(self, node: ast.Import, **kwargs) -> None:
<<<<<<< HEAD
        raise FieldOperatorSyntaxError.from_AST(
            node, msg=f"Only 'from' imports from {fbuiltins.MODULE_BUILTIN_NAMES} are supported"
=======
        raise self._make_syntax_error(
            node, message=f"Only 'from' imports from {fbuiltins.MODULE_BUILTIN_NAMES} are supported"
>>>>>>> 93c5b8a3
        )

    def visit_ImportFrom(self, node: ast.ImportFrom, **kwargs) -> foast.ExternalImport:
        if node.module not in fbuiltins.MODULE_BUILTIN_NAMES:
<<<<<<< HEAD
            raise FieldOperatorSyntaxError.from_AST(
                node, msg=f"Only 'from' imports from {fbuiltins.MODULE_BUILTIN_NAMES} are supported"
=======
            raise self._make_syntax_error(
                node,
                message=f"Only 'from' imports from {fbuiltins.MODULE_BUILTIN_NAMES} are supported",
>>>>>>> 93c5b8a3
            )

        symbols = []

        if node.module == fbuiltins.EXTERNALS_MODULE_NAME:
            for alias in node.names:
                if alias.name not in self.externals_defs:
                    raise FieldOperatorSyntaxError.from_AST(
                        node, msg=f"Missing symbol '{alias.name}' definition in {node.module}"
                    )
                symbols.append(
                    foast.Symbol(
                        id=alias.asname or alias.name,
                        type=symbol_makers.make_symbol_type_from_value(
                            self.externals_defs[alias.name]
                        ),
                        namespace=common_types.Namespace.EXTERNAL,
                        location=self._make_loc(node),
                    )
                )

        return foast.ExternalImport(symbols=symbols, location=self._make_loc(node))

    def visit_arguments(self, node: ast.arguments) -> list[foast.DataSymbol]:
        return [self.visit_arg(arg) for arg in node.args]

    def visit_arg(self, node: ast.arg) -> foast.DataSymbol:
        if (annotation := self.closure_refs.annotations.get(node.arg, None)) is None:
            raise FieldOperatorSyntaxError.from_AST(node, msg="Untyped parameters not allowed!")
        new_type = symbol_makers.make_symbol_type_from_typing(annotation)
        if not isinstance(new_type, common_types.DataType):
            raise FieldOperatorSyntaxError.from_AST(
                node, msg="Only arguments of type DataType are allowed."
            )
        return foast.DataSymbol(id=node.arg, location=self._make_loc(node), type=new_type)

    def visit_Assign(self, node: ast.Assign, **kwargs) -> foast.Assign:
        target = node.targets[0]  # there is only one element after assignment passes
        if isinstance(target, ast.Tuple):
            raise FieldOperatorSyntaxError.from_AST(node, msg="Unpacking not allowed!")
        if not isinstance(target, ast.Name):
            raise FieldOperatorSyntaxError.from_AST(node, msg="Can only assign to names!")
        new_value = self.visit(node.value)
        constraint_type = common_types.FieldType
        if isinstance(new_value, foast.TupleExpr):
            constraint_type = common_types.TupleType
        return foast.Assign(
            target=foast.FieldSymbol(
                id=target.id,
                location=self._make_loc(target),
                type=common_types.DeferredSymbolType(constraint=constraint_type),
            ),
            value=new_value,
            location=self._make_loc(node),
        )

    def visit_AnnAssign(self, node: ast.AnnAssign, **kwargs) -> foast.Assign:
        if not isinstance(node.target, ast.Name):
            raise FieldOperatorSyntaxError.from_AST(node, msg="Can only assign to names!")

        if node.annotation is not None:
            assert isinstance(
                node.annotation, ast.Constant
            ), "Annotations should be ast.Constant(string). Use StringifyAnnotationsPass"
            global_ns = {**fbuiltins.BUILTINS, **self.closure_refs.globals}
            local_ns = self.closure_refs.nonlocals
            annotation = eval(node.annotation.value, global_ns, local_ns)
            target_type = symbol_makers.make_symbol_type_from_typing(
                annotation, global_ns=global_ns, local_ns=local_ns
            )
        else:
            target_type = common_types.DeferredSymbolType()

        return foast.Assign(
            target=foast.Symbol[common_types.FieldType](
                id=node.target.id,
                location=self._make_loc(node.target),
                type=target_type,
            ),
            value=self.visit(node.value) if node.value else None,
            location=self._make_loc(node),
        )

    @staticmethod
    def _match_index(node: ast.expr) -> int:
        if isinstance(node, ast.Constant):
            return node.value
        if (
            isinstance(node, ast.UnaryOp)
            and isinstance(node.op, ast.unaryop)
            and isinstance(node.operand, ast.Constant)
        ):
            if isinstance(node.op, ast.USub):
                return -node.operand.value
            if isinstance(node.op, ast.UAdd):
                return node.operand.value
        raise ValueError(f"Not an index: {node}")

    def visit_Subscript(self, node: ast.Subscript, **kwargs) -> foast.Subscript:
        try:
            index = self._match_index(node.slice)
        except ValueError:
            raise FieldOperatorSyntaxError.from_AST(
                node, msg="""Only index is supported in subscript!"""
            )

        return foast.Subscript(
            value=self.visit(node.value),
            index=index,
            location=self._make_loc(node),
        )

    def visit_Tuple(self, node: ast.Tuple, **kwargs) -> foast.TupleExpr:
        return foast.TupleExpr(
            elts=[self.visit(item) for item in node.elts], location=self._make_loc(node)
        )

    def visit_Return(self, node: ast.Return, **kwargs) -> foast.Return:
        if not node.value:
            raise FieldOperatorSyntaxError.from_AST(node, msg="Empty return not allowed")
        return foast.Return(value=self.visit(node.value), location=self._make_loc(node))

    def visit_stmt_list(self, nodes: list[ast.stmt]) -> list[foast.Expr]:
        if not isinstance(last_node := nodes[-1], ast.Return):
            raise FieldOperatorSyntaxError.from_AST(
                last_node, msg="Field operator must return a field expression on the last line!"
            )
        return [self.visit(node) for node in nodes]

    def visit_Name(self, node: ast.Name, **kwargs) -> foast.Name:
        return foast.Name(id=node.id, location=self._make_loc(node))

    def visit_UnaryOp(self, node: ast.UnaryOp, **kwargs) -> foast.UnaryOp:
        return foast.UnaryOp(
            op=self.visit(node.op), operand=self.visit(node.operand), location=self._make_loc(node)
        )

    def visit_UAdd(self, node: ast.UAdd, **kwargs) -> foast.UnaryOperator:
        return foast.UnaryOperator.UADD

    def visit_USub(self, node: ast.USub, **kwargs) -> foast.UnaryOperator:
        return foast.UnaryOperator.USUB

    def visit_Not(self, node: ast.Not, **kwargs) -> foast.UnaryOperator:
        return foast.UnaryOperator.NOT

    def visit_BinOp(self, node: ast.BinOp, **kwargs) -> foast.BinOp:
        new_op = self.visit(node.op)
        return foast.BinOp(
            op=new_op,
            left=self.visit(node.left),
            right=self.visit(node.right),
            location=self._make_loc(node),
        )

    def visit_Add(self, node: ast.Add, **kwargs) -> foast.BinaryOperator:
        return foast.BinaryOperator.ADD

    def visit_Sub(self, node: ast.Sub, **kwargs) -> foast.BinaryOperator:
        return foast.BinaryOperator.SUB

    def visit_Mult(self, node: ast.Mult, **kwargs) -> foast.BinaryOperator:
        return foast.BinaryOperator.MULT

    def visit_Div(self, node: ast.Div, **kwargs) -> foast.BinaryOperator:
        return foast.BinaryOperator.DIV

    def visit_Pow(self, node: ast.Pow, **kwargs) -> None:
        raise FieldOperatorSyntaxError.from_AST(node, msg="`**` operator not supported!")

    def visit_Mod(self, node: ast.Mod, **kwargs) -> None:
        raise FieldOperatorSyntaxError.from_AST(node, msg="`%` operator not supported!")

    def visit_BitAnd(self, node: ast.BitAnd, **kwargs) -> foast.BinaryOperator:
        return foast.BinaryOperator.BIT_AND

    def visit_BitOr(self, node: ast.BitOr, **kwargs) -> foast.BinaryOperator:
        return foast.BinaryOperator.BIT_OR

    def visit_BoolOp(self, node: ast.BoolOp, **kwargs) -> None:
        raise FieldOperatorSyntaxError.from_AST(node, msg="`and`/`or` operator not allowed!")

    def visit_Compare(self, node: ast.Compare, **kwargs) -> foast.Compare:
        if len(node.comparators) == 1:
            return foast.Compare(
                op=self.visit(node.ops[0]),
                left=self.visit(node.left),
                right=self.visit(node.comparators[0]),
                location=self._make_loc(node),
            )
        smaller_node = copy.copy(node)
        smaller_node.comparators = node.comparators[1:]
        smaller_node.ops = node.ops[1:]
        smaller_node.left = node.comparators[0]
        return foast.Compare(
            op=self.visit(node.ops[0]),
            left=self.visit(node.left),
            right=self.visit(smaller_node),
            location=self._make_loc(node),
        )

    def visit_Gt(self, node: ast.Gt, **kwargs) -> foast.CompareOperator:
        return foast.CompareOperator.GT

    def visit_Lt(self, node: ast.Lt, **kwargs) -> foast.CompareOperator:
        return foast.CompareOperator.LT

    def visit_Eq(self, node: ast.Eq, **kwargs) -> foast.CompareOperator:
        return foast.CompareOperator.EQ

    def visit_Call(self, node: ast.Call, **kwargs) -> foast.Call:
        new_func = self.visit(node.func)
        if not isinstance(new_func, foast.Name):
<<<<<<< HEAD
            raise FieldOperatorSyntaxError.from_AST(
                node, msg="functions can only be called directly!"
=======
            raise self._make_syntax_error(
                node.func, message="Functions can only be called directly!"
>>>>>>> 93c5b8a3
            )

        args = node.args
        if new_func.id in fbuiltins.FUN_BUILTIN_NAMES:
            func_info = getattr(fbuiltins, new_func.id).__gt_type__()
            if not len(args) == len(func_info.args) or any(
                k.arg not in func_info.kwargs for k in node.keywords
            ):
                raise self._make_syntax_error(
                    node.func, message=f"Wrong syntax for function {new_func.id}."
                )

        for keyword in node.keywords:
            args.append(keyword.value)

        return foast.Call(
            func=new_func,
            args=[self.visit(arg, **kwargs) for arg in args],
            location=self._make_loc(node),
        )<|MERGE_RESOLUTION|>--- conflicted
+++ resolved
@@ -108,25 +108,15 @@
         )
 
     def visit_Import(self, node: ast.Import, **kwargs) -> None:
-<<<<<<< HEAD
         raise FieldOperatorSyntaxError.from_AST(
-            node, msg=f"Only 'from' imports from {fbuiltins.MODULE_BUILTIN_NAMES} are supported"
-=======
-        raise self._make_syntax_error(
             node, message=f"Only 'from' imports from {fbuiltins.MODULE_BUILTIN_NAMES} are supported"
->>>>>>> 93c5b8a3
         )
 
     def visit_ImportFrom(self, node: ast.ImportFrom, **kwargs) -> foast.ExternalImport:
         if node.module not in fbuiltins.MODULE_BUILTIN_NAMES:
-<<<<<<< HEAD
-            raise FieldOperatorSyntaxError.from_AST(
-                node, msg=f"Only 'from' imports from {fbuiltins.MODULE_BUILTIN_NAMES} are supported"
-=======
-            raise self._make_syntax_error(
+            raise FieldOperatorSyntaxError.from_AST(
                 node,
                 message=f"Only 'from' imports from {fbuiltins.MODULE_BUILTIN_NAMES} are supported",
->>>>>>> 93c5b8a3
             )
 
         symbols = []
@@ -340,13 +330,8 @@
     def visit_Call(self, node: ast.Call, **kwargs) -> foast.Call:
         new_func = self.visit(node.func)
         if not isinstance(new_func, foast.Name):
-<<<<<<< HEAD
             raise FieldOperatorSyntaxError.from_AST(
                 node, msg="functions can only be called directly!"
-=======
-            raise self._make_syntax_error(
-                node.func, message="Functions can only be called directly!"
->>>>>>> 93c5b8a3
             )
 
         args = node.args
@@ -355,8 +340,8 @@
             if not len(args) == len(func_info.args) or any(
                 k.arg not in func_info.kwargs for k in node.keywords
             ):
-                raise self._make_syntax_error(
-                    node.func, message=f"Wrong syntax for function {new_func.id}."
+                raise FieldOperatorSyntaxError.from_AST(
+                    node, message=f"Wrong syntax for function {new_func.id}."
                 )
 
         for keyword in node.keywords:
