# GT4Py Project - GridTools Framework
#
# Copyright (c) 2014-2021, ETH Zurich
# All rights reserved.
#
# This file is part of the GT4Py project and the GridTools framework.
# GT4Py is free software: you can redistribute it and/or modify it under
# the terms of the GNU General Public License as published by the
# Free Software Foundation, either version 3 of the License, or any later
# version. See the LICENSE.txt file at the top-level directory of this
# distribution for a copy of the license or check <https://www.gnu.org/licenses/>.
#
# SPDX-License-Identifier: GPL-3.0-or-later

from __future__ import annotations

import ast
import builtins
import collections
<<<<<<< HEAD
import copy
from typing import Any, Mapping, Type, cast

import eve
from functional.ffront import common_types as ct
from functional.ffront import fbuiltins
from functional.ffront import field_operator_ast as foast
from functional.ffront import symbol_makers, type_info
=======
from typing import Any, Callable, Iterable, Mapping, Type, cast

import eve
from functional.ffront import (
    common_types as ct,
    fbuiltins,
    field_operator_ast as foast,
    symbol_makers,
)
>>>>>>> 7a907e80
from functional.ffront.ast_passes import (
    SingleAssignTargetPass,
    SingleStaticAssignPass,
    StringifyAnnotationsPass,
    UnchainComparesPass,
    UnpackedAssignPass,
)
from functional.ffront.dialect_parser import DialectParser, DialectSyntaxError
from functional.ffront.foast_passes.type_deduction import FieldOperatorTypeDeduction
from functional.ffront.type_info import TypeInfo, is_complete_scalar_type


class FieldOperatorSyntaxError(DialectSyntaxError):
    dialect_name = "Field Operator"


class FieldOperatorParser(DialectParser[foast.FieldOperator]):
    """
    Parse field operator function definition from source code into FOAST.

    Catch any Field Operator specific syntax errors and typing problems.

    Example
    -------
    Parse a function into a Field Operator AST (FOAST), which can
    be lowered into Iterator IR (ITIR)

    >>> from functional.common import Field
    >>> float64 = float
    >>> def field_op(inp: Field[..., float64]):
    ...     return inp
    >>> foast_tree = FieldOperatorParser.apply_to_function(field_op)
    >>> foast_tree  # doctest: +ELLIPSIS
    FieldOperator(..., id='field_op', ...)
    >>> foast_tree.params  # doctest: +ELLIPSIS
    [Symbol[DataTypeT](..., id='inp', type=FieldType(...), ...)]
    >>> foast_tree.body  # doctest: +ELLIPSIS
    [Return(..., value=Name(..., id='inp'))]


    If a syntax error is encountered, it will point to the location in the source code.

    >>> def wrong_syntax(inp: Field[..., int]):
    ...     for i in [1, 2, 3]: # for is not part of the field operator syntax
    ...         tmp = inp
    ...     return tmp
    >>>
    >>> try:                # doctest: +ELLIPSIS
    ...     FieldOperatorParser.apply_to_function(wrong_syntax)
    ... except FieldOperatorSyntaxError as err:
    ...     print(f"Error at [{err.lineno}, {err.offset}] in {err.filename})")
    Error at [2, 4] in ...functional.ffront.func_to_foast.FieldOperatorParser[...]>)
    """

    syntax_error_cls = FieldOperatorSyntaxError

    @classmethod
    def _preprocess_definition_ast(cls, definition_ast: ast.AST) -> ast.AST:
        sta = StringifyAnnotationsPass.apply(definition_ast)
        ssa = SingleStaticAssignPass.apply(sta)
        sat = SingleAssignTargetPass.apply(ssa)
        las = UnpackedAssignPass.apply(sat)
        ucc = UnchainComparesPass.apply(las)
        return ucc

    @classmethod
    def _postprocess_dialect_ast(cls, dialect_ast: foast.FieldOperator) -> foast.FieldOperator:
        return FieldOperatorTypeDeduction.apply(dialect_ast)

    def _builtin_type_constructor_symbols(
        self, captured_vars: Mapping[str, Any], location: eve.SourceLocation
<<<<<<< HEAD
    ):
        result: list[foast.Symbol] = []
        skipped_types = {"tuple"}
        python_type_builtins = {
=======
    ) -> tuple[list[foast.Symbol], Iterable[str]]:
        result: list[foast.Symbol] = []
        skipped_types = {"tuple"}
        python_type_builtins: dict[str, Callable[[Any], Any]] = {
>>>>>>> 7a907e80
            name: getattr(builtins, name)
            for name in set(fbuiltins.TYPE_BUILTIN_NAMES) - skipped_types
            if hasattr(builtins, name)
        }
        captured_type_builtins = {
            name: value
            for name, value in captured_vars.items()
            if name in fbuiltins.TYPE_BUILTIN_NAMES and value is getattr(fbuiltins, name)
        }
        to_be_inserted = python_type_builtins | captured_type_builtins
        for name, value in to_be_inserted.items():
            result.append(
                foast.Symbol(
                    id=name,
                    type=ct.FunctionType(
                        args=[ct.DeferredSymbolType(constraint=ct.ScalarType)],
                        kwargs={},
                        returns=cast(
                            ct.DataType, symbol_makers.make_symbol_type_from_typing(value)
                        ),
                    ),
                    namespace=ct.Namespace.CLOSURE,
                    location=location,
                )
            )

        return result, to_be_inserted.keys()

    def visit_FunctionDef(self, node: ast.FunctionDef, **kwargs) -> foast.FieldOperator:
        captured_vars: Mapping[str, Any] = collections.ChainMap(
            self.captured_vars.globals, self.captured_vars.nonlocals
        )
        captured_symbols, skip_names = self._builtin_type_constructor_symbols(
            captured_vars, self._make_loc(node)
        )
        for name, val in captured_vars.items():
            if name in skip_names:
                continue
            captured_symbols.append(
                foast.Symbol(
                    id=name,
                    type=symbol_makers.make_symbol_type_from_value(val),
                    namespace=ct.Namespace.CLOSURE,
                    location=self._make_loc(node),
                )
            )

        return foast.FieldOperator(
            id=node.name,
            params=self.visit(node.args),
            body=self.visit_stmt_list(node.body),
            captured_vars=captured_symbols,
            location=self._make_loc(node),
        )

    def visit_Import(self, node: ast.Import, **kwargs) -> None:
        raise FieldOperatorSyntaxError.from_AST(
            node, msg=f"Only 'from' imports from {fbuiltins.MODULE_BUILTIN_NAMES} are supported"
        )

    def visit_ImportFrom(self, node: ast.ImportFrom, **kwargs) -> foast.ExternalImport:
        if node.module not in fbuiltins.MODULE_BUILTIN_NAMES:
            raise FieldOperatorSyntaxError.from_AST(
                node,
                msg=f"Only 'from' imports from {fbuiltins.MODULE_BUILTIN_NAMES} are supported",
            )

        symbols: list[foast.Symbol] = []

        if node.module == fbuiltins.EXTERNALS_MODULE_NAME:
            for alias in node.names:
                if alias.name not in self.externals_defs:
                    raise FieldOperatorSyntaxError.from_AST(
                        node, msg=f"Missing symbol '{alias.name}' definition in {node.module}"
                    )
                symbols.append(
                    foast.Symbol(
                        id=alias.asname or alias.name,
                        type=symbol_makers.make_symbol_type_from_value(
                            self.externals_defs[alias.name]
                        ),
                        namespace=ct.Namespace.EXTERNAL,
                        location=self._make_loc(node),
                    )
                )

        return foast.ExternalImport(symbols=symbols, location=self._make_loc(node))

    def visit_arguments(self, node: ast.arguments) -> list[foast.DataSymbol]:
        return [self.visit_arg(arg) for arg in node.args]

    def visit_arg(self, node: ast.arg) -> foast.DataSymbol:
        if (annotation := self.captured_vars.annotations.get(node.arg, None)) is None:
            raise FieldOperatorSyntaxError.from_AST(node, msg="Untyped parameters not allowed!")
        new_type = symbol_makers.make_symbol_type_from_typing(annotation)
        if not isinstance(new_type, ct.DataType):
            raise FieldOperatorSyntaxError.from_AST(
                node, msg="Only arguments of type DataType are allowed."
            )
<<<<<<< HEAD
        if (
            type_info.is_concrete(new_type)
            and type_info.type_kind(new_type) is type_info.TypeKind.SCALAR
        ):
            new_type = ct.FieldType(dims=[], dtype=type_info.extract_dtype(new_type))
=======
        if is_complete_scalar_type(new_type):
            new_type = ct.FieldType(dims=[], dtype=new_type)
>>>>>>> 7a907e80
        return foast.DataSymbol(id=node.arg, location=self._make_loc(node), type=new_type)

    def visit_Assign(self, node: ast.Assign, **kwargs) -> foast.Assign:
        target = node.targets[0]  # there is only one element after assignment passes
        if isinstance(target, ast.Tuple):
            raise FieldOperatorSyntaxError.from_AST(
                node, msg="Unpacking not allowed, run a preprocessing pass!"
            )
        if not isinstance(target, ast.Name):
            raise FieldOperatorSyntaxError.from_AST(node, msg="Can only assign to names!")
        new_value = self.visit(node.value)
        constraint_type: Type[ct.DataType] = ct.DataType
        if isinstance(new_value, foast.TupleExpr):
            constraint_type = ct.TupleType
<<<<<<< HEAD
        elif type_info.type_kind(new_value.type) is type_info.TypeKind.SCALAR:
=======
        elif TypeInfo(new_value.type).is_scalar:
>>>>>>> 7a907e80
            constraint_type = ct.ScalarType
        return foast.Assign(
            target=foast.FieldSymbol(
                id=target.id,
                location=self._make_loc(target),
                type=ct.DeferredSymbolType(constraint=constraint_type),
            ),
            value=new_value,
            location=self._make_loc(node),
        )

    def visit_AnnAssign(self, node: ast.AnnAssign, **kwargs) -> foast.Assign:
        if not isinstance(node.target, ast.Name):
            raise FieldOperatorSyntaxError.from_AST(node, msg="Can only assign to names!")

        if node.annotation is not None:
            assert isinstance(
                node.annotation, ast.Constant
            ), "Annotations should be ast.Constant(string). Use StringifyAnnotationsPass"
            globalns = {**fbuiltins.BUILTINS, **self.captured_vars.globals}
            localns = self.captured_vars.nonlocals
            annotation = eval(node.annotation.value, globalns, localns)
            target_type = symbol_makers.make_symbol_type_from_typing(
                annotation, globalns=globalns, localns=localns
            )
        else:
            target_type = ct.DeferredSymbolType()

        return foast.Assign(
            target=foast.Symbol[ct.FieldType](
                id=node.target.id,
                location=self._make_loc(node.target),
                type=target_type,
            ),
            value=self.visit(node.value) if node.value else None,
            location=self._make_loc(node),
        )

    @staticmethod
    def _match_index(node: ast.expr) -> int:
        if isinstance(node, ast.Constant):
            return node.value
        if (
            isinstance(node, ast.UnaryOp)
            and isinstance(node.op, ast.unaryop)
            and isinstance(node.operand, ast.Constant)
        ):
            if isinstance(node.op, ast.USub):
                return -node.operand.value
            if isinstance(node.op, ast.UAdd):
                return node.operand.value
        raise ValueError(f"Not an index: {node}")

    def visit_Subscript(self, node: ast.Subscript, **kwargs) -> foast.Subscript:
        try:
            index = self._match_index(node.slice)
        except ValueError:
            raise FieldOperatorSyntaxError.from_AST(
                node, msg="""Only index is supported in subscript!"""
            )

        return foast.Subscript(
            value=self.visit(node.value),
            index=index,
            location=self._make_loc(node),
        )

    def visit_Tuple(self, node: ast.Tuple, **kwargs) -> foast.TupleExpr:
        return foast.TupleExpr(
            elts=[self.visit(item) for item in node.elts], location=self._make_loc(node)
        )

    def visit_Return(self, node: ast.Return, **kwargs) -> foast.Return:
        if not node.value:
            raise FieldOperatorSyntaxError.from_AST(node, msg="Empty return not allowed")
        return foast.Return(value=self.visit(node.value), location=self._make_loc(node))

    def visit_stmt_list(self, nodes: list[ast.stmt]) -> list[foast.Expr]:
        if not isinstance(last_node := nodes[-1], ast.Return):
            raise FieldOperatorSyntaxError.from_AST(
                last_node, msg="Field operator must return a field expression on the last line!"
            )
        return [self.visit(node) for node in nodes]

    def visit_Name(self, node: ast.Name, **kwargs) -> foast.Name:
        return foast.Name(id=node.id, location=self._make_loc(node))

    def visit_UnaryOp(self, node: ast.UnaryOp, **kwargs) -> foast.UnaryOp:
        return foast.UnaryOp(
            op=self.visit(node.op), operand=self.visit(node.operand), location=self._make_loc(node)
        )

    def visit_UAdd(self, node: ast.UAdd, **kwargs) -> foast.UnaryOperator:
        return foast.UnaryOperator.UADD

    def visit_USub(self, node: ast.USub, **kwargs) -> foast.UnaryOperator:
        return foast.UnaryOperator.USUB

    def visit_Not(self, node: ast.Not, **kwargs) -> foast.UnaryOperator:
        return foast.UnaryOperator.NOT

    def visit_BinOp(self, node: ast.BinOp, **kwargs) -> foast.BinOp:
        new_op = self.visit(node.op)
        return foast.BinOp(
            op=new_op,
            left=self.visit(node.left),
            right=self.visit(node.right),
            location=self._make_loc(node),
        )

    def visit_Add(self, node: ast.Add, **kwargs) -> foast.BinaryOperator:
        return foast.BinaryOperator.ADD

    def visit_Sub(self, node: ast.Sub, **kwargs) -> foast.BinaryOperator:
        return foast.BinaryOperator.SUB

    def visit_Mult(self, node: ast.Mult, **kwargs) -> foast.BinaryOperator:
        return foast.BinaryOperator.MULT

    def visit_Div(self, node: ast.Div, **kwargs) -> foast.BinaryOperator:
        return foast.BinaryOperator.DIV

    def visit_Pow(self, node: ast.Pow, **kwargs) -> None:
        raise FieldOperatorSyntaxError.from_AST(node, msg="`**` operator not supported!")

    def visit_Mod(self, node: ast.Mod, **kwargs) -> None:
        raise FieldOperatorSyntaxError.from_AST(node, msg="`%` operator not supported!")

    def visit_BitAnd(self, node: ast.BitAnd, **kwargs) -> foast.BinaryOperator:
        return foast.BinaryOperator.BIT_AND

    def visit_BitOr(self, node: ast.BitOr, **kwargs) -> foast.BinaryOperator:
        return foast.BinaryOperator.BIT_OR

    def visit_BoolOp(self, node: ast.BoolOp, **kwargs) -> None:
        raise FieldOperatorSyntaxError.from_AST(node, msg="`and`/`or` operator not allowed!")

    def _ast_compare_chain_rhs(self, compare: ast.Compare) -> ast.Compare:
        rhs = copy.copy(compare)
        rhs.comparators = compare.comparators[1:]
        rhs.ops = compare.ops[1:]
        rhs.left = compare.comparators[0]
        return rhs

    def visit_Compare(self, node: ast.Compare, **kwargs) -> foast.Compare:
<<<<<<< HEAD
        # single comparison case a <op> b
        if len(node.comparators) == 1:
            return foast.Compare(
                op=self.visit(node.ops[0]),
                left=self.visit(node.left),
                right=self.visit(node.comparators[0]),
                location=self._make_loc(node),
            )
        # comparison chain case, need to turn
        # a <op1> b <op2> c ... into (a <op1> b) and (b <op2> c ...)
        # the right hand side is then visited recursively

        # create the lhs: a <op1> b
        left_branch = foast.Compare(
            op=self.visit(node.ops[0]),
            left=self.visit(node.left),
            right=self.visit(node.comparators[0]),
            location=self._make_loc(node),
        )

        # recursively create the rhs: b <op2> c ...
        right_branch = self.visit(self._ast_compare_chain_rhs(node))

        # lhs and rhs
        return foast.BinOp(
            op=foast.BinaryOperator.BIT_AND,
            left=left_branch,
            right=right_branch,
=======
        if len(node.ops) != 1 or len(node.comparators) != 1:
            raise FieldOperatorSyntaxError.from_AST(
                node, msg="Comparison chains not allowed, run a preprocessing pass!"
            )
        return foast.Compare(
            op=self.visit(node.ops[0]),
            left=self.visit(node.left),
            right=self.visit(node.comparators[0]),
>>>>>>> 7a907e80
            location=self._make_loc(node),
        )

    def visit_Gt(self, node: ast.Gt, **kwargs) -> foast.CompareOperator:
        return foast.CompareOperator.GT

    def visit_Lt(self, node: ast.Lt, **kwargs) -> foast.CompareOperator:
        return foast.CompareOperator.LT

    def visit_Eq(self, node: ast.Eq, **kwargs) -> foast.CompareOperator:
        return foast.CompareOperator.EQ

    def _verify_builtin_function(self, node: ast.Call):
        func_name = self._func_name(node)
        func_info = getattr(fbuiltins, func_name).__gt_type__()
        if not len(node.args) == len(func_info.args):
            raise FieldOperatorSyntaxError.from_AST(
                node,
                msg=f"{func_name}() expected {len(func_info.args)} positional arguments, {len(node.args)} given!",
            )
        elif unexpected_kwargs := set(k.arg for k in node.keywords) - set(func_info.kwargs):
            raise FieldOperatorSyntaxError.from_AST(
                node,
                msg=f"{self._func_name(node)}() got unexpected keyword arguments: {unexpected_kwargs}!",
            )

    def _verify_builtin_type_constructor(self, node: ast.Call):
        if not len(node.args) == 1:
            raise FieldOperatorSyntaxError.from_AST(
                node,
                msg=f"{self._func_name(node)}() expected 1 positional argument, {len(node.args)} given!",
            )
        elif node.keywords:
            unexpected_kwargs = set(k.arg for k in node.keywords)
            raise FieldOperatorSyntaxError.from_AST(
                node,
                msg=f"{self._func_name(node)}() got unexpected keyword arguments: {unexpected_kwargs}!",
            )
        elif not isinstance(node.args[0], ast.Constant):
            raise FieldOperatorSyntaxError.from_AST(
                node,
                msg=f"{self._func_name(node)}() only takes literal arguments!",
            )

    def _func_name(self, node: ast.Call) -> str:
<<<<<<< HEAD
        func = node.func
        if isinstance(func, ast.Name):
            return func.id
        return ""
=======
        return node.func.id  # type: ignore[attr-defined]  # We want this to fail if the attribute does not exist unexpectedly.
>>>>>>> 7a907e80

    def visit_Call(self, node: ast.Call, **kwargs) -> foast.Call:
        if not isinstance(node.func, ast.Name):
            raise FieldOperatorSyntaxError.from_AST(
                node, msg="Functions can only be called directly!"
            )

        func_name = self._func_name(node)
<<<<<<< HEAD

        if func_name in fbuiltins.FUN_BUILTIN_NAMES:
            self._verify_builtin_function(node)
        if func_name in fbuiltins.TYPE_BUILTIN_NAMES:
            self._verify_builtin_type_constructor(node)

=======

        if func_name in fbuiltins.FUN_BUILTIN_NAMES:
            self._verify_builtin_function(node)
        if func_name in fbuiltins.TYPE_BUILTIN_NAMES:
            self._verify_builtin_type_constructor(node)

>>>>>>> 7a907e80
        args = node.args.copy()
        for keyword in node.keywords:
            args.append(keyword.value)

        return foast.Call(
            func=self.visit(node.func, **kwargs),
            args=[self.visit(arg, **kwargs) for arg in args],
            location=self._make_loc(node),
        )

    def visit_Constant(self, node: ast.Constant, **kwargs) -> foast.Constant:
        dtype = symbol_makers.make_symbol_type_from_value(node.value)
        if not dtype:
            raise FieldOperatorSyntaxError.from_AST(
                node, msg=f"Constants of type {type(node.value)} are not permitted"
            )
        return foast.Constant(
            value=str(node.value), dtype=dtype, location=self._make_loc(node), type=dtype
        )<|MERGE_RESOLUTION|>--- conflicted
+++ resolved
@@ -17,16 +17,6 @@
 import ast
 import builtins
 import collections
-<<<<<<< HEAD
-import copy
-from typing import Any, Mapping, Type, cast
-
-import eve
-from functional.ffront import common_types as ct
-from functional.ffront import fbuiltins
-from functional.ffront import field_operator_ast as foast
-from functional.ffront import symbol_makers, type_info
-=======
 from typing import Any, Callable, Iterable, Mapping, Type, cast
 
 import eve
@@ -35,8 +25,8 @@
     fbuiltins,
     field_operator_ast as foast,
     symbol_makers,
+    type_info,
 )
->>>>>>> 7a907e80
 from functional.ffront.ast_passes import (
     SingleAssignTargetPass,
     SingleStaticAssignPass,
@@ -46,7 +36,6 @@
 )
 from functional.ffront.dialect_parser import DialectParser, DialectSyntaxError
 from functional.ffront.foast_passes.type_deduction import FieldOperatorTypeDeduction
-from functional.ffront.type_info import TypeInfo, is_complete_scalar_type
 
 
 class FieldOperatorSyntaxError(DialectSyntaxError):
@@ -108,17 +97,10 @@
 
     def _builtin_type_constructor_symbols(
         self, captured_vars: Mapping[str, Any], location: eve.SourceLocation
-<<<<<<< HEAD
-    ):
-        result: list[foast.Symbol] = []
-        skipped_types = {"tuple"}
-        python_type_builtins = {
-=======
     ) -> tuple[list[foast.Symbol], Iterable[str]]:
         result: list[foast.Symbol] = []
         skipped_types = {"tuple"}
         python_type_builtins: dict[str, Callable[[Any], Any]] = {
->>>>>>> 7a907e80
             name: getattr(builtins, name)
             for name in set(fbuiltins.TYPE_BUILTIN_NAMES) - skipped_types
             if hasattr(builtins, name)
@@ -218,16 +200,11 @@
             raise FieldOperatorSyntaxError.from_AST(
                 node, msg="Only arguments of type DataType are allowed."
             )
-<<<<<<< HEAD
         if (
             type_info.is_concrete(new_type)
             and type_info.type_kind(new_type) is type_info.TypeKind.SCALAR
         ):
             new_type = ct.FieldType(dims=[], dtype=type_info.extract_dtype(new_type))
-=======
-        if is_complete_scalar_type(new_type):
-            new_type = ct.FieldType(dims=[], dtype=new_type)
->>>>>>> 7a907e80
         return foast.DataSymbol(id=node.arg, location=self._make_loc(node), type=new_type)
 
     def visit_Assign(self, node: ast.Assign, **kwargs) -> foast.Assign:
@@ -242,11 +219,7 @@
         constraint_type: Type[ct.DataType] = ct.DataType
         if isinstance(new_value, foast.TupleExpr):
             constraint_type = ct.TupleType
-<<<<<<< HEAD
         elif type_info.type_kind(new_value.type) is type_info.TypeKind.SCALAR:
-=======
-        elif TypeInfo(new_value.type).is_scalar:
->>>>>>> 7a907e80
             constraint_type = ct.ScalarType
         return foast.Assign(
             target=foast.FieldSymbol(
@@ -384,44 +357,7 @@
     def visit_BoolOp(self, node: ast.BoolOp, **kwargs) -> None:
         raise FieldOperatorSyntaxError.from_AST(node, msg="`and`/`or` operator not allowed!")
 
-    def _ast_compare_chain_rhs(self, compare: ast.Compare) -> ast.Compare:
-        rhs = copy.copy(compare)
-        rhs.comparators = compare.comparators[1:]
-        rhs.ops = compare.ops[1:]
-        rhs.left = compare.comparators[0]
-        return rhs
-
     def visit_Compare(self, node: ast.Compare, **kwargs) -> foast.Compare:
-<<<<<<< HEAD
-        # single comparison case a <op> b
-        if len(node.comparators) == 1:
-            return foast.Compare(
-                op=self.visit(node.ops[0]),
-                left=self.visit(node.left),
-                right=self.visit(node.comparators[0]),
-                location=self._make_loc(node),
-            )
-        # comparison chain case, need to turn
-        # a <op1> b <op2> c ... into (a <op1> b) and (b <op2> c ...)
-        # the right hand side is then visited recursively
-
-        # create the lhs: a <op1> b
-        left_branch = foast.Compare(
-            op=self.visit(node.ops[0]),
-            left=self.visit(node.left),
-            right=self.visit(node.comparators[0]),
-            location=self._make_loc(node),
-        )
-
-        # recursively create the rhs: b <op2> c ...
-        right_branch = self.visit(self._ast_compare_chain_rhs(node))
-
-        # lhs and rhs
-        return foast.BinOp(
-            op=foast.BinaryOperator.BIT_AND,
-            left=left_branch,
-            right=right_branch,
-=======
         if len(node.ops) != 1 or len(node.comparators) != 1:
             raise FieldOperatorSyntaxError.from_AST(
                 node, msg="Comparison chains not allowed, run a preprocessing pass!"
@@ -430,7 +366,6 @@
             op=self.visit(node.ops[0]),
             left=self.visit(node.left),
             right=self.visit(node.comparators[0]),
->>>>>>> 7a907e80
             location=self._make_loc(node),
         )
 
@@ -476,14 +411,7 @@
             )
 
     def _func_name(self, node: ast.Call) -> str:
-<<<<<<< HEAD
-        func = node.func
-        if isinstance(func, ast.Name):
-            return func.id
-        return ""
-=======
         return node.func.id  # type: ignore[attr-defined]  # We want this to fail if the attribute does not exist unexpectedly.
->>>>>>> 7a907e80
 
     def visit_Call(self, node: ast.Call, **kwargs) -> foast.Call:
         if not isinstance(node.func, ast.Name):
@@ -492,21 +420,12 @@
             )
 
         func_name = self._func_name(node)
-<<<<<<< HEAD
 
         if func_name in fbuiltins.FUN_BUILTIN_NAMES:
             self._verify_builtin_function(node)
         if func_name in fbuiltins.TYPE_BUILTIN_NAMES:
             self._verify_builtin_type_constructor(node)
 
-=======
-
-        if func_name in fbuiltins.FUN_BUILTIN_NAMES:
-            self._verify_builtin_function(node)
-        if func_name in fbuiltins.TYPE_BUILTIN_NAMES:
-            self._verify_builtin_type_constructor(node)
-
->>>>>>> 7a907e80
         args = node.args.copy()
         for keyword in node.keywords:
             args.append(keyword.value)
