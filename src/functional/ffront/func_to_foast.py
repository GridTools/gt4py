# GT4Py Project - GridTools Framework
#
# Copyright (c) 2014-2021, ETH Zurich
# All rights reserved.
#
# This file is part of the GT4Py project and the GridTools framework.
# GT4Py is free software: you can redistribute it and/or modify it under
# the terms of the GNU General Public License as published by the
# Free Software Foundation, either version 3 of the License, or any later
# version. See the LICENSE.txt file at the top-level directory of this
# distribution for a copy of the license or check <https://www.gnu.org/licenses/>.
#
# SPDX-License-Identifier: GPL-3.0-or-later

from __future__ import annotations

import ast
import builtins
import collections
from typing import Any, Callable, Iterable, Mapping, Type, cast

import eve
from functional import common
from functional.ffront import (
    common_types as ct,
    fbuiltins,
    field_operator_ast as foast,
    symbol_makers,
    type_info,
)
from functional.ffront.ast_passes import (
    SingleAssignTargetPass,
    SingleStaticAssignPass,
    StringifyAnnotationsPass,
    UnchainComparesPass,
    UnpackedAssignPass,
)
from functional.ffront.dialect_parser import DialectParser, DialectSyntaxError
from functional.ffront.foast_passes.type_deduction import FieldOperatorTypeDeduction
from functional.ffront.source_utils import CapturedVars


class FieldOperatorSyntaxError(DialectSyntaxError):
    dialect_name = "Field Operator"


class FieldOperatorParser(DialectParser[foast.FunctionDefinition]):
    """
    Parse field operator function definition from source code into FOAST.

    Catch any Field Operator specific syntax errors and typing problems.

    Example
    -------
    Parse a function into a Field Operator AST (FOAST), which can
    be lowered into Iterator IR (ITIR)

    >>> from functional.common import Field
    >>> float64 = float
    >>> def field_op(inp: Field[..., float64]):
    ...     return inp
    >>> foast_tree = FieldOperatorParser.apply_to_function(field_op)
    >>> foast_tree  # doctest: +ELLIPSIS
    FunctionDefinition(..., id=SymbolName('field_op'), ...)
    >>> foast_tree.params  # doctest: +ELLIPSIS
    [Symbol(..., id=SymbolName('inp'), type=FieldType(...), ...)]
    >>> foast_tree.body  # doctest: +ELLIPSIS
    [Return(..., value=Name(..., id=SymbolRef('inp')))]


    If a syntax error is encountered, it will point to the location in the source code.

    >>> def wrong_syntax(inp: Field[..., int]):
    ...     for i in [1, 2, 3]: # for is not part of the field operator syntax
    ...         tmp = inp
    ...     return tmp
    >>>
    >>> try:                # doctest: +ELLIPSIS
    ...     FieldOperatorParser.apply_to_function(wrong_syntax)
    ... except FieldOperatorSyntaxError as err:
    ...     print(f"Error at [{err.lineno}, {err.offset}] in {err.filename})")
    Error at [2, 4] in ...functional.ffront.func_to_foast.FieldOperatorParser[...]>)
    """

    syntax_error_cls = FieldOperatorSyntaxError

    @classmethod
    def _preprocess_definition_ast(cls, definition_ast: ast.AST) -> ast.AST:
        sta = StringifyAnnotationsPass.apply(definition_ast)
        ssa = SingleStaticAssignPass.apply(sta)
        sat = SingleAssignTargetPass.apply(ssa)
        las = UnpackedAssignPass.apply(sat)
        ucc = UnchainComparesPass.apply(las)
        return ucc

    @classmethod
    def _postprocess_dialect_ast(
        cls, foast_node: foast.FieldOperator, captured_vars: CapturedVars
    ) -> foast.FieldOperator:
        typed_foast_node = FieldOperatorTypeDeduction.apply(foast_node)
<<<<<<< HEAD

=======
>>>>>>> 686f1d73
        # check deduced matches annotated return type
        if "return" in captured_vars.annotations.keys():
            annotated_return_type = symbol_makers.make_symbol_type_from_typing(
                captured_vars.annotations["return"]
            )
            # TODO(tehrengruber): use `type_info.return_type` when the type of the
            #  arguments becomes available here
            if annotated_return_type != typed_foast_node.type.returns:
                raise common.GTTypeError(
                    f"Annotated return type does not match deduced return type. Expected `{typed_foast_node.type.returns}`"
                    f", but got `{annotated_return_type}`."
                )
        return typed_foast_node

    def _builtin_type_constructor_symbols(
        self, captured_vars: Mapping[str, Any], location: eve.SourceLocation
    ) -> tuple[list[foast.Symbol], Iterable[str]]:
        result: list[foast.Symbol] = []
        skipped_types = {"tuple"}
        python_type_builtins: dict[str, Callable[[Any], Any]] = {
            name: getattr(builtins, name)
            for name in set(fbuiltins.TYPE_BUILTIN_NAMES) - skipped_types
            if hasattr(builtins, name)
        }
        captured_type_builtins = {
            name: value
            for name, value in captured_vars.items()
            if name in fbuiltins.TYPE_BUILTIN_NAMES and value is getattr(fbuiltins, name)
        }
        to_be_inserted = python_type_builtins | captured_type_builtins
        for name, value in to_be_inserted.items():
            result.append(
                foast.Symbol(
                    id=name,
                    type=ct.FunctionType(
                        args=[
                            ct.DeferredSymbolType(constraint=ct.ScalarType)
                        ],  # this is a constraint type that will not be inferred (as the function is polymorphic)
                        kwargs={},
                        returns=cast(
                            ct.DataType, symbol_makers.make_symbol_type_from_typing(value)
                        ),
                    ),
                    namespace=ct.Namespace.CLOSURE,
                    location=location,
                )
            )

        return result, to_be_inserted.keys()

    def visit_FunctionDef(self, node: ast.FunctionDef, **kwargs) -> foast.FunctionDefinition:
        captured_vars: Mapping[str, Any] = collections.ChainMap(
            self.captured_vars.globals, self.captured_vars.nonlocals
        )
        captured_symbols, skip_names = self._builtin_type_constructor_symbols(
            captured_vars, self._make_loc(node)
        )
        for name, val in captured_vars.items():
            if name in skip_names:
                continue
            captured_symbols.append(
                foast.Symbol(
                    id=name,
                    type=symbol_makers.make_symbol_type_from_value(val),
                    namespace=ct.Namespace.CLOSURE,
                    location=self._make_loc(node),
                )
            )

        return foast.FunctionDefinition(
            id=node.name,
            params=self.visit(node.args, **kwargs),
            body=self.visit_stmt_list(node.body, **kwargs),
            captured_vars=captured_symbols,
            location=self._make_loc(node),
        )

    def visit_Import(self, node: ast.Import, **kwargs) -> None:
        raise FieldOperatorSyntaxError.from_AST(
            node, msg=f"Only 'from' imports from {fbuiltins.MODULE_BUILTIN_NAMES} are supported"
        )

    def visit_ImportFrom(self, node: ast.ImportFrom, **kwargs) -> foast.ExternalImport:
        if node.module not in fbuiltins.MODULE_BUILTIN_NAMES:
            raise FieldOperatorSyntaxError.from_AST(
                node,
                msg=f"Only 'from' imports from {fbuiltins.MODULE_BUILTIN_NAMES} are supported",
            )

        symbols: list[foast.Symbol] = []

        if node.module == fbuiltins.EXTERNALS_MODULE_NAME:
            for alias in node.names:
                if alias.name not in self.externals_defs:
                    raise FieldOperatorSyntaxError.from_AST(
                        node, msg=f"Missing symbol '{alias.name}' definition in {node.module}"
                    )
                symbols.append(
                    foast.Symbol(
                        id=alias.asname or alias.name,
                        type=symbol_makers.make_symbol_type_from_value(
                            self.externals_defs[alias.name]
                        ),
                        namespace=ct.Namespace.EXTERNAL,
                        location=self._make_loc(node),
                    )
                )

        return foast.ExternalImport(symbols=symbols, location=self._make_loc(node))

    def visit_arguments(self, node: ast.arguments) -> list[foast.DataSymbol]:
        return [self.visit_arg(arg) for arg in node.args]

    def visit_arg(self, node: ast.arg) -> foast.DataSymbol:
        if (annotation := self.captured_vars.annotations.get(node.arg, None)) is None:
            raise FieldOperatorSyntaxError.from_AST(node, msg="Untyped parameters not allowed!")
        new_type = symbol_makers.make_symbol_type_from_typing(annotation)
        if not isinstance(new_type, ct.DataType):
            raise FieldOperatorSyntaxError.from_AST(
                node, msg="Only arguments of type DataType are allowed."
            )
        return foast.DataSymbol(id=node.arg, location=self._make_loc(node), type=new_type)

    def visit_Assign(self, node: ast.Assign, **kwargs) -> foast.Assign:
        target = node.targets[0]  # there is only one element after assignment passes
        if isinstance(target, ast.Tuple):
            raise FieldOperatorSyntaxError.from_AST(
                node, msg="Unpacking not allowed, run a preprocessing pass!"
            )
        if not isinstance(target, ast.Name):
            raise FieldOperatorSyntaxError.from_AST(node, msg="Can only assign to names!")
        new_value = self.visit(node.value)
        constraint_type: Type[ct.DataType] = ct.DataType
        if isinstance(new_value, foast.TupleExpr):
            constraint_type = ct.TupleType
        elif (
            type_info.is_concrete(new_value.type)
            and type_info.type_class(new_value.type) is ct.ScalarType
        ):
            constraint_type = ct.ScalarType
        return foast.Assign(
            target=foast.DataSymbol(
                id=target.id,
                location=self._make_loc(target),
                type=ct.DeferredSymbolType(constraint=constraint_type),
            ),
            value=new_value,
            location=self._make_loc(node),
        )

    def visit_AnnAssign(self, node: ast.AnnAssign, **kwargs) -> foast.Assign:
        if not isinstance(node.target, ast.Name):
            raise FieldOperatorSyntaxError.from_AST(node, msg="Can only assign to names!")

        if node.annotation is not None:
            assert isinstance(
                node.annotation, ast.Constant
            ), "Annotations should be ast.Constant(string). Use StringifyAnnotationsPass"
            globalns = {**fbuiltins.BUILTINS, **self.captured_vars.globals}
            localns = self.captured_vars.nonlocals
            annotation = eval(node.annotation.value, globalns, localns)
            target_type = symbol_makers.make_symbol_type_from_typing(
                annotation, globalns=globalns, localns=localns
            )
        else:
            target_type = ct.DeferredSymbolType()

        return foast.Assign(
            target=foast.Symbol[ct.FieldType](
                id=node.target.id,
                location=self._make_loc(node.target),
                type=target_type,
            ),
            value=self.visit(node.value) if node.value else None,
            location=self._make_loc(node),
        )

    @staticmethod
    def _match_index(node: ast.expr) -> int:
        if isinstance(node, ast.Constant):
            return node.value
        if (
            isinstance(node, ast.UnaryOp)
            and isinstance(node.op, ast.unaryop)
            and isinstance(node.operand, ast.Constant)
        ):
            if isinstance(node.op, ast.USub):
                return -node.operand.value
            if isinstance(node.op, ast.UAdd):
                return node.operand.value
        raise ValueError(f"Not an index: {node}")

    def visit_Subscript(self, node: ast.Subscript, **kwargs) -> foast.Subscript:
        try:
            index = self._match_index(node.slice)
        except ValueError:
            raise FieldOperatorSyntaxError.from_AST(
                node, msg="""Only index is supported in subscript!"""
            )

        return foast.Subscript(
            value=self.visit(node.value),
            index=index,
            location=self._make_loc(node),
        )

    def visit_Tuple(self, node: ast.Tuple, **kwargs) -> foast.TupleExpr:
        return foast.TupleExpr(
            elts=[self.visit(item) for item in node.elts], location=self._make_loc(node)
        )

    def visit_Return(self, node: ast.Return, **kwargs) -> foast.Return:
        if not node.value:
            raise FieldOperatorSyntaxError.from_AST(node, msg="Empty return not allowed")
        return foast.Return(value=self.visit(node.value), location=self._make_loc(node))

    def visit_stmt_list(self, nodes: list[ast.stmt], **kwargs) -> list[foast.Expr]:
        if not isinstance(last_node := nodes[-1], ast.Return):
            raise FieldOperatorSyntaxError.from_AST(
                last_node, msg="Field operator must return a field expression on the last line!"
            )
        return [self.visit(node, **kwargs) for node in nodes]

    def visit_Name(self, node: ast.Name, **kwargs) -> foast.Name:
        return foast.Name(id=node.id, location=self._make_loc(node))

    def visit_UnaryOp(self, node: ast.UnaryOp, **kwargs) -> foast.UnaryOp:
        return foast.UnaryOp(
            op=self.visit(node.op), operand=self.visit(node.operand), location=self._make_loc(node)
        )

    def visit_UAdd(self, node: ast.UAdd, **kwargs) -> foast.UnaryOperator:
        return foast.UnaryOperator.UADD

    def visit_USub(self, node: ast.USub, **kwargs) -> foast.UnaryOperator:
        return foast.UnaryOperator.USUB

    def visit_Not(self, node: ast.Not, **kwargs) -> foast.UnaryOperator:
        return foast.UnaryOperator.NOT

    def visit_BinOp(self, node: ast.BinOp, **kwargs) -> foast.BinOp:
        new_op = self.visit(node.op)
        return foast.BinOp(
            op=new_op,
            left=self.visit(node.left),
            right=self.visit(node.right),
            location=self._make_loc(node),
        )

    def visit_Add(self, node: ast.Add, **kwargs) -> foast.BinaryOperator:
        return foast.BinaryOperator.ADD

    def visit_Sub(self, node: ast.Sub, **kwargs) -> foast.BinaryOperator:
        return foast.BinaryOperator.SUB

    def visit_Mult(self, node: ast.Mult, **kwargs) -> foast.BinaryOperator:
        return foast.BinaryOperator.MULT

    def visit_Div(self, node: ast.Div, **kwargs) -> foast.BinaryOperator:
        return foast.BinaryOperator.DIV

    def visit_Pow(self, node: ast.Pow, **kwargs) -> foast.BinaryOperator:
        return foast.BinaryOperator.POW

    def visit_Mod(self, node: ast.Mod, **kwargs) -> None:
        raise FieldOperatorSyntaxError.from_AST(node, msg="`%` operator not supported!")

    def visit_BitAnd(self, node: ast.BitAnd, **kwargs) -> foast.BinaryOperator:
        return foast.BinaryOperator.BIT_AND

    def visit_BitOr(self, node: ast.BitOr, **kwargs) -> foast.BinaryOperator:
        return foast.BinaryOperator.BIT_OR

    def visit_BoolOp(self, node: ast.BoolOp, **kwargs) -> None:
        raise FieldOperatorSyntaxError.from_AST(node, msg="`and`/`or` operator not allowed!")

    def visit_IfExp(self, node: ast.IfExp, **kwargs) -> foast.TernaryExpr:
        return foast.TernaryExpr(
            condition=self.visit(node.test),
            true_expr=self.visit(node.body),
            false_expr=self.visit(node.orelse),
            location=self._make_loc(node),
            type=ct.DeferredSymbolType(constraint=ct.DataType),
        )

    def visit_Compare(self, node: ast.Compare, **kwargs) -> foast.Compare:
        if len(node.ops) != 1 or len(node.comparators) != 1:
            raise FieldOperatorSyntaxError.from_AST(
                node, msg="Comparison chains not allowed, run a preprocessing pass!"
            )
        return foast.Compare(
            op=self.visit(node.ops[0]),
            left=self.visit(node.left),
            right=self.visit(node.comparators[0]),
            location=self._make_loc(node),
        )

    def visit_Gt(self, node: ast.Gt, **kwargs) -> foast.CompareOperator:
        return foast.CompareOperator.GT

    def visit_Lt(self, node: ast.Lt, **kwargs) -> foast.CompareOperator:
        return foast.CompareOperator.LT

    def visit_Eq(self, node: ast.Eq, **kwargs) -> foast.CompareOperator:
        return foast.CompareOperator.EQ

    def visit_LtE(self, node: ast.LtE, **kwargs) -> foast.CompareOperator:
        return foast.CompareOperator.LTE

    def visit_GtE(self, node: ast.GtE, **kwargs) -> foast.CompareOperator:
        return foast.CompareOperator.GTE

    def visit_NotEq(self, node: ast.NotEq, **kwargs) -> foast.CompareOperator:
        return foast.CompareOperator.NOTEQ

    def _verify_builtin_function(self, node: ast.Call):
        func_name = self._func_name(node)
        func_info = getattr(fbuiltins, func_name).__gt_type__()
        if not len(node.args) == len(func_info.args):
            raise FieldOperatorSyntaxError.from_AST(
                node,
                msg=f"{func_name}() expected {len(func_info.args)} positional arguments, {len(node.args)} given!",
            )
        elif unexpected_kwargs := set(k.arg for k in node.keywords) - set(func_info.kwargs):
            raise FieldOperatorSyntaxError.from_AST(
                node,
                msg=f"{self._func_name(node)}() got unexpected keyword arguments: {unexpected_kwargs}!",
            )

    def _verify_builtin_type_constructor(self, node: ast.Call):
        if not len(node.args) == 1:
            raise FieldOperatorSyntaxError.from_AST(
                node,
                msg=f"{self._func_name(node)}() expected 1 positional argument, {len(node.args)} given!",
            )
        elif node.keywords:
            unexpected_kwargs = set(k.arg for k in node.keywords)
            raise FieldOperatorSyntaxError.from_AST(
                node,
                msg=f"{self._func_name(node)}() got unexpected keyword arguments: {unexpected_kwargs}!",
            )
        elif not isinstance(node.args[0], ast.Constant):
            raise FieldOperatorSyntaxError.from_AST(
                node,
                msg=f"{self._func_name(node)}() only takes literal arguments!",
            )

    def _func_name(self, node: ast.Call) -> str:
        return node.func.id  # type: ignore[attr-defined]  # We want this to fail if the attribute does not exist unexpectedly.

    def visit_Call(self, node: ast.Call, **kwargs) -> foast.Call:
        if not isinstance(node.func, ast.Name):
            raise FieldOperatorSyntaxError.from_AST(
                node, msg="Functions can only be called directly!"
            )

        func_name = self._func_name(node)

        if func_name in fbuiltins.FUN_BUILTIN_NAMES:
            self._verify_builtin_function(node)
        if func_name in fbuiltins.TYPE_BUILTIN_NAMES:
            self._verify_builtin_type_constructor(node)

        return foast.Call(
            func=self.visit(node.func, **kwargs),
            args=[self.visit(arg, **kwargs) for arg in node.args],
            kwargs={keyword.arg: self.visit(keyword.value, **kwargs) for keyword in node.keywords},
            location=self._make_loc(node),
        )

    def visit_Constant(self, node: ast.Constant, **kwargs) -> foast.Constant:
        try:
            type_ = symbol_makers.make_symbol_type_from_value(node.value)
        except common.GTTypeError as e:
            raise FieldOperatorSyntaxError.from_AST(
                node, msg=f"Constants of type {type(node.value)} are not permitted."
            ) from e

        return foast.Constant(
            value=node.value,
            location=self._make_loc(node),
            type=type_,
        )<|MERGE_RESOLUTION|>--- conflicted
+++ resolved
@@ -98,10 +98,7 @@
         cls, foast_node: foast.FieldOperator, captured_vars: CapturedVars
     ) -> foast.FieldOperator:
         typed_foast_node = FieldOperatorTypeDeduction.apply(foast_node)
-<<<<<<< HEAD
-
-=======
->>>>>>> 686f1d73
+ 
         # check deduced matches annotated return type
         if "return" in captured_vars.annotations.keys():
             annotated_return_type = symbol_makers.make_symbol_type_from_typing(
