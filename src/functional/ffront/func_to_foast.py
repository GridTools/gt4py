--- conflicted
+++ resolved
@@ -34,13 +34,13 @@
     UnchainComparesPass,
 )
 from functional.ffront.dialect_parser import DialectParser, DialectSyntaxError
-<<<<<<< HEAD
+
 from functional.ffront.foast_passes.iterable_unpack import UnpackedAssignPass
-=======
+
 from functional.ffront.foast_passes.closure_var_folding import ClosureVarFolding
 from functional.ffront.foast_passes.closure_var_type_deduction import ClosureVarTypeDeduction
 from functional.ffront.foast_passes.dead_closure_var_elimination import DeadClosureVarElimination
->>>>>>> 3560d468
+
 from functional.ffront.foast_passes.type_deduction import FieldOperatorTypeDeduction
 
 
@@ -103,15 +103,12 @@
         closure_vars: dict[str, Any],
         annotations: dict[str, Any],
     ) -> foast.FieldOperator:
-<<<<<<< HEAD
-        typed_foast_node = FieldOperatorTypeDeduction.apply(foast_node)
-        typed_foast_node = UnpackedAssignPass.apply(typed_foast_node)
-=======
         foast_node = ClosureVarFolding.apply(foast_node, closure_vars)
         foast_node = DeadClosureVarElimination.apply(foast_node)
         foast_node = ClosureVarTypeDeduction.apply(foast_node, closure_vars)
         foast_node = FieldOperatorTypeDeduction.apply(foast_node)
->>>>>>> 3560d468
+        foast_node = UnpackedAssignPass.apply(foast_node)
+
 
         # check deduced matches annotated return type
         if "return" in annotations:
