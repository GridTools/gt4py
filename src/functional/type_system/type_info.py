--- conflicted
+++ resolved
@@ -13,12 +13,7 @@
 # SPDX-License-Identifier: GPL-3.0-or-later
 
 import functools
-<<<<<<< HEAD
-from typing import Callable, Optional, Iterator, Type, TypeGuard, cast
-=======
-from types import EllipsisType
 from typing import Callable, Iterator, Type, TypeGuard, cast
->>>>>>> 3bcc1396
 
 from eve.utils import XIterable, xiter
 from functional.common import Dimension, GTTypeError
