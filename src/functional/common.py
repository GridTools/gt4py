--- conflicted
+++ resolved
@@ -15,7 +15,6 @@
 from __future__ import annotations
 
 import abc
-import dataclasses
 import enum
 from collections.abc import Sequence
 from dataclasses import dataclass
@@ -29,17 +28,6 @@
 DT = TypeVar("DT", bound="DType")
 
 
-<<<<<<< HEAD
-class _NoSubclassing(type):
-    """Utility metaclass prohibiting subclassing."""
-
-    def __new__(cls, name, bases, classdict):
-        for b in bases:
-            if isinstance(b, _NoSubclassing):
-                raise TypeError(f"Type '{b.__name__}' must not be subclassed.")
-        return type.__new__(cls, name, bases, classdict)
-
-
 @enum.unique
 class DimensionKind(StrEnum):
     HORIZONTAL = "horizontal"
@@ -47,12 +35,10 @@
     LOCAL = "local"
 
 
-=======
->>>>>>> 3f0e5035
 @dataclass(frozen=True)
 class Dimension:
     value: str
-    kind: DimensionKind = dataclasses.field(default=DimensionKind.HORIZONTAL)
+    kind: DimensionKind = DimensionKind.HORIZONTAL  # type: ignore[assignment]
 
 
 class DType:
