--- conflicted
+++ resolved
@@ -1,20 +1,13 @@
-<<<<<<< HEAD
-from . import tracing  # noqa: F401 # ignore unused
-=======
-from typing import Optional, Union
-
-from packaging.version import LegacyVersion, Version, parse
-from pkg_resources import DistributionNotFound, get_distribution  # type: ignore
-
-
-__all__: list = []
-
-try:
-    __version__: str = get_distribution("gt4py").version
-except DistributionNotFound:
-    __version__ = "X.X.X.unknown"
-
-__versioninfo__: Optional[Union[LegacyVersion, Version]] = parse(__version__)
-
-del DistributionNotFound, LegacyVersion, Version, get_distribution, parse
->>>>>>> d21ecb2c
+# GT4Py Project - GridTools Framework
+#
+# Copyright (c) 2014-2021, ETH Zurich
+# All rights reserved.
+#
+# This file is part of the GT4Py project and the GridTools framework.
+# GT4Py is free software: you can redistribute it and/or modify it under
+# the terms of the GNU General Public License as published by the
+# Free Software Foundation, either version 3 of the License, or any later
+# version. See the LICENSE.txt file at the top-level directory of this
+# distribution for a copy of the license or check <https://www.gnu.org/licenses/>.
+#
+# SPDX-License-Identifier: GPL-3.0-or-later