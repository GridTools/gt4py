--- conflicted
+++ resolved
@@ -8,18 +8,14 @@
 from functional.iterator.transforms.inline_fundefs import InlineFundefs, PruneUnreferencedFundefs
 from functional.iterator.transforms.inline_lambdas import InlineLambdas
 from functional.iterator.transforms.inline_lifts import InlineLifts
-<<<<<<< HEAD
+from functional.iterator.transforms.merge_let import MergeLet
 from functional.iterator.transforms.inline_tuple_get import InlineTupleGet
 from functional.iterator.transforms.normalize_shifts import NormalizeShifts
 from functional.iterator.transforms.shift_transformer import (
     PropagateShiftTransformer,
     RemoveShiftsTransformer,
 )
-from functional.iterator.transforms.simple_inline_heuristic import heuristic
-=======
-from functional.iterator.transforms.merge_let import MergeLet
-from functional.iterator.transforms.normalize_shifts import NormalizeShifts
->>>>>>> 40391eff
+from functional.iterator.transforms.simple_inline_heuristic import is_eligible_for_inlining
 from functional.iterator.transforms.unroll_reduce import UnrollReduce
 
 
@@ -61,18 +57,14 @@
     if lift_mode != LiftMode.FORCE_TEMPORARIES:
         for _ in range(10):
             inlined = _inline_lifts(ir, lift_mode)
-<<<<<<< HEAD
-            inlined = InlineLambdas.apply(inlined)
-            inlined = InlineTupleGet.apply(inlined)
-            inlined = RemoveShiftsTransformer.apply(inlined)
-            inlined = PropagateShiftTransformer.apply(inlined)
-=======
             inlined = InlineLambdas.apply(
                 inlined,
                 opcount_preserving=True,
                 force_inline_lift=(lift_mode == LiftMode.FORCE_INLINE),
             )
->>>>>>> 40391eff
+            inlined = InlineTupleGet.apply(inlined)
+            inlined = RemoveShiftsTransformer.apply(inlined)
+            inlined = PropagateShiftTransformer.apply(inlined)
             if inlined == ir:
                 break
             ir = inlined
