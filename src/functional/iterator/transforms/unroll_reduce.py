--- conflicted
+++ resolved
@@ -4,16 +4,8 @@
 
 from eve import NodeTranslator
 from eve.utils import UIDGenerator
-<<<<<<< HEAD
-from functional.iterator import ir as ir
-from functional.iterator.transforms import reduction_utils
-
-
-reduction_utils.register_ir(ir)
-=======
 from functional import common
 from functional.iterator import ir as itir
->>>>>>> 9fb94e60
 
 
 def _is_shifted(arg: itir.Expr) -> TypeGuard[itir.FunCall]:
@@ -46,14 +38,6 @@
     )
 
 
-<<<<<<< HEAD
-def _is_reduce(node: ir.FunCall):
-    return isinstance(node.fun, ir.FunCall) and node.fun.fun == ir.SymRef(id="reduce")
-
-
-def _make_shift(offsets: list[ir.Expr], iterator: ir.Expr):
-    return ir.FunCall(fun=ir.FunCall(fun=ir.SymRef(id="shift"), args=offsets), args=[iterator])
-=======
 def _is_list_of_funcalls(lst: list) -> TypeGuard[list[itir.FunCall]]:
     return all(isinstance(f, itir.FunCall) for f in lst)
 
@@ -108,7 +92,6 @@
     return itir.FunCall(
         fun=itir.FunCall(fun=itir.SymRef(id="shift"), args=offsets), args=[iterator]
     )
->>>>>>> 9fb94e60
 
 
 def _make_deref(iterator: itir.Expr):
@@ -143,13 +126,7 @@
 
         offset_provider = kwargs["offset_provider"]
         assert offset_provider is not None
-<<<<<<< HEAD
-        connectivity = reduction_utils.get_connectivity(
-            node, offset_provider  # type: ignore[arg-type]
-        )
-=======
         connectivity = _get_connectivity(node, offset_provider)
->>>>>>> 9fb94e60
         max_neighbors = connectivity.max_neighbors
         has_skip_values = connectivity.has_skip_values
 
