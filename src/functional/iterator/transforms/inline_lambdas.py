import dataclasses
from typing import Optional

from eve import NodeTranslator
from functional.iterator import ir
from functional.iterator.transforms.count_symbol_refs import CountSymbolRefs
from functional.iterator.transforms.remap_symbols import RemapSymbolRefs, RenameSymbols


<<<<<<< HEAD
@dataclasses.dataclass
class CountSymbolRefs(NodeVisitor):
    ref_counts: dict[str, int]

    @classmethod
    def apply(cls, node: ir.Node, symbol_names: list[str]) -> dict[str, int]:
        ref_counts = {name: 0 for name in symbol_names}
        active_refs = set(symbol_names)

        obj = cls(ref_counts=ref_counts)
        obj.visit(node, active_refs=active_refs)

        return ref_counts

    def visit_SymRef(self, node: ir.SymRef, *, active_refs: set[str]):
        if node.id in active_refs:
            self.ref_counts[node.id] += 1

    def visit_Lambda(self, node: ir.Lambda, *, active_refs: set[str]):
        active_refs = active_refs - set(param.id for param in node.params)

        self.generic_visit(node, active_refs=active_refs)
=======
def inline_lambda(
    node: ir.FunCall,
    opcount_preserving=False,
    force_inline_lift=False,
    eligible_params: Optional[list[bool]] = None,
):
    eligible_params = eligible_params or [True] * len(node.fun.params)

    assert len(eligible_params) == len(node.fun.params) == len(node.args)

    if opcount_preserving:
        ref_counts = CountSymbolRefs.apply(node.fun.expr, [p.id for p in node.fun.params])

        for i, param in enumerate(node.fun.params):
            # TODO(tehrengruber): allow inlining more complicated zero-op expressions like
            #  ignore_shift(...)(it_sym)  # noqa: E800
            if ref_counts[param.id] != 1 and not isinstance(
                node.args[i], (ir.SymRef, ir.Literal, ir.OffsetLiteral)
            ):
                eligible_params[i] = False

    if force_inline_lift:
        for i, arg in enumerate(node.args):
            if (
                isinstance(arg, ir.FunCall)
                and isinstance(arg.fun, ir.FunCall)
                and isinstance(arg.fun.fun, ir.SymRef)
                and arg.fun.fun.id == "lift"
            ):
                eligible_params[i] = True

    if node.fun.params and not any(eligible_params):
        return node

    refs = set().union(
        *(
            arg.pre_walk_values().if_isinstance(ir.SymRef).getattr("id").to_set()
            for arg, eligible in zip(node.args, eligible_params)
            if eligible
        )
    )
    syms = node.fun.expr.pre_walk_values().if_isinstance(ir.Sym).getattr("id").to_set()
    clashes = refs & syms
    expr = node.fun.expr
    if clashes:
        # TODO(tehrengruber): find a better way of generating new symbols
        #  in `name_map` that don't collide with each other. E.g. this
        #  must still work:
        # (lambda arg, arg_: (lambda arg_: ...)(arg))(a, b)  # noqa: E800
        name_map = {}

        def new_name(name):
            while name in refs or name in syms or name in name_map.values():
                name += "_"
            return name

        for sym in clashes:
            name_map[sym] = new_name(sym)

        expr = RenameSymbols().visit(expr, name_map=name_map)

    symbol_map = {
        param.id: arg
        for param, arg, eligible in zip(node.fun.params, node.args, eligible_params)
        if eligible
    }
    new_expr = RemapSymbolRefs().visit(expr, symbol_map=symbol_map)

    if all(eligible_params):
        return new_expr
    else:
        return ir.FunCall(
            fun=ir.Lambda(
                params=[
                    param
                    for param, eligible in zip(node.fun.params, eligible_params)
                    if not eligible
                ],
                expr=new_expr,
            ),
            args=[arg for arg, eligible in zip(node.args, eligible_params) if not eligible],
        )
>>>>>>> a69f0af6


@dataclasses.dataclass
class InlineLambdas(NodeTranslator):
    """Inline lambda calls by substituting every argument by its value."""

    opcount_preserving: bool

    force_inline_lift: bool

    @classmethod
    def apply(cls, node: ir.Node, opcount_preserving=False, force_inline_lift=False):
        """
        Inline lambda calls by substituting every arguments by its value.

        Examples:
            `(λ(x) → x)(y)` to `y`
            `(λ(x) → x)(y+y)` to `y+y`
            `(λ(x) → x+x)(y+y)` to `y+y+y+y` if not opcount_preserving
            `(λ(x) → x+x)(y+y)` stays as is if opcount_preserving

        Arguments:
            opcount_preserving: Preserve the number of operations, i.e. only
            inline lambda call if the resulting call has the same number of
            operations.
        """
        return cls(
            opcount_preserving=opcount_preserving,
            force_inline_lift=force_inline_lift,
        ).visit(node)

    def visit_FunCall(self, node: ir.FunCall):
        node = self.generic_visit(node)
        if isinstance(node.fun, ir.Lambda):
            return inline_lambda(
                node,
                opcount_preserving=self.opcount_preserving,
                force_inline_lift=self.force_inline_lift,
            )

        return node<|MERGE_RESOLUTION|>--- conflicted
+++ resolved
@@ -7,36 +7,13 @@
 from functional.iterator.transforms.remap_symbols import RemapSymbolRefs, RenameSymbols
 
 
-<<<<<<< HEAD
-@dataclasses.dataclass
-class CountSymbolRefs(NodeVisitor):
-    ref_counts: dict[str, int]
-
-    @classmethod
-    def apply(cls, node: ir.Node, symbol_names: list[str]) -> dict[str, int]:
-        ref_counts = {name: 0 for name in symbol_names}
-        active_refs = set(symbol_names)
-
-        obj = cls(ref_counts=ref_counts)
-        obj.visit(node, active_refs=active_refs)
-
-        return ref_counts
-
-    def visit_SymRef(self, node: ir.SymRef, *, active_refs: set[str]):
-        if node.id in active_refs:
-            self.ref_counts[node.id] += 1
-
-    def visit_Lambda(self, node: ir.Lambda, *, active_refs: set[str]):
-        active_refs = active_refs - set(param.id for param in node.params)
-
-        self.generic_visit(node, active_refs=active_refs)
-=======
 def inline_lambda(
     node: ir.FunCall,
     opcount_preserving=False,
     force_inline_lift=False,
     eligible_params: Optional[list[bool]] = None,
 ):
+    assert isinstance(node.fun, ir.Lambda)
     eligible_params = eligible_params or [True] * len(node.fun.params)
 
     assert len(eligible_params) == len(node.fun.params) == len(node.args)
@@ -113,7 +90,6 @@
             ),
             args=[arg for arg, eligible in zip(node.args, eligible_params) if not eligible],
         )
->>>>>>> a69f0af6
 
 
 @dataclasses.dataclass
