from collections.abc import Callable
from functools import partial
<<<<<<< HEAD
from typing import Optional, Union
=======
from typing import Optional, Union, cast
>>>>>>> 94e4c05a

from eve import NodeTranslator
from eve.utils import UIDs
from functional.iterator import ir
from functional.iterator.transforms.remap_symbols import RemapSymbolRefs


class PopupTmps(NodeTranslator):
<<<<<<< HEAD
    @staticmethod
    def _extract_lambda(
        node: ir.FunCall,
    ) -> Optional[tuple[ir.Lambda, bool, Callable[[ir.Lambda, list[ir.Node]], ir.FunCall]]]:
=======
    """Transformation for “popping up” nested lifts to lambda arguments.

    In the simplest case, `(λ(x) → deref(lift(deref)(x)))(y)` is translated to
    `(λ(x, tmp) → deref(tmp))(y, lift(deref)(y))` (where `tmp` is an arbitrary
    new symbol name).

    Note that there are edge cases of lifts which can not be popped up; for
    example, popping up of a lift call that references a closure argument
    (like `lift(deref)(x)` where `x` is a closure argument) is not possible
    as we can not pop the expression to be a closure input (because closures
    just take unmodified fencil arguments as inputs).
    """

    @staticmethod
    def _extract_lambda(
        node: ir.FunCall,
    ) -> Optional[tuple[ir.Lambda, bool, Callable[[ir.Lambda, list[ir.Expr]], ir.FunCall]]]:
>>>>>>> 94e4c05a
        """Extract the lambda function which is relevant for popping up lifts.

        Further, returns a bool indicating if the given function call was as a
        lift expression and a wrapper function that undos the extraction.

        So The behavior is the following:
        - For `lift(f)(args...)` it returns `(f, True, wrap)`.
        - For `lift(scan(f, dir, init))(args...)` it returns `(f, True, wrap)`.
        - For `f(args...)` it returns `(f, False, wrap)`.
        - For any other expression, it returns `None`.
<<<<<<< HEAD

        The returned `wrap` function undos the extraction in all cases; for example,
        `wrap(f, args...)` returns `lift(f)(args...)` in the first case.
        """
        if isinstance(node.fun, ir.FunCall) and node.fun.fun == ir.SymRef(id="lift"):
            # lifted lambda call or lifted scan
            assert len(node.fun.args) == 1
            fun = node.fun.args[0]

            is_scan = isinstance(fun, ir.FunCall) and fun.fun == ir.SymRef(id="scan")
            if is_scan:
                fun = fun.args[0]

            def wrap(fun: ir.Lambda, args: list[ir.Node]) -> ir.FunCall:
                if is_scan:
                    fun = ir.FunCall(
                        fun=ir.SymRef(id="scan"), args=[fun] + node.fun.args[0].args[1:]
                    )
                return ir.FunCall(fun=ir.FunCall(fun=ir.SymRef(id="lift"), args=[fun]), args=args)

=======

        The returned `wrap` function undos the extraction in all cases; for example,
        `wrap(f, args...)` returns `lift(f)(args...)` in the first case.
        """
        if isinstance(node.fun, ir.FunCall) and node.fun.fun == ir.SymRef(id="lift"):
            # lifted lambda call or lifted scan
            assert len(node.fun.args) == 1
            fun = node.fun.args[0]

            is_scan = isinstance(fun, ir.FunCall) and fun.fun == ir.SymRef(id="scan")
            if is_scan:
                assert isinstance(fun, ir.FunCall)  # just for mypy
                fun = fun.args[0]

            def wrap(fun: ir.Lambda, args: list[ir.Expr]) -> ir.FunCall:
                if is_scan:
                    assert isinstance(node.fun, ir.FunCall) and isinstance(
                        node.fun.args[0], ir.FunCall
                    )
                    scan_args = [cast(ir.Expr, fun)] + node.fun.args[0].args[1:]
                    f: Union[ir.Lambda, ir.FunCall] = ir.FunCall(
                        fun=ir.SymRef(id="scan"), args=scan_args
                    )
                else:
                    f = fun
                return ir.FunCall(fun=ir.FunCall(fun=ir.SymRef(id="lift"), args=[f]), args=args)

            assert isinstance(fun, ir.Lambda)
>>>>>>> 94e4c05a
            return fun, True, wrap
        if isinstance(node.fun, ir.Lambda):
            # direct lambda call

<<<<<<< HEAD
            def wrap(fun: ir.Lambda, args: list[ir.Node]) -> ir.FunCall:
=======
            def wrap(fun: ir.Lambda, args: list[ir.Expr]) -> ir.FunCall:
>>>>>>> 94e4c05a
                return ir.FunCall(fun=fun, args=args)

            return node.fun, False, wrap

        return None

    def visit_FunCall(
        self, node: ir.FunCall, *, lifts: Optional[dict[ir.Expr, ir.SymRef]] = None
    ) -> Union[ir.SymRef, ir.FunCall]:
        if call_info := self._extract_lambda(node):
            fun, is_lift, wrap = call_info

            nested_lifts = dict[ir.Expr, ir.SymRef]()
            fun = self.visit(fun, lifts=nested_lifts)
            # Note: lifts in arguments are just passed to the parent node
            args = self.visit(node.args, lifts=lifts)

            if is_lift:
                assert lifts is not None

                # check if the lifted expression captures symbols from the outer scope
                symrefs = fun.iter_tree().if_isinstance(ir.SymRef).getattr("id").to_set()
                captured = (
                    symrefs
                    - {p.id for p in fun.params}
                    - {n.id for n in nested_lifts.values()}
                    - ir.BUILTINS
                )
                if captured:
                    # if symbols from an outer scope are captured, the lift has to
                    # be handled at that scope, so skip here and pass nested lifts on
                    lifts |= nested_lifts
                    return wrap(fun, args)

            # remap referenced function parameters in lift expression to passed argument values
            symbol_map = {param.id: arg for param, arg in zip(fun.params, args)}
            remap = partial(RemapSymbolRefs().visit, symbol_map=symbol_map)

            nested_lifts = {remap(expr): ref for expr, ref in nested_lifts.items()}
            if lifts:
                # lifts have to be updated in place as they are passed to parent node
                lifted = list(lifts.items())
                lifts.clear()
                for expr, ref in lifted:
                    lifts[remap(expr)] = ref

            # extend parameter and argument list of the function with popped lifts
            new_params = [ir.Sym(id=p.id) for p in nested_lifts.values()]
            new_args = list(nested_lifts.keys())
            fun = ir.Lambda(params=fun.params + new_params, expr=fun.expr)

            # updated function call, having lifts passed as arguments
            call = wrap(fun, args + new_args)

            if not is_lift:
                # if this is not a lift expression, we are done...
                return call

            # ... otherwise we check if the same expression has already been
            # lifted before, then we reference that one
            assert lifts is not None
            if (previous_ref := lifts.get(call)) is not None:
                return previous_ref

            # if this is the first time we lift that expression, create a new
            # symbol for it and register it so the parent node knows about it
            ref = ir.SymRef(id=UIDs.sequential_id(prefix="_lift"))
            lifts[call] = ref
            return ref
        return self.generic_visit(node, lifts=lifts)<|MERGE_RESOLUTION|>--- conflicted
+++ resolved
@@ -1,10 +1,6 @@
 from collections.abc import Callable
 from functools import partial
-<<<<<<< HEAD
-from typing import Optional, Union
-=======
 from typing import Optional, Union, cast
->>>>>>> 94e4c05a
 
 from eve import NodeTranslator
 from eve.utils import UIDs
@@ -13,12 +9,6 @@
 
 
 class PopupTmps(NodeTranslator):
-<<<<<<< HEAD
-    @staticmethod
-    def _extract_lambda(
-        node: ir.FunCall,
-    ) -> Optional[tuple[ir.Lambda, bool, Callable[[ir.Lambda, list[ir.Node]], ir.FunCall]]]:
-=======
     """Transformation for “popping up” nested lifts to lambda arguments.
 
     In the simplest case, `(λ(x) → deref(lift(deref)(x)))(y)` is translated to
@@ -36,7 +26,6 @@
     def _extract_lambda(
         node: ir.FunCall,
     ) -> Optional[tuple[ir.Lambda, bool, Callable[[ir.Lambda, list[ir.Expr]], ir.FunCall]]]:
->>>>>>> 94e4c05a
         """Extract the lambda function which is relevant for popping up lifts.
 
         Further, returns a bool indicating if the given function call was as a
@@ -47,28 +36,6 @@
         - For `lift(scan(f, dir, init))(args...)` it returns `(f, True, wrap)`.
         - For `f(args...)` it returns `(f, False, wrap)`.
         - For any other expression, it returns `None`.
-<<<<<<< HEAD
-
-        The returned `wrap` function undos the extraction in all cases; for example,
-        `wrap(f, args...)` returns `lift(f)(args...)` in the first case.
-        """
-        if isinstance(node.fun, ir.FunCall) and node.fun.fun == ir.SymRef(id="lift"):
-            # lifted lambda call or lifted scan
-            assert len(node.fun.args) == 1
-            fun = node.fun.args[0]
-
-            is_scan = isinstance(fun, ir.FunCall) and fun.fun == ir.SymRef(id="scan")
-            if is_scan:
-                fun = fun.args[0]
-
-            def wrap(fun: ir.Lambda, args: list[ir.Node]) -> ir.FunCall:
-                if is_scan:
-                    fun = ir.FunCall(
-                        fun=ir.SymRef(id="scan"), args=[fun] + node.fun.args[0].args[1:]
-                    )
-                return ir.FunCall(fun=ir.FunCall(fun=ir.SymRef(id="lift"), args=[fun]), args=args)
-
-=======
 
         The returned `wrap` function undos the extraction in all cases; for example,
         `wrap(f, args...)` returns `lift(f)(args...)` in the first case.
@@ -97,16 +64,11 @@
                 return ir.FunCall(fun=ir.FunCall(fun=ir.SymRef(id="lift"), args=[f]), args=args)
 
             assert isinstance(fun, ir.Lambda)
->>>>>>> 94e4c05a
             return fun, True, wrap
         if isinstance(node.fun, ir.Lambda):
             # direct lambda call
 
-<<<<<<< HEAD
-            def wrap(fun: ir.Lambda, args: list[ir.Node]) -> ir.FunCall:
-=======
             def wrap(fun: ir.Lambda, args: list[ir.Expr]) -> ir.FunCall:
->>>>>>> 94e4c05a
                 return ir.FunCall(fun=fun, args=args)
 
             return node.fun, False, wrap
