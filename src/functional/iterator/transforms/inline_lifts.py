import dataclasses
from collections.abc import Callable
from typing import Optional

import eve
from eve import NodeTranslator, traits
<<<<<<< HEAD
from functional.iterator import ir
from functional.iterator.transforms.inline_lambdas import inline_lambda
from functional.ffront import itir_makers as im
=======
from functional.ffront import itir_makers as im
from functional.iterator import ir
from functional.iterator.transforms.inline_lambdas import inline_lambda
>>>>>>> 40391eff

def _generate_unique_symbol(
    desired_name: Optional[eve.SymbolName | tuple[ir.Lambda | ir.SymRef, int]] = None,
    occupied_names=set(),
    occupied_symbols=set()
):
    if not desired_name:
        desired_name = "__sym"
    elif isinstance(desired_name, tuple):
        fun, arg_idx = desired_name
        if isinstance(fun, ir.Lambda):
            desired_name = fun.params[arg_idx].id
        else:
            desired_name = f"__arg{arg_idx}"

    new_symbol = ir.Sym(id=desired_name)
    # make unique
    while new_symbol.id in occupied_names or new_symbol in occupied_symbols:
        new_symbol = ir.Sym(id=new_symbol.id + "_")
    return new_symbol


def _transform_and_extract_lift_args(
    node: ir.FunCall,
    symtable: dict[eve.SymbolName, ir.Sym],
    extracted_args: dict[ir.Sym, ir.Expr] = {}
):
    """
    Transform and extract non-symbol arguments of a lifted stencil call.

    E.g. ``lift(lambda a: ...)(sym1, expr1)`` is transformed into
    ``lift(lambda a: ...)(sym1, sym2)`` with the extracted arguments
    being ``{sym1: sym1, sym2: expr1}``.
    """
    # TODO(tehrengruber): assert correct format
    inner_stencil = node.fun.args[0]

<<<<<<< HEAD
=======
def _generate_unique_symbol(
    desired_name: Optional[eve.SymbolName | tuple[ir.Lambda | ir.SymRef, int]] = None,
    occupied_names=None,
    occupied_symbols=None,
):
    occupied_names = occupied_names or set()
    occupied_symbols = occupied_symbols or set()
    if not desired_name:
        desired_name = "__sym"
    elif isinstance(desired_name, tuple):
        fun, arg_idx = desired_name
        if isinstance(fun, ir.Lambda):
            desired_name = fun.params[arg_idx].id
        else:
            desired_name = f"__arg{arg_idx}"

    new_symbol = ir.Sym(id=desired_name)
    # make unique
    while new_symbol.id in occupied_names or new_symbol in occupied_symbols:
        new_symbol = ir.Sym(id=new_symbol.id + "_")
    return new_symbol


def _is_lift(node: ir.Node):
    return (
        isinstance(node, ir.FunCall)
        and isinstance(node.fun, ir.FunCall)
        and node.fun.fun == ir.SymRef(id="lift")
    )


def _is_shift_lift(node: ir.Expr):
    return (
        isinstance(node, ir.FunCall)
        and isinstance(node.fun, ir.FunCall)
        and node.fun.fun == ir.SymRef(id="shift")
        and isinstance(node.args[0], ir.FunCall)
        and isinstance(node.args[0].fun, ir.FunCall)
        and node.args[0].fun.fun == ir.SymRef(id="lift")
    )


def _is_scan(node: ir.FunCall):
    return node.fun == ir.SymRef(id="scan")


def _transform_and_extract_lift_args(
    node: ir.FunCall,
    symtable: dict[eve.SymbolName, ir.Sym],
    extracted_args: dict[ir.Sym, ir.Expr],
):
    """
    Transform and extract non-symbol arguments of a lifted stencil call.

    E.g. ``lift(lambda a: ...)(sym1, expr1)`` is transformed into
    ``lift(lambda a: ...)(sym1, sym2)`` with the extracted arguments
    being ``{sym1: sym1, sym2: expr1}``.
    """
    assert _is_lift(node)
    inner_stencil = node.fun.args[0]

>>>>>>> 40391eff
    new_args = []
    for i, arg in enumerate(node.args):
        if isinstance(arg, ir.SymRef):
            sym = ir.Sym(id=arg.id)
            assert sym not in extracted_args or extracted_args[sym] == arg
            extracted_args[sym] = arg
            new_args.append(arg)
        else:
            new_symbol = _generate_unique_symbol(
                desired_name=(inner_stencil, i),
                occupied_names=symtable.keys(),
<<<<<<< HEAD
                occupied_symbols=extracted_args.keys()
            )
            #assert new_symbol not in extracted_args
=======
                occupied_symbols=extracted_args.keys(),
            )
            assert new_symbol not in extracted_args
>>>>>>> 40391eff
            extracted_args[new_symbol] = arg
            new_args.append(ir.SymRef(id=new_symbol.id))

    return (im.lift_(inner_stencil)(*new_args), extracted_args)


@dataclasses.dataclass
class InlineLifts(traits.VisitorWithSymbolTableTrait, NodeTranslator):
    """Inline lifted function calls.

    Optionally a predicate function can be passed which can enable or disable inlining of specific function nodes.
    """

    def __init__(self, predicate: Optional[Callable[[ir.Expr, bool], bool]] = None) -> None:
        super().__init__()
        if predicate is None:
            self.predicate = lambda _1, _2: True
        else:
            self.predicate = predicate

    def visit_FunCall(
        self, node: ir.FunCall, *, is_scan_pass_context=False, recurse=True, **kwargs
    ):
        symtable = kwargs["symtable"]

        node = (
            ir.FunCall(
                fun=self.generic_visit(node.fun, is_scan_pass_context=_is_scan(node), **kwargs),
                args=self.generic_visit(node.args, **kwargs),
            )
            if recurse
            else node
        )

<<<<<<< HEAD
    def visit_FunCall(self, node: ir.FunCall, *, recurse=True, **kwargs):
        symtable = kwargs["symtable"]

        node = self.generic_visit(node, symtable=symtable) if recurse else node

        if self._is_shift_lift(node):
=======
        if _is_shift_lift(node):
>>>>>>> 40391eff
            # shift(...)(lift(f)(args...)) -> lift(f)(shift(...)(args)...)
            shift = node.fun
            assert len(node.args) == 1
            lift_call = node.args[0]
<<<<<<< HEAD
            new_args = [self.visit(ir.FunCall(fun=shift, args=[arg]), recurse=False) for arg in lift_call.args]
=======
            new_args = [
                self.visit(ir.FunCall(fun=shift, args=[arg]), recurse=False, **kwargs)
                for arg in lift_call.args
            ]
>>>>>>> 40391eff
            result = ir.FunCall(fun=lift_call.fun, args=new_args)
            return self.visit(result, recurse=False, **kwargs)
        elif node.fun == ir.SymRef(id="deref"):
            assert len(node.args) == 1
            if _is_lift(node.args[0]) and self.predicate(node.args[0], is_scan_pass_context):  # type: ignore[attr-defined]
                # deref(lift(f)(args...)) -> f(args...)
                assert isinstance(node.args[0], ir.FunCall)
                assert isinstance(node.args[0].fun, ir.FunCall)
                assert len(node.args[0].fun.args) == 1
                f = node.args[0].fun.args[0]
                args = node.args[0].args
                new_node = ir.FunCall(fun=f, args=args)
                if isinstance(f, ir.Lambda):
                    new_node = inline_lambda(new_node, opcount_preserving=True)
                return self.visit(new_node, **kwargs)
        elif node.fun == ir.SymRef(id="can_deref"):
            # TODO(havogt): this `can_deref` transformation doesn't look into lifted functions,
            #  this need to be changed to be 100% compliant
            assert len(node.args) == 1
            if _is_lift(node.args[0]) and self.predicate(node.args[0], is_scan_pass_context):  # type: ignore[attr-defined]
                # can_deref(lift(f)(args...)) -> and(can_deref(arg[0]), and(can_deref(arg[1]), ...))
                assert isinstance(node.args[0], ir.FunCall)
                assert isinstance(node.args[0].fun, ir.FunCall)
                assert len(node.args[0].fun.args) == 1
                args = node.args[0].args
                if len(args) == 0:
                    return ir.Literal(value="True", type="bool")

                res = ir.FunCall(fun=ir.SymRef(id="can_deref"), args=[args[0]])
                for arg in args[1:]:
                    res = ir.FunCall(
                        fun=ir.SymRef(id="and_"),
                        args=[res, ir.FunCall(fun=ir.SymRef(id="can_deref"), args=[arg])],
                    )
                return res
<<<<<<< HEAD
        elif self._is_lift(node) and len(node.args) > 0:
=======
        elif _is_lift(node) and len(node.args) > 0 and self.predicate(node, is_scan_pass_context):
>>>>>>> 40391eff
            # Inline arguments to lifted stencil calls, e.g.:
            #  lift(λ(a) → inner_ex(a))(lift(λ(b) → outer_ex(b))(arg))
            # is transformed into:
            #  lift(λ(b) → inner_ex(outer_ex(b)))(arg)
            #  lift(λ(a) → inner_ex(shift(...)(a)))(lift(λ(b) → outer_ex(b))(arg))
            # Note: This branch is only needed when there is no outer `deref` by which the previous
            # branches eliminate the lift calls. This occurs for example for the `reduce` builtin
            # or when a better readible expression of a lift statement is needed during debugging.
            # Due to it's complexity we might want to remove this branch at some point again,
            # when we see that it is not required.
            stencil = node.fun.args[0]
<<<<<<< HEAD
            lifted_args = [self._is_lift(arg) for arg in node.args]

            if isinstance(stencil, ir.Lambda) and any(lifted_args):
=======
            eligible_lifted_args = [
                _is_lift(arg) and self.predicate(arg, is_scan_pass_context) for arg in node.args
            ]

            if isinstance(stencil, ir.Lambda) and any(eligible_lifted_args):
>>>>>>> 40391eff
                # TODO(tehrengruber): we currently only inlining opcount preserving, but what we
                #  actually want is to inline whenever the argument is not shifted. This is
                #  currently beyond the capabilities of the inliner and the shift tracer.
                new_args = {}
                inlined_args = []
<<<<<<< HEAD
                for i, (arg, is_lifted) in enumerate(zip(node.args, lifted_args)):
                    if is_lifted:
=======
                for i, (arg, eligible) in enumerate(zip(node.args, eligible_lifted_args)):
                    if eligible:
>>>>>>> 40391eff
                        inlined_arg, _ = _transform_and_extract_lift_args(arg, symtable, new_args)
                        inlined_args.append(inlined_arg)
                    else:
                        if isinstance(arg, ir.SymRef):
                            new_arg_sym = ir.Sym(id=arg.id)
                        else:
                            new_arg_sym = _generate_unique_symbol(
                                desired_name=(stencil, i),
                                occupied_names=symtable.keys(),
<<<<<<< HEAD
                                occupied_symbols=new_args.keys()
=======
                                occupied_symbols=new_args.keys(),
>>>>>>> 40391eff
                            )

                        new_args[new_arg_sym] = arg
                        inlined_args.append(ir.SymRef(id=new_arg_sym.id))

<<<<<<< HEAD
                inlined_call = self.visit(inline_lambda(
                    ir.FunCall(fun=stencil, args=inlined_args),
                    opcount_preserving=True
                ))

                new_stencil = im.lambda__(*new_args.keys())(inlined_call)
                return im.lift_(new_stencil)(*new_args.values())

=======
                inlined_call = self.visit(
                    inline_lambda(
                        ir.FunCall(fun=stencil, args=inlined_args), opcount_preserving=True
                    ),
                    **kwargs,
                )

                new_stencil = im.lambda__(*new_args.keys())(inlined_call)
                return im.lift_(new_stencil)(*new_args.values())

>>>>>>> 40391eff
        return node<|MERGE_RESOLUTION|>--- conflicted
+++ resolved
@@ -4,54 +4,11 @@
 
 import eve
 from eve import NodeTranslator, traits
-<<<<<<< HEAD
-from functional.iterator import ir
-from functional.iterator.transforms.inline_lambdas import inline_lambda
-from functional.ffront import itir_makers as im
-=======
 from functional.ffront import itir_makers as im
 from functional.iterator import ir
 from functional.iterator.transforms.inline_lambdas import inline_lambda
->>>>>>> 40391eff
-
-def _generate_unique_symbol(
-    desired_name: Optional[eve.SymbolName | tuple[ir.Lambda | ir.SymRef, int]] = None,
-    occupied_names=set(),
-    occupied_symbols=set()
-):
-    if not desired_name:
-        desired_name = "__sym"
-    elif isinstance(desired_name, tuple):
-        fun, arg_idx = desired_name
-        if isinstance(fun, ir.Lambda):
-            desired_name = fun.params[arg_idx].id
-        else:
-            desired_name = f"__arg{arg_idx}"
-
-    new_symbol = ir.Sym(id=desired_name)
-    # make unique
-    while new_symbol.id in occupied_names or new_symbol in occupied_symbols:
-        new_symbol = ir.Sym(id=new_symbol.id + "_")
-    return new_symbol
-
-
-def _transform_and_extract_lift_args(
-    node: ir.FunCall,
-    symtable: dict[eve.SymbolName, ir.Sym],
-    extracted_args: dict[ir.Sym, ir.Expr] = {}
-):
-    """
-    Transform and extract non-symbol arguments of a lifted stencil call.
-
-    E.g. ``lift(lambda a: ...)(sym1, expr1)`` is transformed into
-    ``lift(lambda a: ...)(sym1, sym2)`` with the extracted arguments
-    being ``{sym1: sym1, sym2: expr1}``.
-    """
-    # TODO(tehrengruber): assert correct format
-    inner_stencil = node.fun.args[0]
-
-<<<<<<< HEAD
-=======
+
+
 def _generate_unique_symbol(
     desired_name: Optional[eve.SymbolName | tuple[ir.Lambda | ir.SymRef, int]] = None,
     occupied_names=None,
@@ -113,7 +70,6 @@
     assert _is_lift(node)
     inner_stencil = node.fun.args[0]
 
->>>>>>> 40391eff
     new_args = []
     for i, arg in enumerate(node.args):
         if isinstance(arg, ir.SymRef):
@@ -125,15 +81,9 @@
             new_symbol = _generate_unique_symbol(
                 desired_name=(inner_stencil, i),
                 occupied_names=symtable.keys(),
-<<<<<<< HEAD
-                occupied_symbols=extracted_args.keys()
-            )
-            #assert new_symbol not in extracted_args
-=======
                 occupied_symbols=extracted_args.keys(),
             )
             assert new_symbol not in extracted_args
->>>>>>> 40391eff
             extracted_args[new_symbol] = arg
             new_args.append(ir.SymRef(id=new_symbol.id))
 
@@ -168,28 +118,15 @@
             else node
         )
 
-<<<<<<< HEAD
-    def visit_FunCall(self, node: ir.FunCall, *, recurse=True, **kwargs):
-        symtable = kwargs["symtable"]
-
-        node = self.generic_visit(node, symtable=symtable) if recurse else node
-
-        if self._is_shift_lift(node):
-=======
         if _is_shift_lift(node):
->>>>>>> 40391eff
             # shift(...)(lift(f)(args...)) -> lift(f)(shift(...)(args)...)
             shift = node.fun
             assert len(node.args) == 1
             lift_call = node.args[0]
-<<<<<<< HEAD
-            new_args = [self.visit(ir.FunCall(fun=shift, args=[arg]), recurse=False) for arg in lift_call.args]
-=======
             new_args = [
                 self.visit(ir.FunCall(fun=shift, args=[arg]), recurse=False, **kwargs)
                 for arg in lift_call.args
             ]
->>>>>>> 40391eff
             result = ir.FunCall(fun=lift_call.fun, args=new_args)
             return self.visit(result, recurse=False, **kwargs)
         elif node.fun == ir.SymRef(id="deref"):
@@ -225,11 +162,7 @@
                         args=[res, ir.FunCall(fun=ir.SymRef(id="can_deref"), args=[arg])],
                     )
                 return res
-<<<<<<< HEAD
-        elif self._is_lift(node) and len(node.args) > 0:
-=======
         elif _is_lift(node) and len(node.args) > 0 and self.predicate(node, is_scan_pass_context):
->>>>>>> 40391eff
             # Inline arguments to lifted stencil calls, e.g.:
             #  lift(λ(a) → inner_ex(a))(lift(λ(b) → outer_ex(b))(arg))
             # is transformed into:
@@ -241,29 +174,18 @@
             # Due to it's complexity we might want to remove this branch at some point again,
             # when we see that it is not required.
             stencil = node.fun.args[0]
-<<<<<<< HEAD
-            lifted_args = [self._is_lift(arg) for arg in node.args]
-
-            if isinstance(stencil, ir.Lambda) and any(lifted_args):
-=======
             eligible_lifted_args = [
                 _is_lift(arg) and self.predicate(arg, is_scan_pass_context) for arg in node.args
             ]
 
             if isinstance(stencil, ir.Lambda) and any(eligible_lifted_args):
->>>>>>> 40391eff
                 # TODO(tehrengruber): we currently only inlining opcount preserving, but what we
                 #  actually want is to inline whenever the argument is not shifted. This is
                 #  currently beyond the capabilities of the inliner and the shift tracer.
                 new_args = {}
                 inlined_args = []
-<<<<<<< HEAD
-                for i, (arg, is_lifted) in enumerate(zip(node.args, lifted_args)):
-                    if is_lifted:
-=======
                 for i, (arg, eligible) in enumerate(zip(node.args, eligible_lifted_args)):
                     if eligible:
->>>>>>> 40391eff
                         inlined_arg, _ = _transform_and_extract_lift_args(arg, symtable, new_args)
                         inlined_args.append(inlined_arg)
                     else:
@@ -273,26 +195,12 @@
                             new_arg_sym = _generate_unique_symbol(
                                 desired_name=(stencil, i),
                                 occupied_names=symtable.keys(),
-<<<<<<< HEAD
-                                occupied_symbols=new_args.keys()
-=======
                                 occupied_symbols=new_args.keys(),
->>>>>>> 40391eff
                             )
 
                         new_args[new_arg_sym] = arg
                         inlined_args.append(ir.SymRef(id=new_arg_sym.id))
 
-<<<<<<< HEAD
-                inlined_call = self.visit(inline_lambda(
-                    ir.FunCall(fun=stencil, args=inlined_args),
-                    opcount_preserving=True
-                ))
-
-                new_stencil = im.lambda__(*new_args.keys())(inlined_call)
-                return im.lift_(new_stencil)(*new_args.values())
-
-=======
                 inlined_call = self.visit(
                     inline_lambda(
                         ir.FunCall(fun=stencil, args=inlined_args), opcount_preserving=True
@@ -303,5 +211,4 @@
                 new_stencil = im.lambda__(*new_args.keys())(inlined_call)
                 return im.lift_(new_stencil)(*new_args.values())
 
->>>>>>> 40391eff
         return node