from collections.abc import Callable
from typing import Optional

from eve import NodeTranslator
from functional.iterator import ir


class InlineLifts(NodeTranslator):
    def __init__(self, predicate: Optional[Callable[[int], bool]] = None) -> None:
        super().__init__()
        if predicate is None:
            self.predicate = lambda x: True
        else:
            self.predicate = predicate

    @staticmethod
    def _is_lift(node: ir.Node):
        return (
            isinstance(node, ir.FunCall)
            and isinstance(node.fun, ir.FunCall)
            and node.fun.fun == ir.SymRef(id="lift")
        )

    @staticmethod
    def _is_shift_lift(node: ir.Expr):
        return (
            isinstance(node, ir.FunCall)
            and isinstance(node.fun, ir.FunCall)
            and node.fun.fun == ir.SymRef(id="shift")
            and isinstance(node.args[0], ir.FunCall)
            and isinstance(node.args[0].fun, ir.FunCall)
            and node.args[0].fun.fun == ir.SymRef(id="lift")
        )

    def visit_FunCall(self, node: ir.FunCall):
        if node.fun == ir.SymRef(id="deref"):
            assert len(node.args) == 1
            if self._is_lift(node.args[0]) and self.predicate(node.args[0].fun):
                # deref(lift(f)(args...)) -> f(args...)
                assert isinstance(node.args[0], ir.FunCall)
                assert isinstance(node.args[0].fun, ir.FunCall)
                assert len(node.args[0].fun.args) == 1
                f = self.visit(node.args[0].fun.args[0])
                args = self.visit(node.args[0].args)
                return ir.FunCall(fun=f, args=args)
            elif self._is_shift_lift(node.args[0]) and self.predicate(node.args[0].args[0].fun):
                # deref(shift(...)(lift(f)(args...)) -> f(shift(...)(args)...)
<<<<<<< HEAD
                f = self.visit(node.args[0].args[0].fun.args[0])
                shift = self.visit(node.args[0].fun)
                args = self.visit(node.args[0].args[0].args)
                return ir.FunCall(fun=f, args=[ir.FunCall(fun=shift, args=[arg]) for arg in args])
=======
                assert isinstance(node.args[0], ir.FunCall)
                assert isinstance(node.args[0].args[0], ir.FunCall)
                assert isinstance(node.args[0].args[0].fun, ir.FunCall)
                f = node.args[0].args[0].fun.args[0]
                shift = node.args[0].fun
                args = node.args[0].args[0].args
                res = ir.FunCall(fun=f, args=[ir.FunCall(fun=shift, args=[arg]) for arg in args])
                return res
>>>>>>> df7565f5
        if node.fun == ir.SymRef(id="can_deref"):
            # TODO(havogt): this `can_deref` transformation doesn't look into lifted functions, this need to be changed to be 100% compliant
            assert len(node.args) == 1
            if self._is_lift(node.args[0]) and self.predicate(node.args[0].fun):
                # can_deref(lift(f)(args...)) -> and(can_deref(arg[0]), and(can_deref(arg[1]), ...))
                assert isinstance(node.args[0], ir.FunCall)
                assert isinstance(node.args[0].fun, ir.FunCall)
                assert len(node.args[0].fun.args) == 1
                args = self.visit(node.args[0].args)
                res = ir.FunCall(fun=ir.SymRef(id="can_deref"), args=[args[0]])
                for arg in args[1:]:
                    res = ir.FunCall(
                        fun=ir.SymRef(id="and_"),
                        args=[res, ir.FunCall(fun=ir.SymRef(id="can_deref"), args=[arg])],
                    )
                return res
            elif self._is_shift_lift(node.args[0]) and self.predicate(node.args[0].args[0].fun):
                # can_deref(shift(...)(lift(f)(args...)) -> and(can_deref(shift(...)(arg[0])), and(can_deref(shift(...)(arg[1])), ...))
<<<<<<< HEAD
                shift = self.visit(node.args[0].fun)
                args = self.visit(node.args[0].args[0].args)
=======
                assert isinstance(node.args[0], ir.FunCall)
                assert isinstance(node.args[0].args[0], ir.FunCall)
                shift = node.args[0].fun
                args = node.args[0].args[0].args
>>>>>>> df7565f5
                res = ir.FunCall(
                    fun=ir.SymRef(id="can_deref"),
                    args=[ir.FunCall(fun=shift, args=[args[0]])],
                )
                for arg in args[1:]:
                    res = ir.FunCall(
                        fun=ir.SymRef(id="and_"),
                        args=[
                            res,
                            ir.FunCall(
                                fun=ir.SymRef(id="can_deref"),
                                args=[ir.FunCall(fun=shift, args=[arg])],
                            ),
                        ],
                    )
                return res

        return self.generic_visit(node)<|MERGE_RESOLUTION|>--- conflicted
+++ resolved
@@ -35,7 +35,7 @@
     def visit_FunCall(self, node: ir.FunCall):
         if node.fun == ir.SymRef(id="deref"):
             assert len(node.args) == 1
-            if self._is_lift(node.args[0]) and self.predicate(node.args[0].fun):
+            if self._is_lift(node.args[0]) and self.predicate(node.args[0].fun):  # type: ignore[attr-defined]
                 # deref(lift(f)(args...)) -> f(args...)
                 assert isinstance(node.args[0], ir.FunCall)
                 assert isinstance(node.args[0].fun, ir.FunCall)
@@ -43,27 +43,19 @@
                 f = self.visit(node.args[0].fun.args[0])
                 args = self.visit(node.args[0].args)
                 return ir.FunCall(fun=f, args=args)
-            elif self._is_shift_lift(node.args[0]) and self.predicate(node.args[0].args[0].fun):
+            elif self._is_shift_lift(node.args[0]) and self.predicate(node.args[0].args[0].fun):  # type: ignore[attr-defined]
                 # deref(shift(...)(lift(f)(args...)) -> f(shift(...)(args)...)
-<<<<<<< HEAD
+                assert isinstance(node.args[0], ir.FunCall)
+                assert isinstance(node.args[0].args[0], ir.FunCall)
+                assert isinstance(node.args[0].args[0].fun, ir.FunCall)
                 f = self.visit(node.args[0].args[0].fun.args[0])
                 shift = self.visit(node.args[0].fun)
                 args = self.visit(node.args[0].args[0].args)
                 return ir.FunCall(fun=f, args=[ir.FunCall(fun=shift, args=[arg]) for arg in args])
-=======
-                assert isinstance(node.args[0], ir.FunCall)
-                assert isinstance(node.args[0].args[0], ir.FunCall)
-                assert isinstance(node.args[0].args[0].fun, ir.FunCall)
-                f = node.args[0].args[0].fun.args[0]
-                shift = node.args[0].fun
-                args = node.args[0].args[0].args
-                res = ir.FunCall(fun=f, args=[ir.FunCall(fun=shift, args=[arg]) for arg in args])
-                return res
->>>>>>> df7565f5
         if node.fun == ir.SymRef(id="can_deref"):
             # TODO(havogt): this `can_deref` transformation doesn't look into lifted functions, this need to be changed to be 100% compliant
             assert len(node.args) == 1
-            if self._is_lift(node.args[0]) and self.predicate(node.args[0].fun):
+            if self._is_lift(node.args[0]) and self.predicate(node.args[0].fun):  # type: ignore[attr-defined]
                 # can_deref(lift(f)(args...)) -> and(can_deref(arg[0]), and(can_deref(arg[1]), ...))
                 assert isinstance(node.args[0], ir.FunCall)
                 assert isinstance(node.args[0].fun, ir.FunCall)
@@ -76,17 +68,12 @@
                         args=[res, ir.FunCall(fun=ir.SymRef(id="can_deref"), args=[arg])],
                     )
                 return res
-            elif self._is_shift_lift(node.args[0]) and self.predicate(node.args[0].args[0].fun):
+            elif self._is_shift_lift(node.args[0]) and self.predicate(node.args[0].args[0].fun):  # type: ignore[attr-defined]
                 # can_deref(shift(...)(lift(f)(args...)) -> and(can_deref(shift(...)(arg[0])), and(can_deref(shift(...)(arg[1])), ...))
-<<<<<<< HEAD
+                assert isinstance(node.args[0], ir.FunCall)
+                assert isinstance(node.args[0].args[0], ir.FunCall)
                 shift = self.visit(node.args[0].fun)
                 args = self.visit(node.args[0].args[0].args)
-=======
-                assert isinstance(node.args[0], ir.FunCall)
-                assert isinstance(node.args[0].args[0], ir.FunCall)
-                shift = node.args[0].fun
-                args = node.args[0].args[0].args
->>>>>>> df7565f5
                 res = ir.FunCall(
                     fun=ir.SymRef(id="can_deref"),
                     args=[ir.FunCall(fun=shift, args=[args[0]])],
