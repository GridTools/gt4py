--- conflicted
+++ resolved
@@ -151,6 +151,7 @@
         for shift in shifts:
             offsets = {k: 0 for k in offset_provider.keys()}
             for k, v in zip(shift[0::2], shift[1::2]):
+                assert isinstance(v, ir.OffsetLiteral) and isinstance(v.value, int)
                 offsets[k.value] += v.value
             for k, v in offsets.items():
                 old_min, old_max = offset_limits[k]
@@ -176,19 +177,13 @@
                         axis_literal,
                         ir.FunCall(
                             fun=ir.SymRef(id="plus"),
-                            args=[
-                                lower_bound,
-                                ir.Literal(value=str(lower_offset), type="int"),
-                            ],
+                            args=[lower_bound, ir.Literal(value=str(lower_offset), type="int")],
                         )
                         if lower_offset
                         else lower_bound,
                         ir.FunCall(
                             fun=ir.SymRef(id="plus"),
-                            args=[
-                                upper_bound,
-                                ir.Literal(value=str(upper_offset), type="int"),
-                            ],
+                            args=[upper_bound, ir.Literal(value=str(upper_offset), type="int")],
                         )
                         if upper_offset
                         else upper_bound,
@@ -198,7 +193,6 @@
 
         return ir.FunCall(fun=domain.fun, args=named_ranges)
 
-<<<<<<< HEAD
     closures = []
     shifts: dict[str, list[tuple]] = dict()
     domain = None
@@ -210,47 +204,6 @@
                 domain=domain, stencil=closure.stencil, output=closure.output, inputs=closure.inputs
             )
         else:
-=======
-    def visit_FencilDefinition(self, node: ir.FencilDefinition, *, offset_provider, register_tmp):
-        tmps: List[ir.Sym] = []
-
-        def handle_arg(arg):
-            if isinstance(arg, ir.SymRef):
-                return arg
-            if (
-                isinstance(arg, ir.FunCall)
-                and isinstance(arg.fun, ir.FunCall)
-                and arg.fun.fun.id == "lift"
-            ):
-                ref = ir.SymRef(id=f"tmp{len(tmps)}")
-                tmps.append(ir.Sym(id=ref.id))
-                assert len(arg.fun.args) == 1
-                unlifted = ir.FunCall(fun=arg.fun.args[0], args=arg.args)
-                todos.append((ref, unlifted))
-                return ref
-            raise AssertionError()
-
-        closures = []
-        tmp_domains = dict()
-        for closure in reversed(node.closures):
-            if not isinstance(closure.stencil, ir.Lambda):
-                if not isinstance(closure.stencil, ir.SymRef) or closure.stencil.id != "deref":
-                    raise NotImplementedError()
-                closure = ir.StencilClosure(
-                    domain=closure.domain,
-                    stencil=ir.Lambda(
-                        params=[ir.Sym(id="x")],
-                        expr=ir.FunCall(fun=closure.stencil, args=[ir.SymRef(id="x")]),
-                    ),
-                    output=closure.output,
-                    inputs=closure.inputs,
-                )
-            wrapped_stencil = ir.FunCall(fun=closure.stencil, args=closure.inputs)
-            popped_stencil = PopupTmps().visit(wrapped_stencil)
-            todos = [(closure.output, popped_stencil)]
-
-            shifts: Dict[str, List[tuple]] = dict()
->>>>>>> 78dace82
             domain = closure.domain
             shifts = dict()
 
@@ -310,8 +263,8 @@
                                 fun=ir.SymRef(id="named_range"),
                                 args=[
                                     ir.AxisLiteral(value=axis.value),
-                                    ir.IntLiteral(value=0),
-                                    ir.IntLiteral(value=size),
+                                    ir.Literal(value="0", type="int"),
+                                    ir.Literal(value=str(size), type="int"),
                                 ],
                             )
                         ],
