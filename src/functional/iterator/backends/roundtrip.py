--- conflicted
+++ resolved
@@ -114,46 +114,12 @@
             print(source_file_name)
         offset_literals = [f'{o} = offset("{o}")' for o in offset_literals]
         axis_literals = [f'{o} = CartesianAxis("{o}")' for o in axis_literals]
-<<<<<<< HEAD
-        tmp.write(header)
-        tmp.write("\n".join(offset_literals))
-        tmp.write("\n")
-        tmp.write("\n".join(axis_literals))
-        tmp.write("\n")
-        tmp.write(program)
-        tmp.flush()
-
-        spec = importlib.util.spec_from_file_location("module.name", tmp.name)
-        foo = importlib.util.module_from_spec(spec)  # type: ignore
-        spec.loader.exec_module(foo)  # type: ignore
-
-        fencil_name = ir.fencil.id + "_wrapper" if isinstance(ir, FencilWithTemporaries) else ir.id
-        fencil = getattr(foo, fencil_name)
-        assert "offset_provider" in kwargs
-
-        new_kwargs = {}
-        new_kwargs["offset_provider"] = kwargs["offset_provider"]
-        if "column_axis" in kwargs:
-            new_kwargs["column_axis"] = kwargs["column_axis"]
-
-        if "dispatch_backend" not in kwargs:
-            iterator.builtins.builtin_dispatch.push_key("embedded")
-            fencil(*args, **new_kwargs)
-            iterator.builtins.builtin_dispatch.pop_key()
-        else:
-            fencil(
-                *args,
-                **new_kwargs,
-                backend=kwargs["dispatch_backend"],
-            )
-=======
         source_file.write(header)
         source_file.write("\n".join(offset_literals))
         source_file.write("\n")
         source_file.write("\n".join(axis_literals))
         source_file.write("\n")
         source_file.write(program)
-        source_file.write(wrapper)
 
     try:
         spec = importlib.util.spec_from_file_location("module.name", source_file_name)
@@ -163,8 +129,8 @@
         if not debug:
             pathlib.Path(source_file_name).unlink(missing_ok=True)
 
-    fencil_name = ir.id
-    fencil = getattr(foo, fencil_name + "_wrapper")
+    fencil_name = ir.fencil.id + "_wrapper" if isinstance(ir, FencilWithTemporaries) else ir.id
+    fencil = getattr(foo, fencil_name)
     assert "offset_provider" in kwargs
 
     new_kwargs = {}
@@ -182,7 +148,6 @@
             **new_kwargs,
             backend=kwargs["dispatch_backend"],
         )
->>>>>>> 76bf7882
 
 
 backend.register_backend(_BACKEND_NAME, executor)