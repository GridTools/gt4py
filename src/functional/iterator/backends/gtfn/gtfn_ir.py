import enum
from typing import ClassVar, List, Union

import eve
<<<<<<< HEAD
from eve import Coerced, SymbolName, SymbolRef
from eve.traits import SymbolTableTrait, ValidatedSymbolTableTrait
from eve.type_definitions import StrEnum
=======
from eve.traits import SymbolName, SymbolTableTrait, ValidatedSymbolTableTrait
from eve.type_definitions import StrEnum, SymbolRef
>>>>>>> 599bda7e


@eve.utils.noninstantiable
class Node(eve.Node):
    pass


@enum.unique
class GridType(StrEnum):
    CARTESIAN = "cartesian"
    UNSTRUCTURED = "unstructured"


class Sym(Node):  # helper
    id: Coerced[SymbolName]  # noqa: A003


class Expr(Node):
    ...


class UnaryExpr(Expr):
    op: str
    expr: Expr


class BinaryExpr(Expr):
    op: str
    lhs: Expr
    rhs: Expr


class TernaryExpr(Expr):
    cond: Expr
    true_expr: Expr
    false_expr: Expr


class Literal(Expr):
    value: str
    type: str  # noqa: A003


class OffsetLiteral(Expr):
    value: Union[int, str]


class SymRef(Expr):
    id: Coerced[SymbolRef]  # noqa: A003


class Lambda(Expr, SymbolTableTrait):
    params: List[Sym]
    expr: Expr


class FunCall(Expr):
    fun: Expr  # VType[Callable]
    args: List[Expr]


class FunctionDefinition(Node, SymbolTableTrait):
    id: Coerced[SymbolName]  # noqa: A003
    params: List[Sym]
    expr: Expr


class Backend(Node):
    domain: Union[SymRef, FunCall]  # TODO(havogt) `FunCall` only if domain will be part of the IR


class StencilExecution(Node):
    backend: Backend
    stencil: SymRef  # TODO should be list of assigns for canonical `scan`
    output: SymRef
    inputs: List[SymRef]


BUILTINS = {
    "deref",
    "shift",
    "make_tuple",
    "tuple_get",
    "can_deref",
    "domain",  # TODO(havogt) decide if domain is part of IR
    "named_range",
}


class FencilDefinition(Node, ValidatedSymbolTableTrait):
<<<<<<< HEAD
    id: Coerced[SymbolName]  # noqa: A003
=======
    id: SymbolName  # noqa: A003
>>>>>>> 599bda7e
    params: List[Sym]
    function_definitions: List[FunctionDefinition]
    executions: List[StencilExecution]
    offset_declarations: List[str]
    grid_type: GridType

    _NODE_SYMBOLS_: ClassVar = [Sym(id=name) for name in BUILTINS]<|MERGE_RESOLUTION|>--- conflicted
+++ resolved
@@ -2,14 +2,9 @@
 from typing import ClassVar, List, Union
 
 import eve
-<<<<<<< HEAD
 from eve import Coerced, SymbolName, SymbolRef
 from eve.traits import SymbolTableTrait, ValidatedSymbolTableTrait
 from eve.type_definitions import StrEnum
-=======
-from eve.traits import SymbolName, SymbolTableTrait, ValidatedSymbolTableTrait
-from eve.type_definitions import StrEnum, SymbolRef
->>>>>>> 599bda7e
 
 
 @eve.utils.noninstantiable
@@ -100,11 +95,7 @@
 
 
 class FencilDefinition(Node, ValidatedSymbolTableTrait):
-<<<<<<< HEAD
-    id: Coerced[SymbolName]  # noqa: A003
-=======
     id: SymbolName  # noqa: A003
->>>>>>> 599bda7e
     params: List[Sym]
     function_definitions: List[FunctionDefinition]
     executions: List[StencilExecution]
