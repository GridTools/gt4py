from typing import Any, Collection, Union

from eve import codegen
from eve.codegen import FormatTemplate as as_fmt, MakoTemplate as as_mako
from functional.iterator.backends.gtfn.gtfn_ir import (
    FencilDefinition,
    GridType,
    Literal,
    OffsetLiteral,
    SymRef,
)


class GTFNCodegen(codegen.TemplatedGenerator):
    _grid_type_str = {GridType.CARTESIAN: "cartesian", GridType.UNSTRUCTURED: "unstructured"}

    Sym = as_fmt("{id}")

    def visit_SymRef(self, node: SymRef, **kwargs: Any) -> str:
        if node.id == "get":
            return "tuple_util::get"
        return node.id

    @staticmethod
    def asfloat(value: str) -> str:
        if "." not in value and "e" not in value and "E" not in value:
            return f"{value}."
        return value

    def visit_Literal(self, node: Literal, **kwargs: Any) -> str:
        if node.type == "int":
            return node.value + "_c"
<<<<<<< HEAD
        elif node.type == "float":
=======
        elif node.type == "float32":
            return f"{self.asfloat(node.value)}f"
        elif node.type == "float" or node.type == "float64":
>>>>>>> f45e059c
            return self.asfloat(node.value)
        elif node.type == "bool":
            return node.value.lower()
        return node.value

    UnaryExpr = as_fmt("{op}({expr})")
    BinaryExpr = as_fmt("({lhs}{op}{rhs})")
    TernaryExpr = as_fmt("({cond}?{true_expr}:{false_expr})")

    def visit_OffsetLiteral(self, node: OffsetLiteral, **kwargs: Any) -> str:
        return node.value if isinstance(node.value, str) else f"{node.value}_c"

    FunCall = as_fmt("{fun}({','.join(args)})")
    Lambda = as_mako(
        "[=](${','.join('auto ' + p for p in params)}){return ${expr};}"
    )  # TODO capture

    Backend = as_fmt("make_backend(backend, {domain})")

    StencilExecution = as_mako(
        """
        ${backend}.stencil_executor()().arg(${output})${''.join('.arg(' + i + ')' for i in inputs)}.assign(0_c, ${stencil}(), ${','.join(str(i) + '_c' for i in range(1, len(inputs) + 1))}).execute();
        """
    )

    FunctionDefinition = as_mako(
        """
        struct ${id} {
            constexpr auto operator()() const {
                return [](${','.join('auto const& ' + p for p in params)}){
                    return ${expr};
                };
            }
        };
    """
    )

    def visit_FencilDefinition(
        self, node: FencilDefinition, **kwargs: Any
    ) -> Union[str, Collection[str]]:
        is_cartesian = node.grid_type == GridType.CARTESIAN
        return self.generic_visit(
            node,
            is_cartesian=is_cartesian,
            grid_type_str=self._grid_type_str[node.grid_type],
            **kwargs,
        )

    FencilDefinition = as_mako(
        """
    #include <gridtools/fn/${grid_type_str}.hpp>

    namespace generated{
    using namespace gridtools;
    using namespace fn;
    using namespace literals;


    % if is_cartesian:
        // TODO allow non-default names
        using namespace cartesian;
        constexpr inline dim::i i = {};
        constexpr inline dim::j j = {};
        constexpr inline dim::k k = {};
    % else:
        ${''.join('struct ' + o + '_t{};' for o in offset_declarations)}
        ${''.join('constexpr inline ' + o + '_t ' + o + '{};' for o in offset_declarations)}
    % endif

    ${''.join(function_definitions)}

    inline auto ${id} = [](auto backend, ${','.join('auto&& ' + p for p in params)}){
        ${'\\n'.join(executions)}
    };
    }
    """
    )

    @classmethod
    def apply(cls, root: Any, **kwargs: Any) -> str:
        generated_code = super().apply(root, **kwargs)
        return generated_code<|MERGE_RESOLUTION|>--- conflicted
+++ resolved
@@ -30,13 +30,9 @@
     def visit_Literal(self, node: Literal, **kwargs: Any) -> str:
         if node.type == "int":
             return node.value + "_c"
-<<<<<<< HEAD
-        elif node.type == "float":
-=======
         elif node.type == "float32":
             return f"{self.asfloat(node.value)}f"
         elif node.type == "float" or node.type == "float64":
->>>>>>> f45e059c
             return self.asfloat(node.value)
         elif node.type == "bool":
             return node.value.lower()
