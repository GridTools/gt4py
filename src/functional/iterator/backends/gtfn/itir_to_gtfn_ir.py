--- conflicted
+++ resolved
@@ -155,13 +155,8 @@
     @staticmethod
     def _collect_offsets(node: itir.FencilDefinition) -> set[str]:
         return (
-<<<<<<< HEAD
-            iter_tree(node)
+            node.pre_walk_values()
             .if_isinstance(itir.OffsetLiteral, itir.AxisLiteral)
-=======
-            node.pre_walk_values()
-            .if_isinstance(itir.OffsetLiteral)
->>>>>>> aed8260e
             .getattr("value")
             .if_isinstance(str)
             .to_set()
