import types
from dataclasses import dataclass
from typing import Any, Callable, Optional, Union

from devtools import debug

from functional import common
from functional.iterator import builtins
from functional.iterator.builtins import BackendNotSelectedError, builtin_dispatch
from functional.iterator.processor_interface import (
    FencilExecutor,
    FencilFormatter,
    ensure_executor,
    ensure_formatter,
)


__all__ = ["offset", "fundef", "fendef", "closure", "CartesianAxis"]


@dataclass(frozen=True)
class Offset:
    value: Union[int, str]


def offset(value):
    return Offset(value)


# todo: rename to dimension and remove axis terminology
CartesianAxis = common.Dimension


class CartesianDomain(dict):
    ...


class UnstructuredDomain(dict):
    ...


# dependency inversion, register fendef for embedded execution or for tracing/parsing here
fendef_embedded: Optional[Callable] = None
fendef_codegen: Optional[Callable] = None


class FendefDispatcher:
    def __init__(self, function: types.FunctionType, executor_kwargs: dict):
        self.function = function
        self.out_as_kwarg_pos = executor_kwargs.pop("out_as_kwarg_pos", None)
        self.executor_kwargs = executor_kwargs

    def itir(self, *args, **kwargs):
        kwargs = self.executor_kwargs | kwargs
        if fendef_codegen is None:
            raise RuntimeError("Backend execution is not registered")
        fencil_definition = fendef_codegen(self.function, *args, **kwargs)
        if "debug" in kwargs:
            debug(fencil_definition)
        return fencil_definition

    def __call__(self, *args, backend: Optional[FencilExecutor] = None, **kwargs):
        args, kwargs = self._rewrite_args(args, kwargs)

        if backend is not None:
            ensure_executor(backend)
            backend(self.itir(*args, **kwargs), *args, **kwargs)
        else:
            if fendef_embedded is None:
                raise RuntimeError("Embedded execution is not registered")
            fendef_embedded(self.function, *args, **kwargs)

    def format_itir(self, *args, formatter: FencilFormatter, **kwargs) -> str:
        ensure_formatter(formatter)
        args, kwargs = self._rewrite_args(args, kwargs)
        return formatter(self.itir(*args, **kwargs), *args, **kwargs)

    def _rewrite_args(self, args: tuple, kwargs: dict) -> tuple[tuple, dict]:
        if self.out_as_kwarg_pos is not None and "out" in kwargs:
            args_list = list(args)
            args_list.insert(self.out_as_kwarg_pos, kwargs.pop("out"))
            args = tuple(args_list)

        kwargs = self.executor_kwargs | kwargs

        return args, kwargs


def fendef(*dec_args, **dec_kwargs):
    """
    Dispatches to embedded execution or execution with code generation.

    If `backend` keyword argument is not set or None `fendef_embedded` will be called,
    else `fendef_codegen` will be called.
    """

    def wrapper(fun):
        return FendefDispatcher(function=fun, executor_kwargs=dec_kwargs)

    if len(dec_args) == 1 and len(dec_kwargs) == 0 and callable(dec_args[0]):
        return wrapper(dec_args[0])
    else:
        assert len(dec_args) == 0
        return wrapper


def _deduce_domain(domain: dict[common.Dimension, range], offset_provider: dict[str, Any]):
    if isinstance(domain, UnstructuredDomain):
        domain_builtin = builtins.unstructured_domain
    elif isinstance(domain, CartesianDomain):
        domain_builtin = builtins.cartesian_domain
    else:
        domain_builtin = (
            builtins.unstructured_domain
            if any(isinstance(o, common.Connectivity) for o in offset_provider.values())
            else builtins.cartesian_domain
        )

    return domain_builtin(
        *tuple(
            map(
                lambda x: builtins.named_range(x[0], x[1].start, x[1].stop),
                domain.items(),
            )
        )
    )


class FundefDispatcher:
    _hook = None
    # hook is an object that
    # - evaluates to true if it should be used,
    # - is callable with an instance of FundefDispatcher
    # - returns callable that takes the function arguments

    def __init__(self, fun) -> None:
        self.fun = fun
        self.__name__ = fun.__name__

    def __getitem__(self, domain):
<<<<<<< HEAD
        @fendef(out_as_kwarg_pos=0)
        def impl(out, *inps):
            dom = domain
            if isinstance(dom, Callable):
                # if domain is expressed as calls to builtin `domain()` we need to pass it lazily
                # as dispatching needs to happen inside of the fencil
                dom = dom()
            if isinstance(dom, dict):
                # if passed as a dict, we need to convert back to builtins for interpretation by the backends
                dom = builtins.domain(
                    *tuple(
                        map(
                            lambda x: builtins.named_range(x[0], x[1].start, x[1].stop),
                            dom.items(),
                        )
                    )
                )
            closure(dom, self, out, [*inps])
=======
        def implicit_fencil(*args, out, **kwargs):
            @fendef
            def impl(out, *inps):
                dom = domain
                if isinstance(dom, Callable):
                    # if domain is expressed as calls to builtin `domain()` we need to pass it lazily
                    # as dispatching needs to happen inside of the fencil
                    dom = dom()
                elif isinstance(dom, dict):
                    # if passed as a dict, we need to convert back to builtins for interpretation by the backends
                    assert "offset_provider" in kwargs
                    dom = _deduce_domain(dom, kwargs["offset_provider"])
                closure(dom, self, out, [*inps])

            impl(out, *args, **kwargs)
>>>>>>> 27133a47

        return impl

    def __call__(self, *args):
        if type(self)._hook:
            return type(self)._hook(self)(*args)
        else:
            return self.fun(*args)

    @classmethod
    def register_hook(cls, hook):
        cls._hook = hook


def fundef(fun):
    return FundefDispatcher(fun)


@builtin_dispatch
def closure(*args):
    return BackendNotSelectedError()<|MERGE_RESOLUTION|>--- conflicted
+++ resolved
@@ -1,3 +1,5 @@
+from __future__ import annotations
+
 import types
 from dataclasses import dataclass
 from typing import Any, Callable, Optional, Union
@@ -47,11 +49,10 @@
 class FendefDispatcher:
     def __init__(self, function: types.FunctionType, executor_kwargs: dict):
         self.function = function
-        self.out_as_kwarg_pos = executor_kwargs.pop("out_as_kwarg_pos", None)
         self.executor_kwargs = executor_kwargs
 
     def itir(self, *args, **kwargs):
-        kwargs = self.executor_kwargs | kwargs
+        args, kwargs = self._rewrite_args(args, kwargs)
         if fendef_codegen is None:
             raise RuntimeError("Backend execution is not registered")
         fencil_definition = fendef_codegen(self.function, *args, **kwargs)
@@ -76,11 +77,6 @@
         return formatter(self.itir(*args, **kwargs), *args, **kwargs)
 
     def _rewrite_args(self, args: tuple, kwargs: dict) -> tuple[tuple, dict]:
-        if self.out_as_kwarg_pos is not None and "out" in kwargs:
-            args_list = list(args)
-            args_list.insert(self.out_as_kwarg_pos, kwargs.pop("out"))
-            args = tuple(args_list)
-
         kwargs = self.executor_kwargs | kwargs
 
         return args, kwargs
@@ -126,6 +122,39 @@
     )
 
 
+@dataclass
+class FundefFencilWrapper:
+    fundef_dispatcher: FendefDispatcher
+    domain: Callable | dict
+
+    def _get_fencil(self, offset_provider=None):
+        @fendef
+        def impl(out, *inps):
+            dom = self.domain
+            if isinstance(dom, Callable):
+                # if domain is expressed as calls to builtin `domain()` we need to pass it lazily
+                # as dispatching needs to happen inside of the fencil
+                dom = dom()
+            elif isinstance(dom, dict):
+                # if passed as a dict, we need to convert back to builtins for interpretation by the backends
+                assert offset_provider is not None
+                dom = _deduce_domain(dom, offset_provider)
+            closure(dom, self.fundef_dispatcher, out, [*inps])
+
+        return impl
+
+    def itir(self, *args, **kwargs):
+        return self._get_fencil(offset_provider=kwargs.get("offset_provider")).itir(*args, **kwargs)
+
+    def __call__(self, *args, out, **kwargs):
+        self._get_fencil(offset_provider=kwargs.get("offset_provider"))(out, *args, **kwargs)
+
+    def format_itir(self, *args, out, **kwargs):
+        return self._get_fencil(offset_provider=kwargs.get("offset_provider")).format_itir(
+            out, *args, **kwargs
+        )
+
+
 class FundefDispatcher:
     _hook = None
     # hook is an object that
@@ -138,44 +167,7 @@
         self.__name__ = fun.__name__
 
     def __getitem__(self, domain):
-<<<<<<< HEAD
-        @fendef(out_as_kwarg_pos=0)
-        def impl(out, *inps):
-            dom = domain
-            if isinstance(dom, Callable):
-                # if domain is expressed as calls to builtin `domain()` we need to pass it lazily
-                # as dispatching needs to happen inside of the fencil
-                dom = dom()
-            if isinstance(dom, dict):
-                # if passed as a dict, we need to convert back to builtins for interpretation by the backends
-                dom = builtins.domain(
-                    *tuple(
-                        map(
-                            lambda x: builtins.named_range(x[0], x[1].start, x[1].stop),
-                            dom.items(),
-                        )
-                    )
-                )
-            closure(dom, self, out, [*inps])
-=======
-        def implicit_fencil(*args, out, **kwargs):
-            @fendef
-            def impl(out, *inps):
-                dom = domain
-                if isinstance(dom, Callable):
-                    # if domain is expressed as calls to builtin `domain()` we need to pass it lazily
-                    # as dispatching needs to happen inside of the fencil
-                    dom = dom()
-                elif isinstance(dom, dict):
-                    # if passed as a dict, we need to convert back to builtins for interpretation by the backends
-                    assert "offset_provider" in kwargs
-                    dom = _deduce_domain(dom, kwargs["offset_provider"])
-                closure(dom, self, out, [*inps])
-
-            impl(out, *args, **kwargs)
->>>>>>> 27133a47
-
-        return impl
+        return FundefFencilWrapper(self, domain)
 
     def __call__(self, *args):
         if type(self)._hook:
