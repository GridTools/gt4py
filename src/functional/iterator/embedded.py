# TODO(havogt) move public definitions and make this module private

from __future__ import annotations

import itertools
import numbers
from abc import abstractmethod
from copy import deepcopy
from dataclasses import dataclass
from types import NoneType
from typing import (
    Any,
    Callable,
    Iterable,
    Mapping,
    Optional,
    Protocol,
    Sequence,
    TypeAlias,
    TypeGuard,
    Union,
    runtime_checkable,
)

import numpy as np
import numpy.typing as npt

from functional import iterator
from functional.common import Connectivity, Dimension, DimensionKind
from functional.iterator import builtins
from functional.iterator.runtime import CartesianDomain, Offset, UnstructuredDomain
from functional.iterator.utils import tupelize


EMBEDDED = "embedded"


# Atoms
Tag: TypeAlias = str
IntIndex: TypeAlias = int

FieldIndex: TypeAlias = int | slice
FieldIndexOrIndices: TypeAlias = FieldIndex | tuple[FieldIndex, ...]

Axis: TypeAlias = Dimension

Column: TypeAlias = np.ndarray  # TODO consider replacing by a wrapper around ndarray


class SparseTag(Tag):
    ...


class NeighborTableOffsetProvider:
    def __init__(
        self,
        tbl: npt.NDArray,  # TODO(havogt): define neighbor table concept
        origin_axis: Dimension,
        neighbor_axis: Dimension,
        max_neighbors: int,
        has_skip_values=True,
    ) -> None:
        self.tbl = tbl
        self.origin_axis = origin_axis
        self.neighbor_axis = neighbor_axis
        assert not hasattr(tbl, "shape") or tbl.shape[1] == max_neighbors
        self.max_neighbors = max_neighbors
        self.has_skip_values = has_skip_values


<<<<<<< HEAD
=======
# Atoms
Tag: TypeAlias = str
IntIndex: TypeAlias = int

FieldIndex: TypeAlias = int | slice
FieldIndexOrIndices: TypeAlias = FieldIndex | tuple[FieldIndex, ...]

FieldAxis: TypeAlias = (
    Dimension | Offset
)  # TODO Offset should be removed, is sometimes used for sparse dimensions
TupleAxis: TypeAlias = NoneType
Axis: TypeAlias = FieldAxis | TupleAxis

Column: TypeAlias = np.ndarray  # TODO consider replacing by a wrapper around ndarray

>>>>>>> b8cc2448
# Offsets
OffsetPart: TypeAlias = Tag | IntIndex
CompleteOffset: TypeAlias = tuple[Tag, IntIndex]
OffsetProviderElem: TypeAlias = Dimension | Connectivity
OffsetProvider: TypeAlias = dict[Tag, OffsetProviderElem]

# Positions
SparsePositionEntry = list[int]
IncompleteSparsePositionEntry: TypeAlias = list[Optional[int]]
PositionEntry: TypeAlias = IntIndex | SparsePositionEntry
IncompletePositionEntry: TypeAlias = IntIndex | IncompleteSparsePositionEntry
ConcretePosition: TypeAlias = dict[Tag, PositionEntry]
IncompletePosition: TypeAlias = dict[Tag, IncompletePositionEntry]

Position: TypeAlias = Union[ConcretePosition, IncompletePosition]
#: A ``None`` position flags invalid not-a-neighbor results in neighbor-table lookups
MaybePosition: TypeAlias = Optional[Position]


def is_int_index(p: Any) -> TypeGuard[IntIndex]:
    return isinstance(p, int)


@runtime_checkable
class ItIterator(Protocol):
    """
    Prototype for the Iterator concept of Iterator IR.

    `ItIterator` to avoid name clashes with `Iterator` from `typing` and `collections.abc`.
    """

    def shift(self, *offsets: OffsetPart) -> ItIterator:
        ...

    def max_neighbors(self) -> int:
        ...

    def can_deref(self) -> bool:
        ...

    def deref(self) -> Any:
        ...


@runtime_checkable
class LocatedField(Protocol):
    """A field with named dimensions providing read access."""

    @property
    @abstractmethod
    def axes(self) -> tuple[Dimension, ...]:
        ...

    @abstractmethod
    def __getitem__(self, indices: FieldIndexOrIndices) -> Any:
        ...


class MutableLocatedField(LocatedField, Protocol):
    """A LocatedField with write access."""

    @abstractmethod
    def __setitem__(self, indices: FieldIndexOrIndices, value: Any) -> None:
        ...

    @abstractmethod
    def __array__(self) -> np.ndarray:
        ...


def _is_column(v: Any) -> TypeGuard[Column]:
    return isinstance(v, np.ndarray)


@builtins.deref.register(EMBEDDED)
def deref(it):
    return it.deref()


@builtins.can_deref.register(EMBEDDED)
def can_deref(it):
    return it.can_deref()


@builtins.if_.register(EMBEDDED)
def if_(cond, t, f):
    if _is_column(cond):
        return np.where(cond, t, f)
    return t if cond else f


@builtins.not_.register(EMBEDDED)
def not_(a):
    if _is_column(a):
        return np.logical_not(a)
    return not a


@builtins.and_.register(EMBEDDED)
def and_(a, b):
    if _is_column(a):
        return np.logical_and(a, b)
    return a and b


@builtins.or_.register(EMBEDDED)
def or_(a, b):
    if _is_column(a):
        return np.logical_or(a, b)
    return a or b


@builtins.tuple_get.register(EMBEDDED)
def tuple_get(i, tup):
    return tup[i]


@builtins.make_tuple.register(EMBEDDED)
def make_tuple(*args):
    return (*args,)


@builtins.lift.register(EMBEDDED)
def lift(stencil):
    def impl(*args):
        class _WrappedIterator:
            def __init__(self, *, offsets: list[OffsetPart] = None, elem=None) -> None:
                self.offsets = offsets or []
                self.elem = elem

            # TODO needs to be supported by all iterators that represent tuples
            def __getitem__(self, index):
                return _WrappedIterator(offsets=self.offsets, elem=index)

            def shift(self, *offsets: OffsetPart):
                return _WrappedIterator(offsets=[*self.offsets, *offsets], elem=self.elem)

            def max_neighbors(self):
                # TODO cleanup, test edge cases
                open_offsets = get_open_offsets(*self.offsets)
                assert open_offsets
                return _get_connectivity(args[0].offset_provider, open_offsets[0]).max_neighbors

            def _shifted_args(self):
                return tuple(map(lambda arg: arg.shift(*self.offsets), args))

            def can_deref(self):
                shifted_args = self._shifted_args()
                return all(shifted_arg.can_deref() for shifted_arg in shifted_args)

            def deref(self):
                if not self.can_deref():
                    # this can legally happen in cases like `if_(can_deref(lifted), deref(lifted), 42.)`
                    # because both branches will be eagerly executed
                    return _UNDEFINED

                shifted_args = self._shifted_args()

                if self.elem is None:
                    return stencil(*shifted_args)
                else:
                    return stencil(*shifted_args)[self.elem]

        return _WrappedIterator()

    return impl


@builtins.reduce.register(EMBEDDED)
def reduce(fun, init):
    def sten(*iters):
        # TODO: assert check_that_all_iterators_are_compatible(*iters)
        first_it = iters[0]
        n = first_it.max_neighbors()
        res = init
        for i in range(n):
            # we can check a single argument
            # because all arguments share the same pattern
            if not builtins.can_deref(builtins.shift(i)(first_it)):
                break
            res = fun(
                res,
                *(builtins.deref(builtins.shift(i)(it)) for it in iters),
            )
        return res

    return sten


NamedRange: TypeAlias = tuple[Tag | Dimension, range]


@builtins.cartesian_domain.register(EMBEDDED)
def cartesian_domain(*args: NamedRange) -> CartesianDomain:
    return CartesianDomain(args)


@builtins.unstructured_domain.register(EMBEDDED)
def unstructured_domain(*args: NamedRange) -> UnstructuredDomain:
    return UnstructuredDomain(args)


Domain: TypeAlias = CartesianDomain | UnstructuredDomain | dict[str | Dimension, range]


@builtins.named_range.register(EMBEDDED)
def named_range(tag: Tag | Dimension, start: int, end: int) -> NamedRange:
    return (tag, range(start, end))


@builtins.minus.register(EMBEDDED)
def minus(first, second):
    return first - second


@builtins.plus.register(EMBEDDED)
def plus(first, second):
    return first + second


@builtins.multiplies.register(EMBEDDED)
def multiplies(first, second):
    return first * second


@builtins.divides.register(EMBEDDED)
def divides(first, second):
    return first / second


@builtins.eq.register(EMBEDDED)
def eq(first, second):
    return first == second


@builtins.greater.register(EMBEDDED)
def greater(first, second):
    return first > second


@builtins.less.register(EMBEDDED)
def less(first, second):
    return first < second


def _lookup_offset_provider(offset_provider: OffsetProvider, tag: Tag) -> OffsetProviderElem:
    if tag not in offset_provider:
        raise RuntimeError(f"Missing offset provider for `{tag}`")
    return offset_provider[tag]


def _get_connectivity(offset_provider: OffsetProvider, tag: Tag) -> Connectivity:
    if not isinstance(connectivity := _lookup_offset_provider(offset_provider, tag), Connectivity):
        raise RuntimeError(f"Expected a `Connectivity` for `{tag}`")
    return connectivity


def _named_range(axis: str, range_: Iterable[int]) -> Iterable[CompleteOffset]:
    return ((axis, i) for i in range_)


def _domain_iterator(domain: dict[str, range]) -> Iterable[Position]:
    return (
        dict(elem)
        for elem in itertools.product(*(_named_range(axis, rang) for axis, rang in domain.items()))
    )


def execute_shift(
    pos: Position, tag: Tag, index: IntIndex, *, offset_provider: OffsetProvider
) -> MaybePosition:
    assert pos is not None
    if isinstance(tag, SparseTag):
        current_entry = pos[tag]
        assert isinstance(current_entry, list)
        new_entry = list(current_entry)
        assert None in new_entry
        for i, p in reversed(list(enumerate(new_entry))):
            # first shift applies to the last sparse dimensions of that axis type
            if p is None:
                new_entry[i] = index
                break
        return pos | {tag: new_entry}  # type: ignore [dict-item] # mypy is confused

    assert tag in offset_provider
    offset_implementation = offset_provider[tag]
    if isinstance(offset_implementation, Dimension):
        assert offset_implementation.value in pos
        new_pos = pos.copy()
        if is_int_index(value := new_pos[offset_implementation.value]):
            new_pos[offset_implementation.value] = value + index
        else:
            raise AssertionError()
        return new_pos
    elif isinstance(offset_implementation, NeighborTableOffsetProvider):
        assert offset_implementation.origin_axis.value in pos
        new_pos = pos.copy()
        new_pos.pop(offset_implementation.origin_axis.value)
        if offset_implementation.tbl[pos[offset_implementation.origin_axis.value], index] is None:
            return None
        else:
            new_pos[offset_implementation.neighbor_axis.value] = int(
                offset_implementation.tbl[pos[offset_implementation.origin_axis.value], index]
            )
        return new_pos

    raise AssertionError("Unknown object in `offset_provider`")


# The following holds for shifts:
# shift(tag, index)(inp) -> full shift
# shift(tag)(inp) -> incomplete shift
# shift(index)(shift(tag)(inp)) -> full shift
# Therefore the following transformation holds
# shift(e2v,0)(shift(c2e,2)(cell_field)) #noqa E800
# = shift(0)(shift(e2v)(shift(2)(shift(c2e)(cell_field))))
# = shift(c2e, 2, e2v, 0)(cell_field)
# = shift(c2e,e2v,2,0)(cell_field) <-- v2c,e2c twice incomplete shift
# = shift(2,0)(shift(c2e,e2v)(cell_field))
# for implementations it means everytime we have an index, we can "execute" a concrete shift
def group_offsets(*offsets: OffsetPart) -> tuple[list[CompleteOffset], list[Tag]]:
    tag_stack = []
    complete_offsets = []
    for offset in offsets:
        if not isinstance(offset, int):
            tag_stack.append(offset)
        else:
            assert tag_stack
            tag = tag_stack.pop()
            complete_offsets.append((tag, offset))
    return complete_offsets, tag_stack


def shift_position(
    pos: MaybePosition, *complete_offsets: CompleteOffset, offset_provider: OffsetProvider
) -> MaybePosition:
    if pos is None:
        return None
    new_pos = pos.copy()
    for tag, index in complete_offsets:
        if (
            shifted_pos := execute_shift(new_pos, tag, index, offset_provider=offset_provider)
        ) is not None:
            new_pos = shifted_pos
        else:
            return None
    return new_pos


def get_open_offsets(*offsets: OffsetPart) -> list[Tag]:
    return group_offsets(*offsets)[1]


class Undefined:
    def __float__(self):
        return np.nan

    @classmethod
    def _setup_math_operations(cls):
        ops = [
            "__add__",
            "__sub__",
            "__mul__",
            "__matmul__",
            "__truediv__",
            "__floordiv__",
            "__mod__",
            "__divmod__",
            "__pow__",
            "__lshift__",
            "__rshift__",
            "__and__",
            "__xor__",
            "__or__",
            "__radd__",
            "__rsub__",
            "__rmul__",
            "__rmatmul__",
            "__rtruediv__",
            "__rfloordiv__",
            "__rmod__",
            "__rdivmod__",
            "__rpow__",
            "__rlshift__",
            "__rrshift__",
            "__rand__",
            "__rxor__",
            "__ror__",
            "__neg__",
            "__pos__",
            "__abs__",
            "__invert__",
        ]
        for op in ops:
            setattr(cls, op, lambda self, *args, **kwargs: _UNDEFINED)


Undefined._setup_math_operations()

_UNDEFINED = Undefined()


<<<<<<< HEAD
def _is_concrete_position(pos: Position) -> TypeGuard[ConcretePosition]:
    return all(
        isinstance(v, int) or (isinstance(v, list) and all(isinstance(e, int) for e in v))
        for v in pos.values()
    )
=======
def _get_axes(
    field_or_tuple: LocatedField | tuple,
) -> Sequence[Dimension]:  # arbitrary nesting of tuples of LocatedField
    return (
        _get_axes(field_or_tuple[0]) if isinstance(field_or_tuple, tuple) else field_or_tuple.axes
    )


def _make_tuple(
    field_or_tuple: LocatedField | tuple, indices: int | slice | tuple[int | slice, ...]
) -> tuple:  # arbitrary nesting of tuples of LocatedField
    if isinstance(field_or_tuple, tuple):
        return tuple(_make_tuple(f, indices) for f in field_or_tuple)
    else:
        return field_or_tuple[indices]


def _is_position_fully_defined(pos: Position) -> TypeGuard[ConcretePosition]:
    return all(isinstance(v, int) for v in pos.values())
>>>>>>> b8cc2448


# TODO(havogt) frozen dataclass
class MDIterator:
    def __init__(
        self,
        field: LocatedField,
        pos: MaybePosition,
        *,
        incomplete_offsets: Sequence[Tag] = None,
        offset_provider: OffsetProvider,
        column_axis: Tag = None,
    ) -> None:
        self.field = field
        self.pos = pos
        self.incomplete_offsets = incomplete_offsets or []
        self.offset_provider = offset_provider
        self.column_axis = column_axis

    def shift(self, *offsets: OffsetPart) -> MDIterator:
        complete_offsets, open_offsets = group_offsets(*self.incomplete_offsets, *offsets)
        return MDIterator(
            self.field,
            shift_position(self.pos, *complete_offsets, offset_provider=self.offset_provider),
            incomplete_offsets=open_offsets,
            offset_provider=self.offset_provider,
            column_axis=self.column_axis,
        )

    def max_neighbors(self) -> int:
        assert self.incomplete_offsets
        return _get_connectivity(self.offset_provider, self.incomplete_offsets[0]).max_neighbors

    def can_deref(self) -> bool:
        return self.pos is not None

    def deref(self) -> Any:
        if not self.can_deref():
            # this can legally happen in cases like `if_(can_deref(inp), deref(inp), 42.)`
            # because both branches will be eagerly executed
            return _UNDEFINED

        assert self.pos is not None
        shifted_pos = self.pos.copy()
        axes = _get_axes(self.field)

        if not all(axis.value in shifted_pos.keys() for axis in axes if axis is not None):
            raise IndexError("Iterator position doesn't point to valid location for its field.")
        slice_column = dict[Tag, FieldIndex]()
        if self.column_axis is not None:
            slice_column[self.column_axis] = slice(shifted_pos[self.column_axis], None)
            shifted_pos.pop(self.column_axis)

        assert _is_concrete_position(shifted_pos)
        ordered_indices = get_ordered_indices(
            axes,
            {**shifted_pos, **slice_column},
        )
        try:
            return _make_tuple(self.field, ordered_indices)
        except IndexError:
            return _UNDEFINED


def make_in_iterator(
    inp: LocatedField,
    pos: Position,
    offset_provider: OffsetProvider,
    *,
    column_axis: Optional[Tag],
) -> MDIterator:
    axes = _get_axes(inp)
    sparse_dimensions: list[Tag] = []
    for axis in axes:
        if isinstance(axis, Offset):
            assert isinstance(axis.value, str)
            sparse_dimensions.append(axis.value)
        elif isinstance(axis, Dimension) and axis.kind == DimensionKind.LOCAL:
            # we just use the name of the axis to match the offset literal for now
            sparse_dimensions.append(axis.value)

    new_pos: Position = pos.copy()
    for sparse_dim in set(sparse_dimensions):
        init = [None] * sparse_dimensions.count(sparse_dim)
        new_pos[sparse_dim] = init  # type: ignore[assignment] # looks like mypy is confused
    if column_axis is not None:
        # if we deal with column stencil the column position is just an offset by which the whole column needs to be shifted
        new_pos[column_axis] = 0
    return MDIterator(
        inp,
        new_pos,
        incomplete_offsets=list(map(lambda x: SparseTag(x), sparse_dimensions)),
        offset_provider=offset_provider,
        column_axis=column_axis,
    )


builtins.builtin_dispatch.push_key(EMBEDDED)  # makes embedded the default


class LocatedFieldImpl(MutableLocatedField):
    """A Field with named dimensions/axes."""

    @property
    def axes(self) -> tuple[Dimension, ...]:
        return self._axes

    def __init__(
        self,
        getter: Callable[[FieldIndexOrIndices], Any],
        axes: tuple[Dimension, ...],
        dtype,
        *,
        setter: Callable[[FieldIndexOrIndices, Any], None],
        array: Callable[[], npt.NDArray],
    ):
        self.getter = getter
        self._axes = axes
        self.setter = setter
        self.array = array
        self.dtype = dtype

    def __getitem__(self, indices: FieldIndexOrIndices) -> Any:
        indices = tupelize(indices)
        return self.getter(indices)

    def __setitem__(self, indices: FieldIndexOrIndices, value: Any):
        self.setter(indices, value)

    def __array__(self) -> np.ndarray:
        return self.array()

    @property
    def shape(self):
        if self.array is None:
            raise TypeError("`shape` not supported for this field")
        return self.array().shape


<<<<<<< HEAD
def _is_tuple_axis(axis: Axis):
    return axis is None


def get_ordered_indices(
    axes: Iterable[Axis], pos: Mapping[Tag, FieldIndex | SparsePositionEntry]
) -> tuple[FieldIndex, ...]:
    res: list[FieldIndex] = []
    pos = deepcopy(pos)
    for axis in axes:
        if _is_tuple_axis(axis):
            res.append(slice(None))
        else:
            assert axis is not None
            assert axis.value in pos
            elem = pos[axis.value]
            if isinstance(elem, list):
                res.append(elem.pop(0))
            else:
                assert isinstance(elem, (int, slice))
                res.append(elem)
    return tuple(res)
=======
def _is_field_axis(axis: Axis) -> TypeGuard[FieldAxis]:
    return isinstance(axis, FieldAxis)  # type: ignore[misc,arg-type] # see https://github.com/python/mypy/issues/11673


def get_ordered_indices(
    axes: Iterable[FieldAxis], pos: Mapping[str, FieldIndex]
) -> tuple[FieldIndex, ...]:
    assert all(axis.value in [*pos] for axis in axes if axis is not None)
    return tuple(pos[axis.value] if _is_field_axis(axis) else slice(None) for axis in axes)
>>>>>>> b8cc2448


def _tupsum(a, b):
    def combine_slice(s, t):
        is_slice = False
        if isinstance(s, slice):
            is_slice = True
            first = 0 if s.start is None else s.start
            assert s.step is None
            assert s.stop is None
        else:
            assert isinstance(s, numbers.Integral)
            first = s
        if isinstance(t, slice):
            is_slice = True
            second = 0 if t.start is None else t.start
            assert t.step is None
            assert t.stop is None
        else:
            assert isinstance(t, numbers.Integral)
            second = t
        start = first + second
        return slice(start, None) if is_slice else start

    return tuple(combine_slice(*i) for i in zip(a, b))


def np_as_located_field(
    *axes: Dimension, origin: Optional[dict[Dimension, int]] = None
) -> Callable[[np.ndarray], LocatedFieldImpl]:
    def _maker(a: np.ndarray) -> LocatedFieldImpl:
        if a.ndim != len(axes):
            raise TypeError("ndarray.ndim incompatible with number of given axes")

        if origin is not None:
            offsets = get_ordered_indices(axes, {k.value: v for k, v in origin.items()})
        else:
            offsets = tuple(0 for _ in axes)

        def setter(indices, value):
            indices = tupelize(indices)
            a[_tupsum(indices, offsets)] = value

        def getter(indices):
            return a[_tupsum(indices, offsets)]

        return LocatedFieldImpl(getter, axes, dtype=a.dtype, setter=setter, array=a.__array__)

    return _maker


class IndexField(LocatedField):
    def __init__(self, axis: Dimension, dtype: npt.DTypeLike) -> None:
        self.axis = axis
        self.dtype = np.dtype(dtype).type

    def __getitem__(self, index: FieldIndexOrIndices) -> Any:
        assert isinstance(index, int) or (isinstance(index, tuple) and len(index) == 1)
        return self.dtype(index if isinstance(index, int) else index[0])

    @property
    def axes(self) -> tuple[Dimension]:
        return (self.axis,)


def index_field(axis: Dimension, dtype: npt.DTypeLike = float) -> LocatedField:
    return IndexField(axis, dtype)


class ConstantField(LocatedField):
    def __init__(self, value: Any, dtype: npt.DTypeLike):
        self.value = value
        self.dtype = np.dtype(dtype).type

    def __getitem__(self, _: FieldIndexOrIndices) -> Any:
        return self.dtype(self.value)

    @property
    def axes(self) -> tuple[()]:
        return ()


def constant_field(value: Any, dtype: npt.DTypeLike = float) -> LocatedField:
    return ConstantField(value, dtype)


@builtins.shift.register(EMBEDDED)
def shift(*offsets: Union[Offset, int]) -> Callable[[ItIterator], ItIterator]:
    def impl(it: ItIterator) -> ItIterator:
        return it.shift(*list(o.value if isinstance(o, Offset) else o for o in offsets))

    return impl


@dataclass
class ColumnDescriptor:
    axis: str
    col_range: range  # TODO(havogt) introduce range type that doesn't have step


class ScanArgIterator:
    def __init__(
        self, wrapped_iter: ItIterator, k_pos: int, *, offsets: Sequence[OffsetPart] = None
    ) -> None:
        self.wrapped_iter = wrapped_iter
        self.offsets = offsets or []
        self.k_pos = k_pos

    def deref(self) -> Any:
        if not self.can_deref():
            return _UNDEFINED
        return self.wrapped_iter.deref()[self.k_pos]

    def can_deref(self) -> bool:
        return self.wrapped_iter.can_deref()

    def shift(self, *offsets: OffsetPart) -> ScanArgIterator:
        return ScanArgIterator(self.wrapped_iter, self.k_pos, offsets=[*offsets, *self.offsets])


def shifted_scan_arg(k_pos: int) -> Callable[[ItIterator], ScanArgIterator]:
    def impl(it: ItIterator) -> ScanArgIterator:
        return ScanArgIterator(it, k_pos=k_pos)

    return impl


def is_located_field(field: Any) -> bool:
    return isinstance(field, LocatedField)  # TODO(havogt): avoid isinstance on Protocol


def has_uniform_tuple_element(field) -> bool:
    return field.dtype.fields is not None and all(
        next(iter(field.dtype.fields))[0] == f[0] for f in iter(field.dtype.fields)
    )


def is_tuple_of_field(field) -> bool:
    return isinstance(field, tuple) and all(
        is_located_field(f) or is_tuple_of_field(f) for f in field
    )


def is_field_of_tuple(field) -> bool:
    return is_located_field(field) and has_uniform_tuple_element(field)


def can_be_tuple_field(field) -> bool:
    return is_tuple_of_field(field) or is_field_of_tuple(field)


class TupleFieldMeta(type):
    def __instancecheck__(self, arg):
        return super().__instancecheck__(arg) or is_field_of_tuple(arg)


class TupleField(metaclass=TupleFieldMeta):
    """Allows uniform access to field of tuples and tuple of fields."""

    pass


def _get_axeses(field):
    if isinstance(field, tuple):
        return tuple(itertools.chain(*tuple(_get_axeses(f) for f in field)))
    else:
        assert is_located_field(field)
        return (field.axes,)


def _build_tuple_result(field, indices):
    if isinstance(field, tuple):
        return tuple(_build_tuple_result(f, indices) for f in field)
    else:
        assert is_located_field(field)
        return field[indices]


def _tuple_assign(field, value, indices):
    if isinstance(field, tuple):
        if len(field) != len(value):
            raise RuntimeError(
                f"Tuple of incompatible size, expected tuple of len={len(field)}, got len={len(value)}"
            )
        for f, v in zip(field, value):
            _tuple_assign(f, v, indices)
    else:
        assert is_located_field(field)
        field[indices] = value


class TupleOfFields(TupleField):
    def __init__(self, data):
        if not is_tuple_of_field(data):
            raise TypeError("Can only be instantiated with a tuple of fields")
        self.data = data
        axeses = _get_axeses(data)
        if not all(axes == axeses[0] for axes in axeses):
            raise TypeError("All fields in the tuple need the same axes.")
        self.axes = axeses[0]

    def __getitem__(self, indices):
        return _build_tuple_result(self.data, indices)

    def __setitem__(self, indices, value):
        if not isinstance(value, tuple):
            raise RuntimeError("Value needs to be tuple.")

        _tuple_assign(self.data, value, indices)


def as_tuple_field(field):
    assert can_be_tuple_field(field)

    if is_tuple_of_field(field):
        return TupleOfFields(field)

    assert isinstance(field, TupleField)  # e.g. field of tuple is already TupleField
    return field


_column_range: Optional[
    range
] = None  # TODO this is a bit ugly, alternative: pass scan range via iterator


def _ensure_dtype_matches(val: numbers.Number | tuple[numbers.Number, ...], expected_dtype: type):
    if isinstance(val, tuple):
        assert all(isinstance(el, expected_dtype) for el in val)
    else:
        assert isinstance(val, expected_dtype)


def _column_dtype_and_shape(levels: int, elem: Any) -> tuple[type, int | tuple[int, int]]:
    if isinstance(elem, tuple):
        return type(elem[0]), (levels, len(elem))
    else:
        return type(elem), levels


@builtins.scan.register(EMBEDDED)
def scan(scan_pass, is_forward: bool, init):
    def impl(*iters: ItIterator):
        if _column_range is None:
            raise RuntimeError("Column range is not defined, cannot scan.")
        if isinstance(init, tuple):
            if any(isinstance(el, tuple) for el in init):
                raise NotImplementedError("Nested tuples not supported.")

        levels = len(_column_range)
        column_range = _column_range if is_forward else reversed(_column_range)

        dtype, shape = _column_dtype_and_shape(levels, init)

        state = init
        col = np.zeros(shape, dtype=dtype)
        for i in column_range:
            state = scan_pass(state, *map(shifted_scan_arg(i), iters))
            if __debug__:
                _ensure_dtype_matches(state, dtype)
            col[i] = state

        return col

    return impl


def _dimension_to_tag(domain: Domain) -> dict[Tag, range]:
    return {k.value if isinstance(k, Dimension) else k: v for k, v in domain.items()}


def _validate_domain(domain: Domain, offset_provider: OffsetProvider) -> None:
    if isinstance(domain, CartesianDomain):
        if any(isinstance(o, Connectivity) for o in offset_provider.values()):
            raise RuntimeError(
                "Got a `CartesianDomain`, but found a `Connectivity` in `offset_provider`, expected `UnstructuredDomain`."
            )


def fendef_embedded(fun: Callable[..., None], *args: Any, **kwargs: Any):
    if "offset_provider" not in kwargs:
        raise RuntimeError("offset_provider not provided")

    @iterator.runtime.closure.register(EMBEDDED)
    def closure(
        domain_: Domain,
        sten: Callable[..., Any],
        out: MutableLocatedField,
        ins: list[LocatedField],
    ) -> None:
        _validate_domain(domain_, kwargs["offset_provider"])
        domain: dict[Tag, range] = _dimension_to_tag(domain_)
        if not (is_located_field(out) or can_be_tuple_field(out)):
            raise TypeError("Out needs to be a located field.")

        global _column_range
        column: Optional[ColumnDescriptor] = None
        if kwargs.get("column_axis"):
            column_axis = kwargs["column_axis"]
            column = ColumnDescriptor(column_axis.value, domain[column_axis.value])
            del domain[column_axis.value]

            _column_range = column.col_range

        out = as_tuple_field(out) if can_be_tuple_field(out) else out

        for pos in _domain_iterator(domain):
            ins_iters = list(
                make_in_iterator(
                    inp,
                    pos,
                    kwargs["offset_provider"],
                    column_axis=column.axis if column is not None else None,
                )
                for inp in ins
            )
            res = sten(*ins_iters)

            if column is None:
                assert _is_concrete_position(pos)
                ordered_indices = get_ordered_indices(out.axes, pos)
                out[ordered_indices] = res
            else:
                col_pos = pos.copy()
                for k in column.col_range:
                    col_pos[column.axis] = k
                    assert _is_concrete_position(col_pos)
                    ordered_indices = get_ordered_indices(out.axes, col_pos)
                    out[ordered_indices] = res[k]

        _column_range = None

    fun(*args)


iterator.runtime.fendef_embedded = fendef_embedded<|MERGE_RESOLUTION|>--- conflicted
+++ resolved
@@ -42,7 +42,11 @@
 FieldIndex: TypeAlias = int | slice
 FieldIndexOrIndices: TypeAlias = FieldIndex | tuple[FieldIndex, ...]
 
-Axis: TypeAlias = Dimension
+FieldAxis: TypeAlias = (
+    Dimension | Offset
+)  # TODO Offset should be removed, is sometimes used for sparse dimensions
+TupleAxis: TypeAlias = NoneType
+Axis: TypeAlias = FieldAxis | TupleAxis
 
 Column: TypeAlias = np.ndarray  # TODO consider replacing by a wrapper around ndarray
 
@@ -68,24 +72,6 @@
         self.has_skip_values = has_skip_values
 
 
-<<<<<<< HEAD
-=======
-# Atoms
-Tag: TypeAlias = str
-IntIndex: TypeAlias = int
-
-FieldIndex: TypeAlias = int | slice
-FieldIndexOrIndices: TypeAlias = FieldIndex | tuple[FieldIndex, ...]
-
-FieldAxis: TypeAlias = (
-    Dimension | Offset
-)  # TODO Offset should be removed, is sometimes used for sparse dimensions
-TupleAxis: TypeAlias = NoneType
-Axis: TypeAlias = FieldAxis | TupleAxis
-
-Column: TypeAlias = np.ndarray  # TODO consider replacing by a wrapper around ndarray
-
->>>>>>> b8cc2448
 # Offsets
 OffsetPart: TypeAlias = Tag | IntIndex
 CompleteOffset: TypeAlias = tuple[Tag, IntIndex]
@@ -488,13 +474,13 @@
 _UNDEFINED = Undefined()
 
 
-<<<<<<< HEAD
 def _is_concrete_position(pos: Position) -> TypeGuard[ConcretePosition]:
     return all(
         isinstance(v, int) or (isinstance(v, list) and all(isinstance(e, int) for e in v))
         for v in pos.values()
     )
-=======
+
+
 def _get_axes(
     field_or_tuple: LocatedField | tuple,
 ) -> Sequence[Dimension]:  # arbitrary nesting of tuples of LocatedField
@@ -510,11 +496,6 @@
         return tuple(_make_tuple(f, indices) for f in field_or_tuple)
     else:
         return field_or_tuple[indices]
-
-
-def _is_position_fully_defined(pos: Position) -> TypeGuard[ConcretePosition]:
-    return all(isinstance(v, int) for v in pos.values())
->>>>>>> b8cc2448
 
 
 # TODO(havogt) frozen dataclass
@@ -654,9 +635,12 @@
         return self.array().shape
 
 
-<<<<<<< HEAD
-def _is_tuple_axis(axis: Axis):
+def _is_tuple_axis(axis: Axis) -> TypeGuard[TupleAxis]:
     return axis is None
+
+
+def _is_field_axis(axis: Axis) -> TypeGuard[FieldAxis]:
+    return isinstance(axis, FieldAxis)  # type: ignore[misc,arg-type] # see https://github.com/python/mypy/issues/11673
 
 
 def get_ordered_indices(
@@ -668,7 +652,7 @@
         if _is_tuple_axis(axis):
             res.append(slice(None))
         else:
-            assert axis is not None
+            assert _is_field_axis(axis)
             assert axis.value in pos
             elem = pos[axis.value]
             if isinstance(elem, list):
@@ -677,17 +661,6 @@
                 assert isinstance(elem, (int, slice))
                 res.append(elem)
     return tuple(res)
-=======
-def _is_field_axis(axis: Axis) -> TypeGuard[FieldAxis]:
-    return isinstance(axis, FieldAxis)  # type: ignore[misc,arg-type] # see https://github.com/python/mypy/issues/11673
-
-
-def get_ordered_indices(
-    axes: Iterable[FieldAxis], pos: Mapping[str, FieldIndex]
-) -> tuple[FieldIndex, ...]:
-    assert all(axis.value in [*pos] for axis in axes if axis is not None)
-    return tuple(pos[axis.value] if _is_field_axis(axis) else slice(None) for axis in axes)
->>>>>>> b8cc2448
 
 
 def _tupsum(a, b):
