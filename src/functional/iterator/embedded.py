--- conflicted
+++ resolved
@@ -608,8 +608,6 @@
             column_range = reversed(column_range)
 
         state = init
-        if state is None:
-            state = _None()
         col = []
         for i in column_range:
             state = scan_pass(
@@ -640,48 +638,11 @@
         global _column_range
         column = None
         if "column_axis" in kwargs:
-<<<<<<< HEAD
             column_axis = kwargs["column_axis"]
             column = Column(column_axis, domain[column_axis])
             del domain[column_axis]
 
             _column_range = column.range
-=======
-            _column_axis = kwargs["column_axis"]
-            column = Column(_column_axis, domain[_column_axis])
-            del domain[_column_axis]
-
-        @builtins.scan.register(
-            EMBEDDED
-        )  # TODO this is a bit ugly, alternative: pass scan range via iterator
-        def scan(scan_pass, is_forward, init):
-            def impl(*iters):
-                if column is None:
-                    raise RuntimeError("Column axis is not defined, cannot scan.")
-
-                _range = column.range
-                if not is_forward:
-                    _range = reversed(_range)
-
-                state = init
-                col = []
-                for i in _range:
-                    state = scan_pass(
-                        state, *map(shifted_scan_arg(i), iters)
-                    )  # more generic scan returns state and result as 2 different things
-                    col.append(state)
-
-                if not is_forward:
-                    col = np.flip(col)
-
-                if isinstance(col[0], tuple):
-                    dtype = ", ".join(np.dtype(type(c)).str for c in col[0])
-                    return np.asarray(col, dtype=dtype)
-
-                return np.asarray(col)
-
-            return impl
->>>>>>> 3f261dde
 
         out = as_tuple_field(out) if can_be_tuple_field(out) else out
 
