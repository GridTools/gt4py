--- conflicted
+++ resolved
@@ -121,16 +121,7 @@
         for i in range(n):
             # we can check a single argument
             # because all arguments share the same pattern
-<<<<<<< HEAD
-            shifted_first_it = builtins.shift(i)(first_it)
-            if (
-                hasattr(shifted_first_it, "pos")
-                and shifted_first_it.pos is None
-                or builtins.deref(shifted_first_it) is None
-            ):
-=======
             if not builtins.can_deref(builtins.shift(i)(first_it)):
->>>>>>> 78dace82
                 break
             res = fun(
                 res,
