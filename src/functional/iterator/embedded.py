--- conflicted
+++ resolved
@@ -2,11 +2,7 @@
 
 import itertools
 import numbers
-<<<<<<< HEAD
-import typing
 from copy import deepcopy
-=======
->>>>>>> b2b2f103
 from dataclasses import dataclass
 from typing import (
     Any,
@@ -35,10 +31,15 @@
 EMBEDDED = "embedded"
 
 
-Position: TypeAlias = dict[str, Union[tuple[Optional[int], ...], Optional[int]]]
+@dataclass
+class SparseOffset:
+    offset: str
+
+
+Position: TypeAlias = dict[str, Union[list[Optional[int]], Optional[int]]]
 #: A ``None`` position flags invalid not-a-neighbor results in neighbor-table lookups
 MaybePosition: TypeAlias = Optional[Position]
-AnyOffset: TypeAlias = str | int
+AnyOffset: TypeAlias = str | int | SparseOffset
 OffsetProvider: TypeAlias = dict[str, Any]
 
 
@@ -267,37 +268,26 @@
     )
 
 
-<<<<<<< HEAD
-def execute_shift(pos, tag, index, *, offset_provider):
-    # if tag in pos and None in pos[tag]:  # sparse field with offset as neighbor dimension
-    if isinstance(tag, SparseOffset):
-        new_pos = deepcopy(pos)
-
-        for i, p in reversed(
-            list(enumerate(new_pos[tag.offset]))
-        ):  # first shift applies to the last sparse dimensions of that axis type
-            if p is None:
-                new_pos[tag.offset][i] = index
-                break
-        return new_pos
-
-    assert tag.value in offset_provider
-    offset_implementation = offset_provider[tag.value]
-    if isinstance(offset_implementation, CartesianAxis):
-        assert offset_implementation in pos
-=======
 def execute_shift(
     pos: Position, tag: str, index: int, *, offset_provider: OffsetProvider
 ) -> MaybePosition:
     assert pos is not None
-    if tag in pos and pos[tag] is None:  # sparse field with offset as neighbor dimension
-        new_pos = pos | {tag: index}
+    if isinstance(tag, SparseOffset):
+        new_pos = deepcopy(pos)
+
+        cur_pos = new_pos[tag.offset]
+        assert isinstance(cur_pos, list)
+        for i, p in reversed(
+            list(enumerate(cur_pos))
+        ):  # first shift applies to the last sparse dimensions of that axis type
+            if p is None:
+                cur_pos[i] = index
+                break
         return new_pos
     assert tag in offset_provider
     offset_implementation = offset_provider[tag]
     if isinstance(offset_implementation, Dimension):
         assert offset_implementation.value in pos
->>>>>>> b2b2f103
         new_pos = pos.copy()
         _extracted_val_for_mypy_check = new_pos[offset_implementation.value]
         assert isinstance(_extracted_val_for_mypy_check, int)
@@ -411,8 +401,13 @@
 _UNDEFINED = Undefined()
 
 
-def _is_position_fully_defined(pos: Position) -> TypeGuard[dict[str, int]]:
-    return all(isinstance(v, int) for v in pos.values())
+def _is_position_fully_defined(
+    pos: Position,
+) -> TypeGuard[dict[str, Union[int, list[int]]]]:
+    return all(
+        isinstance(v, int) or (isinstance(v, list) and all(isinstance(e, int) for e in v))
+        for v in pos.values()
+    )
 
 
 class MDIterator:
@@ -421,7 +416,7 @@
         field: LocatedField,
         pos: MaybePosition,
         *,
-        incomplete_offsets: Sequence[str] = None,
+        incomplete_offsets: Sequence[Union[str, SparseOffset]] = None,
         offset_provider: OffsetProvider,
         column_axis: str = None,
     ) -> None:
@@ -484,21 +479,6 @@
             return _UNDEFINED
 
 
-<<<<<<< HEAD
-@dataclass
-class SparseOffset:
-    offset: typing.Union[Offset, CartesianAxis]
-
-    @property
-    def value(self):
-        return self.offset.value
-
-    def __hash__(self):
-        return hash(self.offset)
-
-
-def make_in_iterator(inp, pos, offset_provider, *, column_axis):
-=======
 assert issubclass(MDIterator, ItIterator)
 
 
@@ -509,7 +489,6 @@
     *,
     column_axis: Optional[str],
 ) -> MDIterator:
->>>>>>> b2b2f103
     # TODO(havogt): support nested tuples
     axes = inp[0].axes if isinstance(inp, tuple) else inp.axes
     sparse_dimensions: list[str] = []
@@ -522,13 +501,8 @@
             sparse_dimensions.append(axis.value)
 
     new_pos = pos.copy()
-<<<<<<< HEAD
-    for axis in set(sparse_dimensions):
-        new_pos[axis] = [None] * sparse_dimensions.count(axis)
-=======
-    for sparse_dim in sparse_dimensions:
-        new_pos[sparse_dim] = None
->>>>>>> b2b2f103
+    for sparse_dim in set(sparse_dimensions):
+        new_pos[sparse_dim] = [None] * sparse_dimensions.count(sparse_dim)
     if column_axis is not None:
         # if we deal with column stencil the column position is just an offset by which the whole column needs to be shifted
         new_pos[column_axis] = 0
@@ -593,30 +567,22 @@
         return self.array().shape
 
 
-<<<<<<< HEAD
-def get_ordered_indices(axises, pos, *, slice_axises=None):
-    """pos is a dictionary from axis to offset."""  # noqa: D403
-    slice_axises = slice_axises or dict()
-    assert all(axis in [*pos.keys(), *slice_axises] for axis in axises)
-    res = []
-    pos = deepcopy(pos)
-    for axis in axises:
-        if axis in pos:
-            if isinstance(pos[axis], list):
-                res.append(pos[axis].pop(0))
-            else:
-                res.append(pos[axis])
-        else:
-            res.append(slice_axises[axis])
-    return tuple(res)
-=======
 def get_ordered_indices(
-    axes: Iterable[Dimension], pos: dict[str, int], *, slice_axes=None
+    axes: Iterable[Dimension], pos: dict[str, Union[int, list[int]]], *, slice_axes=None
 ) -> tuple[int, ...]:
     slice_axes = slice_axes or dict()
     assert all(axis.value in [*pos.keys(), *slice_axes] for axis in axes)
-    return tuple(pos[axis.value] if axis.value in pos else slice_axes[axis.value] for axis in axes)
->>>>>>> b2b2f103
+    res = []
+    pos = deepcopy(pos)
+    for axis in axes:
+        if axis.value in pos:
+            if isinstance(pos[axis.value], list):
+                res.append(pos[axis.value].pop(0))
+            else:
+                res.append(pos[axis.value])
+        else:
+            res.append(slice_axes[axis.value])
+    return tuple(res)
 
 
 def _tupsum(a, b):
