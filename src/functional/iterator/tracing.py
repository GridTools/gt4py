import inspect
from typing import List

from eve import Node
from functional import iterator
from functional.iterator.backend_executor import execute_fencil
from functional.iterator.ir import (
    AxisLiteral,
    Expr,
    FencilDefinition,
    FunCall,
    FunctionDefinition,
    Lambda,
    Literal,
    NoneLiteral,
    OffsetLiteral,
    StencilClosure,
    Sym,
    SymRef,
)
from functional.iterator.runtime import CartesianAxis


TRACING = "tracing"


def monkeypatch_method(cls):
    def decorator(func):
        setattr(cls, func.__name__, func)
        return func

    return decorator


def _patch_Expr():
    @monkeypatch_method(Expr)
    def __add__(self, other):
        return FunCall(fun=SymRef(id="plus"), args=[self, make_node(other)])

    @monkeypatch_method(Expr)
    def __radd__(self, other):
        return make_node(other) + self

    @monkeypatch_method(Expr)
    def __mul__(self, other):
        return FunCall(fun=SymRef(id="multiplies"), args=[self, make_node(other)])

    @monkeypatch_method(Expr)
    def __rmul__(self, other):
        return make_node(other) * self

    @monkeypatch_method(Expr)
    def __truediv__(self, other):
        return FunCall(fun=SymRef(id="divides"), args=[self, make_node(other)])

    @monkeypatch_method(Expr)
    def __sub__(self, other):
        return FunCall(fun=SymRef(id="minus"), args=[self, make_node(other)])

    @monkeypatch_method(Expr)
    def __gt__(self, other):
        return FunCall(fun=SymRef(id="greater"), args=[self, make_node(other)])

    @monkeypatch_method(Expr)
    def __lt__(self, other):
        return FunCall(fun=SymRef(id="less"), args=[self, make_node(other)])

    @monkeypatch_method(Expr)
    def __call__(self, *args):
        return FunCall(fun=self, args=[*make_node(args)])


_patch_Expr()


class PatchedFunctionDefinition(FunctionDefinition):
    def __call__(self, *args):
        return FunCall(fun=SymRef(id=str(self.id)), args=[*make_node(args)])


def _s(id_):
    return SymRef(id=id_)


def trace_function_argument(arg):
    if isinstance(arg, iterator.runtime.FundefDispatcher):
        make_function_definition(arg.fun)
        return _s(arg.fun.__name__)
    return arg


def _f(fun, *args):
    if isinstance(fun, str):
        fun = _s(fun)

    args = [trace_function_argument(arg) for arg in args]
    return FunCall(fun=fun, args=[*make_node(args)])


# builtins
@iterator.builtins.deref.register(TRACING)
def deref(arg):
    return _f("deref", arg)


@iterator.builtins.can_deref.register(TRACING)
def can_deref(arg):
    return _f("can_deref", arg)


@iterator.builtins.lift.register(TRACING)
def lift(sten):
    return _f("lift", sten)


@iterator.builtins.reduce.register(TRACING)
def reduce(*args):
    return _f("reduce", *args)


@iterator.builtins.scan.register(TRACING)
def scan(*args):
    return _f("scan", *args)


@iterator.builtins.make_tuple.register(TRACING)
def make_tuple(*args):
    return _f("make_tuple", *args)


@iterator.builtins.tuple_get.register(TRACING)
def tuple_get(*args):
    return _f("tuple_get", *args)


@iterator.builtins.domain.register(TRACING)
def domain(*args):
    return _f("domain", *args)


@iterator.builtins.named_range.register(TRACING)
def named_range(*args):
    return _f("named_range", *args)


@iterator.builtins.if_.register(TRACING)
def if_(*args):
    return _f("if_", *args)


@iterator.builtins.not_.register(TRACING)
def not_(*args):
    return _f("not_", *args)


@iterator.builtins.and_.register(TRACING)
def and_(*args):
    return _f("and_", *args)


@iterator.builtins.or_.register(TRACING)
def or_(*args):
    return _f("or_", *args)


# shift promotes its arguments to literals, therefore special
@iterator.builtins.shift.register(TRACING)
def shift(*offsets):
    offsets = tuple(OffsetLiteral(value=o) if isinstance(o, (str, int)) else o for o in offsets)
    return _f("shift", *offsets)


@iterator.builtins.plus.register(TRACING)
def plus(*args):
    return _f("plus", *args)


@iterator.builtins.minus.register(TRACING)
def minus(*args):
    return _f("minus", *args)


@iterator.builtins.multiplies.register(TRACING)
def multiplies(*args):
    return _f("multiplies", *args)


@iterator.builtins.divides.register(TRACING)
def divides(*args):
    return _f("divides", *args)


@iterator.builtins.eq.register(TRACING)
def eq(*args):
    return _f("eq", *args)


@iterator.builtins.greater.register(TRACING)
def greater(*args):
    return _f("greater", *args)


@iterator.builtins.less.register(TRACING)
def less(*args):
    return _f("less", *args)


# helpers
def make_node(o):
    if isinstance(o, Node):
        return o
    if callable(o):
        if o.__name__ == "<lambda>":
            return lambdadef(o)
        if hasattr(o, "__code__") and o.__code__.co_flags & inspect.CO_NESTED:
            return lambdadef(o)
    if isinstance(o, iterator.runtime.Offset):
        return OffsetLiteral(value=o.value)
    if isinstance(o, bool):
        return Literal(value=str(o), type="bool")
    if isinstance(o, int):
        return Literal(value=str(o), type="int")
    if isinstance(o, float):
        return Literal(value=str(o), type="float")
    if isinstance(o, CartesianAxis):
        return AxisLiteral(value=o.value)
    if isinstance(o, tuple):
        return tuple(make_node(arg) for arg in o)
    if isinstance(o, list):
        return list(make_node(arg) for arg in o)
    if o is None:
        return NoneLiteral()
    if isinstance(o, iterator.runtime.FundefDispatcher):
        return SymRef(id=o.fun.__name__)
    raise NotImplementedError(f"Cannot handle {o}")


def trace_function_call(fun, *, args=None):
    if args is None:
        args = [_s(param) for param in inspect.signature(fun).parameters.keys()]
    body = fun(*args)

    if isinstance(body, tuple):
        return _f("make_tuple", *tuple(make_node(b) for b in body))
    else:
        return make_node(body) if body is not None else None


def lambdadef(fun):
    return Lambda(
        params=list(Sym(id=param) for param in inspect.signature(fun).parameters.keys()),
        expr=trace_function_call(fun),
    )


def make_function_definition(fun):
    res = PatchedFunctionDefinition(
        id=fun.__name__,
        params=list(Sym(id=param) for param in inspect.signature(fun).parameters.keys()),
        expr=trace_function_call(fun),
    )
    Tracer.add_fundef(res)
    return res


class FundefTracer:
    def __call__(self, fundef_dispatcher: iterator.runtime.FundefDispatcher):
        def fun(*args):
            res = make_function_definition(fundef_dispatcher.fun)
            return res(*args)

        return fun

    def __bool__(self):
        return iterator.builtins.builtin_dispatch.key == TRACING


iterator.runtime.FundefDispatcher.register_hook(FundefTracer())


class Tracer:
    fundefs: List[FunctionDefinition] = []
    closures: List[StencilClosure] = []

    @classmethod
    def add_fundef(cls, fun):
        if fun not in cls.fundefs:
            cls.fundefs.append(fun)

    @classmethod
    def add_closure(cls, closure):
        cls.closures.append(closure)

    def __enter__(self):
        iterator.builtins.builtin_dispatch.push_key(TRACING)

    def __exit__(self, exc_type, exc_value, exc_traceback):
        type(self).fundefs = []
        type(self).closures = []
        iterator.builtins.builtin_dispatch.pop_key()


@iterator.runtime.closure.register(TRACING)
def closure(domain, stencil, output, inputs):
<<<<<<< HEAD
    if hasattr(stencil, "dispatcher"):
        stencil = _s(stencil.fun.__name__)
=======
    if stencil.__name__ in iterator.builtins.__all__:
        stencil = _s(stencil.__name__)
>>>>>>> 78dace82
    else:
        stencil(*(_s(param) for param in inspect.signature(stencil).parameters))
        stencil = make_node(stencil)
    Tracer.add_closure(
        StencilClosure(
            domain=domain,
            stencil=stencil,
            output=output,
            inputs=inputs,
        )
    )


def _make_param_names(fun, args):
    """Expand *args parameter with remaining args."""
    args = [*args]
    param_names = []
    for p in inspect.signature(fun).parameters.values():
        if (
            p.kind == inspect.Parameter.POSITIONAL_OR_KEYWORD
            or p.kind == inspect.Parameter.POSITIONAL_ONLY
        ):
            args.pop(0)
            param_names.append(p.name)
        elif p.kind == inspect.Parameter.VAR_POSITIONAL:
            for i in range(len(args)):
                param_names.append(f"_var{i}")
        else:
            raise RuntimeError("Illegal parameter kind")
    return param_names


def trace(fun, args):
    with Tracer() as _:
        param_names = _make_param_names(fun, args)
        trace_function_call(fun, args=(_s(p) for p in param_names))

        return FencilDefinition(
            id=fun.__name__,
            function_definitions=Tracer.fundefs,
            params=list(Sym(id=param) for param in param_names),
            closures=Tracer.closures,
        )


def fendef_tracing(fun, *args, **kwargs):
    fencil = trace(fun, args=args)
    execute_fencil(fencil, *args, **kwargs)


iterator.runtime.fendef_codegen = fendef_tracing<|MERGE_RESOLUTION|>--- conflicted
+++ resolved
@@ -302,13 +302,8 @@
 
 @iterator.runtime.closure.register(TRACING)
 def closure(domain, stencil, output, inputs):
-<<<<<<< HEAD
     if hasattr(stencil, "dispatcher"):
         stencil = _s(stencil.fun.__name__)
-=======
-    if stencil.__name__ in iterator.builtins.__all__:
-        stencil = _s(stencil.__name__)
->>>>>>> 78dace82
     else:
         stencil(*(_s(param) for param in inspect.signature(stencil).parameters))
         stencil = make_node(stencil)
