# GT4Py Project - GridTools Framework
#
# Copyright (c) 2014-2022, ETH Zurich
# All rights reserved.
#
# This file is part of the GT4Py project and the GridTools framework.
# GT4Py is free software: you can redistribute it and/or modify it under
# the terms of the GNU General Public License as published by the
# Free Software Foundation, either version 3 of the License, or any later
# version. See the LICENSE.txt file at the top-level directory of this
# distribution for a copy of the license or check <https://www.gnu.org/licenses/>.
#
# SPDX-License-Identifier: GPL-3.0-or-later


from typing import Any, Collection, Union

from eve import codegen
from eve.codegen import FormatTemplate as as_fmt, MakoTemplate as as_mako
from functional import common
from functional.program_processors.codegens.gtfn import gtfn_im_ir, gtfn_ir, gtfn_ir_common
from functional.program_processors.codegens.gtfn.itir_to_gtfn_ir import pytype_to_cpptype


class GTFNCodegen(codegen.TemplatedGenerator):
    _grid_type_str = {
        common.GridType.CARTESIAN: "cartesian",
        common.GridType.UNSTRUCTURED: "unstructured",
    }

    _builtins_mapping = {
        "abs": "std::abs",
        "sin": "std::sin",
        "cos": "std::cos",
        "tan": "std::tan",
        "arcsin": "std::asin",
        "arccos": "std::acos",
        "arctan": "std::atan",
        "sinh": "std::sinh",
        "cosh": "std::cosh",
        "tanh": "std::tanh",
        "arcsinh": "std::asinh",
        "arccosh": "std::acosh",
        "arctanh": "std::atanh",
        "sqrt": "std::sqrt",
        "exp": "std::exp",
        "log": "std::log",
        "gamma": "std::tgamma",
        "cbrt": "std::cbrt",
        "isfinite": "std::isfinite",
        "isinf": "std::isinf",
        "isnan": "std::isnan",
        "floor": "std::floor",
        "ceil": "std::ceil",
        "trunc": "std::trunc",
        "minimum": "std::min",
        "maximum": "std::max",
        "fmod": "std::fmod",
        "power": "std::pow",
        "float": "double",
        "float32": "float",
        "float64": "double",
        "int": "long",
        "int32": "std::int32_t",
        "int64": "std::int64_t",
        "bool": "bool",
        "plus": "std::plus{}",
        "minus": "std::minus{}",
        "multiplies": "std::multiplies{}",
        "divides": "std::divides{}",
        "eq": "std::equal_to{}",
        "not_eq": "std::not_equal_to{}",
        "less": "std::less{}",
        "less_equal": "std::less_equal{}",
        "greater": "std::greater{}",
        "greater_equal": "std::greater_equal{}",
        "and_": "std::logical_and{}",
        "or_": "std::logical_or{}",
        "xor_": "std::bit_xor{}",
        "mod": "std::modulus{}",
        "not_": "std::logical_not{}",
    }

    Sym = as_fmt("{id}")

    def visit_SymRef(self, node: gtfn_ir_common.SymRef, **kwargs: Any) -> str:
        if node.id == "get":
            return "::gridtools::tuple_util::get"
        if node.id in self._builtins_mapping:
            return self._builtins_mapping[node.id]
        if node.id in gtfn_ir.GTFN_BUILTINS:
            qualified_fun_name = f"gtfn::{node.id}"
            return qualified_fun_name

        return node.id

    @staticmethod
    def asfloat(value: str) -> str:
        if "." not in value and "e" not in value and "E" not in value:
            return f"{value}."
        return value

    def visit_Literal(self, node: gtfn_ir.Literal, **kwargs: Any) -> str:
        match pytype_to_cpptype(node.type):
            case "int":
                return node.value + "_c"
            case "float":
                return self.asfloat(node.value) + "f"
            case "double":
                return self.asfloat(node.value)
            case "bool":
                return node.value.lower()
            case _:
                return node.value

    UnaryExpr = as_fmt("{op}({expr})")
    BinaryExpr = as_fmt("({lhs}{op}{rhs})")
    TernaryExpr = as_fmt("({cond}?{true_expr}:{false_expr})")
    CastExpr = as_fmt("static_cast<{new_dtype}>({obj_expr})")

    def visit_TaggedValues(self, node: gtfn_ir.TaggedValues, **kwargs):
        tags = self.visit(node.tags)
        values = self.visit(node.values)
        if self.is_cartesian:
            return f"::gridtools::hymap::keys<{','.join(t + '_t' for t in tags)}>::make_values({','.join(values)})"
        else:
            return f"::gridtools::tuple({','.join(values)})"

    CartesianDomain = as_fmt("gtfn::cartesian_domain({tagged_sizes}, {tagged_offsets})")
    UnstructuredDomain = as_mako(
        "gtfn::unstructured_domain(${tagged_sizes}, ${tagged_offsets}, connectivities__...)"
    )

    def visit_OffsetLiteral(self, node: gtfn_ir.OffsetLiteral, **kwargs: Any) -> str:
        return node.value if isinstance(node.value, str) else f"{node.value}_c"

    SidComposite = as_mako(
        "::gridtools::sid::composite::keys<${','.join(f'::gridtools::integral_constant<int,{i}>' for i in range(len(values)))}>::make_values(${','.join(values)})"
    )

    def visit_FunCall(self, node: gtfn_ir.FunCall, **kwargs):
<<<<<<< HEAD
        if (
            isinstance(node.fun, gtfn_ir_common.SymRef)
            and node.fun.id in self.user_defined_function_ids
        ):
=======
        if isinstance(node.fun, gtfn_ir.SymRef) and node.fun.id in self.user_defined_function_ids:
>>>>>>> f0715bbc
            fun_name = f"{self.visit(node.fun)}{{}}()"
        else:
            fun_name = self.visit(node.fun)

        return self.generic_visit(node, fun_name=fun_name)

    FunCall = as_fmt("{fun_name}({','.join(args)})")

    Lambda = as_mako(
        "[=](${','.join('auto ' + p for p in params)}){return ${expr};}"
    )  # TODO capture

    Backend = as_fmt("make_backend(backend, {domain})")

    StencilExecution = as_mako(
        """
        ${backend}.stencil_executor()().arg(${output})${''.join('.arg(' + i + ')' for i in inputs)}.assign(0_c, ${stencil}() ${',' if inputs else ''} ${','.join(str(i) + '_c' for i in range(1, len(inputs) + 1))}).execute();
        """
    )

    Scan = as_fmt("assign({output}, {function}(), {', '.join([init] + inputs)})")
    ScanExecution = as_fmt(
        "{backend}.vertical_executor({axis})().{'.'.join('arg(' + a + ')' for a in args)}.{'.'.join(scans)}.execute();"
    )

    ScanPassDefinition = as_mako(
        """
        struct ${id} : ${'gtfn::fwd' if _this_node.forward else 'gtfn::bwd'} {
            static constexpr GT_FUNCTION auto body() {
                return gtfn::scan_pass([](${','.join('auto const& ' + p for p in params)}) {
                    return ${expr};
                }, ::gridtools::host_device::identity());
            }
        };
        """
    )

    FunctionDefinition = as_mako(
        """
        struct ${id} {
            constexpr auto operator()() const {
                return [](${','.join('auto const& ' + p for p in params)}){
                    ${expr_};
                };
            }
        };
    """
    )

    TagDefinition = as_mako(
        """
        %if _this_node.alias:
            %if isinstance(_this_node.alias, str):
                using ${name}_t = ${alias};
            %else:
                using ${name}_t = ${alias}_t;
            %endif
        %else:
            struct ${name}_t{};
        %endif
        constexpr inline ${name}_t ${name}{};
        """
    )

    def visit_FunctionDefinition(self, node: gtfn_ir.FunctionDefinition, **kwargs):
        expr_ = "return " + self.visit(node.expr)
        return self.generic_visit(node, expr_=expr_)

    def visit_FencilDefinition(
        self, node: gtfn_ir.FencilDefinition, **kwargs: Any
    ) -> Union[str, Collection[str]]:
        self.is_cartesian = node.grid_type == common.GridType.CARTESIAN
        self.user_defined_function_ids = list(
            str(fundef.id) for fundef in node.function_definitions
        )
        return self.generic_visit(
            node,
            grid_type_str=self._grid_type_str[node.grid_type],
            **kwargs,
        )

    TemporaryAllocation = as_fmt(
        "auto {id} = gtfn::allocate_global_tmp<{dtype}>(tmp_alloc__, {domain}.sizes());"
    )

    FencilDefinition = as_mako(
        """
    #include <cmath>
    #include <cstdint>
    #include <functional>
    #include <gridtools/fn/${grid_type_str}.hpp>

    namespace generated{

    namespace gtfn = ::gridtools::fn;

    namespace{
    using namespace ::gridtools::literals;

    ${'\\n'.join(offset_definitions)}
    ${'\\n'.join(function_definitions)}

    inline auto ${id} = [](auto... connectivities__){
        return [connectivities__...](auto backend, ${','.join('auto&& ' + p for p in params)}){
            auto tmp_alloc__ = tmp_allocator(backend);
            ${'\\n'.join(temporaries)}
            ${'\\n'.join(executions)}
        };
    };
    }
    }
    """
    )

    @classmethod
    def apply(cls, root: Any, **kwargs: Any) -> str:
        generated_code = super().apply(root, **kwargs)
        return generated_code


class GTFNIMCodegen(GTFNCodegen):

    Stmt = as_fmt("{lhs} {op} {rhs};")

    InitStmt = as_fmt("{init_type} {lhs} {op} {rhs};")

    Conditional = as_mako(
        """
          using ${cond_type} = typename std::common_type<decltype(${if_rhs_}), decltype(${else_rhs_})>::type;
          ${init_stmt}
          if (${cond}) {
            ${if_stmt}
          } else {
            ${else_stmt}
          }
    """
    )

    ImperativeFunctionDefinition = as_mako(
        """
        struct ${id} {
            constexpr auto operator()() const {
                return [](${','.join('auto const& ' + p for p in params)}){
                    ${expr_};
                };
            }
        };
    """
    )

    ReturnStmt = as_fmt("return {ret};")

    def visit_Conditional(self, node: gtfn_im_ir.Conditional, **kwargs):
        if_rhs_ = self.visit(node.if_stmt.rhs)
        else_rhs_ = self.visit(node.else_stmt.rhs)
        return self.generic_visit(node, if_rhs_=if_rhs_, else_rhs_=else_rhs_)

    def visit_ImperativeFunctionDefinition(
        self, node: gtfn_im_ir.ImperativeFunctionDefinition, **kwargs
    ):
        expr_ = "".join(self.visit(stmt) for stmt in node.fun)
        return self.generic_visit(node, expr_=expr_)

    @classmethod
    def apply(cls, root: Any, **kwargs: Any) -> str:
        generated_code = super().apply(root, **kwargs)
        return generated_code<|MERGE_RESOLUTION|>--- conflicted
+++ resolved
@@ -139,14 +139,10 @@
     )
 
     def visit_FunCall(self, node: gtfn_ir.FunCall, **kwargs):
-<<<<<<< HEAD
         if (
             isinstance(node.fun, gtfn_ir_common.SymRef)
             and node.fun.id in self.user_defined_function_ids
         ):
-=======
-        if isinstance(node.fun, gtfn_ir.SymRef) and node.fun.id in self.user_defined_function_ids:
->>>>>>> f0715bbc
             fun_name = f"{self.visit(node.fun)}{{}}()"
         else:
             fun_name = self.visit(node.fun)
