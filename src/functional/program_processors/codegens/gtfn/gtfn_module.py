--- conflicted
+++ resolved
@@ -41,11 +41,7 @@
     step_types.TranslationStep[languages.Cpp, languages.LanguageWithHeaderFilesSettings],
 ):
     language_settings: languages.LanguageWithHeaderFilesSettings = cpp_interface.CPP_DEFAULT
-<<<<<<< HEAD
-    use_imperative_backend: bool = False
-=======
     enable_itir_transforms: bool = True  # TODO replace by more general mechanism, see https://github.com/GridTools/gt4py/issues/1135
->>>>>>> f0715bbc
 
     def __call__(
         self,
@@ -64,14 +60,10 @@
         )
         decl_body = f"return generated::{function.name}()({rendered_params});"
         decl_src = cpp_interface.render_function_declaration(function, body=decl_body)
-<<<<<<< HEAD
         inp.kwargs["imperative"] = self.use_imperative_backend
-        stencil_src = gtfn_backend.generate(program, **inp.kwargs)
-=======
         stencil_src = gtfn_backend.generate(
             program, enable_itir_transforms=self.enable_itir_transforms, **inp.kwargs
         )
->>>>>>> f0715bbc
         source_code = interface.format_source(
             self.language_settings,
             f"""
