# GT4Py Project - GridTools Framework
#
# Copyright (c) 2014-2022, ETH Zurich
# All rights reserved.
#
# This file is part of the GT4Py project and the GridTools framework.
# GT4Py is free software: you can redistribute it and/or modify it under
# the terms of the GNU General Public License as published by the
# Free Software Foundation, either version 3 of the License, or any later
# version. See the LICENSE.txt file at the top-level directory of this
# distribution for a copy of the license or check <https://www.gnu.org/licenses/>.
#
# SPDX-License-Identifier: GPL-3.0-or-later
import dataclasses
from typing import Any, ClassVar, Iterable, Optional, Type, Union

import eve
from eve.concepts import SymbolName
from eve.utils import UIDGenerator
from functional import common
from functional.iterator import ir as itir
from functional.iterator.transforms.global_tmps import FencilWithTemporaries
from functional.program_processors.codegens.gtfn.gtfn_ir import (
    Backend,
    BinaryExpr,
    CartesianDomain,
    CastExpr,
    Expr,
    FencilDefinition,
    FunCall,
    FunctionDefinition,
    Lambda,
    Literal,
    Node,
    OffsetLiteral,
    Scan,
    ScanExecution,
    ScanPassDefinition,
    SidComposite,
    StencilExecution,
    Sym,
    SymRef,
    TagDefinition,
    TaggedValues,
    TemporaryAllocation,
    TernaryExpr,
    UnaryExpr,
    UnstructuredDomain,
)


def pytype_to_cpptype(t: str):
    try:
        return {
            "float": "double",
            "float32": "float",
            "float64": "double",
            "int": "int",
            "int32": "std::int32_t",
            "int64": "std::int64_t",
            "bool": "bool",
            "axis_literal": None,  # TODO: domain?
        }[t]
    except KeyError:
        raise TypeError(f"Unsupported type '{t}'") from None


_vertical_dimension = "gtfn::unstructured::dim::vertical"
_horizontal_dimension = "gtfn::unstructured::dim::horizontal"


def _get_domains(closures: Iterable[itir.StencilClosure]) -> Iterable[itir.FunCall]:
    return (c.domain for c in closures)


def _extract_grid_type(domain: itir.FunCall) -> common.GridType:
    if domain.fun == itir.SymRef(id="cartesian_domain"):
        return common.GridType.CARTESIAN
    else:
        assert domain.fun == itir.SymRef(id="unstructured_domain")
        return common.GridType.UNSTRUCTURED


def _get_gridtype(closures: list[itir.StencilClosure]) -> common.GridType:
    domains = _get_domains(closures)
    grid_types = {_extract_grid_type(d) for d in domains}
    if len(grid_types) != 1:
        raise ValueError(
            f"Found StencilClosures with more than one GridType: {grid_types}. This is currently not supported."
        )
    return grid_types.pop()


def _name_from_named_range(named_range_call: itir.FunCall) -> str:
    assert isinstance(named_range_call, itir.FunCall) and named_range_call.fun == itir.SymRef(
        id="named_range"
    )
    assert isinstance(named_range_call.args[0], itir.AxisLiteral)
    return named_range_call.args[0].value


def _collect_dimensions_from_domain(
    closures: Iterable[itir.StencilClosure],
) -> dict[str, TagDefinition]:
    domains = _get_domains(closures)
    offset_definitions = {}
    for domain in domains:
        if domain.fun == itir.SymRef(id="cartesian_domain"):
            for nr in domain.args:
                assert isinstance(nr, itir.FunCall)
                dim_name = _name_from_named_range(nr)
                offset_definitions[dim_name] = TagDefinition(name=Sym(id=dim_name))
        elif domain.fun == itir.SymRef(id="unstructured_domain"):
            if len(domain.args) > 2:
                raise ValueError("unstructured_domain must not have more than 2 arguments.")
            if len(domain.args) > 0:
                horizontal_range = domain.args[0]
                assert isinstance(horizontal_range, itir.FunCall)
                horizontal_name = _name_from_named_range(horizontal_range)
                offset_definitions[horizontal_name] = TagDefinition(
                    name=Sym(id=horizontal_name), alias=_horizontal_dimension
                )
            if len(domain.args) > 1:
                vertical_range = domain.args[1]
                assert isinstance(vertical_range, itir.FunCall)
                vertical_name = _name_from_named_range(vertical_range)
                offset_definitions[vertical_name] = TagDefinition(
                    name=Sym(id=vertical_name), alias=_vertical_dimension
                )
        else:
            raise AssertionError(
                "Expected either a call to `cartesian_domain` or to `unstructured_domain`."
            )
    return offset_definitions


def _collect_dimensions_from_offsets(
    node: itir.Node,
    grid_type: common.GridType,
    offset_provider: dict[str, common.Dimension | common.Connectivity],
) -> dict[str, TagDefinition]:
    used_offset_tags: Iterable[itir.OffsetLiteral] = (
        node.walk_values()
        .if_isinstance(itir.OffsetLiteral)
        .filter(lambda offset_literal: isinstance(offset_literal.value, str))
        .getattr("value")
    ).to_set()
    if not used_offset_tags.issubset(set(offset_provider.keys())):
        raise ValueError()
    offset_definitions = {}
    for offset_name in set(offset_provider.keys()):
        if offset_name not in offset_provider:
            raise ValueError(f"Missing offset_provider entry for {offset_name}")
        if isinstance(offset_provider[offset_name], common.Dimension):
            dim = offset_provider[offset_name]
            offset_definitions[dim.value] = TagDefinition(name=Sym(id=dim.value))
        elif isinstance(offset_provider[offset_name], common.Connectivity):
            for dim in [
                offset_provider[offset_name].origin_axis,
                offset_provider[offset_name].neighbor_axis,
            ]:
                if grid_type == common.GridType.CARTESIAN:
                    offset_definitions[dim.value] = TagDefinition(name=Sym(id=dim.value))
                else:
                    assert grid_type == common.GridType.UNSTRUCTURED
                    if not dim.kind == common.DimensionKind.HORIZONTAL:
                        raise NotImplementedError()
                    offset_definitions[dim.value] = TagDefinition(
                        name=Sym(id=dim.value), alias=_horizontal_dimension
                    )
        else:
            raise AssertionError()
    return offset_definitions


def _collect_offset_definitions(
    node: itir.Node,
    grid_type: common.GridType,
    offset_provider: dict[str, common.Dimension | common.Connectivity],
):
    used_offset_tags: Iterable[itir.OffsetLiteral] = (
        node.walk_values()
        .if_isinstance(itir.OffsetLiteral)
        .filter(lambda offset_literal: isinstance(offset_literal.value, str))
        .getattr("value")
    ).to_set()
    if not used_offset_tags.issubset(set(offset_provider.keys())):
        raise ValueError()
    offset_definitions = {}

    for offset_name in set(offset_provider.keys()):
        if offset_name not in offset_provider:
            raise ValueError(f"Missing offset_provider entry for {offset_name}")

<<<<<<< HEAD
        if isinstance(offset_provider[offset_name], common.Dimension):
            dim = offset_provider[offset_name]
            if grid_type == common.GridType.CARTESIAN:
                # create alias from offset to dimension
                assert dim.value != offset_name
                offset_definitions[dim.value] = TagDefinition(name=Sym(id=dim.value))
=======
        offset_name = o.value
        assert isinstance(offset_name, str)
        dim_or_conn = offset_provider[offset_name]
        if isinstance(dim_or_conn, common.Dimension):
            if grid_type == common.GridType.CARTESIAN:
                # create alias from offset to dimension
                offset_definitions[dim_or_conn.value] = TagDefinition(
                    name=Sym(id=dim_or_conn.value)
                )
>>>>>>> 8366ab76
                offset_definitions[offset_name] = TagDefinition(
                    name=Sym(id=offset_name), alias=SymRef(id=dim_or_conn.value)
                )
            else:
                assert grid_type == common.GridType.UNSTRUCTURED
<<<<<<< HEAD
                # TODO(tehrengruber): cleanup
                if dim.kind == common.DimensionKind.LOCAL:
                    offset_definitions[dim.value + "Dim"] = TagDefinition(
                        name=Sym(id=dim.value + "Dim")
                    )
                elif dim.kind == common.DimensionKind.HORIZONTAL:
                    # raise ValueError(
                    #    "Mapping an offset to a horizontal dimension in unstructured is not allowed."
                    # )
                    offset_definitions[dim.value] = TagDefinition(name=Sym(id=dim.value))
                    if offset_name != dim.value:
                        offset_definitions[offset_name] = TagDefinition(
                            name=Sym(id=offset_name), alias=SymRef(id=dim.value)
                        )
                else:
                    # create alias from vertical offset to vertical dimension
                    offset_definitions[offset_name] = TagDefinition(
                        name=Sym(id=offset_name), alias=_vertical_dimension
=======
                if not dim_or_conn.kind == common.DimensionKind.VERTICAL:
                    raise ValueError(
                        "Mapping an offset to a horizontal dimension in unstructured is not allowed."
>>>>>>> 8366ab76
                    )
        else:
<<<<<<< HEAD
            assert isinstance(offset_provider[offset_name], common.Connectivity)
=======
            assert isinstance(dim_or_conn, common.Connectivity)
>>>>>>> 8366ab76
            offset_definitions[offset_name] = TagDefinition(name=Sym(id=offset_name))
    return offset_definitions


@dataclasses.dataclass(frozen=True)
class GTFN_lowering(eve.NodeTranslator, eve.VisitorWithSymbolTableTrait):
    _binary_op_map: ClassVar[dict[str, str]] = {
        "plus": "+",
        "minus": "-",
        "multiplies": "*",
        "divides": "/",
        "eq": "==",
        "not_eq": "!=",
        "less": "<",
        "less_equal": "<=",
        "greater": ">",
        "greater_equal": ">=",
        "and_": "&&",
        "or_": "||",
        "xor_": "^",
        "mod": "%",
    }
    _unary_op_map: ClassVar[dict[str, str]] = {"not_": "!"}

    offset_provider: dict
    column_axis: Optional[common.Dimension]
    grid_type: common.GridType

    # we use one UID generator per instance such that the generated ids are
    # stable across multiple runs (required for caching to properly work)
    uids: UIDGenerator = dataclasses.field(init=False, repr=False, default_factory=UIDGenerator)

    @classmethod
    def apply(
        cls,
        node: itir.FencilDefinition | FencilWithTemporaries,
        *,
        offset_provider: dict,
        column_axis: Optional[common.Dimension],
    ):
        if isinstance(node, FencilWithTemporaries):
            fencil_definition = node.fencil
        elif isinstance(node, itir.FencilDefinition):
            fencil_definition = node
        else:
            raise TypeError(
                f"Expected a `FencilDefinition` or `FencilWithTemporaries`, but got `{type(node).__name__}`."
            )

        grid_type = _get_gridtype(fencil_definition.closures)
        return cls(
            offset_provider=offset_provider, column_axis=column_axis, grid_type=grid_type
        ).visit(node)

    def visit_Sym(self, node: itir.Sym, **kwargs: Any) -> Sym:
        return Sym(id=node.id)

    def visit_SymRef(
        self,
        node: itir.SymRef,
        force_function_extraction: bool = False,
        extracted_functions: Optional[list] = None,
        **kwargs: Any,
    ) -> SymRef:
        if force_function_extraction:
            assert extracted_functions is not None
            assert node.id == "deref"
            fun_id = self.uids.sequential_id(prefix="_fun")
            fun_def = FunctionDefinition(
                id=fun_id,
                params=[Sym(id="x")],
                expr=FunCall(fun=SymRef(id="deref"), args=[SymRef(id="x")]),
            )
            extracted_functions.append(fun_def)
            return SymRef(id=fun_id)
        return SymRef(id=node.id)

    def visit_Lambda(
        self,
        node: itir.Lambda,
        *,
        force_function_extraction: bool = False,
        extracted_functions: Optional[list] = None,
        **kwargs: Any,
    ) -> Union[SymRef, Lambda]:
        if force_function_extraction:
            assert extracted_functions is not None
            fun_id = self.uids.sequential_id(prefix="_fun")
            fun_def = FunctionDefinition(
                id=fun_id,
                params=self.visit(node.params, **kwargs),
                expr=self.visit(node.expr, **kwargs),
            )
            extracted_functions.append(fun_def)
            return SymRef(id=fun_id)
        return Lambda(
            params=self.visit(node.params, **kwargs), expr=self.visit(node.expr, **kwargs)
        )

    def visit_Literal(self, node: itir.Literal, **kwargs: Any) -> Literal:
        return Literal(value=node.value, type=node.type)

    def visit_OffsetLiteral(self, node: itir.OffsetLiteral, **kwargs: Any) -> OffsetLiteral:
        return OffsetLiteral(value=node.value)

    def visit_AxisLiteral(self, node: itir.AxisLiteral, **kwargs: Any) -> Literal:
        return Literal(value=node.value, type="axis_literal")

    @staticmethod
    def _is_sparse_deref_shift(node: itir.FunCall) -> bool:
        return (
            node.fun == itir.SymRef(id="deref")
            and isinstance(node.args[0], itir.FunCall)
            and isinstance(node.args[0].fun, itir.FunCall)
            and node.args[0].fun.fun == itir.SymRef(id="shift")
            and bool(len(node.args[0].fun.args) % 2)
        )

    def _sparse_deref_shift_to_tuple_get(self, node: itir.FunCall) -> Expr:
        # deref(shift(i)(sparse)) -> tuple_get(i, deref(sparse))
        # TODO: remove once ‘real’ sparse field handling is available
        assert isinstance(node.args[0], itir.FunCall)
        assert isinstance(node.args[0].fun, itir.FunCall)
        offsets = node.args[0].fun.args
        deref_arg = node.args[0].args[0]
        if len(offsets) > 1:
            deref_arg = itir.FunCall(
                fun=itir.FunCall(fun=itir.SymRef(id="shift"), args=offsets[:-1]),
                args=[deref_arg],
            )
        derefed = itir.FunCall(fun=itir.SymRef(id="deref"), args=[deref_arg])
        sparse_access = itir.FunCall(fun=itir.SymRef(id="tuple_get"), args=[offsets[-1], derefed])
        return self.visit(sparse_access)

    def _make_domain(self, node: itir.FunCall):
        tags = []
        sizes = []
        offsets = []
        for named_range in node.args:
            if not (
                isinstance(named_range, itir.FunCall)
                and named_range.fun == itir.SymRef(id="named_range")
            ):
                raise ValueError("Arguments to `domain` need to be calls to `named_range`.")
            tags.append(self.visit(named_range.args[0]))
            sizes.append(
                BinaryExpr(
                    op="-", lhs=self.visit(named_range.args[2]), rhs=self.visit(named_range.args[1])
                )
            )
            offsets.append(self.visit(named_range.args[1]))
        return TaggedValues(tags=tags, values=sizes), TaggedValues(tags=tags, values=offsets)

    @staticmethod
    def _collect_offset_or_axis_node(
        node_type: Type, tree: eve.Node | Iterable[eve.Node]
    ) -> set[str]:
        if not isinstance(tree, Iterable):
            tree = [tree]
        result = set()
        for n in tree:
            result.update(
                n.pre_walk_values()
                .if_isinstance(node_type)
                .getattr("value")
                .if_isinstance(str)
                .to_set()
            )
        return result

    def _error_on_illegal_function_calls(self, node: itir.FunCall) -> None:
        assert isinstance(node.fun, itir.SymRef)
        if node.fun.id == "shift":
            raise ValueError("unapplied shift call not supported: {node}")
        elif node.fun.id == "scan":
            raise ValueError("scans are only supported at the top level of a stencil closure")

    def visit_FunCall(self, node: itir.FunCall, **kwargs: Any) -> Node:
        if isinstance(node.fun, itir.SymRef):
            if node.fun.id in self._unary_op_map:
                assert len(node.args) == 1
                return UnaryExpr(
                    op=self._unary_op_map[node.fun.id], expr=self.visit(node.args[0], **kwargs)
                )
            elif node.fun.id in self._binary_op_map:
                assert len(node.args) == 2
                return BinaryExpr(
                    op=self._binary_op_map[node.fun.id],
                    lhs=self.visit(node.args[0], **kwargs),
                    rhs=self.visit(node.args[1], **kwargs),
                )
            elif node.fun.id == "if_":
                assert len(node.args) == 3
                return TernaryExpr(
                    cond=self.visit(node.args[0], **kwargs),
                    true_expr=self.visit(node.args[1], **kwargs),
                    false_expr=self.visit(node.args[2], **kwargs),
                )
            elif node.fun.id == "cast_":
                assert len(node.args) == 2
                return CastExpr(
                    obj_expr=self.visit(node.args[0], **kwargs),
                    new_dtype=self.visit(node.args[1], **kwargs),
                )
            elif self._is_sparse_deref_shift(node):
                return self._sparse_deref_shift_to_tuple_get(node)
            self._error_on_illegal_function_calls(node)
            if node.fun.id == "cartesian_domain":
                sizes, domain_offsets = self._make_domain(node)
                return CartesianDomain(tagged_sizes=sizes, tagged_offsets=domain_offsets)
            elif node.fun.id == "unstructured_domain":
                sizes, domain_offsets = self._make_domain(node)
                connectivities = []
                if "stencil" in kwargs:
                    shift_offsets = self._collect_offset_or_axis_node(
                        itir.OffsetLiteral, kwargs["stencil"]
                    )
                    for o in shift_offsets:
                        if o in self.offset_provider and isinstance(
                            self.offset_provider[o], common.Connectivity
                        ):
                            connectivities.append(SymRef(id=o))
                return UnstructuredDomain(
                    tagged_sizes=sizes,
                    tagged_offsets=domain_offsets,
                    connectivities=connectivities,
                )
        if isinstance(node.fun, itir.FunCall):
            if node.fun.fun == itir.SymRef(id="shift"):
                assert len(node.args) == 1
                return FunCall(
                    fun=self.visit(node.fun.fun, **kwargs),
                    args=self.visit(node.args, **kwargs) + self.visit(node.fun.args, **kwargs),
                )
            elif node.fun == itir.SymRef(id="shift"):
                raise ValueError("unapplied shift call not supported: {node}")
        return FunCall(fun=self.visit(node.fun, **kwargs), args=self.visit(node.args, **kwargs))

    def visit_FunctionDefinition(
        self, node: itir.FunctionDefinition, **kwargs: Any
    ) -> FunctionDefinition:
        return FunctionDefinition(
            id=node.id,
            params=self.visit(node.params, **kwargs),
            expr=self.visit(node.expr, **kwargs),
        )

    @staticmethod
    def _is_scan(node: itir.Node):
        return isinstance(node, itir.FunCall) and node.fun == itir.SymRef(id="scan")

    def _visit_output_argument(self, node: itir.Expr):
        if isinstance(node, itir.SymRef):
            return self.visit(node)
        elif isinstance(node, itir.FunCall) and node.fun == itir.SymRef(id="make_tuple"):
            return SidComposite(values=[self._visit_output_argument(v) for v in node.args])
        raise ValueError("Expected `SymRef` or `make_tuple` in output argument.")

    @staticmethod
    def _bool_from_literal(node: itir.Node):
        assert isinstance(node, itir.Literal)
        assert node.type == "bool" and node.value in ("True", "False")
        return node.value == "True"

    def visit_StencilClosure(
        self, node: itir.StencilClosure, extracted_functions: list, **kwargs: Any
    ) -> Union[ScanExecution, StencilExecution]:
        backend = Backend(domain=self.visit(node.domain, stencil=node.stencil, **kwargs))
        if self._is_scan(node.stencil):
            scan_id = self.uids.sequential_id(prefix="_scan")
            assert isinstance(node.stencil, itir.FunCall)
            scan_lambda = self.visit(node.stencil.args[0], **kwargs)
            forward = self._bool_from_literal(node.stencil.args[1])
            scan_def = ScanPassDefinition(
                id=scan_id, params=scan_lambda.params, expr=scan_lambda.expr, forward=forward
            )
            extracted_functions.append(scan_def)
            scan = Scan(
                function=SymRef(id=scan_id),
                output=Literal(value="0", type="int"),
                inputs=[Literal(value=str(i + 1), type="int") for i, _ in enumerate(node.inputs)],
                init=self.visit(node.stencil.args[2], **kwargs),
            )
            column_axis = self.column_axis
            assert isinstance(column_axis, common.Dimension)
            return ScanExecution(
                backend=backend,
                scans=[scan],
                args=[self.visit(node.output, **kwargs)] + self.visit(node.inputs),
                axis=SymRef(id=column_axis.value),
            )
        return StencilExecution(
            stencil=self.visit(
                node.stencil,
                force_function_extraction=True,
                extracted_functions=extracted_functions,
                **kwargs,
            ),
            output=self._visit_output_argument(node.output),
            inputs=self.visit(node.inputs, **kwargs),
            backend=backend,
        )

    @staticmethod
    def _merge_scans(
        executions: list[Union[StencilExecution, ScanExecution]]
    ) -> list[Union[StencilExecution, ScanExecution]]:
        def merge(a: ScanExecution, b: ScanExecution) -> ScanExecution:
            assert a.backend == b.backend
            assert a.axis == b.axis

            index_map = dict[int, int]()
            compacted_b_args = list[SymRef]()
            for b_idx, b_arg in enumerate(b.args):
                try:
                    a_idx = a.args.index(b_arg)
                    index_map[b_idx] = a_idx
                except ValueError:
                    index_map[b_idx] = len(a.args) + len(compacted_b_args)
                    compacted_b_args.append(b_arg)

            def remap_args(s: Scan) -> Scan:
                def remap_literal(x: Literal) -> Literal:
                    return Literal(value=str(index_map[int(x.value)]), type=x.type)

                return Scan(
                    function=s.function,
                    output=remap_literal(s.output),
                    inputs=[remap_literal(i) for i in s.inputs],
                    init=s.init,
                )

            return ScanExecution(
                backend=a.backend,
                scans=a.scans + [remap_args(s) for s in b.scans],
                args=a.args + compacted_b_args,
                axis=a.axis,
            )

        res = executions[:1]
        for execution in executions[1:]:
            if (
                isinstance(execution, ScanExecution)
                and isinstance(res[-1], ScanExecution)
                and execution.backend == res[-1].backend
            ):
                res[-1] = merge(res[-1], execution)
            else:
                res.append(execution)
        return res

    def visit_FencilDefinition(
        self, node: itir.FencilDefinition, **kwargs: Any
    ) -> FencilDefinition:
        extracted_functions: list[Union[FunctionDefinition, ScanPassDefinition]] = []
        executions = self.visit(
            node.closures,
            extracted_functions=extracted_functions,
        )
        executions = self._merge_scans(executions)
        function_definitions = self.visit(node.function_definitions) + extracted_functions
        offset_definitions = {
            **_collect_dimensions_from_domain(node.closures),
            **_collect_dimensions_from_offsets(node, self.grid_type, self.offset_provider),
            **_collect_offset_definitions(node, self.grid_type, self.offset_provider),
        }
        return FencilDefinition(
            id=SymbolName(node.id),
            params=self.visit(node.params),
            executions=executions,
            grid_type=self.grid_type,
            offset_definitions=list(offset_definitions.values()),
            function_definitions=function_definitions,
            temporaries=[],
        )

    def visit_Temporary(self, node, *, params: list, **kwargs) -> TemporaryAllocation:
        def dtype_to_cpp(x):
            if isinstance(x, int):
                return f"std::remove_const_t<::gridtools::sid::element_type<decltype({params[x]})>>"
            if isinstance(x, tuple):
                return "::gridtools::tuple<" + ", ".join(dtype_to_cpp(i) for i in x) + ">"
            assert isinstance(x, str)
            return pytype_to_cpptype(x)

        return TemporaryAllocation(
            id=node.id, dtype=dtype_to_cpp(node.dtype), domain=self.visit(node.domain, **kwargs)
        )

    def visit_FencilWithTemporaries(self, node, **kwargs) -> FencilDefinition:
        fencil = self.visit(node.fencil, **kwargs)
        return FencilDefinition(
            id=fencil.id,
            params=self.visit(node.params),
            executions=fencil.executions,
            grid_type=fencil.grid_type,
            offset_definitions=fencil.offset_definitions,
            function_definitions=fencil.function_definitions,
            temporaries=self.visit(node.tmps, params=[p.id for p in node.params]),
        )<|MERGE_RESOLUTION|>--- conflicted
+++ resolved
@@ -192,30 +192,17 @@
         if offset_name not in offset_provider:
             raise ValueError(f"Missing offset_provider entry for {offset_name}")
 
-<<<<<<< HEAD
         if isinstance(offset_provider[offset_name], common.Dimension):
             dim = offset_provider[offset_name]
             if grid_type == common.GridType.CARTESIAN:
                 # create alias from offset to dimension
                 assert dim.value != offset_name
                 offset_definitions[dim.value] = TagDefinition(name=Sym(id=dim.value))
-=======
-        offset_name = o.value
-        assert isinstance(offset_name, str)
-        dim_or_conn = offset_provider[offset_name]
-        if isinstance(dim_or_conn, common.Dimension):
-            if grid_type == common.GridType.CARTESIAN:
-                # create alias from offset to dimension
-                offset_definitions[dim_or_conn.value] = TagDefinition(
-                    name=Sym(id=dim_or_conn.value)
-                )
->>>>>>> 8366ab76
                 offset_definitions[offset_name] = TagDefinition(
-                    name=Sym(id=offset_name), alias=SymRef(id=dim_or_conn.value)
+                    name=Sym(id=offset_name), alias=SymRef(id=dim.value)
                 )
             else:
                 assert grid_type == common.GridType.UNSTRUCTURED
-<<<<<<< HEAD
                 # TODO(tehrengruber): cleanup
                 if dim.kind == common.DimensionKind.LOCAL:
                     offset_definitions[dim.value + "Dim"] = TagDefinition(
@@ -234,18 +221,9 @@
                     # create alias from vertical offset to vertical dimension
                     offset_definitions[offset_name] = TagDefinition(
                         name=Sym(id=offset_name), alias=_vertical_dimension
-=======
-                if not dim_or_conn.kind == common.DimensionKind.VERTICAL:
-                    raise ValueError(
-                        "Mapping an offset to a horizontal dimension in unstructured is not allowed."
->>>>>>> 8366ab76
                     )
         else:
-<<<<<<< HEAD
             assert isinstance(offset_provider[offset_name], common.Connectivity)
-=======
-            assert isinstance(dim_or_conn, common.Connectivity)
->>>>>>> 8366ab76
             offset_definitions[offset_name] = TagDefinition(name=Sym(id=offset_name))
     return offset_definitions
 
