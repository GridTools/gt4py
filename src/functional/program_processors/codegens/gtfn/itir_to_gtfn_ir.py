--- conflicted
+++ resolved
@@ -146,20 +146,10 @@
         raise AssertionError("ITIR contains an offset tag without a corresponding offset provider.")
     offset_definitions = {}
 
-<<<<<<< HEAD
-    for o in offset_tags:
-        if o.value not in offset_provider:
-            continue
-
-        offset_name = o.value
-        assert isinstance(offset_name, str)
-        dim_or_conn = offset_provider[offset_name]
-        if isinstance(dim_or_conn, common.Dimension):
-=======
     for offset_name, dim_or_connectivity in offset_provider.items():
         if isinstance(dim_or_connectivity, common.Dimension):
             dim: common.Dimension = dim_or_connectivity
->>>>>>> dbfe3403
+
             if grid_type == common.GridType.CARTESIAN:
                 # create alias from offset to dimension
                 offset_definitions[dim.value] = TagDefinition(name=Sym(id=dim.value))
