# GT4Py Project - GridTools Framework
#
# Copyright (c) 2014-2022, ETH Zurich
# All rights reserved.
#
# This file is part of the GT4Py project and the GridTools framework.
# GT4Py is free software: you can redistribute it and/or modify it under
# the terms of the GNU General Public License as published by the
# Free Software Foundation, either version 3 of the License, or any later
# version. See the LICENSE.txt file at the top-level directory of this
# distribution for a copy of the license or check <https://www.gnu.org/licenses/>.
#
# SPDX-License-Identifier: GPL-3.0-or-later


from typing import Any

import functional.iterator.ir as itir
from eve import codegen
from functional.iterator.transforms.pass_manager import apply_common_transforms
from functional.program_processors.codegens.gtfn.codegen import GTFNCodegen, GTFNIMCodegen
from functional.program_processors.codegens.gtfn.gtfn_ir_to_gtfn_im_ir import GTFN_IM_lowering
from functional.program_processors.codegens.gtfn.itir_to_gtfn_ir import GTFN_lowering


def generate(program: itir.FencilDefinition, **kwargs: Any) -> str:
    transformed = program
    offset_provider = kwargs.get("offset_provider")
    do_unroll = not ("imperative" in kwargs and kwargs["imperative"])
    transformed = apply_common_transforms(
        program,
        lift_mode=kwargs.get("lift_mode"),
        offset_provider=offset_provider,
<<<<<<< HEAD
        # unroll_reduce=not kwargs["imperative"],
        unroll_reduce=True,
=======
        unroll_reduce=do_unroll,
>>>>>>> fd090c19
        common_subexpression_elimination=True,
    )
    gtfn_ir = GTFN_lowering.apply(
        transformed,
        offset_provider=offset_provider,
        column_axis=kwargs.get("column_axis"),
    )
    if "imperative" in kwargs and kwargs["imperative"]:
        gtfn_im_ir = GTFN_IM_lowering().visit(node=gtfn_ir, **kwargs)
        generated_code = GTFNIMCodegen.apply(gtfn_im_ir, **kwargs)
    else:
        generated_code = GTFNCodegen.apply(gtfn_ir, **kwargs)
    return codegen.format_source("cpp", generated_code, style="LLVM")<|MERGE_RESOLUTION|>--- conflicted
+++ resolved
@@ -31,12 +31,7 @@
         program,
         lift_mode=kwargs.get("lift_mode"),
         offset_provider=offset_provider,
-<<<<<<< HEAD
-        # unroll_reduce=not kwargs["imperative"],
-        unroll_reduce=True,
-=======
         unroll_reduce=do_unroll,
->>>>>>> fd090c19
         common_subexpression_elimination=True,
     )
     gtfn_ir = GTFN_lowering.apply(
