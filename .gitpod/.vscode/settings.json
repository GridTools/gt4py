--- conflicted
+++ resolved
@@ -1,17 +1,8 @@
 {
-<<<<<<< HEAD
-    "python.formatting.provider": "black",
-    "python.testing.pytestEnabled": true,
-    "python.defaultInterpreterPath": "/workspace/gt4py/.venv/bin/python",
-    "files.insertFinalNewline": true,
-    "python.terminal.activateEnvironment": true,
-    "cmake.ignoreCMakeListsMissing": true
-=======
   "python.formatting.provider": "black",
   "python.testing.pytestEnabled": true,
   "python.defaultInterpreterPath": "/workspace/gt4py/.venv/bin/python",
   "files.insertFinalNewline": true,
   "python.terminal.activateEnvironment": true,
   "cmake.ignoreCMakeListsMissing": true
->>>>>>> 789d3347
 }