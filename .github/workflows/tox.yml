name: Tox

on:
  push:
    branches:
    - functional
  pull_request:
    branches:
    - functional

jobs:
  tox-tests:
    runs-on: ubuntu-latest
    strategy:
      matrix:
        python-version: ["3.10"]
        tox-env-factors: ["base", "atlas"]

    steps:
    - uses: actions/checkout@v2
    - name: Install boost
      run: |
        wget https://boostorg.jfrog.io/artifactory/main/release/1.76.0/source/boost_1_76_0.tar.gz
        echo 7bd7ddceec1a1dfdcbdb3e609b60d01739c38390a5f956385a12f3122049f0ca boost_1_76_0.tar.gz > boost_hash.txt
        sha256sum -c boost_hash.txt
        tar xzf boost_1_76_0.tar.gz
        mkdir -p boost/include
        mv boost_1_76_0/boost boost/include/
        echo "BOOST_ROOT=${PWD}/boost" >> $GITHUB_ENV
    - name: Set up Python ${{ matrix.python-version }}
      uses: actions/setup-python@v2
      with:
        python-version: ${{ matrix.python-version }}
    - name: Install python dependencies
      run: |
        python -m pip install --upgrade pip setuptools wheel
<<<<<<< HEAD
    - name: Set up C++ devtools
      uses: seanmiddleditch/gha-setup-ninja@v3
=======
>>>>>>> f96a588e
    - name: Install C++ dependencies
      run: |
        sudo apt install libboost-all-dev
    - name: Test with tox
      run: |
        pyversion_no_dot="${{ matrix.python-version }}"
        pyversion_no_dot="${pyversion_no_dot/./}"
        tox_env_factor="${{ matrix.tox-env-factors }}"
        pip install tox clang-format
        tox -r -e py${pyversion_no_dot}-${tox_env_factor}
    - name: Archive code coverage results
      uses: actions/upload-artifact@v2
      with:
        name: code-coverage-report
        path: tests/_reports/

  tox-eve-tests:
    runs-on: ubuntu-latest
    strategy:
      matrix:
        python-version: ["3.8", "3.9"]

    steps:
    - uses: actions/checkout@v2
    - name: Set up Python ${{ matrix.python-version }}
      uses: actions/setup-python@v2
      with:
        python-version: ${{ matrix.python-version }}
    - name: Install python dependencies
      run: |
        python -m pip install --upgrade pip setuptools wheel
    - name: Test eve with tox
      run: |
        pyversion_no_dot="${{ matrix.python-version }}"
        pyversion_no_dot="${pyversion_no_dot/./}"
        pip install tox
        tox -r -e eve-py${pyversion_no_dot}<|MERGE_RESOLUTION|>--- conflicted
+++ resolved
@@ -34,11 +34,6 @@
     - name: Install python dependencies
       run: |
         python -m pip install --upgrade pip setuptools wheel
-<<<<<<< HEAD
-    - name: Set up C++ devtools
-      uses: seanmiddleditch/gha-setup-ninja@v3
-=======
->>>>>>> f96a588e
     - name: Install C++ dependencies
       run: |
         sudo apt install libboost-all-dev
