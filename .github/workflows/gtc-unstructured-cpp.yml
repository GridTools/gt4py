name: gtc_unstructured

on:
  push:
  pull_request:
    branches:
    - master

jobs:
  build:
    runs-on: ubuntu-latest
    container: ghcr.io/gridtools/gridtools-base:${{ matrix.compiler }}
    strategy:
      matrix:
        compiler: [gcc-9-atlas]
        build_type: [Release]

    steps:
<<<<<<< HEAD
      - uses: actions/checkout@v1
      - name: Install eve and dependencies
        run: |
          python3 -m pip install .[format]
          python3 -m pip install -r requirements-dev.txt # TODO remove (once we don't include debugtools)
      - name: Test cpputil
        run: |
          cd src/gtc_unstructured/cpp_util/unstructured
          mkdir build && cd build
          cmake .. \
            -DCMAKE_BUILD_TYPE=${{ matrix.build_type }}
          cmake --build . --parallel 2
          ctest --output-on-failure
      - name: Test gtc cpp regression
        run: |
          cd tests/gtc_unstructured_tests/regression/cpp
          mkdir build && cd build
          cmake .. \
            -DCMAKE_BUILD_TYPE=${{ matrix.build_type }}
          cmake --build . --parallel 2
          ctest --output-on-failure
=======
    - uses: actions/checkout@v1
    - name: Install eve and dependencies
      run: |
        python3 -m pip install .[format]
        python3 -m pip install -r requirements-dev.txt # TODO remove (once we don't include debugtools)
    - name: Test cpputil
      run: |
        cd src/gtc_unstructured/cpp_util/unstructured
        mkdir build && cd build
        cmake .. \
          -DCMAKE_BUILD_TYPE=${{ matrix.build_type }}
        cmake --build . --parallel 2
        ctest --output-on-failure
    - name: Test gtc cpp regression
      run: |
        cd tests/gtc_unstructured_tests/regression/cpp
        mkdir build && cd build
        cmake .. \
          -DCMAKE_BUILD_TYPE=${{ matrix.build_type }}
        cmake --build . --parallel 2
        ctest --output-on-failure
>>>>>>> e41b74b0
<|MERGE_RESOLUTION|>--- conflicted
+++ resolved
@@ -16,29 +16,6 @@
         build_type: [Release]
 
     steps:
-<<<<<<< HEAD
-      - uses: actions/checkout@v1
-      - name: Install eve and dependencies
-        run: |
-          python3 -m pip install .[format]
-          python3 -m pip install -r requirements-dev.txt # TODO remove (once we don't include debugtools)
-      - name: Test cpputil
-        run: |
-          cd src/gtc_unstructured/cpp_util/unstructured
-          mkdir build && cd build
-          cmake .. \
-            -DCMAKE_BUILD_TYPE=${{ matrix.build_type }}
-          cmake --build . --parallel 2
-          ctest --output-on-failure
-      - name: Test gtc cpp regression
-        run: |
-          cd tests/gtc_unstructured_tests/regression/cpp
-          mkdir build && cd build
-          cmake .. \
-            -DCMAKE_BUILD_TYPE=${{ matrix.build_type }}
-          cmake --build . --parallel 2
-          ctest --output-on-failure
-=======
     - uses: actions/checkout@v1
     - name: Install eve and dependencies
       run: |
@@ -59,5 +36,4 @@
         cmake .. \
           -DCMAKE_BUILD_TYPE=${{ matrix.build_type }}
         cmake --build . --parallel 2
-        ctest --output-on-failure
->>>>>>> e41b74b0
+        ctest --output-on-failure