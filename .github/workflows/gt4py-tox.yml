name: Tox (CPU only)

on:
  push:
    branches:
    - master
  pull_request:
    branches:
    - master

jobs:
  build:
    runs-on: ubuntu-latest
    strategy:
      matrix:
        python-version: [3.8]

    steps:
<<<<<<< HEAD
      - uses: actions/checkout@v2
      - name: Install boost
        run: |
          wget https://dl.bintray.com/boostorg/release/1.72.0/source/boost_1_72_0.tar.gz
          echo c66e88d5786f2ca4dbebb14e06b566fb642a1a6947ad8cc9091f9f445134143f boost_1_72_0.tar.gz > boost_hash.txt
          sha256sum -c boost_hash.txt
          tar xzf boost_1_72_0.tar.gz
          mkdir -p boost/include
          mv boost_1_72_0/boost boost/include/
          echo "BOOST_ROOT=${PWD}/boost" >> $GITHUB_ENV
      - name: Set up Python ${{ matrix.python-version }}
        uses: actions/setup-python@v1
        with:
          python-version: ${{ matrix.python-version }}
      - name: Install python dependencies
        run: |
          python -m pip install --upgrade pip setuptools wheel
      - name: Test with tox
        run: |
          pyversion_no_dot="${{ matrix.python-version }}"
          pyversion_no_dot="${pyversion_no_dot/./}"
          pip install tox clang-format
          tox -r -e py${pyversion_no_dot}-internal-cpu
=======
    - uses: actions/checkout@v2
    - name: Install boost
      run: |
        wget https://dl.bintray.com/boostorg/release/1.72.0/source/boost_1_72_0.tar.gz
        echo c66e88d5786f2ca4dbebb14e06b566fb642a1a6947ad8cc9091f9f445134143f boost_1_72_0.tar.gz > boost_hash.txt
        sha256sum -c boost_hash.txt
        tar xzf boost_1_72_0.tar.gz
        mkdir -p boost/include
        mv boost_1_72_0/boost boost/include/
        echo "BOOST_ROOT=${PWD}/boost" >> $GITHUB_ENV
    - name: Set up Python ${{ matrix.python-version }}
      uses: actions/setup-python@v1
      with:
        python-version: ${{ matrix.python-version }}
    - name: Install python dependencies
      run: |
        python -m pip install --upgrade pip setuptools wheel
    - name: Test with tox
      run: |
        pyversion_no_dot="${{ matrix.python-version }}"
        pyversion_no_dot="${pyversion_no_dot/./}"
        pip install tox clang-format
        tox -r -e py${pyversion_no_dot}-internal-cpu
>>>>>>> e41b74b0
<|MERGE_RESOLUTION|>--- conflicted
+++ resolved
@@ -16,31 +16,6 @@
         python-version: [3.8]
 
     steps:
-<<<<<<< HEAD
-      - uses: actions/checkout@v2
-      - name: Install boost
-        run: |
-          wget https://dl.bintray.com/boostorg/release/1.72.0/source/boost_1_72_0.tar.gz
-          echo c66e88d5786f2ca4dbebb14e06b566fb642a1a6947ad8cc9091f9f445134143f boost_1_72_0.tar.gz > boost_hash.txt
-          sha256sum -c boost_hash.txt
-          tar xzf boost_1_72_0.tar.gz
-          mkdir -p boost/include
-          mv boost_1_72_0/boost boost/include/
-          echo "BOOST_ROOT=${PWD}/boost" >> $GITHUB_ENV
-      - name: Set up Python ${{ matrix.python-version }}
-        uses: actions/setup-python@v1
-        with:
-          python-version: ${{ matrix.python-version }}
-      - name: Install python dependencies
-        run: |
-          python -m pip install --upgrade pip setuptools wheel
-      - name: Test with tox
-        run: |
-          pyversion_no_dot="${{ matrix.python-version }}"
-          pyversion_no_dot="${pyversion_no_dot/./}"
-          pip install tox clang-format
-          tox -r -e py${pyversion_no_dot}-internal-cpu
-=======
     - uses: actions/checkout@v2
     - name: Install boost
       run: |
@@ -63,5 +38,4 @@
         pyversion_no_dot="${{ matrix.python-version }}"
         pyversion_no_dot="${pyversion_no_dot/./}"
         pip install tox clang-format
-        tox -r -e py${pyversion_no_dot}-internal-cpu
->>>>>>> e41b74b0
+        tox -r -e py${pyversion_no_dot}-internal-cpu