# -- Build system requirements (PEP 518) --

[build-system]
build-backend = 'setuptools.build_meta'
requires = ['cython>=3.0.0', 'setuptools>=77.0.3', 'versioningit>=3.1.1', 'wheel>=0.33.6']

# -- Dependency groups --
[dependency-groups]
build = ['cython>=3.0.0', 'pip>=22.1.1', 'setuptools>=77.0.3', 'wheel>=0.33.6']
dace-cartesian = [
  'dace>=1.0.2,<2'  # renfined in [tool.uv.sources]
]
dace-next = [
  'dace>=1.0.0'  # refined in [tool.uv.sources]
]
dev = [
  {include-group = 'build'},
  {include-group = 'docs'},
  {include-group = 'frameworks'},
  {include-group = 'lint'},
  {include-group = 'scripts'},
  {include-group = 'test'},
  {include-group = 'typing'}
]
docs = [
  'esbonio>=0.16.0',
  'jupytext>=1.14',
  'matplotlib>=3.9.0',
  'myst-parser>=4.0.0',
  'pygments>=2.7.3',
  'sphinx>=7.3.7',
  'sphinx-rtd-theme>=3.0.1',
  'sphinx-toolbox>=3.8.1'
]
frameworks = [
  # 3rd party frameworks with some interoperability with gt4py
  'atlas4py>=0.41'
]
lint = [
  'pre-commit>=4.0.1',
  'ruff>=0.8.0',
  'tach>=0.23.0',
  'validate-pyproject-schema-store[all]>=2025.06.13'
]
scripts = ["pyyaml>=6.0.1", "typer>=0.12.3"]
test = [
  'coverage[toml]>=7.6.1',
  'hypothesis>=6.0.0',
  'nbmake>=1.4.6',
  'nox>=2025.02.09',
  'pytest>=8.0.1',
  'pytest-benchmark>=5.0.0',
  'pytest-cache>=1.0',
  'pytest-cov>=5.0.0',
  'pytest-factoryboy>=2.6.1',
  'pytest-instafail>=0.5.0',
  'pytest-xdist[psutil]>=3.5.0'
]
typing = [
  'mypy[faster-cache]>=1.13.0',
  'types-tabulate>=0.8.10',
  'types-PyYAML>=6.0.10',
  'types-decorator>=5.1.8',
  'types-docutils>=0.21.0',
  'types-pytz>=2024.2.0'
]

# -- Standard project description options (PEP 621) --
[project]
authors = [{name = 'ETH Zurich', email = 'gridtools@cscs.ch'}]
classifiers = [
  'Development Status :: 4 - Beta',
  'Environment :: Console',
  'Environment :: GPU :: NVIDIA CUDA',
  'Intended Audience :: Science/Research',
  'Operating System :: POSIX',
  'Programming Language :: Python',
  'Programming Language :: Python :: 3.10',
  'Programming Language :: Python :: 3.11',
  'Programming Language :: Python :: 3.12',
  'Programming Language :: Python :: 3.13',
  'Programming Language :: Python :: Implementation :: CPython',
  'Topic :: Scientific/Engineering :: Atmospheric Science',
  'Topic :: Scientific/Engineering :: Mathematics',
  'Topic :: Scientific/Engineering :: Physics'
]
dependencies = [
  'attrs>=21.3',
  'black>=24.10',
  'boltons>=20.1',
  'cached-property>=1.5.1',
  'click>=8.0.0',
  'cmake>=3.22',
  'cytoolz>=1.0.1',
  'deepdiff>=8.1.0',
  'devtools>=0.6',
  'diskcache>=5.6.3',
  'factory-boy>=3.3.0',
  "filelock>=3.18.0",
  'frozendict>=2.3',
  'gridtools-cpp>=2.3.9,==2.*',
  'jinja2>=3.0.0',
  'lark>=1.1.2',
  'mako>=1.3',
  'nanobind>=1.9.0',
  'ninja>=1.11',
  'numpy>=1.26.4',
  'packaging>=20.0',
  'pybind11>=2.10.1',
  'setuptools>=77.0.3',
  'tabulate>=0.8.10',
  'toolz>=0.12.1',
  'typing-extensions>=4.12.0',
  'versioningit>=3.1.1',
  'xxhash>=3.5.0'
]
description = 'Python library for generating high-performance implementations of stencil kernels for weather and climate modeling from a domain-specific language (DSL)'
dynamic = ['version']
keywords = [
  'gridtools',
  'stencil',
  'weather',
  'climate',
  'performance',
  'portable',
  'hpc'
]
license = 'BSD-3-Clause'
license-files = ['LICENSE']
name = 'gt4py'
readme = 'README.md'
requires-python = '>=3.10, <3.14'

[project.optional-dependencies]
cartesian = ['gt4py[jax,standard,testing]']
cuda11 = ['cupy-cuda11x>=12.0']
cuda12 = ['cupy-cuda12x>=12.0']
jax = ['jax>=0.4.26']
jax-cuda12 = ['jax[cuda12_local]>=0.4.26', 'gt4py[cuda12]']
next = ['gt4py[jax,standard,testing]']
rocm4_3 = ['cupy-rocm-4-3>=13.3.0']
rocm5_0 = ['cupy-rocm-5-0>=13.3.0']
rocm6_0 = ['cupy>=13.4.1']
standard = ['clang-format>=18.1', 'scipy>=1.14.1']
testing = ['hypothesis>=6.93', 'pytest>=7.0']

[project.scripts]
gtpyc = 'gt4py.cartesian.cli:gtpyc'

[project.urls]
Documentation = 'https://gridtools.github.io/gt4py'
Homepage = 'https://gridtools.github.io/'
Repository = 'https://github.com/GridTools/gt4py'

# ---- Other tools ----
# -- coverage --
[tool.coverage]

[tool.coverage.html]
directory = 'tests/_reports/coverage_html'

[tool.coverage.paths]
source = ['src/', '.nox/py*/lib/python3.*/site-packages/']

[tool.coverage.report]
# Regexes for lines to exclude from consideration
exclude_lines = [
  'raise AssertionError',  # Don't complain if tests don't hit defensive assertion code
  'raise NotImplementedError',  # Don't complain if tests don't hit defensive assertion code
  'if 0:',  # Don't complain if non-runnable code isn't run
  'if __name__ == .__main__.:'  # Don't complain if non-runnable code isn't run
]
ignore_errors = true

[tool.coverage.run]
branch = true
source_pkgs = ['gt4py']

# -- mypy  --
[tool.mypy]
disallow_incomplete_defs = true
disallow_untyped_defs = true
exclude = ['^setup\.py$', 'build/.*$', 'ci/*.$', 'docs/.*$', 'tests/.*$']
ignore_missing_imports = true
implicit_optional = false
implicit_reexport = false
install_types = true
namespace_packages = false
# pretty = true
show_column_numbers = true
show_error_codes = true
warn_redundant_casts = true
warn_unused_configs = true
warn_unused_ignores = true

# GT4Py configs
[[tool.mypy.overrides]]
disallow_incomplete_defs = true
disallow_untyped_defs = true
ignore_missing_imports = false
module = 'gt4py.*'

[[tool.mypy.overrides]]
# The following ignore_errors are only temporary.
# TODO: Fix errors and enable these settings.
disallow_incomplete_defs = false
disallow_untyped_defs = false
follow_imports = 'silent'
module = 'gt4py.cartesian.*'

[[tool.mypy.overrides]]
ignore_errors = true
module = 'gt4py.cartesian.frontend.nodes'

[[tool.mypy.overrides]]
ignore_errors = true
module = 'gt4py.cartesian.frontend.node_util'

[[tool.mypy.overrides]]
ignore_errors = true
module = 'gt4py.cartesian.frontend.gtscript_frontend'

[[tool.mypy.overrides]]
ignore_errors = true
module = 'gt4py.cartesian.frontend.defir_to_gtir'

[[tool.mypy.overrides]]
ignore_errors = true
module = 'gt4py.cartesian.frontend.meta'

[[tool.mypy.overrides]]
module = 'gt4py.eve.extended_typing'
warn_unused_ignores = false

[[tool.mypy.overrides]]
# TODO: Make this false and fix errors
disallow_untyped_defs = false
follow_imports = 'silent'
module = 'gt4py.storage.*'
warn_unused_ignores = false

[[tool.mypy.overrides]]
disallow_incomplete_defs = false
disallow_untyped_defs = false
module = 'gt4py.next.iterator.*'

[[tool.mypy.overrides]]
disallow_incomplete_defs = false
disallow_untyped_defs = false
module = 'gt4py.next.program_processors.runners.dace_iterator.*'

[[tool.mypy.overrides]]
ignore_errors = true
module = 'gt4py.next.iterator.runtime'

# -- pytest --
[tool.pytest]

[tool.pytest.ini_options]
markers = [
  'all: special marker that skips all tests',
  'requires_atlas: tests that require `atlas4py` bindings package',
  'requires_dace: tests that require `dace` package',
  'requires_gpu: tests that require a NVidia GPU (`cupy` and `cudatoolkit` are required)',
  'uses_applied_shifts: tests that require backend support for applied-shifts',
  'uses_can_deref: tests that require backend support for can_deref builtin function',
  'uses_composite_shifts: tests that use composite shifts in unstructured domain',
  'uses_constant_fields: tests that require backend support for constant fields',
  'uses_dynamic_offsets: tests that require backend support for dynamic offsets',
  'uses_floordiv: tests that require backend support for floor division',
  'uses_if_stmts: tests that require backend support for if-statements',
  'uses_index_fields: tests that require backend support for index fields',
  'uses_ir_if_stmts',
  'uses_lift: tests that require backend support for lift builtin function',
  'uses_negative_modulo: tests that require backend support for modulo on negative numbers',
  'uses_origin: tests that require backend support for domain origin',
  'uses_reduce_with_lambda: tests that use lambdas as reduce functions',
  'uses_reduction_with_only_sparse_fields: tests that require backend support for with sparse fields',
  'uses_scalar_in_domain_and_fo',
  'uses_scan: tests that uses scan',
  'uses_scan_in_field_operator: tests that require backend support for scan in field operator',
  'uses_scan_in_stencil: tests that require backend support for scan in stencil',
  'uses_scan_without_field_args: tests that require calls to scan that do not have any fields as arguments',
  'uses_scan_nested: tests that use nested scans',
  'uses_scan_requiring_projector: tests need a projector implementation in gtfn',
  'uses_sparse_fields: tests that require backend support for sparse fields',
  'uses_sparse_fields_as_output: tests that require backend support for writing sparse fields',
  'uses_strided_neighbor_offset: tests that require backend support for strided neighbor offset',
  'uses_tuple_args: tests that require backend support for tuple arguments',
  'uses_tuple_args_with_different_but_promotable_dims: test that requires backend support for tuple args with different but promotable dims',
  'uses_tuple_iterator: tests that require backend support to deref tuple iterators',
  'uses_tuple_returns: tests that require backend support for tuple results',
  'uses_zero_dimensional_fields: tests that require backend support for zero-dimensional fields',
  'uses_cartesian_shift: tests that use a Cartesian connectivity',
  'uses_unstructured_shift: tests that use a unstructured connectivity',
  'uses_max_over: tests that use the max_over builtin',
  'uses_mesh_with_skip_values: tests that use a mesh with skip values',
  'uses_concat_where: tests that use the concat_where builtin',
  'uses_program_metrics: tests that require backend support for program metrics',
  'checks_specific_error: tests that rely on the backend to produce a specific error message'
]
norecursedirs = ['dist', 'build', 'cpp_backend_tests/build*', '_local/*', '.*']
testpaths = 'tests'
xfail_strict = true

# -- ruff --
[tool.ruff]
line-length = 100  # It should be the same as in `tool.black.line-length` above
respect-gitignore = true
show-fixes = true
# show-source = true
target-version = 'py310'

[tool.ruff.format]
docstring-code-format = true

[tool.ruff.lint]
# -- Rules set to be considered --
# A: flake8-builtins
# B: flake8-bugbear
# C4: flake8-comprehensions
# CPY: flake8-copyright
# D: pydocstyle
# DOC: pydoclint
# E: pycodestyle
# ERA: eradicate
# F: Pyflakes
# FA100: future-rewritable-type-annotation
# FBT: flake8-boolean-trap
# FLY: flynt
# I: isort
# ICN: flake8-import-conventions
# ISC: flake8-implicit-str-concat
# N: pep8-naming
# NPY: NumPy-specific rules
# PERF: Perflint
# PGH: pygrep-hooks
# PTH: flake8-use-pathlib
# Q: flake8-quotes
# RUF: Ruff-specific rules
# SIM: flake8-simplify
# T10: flake8-debugger
# TD: flake8-todos
# UP: pyupgrade
# YTT: flake8-2020
exclude = ['docs/**', "examples/**", "tests/**"]
explicit-preview-rules = true
extend-select = ["F822"]  # TODO(egparedes): remove when not longer in preview
ignore = [
  'E501',  # [line-too-long]
  'B905',  # [zip-without-explicit-strict]  # TODO(egparedes): remove when possible
  'TD003'  # [missing-todo-link]
]
preview = true  # use only with explicit-preview-rules=true
select = ['A', 'B', 'CPY', 'E', 'ERA', 'F', 'FA100', 'I', 'ISC', 'NPY', 'Q', 'RUF', 'T10', 'YTT']
typing-modules = ['gt4py.eve.extended_typing']
unfixable = []

[tool.ruff.lint.flake8-builtins]
builtins-allowed-modules = ['builtins']

[tool.ruff.lint.isort]
combine-as-imports = true
# force-wrap-aliases = true
known-first-party = ['gt4py', '__externals__', '__gtscript__']
known-third-party = [
  'attr',
  'black',
  'boltons',
  'cached_property',
  'click',
  'cupy',
  'dace',
  'devtools',
  'factory',
  'hypothesis',
  'importlib_resources',
  'jinja2',
  'mako',
  'networkx',
  'numpy',
  'packaging',
  'pybind11',
  'pytest',
  'pytest_factoryboy',
  'setuptools',
  'tabulate',
  'typing_extensions',
  'xxhash'
]
lines-after-imports = 2
order-by-type = true
section-order = [
  'future',
  'standard-library',
  'third-party',
  'first-party',
  'tests',
  'local-folder'
]
split-on-trailing-comma = false

[tool.ruff.lint.isort.sections]
'tests' = ['cartesian_tests', 'eve_tests', 'next_tests', 'storage_tests']

[tool.ruff.lint.mccabe]
max-complexity = 15

# -- setuptools build backend --
[tool.setuptools]
platforms = ['Linux', 'Mac']

[tool.setuptools.cmdclass]
# This is required for the `onbuild` versioningit hook
build_py = "versioningit.cmdclass.build_py"
sdist = "versioningit.cmdclass.sdist"

[tool.setuptools.package-data]
'*' = ['*.in', '*.txt']
'gt4py' = ['py.typed', '*.md', '*.rst']

[tool.setuptools.packages]
find = {namespaces = false, where = ['src']}

# -- uv: packages & workspace --
[tool.uv]
conflicts = [
  [
    {extra = 'cuda11'},
    {extra = 'jax-cuda12'},
    {extra = 'rocm4_3'},
    {extra = 'rocm5_0'},
    {extra = 'rocm6_0'}
  ],
  [
    {group = 'dace-cartesian'},
    {group = 'dace-next'}
  ]
]
default-groups = ["dev"]
required-version = ">=0.6.10"

[[tool.uv.index]]
explicit = true
name = 'test.pypi'
url = 'https://test.pypi.org/simple'

[tool.uv.sources]
atlas4py = {index = "test.pypi"}
dace = [
<<<<<<< HEAD
  {git = "https://github.com/GridTools/dace", branch = "romanc/stree-roundtrip", group = "dace-cartesian"},
  {git = "https://github.com/GridTools/dace", tag = "__gt4py-next-integration_2025_07_29", group = "dace-next"}
=======
  {git = "https://github.com/GridTools/dace", branch = "romanc/stree-to-sdfg", group = "dace-cartesian"},
  {git = "https://github.com/GridTools/dace", tag = "__gt4py-next-integration_2025_08_12", group = "dace-next"}
>>>>>>> 002e839f
]

# -- versioningit --
[tool.versioningit]
default-version = "0.0.0+missing.version.info"

[tool.versioningit.format]
dirty = "{base_version}+dirty"  # Example: 1.2.3+dirty
distance = "{base_version}.post{distance}+{rev}"  # Example: 1.2.3.post42+e174a1f
distance-dirty = "{base_version}.post{distance}+{rev}.dirty"  # Example: 1.2.3.post42+e174a1f.dirty

[tool.versioningit.onbuild]
build-file = "gt4py/__about__.py"
regex = "^\\s*on_build_version:\\s*Final\\s*=\\s*(?P<version>.*)"
source-file = "src/gt4py/__about__.py"

[tool.versioningit.vcs]
describe-subst = "$Format:%(describe:tags,match=v*)$"
method = "git-archive"<|MERGE_RESOLUTION|>--- conflicted
+++ resolved
@@ -448,13 +448,8 @@
 [tool.uv.sources]
 atlas4py = {index = "test.pypi"}
 dace = [
-<<<<<<< HEAD
   {git = "https://github.com/GridTools/dace", branch = "romanc/stree-roundtrip", group = "dace-cartesian"},
-  {git = "https://github.com/GridTools/dace", tag = "__gt4py-next-integration_2025_07_29", group = "dace-next"}
-=======
-  {git = "https://github.com/GridTools/dace", branch = "romanc/stree-to-sdfg", group = "dace-cartesian"},
   {git = "https://github.com/GridTools/dace", tag = "__gt4py-next-integration_2025_08_12", group = "dace-next"}
->>>>>>> 002e839f
 ]
 
 # -- versioningit --
