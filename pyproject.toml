--- conflicted
+++ resolved
@@ -7,7 +7,9 @@
 # -- Dependency groups --
 [dependency-groups]
 build = ['cython>=3.0.0', 'pip>=22.1.1', 'setuptools>=70.0.0', 'wheel>=0.33.6']
-dace-cartesian = ['dace>=1.0.2,<2']
+dace-cartesian = [
+  'dace>=1.0.2,<2'  # renfined in [tool.uv.sources]
+]
 dace-next = [
   'dace>=1.0.0'  # refined in [tool.uv.sources]
 ]
@@ -131,15 +133,6 @@
 cartesian = ['gt4py[jax,standard,testing]']
 cuda11 = ['cupy-cuda11x>=12.0']
 cuda12 = ['cupy-cuda12x>=12.0']
-<<<<<<< HEAD
-# features
-dace-cartesian = ['dace']  # pull dace version with support for schedule trees
-dace-next = ['dace']  # pull dace latest version from the git repository
-formatting = ['clang-format>=9.0']
-=======
-# 'dace' defined as dependency-group until supported versions are pushed to PyPI
-# dace = ['dace>=1.0.2,<1.1.0']
->>>>>>> c6f1659a
 jax = ['jax>=0.4.26']
 jax-cuda12 = ['jax[cuda12_local]>=0.4.26', 'gt4py[cuda12]']
 next = ['gt4py[jax,standard,testing]']
@@ -419,18 +412,8 @@
     {extra = 'rocm6_0'}
   ],
   [
-<<<<<<< HEAD
-    {extra = 'dace-cartesian'},
-    {extra = 'dace-next'}
-  ],
-  [
-    {extra = 'all'},
-    {extra = 'dace-cartesian'},
-    {extra = 'dace-next'}
-=======
     {group = 'dace-cartesian'},
     {group = 'dace-next'}
->>>>>>> c6f1659a
   ]
 ]
 default-groups = ["dev"]
@@ -444,12 +427,8 @@
 [tool.uv.sources]
 atlas4py = {index = "test.pypi"}
 dace = [
-<<<<<<< HEAD
-  {git = "https://github.com/romanc/dace", branch = "romanc/stree-to-sdfg", extra = "dace-cartesian"},
-  {git = "https://github.com/GridTools/dace", tag = "__gt4py-next-integration_2025_07_03", extra = "dace-next"}
-=======
+  {git = "https://github.com/romanc/dace", branch = "romanc/stree-to-sdfg", group = "dace-cartesian"},
   {git = "https://github.com/GridTools/dace", tag = "__gt4py-next-integration_2025_07_14", group = "dace-next"}
->>>>>>> c6f1659a
 ]
 
 # -- versioningit --
