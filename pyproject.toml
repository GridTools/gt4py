# -- Build system requirements (PEP 518) --

[build-system]
build-backend = 'setuptools.build_meta'
requires = ['cython>=3.0.0', 'setuptools>=70.0.0', 'versioningit>=3.1.1', 'wheel>=0.33.6']

# -- Dependency groups --
[dependency-groups]
build = [
  'cython>=3.0.0',
  'pip>=22.1.1',
  'setuptools>=70.0.0',
  'wheel>=0.33.6'
]
dev = [
  {include-group = 'build'},
  {include-group = 'docs'},
  {include-group = 'frameworks'},
  {include-group = 'lint'},
  {include-group = 'test'},
  {include-group = 'typing'}
]
docs = [
  'esbonio>=0.16.0',
  'jupytext>=1.14',
  'matplotlib>=3.9.0',
  'myst-parser>=4.0.0',
  'pygments>=2.7.3',
  'sphinx>=7.3.7',
  'sphinx-rtd-theme>=3.0.1',
  'sphinx-toolbox>=3.8.1'
]
frameworks = [
  # 3rd party frameworks with some interoperability with gt4py
  'atlas4py>=0.41'
]
lint = [
  'pre-commit>=4.0.1',
  'ruff>=0.8.0',
  'tach>=0.23.0',
  'validate-pyproject-schema-store[all]>=2025.06.13'
]
<<<<<<< HEAD
=======
scripts = [
  'gitpython>=3.1.0',
  'pyyaml>=6.0.2',
  'typer>=0.12.3'
]
>>>>>>> e01c3675
test = [
  'coverage[toml]>=7.6.1',
  'hypothesis>=6.0.0',
  'nbmake>=1.4.6',
  'nox>=2025.02.09',
  'pytest>=8.0.1',
  'pytest-benchmark>=5.0.0',
  'pytest-cache>=1.0',
  'pytest-cov>=5.0.0',
  'pytest-factoryboy>=2.6.1',
  'pytest-instafail>=0.5.0',
  'pytest-xdist[psutil]>=3.5.0'
]
typing = [
  'mypy[faster-cache]>=1.13.0',
  'types-tabulate>=0.8.10',
  'types-PyYAML>=6.0.10',
  'types-decorator>=5.1.8',
  'types-docutils>=0.21.0',
  'types-pytz>=2024.2.0'
]

# -- Standard project description options (PEP 621) --
[project]
authors = [{name = 'ETH Zurich', email = 'gridtools@cscs.ch'}]
classifiers = [
  'Development Status :: 4 - Beta',
  'Environment :: Console',
  'Environment :: GPU :: NVIDIA CUDA',
  'Intended Audience :: Science/Research',
  'License :: OSI Approved :: BSD License',
  'Operating System :: POSIX',
  'Programming Language :: Python',
  'Programming Language :: Python :: 3.10',
  'Programming Language :: Python :: 3.11',
  'Programming Language :: Python :: 3.12',
  'Programming Language :: Python :: 3.13',
  'Programming Language :: Python :: Implementation :: CPython',
  'Topic :: Scientific/Engineering :: Atmospheric Science',
  'Topic :: Scientific/Engineering :: Mathematics',
  'Topic :: Scientific/Engineering :: Physics'
]
dependencies = [
  'attrs>=21.3',
  'black>=24.10',
  'boltons>=20.1',
  'cached-property>=1.5.1',
  'click>=8.0.0',
  'cmake>=3.22',
  'cytoolz>=1.0.1',
  'deepdiff>=8.1.0',
  'devtools>=0.6',
  'diskcache>=5.6.3',
  'factory-boy>=3.3.0',
  "flufl-lock>=8.1.0",
  'frozendict>=2.3',
  'gridtools-cpp>=2.3.9,==2.*',
  'jinja2>=3.0.0',
  'lark>=1.1.2',
  'mako>=1.3',
  'nanobind>=1.4.0 ',
  'ninja>=1.10',
  'numpy>=1.26.4',
  'packaging>=20.0',
  'pybind11>=2.10.1',
  'setuptools>=70.0.0',
  'tabulate>=0.8.10',
  'toolz>=0.12.1',
  'typing-extensions>=4.12.0',
  'versioningit>=3.1.1',
  'xxhash>=3.5.0'
]
description = 'Python library for generating high-performance implementations of stencil kernels for weather and climate modeling from a domain-specific language (DSL)'
dynamic = ['version']
keywords = [
  'gridtools',
  'stencil',
  'weather',
  'climate',
  'performance',
  'portable',
  'hpc'
]
license = {text = 'BSD-3 License'}  # TODO: waiting for PEP 639 being implemented by setuptools (https://github.com/codecov/codecov-cli/issues/605)
name = 'gt4py'
readme = 'README.md'
requires-python = '>=3.10, <3.14'

[project.optional-dependencies]
# bundles
all = ['gt4py[dace,formatting,jax,performance,testing]']
# device-specific extras
cuda11 = ['cupy-cuda11x>=12.0']
cuda12 = ['cupy-cuda12x>=12.0']
# features
dace = ['dace>=1.0.2,<1.1.0']  # v1.x will contain breaking changes, see https://github.com/spcl/dace/milestone/4
dace-next = ['dace']  # pull dace latest version from the git repository
formatting = ['clang-format>=9.0']
jax = ['jax>=0.4.26']
jax-cuda12 = ['jax[cuda12_local]>=0.4.26', 'gt4py[cuda12]']
performance = ['scipy>=1.14.1']
rocm4_3 = ['cupy-rocm-4-3>=13.3.0']
rocm5_0 = ['cupy-rocm-5-0>=13.3.0']
rocm6_0 = ['cupy>=13.4.1']
testing = ['hypothesis>=6.93', 'pytest>=7.0']

[project.scripts]
gtpyc = 'gt4py.cartesian.cli:gtpyc'

[project.urls]
Documentation = 'https://gridtools.github.io/gt4py'
Homepage = 'https://gridtools.github.io/'
Repository = 'https://github.com/GridTools/gt4py'

# ---- Other tools ----
# -- coverage --
[tool.coverage]

[tool.coverage.html]
directory = 'tests/_reports/coverage_html'

[tool.coverage.paths]
source = ['src/', '.nox/py*/lib/python3.*/site-packages/']

[tool.coverage.report]
# Regexes for lines to exclude from consideration
exclude_lines = [
  'raise AssertionError',  # Don't complain if tests don't hit defensive assertion code
  'raise NotImplementedError',  # Don't complain if tests don't hit defensive assertion code
  'if 0:',  # Don't complain if non-runnable code isn't run
  'if __name__ == .__main__.:'  # Don't complain if non-runnable code isn't run
]
ignore_errors = true

[tool.coverage.run]
branch = true
source_pkgs = ['gt4py']

# -- mypy  --
[tool.mypy]
disallow_incomplete_defs = true
disallow_untyped_defs = true
exclude = [
  '^setup\.py$',
  'build/.*$',
  'ci/*.$',
  'docs/.*$',
  'tests/.*$'
]
ignore_missing_imports = true
implicit_optional = false
implicit_reexport = false
install_types = true
namespace_packages = false
# pretty = true
show_column_numbers = true
show_error_codes = true
warn_redundant_casts = true
warn_unused_configs = true
warn_unused_ignores = true

# GT4Py configs
[[tool.mypy.overrides]]
disallow_incomplete_defs = true
disallow_untyped_defs = true
ignore_missing_imports = false
module = 'gt4py.*'

[[tool.mypy.overrides]]
# The following ignore_errors are only temporary.
# TODO: Fix errors and enable these settings.
disallow_incomplete_defs = false
disallow_untyped_defs = false
follow_imports = 'silent'
module = 'gt4py.cartesian.*'

[[tool.mypy.overrides]]
ignore_errors = true
module = 'gt4py.cartesian.frontend.nodes'

[[tool.mypy.overrides]]
ignore_errors = true
module = 'gt4py.cartesian.frontend.node_util'

[[tool.mypy.overrides]]
ignore_errors = true
module = 'gt4py.cartesian.frontend.gtscript_frontend'

[[tool.mypy.overrides]]
ignore_errors = true
module = 'gt4py.cartesian.frontend.defir_to_gtir'

[[tool.mypy.overrides]]
ignore_errors = true
module = 'gt4py.cartesian.frontend.meta'

[[tool.mypy.overrides]]
module = 'gt4py.eve.extended_typing'
warn_unused_ignores = false

[[tool.mypy.overrides]]
# TODO: Make this false and fix errors
disallow_untyped_defs = false
follow_imports = 'silent'
module = 'gt4py.storage.*'
warn_unused_ignores = false

[[tool.mypy.overrides]]
disallow_incomplete_defs = false
disallow_untyped_defs = false
module = 'gt4py.next.iterator.*'

[[tool.mypy.overrides]]
disallow_incomplete_defs = false
disallow_untyped_defs = false
module = 'gt4py.next.program_processors.runners.dace_iterator.*'

[[tool.mypy.overrides]]
ignore_errors = true
module = 'gt4py.next.iterator.runtime'

# -- pytest --
[tool.pytest]

[tool.pytest.ini_options]
markers = [
  'all: special marker that skips all tests',
  'requires_atlas: tests that require `atlas4py` bindings package',
  'requires_dace: tests that require `dace` package',
  'requires_gpu: tests that require a NVidia GPU (`cupy` and `cudatoolkit` are required)',
  'uses_applied_shifts: tests that require backend support for applied-shifts',
  'uses_can_deref: tests that require backend support for can_deref builtin function',
  'uses_composite_shifts: tests that use composite shifts in unstructured domain',
  'uses_constant_fields: tests that require backend support for constant fields',
  'uses_dynamic_offsets: tests that require backend support for dynamic offsets',
  'uses_floordiv: tests that require backend support for floor division',
  'uses_if_stmts: tests that require backend support for if-statements',
  'uses_index_fields: tests that require backend support for index fields',
  'uses_ir_if_stmts',
  'uses_lift: tests that require backend support for lift builtin function',
  'uses_negative_modulo: tests that require backend support for modulo on negative numbers',
  'uses_origin: tests that require backend support for domain origin',
  'uses_reduce_with_lambda: tests that use lambdas as reduce functions',
  'uses_reduction_with_only_sparse_fields: tests that require backend support for with sparse fields',
  'uses_scalar_in_domain_and_fo',
  'uses_scan: tests that uses scan',
  'uses_scan_in_field_operator: tests that require backend support for scan in field operator',
  'uses_scan_in_stencil: tests that require backend support for scan in stencil',
  'uses_scan_without_field_args: tests that require calls to scan that do not have any fields as arguments',
  'uses_scan_nested: tests that use nested scans',
  'uses_scan_requiring_projector: tests need a projector implementation in gtfn',
  'uses_sparse_fields: tests that require backend support for sparse fields',
  'uses_sparse_fields_as_output: tests that require backend support for writing sparse fields',
  'uses_strided_neighbor_offset: tests that require backend support for strided neighbor offset',
  'uses_tuple_args: tests that require backend support for tuple arguments',
  'uses_tuple_args_with_different_but_promotable_dims: test that requires backend support for tuple args with different but promotable dims',
  'uses_tuple_iterator: tests that require backend support to deref tuple iterators',
  'uses_tuple_returns: tests that require backend support for tuple results',
  'uses_zero_dimensional_fields: tests that require backend support for zero-dimensional fields',
  'uses_cartesian_shift: tests that use a Cartesian connectivity',
  'uses_unstructured_shift: tests that use a unstructured connectivity',
  'uses_max_over: tests that use the max_over builtin',
  'uses_mesh_with_skip_values: tests that use a mesh with skip values',
  'uses_concat_where: tests that use the concat_where builtin',
  'uses_program_metrics: tests that require backend support for program metrics',
  'checks_specific_error: tests that rely on the backend to produce a specific error message'
]
norecursedirs = ['dist', 'build', 'cpp_backend_tests/build*', '_local/*', '.*']
testpaths = 'tests'
xfail_strict = true

# -- ruff --
[tool.ruff]
line-length = 100  # It should be the same as in `tool.black.line-length` above
respect-gitignore = true
show-fixes = true
# show-source = true
target-version = 'py310'

[tool.ruff.format]
docstring-code-format = true

[tool.ruff.lint]
# # Rules sets:
# E: pycodestyle
# F: Pyflakes
# I: isort
# B: flake8-bugbear
# A: flake8-builtins
# T10: flake8-debugger
# ERA: eradicate
# NPY: NumPy-specific rules
# RUF: Ruff-specific rules
ignore = [
  'E501',  # [line-too-long]
  'B905'  # [zip-without-explicit-strict]  # TODO(egparedes): Reevaluate this rule
]
select = ['E', 'F', 'I', 'B', 'A', 'T10', 'ERA', 'NPY', 'RUF']
typing-modules = ['gt4py.eve.extended_typing']
unfixable = []

[tool.ruff.lint.flake8-builtins]
builtins-allowed-modules = ['builtins']

[tool.ruff.lint.isort]
combine-as-imports = true
# force-wrap-aliases = true
known-first-party = ['gt4py', '__externals__', '__gtscript__']
known-third-party = [
  'attr',
  'black',
  'boltons',
  'cached_property',
  'click',
  'cupy',
  'dace',
  'devtools',
  'factory',
  'hypothesis',
  'importlib_resources',
  'jinja2',
  'mako',
  'networkx',
  'numpy',
  'packaging',
  'pybind11',
  'pytest',
  'pytest_factoryboy',
  'setuptools',
  'tabulate',
  'typing_extensions',
  'xxhash'
]
lines-after-imports = 2
order-by-type = true
section-order = [
  'future',
  'standard-library',
  'third-party',
  'first-party',
  'tests',
  'local-folder'
]
split-on-trailing-comma = false

[tool.ruff.lint.isort.sections]
'tests' = ['cartesian_tests', 'eve_tests', 'next_tests', 'storage_tests']

[tool.ruff.lint.mccabe]
max-complexity = 15

[tool.ruff.lint.per-file-ignores]
'src/gt4py/eve/extended_typing.py' = ['F401', 'F405']
'src/gt4py/next/__init__.py' = ['F401']

# -- setuptools build backend --
[tool.setuptools]
platforms = ['Linux', 'Mac']

[tool.setuptools.cmdclass]
# This is required for the `onbuild` versioningit hook
build_py = "versioningit.cmdclass.build_py"
sdist = "versioningit.cmdclass.sdist"

[tool.setuptools.package-data]
'*' = ['*.in', '*.txt']
'gt4py' = ['py.typed', '*.md', '*.rst']

[tool.setuptools.packages]
find = {namespaces = false, where = ['src']}

# -- uv: packages & workspace --
[tool.uv]
conflicts = [
  [
    {extra = 'cuda11'},
    {extra = 'jax-cuda12'},
    {extra = 'rocm4_3'},
    {extra = 'rocm5_0'}
  ],
  [
    {extra = 'dace'},
    {extra = 'dace-next'}
  ],
  [
    {extra = 'all'},
    {extra = 'dace-next'}
  ]
]
required-version = ">=0.6.10"

[[tool.uv.index]]
explicit = true
name = 'test.pypi'
url = 'https://test.pypi.org/simple/'

[tool.uv.sources]
atlas4py = {index = "test.pypi"}
dace = {git = "https://github.com/GridTools/dace", tag = "__gt4py-next-integration_2025_07_02", extra = "dace-next"}

# -- versioningit --
[tool.versioningit]
default-version = "0.0.0+missing.version.info"

[tool.versioningit.format]
dirty = "{base_version}+dirty"  # Example: 1.2.3+dirty
distance = "{base_version}.post{distance}+{rev}"  # Example: 1.2.3.post42+e174a1f
distance-dirty = "{base_version}.post{distance}+{rev}.dirty"  # Example: 1.2.3.post42+e174a1f.dirty

[tool.versioningit.onbuild]
build-file = "gt4py/__about__.py"
regex = "^\\s*on_build_version:\\s*Final\\s*=\\s*(?P<version>.*)"
source-file = "src/gt4py/__about__.py"

[tool.versioningit.vcs]
describe-subst = "$Format:%(describe:tags,match=v*)$"
method = "git-archive"<|MERGE_RESOLUTION|>--- conflicted
+++ resolved
@@ -40,14 +40,6 @@
   'tach>=0.23.0',
   'validate-pyproject-schema-store[all]>=2025.06.13'
 ]
-<<<<<<< HEAD
-=======
-scripts = [
-  'gitpython>=3.1.0',
-  'pyyaml>=6.0.2',
-  'typer>=0.12.3'
-]
->>>>>>> e01c3675
 test = [
   'coverage[toml]>=7.6.1',
   'hypothesis>=6.0.0',
