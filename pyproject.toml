# -- Build system requirements (PEP 518) --

[build-system]
build-backend = 'setuptools.build_meta'
requires = ['cython>=3.0.0', 'setuptools>=70.0.0', 'versioningit>=3.1.1', 'wheel>=0.33.6']

# -- Dependency groups --
[dependency-groups]
build = ['cython>=3.0.0', 'pip>=22.1.1', 'setuptools>=70.0.0', 'wheel>=0.33.6']
dace-cartesian = [
  'dace>=1.0.2,<2'  # renfined in [tool.uv.sources]
]
dace-next = [
  'dace>=1.0.0'  # refined in [tool.uv.sources]
]
dev = [
  {include-group = 'build'},
  {include-group = 'docs'},
  {include-group = 'frameworks'},
  {include-group = 'lint'},
  {include-group = 'scripts'},
  {include-group = 'test'},
  {include-group = 'typing'}
]
docs = [
  'esbonio>=0.16.0',
  'jupytext>=1.14',
  'matplotlib>=3.9.0',
  'myst-parser>=4.0.0',
  'pygments>=2.7.3',
  'sphinx>=7.3.7',
  'sphinx-rtd-theme>=3.0.1',
  'sphinx-toolbox>=3.8.1'
]
frameworks = [
  # 3rd party frameworks with some interoperability with gt4py
  'atlas4py>=0.41'
]
lint = [
  'pre-commit>=4.0.1',
  'ruff>=0.8.0',
  'tach>=0.23.0',
  'validate-pyproject-schema-store[all]>=2025.06.13'
]
scripts = ["pyyaml>=6.0.1", "typer>=0.12.3"]
test = [
  'coverage[toml]>=7.6.1',
  'hypothesis>=6.0.0',
  'nbmake>=1.4.6',
  'nox>=2025.02.09',
  'pytest>=8.0.1',
  'pytest-benchmark>=5.0.0',
  'pytest-cache>=1.0',
  'pytest-cov>=5.0.0',
  'pytest-factoryboy>=2.6.1',
  'pytest-instafail>=0.5.0',
  'pytest-xdist[psutil]>=3.5.0'
]
typing = [
  'mypy[faster-cache]>=1.13.0',
  'types-tabulate>=0.8.10',
  'types-PyYAML>=6.0.10',
  'types-decorator>=5.1.8',
  'types-docutils>=0.21.0',
  'types-pytz>=2024.2.0'
]

# -- Standard project description options (PEP 621) --
[project]
authors = [{name = 'ETH Zurich', email = 'gridtools@cscs.ch'}]
classifiers = [
  'Development Status :: 4 - Beta',
  'Environment :: Console',
  'Environment :: GPU :: NVIDIA CUDA',
  'Intended Audience :: Science/Research',
  'License :: OSI Approved :: BSD License',
  'Operating System :: POSIX',
  'Programming Language :: Python',
  'Programming Language :: Python :: 3.10',
  'Programming Language :: Python :: 3.11',
  'Programming Language :: Python :: 3.12',
  'Programming Language :: Python :: 3.13',
  'Programming Language :: Python :: Implementation :: CPython',
  'Topic :: Scientific/Engineering :: Atmospheric Science',
  'Topic :: Scientific/Engineering :: Mathematics',
  'Topic :: Scientific/Engineering :: Physics'
]
dependencies = [
  'attrs>=21.3',
  'black>=24.10',
  'boltons>=20.1',
  'cached-property>=1.5.1',
  'click>=8.0.0',
  'cmake>=3.22',
  'cytoolz>=1.0.1',
  'deepdiff>=8.1.0',
  'devtools>=0.6',
  'diskcache>=5.6.3',
  'factory-boy>=3.3.0',
  "filelock>=3.18.0",
  'frozendict>=2.3',
  'gridtools-cpp>=2.3.9,==2.*',
  'jinja2>=3.0.0',
  'lark>=1.1.2',
  'mako>=1.3',
  'nanobind>=1.4.0 ',
  'ninja>=1.10',
  'numpy>=1.26.4',
  'packaging>=20.0',
  'pybind11>=2.10.1',
  'setuptools>=70.0.0',
  'tabulate>=0.8.10',
  'toolz>=0.12.1',
  'typing-extensions>=4.12.0',
  'versioningit>=3.1.1',
  'xxhash>=3.5.0'
]
description = 'Python library for generating high-performance implementations of stencil kernels for weather and climate modeling from a domain-specific language (DSL)'
dynamic = ['version']
keywords = [
  'gridtools',
  'stencil',
  'weather',
  'climate',
  'performance',
  'portable',
  'hpc'
]
license = {text = 'BSD-3 License'}  # TODO: waiting for PEP 639 being implemented by setuptools (https://github.com/codecov/codecov-cli/issues/605)
name = 'gt4py'
readme = 'README.md'
requires-python = '>=3.10, <3.14'

[project.optional-dependencies]
cartesian = ['gt4py[jax,standard,testing]']
cuda11 = ['cupy-cuda11x>=12.0']
cuda12 = ['cupy-cuda12x>=12.0']
jax = ['jax>=0.4.26']
jax-cuda12 = ['jax[cuda12_local]>=0.4.26', 'gt4py[cuda12]']
next = ['gt4py[jax,standard,testing]']
rocm4_3 = ['cupy-rocm-4-3>=13.3.0']
rocm5_0 = ['cupy-rocm-5-0>=13.3.0']
rocm6_0 = ['cupy>=13.4.1']
standard = ['clang-format>=9.0', 'scipy>=1.14.1']
testing = ['hypothesis>=6.93', 'pytest>=7.0']

[project.scripts]
gtpyc = 'gt4py.cartesian.cli:gtpyc'

[project.urls]
Documentation = 'https://gridtools.github.io/gt4py'
Homepage = 'https://gridtools.github.io/'
Repository = 'https://github.com/GridTools/gt4py'

# ---- Other tools ----
# -- coverage --
[tool.coverage]

[tool.coverage.html]
directory = 'tests/_reports/coverage_html'

[tool.coverage.paths]
source = ['src/', '.nox/py*/lib/python3.*/site-packages/']

[tool.coverage.report]
# Regexes for lines to exclude from consideration
exclude_lines = [
  'raise AssertionError',  # Don't complain if tests don't hit defensive assertion code
  'raise NotImplementedError',  # Don't complain if tests don't hit defensive assertion code
  'if 0:',  # Don't complain if non-runnable code isn't run
  'if __name__ == .__main__.:'  # Don't complain if non-runnable code isn't run
]
ignore_errors = true

[tool.coverage.run]
branch = true
source_pkgs = ['gt4py']

# -- mypy  --
[tool.mypy]
disallow_incomplete_defs = true
disallow_untyped_defs = true
exclude = ['^setup\.py$', 'build/.*$', 'ci/*.$', 'docs/.*$', 'tests/.*$']
ignore_missing_imports = true
implicit_optional = false
implicit_reexport = false
install_types = true
namespace_packages = false
# pretty = true
show_column_numbers = true
show_error_codes = true
warn_redundant_casts = true
warn_unused_configs = true
warn_unused_ignores = true

# GT4Py configs
[[tool.mypy.overrides]]
disallow_incomplete_defs = true
disallow_untyped_defs = true
ignore_missing_imports = false
module = 'gt4py.*'

[[tool.mypy.overrides]]
# The following ignore_errors are only temporary.
# TODO: Fix errors and enable these settings.
disallow_incomplete_defs = false
disallow_untyped_defs = false
follow_imports = 'silent'
module = 'gt4py.cartesian.*'

[[tool.mypy.overrides]]
ignore_errors = true
module = 'gt4py.cartesian.frontend.nodes'

[[tool.mypy.overrides]]
ignore_errors = true
module = 'gt4py.cartesian.frontend.node_util'

[[tool.mypy.overrides]]
ignore_errors = true
module = 'gt4py.cartesian.frontend.gtscript_frontend'

[[tool.mypy.overrides]]
ignore_errors = true
module = 'gt4py.cartesian.frontend.defir_to_gtir'

[[tool.mypy.overrides]]
ignore_errors = true
module = 'gt4py.cartesian.frontend.meta'

[[tool.mypy.overrides]]
module = 'gt4py.eve.extended_typing'
warn_unused_ignores = false

[[tool.mypy.overrides]]
# TODO: Make this false and fix errors
disallow_untyped_defs = false
follow_imports = 'silent'
module = 'gt4py.storage.*'
warn_unused_ignores = false

[[tool.mypy.overrides]]
disallow_incomplete_defs = false
disallow_untyped_defs = false
module = 'gt4py.next.iterator.*'

[[tool.mypy.overrides]]
disallow_incomplete_defs = false
disallow_untyped_defs = false
module = 'gt4py.next.program_processors.runners.dace_iterator.*'

[[tool.mypy.overrides]]
ignore_errors = true
module = 'gt4py.next.iterator.runtime'

# -- pytest --
[tool.pytest]

[tool.pytest.ini_options]
markers = [
  'all: special marker that skips all tests',
  'requires_atlas: tests that require `atlas4py` bindings package',
  'requires_dace: tests that require `dace` package',
  'requires_gpu: tests that require a NVidia GPU (`cupy` and `cudatoolkit` are required)',
  'uses_applied_shifts: tests that require backend support for applied-shifts',
  'uses_can_deref: tests that require backend support for can_deref builtin function',
  'uses_composite_shifts: tests that use composite shifts in unstructured domain',
  'uses_constant_fields: tests that require backend support for constant fields',
  'uses_dynamic_offsets: tests that require backend support for dynamic offsets',
  'uses_floordiv: tests that require backend support for floor division',
  'uses_if_stmts: tests that require backend support for if-statements',
  'uses_index_fields: tests that require backend support for index fields',
  'uses_ir_if_stmts',
  'uses_lift: tests that require backend support for lift builtin function',
  'uses_negative_modulo: tests that require backend support for modulo on negative numbers',
  'uses_origin: tests that require backend support for domain origin',
  'uses_reduce_with_lambda: tests that use lambdas as reduce functions',
  'uses_reduction_with_only_sparse_fields: tests that require backend support for with sparse fields',
  'uses_scalar_in_domain_and_fo',
  'uses_scan: tests that uses scan',
  'uses_scan_in_field_operator: tests that require backend support for scan in field operator',
  'uses_scan_in_stencil: tests that require backend support for scan in stencil',
  'uses_scan_without_field_args: tests that require calls to scan that do not have any fields as arguments',
  'uses_scan_nested: tests that use nested scans',
  'uses_scan_requiring_projector: tests need a projector implementation in gtfn',
  'uses_sparse_fields: tests that require backend support for sparse fields',
  'uses_sparse_fields_as_output: tests that require backend support for writing sparse fields',
  'uses_strided_neighbor_offset: tests that require backend support for strided neighbor offset',
  'uses_tuple_args: tests that require backend support for tuple arguments',
  'uses_tuple_args_with_different_but_promotable_dims: test that requires backend support for tuple args with different but promotable dims',
  'uses_tuple_iterator: tests that require backend support to deref tuple iterators',
  'uses_tuple_returns: tests that require backend support for tuple results',
  'uses_zero_dimensional_fields: tests that require backend support for zero-dimensional fields',
  'uses_cartesian_shift: tests that use a Cartesian connectivity',
  'uses_unstructured_shift: tests that use a unstructured connectivity',
  'uses_max_over: tests that use the max_over builtin',
  'uses_mesh_with_skip_values: tests that use a mesh with skip values',
  'uses_concat_where: tests that use the concat_where builtin',
  'uses_program_metrics: tests that require backend support for program metrics',
  'checks_specific_error: tests that rely on the backend to produce a specific error message'
]
norecursedirs = ['dist', 'build', 'cpp_backend_tests/build*', '_local/*', '.*']
testpaths = 'tests'
xfail_strict = true

# -- ruff --
[tool.ruff]
line-length = 100  # It should be the same as in `tool.black.line-length` above
respect-gitignore = true
show-fixes = true
# show-source = true
target-version = 'py310'

[tool.ruff.format]
docstring-code-format = true

[tool.ruff.lint]
# -- Rules set to be considered --
# A: flake8-builtins
# B: flake8-bugbear
# C4: flake8-comprehensions
# CPY: flake8-copyright
# D: pydocstyle
# DOC: pydoclint
# E: pycodestyle
# ERA: eradicate
# F: Pyflakes
# FA100: future-rewritable-type-annotation
# FBT: flake8-boolean-trap
# FLY: flynt
# I: isort
# ICN: flake8-import-conventions
# ISC: flake8-implicit-str-concat
# N: pep8-naming
# NPY: NumPy-specific rules
# PERF: Perflint
# PGH: pygrep-hooks
# PTH: flake8-use-pathlib
# Q: flake8-quotes
# RUF: Ruff-specific rules
# SIM: flake8-simplify
# T10: flake8-debugger
# TD: flake8-todos
# UP: pyupgrade
# YTT: flake8-2020
exclude = ['docs/**', "examples/**", "tests/**"]
explicit-preview-rules = true
extend-select = ["F822"]  # TODO(egparedes): remove when not longer in preview
ignore = [
  'E501',  # [line-too-long]
  'B905',  # [zip-without-explicit-strict]  # TODO(egparedes): remove when possible
  'TD003'  # [missing-todo-link]
]
preview = true  # use only with explicit-preview-rules=true
select = ['A', 'B', 'CPY', 'E', 'ERA', 'F', 'FA100', 'I', 'ISC', 'NPY', 'Q', 'RUF', 'T10', 'YTT']
typing-modules = ['gt4py.eve.extended_typing']
unfixable = []

[tool.ruff.lint.flake8-builtins]
builtins-allowed-modules = ['builtins']

[tool.ruff.lint.isort]
combine-as-imports = true
# force-wrap-aliases = true
known-first-party = ['gt4py', '__externals__', '__gtscript__']
known-third-party = [
  'attr',
  'black',
  'boltons',
  'cached_property',
  'click',
  'cupy',
  'dace',
  'devtools',
  'factory',
  'hypothesis',
  'importlib_resources',
  'jinja2',
  'mako',
  'networkx',
  'numpy',
  'packaging',
  'pybind11',
  'pytest',
  'pytest_factoryboy',
  'setuptools',
  'tabulate',
  'typing_extensions',
  'xxhash'
]
lines-after-imports = 2
order-by-type = true
section-order = [
  'future',
  'standard-library',
  'third-party',
  'first-party',
  'tests',
  'local-folder'
]
split-on-trailing-comma = false

[tool.ruff.lint.isort.sections]
'tests' = ['cartesian_tests', 'eve_tests', 'next_tests', 'storage_tests']

[tool.ruff.lint.mccabe]
max-complexity = 15

# -- setuptools build backend --
[tool.setuptools]
platforms = ['Linux', 'Mac']

[tool.setuptools.cmdclass]
# This is required for the `onbuild` versioningit hook
build_py = "versioningit.cmdclass.build_py"
sdist = "versioningit.cmdclass.sdist"

[tool.setuptools.package-data]
'*' = ['*.in', '*.txt']
'gt4py' = ['py.typed', '*.md', '*.rst']

[tool.setuptools.packages]
find = {namespaces = false, where = ['src']}

# -- uv: packages & workspace --
[tool.uv]
conflicts = [
  [
    {extra = 'cuda11'},
    {extra = 'jax-cuda12'},
    {extra = 'rocm4_3'},
    {extra = 'rocm5_0'},
    {extra = 'rocm6_0'}
  ],
  [
    {group = 'dace-cartesian'},
    {group = 'dace-next'}
  ]
]
default-groups = ["dev"]
required-version = ">=0.6.10"

[[tool.uv.index]]
explicit = true
name = 'test.pypi'
url = 'https://test.pypi.org/simple'

[tool.uv.sources]
atlas4py = {index = "test.pypi"}
dace = [
<<<<<<< HEAD
  {git = "https://github.com/GridTools/dace", branch = "romanc/stree-to-sdfg", group = "dace-cartesian"},
  {git = "https://github.com/GridTools/dace", tag = "__gt4py-next-integration_2025_07_23", group = "dace-next"}
=======
  {git = "https://github.com/GridTools/dace", tag = "__gt4py-next-integration_2025_07_25", group = "dace-next"}
>>>>>>> 90b653a7
]

# -- versioningit --
[tool.versioningit]
default-version = "0.0.0+missing.version.info"

[tool.versioningit.format]
dirty = "{base_version}+dirty"  # Example: 1.2.3+dirty
distance = "{base_version}.post{distance}+{rev}"  # Example: 1.2.3.post42+e174a1f
distance-dirty = "{base_version}.post{distance}+{rev}.dirty"  # Example: 1.2.3.post42+e174a1f.dirty

[tool.versioningit.onbuild]
build-file = "gt4py/__about__.py"
regex = "^\\s*on_build_version:\\s*Final\\s*=\\s*(?P<version>.*)"
source-file = "src/gt4py/__about__.py"

[tool.versioningit.vcs]
describe-subst = "$Format:%(describe:tags,match=v*)$"
method = "git-archive"<|MERGE_RESOLUTION|>--- conflicted
+++ resolved
@@ -448,12 +448,8 @@
 [tool.uv.sources]
 atlas4py = {index = "test.pypi"}
 dace = [
-<<<<<<< HEAD
   {git = "https://github.com/GridTools/dace", branch = "romanc/stree-to-sdfg", group = "dace-cartesian"},
-  {git = "https://github.com/GridTools/dace", tag = "__gt4py-next-integration_2025_07_23", group = "dace-next"}
-=======
   {git = "https://github.com/GridTools/dace", tag = "__gt4py-next-integration_2025_07_25", group = "dace-next"}
->>>>>>> 90b653a7
 ]
 
 # -- versioningit --
