# -- Build system requirements (PEP 518) --

[build-system]
build-backend = 'setuptools.build_meta'
requires = ['setuptools>=70.0.0', 'wheel>=0.33.6', 'cython>=3.0.0']

# -- Dependency groups --
[dependency-groups]
build = [
  'bump-my-version>=0.16.0',
  'cython>=3.0.0',
  'pip>=22.1.1',
  'setuptools>=70.0.0',
  'wheel>=0.33.6'
]
dev = [
  {include-group = 'build'},
  {include-group = 'docs'},
  {include-group = 'frameworks'},
  {include-group = 'lint'},
  {include-group = 'test'},
  {include-group = 'typing'}
]
docs = [
  'esbonio>=0.16.0',
  'jupytext>=1.14',
  'matplotlib>=3.3',
  'myst-parser>=4.0.0',
  'pygments>=2.7.3',
  'sphinx>=7.3.7',
  'sphinx-rtd-theme>=3.0.1',
  'sphinx-toolbox>=3.8.1'
]
frameworks = [
  # 3rd party frameworks with some interoperability with gt4py
  'atlas4py>=0.35'
]
lint = [
  'pre-commit>=4.0.1',
  'ruff>=0.8.0',
  'tach>=0.16.0'
]
test = [
  'coverage[toml]>=7.5.0',
  'hypothesis>=6.0.0',
  'nbmake>=1.4.6',
  'nox>=2024.10.9',
  'pytest>=8.0.1',
  'pytest-benchmark>=5.0.0',
  'pytest-cache>=1.0',
  'pytest-cov>=5.0.0',
  'pytest-factoryboy>=2.6.1',
  'pytest-instafail>=0.5.0',
  'pytest-xdist[psutil]>=3.5.0'
]
typing = [
  'mypy[faster-cache]>=1.13.0',
  'types-tabulate>=0.8.10',
  'types-PyYAML>=6.0.10',
  'types-decorator>=5.1.8',
  'types-docutils>=0.21.0',
  'types-pytz>=2024.2.0'
]

# -- Standard project description options (PEP 621) --
[project]
authors = [{name = 'ETH Zurich', email = 'gridtools@cscs.ch'}]
classifiers = [
  'Development Status :: 4 - Beta',
  'Environment :: Console',
  'Environment :: GPU :: NVIDIA CUDA',
  'Intended Audience :: Science/Research',
  'License :: OSI Approved :: BSD License',
  'Operating System :: POSIX',
  'Programming Language :: Python',
  'Programming Language :: Python :: 3.10',
  'Programming Language :: Python :: 3.11',
  'Programming Language :: Python :: Implementation :: CPython',
  'Topic :: Scientific/Engineering :: Atmospheric Science',
  'Topic :: Scientific/Engineering :: Mathematics',
  'Topic :: Scientific/Engineering :: Physics'
]
dependencies = [
  'attrs>=21.3',
  'black>=22.3',
  'boltons>=20.1',
  'cached-property>=1.5.1',
  'click>=8.0.0',
  'cmake>=3.22',
  'cytoolz>=0.12.1',
  'deepdiff>=5.6.0',
  'devtools>=0.6',
  'diskcache>=5.6.3',
  'factory-boy>=3.3.0',
  'filelock>=3.16.1',
  'frozendict>=2.3',
  'gridtools-cpp>=2.3.8,==2.*',
  'jinja2>=3.0.0',
  'lark>=1.1.2',
  'mako>=1.1',
  'nanobind>=1.4.0 ',
  'ninja>=1.10',
  'numpy>=1.23.3',
  'packaging>=20.0',
  'pybind11>=2.10.1',
  'setuptools>=70.0.0',
  'tabulate>=0.8.10',
  'toolz>=0.12.1',
  'typing-extensions>=4.11.0',
  'xxhash>=1.4.4,<3.1.0'
]
description = 'Python library for generating high-performance implementations of stencil kernels for weather and climate modeling from a domain-specific language (DSL)'
dynamic = ['version']
keywords = [
  'gridtools',
  'stencil',
  'weather',
  'climate',
  'performance',
  'portable',
  'hpc'
]
license = {text = 'BSD-3 License'}  # TODO: waiting for PEP 639 being implemented by setuptools (https://github.com/codecov/codecov-cli/issues/605)
name = 'gt4py'
readme = 'README.md'
requires-python = '>=3.10, <3.12'

[project.optional-dependencies]
# bundles
all = ['gt4py[dace,formatting,jax,performance,testing]']
# device-specific extras
cuda11 = ['cupy-cuda11x>=12.0']
cuda12 = ['cupy-cuda12x>=12.0']
# features
dace = ['dace>=1.0.1,<1.1.0']  # v1.x will contain breaking changes, see https://github.com/spcl/dace/milestone/4
dace-next = ['dace']  # pull dace latest version from the git repository
formatting = ['clang-format>=9.0']
jax = ['jax>=0.4.26']
jax-cuda12 = ['jax[cuda12_local]>=0.4.26', 'gt4py[cuda12]']
performance = ['scipy>=1.9.2']
rocm4_3 = ['cupy-rocm-4-3>=13.3.0']
rocm5_0 = ['cupy-rocm-5-0>=13.3.0']
testing = ['hypothesis>=6.0.0', 'pytest>=7.0']

[project.scripts]
gtpyc = 'gt4py.cartesian.cli:gtpyc'

[project.urls]
Documentation = 'https://gridtools.github.io/gt4py'
Homepage = 'https://gridtools.github.io/'
Repository = 'https://github.com/GridTools/gt4py'

# ---- Other tools ----
# -- bump-my-version --
[tool.bumpversion]
allow_dirty = false
commit = false
commit_args = ''
current_version = '1.0.4'
ignore_missing_version = false
message = 'Bump version: {current_version} → {new_version}'
parse = '(?P<major>\d+)\.(?P<minor>\d+)(\.(?P<patch>\d+))?'
regex = false
replace = '{new_version}'
search = '{current_version}'
serialize = ['{major}.{minor}.{patch}']
sign_tags = false
tag = false
tag_message = 'Bump version: {current_version} → {new_version}'
tag_name = 'v{new_version}'

[[tool.bumpversion.files]]
filename = 'src/gt4py/__about__.py'

# -- coverage --
[tool.coverage]

[tool.coverage.html]
directory = 'tests/_reports/coverage_html'

[tool.coverage.paths]
source = ['src/', '.nox/py*/lib/python3.*/site-packages/']

[tool.coverage.report]
# Regexes for lines to exclude from consideration
exclude_lines = [
  'raise AssertionError',  # Don't complain if tests don't hit defensive assertion code
  'raise NotImplementedError',  # Don't complain if tests don't hit defensive assertion code
  'if 0:',  # Don't complain if non-runnable code isn't run
  'if __name__ == .__main__.:'  # Don't complain if non-runnable code isn't run
]
ignore_errors = true

[tool.coverage.run]
branch = true
source_pkgs = ['gt4py']

# -- mypy  --
[tool.mypy]
disallow_incomplete_defs = true
exclude = [
  '^setup\.py$',
  'build/.*$',
  'ci/*.$',
  'docs/.*$',
  'tests/.*$'
]
ignore_missing_imports = true
implicit_optional = false
implicit_reexport = false
install_types = true
namespace_packages = false
# pretty = true
show_column_numbers = true
show_error_codes = true
warn_redundant_casts = true
warn_unused_configs = true
warn_unused_ignores = true

# GT4Py configs
[[tool.mypy.overrides]]
allow_incomplete_defs = false
allow_untyped_defs = false
ignore_missing_imports = false
module = 'gt4py.*'

[[tool.mypy.overrides]]
# The following ignore_errors are only temporary.
# TODO: Fix errors and enable these settings.
allow_incomplete_defs = true
allow_untyped_defs = true
follow_imports = 'silent'
module = 'gt4py.cartesian.*'

[[tool.mypy.overrides]]
ignore_errors = true
module = 'gt4py.cartesian.backend.pyext_builder'

[[tool.mypy.overrides]]
ignore_errors = true
module = 'gt4py.cartesian.frontend.nodes'

[[tool.mypy.overrides]]
ignore_errors = true
module = 'gt4py.cartesian.frontend.node_util'

[[tool.mypy.overrides]]
ignore_errors = true
module = 'gt4py.cartesian.frontend.gtscript_frontend'

[[tool.mypy.overrides]]
ignore_errors = true
module = 'gt4py.cartesian.frontend.defir_to_gtir'

[[tool.mypy.overrides]]
ignore_errors = true
module = 'gt4py.cartesian.frontend.meta'

[[tool.mypy.overrides]]
module = 'gt4py.eve.extended_typing'
warn_unused_ignores = false

[[tool.mypy.overrides]]
# TODO: Make this false and fix errors
allow_untyped_defs = true
follow_imports = 'silent'
module = 'gt4py.storage.*'
warn_unused_ignores = false

[[tool.mypy.overrides]]
allow_incomplete_defs = true
allow_untyped_defs = true
module = 'gt4py.next.iterator.*'

[[tool.mypy.overrides]]
allow_incomplete_defs = true
allow_untyped_defs = true
module = 'gt4py.next.program_processors.runners.dace_iterator.*'

[[tool.mypy.overrides]]
ignore_errors = true
module = 'gt4py.next.ffront.decorator'

[[tool.mypy.overrides]]
ignore_errors = true
module = 'gt4py.next.iterator.runtime'

# -- pytest --
[tool.pytest]

[tool.pytest.ini_options]
markers = [
  'all: special marker that skips all tests',
  'requires_atlas: tests that require `atlas4py` bindings package',
  'requires_dace: tests that require `dace` package',
  'requires_gpu: tests that require a NVidia GPU (`cupy` and `cudatoolkit` are required)',
  'uses_applied_shifts: tests that require backend support for applied-shifts',
  'uses_can_deref: tests that require backend support for can_deref builtin function',
  'uses_composite_shifts: tests that use composite shifts in unstructured domain',
  'uses_constant_fields: tests that require backend support for constant fields',
  'uses_dynamic_offsets: tests that require backend support for dynamic offsets',
  'uses_floordiv: tests that require backend support for floor division',
  'uses_if_stmts: tests that require backend support for if-statements',
  'uses_index_fields: tests that require backend support for index fields',
  'uses_ir_if_stmts',
  'uses_lift: tests that require backend support for lift builtin function',
  'uses_negative_modulo: tests that require backend support for modulo on negative numbers',
  'uses_origin: tests that require backend support for domain origin',
  'uses_reduce_with_lambda: tests that use lambdas as reduce functions',
  'uses_reduction_with_only_sparse_fields: tests that require backend support for with sparse fields',
  'uses_scalar_in_domain_and_fo',
  'uses_scan: tests that uses scan',
  'uses_scan_1d_field: that that uses scan on 1D vertical field',
  'uses_scan_in_field_operator: tests that require backend support for scan in field operator',
  'uses_scan_in_stencil: tests that require backend support for scan in stencil',
  'uses_scan_without_field_args: tests that require calls to scan that do not have any fields as arguments',
  'uses_scan_nested: tests that use nested scans',
  'uses_scan_requiring_projector: tests need a projector implementation in gtfn',
  'uses_sparse_fields: tests that require backend support for sparse fields',
  'uses_sparse_fields_as_output: tests that require backend support for writing sparse fields',
  'uses_strided_neighbor_offset: tests that require backend support for strided neighbor offset',
  'uses_tuple_args: tests that require backend support for tuple arguments',
  'uses_tuple_iterator: tests that require backend support to deref tuple iterators',
  'uses_tuple_returns: tests that require backend support for tuple results',
  'uses_zero_dimensional_fields: tests that require backend support for zero-dimensional fields',
  'uses_cartesian_shift: tests that use a Cartesian connectivity',
  'uses_unstructured_shift: tests that use a unstructured connectivity',
  'uses_max_over: tests that use the max_over builtin',
  'uses_mesh_with_skip_values: tests that use a mesh with skip values',
  'checks_specific_error: tests that rely on the backend to produce a specific error message'
]
norecursedirs = ['dist', 'build', 'cpp_backend_tests/build*', '_local/*', '.*']
testpaths = 'tests'

# -- ruff --
[tool.ruff]
line-length = 100  # It should be the same as in `tool.black.line-length` above
respect-gitignore = true
show-fixes = true
# show-source = true
target-version = 'py310'

[tool.ruff.format]
docstring-code-format = true

[tool.ruff.lint]
# # Rules sets:
# E: pycodestyle
# F: Pyflakes
# I: isort
# B: flake8-bugbear
# A: flake8-builtins
# T10: flake8-debugger
# ERA: eradicate
# NPY: NumPy-specific rules
# RUF: Ruff-specific rules
ignore = [
  'E501',  # [line-too-long]
  'B905'  # [zip-without-explicit-strict]  # TODO(egparedes): Reevaluate this rule
]
select = ['E', 'F', 'I', 'B', 'A', 'T10', 'ERA', 'NPY', 'RUF']
typing-modules = ['gt4py.eve.extended_typing']
unfixable = []

[tool.ruff.lint.flake8-builtins]
builtins-allowed-modules = ['builtins']

[tool.ruff.lint.isort]
combine-as-imports = true
# force-wrap-aliases = true
known-first-party = ['gt4py', '__externals__', '__gtscript__']
known-third-party = [
  'attr',
  'black',
  'boltons',
  'cached_property',
  'click',
  'cupy',
  'dace',
  'devtools',
  'factory',
  'hypothesis',
  'importlib_resources',
  'jinja2',
  'mako',
  'networkx',
  'numpy',
  'packaging',
  'pybind11',
  'pytest',
  'pytest_factoryboy',
  'setuptools',
  'tabulate',
  'typing_extensions',
  'xxhash'
]
lines-after-imports = 2
order-by-type = true
section-order = [
  'future',
  'standard-library',
  'third-party',
  'first-party',
  'tests',
  'local-folder'
]
split-on-trailing-comma = false

[tool.ruff.lint.isort.sections]
'tests' = ['cartesian_tests', 'eve_tests', 'next_tests', 'storage_tests']

[tool.ruff.lint.mccabe]
max-complexity = 15

[tool.ruff.lint.per-file-ignores]
'src/gt4py/cartesian/*' = ['RUF012']
'src/gt4py/eve/extended_typing.py' = ['F401', 'F405']
'src/gt4py/next/__init__.py' = ['F401']

# -- setuptools build backend --
[tool.setuptools]
platforms = ['Linux', 'Mac']

[tool.setuptools.dynamic]
version = {attr = 'gt4py.__about__.__version__'}

[tool.setuptools.package-data]
'*' = ['*.in', '*.txt']
'gt4py' = ['py.typed', '*.md', '*.rst']

[tool.setuptools.packages]
find = {namespaces = false, where = ['src']}

# -- uv: packages & workspace --
[tool.uv]
conflicts = [
  [
    {extra = 'cuda11'},
    {extra = 'jax-cuda12'},
    {extra = 'rocm4_3'},
    {extra = 'rocm5_0'}
  ],
  [
    {extra = 'dace'},
    {extra = 'dace-next'}
  ],
  [
    {extra = 'all'},
    {extra = 'dace-next'}
  ]
]

[[tool.uv.index]]
explicit = true
name = 'test.pypi'
url = 'https://test.pypi.org/simple/'

[tool.uv.sources]
atlas4py = {index = "test.pypi"}
<<<<<<< HEAD
dace = {git = "https://github.com/edopao/dace", branch = "fix-prune_connectors", extra = "dace-next"}
=======
dace = {git = "https://github.com/spcl/dace", branch = "main", extra = "dace-next"}
>>>>>>> 39a30495
<|MERGE_RESOLUTION|>--- conflicted
+++ resolved
@@ -457,8 +457,4 @@
 
 [tool.uv.sources]
 atlas4py = {index = "test.pypi"}
-<<<<<<< HEAD
-dace = {git = "https://github.com/edopao/dace", branch = "fix-prune_connectors", extra = "dace-next"}
-=======
-dace = {git = "https://github.com/spcl/dace", branch = "main", extra = "dace-next"}
->>>>>>> 39a30495
+dace = {git = "https://github.com/spcl/dace", branch = "main", extra = "dace-next"}