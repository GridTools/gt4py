--- conflicted
+++ resolved
@@ -448,11 +448,7 @@
 [tool.uv.sources]
 atlas4py = {index = "test.pypi"}
 dace = [
-<<<<<<< HEAD
-  {git = "https://github.com/GridTools/dace", tag = "__gt4py-next-integration_2025_07_21_I", group = "dace-next"}
-=======
   {git = "https://github.com/GridTools/dace", tag = "__gt4py-next-integration_2025_07_23_II", group = "dace-next"}
->>>>>>> fd14c7df
 ]
 
 # -- versioningit --
