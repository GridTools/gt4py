--- conflicted
+++ resolved
@@ -439,14 +439,10 @@
 
 [tool.uv.sources]
 atlas4py = {index = "test.pypi"}
-<<<<<<< HEAD
 dace = [
   {git = "https://github.com/romanc/dace", branch = "romanc/stree-to-sdfg", extra = "dace-cartesian"},
-  {git = "https://github.com/GridTools/dace", tag = "__gt4py-next-integration_2025_06_13", extra = "dace-next"}
-]
-=======
-dace = {git = "https://github.com/GridTools/dace", tag = "__gt4py-next-integration_2025_07_03", extra = "dace-next"}
->>>>>>> 700fedf0
+  {git = "https://github.com/GridTools/dace", tag = "__gt4py-next-integration_2025_07_03", extra = "dace-next"}
+]
 
 # -- versioningit --
 [tool.versioningit]
