--- conflicted
+++ resolved
@@ -302,11 +302,8 @@
   'uses_unstructured_shift: tests that use a unstructured connectivity',
   'uses_max_over: tests that use the max_over builtin',
   'uses_mesh_with_skip_values: tests that use a mesh with skip values',
-<<<<<<< HEAD
   'uses_concat_where: tests that use the concat_where builtin',
-=======
   'uses_program_metrics: tests that require backend support for program metrics',
->>>>>>> 94982703
   'checks_specific_error: tests that rely on the backend to produce a specific error message'
 ]
 norecursedirs = ['dist', 'build', 'cpp_backend_tests/build*', '_local/*', '.*']
