--- conflicted
+++ resolved
@@ -427,12 +427,8 @@
 [tool.uv.sources]
 atlas4py = {index = "test.pypi"}
 dace = [
-<<<<<<< HEAD
   {git = "https://github.com/romanc/dace", branch = "romanc/stree-to-sdfg", group = "dace-cartesian"},
-  {git = "https://github.com/GridTools/dace", tag = "__gt4py-next-integration_2025_07_14", group = "dace-next"}
-=======
   {git = "https://github.com/GridTools/dace", tag = "__gt4py-next-integration_2025_07_16", group = "dace-next"}
->>>>>>> 6e494c12
 ]
 
 # -- versioningit --
