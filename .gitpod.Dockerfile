--- conflicted
+++ resolved
@@ -3,11 +3,7 @@
 USER root
 RUN apt-get update \
     && apt-get install -y libboost-all-dev \
-<<<<<<< HEAD
-    && apt-get clean && rm -rf /var/cache/apt/* && rm -rf /var/lib/apt/lists/* && rm -rf /tmp/*
-=======
     && rm -rf /var/lib/apt/lists/*
->>>>>>> a43d96ab
 
 USER gitpod
 
