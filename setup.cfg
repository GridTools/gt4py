--- conflicted
+++ resolved
@@ -48,11 +48,7 @@
     devtools>=0.5
     frozendict>=2.3
     jinja2>=2.10
-<<<<<<< HEAD
-    lark-parser>=0.12
-=======
     lark>=1.1.2
->>>>>>> b2cd2757
     mako>=1.1
     networkx>=2.4
     numpy>=1.21
