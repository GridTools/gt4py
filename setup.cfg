# This file is mainly used to configure package creation with setuptools.
# Documentation:
# http://setuptools.readthedocs.io/en/latest/setuptools.html#configuring-setup-using-setup-cfg-files
#
# Additionally, it stores settings of other development tools (linters, type checkers, etc..

[metadata]
name = gt4py
author = ETH Zurich
author_email = enriqueg@cscs.ch
description = Python API to develop performance portable applications for weather and climate
license = gpl3
license_files = LICENSE.txt
long_description = file: README.rst
long_description_content_type = text/x-rst; charset=UTF-8
url = https://gridtools.github.io/
project_urls =
    Source Code = https://github.com/GridTools/gt4py

platforms = Linux, Mac

# From: https://pypi.python.org/pypi?%3Aaction=list_classifiers
classifiers =
    Development Status :: 3 - Alpha
    Intended Audience :: Science/Research
    License :: OSI Approved :: GNU General Public License v3 or later (GPLv3+)
    Operating System :: POSIX
    Programming Language :: Python
    Programming Language :: Python :: 3.8
    Programming Language :: Python :: 3.9
    Programming Language :: Python :: Implementation :: CPython
    Topic :: Scientific/Engineering :: Atmospheric Science
    Topic :: Scientific/Engineering :: Mathematics
    Topic :: Scientific/Engineering :: Physics

[options]
zip_safe = False
packages = find:
package_dir =
    =src
include_package_data = True
python_requires = >= 3.8
install_requires =
    attrs>=20.3
    black>=19.3b0
    cached-property>=1.5
    click>=7.1
    jinja2>=2.10
    numpy>=1.15
    scipy>=1.4
    packaging>=20.0
    pybind11>=2.5
    tabulate>=0.8
    typing-extensions>=3.7
    # ---- eve / gtc ----
    boltons>=20.0
    cytoolz>=0.11
    devtools>=0.5
    mako>=1.1
    networkx>=2.4
    pydantic>=1.5
    toolz>=0.11
    typing_inspect>=0.6.0
    xxhash>=1.4.4

[options.packages.find]
where = src
exclude =
    tests

[options.extras_require]
# Add here additional requirements for extra features, to install with:
# `pip install gt4py[cuda90]` like:
cuda =
    cupy
cuda90 =
    cupy-cuda90
cuda91 =
    cupy-cuda91
cuda92 =
    cupy-cuda92
cuda100 =
    cupy-cuda100
cuda101 =
    cupy-cuda101
cuda102 =
    cupy-cuda102
<<<<<<< HEAD
dace =
    dace@git+https://github.com/spcl/dace.git@aa94b8f603e2341215647ae0ce4056df55049fe2
dawn =
    dawn4py@git+https://github.com/MeteoSwiss-APN/dawn.git@0.0.2#subdirectory=dawn
=======
>>>>>>> a0e69886
format =
    clang-format>=9.0
testing =
    hypothesis>=4.14
    pytest~=6.1
    tox~=3.14

[options.entry_points]
# CLI entry points to be installed
console_scripts =
    gtpyc = gt4py.cli:gtpyc


#---- Development tools ----

#-- coverage --
[coverage:run]
branch = True
source_pkgs =
    eve

[coverage:paths]
source =
    src/
    .tox/*/site-packages/

[coverage:report]
# Regexes for lines to exclude from consideration
exclude_lines =
    # Don't complain if tests don't hit defensive assertion code:
    raise AssertionError
    raise NotImplementedError

    # Don't complain if non-runnable code isn't run:
    if 0:
    if __name__ == .__main__.:

ignore_errors = True

[coverage:html]
directory = tests/_reports/coverage_html


#-- flake8 --
[flake8]
# Some sane defaults for the code style checker flake8
max-line-length = 100
max-complexity = 15
doctests=true
ignore =
    B008    # Do not perform function calls in argument defaults
    D1      # Public code object needs docstring
    DAR     # Disable dargling errors by default
    E203    # Whitespace before ':' (black formatter breaks this sometimes)
    E501    # Line too long (using Bugbear's B950 warning)
    W503    # Line break occurred before a binary operator

exclude =
    .eggs
    .gt_cache
    .ipynb_checkpoints
    .tox
    _local_
    build
    dist
    docs
    _external_src
    tests/_disabled
    setup.py

rst-roles=
    py:mod, mod,
    py:func, func,
    py:data, data,
    py:const, const,
    py:class, class,
    py:meth, meth,
    py:attr, attr,
    py:exc, exc,
    py:obj, obj,


#-- isort --
[tool:isort]
skip_glob =
    *.venv/**
    _local/**
line_length = 100
force_grid_wrap = 0
include_trailing_comma = true
multi_line_output = 3
use_parentheses = true
lines_after_imports = 2
default_section = THIRDPARTY
sections = FUTURE,STDLIB,THIRDPARTY,FIRSTPARTY,LOCALFOLDER
known_first_party = eve,gtc,gt4py,tests,__externals__,__gtscript__
known_third_party = attr,black,boltons,cached_property,click,dace,devtools,factory,hypothesis,jinja2,mako,networkx,numpy,packaging,pkg_resources,pybind11,pydantic,pytest,pytest_factoryboy,setuptools,tabulate,typing_extensions,xxhash

#-- mypy --
[mypy]
follow_imports = silent
ignore_missing_imports = True
show_column_numbers = True
show_error_codes = True
# TODO enable in a next step
#allow_redefinition = True
#strict_optional = True
#warn_return_any = True
#warn_unused_configs = True
#warn_unused_ignores = True

[mypy-eve.*]
allow_untyped_defs = False

[mypy-gtc.*]
allow_untyped_defs = False


#-- pytest --
[tool:pytest]
# Set coverage options but do not run it by default (only tox does)
addopts = --cov-config=setup.cfg --cov-report html
markers =
    lit_suite: pytest item running a LLVM-lit test suite
norecursedirs =
    dist
    build
    _local*
    .*
testpaths = tests


#-- sphinx --
#[build_sphinx]
#source_dir = docs
#build_dir = build/sphinx
#warning-is-error = True<|MERGE_RESOLUTION|>--- conflicted
+++ resolved
@@ -85,13 +85,8 @@
     cupy-cuda101
 cuda102 =
     cupy-cuda102
-<<<<<<< HEAD
 dace =
     dace@git+https://github.com/spcl/dace.git@aa94b8f603e2341215647ae0ce4056df55049fe2
-dawn =
-    dawn4py@git+https://github.com/MeteoSwiss-APN/dawn.git@0.0.2#subdirectory=dawn
-=======
->>>>>>> a0e69886
 format =
     clang-format>=9.0
 testing =
