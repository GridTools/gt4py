--- conflicted
+++ resolved
@@ -45,10 +45,6 @@
     black>=19.3b0
     cached-property>=1.5
     click>=7.1
-<<<<<<< HEAD
-=======
-    dace==0.13
->>>>>>> 148a16fe
     jinja2>=2.10
     numpy>=1.15
     scipy>=1.4
@@ -90,7 +86,7 @@
 cuda102 =
     cupy-cuda102
 dace =
-    dace@git+https://github.com/spcl/dace.git@aa94b8f603e2341215647ae0ce4056df55049fe2
+    dace==0.13
 format =
     clang-format>=9.0
 testing =
