# This file is mainly used to configure package creation with setuptools.
# Documentation:
# http://setuptools.readthedocs.io/en/latest/setuptools.html#configuring-setup-using-setup-cfg-files
#
# Additionally, it stores settings of other development tools (linters, type checkers, etc..

[metadata]
name = gt4py-functional
version = attr: functional.version.__version__
author = ETH Zurich
author_email = gridtools@cscs.ch
description = Python API to develop performance portable applications for weather and climate
license = gpl3
license_files = LICENSE.txt
long_description = file: README.rst
long_description_content_type = text/x-rst; charset=UTF-8
url = https://gridtools.github.io/
project_urls =
    Source Code = https://github.com/GridTools/gt4py

platforms = Linux, Mac

# From: https://pypi.python.org/pypi?%3Aaction=list_classifiers
classifiers =
    Development Status :: 3 - Alpha
    Intended Audience :: Science/Research
    License :: OSI Approved :: GNU General Public License v3 or later (GPLv3+)
    Operating System :: POSIX
    Programming Language :: Python
    Programming Language :: Python :: 3.10
    Programming Language :: Python :: Implementation :: CPython
    Topic :: Scientific/Engineering :: Atmospheric Science
    Topic :: Scientific/Engineering :: Mathematics
    Topic :: Scientific/Engineering :: Physics

[options]
zip_safe = False
packages = find:
package_dir =
    =src
python_requires = >= 3.10
install_requires =
    attrs>=20.3
    black>=22.3
    boltons>=20.0
    click>=7.1
    cmake>=3.22
    cytoolz>=0.11
    deepdiff>=5.8
    devtools>=0.5
    deepdiff>=5.8
    frozendict>=2.3
    gridtools-cpp>=2.2.2,==2.*
    jinja2>=2.10
    lark>=1.1.2
    mako>=1.1
    networkx>=2.4
    ninja>=1.10
    numpy>=1.21
    packaging>=20.0
    pybind11>=2.5
    toolz>=0.11
    typing-extensions>=4.2
    xxhash>=1.4.4,<3.1.0

[options.package_data]
# References:
#  https://setuptools.pypa.io/en/latest/userguide/datafiles.html
#  https://github.com/abravalheri/experiment-setuptools-package-data
* = *.md, *.rst, *.toml, *.txt, py.typed

[options.packages.find]
where = src
exclude =
    tests

[options.extras_require]
# Add here additional requirements for extra features, to install with:
# `pip install gt4py[cuda90]` like:
cuda =
    cupy
cuda90 =
    cupy-cuda90
cuda91 =
    cupy-cuda91
cuda92 =
    cupy-cuda92
cuda100 =
    cupy-cuda100
cuda101 =
    cupy-cuda101
cuda102 =
    cupy-cuda102
format =
    clang-format>=9.0

#---- Other tools ----

#-- coverage --
[coverage:run]
branch = True
source_pkgs =
    eve
    functional

[coverage:paths]
source =
    src/
    .tox/py*/lib/python3.*/site-packages/

[coverage:report]
# Regexes for lines to exclude from consideration
exclude_lines =
    # Don't complain if tests don't hit defensive assertion code:
    raise AssertionError
    raise NotImplementedError

    # Don't complain if non-runnable code isn't run:
    if 0:
    if __name__ == .__main__.:

ignore_errors = True

[coverage:html]
directory = tests/_reports/coverage_html

#-- flake8 --
[flake8]
# Some sane defaults for the code style checker flake8
max-line-length = 100
max-complexity = 15
doctests = true
ignore =
    B008    # Do not perform function calls in argument defaults
    B028    # Consider replacing f"'{foo}'" with f"{foo!r}"  # TODO: review this ignore
    D1      # Public code object needs docstring
    DAR     # Disable dargling errors by default
    E203    # Whitespace before ':' (black formatter breaks this sometimes)
    E501    # Line too long (using Bugbear's B950 warning)
    W503    # Line break occurred before a binary operator

exclude =
    .eggs
    .gt_cache
    .ipynb_checkpoints
    .tox
    _local_
    build
    dist
    docs
    _external_src
    tests/_disabled
    setup.py

per-file-ignores =
    src/eve/extended_typing.py:F401,F405

rst-roles =
    py:mod, mod,
    py:func, func,
    py:data, data,
    py:const, const,
    py:class, class,
    py:meth, meth,
    py:attr, attr,
    py:exc, exc,
    py:obj, obj,

#-- isort --
[tool:isort]
skip_glob =
    *.venv/**
    _local/**
skip_gitignore = true
profile = black
combine_as_imports = True
line_length = 100
lines_after_imports = 2
lexicographical = True
group_by_package = True
default_section = THIRDPARTY
sections = FUTURE,STDLIB,THIRDPARTY,FIRSTPARTY,LOCALFOLDER
known_first_party = eve,gt4py,tests,__externals__,__gtscript__
known_third_party = atlas4py,attr,black,boltons,click,dace,devtools,factory,hypothesis,jinja2,mako,networkx,numpy,packaging,pkg_resources,pybind11,pytest,pytest_factoryboy,setuptools,typing_extensions,xxhash

#-- mypy --
[mypy]
# Global options
install_types = True
non_interactive = True

# File paths and patterns
exclude = (?x)(
          /_external_src/
          | /build/
          | /setup\.py$
          | /tests/
          )

# Check options
disallow_incomplete_defs = True
ignore_missing_imports = False
no_implicit_optional = True
no_implicit_reexport = True

# Warnings
warn_unused_configs = True
warn_unused_ignores = True
warn_redundant_casts = True

# Formatting
#pretty = True
show_column_numbers = True
show_error_codes = True

[mypy-eve.*]
disallow_untyped_defs = True

[mypy-functional.*]
## TODO: this should be changed to True after a transition period
disallow_incomplete_defs = False

## TODO: the following ignore_errors are only temporary, while
# we work in fixing the wrong typings

<<<<<<< HEAD
[mypy-functional.ffront.dialect_parser]
=======
[mypy-functional.ffront.decorator]
>>>>>>> ec66f67c
ignore_errors = True

[mypy-functional.type_system.type_translation]
ignore_errors = True

[mypy-functional.iterator.runtime]
ignore_errors = True

[mypy-functional.iterator.transforms.global_tmps]
ignore_errors = True

[mypy-functional.iterator.transforms.popup_tmps]
ignore_errors = True

[mypy-functional.iterator.transforms.merge_let]
ignore_errors = True

[mypy-functional.iterator.transforms.inline_lifts]
ignore_errors = True

[mypy-functional.iterator.transforms.inline_lambdas]
ignore_errors = True

#-- pytest --
[tool:pytest]
# Set coverage options but do not run it by default
addopts = --cov-config=setup.cfg
markers =
    lit_suite: pytest item running a LLVM-lit test suite
norecursedirs =
    dist
    cpp_backend_tests/build*
    _local*
    .*
testpaths = tests

#-- sphinx --
#[build_sphinx]
#source_dir = docs
#build_dir = build/sphinx
#warning-is-error = True<|MERGE_RESOLUTION|>--- conflicted
+++ resolved
@@ -223,11 +223,6 @@
 ## TODO: the following ignore_errors are only temporary, while
 # we work in fixing the wrong typings
 
-<<<<<<< HEAD
-[mypy-functional.ffront.dialect_parser]
-=======
-[mypy-functional.ffront.decorator]
->>>>>>> ec66f67c
 ignore_errors = True
 
 [mypy-functional.type_system.type_translation]
