# This file is mainly used to configure package creation with setuptools.
# Documentation:
# http://setuptools.readthedocs.io/en/latest/setuptools.html#configuring-setup-using-setup-cfg-files
#
# Additionally, it stores settings of other development tools (linters, type checkers, etc..

[metadata]
name = gt4py
version = attr: gt4py.version.__version__
author = ETH Zurich
author_email = gridtools@cscs.ch
description = Python API to develop performance portable applications for weather and climate
license = gpl3
license_files = LICENSE.txt
long_description = file: README.rst
long_description_content_type = text/x-rst; charset=UTF-8
url = https://gridtools.github.io/
project_urls =
    Source Code = https://github.com/GridTools/gt4py

platforms = Linux, Mac

# From: https://pypi.python.org/pypi?%3Aaction=list_classifiers
classifiers =
    Development Status :: 3 - Alpha
    Intended Audience :: Science/Research
    License :: OSI Approved :: GNU General Public License v3 or later (GPLv3+)
    Operating System :: POSIX
    Programming Language :: Python
    Programming Language :: Python :: 3.8
    Programming Language :: Python :: 3.9
    Programming Language :: Python :: Implementation :: CPython
    Topic :: Scientific/Engineering :: Atmospheric Science
    Topic :: Scientific/Engineering :: Mathematics
    Topic :: Scientific/Engineering :: Physics

[options]
zip_safe = False
packages = find:
package_dir =
    =src
include_package_data = True
python_requires = >= 3.8
install_requires =
    attrs>=20.3
    black>=22.3
    cached-property>=1.5
    click>=7.1
    jinja2>=2.10
    numpy>=1.15
    scipy>=1.4
    packaging>=20.0
    pybind11>=2.5
    tabulate>=0.8
<<<<<<< HEAD
    typing-extensions>=4.2
=======
    typing-extensions>=4.2,<4.4
>>>>>>> 2912d8c3
    astunparse>=1.6.3;python_version<'3.9'
    # ---- eve / gtc ----
    boltons>=20.0
    cytoolz>=0.11
    devtools>=0.5
    mako>=1.1
    networkx>=2.4
    pydantic>=1.5
    toolz>=0.11
    typing_inspect>=0.6.0
    xxhash>=1.4.4

[options.packages.find]
where = src
exclude =
    tests

[options.extras_require]
# Add here additional requirements for extra features, to install with:
# `pip install gt4py[cuda90]` like:
cuda =
    cupy
cuda110 =
    cupy-cuda110
cuda111 =
    cupy-cuda111
cuda112 =
    cupy-cuda112
cuda113 =
    cupy-cuda113
cuda114 =
    cupy-cuda114
cuda115 =
    cupy-cuda115
cuda116 =
    cupy-cuda116
cuda117 =
    cupy-cuda117
dace =
    dace>=0.14.1,<0.15
    sympy
format =
    clang-format>=9.0
testing =
    hypothesis>=4.14
    pytest~=6.1
    tox~=3.14

[options.entry_points]
# CLI entry points to be installed
console_scripts =
    gtpyc = gt4py.cli:gtpyc


#---- Other tools ----

#-- coverage --
[coverage:run]
branch = True
source_pkgs =
    eve

[coverage:paths]
source =
    src/
    .tox/*/site-packages/

[coverage:report]
# Regexes for lines to exclude from consideration
exclude_lines =
    # Don't complain if tests don't hit defensive assertion code:
    raise AssertionError
    raise NotImplementedError

    # Don't complain if non-runnable code isn't run:
    if 0:
    if __name__ == .__main__.:

ignore_errors = True

[coverage:html]
directory = tests/_reports/coverage_html


#-- flake8 --
[flake8]
# Some sane defaults for the code style checker flake8
max-line-length = 100
max-complexity = 15
doctests=true
ignore =
    B008    # Do not perform function calls in argument defaults
    D1      # Public code object needs docstring
    DAR     # Disable dargling errors by default
    E203    # Whitespace before ':' (black formatter breaks this sometimes)
    E501    # Line too long (using Bugbear's B950 warning)
    W503    # Line break occurred before a binary operator

exclude =
    .eggs
    .gt_cache
    .ipynb_checkpoints
    .tox
    _local_
    build
    dist
    docs
    _external_src
    tests/_disabled
    setup.py

rst-roles=
    py:mod, mod,
    py:func, func,
    py:data, data,
    py:const, const,
    py:class, class,
    py:meth, meth,
    py:attr, attr,
    py:exc, exc,
    py:obj, obj,


#-- isort --
[tool:isort]
skip_glob =
    *.venv/**
    _local/**
line_length = 100
force_grid_wrap = 0
include_trailing_comma = true
multi_line_output = 3
use_parentheses = true
lines_after_imports = 2
default_section = THIRDPARTY
sections = FUTURE,STDLIB,THIRDPARTY,FIRSTPARTY,LOCALFOLDER
known_first_party = eve,gtc,gt4py,tests,__externals__,__gtscript__
known_third_party = attr,black,boltons,cached_property,click,dace,devtools,factory,hypothesis,jinja2,mako,networkx,numpy,packaging,pkg_resources,pybind11,pydantic,pytest,pytest_factoryboy,setuptools,tabulate,typing_extensions,xxhash

#-- mypy --
[mypy]
follow_imports = silent
ignore_missing_imports = True
show_column_numbers = True
show_error_codes = True
# TODO enable in a next step
#allow_redefinition = True
#strict_optional = True
#warn_return_any = True
#warn_unused_configs = True
#warn_unused_ignores = True

[mypy-eve.*]
allow_untyped_defs = False

[mypy-gtc.*]
# TODO: Make this False and fix errors
allow_untyped_defs = True


#-- pytest --
[tool:pytest]
# Set coverage options but do not run it by default (only tox does)
addopts = --cov-config=setup.cfg --cov-report html
markers =
    lit_suite: pytest item running a LLVM-lit test suite
norecursedirs =
    dist
    build
    _local*
    .*
testpaths = tests


#-- sphinx --
#[build_sphinx]
#source_dir = docs
#build_dir = build/sphinx
#warning-is-error = True<|MERGE_RESOLUTION|>--- conflicted
+++ resolved
@@ -52,11 +52,7 @@
     packaging>=20.0
     pybind11>=2.5
     tabulate>=0.8
-<<<<<<< HEAD
-    typing-extensions>=4.2
-=======
     typing-extensions>=4.2,<4.4
->>>>>>> 2912d8c3
     astunparse>=1.6.3;python_version<'3.9'
     # ---- eve / gtc ----
     boltons>=20.0
