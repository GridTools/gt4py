# This file is mainly used to configure package creation with setuptools.
# Documentation:
# http://setuptools.readthedocs.io/en/latest/setuptools.html#configuring-setup-using-setup-cfg-files
#
# Additionally, it stores settings of other development tools (linters, type checkers, etc..

[metadata]
name = gt4py
author = ETH Zurich
author_email = enriqueg@cscs.ch
description = Python API to develop performance portable applications for weather and climate
license = gpl3
license_files = LICENSE.txt
long_description = file: README.rst
long_description_content_type = text/x-rst; charset=UTF-8
url = https://gridtools.github.io/
project_urls =
    Source Code = https://github.com/GridTools/gt4py

platforms = Linux, Mac

# From: https://pypi.python.org/pypi?%3Aaction=list_classifiers
classifiers =
    Development Status :: 3 - Alpha
    Intended Audience :: Science/Research
    License :: OSI Approved :: GNU General Public License v3 or later (GPLv3+)
    Operating System :: POSIX
    Programming Language :: Python
    Programming Language :: Python :: 3.8
    Programming Language :: Python :: 3.9
    Programming Language :: Python :: Implementation :: CPython
    Topic :: Scientific/Engineering :: Atmospheric Science
    Topic :: Scientific/Engineering :: Mathematics
    Topic :: Scientific/Engineering :: Physics

[options]
zip_safe = False
packages = find:
package_dir =
    =src
include_package_data = True
python_requires = >= 3.8
install_requires =
    attrs>=20.3
    black>=22.3.0
    cached-property>=1.5
    click>=7.1
    jinja2>=2.10
    numpy>=1.15
    scipy>=1.4
    packaging>=20.0
    pybind11>=2.5
    tabulate>=0.8
    typing-extensions>=3.7
    # ---- eve / gtc ----
    boltons>=20.0
    cytoolz>=0.11
    devtools>=0.5
    mako>=1.1
    networkx>=2.4
    pydantic>=1.5
    toolz>=0.11
    typing_inspect>=0.6.0
    xxhash>=1.4.4

[options.packages.find]
where = src
exclude =
    tests

[options.extras_require]
# Add here additional requirements for extra features, to install with:
# `pip install gt4py[cuda90]` like:
cuda =
    cupy
cuda90 =
    cupy-cuda90
cuda91 =
    cupy-cuda91
cuda92 =
    cupy-cuda92
cuda100 =
    cupy-cuda100
cuda101 =
    cupy-cuda101
cuda102 =
    cupy-cuda102
dace =
<<<<<<< HEAD
    dace==0.13
    sympy
=======
    dace~=0.13
>>>>>>> 4229b229
format =
    clang-format>=9.0
testing =
    hypothesis>=4.14
    pytest~=6.1
    tox~=3.14

[options.entry_points]
# CLI entry points to be installed
console_scripts =
    gtpyc = gt4py.cli:gtpyc


#---- Development tools ----

#-- coverage --
[coverage:run]
branch = True
source_pkgs =
    eve

[coverage:paths]
source =
    src/
    .tox/*/site-packages/

[coverage:report]
# Regexes for lines to exclude from consideration
exclude_lines =
    # Don't complain if tests don't hit defensive assertion code:
    raise AssertionError
    raise NotImplementedError

    # Don't complain if non-runnable code isn't run:
    if 0:
    if __name__ == .__main__.:

ignore_errors = True

[coverage:html]
directory = tests/_reports/coverage_html


#-- flake8 --
[flake8]
# Some sane defaults for the code style checker flake8
max-line-length = 100
max-complexity = 15
doctests=true
ignore =
    B008    # Do not perform function calls in argument defaults
    D1      # Public code object needs docstring
    DAR     # Disable dargling errors by default
    E203    # Whitespace before ':' (black formatter breaks this sometimes)
    E501    # Line too long (using Bugbear's B950 warning)
    W503    # Line break occurred before a binary operator

exclude =
    .eggs
    .gt_cache
    .ipynb_checkpoints
    .tox
    _local_
    build
    dist
    docs
    _external_src
    tests/_disabled
    setup.py

rst-roles=
    py:mod, mod,
    py:func, func,
    py:data, data,
    py:const, const,
    py:class, class,
    py:meth, meth,
    py:attr, attr,
    py:exc, exc,
    py:obj, obj,


#-- isort --
[tool:isort]
skip_glob =
    *.venv/**
    _local/**
line_length = 100
force_grid_wrap = 0
include_trailing_comma = true
multi_line_output = 3
use_parentheses = true
lines_after_imports = 2
default_section = THIRDPARTY
sections = FUTURE,STDLIB,THIRDPARTY,FIRSTPARTY,LOCALFOLDER
known_first_party = eve,gtc,gt4py,tests,__externals__,__gtscript__
known_third_party = attr,black,boltons,cached_property,click,dace,devtools,factory,hypothesis,jinja2,mako,networkx,numpy,packaging,pkg_resources,pybind11,pydantic,pytest,pytest_factoryboy,setuptools,tabulate,typing_extensions,xxhash

#-- mypy --
[mypy]
follow_imports = silent
ignore_missing_imports = True
show_column_numbers = True
show_error_codes = True
# TODO enable in a next step
#allow_redefinition = True
#strict_optional = True
#warn_return_any = True
#warn_unused_configs = True
#warn_unused_ignores = True

[mypy-eve.*]
allow_untyped_defs = False

[mypy-gtc.*]
allow_untyped_defs = False


#-- pytest --
[tool:pytest]
# Set coverage options but do not run it by default (only tox does)
addopts = --cov-config=setup.cfg --cov-report html
markers =
    lit_suite: pytest item running a LLVM-lit test suite
norecursedirs =
    dist
    build
    _local*
    .*
testpaths = tests


#-- sphinx --
#[build_sphinx]
#source_dir = docs
#build_dir = build/sphinx
#warning-is-error = True<|MERGE_RESOLUTION|>--- conflicted
+++ resolved
@@ -86,12 +86,8 @@
 cuda102 =
     cupy-cuda102
 dace =
-<<<<<<< HEAD
-    dace==0.13
+    dace~=0.13
     sympy
-=======
-    dace~=0.13
->>>>>>> 4229b229
 format =
     clang-format>=9.0
 testing =
