include:
- remote: 'https://gitlab.com/cscs-ci/recipes/-/raw/master/templates/v2/.ci-ext.yml'

.py310: &py310
  PYVERSION_PREFIX: py310
  PYVERSION: 3.10.9

.py311: &py311
  PYVERSION_PREFIX: py311
  PYVERSION: 3.11.9

stages:
- baseimage
- image
- test


.build_baseimage:
  stage: baseimage
  # we create a tag that depends on the SHA value of ci/base.Dockerfile, this way
  # a new base image is only built when the SHA of this file changes
  # If there are more dependency files that should change the tag-name of the base container
  # image, they can be added too.
  # Since the base image name is runtime dependent, we need to carry the value of it to
  # the following jobs via a dotenv file.
  before_script:
<<<<<<< HEAD
  - DOCKER_TAG=`sha256sum $DOCKERFILE | head -c 16`
  - export PERSIST_IMAGE_NAME=$CSCS_REGISTRY_PATH/$ARCH/base/gt4py-ci:$DOCKER_TAG-$PYVERSION
=======
  - DOCKER_TAG=`sha256sum ci/base.Dockerfile | head -c 16`
  - export PERSIST_IMAGE_NAME=$CSCS_REGISTRY_PATH/public/base/gt4py-ci:$DOCKER_TAG-$PYVERSION
>>>>>>> c676fbb1
  - echo "BASE_IMAGE_${PYVERSION_PREFIX}=$PERSIST_IMAGE_NAME" >> build.env
  artifacts:
    reports:
      dotenv: build.env
  variables:
    # change to 'always' if you want to rebuild, even if target tag exists already (if-not-exists is the default, i.e. we could also skip the variable)
    CSCS_REBUILD_POLICY: if-not-exists
    DOCKER_BUILD_ARGS: '["PYVERSION=$PYVERSION", "CI_PROJECT_DIR=$CI_PROJECT_DIR"]'
.build_baseimage_x86_64:
  extends: [.container-builder-cscs-zen2, .build_baseimage]
  variables:
    DOCKERFILE: ci/base_cuda11.Dockerfile
.build_baseimage_aarch64:
  extends: [.container-builder-cscs-gh200, .build_baseimage]
  variables:
    DOCKERFILE: ci/base_cuda12.Dockerfile

build_py310_baseimage_x86_64:
  extends: .build_baseimage_x86_64
  variables:
    <<: *py310
build_py310_baseimage_aarch64:
  extends: .build_baseimage_aarch64
  variables:
    <<: *py310

build_py311_baseimage_x86_64:
  extends: .build_baseimage_x86_64
  variables:
    <<: *py311
build_py311_baseimage_aarch64:
  extends: .build_baseimage_aarch64
  variables:
    <<: *py311


.build_image:
  stage: image
  variables:
    # make sure we use a unique name here, otherwise we could create a race condition, when multiple pipelines
    # are running.
<<<<<<< HEAD
    PERSIST_IMAGE_NAME: $CSCS_REGISTRY_PATH/$ARCH/gt4py/gt4py-ci:$CI_COMMIT_SHA-$PYVERSION
=======
    PERSIST_IMAGE_NAME: $CSCS_REGISTRY_PATH/public/gt4py/gt4py-ci:$CI_COMMIT_SHA-$PYVERSION
>>>>>>> c676fbb1
    DOCKERFILE: ci/checkout.Dockerfile
    DOCKER_BUILD_ARGS: '["PYVERSION=$PYVERSION", "BASE_IMAGE=${BASE_IMAGE_${PYVERSION_PREFIX}}"]'
.build_image_x86_64:
  extends: [.container-builder-cscs-zen2, .build_image]
  # TODO: remove line below
  when: manual # tested and working, disabled while developing for gh200
.build_image_aarch64:
  extends: [.container-builder-cscs-gh200, .build_image]

build_py310_image_x86_64:
  extends: .build_image_x86_64
  needs: [build_py310_baseimage_x86_64]
  variables:
    <<: *py310
build_py310_image_aarch64:
  extends: .build_image_aarch64
  needs: [build_py310_baseimage_aarch64]
  variables:
    <<: *py310

build_py311_image_x86_64:
  extends: .build_image_x86_64
  needs: [build_py311_baseimage_x86_64]
  variables:
    <<: *py311
build_py311_image_aarch64:
  extends: .build_image_aarch64
  needs: [build_py311_baseimage_aarch64]
  variables:
    <<: *py311


.test_helper:
  stage: test
<<<<<<< HEAD
  image: $CSCS_REGISTRY_PATH/$ARCH/gt4py/gt4py-ci:$CI_COMMIT_SHA-$PYVERSION
=======
  image: $CSCS_REGISTRY_PATH/public/gt4py/gt4py-ci:$CI_COMMIT_SHA-$PYVERSION
>>>>>>> c676fbb1
  script:
  - cd /gt4py.src
  - python -c "import cupy"
  - tox run -e $SUBPACKAGE-$PYVERSION_PREFIX$VARIANT$SUBVARIANT
  variables:
    CRAY_CUDA_MPS: 1
    NUM_PROCESSES: auto
    SLURM_JOB_NUM_NODES: 1
    SLURM_TIMELIMIT: 120
    VIRTUALENV_SYSTEM_SITE_PACKAGES: 1
.test_helper_x86_64:
  extends: [.container-runner-daint-gpu, .test_helper]
  parallel:
    matrix:
    - SUBPACKAGE: [cartesian, storage]
      VARIANT: [-internal, -dace]
      SUBVARIANT: [-cuda11x, -cpu]
    - SUBPACKAGE: eve
    - SUBPACKAGE: next
      VARIANT: [-nomesh, -atlas]
      SUBVARIANT: [-cuda11x, -cpu]
  # TODO: remove line below
  when: manual # tested and working, disabled while developing for gh200
.test_helper_aarch64:
  extends: [.container-runner-todi-gh200, .test_helper]
  parallel:
    matrix:
    - SUBPACKAGE: [cartesian, storage]
      VARIANT: [-internal, -dace]
      SUBVARIANT: [-cuda12x, -cpu]
    - SUBPACKAGE: eve
    - SUBPACKAGE: next
      VARIANT: [-nomesh, -atlas]
      SUBVARIANT: [-cuda12x, -cpu]
  before_script:
  # TODO: remove start of CUDA MPS daemon once CI-CD can handle CRAY_CUDA_MPS
  - CUDA_MPS_PIPE_DIRECTORY="/tmp/nvidia-mps" nvidia-cuda-mps-control -d
  variables:
    # Grace-Hopper gpu architecture is not enabled by default in CUDA build
    CUDAARCHS: "90"
    # limit test parallelism to avoid "OSError: too many open files"
    NUM_PROCESSES: 32

test_py310_x86_64:
  extends: [.test_helper_x86_64]
  needs: [build_py310_image_x86_64]
  variables:
    <<: *py310
test_py310_aarch64:
  extends: [.test_helper_aarch64]
  needs: [build_py310_image_aarch64]
  variables:
    <<: *py310

test_py311_x86_64:
  extends: [.test_helper_x86_64]
  needs: [build_py311_image_x86_64]
  variables:
    <<: *py311
test_py311_aarch64:
  extends: [.test_helper_aarch64]
  needs: [build_py311_image_aarch64]
  variables:
    <<: *py311<|MERGE_RESOLUTION|>--- conflicted
+++ resolved
@@ -24,13 +24,8 @@
   # Since the base image name is runtime dependent, we need to carry the value of it to
   # the following jobs via a dotenv file.
   before_script:
-<<<<<<< HEAD
   - DOCKER_TAG=`sha256sum $DOCKERFILE | head -c 16`
-  - export PERSIST_IMAGE_NAME=$CSCS_REGISTRY_PATH/$ARCH/base/gt4py-ci:$DOCKER_TAG-$PYVERSION
-=======
-  - DOCKER_TAG=`sha256sum ci/base.Dockerfile | head -c 16`
-  - export PERSIST_IMAGE_NAME=$CSCS_REGISTRY_PATH/public/base/gt4py-ci:$DOCKER_TAG-$PYVERSION
->>>>>>> c676fbb1
+  - export PERSIST_IMAGE_NAME=$CSCS_REGISTRY_PATH/public/$ARCH/base/gt4py-ci:$DOCKER_TAG-$PYVERSION
   - echo "BASE_IMAGE_${PYVERSION_PREFIX}=$PERSIST_IMAGE_NAME" >> build.env
   artifacts:
     reports:
@@ -72,11 +67,7 @@
   variables:
     # make sure we use a unique name here, otherwise we could create a race condition, when multiple pipelines
     # are running.
-<<<<<<< HEAD
-    PERSIST_IMAGE_NAME: $CSCS_REGISTRY_PATH/$ARCH/gt4py/gt4py-ci:$CI_COMMIT_SHA-$PYVERSION
-=======
-    PERSIST_IMAGE_NAME: $CSCS_REGISTRY_PATH/public/gt4py/gt4py-ci:$CI_COMMIT_SHA-$PYVERSION
->>>>>>> c676fbb1
+    PERSIST_IMAGE_NAME: $CSCS_REGISTRY_PATH/public/$ARCH/gt4py/gt4py-ci:$CI_COMMIT_SHA-$PYVERSION
     DOCKERFILE: ci/checkout.Dockerfile
     DOCKER_BUILD_ARGS: '["PYVERSION=$PYVERSION", "BASE_IMAGE=${BASE_IMAGE_${PYVERSION_PREFIX}}"]'
 .build_image_x86_64:
@@ -111,11 +102,7 @@
 
 .test_helper:
   stage: test
-<<<<<<< HEAD
-  image: $CSCS_REGISTRY_PATH/$ARCH/gt4py/gt4py-ci:$CI_COMMIT_SHA-$PYVERSION
-=======
-  image: $CSCS_REGISTRY_PATH/public/gt4py/gt4py-ci:$CI_COMMIT_SHA-$PYVERSION
->>>>>>> c676fbb1
+  image: $CSCS_REGISTRY_PATH/public/$ARCH/gt4py/gt4py-ci:$CI_COMMIT_SHA-$PYVERSION
   script:
   - cd /gt4py.src
   - python -c "import cupy"
