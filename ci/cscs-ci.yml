include:
- remote: 'https://gitlab.com/cscs-ci/recipes/-/raw/master/templates/v2/.ci-ext.yml'

.py311: &py311
  PYVERSION_PREFIX: py311
  PYVERSION: 3.11.9
.py310: &py310
  PYVERSION_PREFIX: py310
  PYVERSION: 3.10.9


stages:
- baseimage
- image
- test

.build_baseimage:
  stage: baseimage
  # we create a tag that depends on the SHA value of ci/base.Dockerfile, this way
  # a new base image is only built when the SHA of this file changes
  # If there are more dependency files that should change the tag-name of the base container
  # image, they can be added too.
  # Since the base image name is runtime dependent, we need to carry the value of it to
  # the following jobs via a dotenv file.
  before_script:
  # include build arguments in hash since we use a parameterized Docker file
  - DOCKER_TAG=`echo "$(cat $DOCKERFILE) $DOCKER_BUILD_ARGS" | sha256sum | head -c 16`
  - export PERSIST_IMAGE_NAME=$CSCS_REGISTRY_PATH/public/$ARCH/base/gt4py-ci:$DOCKER_TAG-$PYVERSION
  - echo "BASE_IMAGE_${PYVERSION_PREFIX}=$PERSIST_IMAGE_NAME" >> build.env
  artifacts:
    reports:
      dotenv: build.env
  variables:
    DOCKERFILE: ci/base.Dockerfile
    # change to 'always' if you want to rebuild, even if target tag exists already (if-not-exists is the default, i.e. we could also skip the variable)
    CSCS_REBUILD_POLICY: if-not-exists
    DOCKER_BUILD_ARGS: '["CUDA_VERSION=$CUDA_VERSION", "CUPY_PACKAGE=$CUPY_PACKAGE", "CUPY_VERSION=$CUPY_VERSION", "UBUNTU_VERSION=$UBUNTU_VERSION", "PYVERSION=$PYVERSION"]'
.build_baseimage_x86_64:
  extends: [.container-builder-cscs-zen2, .build_baseimage]
  variables:
    CUDA_VERSION: 11.4.3
    CUPY_PACKAGE: cupy-cuda11x
    CUPY_VERSION: 12.3.0 # latest version that supports cuda 11
    UBUNTU_VERSION: 20.04  # 22.04 hangs on daint in some tests for unknown reasons.
.build_baseimage_aarch64:
  extends: [.container-builder-cscs-gh200, .build_baseimage]
  variables:
    CUDA_VERSION: 12.6.2
    CUPY_PACKAGE: cupy-cuda12x
    CUPY_VERSION: 13.3.0
    UBUNTU_VERSION: 22.04

# build_py311_baseimage_x86_64:
#   extends: .build_baseimage_x86_64
#   variables:
#     <<: *py311
build_py311_baseimage_aarch64:
  extends: .build_baseimage_aarch64
  variables:
    <<: *py311

# build_py310_baseimage_x86_64:
#   extends: .build_baseimage_x86_64
#   variables:
#     <<: *py310
build_py310_baseimage_aarch64:
  extends: .build_baseimage_aarch64
  variables:
    <<: *py310


.build_image:
  stage: image
  variables:
    # make sure we use a unique name here, otherwise we could create a race condition, when multiple pipelines
    # are running.
    PERSIST_IMAGE_NAME: $CSCS_REGISTRY_PATH/public/$ARCH/gt4py/gt4py-ci:$CI_COMMIT_SHA-$PYVERSION
    DOCKERFILE: ci/checkout.Dockerfile
    DOCKER_BUILD_ARGS: '["PYVERSION=$PYVERSION", "BASE_IMAGE=${BASE_IMAGE_${PYVERSION_PREFIX}}"]'
.build_image_x86_64:
  extends: [.container-builder-cscs-zen2, .build_image]
.build_image_aarch64:
  extends: [.container-builder-cscs-gh200, .build_image]

# build_py311_image_x86_64:
#   extends: .build_image_x86_64
#   needs: [build_py311_baseimage_x86_64]
#   variables:
#     <<: *py311
build_py311_image_aarch64:
  extends: .build_image_aarch64
  needs: [build_py311_baseimage_aarch64]
  variables:
    <<: *py311

# build_py310_image_x86_64:
#   extends: .build_image_x86_64
#   needs: [build_py310_baseimage_x86_64]
#   variables:
#     <<: *py310
build_py310_image_aarch64:
  extends: .build_image_aarch64
  needs: [build_py310_baseimage_aarch64]
  variables:
    <<: *py310


.test_helper:
  stage: test
  image: $CSCS_REGISTRY_PATH/public/$ARCH/gt4py/gt4py-ci:$CI_COMMIT_SHA-$PYVERSION
  script:
  - cd /gt4py.src
  - NOX_SESSION_ARGS="${VARIANT:+($VARIANT}${SUBVARIANT:+, $SUBVARIANT}${DETAIL:+, $DETAIL}${VARIANT:+)}"
  - nox -e "test_$SUBPACKAGE-${PYVERSION:0:4}$NOX_SESSION_ARGS"
  variables:
    CRAY_CUDA_MPS: 1
    SLURM_JOB_NUM_NODES: 1
<<<<<<< HEAD
    SLURM_TIMELIMIT: '02:00:00'
=======
    SLURM_TIMELIMIT: 20
>>>>>>> eb574e51
    SLURM_RESERVATION: CSCS_DEBUG
    NUM_PROCESSES: auto
    PYENV_VERSION: $PYVERSION
    VIRTUALENV_SYSTEM_SITE_PACKAGES: 1
# .test_helper_x86_64:
#   extends: [.container-runner-daint-gpu, .test_helper]
#   parallel:
#     matrix:
#     - SUBPACKAGE: [cartesian, storage]
#       VARIANT: [-internal, -dace]
#       SUBVARIANT: [-cuda11x, -cpu]
#     - SUBPACKAGE: eve
#     - SUBPACKAGE: next
#       VARIANT: [-nomesh, -atlas]
#       SUBVARIANT: [-cuda11x, -cpu]
.test_helper_aarch64:
  extends: [.container-runner-santis-gh200, .test_helper]
  parallel:
    matrix:
    - SUBPACKAGE: [cartesian]
      VARIANT: ['internal', 'dace']
      SUBVARIANT: ['cuda12', 'cpu']
    - SUBPACKAGE: eve
    - SUBPACKAGE: next
      VARIANT: ['internal', 'dace']
      SUBVARIANT: ['cuda12', 'cpu']
      DETAIL: ['nomesh', 'atlas']
    - SUBPACKAGE: [storage]
      VARIANT: ['cuda12', 'cpu']
  variables:
    # Grace-Hopper gpu architecture is not enabled by default in CUDA build
    CUDAARCHS: "90"
    # Limit test parallelism to avoid "OSError: too many open files" in the gt4py build stage.
    NUM_PROCESSES: 64

# test_py311_x86_64:
#   extends: [.test_helper_x86_64]
#   needs: [build_py311_image_x86_64]
#   variables:
#     <<: *py311
test_py311_aarch64:
  extends: [.test_helper_aarch64]
  needs: [build_py311_image_aarch64]
  variables:
    <<: *py311

# test_py310_x86_64:
#   extends: [.test_helper_x86_64]
#   needs: [build_py310_image_x86_64]
#   variables:
#     <<: *py310
test_py310_aarch64:
  extends: [.test_helper_aarch64]
  needs: [build_py310_image_aarch64]
  variables:
    <<: *py310<|MERGE_RESOLUTION|>--- conflicted
+++ resolved
@@ -115,11 +115,7 @@
   variables:
     CRAY_CUDA_MPS: 1
     SLURM_JOB_NUM_NODES: 1
-<<<<<<< HEAD
-    SLURM_TIMELIMIT: '02:00:00'
-=======
     SLURM_TIMELIMIT: 20
->>>>>>> eb574e51
     SLURM_RESERVATION: CSCS_DEBUG
     NUM_PROCESSES: auto
     PYENV_VERSION: $PYVERSION
