--- conflicted
+++ resolved
@@ -55,13 +55,8 @@
   variables:
     CUDA_VERSION: 12.6.2
     CUPY_PACKAGE: cupy-cuda12x
-<<<<<<< HEAD
-=======
     CUPY_VERSION: 13.3.0
     UBUNTU_VERSION: 22.04
-  # TODO: enable CI job when Todi is back in operational state
-  when: manual
->>>>>>> ea8d9dbf
 
 build_py311_baseimage_x86_64:
   extends: .build_baseimage_x86_64
